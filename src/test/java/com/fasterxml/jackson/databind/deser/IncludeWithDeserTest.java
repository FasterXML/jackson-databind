--- conflicted
+++ resolved
@@ -141,13 +141,8 @@
         try {
             r.readValue(aposToQuotes("{'y': 3, 'z':2 }"));
             fail("Should fail");
-<<<<<<< HEAD
-        } catch (JsonMappingException e) {
+        } catch (UnrecognizedPropertyException e) {
             verifyException(e, "Unrecognized property \"z\"");
-=======
-        } catch (UnrecognizedPropertyException e) {
-            verifyException(e, "Unrecognized field");
->>>>>>> 516c91f6
         }
 
         // or success with the both settings disabled.
