package com.fasterxml.jackson.databind.introspect;

import java.lang.reflect.Modifier;
import java.util.*;

import com.fasterxml.jackson.annotation.JacksonInject;
import com.fasterxml.jackson.annotation.JsonCreator;

import com.fasterxml.jackson.databind.*;

import com.fasterxml.jackson.databind.cfg.HandlerInstantiator;
import com.fasterxml.jackson.databind.cfg.MapperConfig;
import com.fasterxml.jackson.databind.util.ClassUtil;

/**
 * Helper class used for aggregating information about all possible
 * properties of a POJO.
 */
public class POJOPropertiesCollector
{
    /*
    /**********************************************************************
    /* Configuration
    /**********************************************************************
     */

    /**
     * Configuration settings
     */
    protected final MapperConfig<?> _config;

    /**
     * Handler used for name-mangling of getter, mutator (setter/with) methods
     *
     * @since 2.12
     */
    protected final AccessorNamingStrategy _accessorNaming;

    /**
     * True if introspection is done for serialization (giving
     * precedence for serialization annotations), or not (false, deserialization)
     */
    protected final boolean _forSerialization;

    /**
     * Type of POJO for which properties are being collected.
     */
    protected final JavaType _type;

    /**
     * Low-level introspected class information (methods, fields etc)
     */
    protected final AnnotatedClass _classDef;

    protected final VisibilityChecker _visibilityChecker;

    protected final AnnotationIntrospector _annotationIntrospector;

    protected final boolean _useAnnotations;

    /*
    /**********************************************************************
    /* Collected property information
    /**********************************************************************
     */

    /**
     * State flag we keep to indicate whether actual property information
     * has been collected or not.
     */
    protected boolean _collected;
    
    /**
     * Set of logical property information collected so far.
     *<p>
     * Since 2.6, this has been constructed (more) lazily, to defer
     * throwing of exceptions for potential conflicts in cases where
     * this may not be an actual problem.
     */
    protected LinkedHashMap<String, POJOPropertyBuilder> _properties;

    protected LinkedList<POJOPropertyBuilder> _creatorProperties;

    /**
     * A set of "field renamings" that have been discovered, indicating
     * intended renaming of other accesors: key is the implicit original
     * name and value intended name to use instead.
     *<p>
     * Note that these renamings are applied earlier than "regular" (explicit)
     * renamings and affect implicit name: their effect may be changed by
     * further renaming based on explicit indicators.
     * The main use case is to effectively relink accessors based on fields
     * discovered, and used to sort of correct otherwise missing linkage between
     * fields and other accessors.
     *
     * @since 2.11
     */
    protected Map<PropertyName, PropertyName> _fieldRenameMappings;
    
    protected LinkedList<AnnotatedMember> _anyGetters;

    /**
     * @since 2.12
     */
    protected LinkedList<AnnotatedMember> _anyGetterField;

    protected LinkedList<AnnotatedMethod> _anySetters;
    
    protected LinkedList<AnnotatedMember> _anySetterField;

    /**
     * Method(s) marked with 'JsonValue' annotation
     */
    protected LinkedList<AnnotatedMember> _jsonValueAccessors;

    /**
     * Lazily collected list of properties that can be implicitly
     * ignored during serialization; only updated when collecting
     * information for deserialization purposes
     */
    protected HashSet<String> _ignoredPropertyNames;

    /**
     * Lazily collected list of members that were annotated to
     * indicate that they represent mutators for deserializer
     * value injection.
     */
    protected LinkedHashMap<Object, AnnotatedMember> _injectables;

    /*
    /**********************************************************************
    /* Life-cycle
    /**********************************************************************
     */

    protected POJOPropertiesCollector(MapperConfig<?> config, boolean forSerialization,
            JavaType type, AnnotatedClass classDef, AccessorNamingStrategy accessorNaming)
    {
        _config = config;
        _forSerialization = forSerialization;
        _type = type;
        _classDef = classDef;
        if (config.isAnnotationProcessingEnabled()) {
            _useAnnotations = true;
            _annotationIntrospector = _config.getAnnotationIntrospector();
        } else {
            _useAnnotations = false;
            _annotationIntrospector = AnnotationIntrospector.nopInstance();
        }
        _visibilityChecker = _config.getDefaultVisibilityChecker(type.getRawClass(),
                classDef);
        _accessorNaming = accessorNaming;
    }

    /*
    /**********************************************************************
    /* Public API
    /**********************************************************************
     */

    public MapperConfig<?> getConfig() {
        return _config;
    }

    public JavaType getType() {
        return _type;
    }
    
    public AnnotatedClass getClassDef() {
        return _classDef;
    }

    public AnnotationIntrospector getAnnotationIntrospector() {
        return _annotationIntrospector;
    }
    
    public List<BeanPropertyDefinition> getProperties() {
        // make sure we return a copy, so caller can remove entries if need be:
        Map<String, POJOPropertyBuilder> props = getPropertyMap();
        return new ArrayList<BeanPropertyDefinition>(props.values());
    }

    public Map<Object, AnnotatedMember> getInjectables() {
        if (!_collected) {
            collectAll();
        }
        return _injectables;
    }

    public AnnotatedMember getJsonValueAccessor()
    {
        if (!_collected) {
            collectAll();
        }
        // If @JsonValue defined, must have a single one
        if (_jsonValueAccessors != null) {
            if (_jsonValueAccessors.size() > 1) {
                reportProblem("Multiple 'as-value' properties defined (%s vs %s)",
                        _jsonValueAccessors.get(0),
                        _jsonValueAccessors.get(1));
            }
            // otherwise we won't greatly care
            return _jsonValueAccessors.get(0);
        }
        return null;
    }

    /**
     * Alias for {@link #getAnyGetterMethod()}.
     *
     * @deprecated Since 2.12 use separate {@link #getAnyGetterMethod()} and
     *     {@link #getAnyGetterField()}.
     */
    @Deprecated // since 2.12
    public AnnotatedMember getAnyGetter() {
        return getAnyGetterMethod();
    }

    /**
     * @since 2.12 (before only had "getAnyGetter()")
     */
    public AnnotatedMember getAnyGetterField()
    {
        if (!_collected) {
            collectAll();
        }
        if (_anyGetterField != null) {
            if (_anyGetterField.size() > 1) {
                reportProblem("Multiple 'any-getter' fields defined (%s vs %s)",
                        _anyGetterField.get(0), _anyGetterField.get(1));
            }
            return _anyGetterField.getFirst();
        }
        return null;
    }

    /**
     * @since 2.12 (before only had "getAnyGetter()")
     */
    public AnnotatedMember getAnyGetterMethod()
    {
        if (!_collected) {
            collectAll();
        }
        if (_anyGetters != null) {
            if (_anyGetters.size() > 1) {
                reportProblem("Multiple 'any-getter' methods defined (%s vs %s)",
                        _anyGetters.get(0), _anyGetters.get(1));
            }
            return _anyGetters.getFirst();
        }
        return null;
    }

    public AnnotatedMember getAnySetterField()
    {
        if (!_collected) {
            collectAll();
        }
        if (_anySetterField != null) {
            if (_anySetterField.size() > 1) {
                reportProblem("Multiple 'any-setter' fields defined (%s vs %s)",
                        _anySetterField.get(0), _anySetterField.get(1));
            }
            return _anySetterField.getFirst();
        }
        return null;
    }

    public AnnotatedMethod getAnySetterMethod()
    {
        if (!_collected) {
            collectAll();
        }
        if (_anySetters != null) {
            if (_anySetters.size() > 1) {
                reportProblem("Multiple 'any-setter' methods defined (%s vs %s)",
                        _anySetters.get(0), _anySetters.get(1));
            }
            return _anySetters.getFirst();
        }
        return null;
    }

    /**
     * Accessor for set of properties that are explicitly marked to be ignored
     * via per-property markers (but NOT class annotations).
     */
    public Set<String> getIgnoredPropertyNames() {
        return _ignoredPropertyNames;
    }

    /**
     * Accessor to find out whether type specified requires inclusion
     * of Object Identifier.
     */
    public ObjectIdInfo getObjectIdInfo()
    {
        ObjectIdInfo info = _annotationIntrospector.findObjectIdInfo(_config, _classDef);
        if (info != null) {
            info = _annotationIntrospector.findObjectReferenceInfo(_config, _classDef, info);
        }
        return info;
    }

    // for unit tests:
    protected Map<String, POJOPropertyBuilder> getPropertyMap() {
        if (!_collected) {
            collectAll();
        }
        return _properties;
    }

    /*
    /**********************************************************************
    /* Public API: main-level collection
    /**********************************************************************
     */

    /**
     * Internal method that will collect actual property information.
     */
    protected void collectAll()
    {
        LinkedHashMap<String, POJOPropertyBuilder> props = new LinkedHashMap<String, POJOPropertyBuilder>();

        // First: gather basic data
        _addFields(props); // note: populates _fieldRenameMappings
        _addMethods(props);
        // 25-Jan-2016, tatu: Avoid introspecting (constructor-)creators for non-static
        //    inner classes, see [databind#1502]
        if (!_classDef.isNonStaticInnerClass()) {
            _addCreators(props);
        }

        // Remove ignored properties, first; this MUST precede annotation merging
        // since logic relies on knowing exactly which accessor has which annotation
        _removeUnwantedProperties(props);
        // and then remove unneeded accessors (wrt read-only, read-write)
        _removeUnwantedAccessor(props);
        // Rename remaining properties
        _renameProperties(props);

        // and now add injectables, but taking care to avoid overlapping ones
        // via creator and regular properties
        _addInjectables(props);

        // then merge annotations, to simplify further processing: has to be done AFTER
        // preceding renaming step to get right propagation
        for (POJOPropertyBuilder property : props.values()) {
            property.mergeAnnotations(_forSerialization);
        }
        // And use custom naming strategy, if applicable...
        PropertyNamingStrategy naming = _findNamingStrategy();
        if (naming != null) {
            _renameUsing(props, naming);
        }

        // Sort by visibility (explicit over implicit); drop all but first of member
        // type (getter, setter etc) if there is visibility difference
        for (POJOPropertyBuilder property : props.values()) {
            property.trimByVisibility();
        }

        // and, if required, apply wrapper name: note, MUST be done after
        // annotations are merged.
        if (_config.isEnabled(MapperFeature.USE_WRAPPER_NAME_AS_PROPERTY_NAME)) {
            _renameWithWrappers(props);
        }

        // well, almost last: there's still ordering...
        _sortProperties(props);
        _properties = props;
        _collected = true;
    }

    /*
    /**********************************************************************
    /* Overridable internal methods, adding members
    /**********************************************************************
     */

    /**
     * Method for collecting basic information on all fields found
     */
    protected void _addFields(Map<String, POJOPropertyBuilder> props)
    {
        final AnnotationIntrospector ai = _annotationIntrospector;
        /* 28-Mar-2013, tatu: For deserialization we may also want to remove
         *   final fields, as often they won't make very good mutators...
         *   (although, maybe surprisingly, JVM _can_ force setting of such fields!)
         */
        final boolean pruneFinalFields = !_forSerialization && !_config.isEnabled(MapperFeature.ALLOW_FINAL_FIELDS_AS_MUTATORS);
        final boolean transientAsIgnoral = _config.isEnabled(MapperFeature.PROPAGATE_TRANSIENT_MARKER);

        for (AnnotatedField f : _classDef.fields()) {
            // @JsonValue?
            if (Boolean.TRUE.equals(ai.hasAsValue(_config, f))) {
                if (_jsonValueAccessors == null) {
                    _jsonValueAccessors = new LinkedList<>();
                }
                _jsonValueAccessors.add(f);
                continue;
            }
            // 12-October-2020, dominikrebhan: [databind#1458] Support @JsonAnyGetter on
            //   fields and allow @JsonAnySetter to be declared as well.
            boolean anyGetter = Boolean.TRUE.equals(ai.hasAnyGetter(_config, f));
            boolean anySetter = Boolean.TRUE.equals(ai.hasAnySetter(_config, f));
            if (anyGetter || anySetter) {
                // @JsonAnyGetter?
                if (anyGetter) {
                    if (_anyGetterField == null) {
                        _anyGetterField = new LinkedList<>();
                    }
                    _anyGetterField.add(f);
                }
                // @JsonAnySetter?
                if (anySetter) {
                    if (_anySetterField == null) {
                        _anySetterField = new LinkedList<>();
                    }
                    _anySetterField.add(f);
                }
                continue;
            }
            String implName = ai.findImplicitPropertyName(_config, f);
            if (implName == null) {
                implName = f.getName();
            }
            // 27-Aug-2020, tatu: [databind#2800] apply naming strategy for
            //   fields too, to allow use of naming conventions.
            implName = _accessorNaming.modifyFieldName(f, implName);
            if (implName == null) {
                continue;
            }

            final PropertyName implNameP = _propNameFromSimple(implName);
            // [databind#2527: Field-based renaming can be applied early (here),
            // or at a later point, but probably must be done before pruning
            // final fields. So let's do it early here
            final PropertyName rename = ai.findRenameByField(_config, f, implNameP);
            if ((rename != null) && !rename.equals(implNameP)) {
                if (_fieldRenameMappings == null) {
                    _fieldRenameMappings = new HashMap<>();
                }
                _fieldRenameMappings.put(rename, implNameP);
            }

            PropertyName pn;

            if (_forSerialization) {
                // 18-Aug-2011, tatu: As per existing unit tests, we should only
                //   use serialization annotation (@JsonSerialize) when serializing
                //   fields, and similarly for deserialize-only annotations... so
                //   no fallbacks in this particular case.
                pn = ai.findNameForSerialization(_config, f);
            } else {
                pn = ai.findNameForDeserialization(_config, f);
            }
            boolean hasName = (pn != null);
            boolean nameExplicit = hasName;

            if (nameExplicit && pn.isEmpty()) { // empty String meaning "use default name", here just means "same as field name"
                pn = _propNameFromSimple(implName);
                nameExplicit = false;
            }
            // having explicit name means that field is visible; otherwise need to check the rules
            boolean visible = (pn != null);
            if (!visible) {
                visible = _visibilityChecker.isFieldVisible(f);
            }
            // and finally, may also have explicit ignoral
            boolean ignored = ai.hasIgnoreMarker(_config, f);

            // 13-May-2015, tatu: Moved from earlier place (AnnotatedClass) in 2.6
            if (f.isTransient()) {
                // 20-May-2016, tatu: as per [databind#1184] explicit annotation should override
                //    "default" `transient`
                if (!hasName) {
                    visible = false;
                    if (transientAsIgnoral) {
                        ignored = true;
                    }
                }
            }
            /* [databind#190]: this is the place to prune final fields, if they are not
             *  to be used as mutators. Must verify they are not explicitly included.
             *  Also: if 'ignored' is set, need to include until a later point, to
             *  avoid losing ignoral information.
             */
            if (pruneFinalFields && (pn == null) && !ignored
                    && Modifier.isFinal(f.getModifiers())) {
                continue;
            }
            _property(props, implName).addField(f, pn, nameExplicit, visible, ignored);
        }
    }

    /**
     * Method for collecting basic information on constructor(s) found
     */
    protected void _addCreators(Map<String, POJOPropertyBuilder> props)
    {
        // can be null if annotation processing is disabled...
        if (!_useAnnotations) {
            return;
        }
        for (AnnotatedConstructor ctor : _classDef.getConstructors()) {
            if (_creatorProperties == null) {
                _creatorProperties = new LinkedList<>();
            }
            for (int i = 0, len = ctor.getParameterCount(); i < len; ++i) {
                _addCreatorParam(props, ctor.getParameter(i));
            }
        }
        for (AnnotatedMethod factory : _classDef.getFactoryMethods()) {
            if (_creatorProperties == null) {
                _creatorProperties = new LinkedList<>();
            }
            for (int i = 0, len = factory.getParameterCount(); i < len; ++i) {
                _addCreatorParam(props, factory.getParameter(i));
            }
        }
    }

    protected void _addCreatorParam(Map<String, POJOPropertyBuilder> props,
            AnnotatedParameter param)
    {
        // JDK 8, paranamer, Scala can give implicit name
        String impl = _annotationIntrospector.findImplicitPropertyName(_config, param);
        if (impl == null) {
            impl = "";
        }
        PropertyName pn = _annotationIntrospector.findNameForDeserialization(_config, param);
        boolean expl = (pn != null && !pn.isEmpty());
        if (!expl) {
            if (impl.isEmpty()) {
                // Important: if neither implicit nor explicit name, cannot make use of
                // this creator parameter -- may or may not be a problem, verified at a later point.
                return;
            }
            // Also: if this occurs, there MUST be explicit annotation on creator itself
            JsonCreator.Mode creatorMode = _annotationIntrospector.findCreatorAnnotation(_config,
                    param.getOwner());
            if ((creatorMode == null) || (creatorMode == JsonCreator.Mode.DISABLED)) {
                return;
            }
            pn = PropertyName.construct(impl);
        }

        // 27-Dec-2019, tatu: [databind#2527] may need to rename according to field
        impl = _checkRenameByField(impl);

        // shouldn't need to worry about @JsonIgnore, since creators only added
        // if so annotated
        
        /* 13-May-2015, tatu: We should try to start with implicit name, similar to how
         *   fields and methods work; but unlike those, we don't necessarily have
         *   implicit name to use (pre-Java8 at least). So:
         */
        POJOPropertyBuilder prop = (expl && impl.isEmpty())
                ? _property(props, pn) : _property(props, impl);
        prop.addCtor(param, pn, expl, true, false);
        _creatorProperties.add(prop);
    }

    /**
     * Method for collecting basic information on all fields found
     */
    protected void _addMethods(Map<String, POJOPropertyBuilder> props)
    {
        final AnnotationIntrospector ai = _annotationIntrospector;
        for (AnnotatedMethod m : _classDef.memberMethods()) {
            // For methods, handling differs between getters and setters; and
            // we will also only consider entries that either follow the bean
            // naming convention or are explicitly marked: just being visible
            // is not enough (unlike with fields)

            int argCount = m.getParameterCount();
            if (argCount == 0) { // getters (including 'any getter')
            	_addGetterMethod(props, m, ai);
            } else if (argCount == 1) { // setters
            	_addSetterMethod(props, m, ai);
            } else if (argCount == 2) { // any getter?
                if (ai != null) {
                    if (Boolean.TRUE.equals(ai.hasAnySetter(_config, m))) {
                        if (_anySetters == null) {
                            _anySetters = new LinkedList<>();
                        }
                        _anySetters.add(m);
                    }
                }
            }
        }
    }

    protected void _addGetterMethod(Map<String, POJOPropertyBuilder> props,
            AnnotatedMethod m, AnnotationIntrospector ai)
    {
        // Very first thing: skip if not returning any value
        // 06-May-2020, tatu: [databind#2675] changes handling slightly...
        {
            final Class<?> rt = m.getRawReturnType();
            if ((rt == Void.TYPE) ||
                    ((rt == Void.class) && !_config.isEnabled(MapperFeature.ALLOW_VOID_VALUED_PROPERTIES))) {
                return;
            }
        }

        // any getter?
        // @JsonAnyGetter?
        if (Boolean.TRUE.equals(ai.hasAnyGetter(_config, m))) {
            if (_anyGetters == null) {
                _anyGetters = new LinkedList<AnnotatedMember>();
            }
            _anyGetters.add(m);
            return;
        }
        // @JsonValue?
        if (Boolean.TRUE.equals(ai.hasAsValue(_config, m))) {
            if (_jsonValueAccessors == null) {
                _jsonValueAccessors = new LinkedList<>();
            }
            _jsonValueAccessors.add(m);
            return;
        }
        String implName; // from naming convention
        boolean visible;

        PropertyName pn = ai.findNameForSerialization(_config, m);
        boolean nameExplicit = (pn != null);

        if (!nameExplicit) { // no explicit name; must consider implicit
            implName = ai.findImplicitPropertyName(_config, m);
            if (implName == null) {
                implName = _accessorNaming.findNameForRegularGetter(m, m.getName());
            }
            if (implName == null) { // if not, must skip
                implName = _accessorNaming.findNameForIsGetter(m, m.getName());
                if (implName == null) {
                    return;
                }
                visible = _visibilityChecker.isIsGetterVisible(m);
            } else {
                visible = _visibilityChecker.isGetterVisible(m);
            }
        } else { // explicit indication of inclusion, but may be empty
            // we still need implicit name to link with other pieces
            implName = ai.findImplicitPropertyName(_config, m);
            if (implName == null) {
                implName = _accessorNaming.findNameForRegularGetter(m, m.getName());
                if (implName == null) {
                    implName = _accessorNaming.findNameForIsGetter(m, m.getName());
                }
            }
            // if not regular getter name, use method name as is
            if (implName == null) {
                implName = m.getName();
            }
            if (pn.isEmpty()) {
                // !!! TODO: use PropertyName for implicit names too
                pn = _propNameFromSimple(implName);
                nameExplicit = false;
            }
            visible = true;
        }
        // 27-Dec-2019, tatu: [databind#2527] may need to rename according to field
        implName = _checkRenameByField(implName);
        boolean ignore = ai.hasIgnoreMarker(_config, m);
        _property(props, implName).addGetter(m, pn, nameExplicit, visible, ignore);
    }

    protected void _addSetterMethod(Map<String, POJOPropertyBuilder> props,
            AnnotatedMethod m, AnnotationIntrospector ai)
    {
        String implName; // from naming convention
        boolean visible;
        PropertyName pn = (ai == null) ? null : ai.findNameForDeserialization(_config, m);
        boolean nameExplicit = (pn != null);
        if (!nameExplicit) { // no explicit name; must follow naming convention
            implName = (ai == null) ? null : ai.findImplicitPropertyName(_config, m);
            if (implName == null) {
                implName = _accessorNaming.findNameForMutator(m, m.getName());
            }
            if (implName == null) { // if not, must skip
            	return;
            }
            visible = _visibilityChecker.isSetterVisible(m);
        } else { // explicit indication of inclusion, but may be empty
            // we still need implicit name to link with other pieces
            implName = (ai == null) ? null : ai.findImplicitPropertyName(_config, m);
            if (implName == null) {
                implName = _accessorNaming.findNameForMutator(m, m.getName());
            }
            // if not regular getter name, use method name as is
            if (implName == null) {
                implName = m.getName();
            }
            if (pn.isEmpty()) {
                // !!! TODO: use PropertyName for implicit names too
                pn = _propNameFromSimple(implName);
                nameExplicit = false;
            }
            visible = true;
        }
        // 27-Dec-2019, tatu: [databind#2527] may need to rename according to field
        implName = _checkRenameByField(implName);
        boolean ignore = (ai != null) && ai.hasIgnoreMarker(_config, m);
        _property(props, implName).addSetter(m, pn, nameExplicit, visible, ignore);
    }

    protected void _addInjectables(Map<String, POJOPropertyBuilder> props)
    {
        final AnnotationIntrospector ai = _annotationIntrospector;
        // first fields, then methods, to allow overriding
        for (AnnotatedField f : _classDef.fields()) {
            _doAddInjectable(ai.findInjectableValue(_config, f), f);
        }
        
        for (AnnotatedMethod m : _classDef.memberMethods()) {
            // for now, only allow injection of a single arg (to be changed in future?)
            if (m.getParameterCount() != 1) {
                continue;
            }
            _doAddInjectable(ai.findInjectableValue(_config, m), m);
        }
    }

    protected void _doAddInjectable(JacksonInject.Value injectable, AnnotatedMember m)
    {
        if (injectable == null) {
            return;
        }
        Object id = injectable.getId();
        if (_injectables == null) {
            _injectables = new LinkedHashMap<Object, AnnotatedMember>();
        }
        AnnotatedMember prev = _injectables.put(id, m);
        if (prev != null) {
            // 12-Apr-2017, tatu: Let's allow masking of Field by Method
            if (prev.getClass() == m.getClass()) {
                String type = id.getClass().getName();
                throw new IllegalArgumentException("Duplicate injectable value with id '"
                        + id +"' (of type "+type+")");
            }
        }
    }

    private PropertyName _propNameFromSimple(String simpleName) {
        return PropertyName.construct(simpleName, null);
    }

    private String _checkRenameByField(String implName) {
        if (_fieldRenameMappings != null) {
            PropertyName p = _fieldRenameMappings.get(_propNameFromSimple(implName));
            if (p != null) {
                implName = p.getSimpleName();
                return implName;

            }
        }
        return implName;
    }

    /*
    /**********************************************************************
    /* Internal methods; removing ignored properties
    /**********************************************************************
     */

    /**
     * Method called to get rid of candidate properties that are marked
     * as ignored.
     */
    protected void _removeUnwantedProperties(Map<String, POJOPropertyBuilder> props)
    {
        Iterator<POJOPropertyBuilder> it = props.values().iterator();
        while (it.hasNext()) {
            POJOPropertyBuilder prop = it.next();

            // First: if nothing visible, just remove altogether
            if (!prop.anyVisible()) {
                it.remove();
                continue;
            }
            // Otherwise, check ignorals
            if (prop.anyIgnorals()) {
                // first: if one or more ignorals, and no explicit markers, remove the whole thing
                if (!prop.isExplicitlyIncluded()) {
                    it.remove();
                    _collectIgnorals(prop.getName());
                    continue;
                }
                // otherwise just remove ones marked to be ignored
                prop.removeIgnored();
                if (!prop.couldDeserialize()) {
                    _collectIgnorals(prop.getName());
                }
            }
        }
    }

    /**
     * Method called to further get rid of unwanted individual accessors,
     * based on read/write settings and rules for "pulling in" accessors
     * (or not).
     */
    protected void _removeUnwantedAccessor(Map<String, POJOPropertyBuilder> props)
    {
        final boolean inferMutators = _config.isEnabled(MapperFeature.INFER_PROPERTY_MUTATORS);
        Iterator<POJOPropertyBuilder> it = props.values().iterator();

        while (it.hasNext()) {
            POJOPropertyBuilder prop = it.next();
            // 26-Jan-2017, tatu: [databind#935]: need to denote removal of
            // 16-May-2020, tatu: [databind#2719]: need to pass `this` to allow
            //    addition of ignorals wrt explicit name
            prop.removeNonVisible(inferMutators, _forSerialization ? null : this);
        }
    }

    /**
     * Helper method called to add explicitly ignored properties to a list
     * of known ignored properties; this helps in proper reporting of
     * errors.
     */
    protected void _collectIgnorals(String name)
    {
        if (!_forSerialization && (name != null)) {
            if (_ignoredPropertyNames == null) {
                _ignoredPropertyNames = new HashSet<String>();
            }
            _ignoredPropertyNames.add(name);
        }
    }

    /*
    /**********************************************************************
    /* Internal methods; renaming properties
    /**********************************************************************
     */

    protected void _renameProperties(Map<String, POJOPropertyBuilder> props)
    {
        // With renaming need to do in phases: first, find properties to rename
        Iterator<Map.Entry<String,POJOPropertyBuilder>> it = props.entrySet().iterator();
        LinkedList<POJOPropertyBuilder> renamed = null;
        while (it.hasNext()) {
            Map.Entry<String, POJOPropertyBuilder> entry = it.next();
            POJOPropertyBuilder prop = entry.getValue();

            Collection<PropertyName> l = prop.findExplicitNames();

            // no explicit names? Implicit one is fine as is
            if (l.isEmpty()) {
                continue;
            }
            it.remove(); // need to replace with one or more renamed
            if (renamed == null) {
                renamed = new LinkedList<POJOPropertyBuilder>();
            }
            // simple renaming? Just do it
            if (l.size() == 1) {
                PropertyName n = l.iterator().next();
                renamed.add(prop.withName(n));
                continue;
            }
            // but this may be problematic...
            renamed.addAll(prop.explode(l));

            /*
            String newName = prop.findNewName();
            if (newName != null) {
                if (renamed == null) {
                    renamed = new LinkedList<POJOPropertyBuilder>();
                }
                prop = prop.withSimpleName(newName);
                renamed.add(prop);
                it.remove();
            }
            */
        }
        
        // and if any were renamed, merge back in...
        if (renamed != null) {
            for (POJOPropertyBuilder prop : renamed) {
                String name = prop.getName();
                POJOPropertyBuilder old = props.get(name);
                if (old == null) {
                    props.put(name, prop);
                } else {
                    old.addAll(prop);
                }
                // replace the creatorProperty too, if there is one
                if (_updateCreatorProperty(prop, _creatorProperties)) {
                    // [databind#2001]: New name of property was ignored previously? Remove from ignored
                    // 01-May-2018, tatu: I have a feeling this will need to be revisited at some point,
                    //   to avoid removing some types of removals, possibly. But will do for now.

                    // 16-May-2020, tatu: ... and so the day came, [databind#2118] failed
                    //    when explicit rename added to ignorals (for READ_ONLY) was suddenly
                    //    removed from ignoral list. So, added a guard statement above so that
                    //    ignoral is ONLY removed if there was matching creator property.
                    //
                    //    Chances are this is not the last tweak we need but... that bridge then etc
                    if (_ignoredPropertyNames != null) {
                        _ignoredPropertyNames.remove(name);
                    }
                }
            }
        }
    }

    protected void _renameUsing(Map<String, POJOPropertyBuilder> propMap,
            PropertyNamingStrategy naming)
    {
        POJOPropertyBuilder[] props = propMap.values().toArray(new POJOPropertyBuilder[0]);
        propMap.clear();
        for (POJOPropertyBuilder prop : props) {
            PropertyName fullName = prop.getFullName();
            String rename = null;
            // As per [databind#428] need to skip renaming if property has
            // explicitly defined name, unless feature  is enabled
            if (!prop.isExplicitlyNamed() || _config.isEnabled(MapperFeature.ALLOW_EXPLICIT_PROPERTY_RENAMING)) {
                if (_forSerialization) {
                    if (prop.hasGetter()) {
                        rename = naming.nameForGetterMethod(_config, prop.getGetter(), fullName.getSimpleName());
                    } else if (prop.hasField()) {
                        rename = naming.nameForField(_config, prop.getField(), fullName.getSimpleName());
                    }
                } else {
                    if (prop.hasSetter()) {
                        rename = naming.nameForSetterMethod(_config, prop.getSetter(), fullName.getSimpleName());
                    } else if (prop.hasConstructorParameter()) {
                        rename = naming.nameForConstructorParameter(_config, prop.getConstructorParameter(), fullName.getSimpleName());
                    } else if (prop.hasField()) {
                        rename = naming.nameForField(_config, prop.getField(), fullName.getSimpleName());
                    } else if (prop.hasGetter()) {
                        /* Plus, when getter-as-setter is used, need to convert that too..
                         * (should we verify that's enabled? For now, assume it's ok always)
                         */
                        rename = naming.nameForGetterMethod(_config, prop.getGetter(), fullName.getSimpleName());
                    }
                }
            }
            final String simpleName;
            if ((rename != null) && !fullName.hasSimpleName(rename)) {
                prop = prop.withSimpleName(rename);
                simpleName = rename;
            } else {
                simpleName = fullName.getSimpleName();
            }
            // Need to consider case where there may already be something in there...
            POJOPropertyBuilder old = propMap.get(simpleName);
            if (old == null) {
                propMap.put(simpleName, prop);
            } else {
                old.addAll(prop);
            }

            // replace the creatorProperty too, if there is one
            _updateCreatorProperty(prop, _creatorProperties);
        }
    }

    protected void _renameWithWrappers(Map<String, POJOPropertyBuilder> props)
    {
        // 11-Sep-2012, tatu: To support 'MapperFeature.USE_WRAPPER_NAME_AS_PROPERTY_NAME',
        //   need another round of renaming...
        Iterator<Map.Entry<String,POJOPropertyBuilder>> it = props.entrySet().iterator();
        LinkedList<POJOPropertyBuilder> renamed = null;
        while (it.hasNext()) {
            Map.Entry<String, POJOPropertyBuilder> entry = it.next();
            POJOPropertyBuilder prop = entry.getValue();
            AnnotatedMember member = prop.getPrimaryMember();
            if (member == null) {
                continue;
            }
            PropertyName wrapperName = _annotationIntrospector.findWrapperName(_config, member);
            // One trickier part (wrt [#24] of JAXB annotations: wrapper that
            // indicates use of actual property... But hopefully has been taken care
            // of previously
            if (wrapperName == null || !wrapperName.hasSimpleName()) {
                continue;
            }
            if (!wrapperName.equals(prop.getFullName())) {
                if (renamed == null) {
                    renamed = new LinkedList<POJOPropertyBuilder>();
                }
                prop = prop.withName(wrapperName);
                renamed.add(prop);
                it.remove();
            }
        }
        // and if any were renamed, merge back in...
        if (renamed != null) {
            for (POJOPropertyBuilder prop : renamed) {
                String name = prop.getName();
                POJOPropertyBuilder old = props.get(name);
                if (old == null) {
                    props.put(name, prop);
                } else {
                    old.addAll(prop);
                }
            }
        }
    }

    /*
    /**********************************************************************
    /* Overridable internal methods, sorting, other stuff
    /**********************************************************************
     */

    // First, order by(explicit ordering and/or alphabetic),
    // then by (optional) index (if any)
    // and then implicitly order creator properties before others)

    protected void _sortProperties(Map<String, POJOPropertyBuilder> props)
    {
        // Then how about explicit ordering?
        final AnnotationIntrospector intr = _annotationIntrospector;
<<<<<<< HEAD
        Boolean alpha = intr.findSerializationSortAlphabetically(_config, _classDef);
        final boolean sort = (alpha == null)
=======
        Boolean alpha = intr.findSerializationSortAlphabetically(_classDef);
        final boolean sortAlpha = (alpha == null)
>>>>>>> 10ab566a
                ? _config.shouldSortPropertiesAlphabetically()
                : alpha.booleanValue();
        final boolean indexed = _anyIndexed(props.values());

        String[] propertyOrder = intr.findSerializationPropertyOrder(_config, _classDef);
        
        // no sorting? no need to shuffle, then
        if (!sortAlpha && !indexed && (_creatorProperties == null) && (propertyOrder == null)) {
            return;
        }
        int size = props.size();
        Map<String, POJOPropertyBuilder> all;
        // Need to (re)sort alphabetically?
        if (sortAlpha) {
            all = new TreeMap<String,POJOPropertyBuilder>();
        } else {
            all = new LinkedHashMap<String,POJOPropertyBuilder>(size+size);
        }

        for (POJOPropertyBuilder prop : props.values()) {
            all.put(prop.getName(), prop);
        }
        Map<String,POJOPropertyBuilder> ordered = new LinkedHashMap<>(size+size);
        // Ok: primarily by explicit order
        if (propertyOrder != null) {
            for (String name : propertyOrder) {
                POJOPropertyBuilder w = all.remove(name);
                if (w == null) { // will also allow use of "implicit" names for sorting
                    for (POJOPropertyBuilder prop : props.values()) {
                        if (name.equals(prop.getInternalName())) {
                            w = prop;
                            // plus re-map to external name, to avoid dups:
                            name = prop.getName();
                            break;
                        }
                    }
                }
                if (w != null) {
                    ordered.put(name, w);
                }
            }
        }

        // Second (starting with 2.11): index, if any:
        if (indexed) {
            Map<Integer,POJOPropertyBuilder> byIndex = new TreeMap<>();
            Iterator<Map.Entry<String,POJOPropertyBuilder>> it = all.entrySet().iterator();
            while (it.hasNext()) {
                Map.Entry<String,POJOPropertyBuilder> entry = it.next();
                POJOPropertyBuilder prop = entry.getValue();
                Integer index = prop.getMetadata().getIndex();
                if (index != null) {
                    byIndex.put(index, prop);
                    it.remove();
                }
            }
            for (POJOPropertyBuilder prop : byIndex.values()) {
                ordered.put(prop.getName(), prop);
            }
        }

        // Third by sorting Creator properties before other unordered properties
        // (unless strict ordering is requested)
        if ((_creatorProperties != null)
                && (!sortAlpha || _config.isEnabled(MapperFeature.SORT_CREATOR_PROPERTIES_FIRST))) {
            /* As per [databind#311], this is bit delicate; but if alphabetic ordering
             * is mandated, at least ensure creator properties are in alphabetic
             * order. Related question of creator vs non-creator is punted for now,
             * so creator properties still fully predate non-creator ones.
             */
            Collection<POJOPropertyBuilder> cr;
            if (sortAlpha) {
                TreeMap<String, POJOPropertyBuilder> sorted =
                        new TreeMap<String,POJOPropertyBuilder>();
                for (POJOPropertyBuilder prop : _creatorProperties) {
                    sorted.put(prop.getName(), prop);
                }
                cr = sorted.values();
            } else {
                cr = _creatorProperties;
            }
            for (POJOPropertyBuilder prop : cr) {
                // 16-Jan-2016, tatu: Related to [databind#1317], make sure not to accidentally
                //    add back pruned creator properties!
                String name = prop.getName();
                // 27-Nov-2019, tatu: Not sure why, but we should NOT remove it from `all` tho:
//                if (all.remove(name) != null) {
                if (all.containsKey(name)) {
                    ordered.put(name, prop);
                }
            }
        }
        // And finally whatever is left (trying to put again will not change ordering)
        ordered.putAll(all);
        props.clear();
        props.putAll(ordered);
    }

    private boolean _anyIndexed(Collection<POJOPropertyBuilder> props) {
        for (POJOPropertyBuilder prop : props) {
            if (prop.getMetadata().hasIndex()) {
                return true;
            }
        }
        return false;
    }

    /*
    /**********************************************************************
    /* Internal methods; helpers
    /**********************************************************************
     */

    protected void reportProblem(String msg, Object... args) {
        if (args.length > 0) {
            msg = String.format(msg, args);
        }
        throw new IllegalArgumentException("Problem with definition of "+_classDef+": "+msg);
    }

    protected POJOPropertyBuilder _property(Map<String, POJOPropertyBuilder> props,
            PropertyName name) {
        String simpleName = name.getSimpleName();
        POJOPropertyBuilder prop = props.get(simpleName);
        if (prop == null) {
            prop = new POJOPropertyBuilder(_config, _annotationIntrospector,
                    _forSerialization, name);
            props.put(simpleName, prop);
        }
        return prop;
    }

    // !!! TODO: deprecate, require use of PropertyName
    protected POJOPropertyBuilder _property(Map<String, POJOPropertyBuilder> props,
            String implName)
    {
        POJOPropertyBuilder prop = props.get(implName);
        if (prop == null) {
            prop = new POJOPropertyBuilder(_config, _annotationIntrospector, _forSerialization,
                    PropertyName.construct(implName));
            props.put(implName, prop);
        }
        return prop;
    }

    private PropertyNamingStrategy _findNamingStrategy()
    {
        Object namingDef = _annotationIntrospector.findNamingStrategy(_config, _classDef);
        if (namingDef == null) {
            return _config.getPropertyNamingStrategy();
        }
        if (namingDef instanceof PropertyNamingStrategy) {
            return (PropertyNamingStrategy) namingDef;
        }
        // Alas, there's no way to force return type of "either class
        // X or Y" -- need to throw an exception after the fact
        if (!(namingDef instanceof Class)) {
            throw new IllegalStateException("AnnotationIntrospector returned PropertyNamingStrategy definition of type "
                    +namingDef.getClass().getName()+"; expected type PropertyNamingStrategy or Class<PropertyNamingStrategy> instead");
        }
        Class<?> namingClass = (Class<?>)namingDef;
        // 09-Nov-2015, tatu: Need to consider pseudo-value of STD, which means "use default"
        if (namingClass == PropertyNamingStrategy.class) {
            return null;
        }
        
        if (!PropertyNamingStrategy.class.isAssignableFrom(namingClass)) {
            throw new IllegalStateException("AnnotationIntrospector returned Class "
                    +namingClass.getName()+"; expected Class<PropertyNamingStrategy>");
        }
        HandlerInstantiator hi = _config.getHandlerInstantiator();
        if (hi != null) {
            PropertyNamingStrategy pns = hi.namingStrategyInstance(_config, _classDef, namingClass);
            if (pns != null) {
                return pns;
            }
        }
        return (PropertyNamingStrategy) ClassUtil.createInstance(namingClass,
                    _config.canOverrideAccessModifiers());
    }

    protected boolean _updateCreatorProperty(POJOPropertyBuilder prop, List<POJOPropertyBuilder> creatorProperties) {

        if (creatorProperties != null) {
            final String intName = prop.getInternalName();
            for (int i = 0, len = creatorProperties.size(); i < len; ++i) {
                if (creatorProperties.get(i).getInternalName().equals(intName)) {
                    creatorProperties.set(i, prop);
                    return true;
                }
            }
        }
        return false;
    }
}<|MERGE_RESOLUTION|>--- conflicted
+++ resolved
@@ -1020,13 +1020,8 @@
     {
         // Then how about explicit ordering?
         final AnnotationIntrospector intr = _annotationIntrospector;
-<<<<<<< HEAD
         Boolean alpha = intr.findSerializationSortAlphabetically(_config, _classDef);
-        final boolean sort = (alpha == null)
-=======
-        Boolean alpha = intr.findSerializationSortAlphabetically(_classDef);
         final boolean sortAlpha = (alpha == null)
->>>>>>> 10ab566a
                 ? _config.shouldSortPropertiesAlphabetically()
                 : alpha.booleanValue();
         final boolean indexed = _anyIndexed(props.values());
