package com.fasterxml.jackson.databind.jsontype.impl;

import java.util.Collection;

import com.fasterxml.jackson.annotation.JsonTypeInfo;

import com.fasterxml.jackson.databind.*;
import com.fasterxml.jackson.databind.cfg.MapperConfig;
import com.fasterxml.jackson.databind.jsontype.*;
import com.fasterxml.jackson.databind.util.ClassUtil;

/**
 * Default {@link TypeResolverBuilder} implementation.
 */
public class StdTypeResolverBuilder
    implements TypeResolverBuilder<StdTypeResolverBuilder>
{
    // Configuration settings:

    protected JsonTypeInfo.Id _idType;

    protected JsonTypeInfo.As _includeAs;

    protected String _typeProperty;

    /**
     * Whether type id should be exposed to deserializers or not
     */
    protected boolean _typeIdVisible = false;
    
    /**
     * Default class to use in case type information is not available
     * or is broken.
     */
    protected Class<?> _defaultImpl;
    
    // Objects
    
    protected TypeIdResolver _customIdResolver;
    
    /*
    /**********************************************************
    /* Construction, initialization, actual building
    /**********************************************************
     */

    public StdTypeResolverBuilder() { }

    public StdTypeResolverBuilder(JsonTypeInfo.Value settings) {
        if (settings != null) {
            _idType = settings.getIdType();
            if (_idType == null) {
                throw new IllegalArgumentException("idType cannot be null");
            }
            _includeAs = settings.getInclusionType();
            _typeProperty = _propName(settings.getPropertyName(), _idType);
            _defaultImpl = settings.getDefaultImpl();
        }
    }

    /**
     * @since 2.9
     */
    public StdTypeResolverBuilder(JsonTypeInfo.Id idType,
            JsonTypeInfo.As idAs, String propName)
    {
        if (idType == null) {
            throw new IllegalArgumentException("idType cannot be null");
        }
        _idType = idType;
        _includeAs = idAs;
        _typeProperty = _propName(propName, _idType);
    }

    protected static String _propName(String propName, JsonTypeInfo.Id idType) {
        if (propName == null) {
            propName = idType.getDefaultPropertyName();
        }
        return propName;
    }

    public static StdTypeResolverBuilder noTypeInfoBuilder() {
        return new StdTypeResolverBuilder(JsonTypeInfo.Id.NONE, null, null);
    }

    @Override
    public StdTypeResolverBuilder init(JsonTypeInfo.Value settings, TypeIdResolver idRes)
    {
        _customIdResolver = idRes;

        if (settings != null) {
            _idType = settings.getIdType();
            if (_idType == null) {
                throw new IllegalArgumentException("idType cannot be null");
            }
            _includeAs = settings.getInclusionType();
    
            // Let's also initialize property name as per idType default
            _typeProperty = settings.getPropertyName();
            if (_typeProperty == null) {
                _typeProperty = _idType.getDefaultPropertyName();
            }
            _typeIdVisible = settings.getIdVisible();
            _defaultImpl = settings.getDefaultImpl();
        }
        return this;
    }

    @Override
    public TypeSerializer buildTypeSerializer(SerializerProvider ctxt,
            JavaType baseType, Collection<NamedType> subtypes) throws JsonMappingException
    {
        if (_idType == JsonTypeInfo.Id.NONE) { return null; }
        // 03-Oct-2016, tatu: As per [databind#1395] better prevent use for primitives,
        //    regardless of setting
        if (baseType.isPrimitive()) {
            // 19-Jun-2020, tatu: But for [databind#2753], allow overriding
            if (!allowPrimitiveTypes(ctxt, baseType)) {
                return null;
            }
        }
        TypeIdResolver idRes = idResolver(ctxt, baseType, subTypeValidator(ctxt),
                subtypes, true, false);

        if (_idType == JsonTypeInfo.Id.DEDUCTION) {
            // Deduction doesn't require a type property. We use EXISTING_PROPERTY with a name of <null> to drive this.
            return new AsExistingPropertyTypeSerializer(idRes, null, _typeProperty);
        }

        switch (_includeAs) {
        case WRAPPER_ARRAY:
            return new AsArrayTypeSerializer(idRes, null);
        case PROPERTY:
            return new AsPropertyTypeSerializer(idRes, null, _typeProperty);
        case WRAPPER_OBJECT:
            return new AsWrapperTypeSerializer(idRes, null);
        case EXTERNAL_PROPERTY:
            return new AsExternalTypeSerializer(idRes, null, _typeProperty);
        case EXISTING_PROPERTY:
        	// as per [#528]
        	return new AsExistingPropertyTypeSerializer(idRes, null, _typeProperty);
        }
        throw new IllegalStateException("Do not know how to construct standard type serializer for inclusion type: "+_includeAs);
    }

    @Override
    public TypeDeserializer buildTypeDeserializer(DeserializationContext ctxt,
            JavaType baseType, Collection<NamedType> subtypes) throws JsonMappingException
    {
        if (_idType == JsonTypeInfo.Id.NONE) { return null; }
        // 03-Oct-2016, tatu: As per [databind#1395] better prevent use for primitives,
        //    regardless of setting
        if (baseType.isPrimitive()) {
            // 19-Jun-2020, tatu: But for [databind#2753], allow overriding
            if (!allowPrimitiveTypes(ctxt, baseType)) {
                return null;
            }
        }

        // 27-Apr-2019, tatu: Part of [databind#2195]; must first check whether any subtypes
        //    of basetypes might be denied or allowed
        final PolymorphicTypeValidator subTypeValidator = verifyBaseTypeValidity(ctxt, baseType);

        TypeIdResolver idRes = idResolver(ctxt, baseType, subTypeValidator, subtypes, false, true);
        JavaType defaultImpl = defineDefaultImpl(ctxt, baseType);

        if(_idType == JsonTypeInfo.Id.DEDUCTION) {
            // Deduction doesn't require an includeAs property
            return new AsDeductionTypeDeserializer(ctxt, baseType, idRes, defaultImpl, subtypes);
        }

        // First, method for converting type info to type id:
        switch (_includeAs) {
        case WRAPPER_ARRAY:
            return new AsArrayTypeDeserializer(baseType, idRes,
                    _typeProperty, _typeIdVisible, defaultImpl);
        case PROPERTY:
        case EXISTING_PROPERTY: // as per [#528] same class as PROPERTY
            return new AsPropertyTypeDeserializer(baseType, idRes,
                    _typeProperty, _typeIdVisible, defaultImpl, _includeAs);
        case WRAPPER_OBJECT:
            return new AsWrapperTypeDeserializer(baseType, idRes,
                    _typeProperty, _typeIdVisible, defaultImpl);
        case EXTERNAL_PROPERTY:
            return new AsExternalTypeDeserializer(baseType, idRes,
                    _typeProperty, _typeIdVisible, defaultImpl);
        }
        throw new IllegalStateException("Do not know how to construct standard type serializer for inclusion type: "+_includeAs);
    }

    protected JavaType defineDefaultImpl(DatabindContext ctxt, JavaType baseType) {
        JavaType defaultImpl;
        if (_defaultImpl == null) {
            if (ctxt.isEnabled(MapperFeature.USE_BASE_TYPE_AS_DEFAULT_IMPL) && !baseType.isAbstract()) {
                defaultImpl = baseType;
            } else {
                defaultImpl = null;
            }
        } else {
            // 20-Mar-2016, tatu: Can finally add a check for type compatibility BUT
            //   if so, need to add explicit checks for marker types. Not ideal, but
            //   seems like a reasonable compromise.
            // NOTE: `Void` actually means that for unknown type id we should get `null`
            //  value -- NOT that there is no default implementation.
            if (_defaultImpl == Void.class) {
                defaultImpl = ctxt.getTypeFactory().constructType(_defaultImpl);
            } else {
                if (baseType.hasRawClass(_defaultImpl)) { // common enough to check
                    defaultImpl = baseType;
                } else if (baseType.isTypeOrSuperTypeOf(_defaultImpl)) {
                    // most common case with proper base type...
                    defaultImpl = ctxt.getTypeFactory()
                            .constructSpecializedType(baseType, _defaultImpl);
                } else {
                    // 05-Apr-2018, tatu: As [databind#1565] and [databind#1861] need to allow
                    //    some cases of seemingly incompatible `defaultImpl`. Easiest to just clear
                    //    the setting.

                    /*
                    throw new IllegalArgumentException(
                            String.format("Invalid \"defaultImpl\" (%s): not a subtype of basetype (%s)",
                                    ClassUtil.nameOf(_defaultImpl), ClassUtil.nameOf(baseType.getRawClass()))
                            );
                            */
                    defaultImpl = null;
                }
            }
        }
        return defaultImpl;
    }

    /*
    /**********************************************************
    /* Construction, configuration
    /**********************************************************
     */

    @Override
<<<<<<< HEAD
=======
    public StdTypeResolverBuilder inclusion(JsonTypeInfo.As includeAs) {
        if (includeAs == null) {
            throw new IllegalArgumentException("includeAs cannot be null");
        }
        _includeAs = includeAs;
        return this;
    }

    /**
     * Method for constructing an instance with specified type property name
     * (property name to use for type id when using "as-property" inclusion).
     */
    @Override
    public StdTypeResolverBuilder typeProperty(String typeIdPropName) {
        // ok to have null/empty; will restore to use defaults
        if (typeIdPropName == null || typeIdPropName.isEmpty()) {
            typeIdPropName = _idType.getDefaultPropertyName();
        }
        _typeProperty = typeIdPropName;
        return this;
    }

    @Override
>>>>>>> 0235b1c6
    public StdTypeResolverBuilder defaultImpl(Class<?> defaultImpl) {
        _defaultImpl = defaultImpl;
        return this;
    }

    /*
    /**********************************************************
    /* Accessors
    /**********************************************************
     */

    @Override public Class<?> getDefaultImpl() { return _defaultImpl; }

    public String getTypeProperty() { return _typeProperty; }
    public boolean isTypeIdVisible() { return _typeIdVisible; }

    /*
    /**********************************************************
    /* Internal/subtype factory methods
    /**********************************************************
     */

    /**
     * Helper method that will either return configured custom
     * type id resolver, or construct a standard resolver
     * given configuration.
     */
    protected TypeIdResolver idResolver(DatabindContext ctxt,
            JavaType baseType, PolymorphicTypeValidator subtypeValidator,
            Collection<NamedType> subtypes, boolean forSer, boolean forDeser)
    {
        // Custom id resolver?
        if (_customIdResolver != null) { return _customIdResolver; }
        if (_idType == null) throw new IllegalStateException("Cannot build, 'init()' not yet called");
        switch (_idType) {
        case DEDUCTION: // Deduction produces class names to be resolved
        case CLASS:
            return ClassNameIdResolver.construct(baseType, subtypeValidator);
        case MINIMAL_CLASS:
            return MinimalClassNameIdResolver.construct(baseType, subtypeValidator);
        case NAME:
            return TypeNameIdResolver.construct(ctxt.getConfig(), baseType, subtypes, forSer, forDeser);
        case NONE: // hmmh. should never get this far with 'none'
            return null;
        case CUSTOM: // need custom resolver...
        }
        throw new IllegalStateException("Do not know how to construct standard type id resolver for idType: "+_idType);
    }

    /*
    /**********************************************************
    /* Internal/subtype factory methods
    /**********************************************************
     */

    /**
     * Overridable helper method for determining actual validator to use when constructing
     * type serializers and type deserializers.
     *<p>
     * Default implementation simply uses one configured and accessible using
     * {@link MapperConfig#getPolymorphicTypeValidator()}.
     */
    public PolymorphicTypeValidator subTypeValidator(DatabindContext ctxt) {
        return ctxt.getConfig().getPolymorphicTypeValidator();
    }

    /**
     * Helper method called to check that base type is valid regarding possible constraints
     * on basetype/subtype combinations allowed for polymorphic type handling.
     * Currently limits are verified for class name - based methods only.
     */
    protected PolymorphicTypeValidator verifyBaseTypeValidity(DatabindContext ctxt,
            JavaType baseType) throws JsonMappingException
    {
        final PolymorphicTypeValidator ptv = subTypeValidator(ctxt);
        if (_idType == JsonTypeInfo.Id.CLASS || _idType == JsonTypeInfo.Id.MINIMAL_CLASS) {
            final PolymorphicTypeValidator.Validity validity = ptv.validateBaseType(ctxt, baseType);
            // If no subtypes are legal (that is, base type itself is invalid), indicate problem
            if (validity == PolymorphicTypeValidator.Validity.DENIED) {
                return reportInvalidBaseType(ctxt, baseType, ptv);
            }
            // If there's indication that any and all subtypes are fine, replace validator itself:
            if (validity == PolymorphicTypeValidator.Validity.ALLOWED) {
                return LaissezFaireSubTypeValidator.instance;
            }
            // otherwise just return validator, is to be called for each distinct type
        }
        return ptv;
    }

    protected PolymorphicTypeValidator reportInvalidBaseType(DatabindContext ctxt,
            JavaType baseType, PolymorphicTypeValidator ptv) throws JsonMappingException
    {
        return ctxt.reportBadDefinition(baseType, String.format(
"Configured `PolymorphicTypeValidator` (of type %s) denied resolution of all subtypes of base type %s",
                        ClassUtil.classNameOf(ptv), ClassUtil.classNameOf(baseType.getRawClass()))
                );
    }

    /*
    /**********************************************************
    /* Overridable helper methods
    /**********************************************************
     */

    /**
     * Overridable helper method that is called to determine whether type serializers
     * and type deserializers may be created even if base type is Java {@code primitive}
     * type.
     * Default implementation simply returns {@code false} (since primitive types can not
     * be sub-classed, are never polymorphic) but custom implementations
     * may change the logic for some special cases.
     *
     * @param config Currently active configuration
     * @param baseType Primitive base type for property being handled
     *
     * @return True if type (de)serializer may be created even if base type is Java
     *    {@code primitive} type; false if not
     */
    protected boolean allowPrimitiveTypes(DatabindContext ctxt,
            JavaType baseType) {
        return false;
    }
}<|MERGE_RESOLUTION|>--- conflicted
+++ resolved
@@ -236,32 +236,6 @@
      */
 
     @Override
-<<<<<<< HEAD
-=======
-    public StdTypeResolverBuilder inclusion(JsonTypeInfo.As includeAs) {
-        if (includeAs == null) {
-            throw new IllegalArgumentException("includeAs cannot be null");
-        }
-        _includeAs = includeAs;
-        return this;
-    }
-
-    /**
-     * Method for constructing an instance with specified type property name
-     * (property name to use for type id when using "as-property" inclusion).
-     */
-    @Override
-    public StdTypeResolverBuilder typeProperty(String typeIdPropName) {
-        // ok to have null/empty; will restore to use defaults
-        if (typeIdPropName == null || typeIdPropName.isEmpty()) {
-            typeIdPropName = _idType.getDefaultPropertyName();
-        }
-        _typeProperty = typeIdPropName;
-        return this;
-    }
-
-    @Override
->>>>>>> 0235b1c6
     public StdTypeResolverBuilder defaultImpl(Class<?> defaultImpl) {
         _defaultImpl = defaultImpl;
         return this;
@@ -375,7 +349,7 @@
      * be sub-classed, are never polymorphic) but custom implementations
      * may change the logic for some special cases.
      *
-     * @param config Currently active configuration
+     * @param ctxt Currently active context
      * @param baseType Primitive base type for property being handled
      *
      * @return True if type (de)serializer may be created even if base type is Java
