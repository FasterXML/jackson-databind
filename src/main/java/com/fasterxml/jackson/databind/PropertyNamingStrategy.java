--- conflicted
+++ resolved
@@ -70,8 +70,6 @@
      * Naming convention widely used as configuration properties name, where words are in
      * lower-case letters, separated by dots.
      * See {@link LowerDotCaseStrategy} for details.
-     *
-     * @since 2.10
      */
     public static final PropertyNamingStrategy LOWER_DOT_CASE = new LowerDotCaseStrategy();
 
@@ -388,14 +386,10 @@
             return result.toString();
         }
     }
-<<<<<<< HEAD
-=======
 
     /**
      * Naming strategy similar to {@link KebabCaseStrategy}, but instead of hyphens
      * as separators, uses dots. Naming convention widely used as configuration properties name.
-     *
-     * @since 2.10
      */
     public static class LowerDotCaseStrategy extends PropertyNamingStrategyBase {
         /*
@@ -409,35 +403,4 @@
             return input.toLowerCase();
         }
     }
-
-    /*
-    /**********************************************************
-    /* Deprecated variants, aliases
-    /**********************************************************
-     */
-    
-    /**
-     * @deprecated Since 2.7 use {@link #SNAKE_CASE} instead;
-     */
-    @Deprecated // since 2.7
-    public static final PropertyNamingStrategy CAMEL_CASE_TO_LOWER_CASE_WITH_UNDERSCORES = SNAKE_CASE;
-
-    /**
-     * @deprecated Since 2.7 use {@link #UPPER_CAMEL_CASE} instead;
-     */
-    @Deprecated // since 2.7
-    public static final PropertyNamingStrategy PASCAL_CASE_TO_CAMEL_CASE = UPPER_CAMEL_CASE;
-
-    /**
-     * @deprecated In 2.7 use {@link SnakeCaseStrategy} instead
-     */
-    @Deprecated
-    public static class LowerCaseWithUnderscoresStrategy extends SnakeCaseStrategy {}
-
-    /**
-     * @deprecated In 2.7 use {@link UpperCamelCaseStrategy} instead
-     */
-    @Deprecated
-    public static class PascalCaseStrategy extends UpperCamelCaseStrategy {}
->>>>>>> a8eb117e
 }
