package com.fasterxml.jackson.databind.introspect;

import java.lang.reflect.*;

import com.fasterxml.jackson.databind.JavaType;
import com.fasterxml.jackson.databind.util.ClassUtil;

public final class AnnotatedMethod
    extends AnnotatedWithParams
{
    final protected transient Method _method;

    // // Simple lazy-caching:

    protected Class<?>[] _paramClasses;

    /*
    /**********************************************************************
    /* Life-cycle
    /**********************************************************************
     */

    public AnnotatedMethod(TypeResolutionContext ctxt, Method method,
            AnnotationMap classAnn, AnnotationMap[] paramAnnotations)
    {
        super(ctxt, classAnn, paramAnnotations);
        if (method == null) {
            throw new IllegalArgumentException("Cannot construct AnnotatedMethod with null Method");
        }
        _method = method;
    }

    @Override
    public AnnotatedMethod withAnnotations(AnnotationMap ann) {
        return new AnnotatedMethod(_typeContext, _method, ann, _paramAnnotations);
    }

    @Override
    public Method getAnnotated() { return _method; }

    @Override
    public int getModifiers() { return _method.getModifiers(); }

    @Override
    public String getName() { return _method.getName(); }

    /**
     * For methods, this returns declared return type, which is only
     * useful with getters (setters do not return anything; hence `Void`
     * would be returned here)
     */
    @Override
    public JavaType getType() {
        return _typeContext.resolveType(_method.getGenericReturnType());
    }

    /**
     * For methods, this returns declared return type, which is only
     * useful with getters (setters do not usually return anything;
     * hence "void" type is returned here)
     */
    @Override
    public Class<?> getRawType() {
        return _method.getReturnType();
    }

    /*
    /**********************************************************************
    /* AnnotatedWithParams
    /**********************************************************************
     */
    
    @Override
    public final Object call() throws Exception {
        return _method.invoke(null);
    }

    @Override
    public final Object call(Object[] args) throws Exception {
        return _method.invoke(null, args);
    }

    @Override
    public final Object call1(Object arg) throws Exception {
        return _method.invoke(null, arg);
    }

    public final Object callOn(Object pojo) throws Exception {
        return _method.invoke(pojo, (Object[]) null);
    }

    public final Object callOnWith(Object pojo, Object... args) throws Exception {
        return _method.invoke(pojo, args);
    }

    /*
    /**********************************************************************
    /* AnnotatedMember impl
    /**********************************************************************
     */

    @Override
    public int getParameterCount() {
        return getRawParameterTypes().length;
    }
    
    @Override
    public Class<?> getRawParameterType(int index)
    {
        Class<?>[] types = getRawParameterTypes();
        return (index >= types.length) ? null : types[index];
    }

    @Override
    public JavaType getParameterType(int index) {
        Type[] types = _method.getGenericParameterTypes();
        if (index >= types.length) {
            return null;
        }
        return _typeContext.resolveType(types[index]);
    }

    @Override
    public Parameter[] getNativeParameters() {
        return _method.getParameters();
    }

    @Override
    public Class<?> getDeclaringClass() { return _method.getDeclaringClass(); }

    @Override
    public Method getMember() { return _method; }

    @Override
    public void setValue(Object pojo, Object value) throws IllegalArgumentException
    {
        try {
            _method.invoke(pojo, value);
        } catch (IllegalAccessException | InvocationTargetException e) {
            throw new IllegalArgumentException("Failed to setValue() with method "
                    +getFullName()+": "+e.getMessage(), e);
        }
    }

    @Override
    public Object getValue(Object pojo) throws IllegalArgumentException
    {
        try {
            return _method.invoke(pojo, (Object[]) null);
        } catch (IllegalAccessException | InvocationTargetException e) {
            throw new IllegalArgumentException("Failed to getValue() with method "
                    +getFullName()+": "+e.getMessage(), e);
        }
    }

    /*
    /**********************************************************************
    /* Extended API, generic
    /**********************************************************************
     */

    @Override
    public String getFullName() {
        return String.format("%s(%d params)", super.getFullName(), getParameterCount());
    }

    public Class<?>[] getRawParameterTypes()
    {
        if (_paramClasses == null) {
            _paramClasses = _method.getParameterTypes();
        }
        return _paramClasses;
    }

    public Class<?> getRawReturnType() {
        return _method.getReturnType();
    }

    /**
     * Helper method that can be used to check whether method returns
     * a value or not; if return type declared as <code>void</code>, returns
     * false, otherwise true
<<<<<<< HEAD
=======
     * 
     * @since 2.4
     *
     * @deprecated Since 2.12 (related to [databind#2675]), needs to be configurable
>>>>>>> f0ef5cd7
     */
    @Deprecated
    public boolean hasReturnType() {
        Class<?> rt = getRawReturnType();
        // also, as per [databind#2675], only consider `void` to be real "No return type"
        return (rt != Void.TYPE);
    }

    /*
    /**********************************************************************
    /* Other
    /**********************************************************************
     */

    @Override
    public String toString() {
        return "[method "+getFullName()+"]";
    }

    @Override
    public int hashCode() {
        return _method.getName().hashCode();
    }
    
    @Override
    public boolean equals(Object o) {
        if (o == this) return true;
        return ClassUtil.hasClass(o, getClass())
                && (((AnnotatedMethod) o)._method == _method);
    }
}<|MERGE_RESOLUTION|>--- conflicted
+++ resolved
@@ -176,25 +176,6 @@
         return _method.getReturnType();
     }
 
-    /**
-     * Helper method that can be used to check whether method returns
-     * a value or not; if return type declared as <code>void</code>, returns
-     * false, otherwise true
-<<<<<<< HEAD
-=======
-     * 
-     * @since 2.4
-     *
-     * @deprecated Since 2.12 (related to [databind#2675]), needs to be configurable
->>>>>>> f0ef5cd7
-     */
-    @Deprecated
-    public boolean hasReturnType() {
-        Class<?> rt = getRawReturnType();
-        // also, as per [databind#2675], only consider `void` to be real "No return type"
-        return (rt != Void.TYPE);
-    }
-
     /*
     /**********************************************************************
     /* Other
