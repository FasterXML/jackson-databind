--- conflicted
+++ resolved
@@ -113,16 +113,7 @@
      */
     public abstract JsonDeserializer<Object> getContentDeserializer();
 
-<<<<<<< HEAD
     @Override
-    public ValueInstantiator getValueInstantiator() {
-        return null;
-    }
-
-    @Override
-=======
-    @Override // since 2.9
->>>>>>> fb72f93f
     public AccessPattern getEmptyAccessPattern() {
         // 02-Feb-2017, tatu: Empty containers are usually constructed as needed
         //   and may not be shared; for some deserializers this may be further refined.
