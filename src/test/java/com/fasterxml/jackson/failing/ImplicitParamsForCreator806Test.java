--- conflicted
+++ resolved
@@ -37,17 +37,8 @@
     /**********************************************************************
      */
 
-<<<<<<< HEAD
-    // for [databind#806]
-=======
-    private final ObjectMapper MAPPER = newObjectMapper()
-            .setAnnotationIntrospector(new MyParamIntrospector())
-            .setPropertyNamingStrategy(PropertyNamingStrategy.SNAKE_CASE)
-            ;
-
     // for [databind#806]: problem is that renaming occurs too late for implicitly detected
     // Creators
->>>>>>> 0e06d15b
     public void testImplicitNameWithNamingStrategy() throws Exception
     {
         ObjectMapper mapper = ObjectMapper.builder()
