package com.fasterxml.jackson.databind.deser.std;

import java.io.IOException;
import java.util.*;

import com.fasterxml.jackson.annotation.JsonFormat;
import com.fasterxml.jackson.annotation.Nulls;

import com.fasterxml.jackson.core.*;
import com.fasterxml.jackson.core.JsonParser.NumberType;
import com.fasterxml.jackson.core.exc.StreamReadException;
import com.fasterxml.jackson.core.io.NumberInput;

import com.fasterxml.jackson.databind.*;
import com.fasterxml.jackson.databind.annotation.JacksonStdImpl;
import com.fasterxml.jackson.databind.cfg.CoercionAction;
import com.fasterxml.jackson.databind.cfg.CoercionInputShape;
import com.fasterxml.jackson.databind.deser.BeanDeserializerBase;
import com.fasterxml.jackson.databind.deser.NullValueProvider;
import com.fasterxml.jackson.databind.deser.SettableBeanProperty;
import com.fasterxml.jackson.databind.deser.ValueInstantiator;
import com.fasterxml.jackson.databind.deser.impl.NullsAsEmptyProvider;
import com.fasterxml.jackson.databind.deser.impl.NullsConstantProvider;
import com.fasterxml.jackson.databind.deser.impl.NullsFailProvider;
import com.fasterxml.jackson.databind.introspect.AnnotatedMember;
import com.fasterxml.jackson.databind.jsontype.TypeDeserializer;
import com.fasterxml.jackson.databind.type.LogicalType;
import com.fasterxml.jackson.databind.util.AccessPattern;
import com.fasterxml.jackson.databind.util.ClassUtil;
import com.fasterxml.jackson.databind.util.Converter;

/**
 * Base class for common deserializers. Contains shared
 * base functionality for dealing with primitive values, such
 * as (re)parsing from String.
 */
public abstract class StdDeserializer<T>
    extends JsonDeserializer<T>
    implements java.io.Serializable,
        ValueInstantiator.Gettable // since 2.12
{
    private static final long serialVersionUID = 1L;

    /**
     * Bitmask that covers {@link DeserializationFeature#USE_BIG_INTEGER_FOR_INTS}
     * and {@link DeserializationFeature#USE_LONG_FOR_INTS}, used for more efficient
     * cheks when coercing integral values for untyped deserialization.
     *
     * @since 2.6
     */
    protected final static int F_MASK_INT_COERCIONS =
            DeserializationFeature.USE_BIG_INTEGER_FOR_INTS.getMask()
            | DeserializationFeature.USE_LONG_FOR_INTS.getMask();

    @Deprecated // since 2.12
    protected final static int F_MASK_ACCEPT_ARRAYS =
            DeserializationFeature.UNWRAP_SINGLE_VALUE_ARRAYS.getMask() |
            DeserializationFeature.ACCEPT_EMPTY_ARRAY_AS_NULL_OBJECT.getMask();

    /**
     * Type of values this deserializer handles: sometimes
     * exact types, other time most specific supertype of
     * types deserializer handles (which may be as generic
     * as {@link Object} in some case)
     */
    final protected Class<?> _valueClass;

    final protected JavaType _valueType;

    protected StdDeserializer(Class<?> vc) {
        _valueClass = vc;
        _valueType = null;
    }

    protected StdDeserializer(JavaType valueType) {
        // 26-Sep-2017, tatu: [databind#1764] need to add null-check back until 3.x
        _valueClass = (valueType == null) ? Object.class : valueType.getRawClass();
        _valueType = valueType;
    }

    /**
     * Copy-constructor for sub-classes to use, most often when creating
     * new instances for {@link com.fasterxml.jackson.databind.deser.ContextualDeserializer}.
     *
     * @since 2.5
     */
    protected StdDeserializer(StdDeserializer<?> src) {
        _valueClass = src._valueClass;
        _valueType = src._valueType;
    }

    /*
    /**********************************************************
    /* Accessors
    /**********************************************************
     */

    @Override
    public Class<?> handledType() { return _valueClass; }

    /*
    /**********************************************************
    /* Extended API
    /**********************************************************
     */

    /**
     * @deprecated Since 2.3 use {@link #handledType} instead
     */
    @Deprecated
    public final Class<?> getValueClass() { return _valueClass; }

    /**
     * Exact structured type this deserializer handles, if known.
     */
    public JavaType getValueType() { return _valueType; }

    /**
     * Convenience method for getting handled type as {@link JavaType}, regardless
     * of whether deserializer has one already resolved (and accessible via
     * {@link #getValueType()}) or not: equivalent to:
     *<pre>
     *   if (getValueType() != null) {
     *        return getValueType();
     *   }
     *   return ctxt.constructType(handledType());
     *</pre>
     * 
     * @since 2.10
     */
    public JavaType getValueType(DeserializationContext ctxt) {
        if (_valueType != null) {
            return _valueType;
        }
        return ctxt.constructType(_valueClass);
    }

    /**
     * @since 2.12
     */
    @Override // for ValueInstantiator.Gettable
    public ValueInstantiator getValueInstantiator() { return null; }

    /**
     * Method that can be called to determine if given deserializer is the default
     * deserializer Jackson uses; as opposed to a custom deserializer installed by
     * a module or calling application. Determination is done using
     * {@link JacksonStdImpl} annotation on deserializer class.
     */
    protected boolean isDefaultDeserializer(JsonDeserializer<?> deserializer) {
        return ClassUtil.isJacksonStdImpl(deserializer);
    }

    protected boolean isDefaultKeyDeserializer(KeyDeserializer keyDeser) {
        return ClassUtil.isJacksonStdImpl(keyDeser);
    }

    /*
    /**********************************************************
    /* Partial JsonDeserializer implementation 
    /**********************************************************
     */

    /**
     * Base implementation that does not assume specific type
     * inclusion mechanism. Sub-classes are expected to override
     * this method if they are to handle type information.
     */
    @Override
    public Object deserializeWithType(JsonParser p, DeserializationContext ctxt,
            TypeDeserializer typeDeserializer) throws IOException {
        return typeDeserializer.deserializeTypedFromAny(p, ctxt);
    }

    /*
    /**********************************************************************
    /* High-level handling of secondary input shapes (with possible coercion)
    /**********************************************************************
     */

    /**
     * Helper method that allows easy support for array-related coercion features:
     * checks for either empty array, or single-value array-wrapped value (if coercion
     * enabled by {@code CoercionConfigs} (since 2.12), and either reports
     * an exception (if no coercion allowed), or returns appropriate
     * result value using coercion mechanism indicated.
     *<p>
     * This method should NOT be called if Array representation is explicitly supported
     * for type: it should only be called in case it is otherwise unrecognized.
     *<p>
     * NOTE: in case of unwrapped single element, will handle actual decoding
     * by calling {@link #_deserializeWrappedValue}, which by default calls
     * {@link #deserialize(JsonParser, DeserializationContext)}.
     *
     * @since 2.9
     */
    @SuppressWarnings("unchecked")
    protected T _deserializeFromArray(JsonParser p, DeserializationContext ctxt) throws IOException
    {
        final CoercionAction act = _findCoercionFromEmptyArray(ctxt);
        final boolean unwrap = ctxt.isEnabled(DeserializationFeature.UNWRAP_SINGLE_VALUE_ARRAYS);

        if (unwrap || (act != CoercionAction.Fail)) {
            JsonToken t = p.nextToken();
            if (t == JsonToken.END_ARRAY) {
                switch (act) {
                case AsEmpty:
                    return (T) getEmptyValue(ctxt);
                case AsNull:
                case TryConvert:
                    return getNullValue(ctxt);
                default:
                }
            } else if (unwrap) {
                final T parsed = _deserializeWrappedValue(p, ctxt);
                if (p.nextToken() != JsonToken.END_ARRAY) {
                    handleMissingEndArrayForSingle(p, ctxt);
                }
                return parsed;
            }
        }
        return (T) ctxt.handleUnexpectedToken(getValueType(ctxt), JsonToken.START_ARRAY, p, null);
    }

    /**
     * Helper method that may be used to support fallback for Empty String / Empty Array
     * non-standard representations; usually for things serialized as JSON Objects.
     *
     * @since 2.5
     *
     * @deprecated Since 2.12
     */
    @SuppressWarnings("unchecked")
    @Deprecated // since 2.12
    protected T _deserializeFromEmpty(JsonParser p, DeserializationContext ctxt)
        throws IOException
    {
        if (p.hasToken(JsonToken.START_ARRAY)) {
            if (ctxt.isEnabled(DeserializationFeature.ACCEPT_EMPTY_ARRAY_AS_NULL_OBJECT)) {
                JsonToken t = p.nextToken();
                if (t == JsonToken.END_ARRAY) {
                    return null;
                }
                return (T) ctxt.handleUnexpectedToken(getValueType(ctxt), p);
            }
        }
        return (T) ctxt.handleUnexpectedToken(getValueType(ctxt), p);
    }

    /**
     * Helper method to call in case deserializer does not support native automatic
     * use of incoming String values, but there may be standard coercions to consider.
     *
     * @since 2.12
     */
    @SuppressWarnings("unchecked")
    protected T _deserializeFromString(JsonParser p, DeserializationContext ctxt)
            throws IOException
    {
        final ValueInstantiator inst = getValueInstantiator();
        final Class<?> rawTargetType = handledType();
        String value = p.getValueAsString();

        if ((inst != null) && inst.canCreateFromString()) {
            return (T) inst.createFromString(ctxt, value);
        }
        if (value.isEmpty()) {
            final CoercionAction act = ctxt.findCoercionAction(logicalType(), rawTargetType,
                    CoercionInputShape.EmptyString);
            return (T) _deserializeFromEmptyString(p, ctxt, act, rawTargetType,
                    "empty String (\"\")");
        }
        if (_isBlank(value)) {
            final CoercionAction act = ctxt.findCoercionFromBlankString(logicalType(), rawTargetType,
                    CoercionAction.Fail);
            return (T) _deserializeFromEmptyString(p, ctxt, act, rawTargetType,
                    "blank String (all whitespace)");
        }

        // 28-Sep-2011, tatu: Ok this is not clean at all; but since there are legacy
        //   systems that expect conversions in some cases, let's just add a minimal
        //   patch (note: same could conceivably be used for numbers too).
        if (inst != null) {
            value = value.trim(); // mostly to avoid problems wrt XML indentation
            if (inst.canCreateFromInt()) {
                if (ctxt.findCoercionAction(LogicalType.Integer, Integer.class,
                        CoercionInputShape.String) == CoercionAction.TryConvert) {
                    return (T) inst.createFromInt(ctxt, _parseIntPrimitive(ctxt, value));
                }
            }
            if (inst.canCreateFromLong()) {
                if (ctxt.findCoercionAction(LogicalType.Integer, Long.class,
                        CoercionInputShape.String) == CoercionAction.TryConvert) {
                    return (T) inst.createFromLong(ctxt, _parseLongPrimitive(ctxt, value));
                }
            }
            if (inst.canCreateFromBoolean()) {
                // 29-May-2020, tatu: With 2.12 can and should use CoercionConfig so:
                if (ctxt.findCoercionAction(LogicalType.Boolean, Boolean.class,
                        CoercionInputShape.String) == CoercionAction.TryConvert) {
                    String str = value.trim();
                    if ("true".equals(str)) {
                        return (T) inst.createFromBoolean(ctxt, true);
                    }
                    if ("false".equals(str)) {
                        return (T) inst.createFromBoolean(ctxt, false);
                    }
                }
            }
        }
        return (T) ctxt.handleMissingInstantiator(rawTargetType, inst, ctxt.getParser(),
                "no String-argument constructor/factory method to deserialize from String value ('%s')",
                value);
    }

    protected Object _deserializeFromEmptyString(JsonParser p, DeserializationContext ctxt,
            CoercionAction act, Class<?> rawTargetType, String desc) throws IOException
    {

        switch (act) {
        case AsEmpty:
            return getEmptyValue(ctxt);
        case Fail:
            // This will throw an exception
            _checkCoercionFail(ctxt, act, rawTargetType, "", "empty String (\"\")");
            // ... so will never fall through
        case TryConvert:
            // hmmmh... empty or null, typically? Assume "as null" for now
        case AsNull:
        default:
            return null;
        }

        // 06-Nov-2020, tatu: This was behavior pre-2.12, giving less useful
        //    exception
        /*
        final ValueInstantiator inst = getValueInstantiator();

        // 03-Jun-2020, tatu: Should ideally call `handleUnexpectedToken()` instead, but
        //    since this call was already made, use it.
        return ctxt.handleMissingInstantiator(rawTargetType, inst, p,
"Cannot deserialize value of type %s from %s (no String-argument constructor/factory method; coercion not enabled)",
                ClassUtil.getTypeDescription(getValueType(ctxt)), desc);
                */
    }

    /**
     * Helper called to support {@link DeserializationFeature#UNWRAP_SINGLE_VALUE_ARRAYS}:
     * default implementation simply calls
     * {@link #deserialize(JsonParser, DeserializationContext)},
     * but handling may be overridden.
     *
     * @since 2.9
     */
    protected T _deserializeWrappedValue(JsonParser p, DeserializationContext ctxt) throws IOException
    {
        // 23-Mar-2017, tatu: Let's specifically block recursive resolution to avoid
        //   either supporting nested arrays, or to cause infinite looping.
        if (p.hasToken(JsonToken.START_ARRAY)) {
            String msg = String.format(
"Cannot deserialize instance of %s out of %s token: nested Arrays not allowed with %s",
                    ClassUtil.nameOf(_valueClass), JsonToken.START_ARRAY,
                    "DeserializationFeature.UNWRAP_SINGLE_VALUE_ARRAYS");
            @SuppressWarnings("unchecked")
            T result = (T) ctxt.handleUnexpectedToken(getValueType(ctxt), p.currentToken(), p, msg);
            return result;
        }
        return (T) deserialize(p, ctxt);
    }

    /*
    /**********************************************************
    /* Helper methods for sub-classes, parsing: while mostly
    /* useful for numeric types, can be also useful for dealing
    /* with things serialized as numbers (such as Dates).
    /**********************************************************
     */

    @Deprecated // since 2.12, use overloaded variant that does NOT take target type
    protected final boolean _parseBooleanPrimitive(DeserializationContext ctxt,
            JsonParser p, Class<?> targetType) throws IOException {
        return _parseBooleanPrimitive(p, ctxt);
    }

    /**
     * @param ctxt Deserialization context for accessing configuration
     * @param p Underlying parser
     */
    protected final boolean _parseBooleanPrimitive(JsonParser p, DeserializationContext ctxt)
            throws IOException
    {
        String text;
        switch (p.currentTokenId()) {
        case JsonTokenId.ID_STRING:
            text = p.getText();
            break;
        case JsonTokenId.ID_NUMBER_INT:
            // may accept ints too, (0 == false, otherwise true)

            // call returns `null`, Boolean.TRUE or Boolean.FALSE so:
            return Boolean.TRUE.equals(_coerceBooleanFromInt(p, ctxt, Boolean.TYPE));
        case JsonTokenId.ID_TRUE: // usually caller should have handled but:
            return true;
        case JsonTokenId.ID_FALSE:
            return false;
        case JsonTokenId.ID_NULL: // null fine for non-primitive
            _verifyNullForPrimitive(ctxt);
            return false;
        // 29-Jun-2020, tatu: New! "Scalar from Object" (mostly for XML)
        case JsonTokenId.ID_START_OBJECT:
            text = ctxt.extractScalarFromObject(p, this, Boolean.TYPE);
            break;
        case JsonTokenId.ID_START_ARRAY:
            // 12-Jun-2020, tatu: For some reason calling `_deserializeFromArray()` won't work so:
            if (ctxt.isEnabled(DeserializationFeature.UNWRAP_SINGLE_VALUE_ARRAYS)) {
                p.nextToken();
                final boolean parsed = _parseBooleanPrimitive(p, ctxt);
                _verifyEndArrayForSingle(p, ctxt);
                return parsed;
            }
            // fall through
        default:
            return ((Boolean) ctxt.handleUnexpectedToken(Boolean.TYPE, p)).booleanValue();
        }

        final CoercionAction act = _checkFromStringCoercion(ctxt, text,
                LogicalType.Boolean, Boolean.TYPE);
        if (act == CoercionAction.AsNull) {
            _verifyNullForPrimitive(ctxt);
            return false;
        }
        if (act == CoercionAction.AsEmpty) {
            return false;
        }
        text = text.trim();
        final int len = text.length();

        // For [databind#1852] allow some case-insensitive matches (namely,
        // true/True/TRUE, false/False/FALSE
        if (len == 4) {
            if (_isTrue(text)) {
                return true;
            }
        } else if (len == 5) {
            if (_isFalse(text)) {
                return false;
            }
        }
        if (_hasTextualNull(text)) {
            _verifyNullForPrimitiveCoercion(ctxt, text);
            return false;
        }
        Boolean b = (Boolean) ctxt.handleWeirdStringValue(Boolean.TYPE, text,
                "only \"true\"/\"True\"/\"TRUE\" or \"false\"/\"False\"/\"FALSE\" recognized");
        return Boolean.TRUE.equals(b);
    }

    // [databind#1852]
    protected boolean _isTrue(String text) {
        char c = text.charAt(0);
        if (c == 't') {
            return "true".equals(text);
        }
        if (c == 'T') {
            return "TRUE".equals(text) || "True".equals(text);
        }
        return false;
    }

    protected boolean _isFalse(String text) {
        char c = text.charAt(0);
        if (c == 'f') {
            return "false".equals(text);
        }
        if (c == 'F') {
            return "FALSE".equals(text) || "False".equals(text);
        }
        return false;
    }
 
    /**
     * Helper method called for cases where non-primitive, boolean-based value
     * is to be deserialized: result of this method will be {@link java.lang.Boolean},
     * although actual target type may be something different.
     *<p>
     * Note: does NOT dynamically access "empty value" or "null value" of deserializer
     * since those values could be of type other than {@link java.lang.Boolean}.
     * Caller may need to translate from 3 possible result types into appropriately
     * matching output types.
     *
     * @param p Underlying parser
     * @param ctxt Deserialization context for accessing configuration
     * @param targetType Actual type that is being deserialized, may be
     *    same as {@link #handledType} but could be {@code AtomicBoolean} for example.
     *    Used for coercion config access.
     *
     * @since 2.12
     */
    protected final Boolean _parseBoolean(JsonParser p, DeserializationContext ctxt,
            Class<?> targetType)
        throws IOException
    {
        String text;
        switch (p.currentTokenId()) {
        case JsonTokenId.ID_STRING:
            text = p.getText();
            break;
        case JsonTokenId.ID_NUMBER_INT:
            // may accept ints too, (0 == false, otherwise true)
            return _coerceBooleanFromInt(p, ctxt, targetType);
        case JsonTokenId.ID_TRUE:
            return true;
        case JsonTokenId.ID_FALSE:
            return false;
        case JsonTokenId.ID_NULL: // null fine for non-primitive
            return null;
        // 29-Jun-2020, tatu: New! "Scalar from Object" (mostly for XML)
        case JsonTokenId.ID_START_OBJECT:
            text = ctxt.extractScalarFromObject(p, this, targetType);
            break;
        case JsonTokenId.ID_START_ARRAY: // unwrapping / from-empty-array coercion?
            return (Boolean) _deserializeFromArray(p, ctxt);
        default:
            return (Boolean) ctxt.handleUnexpectedToken(targetType, p);
        }

        final CoercionAction act = _checkFromStringCoercion(ctxt, text,
                LogicalType.Boolean, targetType);
        if (act == CoercionAction.AsNull) {
            return null;
        }
        if (act == CoercionAction.AsEmpty) {
            return false;
        }
        text = text.trim();
        final int len = text.length();

        // For [databind#1852] allow some case-insensitive matches (namely,
        // true/True/TRUE, false/False/FALSE
        if (len == 4) {
            if (_isTrue(text)) {
                return true;
            }
        } else if (len == 5) {
            if (_isFalse(text)) {
                return false;
            }
        }
        if (_checkTextualNull(ctxt, text)) {
            return null;
        }
        return (Boolean) ctxt.handleWeirdStringValue(targetType, text,
                "only \"true\" or \"false\" recognized");
    }

    protected final byte _parseBytePrimitive(JsonParser p, DeserializationContext ctxt)
        throws IOException
    {
        String text;
        switch (p.currentTokenId()) {
        case JsonTokenId.ID_STRING:
            text = p.getText();
            break;
        case JsonTokenId.ID_NUMBER_FLOAT:
            CoercionAction act = _checkFloatToIntCoercion(p, ctxt, Byte.TYPE);
            if (act == CoercionAction.AsNull) {
                return (byte) 0;
            }
            if (act == CoercionAction.AsEmpty) {
                return (byte) 0;
            }
            return p.getByteValue();
        case JsonTokenId.ID_NUMBER_INT:
            return p.getByteValue();
        case JsonTokenId.ID_NULL:
            _verifyNullForPrimitive(ctxt);
            return (byte) 0;
        // 29-Jun-2020, tatu: New! "Scalar from Object" (mostly for XML)
        case JsonTokenId.ID_START_OBJECT:
            text = ctxt.extractScalarFromObject(p, this, Byte.TYPE);
            break;
        case JsonTokenId.ID_START_ARRAY: // unwrapping / from-empty-array coercion?
            // 12-Jun-2020, tatu: For some reason calling `_deserializeFromArray()` won't work so:
            if (ctxt.isEnabled(DeserializationFeature.UNWRAP_SINGLE_VALUE_ARRAYS)) {
                p.nextToken();
                final byte parsed = _parseBytePrimitive(p, ctxt);
                _verifyEndArrayForSingle(p, ctxt);
                return parsed;
            }
            // fall through
        default:
            return ((Byte) ctxt.handleUnexpectedToken(ctxt.constructType(Byte.TYPE), p)).byteValue();
        }

        // Coercion from String
        CoercionAction act = _checkFromStringCoercion(ctxt, text,
                LogicalType.Integer, Byte.TYPE);
        if (act == CoercionAction.AsNull) {
            // 03-May-2021, tatu: Might not be allowed (should we do "empty" check?)
            _verifyNullForPrimitive(ctxt);
            return (byte) 0;
        }
        if (act == CoercionAction.AsEmpty) {
            return (byte) 0;
        }
        text = text.trim();
        if (_hasTextualNull(text)) {
            _verifyNullForPrimitiveCoercion(ctxt, text);
            return (byte) 0;
        }
        int value;
        try {
            value = NumberInput.parseInt(text);
        } catch (IllegalArgumentException iae) {
            return (Byte) ctxt.handleWeirdStringValue(_valueClass, text,
                    "not a valid `byte` value");
        }
        // So far so good: but does it fit? Allow both -128 / 255 range (inclusive)
        if (_byteOverflow(value)) {
            return (Byte) ctxt.handleWeirdStringValue(_valueClass, text,
                    "overflow, value cannot be represented as 8-bit value");
        }
        return (byte) value;
    }

    protected final short _parseShortPrimitive(JsonParser p, DeserializationContext ctxt)
        throws IOException
    {
        String text;
        switch (p.currentTokenId()) {
        case JsonTokenId.ID_STRING:
            text = p.getText();
            break;
        case JsonTokenId.ID_NUMBER_FLOAT:
            CoercionAction act = _checkFloatToIntCoercion(p, ctxt, Short.TYPE);
            if (act == CoercionAction.AsNull) {
                return (short) 0;
            }
            if (act == CoercionAction.AsEmpty) {
                return (short) 0;
            }
            return p.getShortValue();
        case JsonTokenId.ID_NUMBER_INT:
            return p.getShortValue();
        case JsonTokenId.ID_NULL:
            _verifyNullForPrimitive(ctxt);
            return (short) 0;
        // 29-Jun-2020, tatu: New! "Scalar from Object" (mostly for XML)
        case JsonTokenId.ID_START_OBJECT:
            text = ctxt.extractScalarFromObject(p, this, Short.TYPE);
            break;
        case JsonTokenId.ID_START_ARRAY:
            // 12-Jun-2020, tatu: For some reason calling `_deserializeFromArray()` won't work so:
            if (ctxt.isEnabled(DeserializationFeature.UNWRAP_SINGLE_VALUE_ARRAYS)) {
                p.nextToken();
                final short parsed = _parseShortPrimitive(p, ctxt);
                _verifyEndArrayForSingle(p, ctxt);
                return parsed;
            }
            // fall through to fail
        default:
            return ((Short) ctxt.handleUnexpectedToken(ctxt.constructType(Short.TYPE), p)).shortValue();
        }

        CoercionAction act = _checkFromStringCoercion(ctxt, text,
                LogicalType.Integer, Short.TYPE);
        if (act == CoercionAction.AsNull) {
            // 03-May-2021, tatu: Might not be allowed (should we do "empty" check?)
            _verifyNullForPrimitive(ctxt);
            return (short) 0;
        }
        if (act == CoercionAction.AsEmpty) {
            return (short) 0;
        }
        text = text.trim();
        if (_hasTextualNull(text)) {
            _verifyNullForPrimitiveCoercion(ctxt, text);
            return (short) 0;
        }
        int value;
        try {
            value = NumberInput.parseInt(text);
        } catch (IllegalArgumentException iae) {
            return (Short) ctxt.handleWeirdStringValue(Short.TYPE, text,
                    "not a valid `short` value");
        }
        if (_shortOverflow(value)) {
            return (Short) ctxt.handleWeirdStringValue(Short.TYPE, text,
                    "overflow, value cannot be represented as 16-bit value");
        }
        return (short) value;
    }

    protected final int _parseIntPrimitive(JsonParser p, DeserializationContext ctxt)
        throws IOException
    {
        String text;
        switch (p.currentTokenId()) {
        case JsonTokenId.ID_STRING:
            text = p.getText();
            break;
        case JsonTokenId.ID_NUMBER_FLOAT:
            final CoercionAction act = _checkFloatToIntCoercion(p, ctxt, Integer.TYPE);
            if (act == CoercionAction.AsNull) {
                return 0;
            }
            if (act == CoercionAction.AsEmpty) {
                return 0;
            }
            return p.getValueAsInt();
        case JsonTokenId.ID_NUMBER_INT:
            return p.getIntValue();
        case JsonTokenId.ID_NULL:
            _verifyNullForPrimitive(ctxt);
            return 0;
        // 29-Jun-2020, tatu: New! "Scalar from Object" (mostly for XML)
        case JsonTokenId.ID_START_OBJECT:
            text = ctxt.extractScalarFromObject(p, this, Integer.TYPE);
            break;
        case JsonTokenId.ID_START_ARRAY:
            if (ctxt.isEnabled(DeserializationFeature.UNWRAP_SINGLE_VALUE_ARRAYS)) {
                p.nextToken();
                final int parsed = _parseIntPrimitive(p, ctxt);
                _verifyEndArrayForSingle(p, ctxt);
                return parsed;
            }
            // fall through to fail
        default:
            return ((Number) ctxt.handleUnexpectedToken(Integer.TYPE, p)).intValue();
        }

        final CoercionAction act = _checkFromStringCoercion(ctxt, text,
                LogicalType.Integer, Integer.TYPE);
        if (act == CoercionAction.AsNull) {
            // 03-May-2021, tatu: Might not be allowed (should we do "empty" check?)
            _verifyNullForPrimitive(ctxt);
            return 0;
        }
        if (act == CoercionAction.AsEmpty) {
            return 0;
        }
        text = text.trim();
        if (_hasTextualNull(text)) {
            _verifyNullForPrimitiveCoercion(ctxt, text);
            return 0;
        }
        return _parseIntPrimitive(ctxt, text);
    }

    /**
     * @since 2.9
     */
    protected final int _parseIntPrimitive(DeserializationContext ctxt, String text) throws IOException
    {
        try {
            if (text.length() > 9) {
<<<<<<< HEAD
                // NOTE! Can NOT call "NumberInput.parseLong()" due to lack of validation there
                long l = Long.parseLong(text);
=======
                long l = NumberInput.parseLong(text);
>>>>>>> a7572d32
                if (_intOverflow(l)) {
                    Number v = (Number) ctxt.handleWeirdStringValue(Integer.TYPE, text,
                        "Overflow: numeric value (%s) out of range of int (%d -%d)",
                        text, Integer.MIN_VALUE, Integer.MAX_VALUE);
                    return _nonNullNumber(v).intValue();
                }
                return (int) l;
            }
            return NumberInput.parseInt(text);
        } catch (IllegalArgumentException iae) {
            Number v = (Number) ctxt.handleWeirdStringValue(Integer.TYPE, text,
                    "not a valid `int` value");
            return _nonNullNumber(v).intValue();
        }
    }

    /**
     * @since 2.12
     */
    protected final Integer _parseInteger(JsonParser p, DeserializationContext ctxt,
            Class<?> targetType)
        throws IOException
    {
        String text;
        switch (p.currentTokenId()) {
        case JsonTokenId.ID_STRING:
            text = p.getText();
            break;
        case JsonTokenId.ID_NUMBER_FLOAT: // coercing may work too
            final CoercionAction act = _checkFloatToIntCoercion(p, ctxt, targetType);
            if (act == CoercionAction.AsNull) {
                return (Integer) getNullValue(ctxt);
            }
            if (act == CoercionAction.AsEmpty) {
                return (Integer) getEmptyValue(ctxt);
            }
            return p.getValueAsInt();
        case JsonTokenId.ID_NUMBER_INT: // NOTE: caller assumed to check in fast path
            return p.getIntValue();
        case JsonTokenId.ID_NULL: // null fine for non-primitive
            return (Integer) getNullValue(ctxt);
        // 29-Jun-2020, tatu: New! "Scalar from Object" (mostly for XML)
        case JsonTokenId.ID_START_OBJECT:
            text = ctxt.extractScalarFromObject(p, this, targetType);
            break;
        case JsonTokenId.ID_START_ARRAY:
            return (Integer) _deserializeFromArray(p, ctxt);
        default:
            return (Integer) ctxt.handleUnexpectedToken(getValueType(ctxt), p);
        }

        final CoercionAction act = _checkFromStringCoercion(ctxt, text);
        if (act == CoercionAction.AsNull) {
            return (Integer) getNullValue(ctxt);
        }
        if (act == CoercionAction.AsEmpty) {
            return (Integer) getEmptyValue(ctxt);
        }
        text = text.trim();
        if (_checkTextualNull(ctxt, text)) {
            return (Integer) getNullValue(ctxt);
        }
        return _parseInteger(ctxt, text);
    }

    /**
     * @since 2.14
     */
    protected final Integer _parseInteger(DeserializationContext ctxt, String text) throws IOException
    {
        try {
            if (text.length() > 9) {
                long l = NumberInput.parseLong(text);
                if (_intOverflow(l)) {
                    return (Integer) ctxt.handleWeirdStringValue(Integer.class, text,
                        "Overflow: numeric value (%s) out of range of `java.lang.Integer` (%d -%d)",
                        text, Integer.MIN_VALUE, Integer.MAX_VALUE);
                }
                return Integer.valueOf((int) l);
            }
            return NumberInput.parseInt(text);
        } catch (IllegalArgumentException iae) {
            return(Integer) ctxt.handleWeirdStringValue(Integer.class, text,
                    "not a valid `java.lang.Integer` value");
        }
    }

    protected final long _parseLongPrimitive(JsonParser p, DeserializationContext ctxt)
            throws IOException
    {
        String text;
        switch (p.currentTokenId()) {
        case JsonTokenId.ID_STRING:
            text = p.getText();
            break;
        case JsonTokenId.ID_NUMBER_FLOAT:
            final CoercionAction act = _checkFloatToIntCoercion(p, ctxt, Long.TYPE);
            if (act == CoercionAction.AsNull) {
                return 0L;
            }
            if (act == CoercionAction.AsEmpty) {
                return 0L;
            }
            return p.getValueAsLong();
        case JsonTokenId.ID_NUMBER_INT:
            return p.getLongValue();
        case JsonTokenId.ID_NULL:
            _verifyNullForPrimitive(ctxt);
            return 0L;
        // 29-Jun-2020, tatu: New! "Scalar from Object" (mostly for XML)
        case JsonTokenId.ID_START_OBJECT:
            text = ctxt.extractScalarFromObject(p, this, Long.TYPE);
            break;
        case JsonTokenId.ID_START_ARRAY:
            if (ctxt.isEnabled(DeserializationFeature.UNWRAP_SINGLE_VALUE_ARRAYS)) {
                p.nextToken();
                final long parsed = _parseLongPrimitive(p, ctxt);
                _verifyEndArrayForSingle(p, ctxt);
                return parsed;
            }
            // fall through
        default:
            return ((Number) ctxt.handleUnexpectedToken(Long.TYPE, p)).longValue();
        }

        final CoercionAction act = _checkFromStringCoercion(ctxt, text,
                LogicalType.Integer, Long.TYPE);
        if (act == CoercionAction.AsNull) {
            // 03-May-2021, tatu: Might not be allowed (should we do "empty" check?)
            _verifyNullForPrimitive(ctxt);
            return 0L; 
        }
        if (act == CoercionAction.AsEmpty) {
            return 0L;
        }
        text = text.trim();
        if (_hasTextualNull(text)) {
            _verifyNullForPrimitiveCoercion(ctxt, text);
            return 0L;
        }
        return _parseLongPrimitive(ctxt, text);
    }

    /**
     * @since 2.9
     */
    protected final long _parseLongPrimitive(DeserializationContext ctxt, String text) throws IOException
    {
        try {
            return NumberInput.parseLong(text);
        } catch (IllegalArgumentException iae) { }
        {
            Number v = (Number) ctxt.handleWeirdStringValue(Long.TYPE, text,
                    "not a valid `long` value");
            return _nonNullNumber(v).longValue();
        }
    }

    /**
     * @since 2.12
     */
    protected final Long _parseLong(JsonParser p, DeserializationContext ctxt,
            Class<?> targetType)
        throws IOException
    {
        String text;
        switch (p.currentTokenId()) {
        case JsonTokenId.ID_STRING:
            text = p.getText();
            break;
        case JsonTokenId.ID_NUMBER_FLOAT:
            final CoercionAction act = _checkFloatToIntCoercion(p, ctxt, targetType);
            if (act == CoercionAction.AsNull) {
                return (Long) getNullValue(ctxt);
            }
            if (act == CoercionAction.AsEmpty) {
                return (Long) getEmptyValue(ctxt);
            }
            return p.getValueAsLong();
        case JsonTokenId.ID_NULL: // null fine for non-primitive
            return (Long) getNullValue(ctxt);
        case JsonTokenId.ID_NUMBER_INT:
            return p.getLongValue();
        // 29-Jun-2020, tatu: New! "Scalar from Object" (mostly for XML)
        case JsonTokenId.ID_START_OBJECT:
            text = ctxt.extractScalarFromObject(p, this, targetType);
            break;
        case JsonTokenId.ID_START_ARRAY:
            return (Long) _deserializeFromArray(p, ctxt);
        default:
            return (Long) ctxt.handleUnexpectedToken(getValueType(ctxt), p);
        }

        final CoercionAction act = _checkFromStringCoercion(ctxt, text);
        if (act == CoercionAction.AsNull) {
            return (Long) getNullValue(ctxt);
        }
        if (act == CoercionAction.AsEmpty) {
            return (Long) getEmptyValue(ctxt);
        }
        text = text.trim();
        if (_checkTextualNull(ctxt, text)) {
            return (Long) getNullValue(ctxt);
        }
        // let's allow Strings to be converted too
        return _parseLong(ctxt, text);
    }

    /**
     * @since 2.14
     */
    protected final Long _parseLong(DeserializationContext ctxt, String text) throws IOException
    {
        try {
            return NumberInput.parseLong(text);
        } catch (IllegalArgumentException iae) { }
        return (Long) ctxt.handleWeirdStringValue(Long.class, text,
                "not a valid `java.lang.Long` value");
    }

    protected final float _parseFloatPrimitive(JsonParser p, DeserializationContext ctxt)
        throws IOException
    {
        String text;
        switch (p.currentTokenId()) {
        case JsonTokenId.ID_STRING:
            text = p.getText();
            break;
        case JsonTokenId.ID_NUMBER_INT:
        case JsonTokenId.ID_NUMBER_FLOAT:
            return p.getFloatValue();
        case JsonTokenId.ID_NULL:
            _verifyNullForPrimitive(ctxt);
            return 0f;
        // 29-Jun-2020, tatu: New! "Scalar from Object" (mostly for XML)
        case JsonTokenId.ID_START_OBJECT:
            text = ctxt.extractScalarFromObject(p, this, Float.TYPE);
            break;
        case JsonTokenId.ID_START_ARRAY:
            if (ctxt.isEnabled(DeserializationFeature.UNWRAP_SINGLE_VALUE_ARRAYS)) {
                p.nextToken();
                final float parsed = _parseFloatPrimitive(p, ctxt);
                _verifyEndArrayForSingle(p, ctxt);
                return parsed;
            }
            // fall through
        default:
            return ((Number) ctxt.handleUnexpectedToken(Float.TYPE, p)).floatValue();
        }

        // 18-Nov-2020, tatu: Special case, Not-a-Numbers as String need to be
        //     considered "native" representation as JSON does not allow as numbers,
        //     and hence not bound by coercion rules
        {
            Float nan = _checkFloatSpecialValue(text);
            if (nan != null) {
                return nan.floatValue();
            }
        }

        final CoercionAction act = _checkFromStringCoercion(ctxt, text,
                LogicalType.Integer, Float.TYPE);
        if (act == CoercionAction.AsNull) {
            // 03-May-2021, tatu: Might not be allowed (should we do "empty" check?)
            _verifyNullForPrimitive(ctxt);
            return  0.0f;
        }
        if (act == CoercionAction.AsEmpty) {
            return  0.0f;
        }
        text = text.trim();
        if (_hasTextualNull(text)) {
            _verifyNullForPrimitiveCoercion(ctxt, text);
            return  0.0f;
        }
        return _parseFloatPrimitive(ctxt, text);
}

    /**
     * @since 2.9
     */
    protected final float _parseFloatPrimitive(DeserializationContext ctxt, String text)
        throws IOException
    {
        try {
            return Float.parseFloat(text);
        } catch (IllegalArgumentException iae) { }
        Number v = (Number) ctxt.handleWeirdStringValue(Float.TYPE, text,
                "not a valid `float` value");
        return _nonNullNumber(v).floatValue();
    }

    /**
     * Helper method called to check whether given String value contains one of
     * "special" values (currently, NaN ("not-a-number") and plus/minus Infinity)
     * and if so, returns that value; otherwise returns {@code null}.
     *
     * @param text String value to check
     *
     * @return One of {@link Float} constants referring to special value decoded,
     *   if value matched; {@code null} otherwise.
     *
     * @since 2.12
     */
    protected Float _checkFloatSpecialValue(String text)
    {
        if (!text.isEmpty()) {
            switch (text.charAt(0)) {
            case 'I':
                if (_isPosInf(text)) {
                    return Float.POSITIVE_INFINITY;
                }
                break;
            case 'N':
                if (_isNaN(text)) { return Float.NaN; }
                break;
            case '-':
                if (_isNegInf(text)) {
                    return Float.NEGATIVE_INFINITY;
                }
                break;
            default:
            }
        }
        return null;
    }

    protected final double _parseDoublePrimitive(JsonParser p, DeserializationContext ctxt)
        throws IOException
    {
        String text;
        switch (p.currentTokenId()) {
        case JsonTokenId.ID_STRING:
            text = p.getText();
            break;
        case JsonTokenId.ID_NUMBER_INT:
        case JsonTokenId.ID_NUMBER_FLOAT:
            return p.getDoubleValue();
        case JsonTokenId.ID_NULL:
            _verifyNullForPrimitive(ctxt);
            return 0.0;
        // 29-Jun-2020, tatu: New! "Scalar from Object" (mostly for XML)
        case JsonTokenId.ID_START_OBJECT:
            text = ctxt.extractScalarFromObject(p, this, Double.TYPE);
            break;
        case JsonTokenId.ID_START_ARRAY:
            if (ctxt.isEnabled(DeserializationFeature.UNWRAP_SINGLE_VALUE_ARRAYS)) {
                p.nextToken();
                final double parsed = _parseDoublePrimitive(p, ctxt);
                _verifyEndArrayForSingle(p, ctxt);
                return parsed;
            }
            // fall through
        default:
            return ((Number) ctxt.handleUnexpectedToken(Double.TYPE, p)).doubleValue();
        }

        // 18-Nov-2020, tatu: Special case, Not-a-Numbers as String need to be
        //     considered "native" representation as JSON does not allow as numbers,
        //     and hence not bound by coercion rules
        {
            Double nan = this._checkDoubleSpecialValue(text);
            if (nan != null) {
                return nan.doubleValue();
            }
        }

        final CoercionAction act = _checkFromStringCoercion(ctxt, text,
                LogicalType.Integer, Double.TYPE);
        if (act == CoercionAction.AsNull) {
            // 03-May-2021, tatu: Might not be allowed (should we do "empty" check?)
            _verifyNullForPrimitive(ctxt);
            return  0.0;
        }
        if (act == CoercionAction.AsEmpty) {
            return  0.0;
        }
        text = text.trim();
        if (_hasTextualNull(text)) {
            _verifyNullForPrimitiveCoercion(ctxt, text);
            return  0.0;
        }
        return _parseDoublePrimitive(ctxt, text);
    }

    /**
     * @since 2.9
     */
    protected final double _parseDoublePrimitive(DeserializationContext ctxt, String text)
        throws IOException
    {
        try {
            return _parseDouble(text);
        } catch (IllegalArgumentException iae) { }
        Number v = (Number) ctxt.handleWeirdStringValue(Double.TYPE, text,
                "not a valid `double` value (as String to convert)");
        return _nonNullNumber(v).doubleValue();
    }

    /**
     * Helper method for encapsulating calls to low-level double value parsing; single place
     * just because we need a work-around that must be applied to all calls.
     */
    protected final static double _parseDouble(String numStr) throws NumberFormatException
    {
        return NumberInput.parseDouble(numStr);
    }

    /**
     * Helper method called to check whether given String value contains one of
     * "special" values (currently, NaN ("not-a-number") and plus/minus Infinity)
     * and if so, returns that value; otherwise returns {@code null}.
     *
     * @param text String value to check
     *
     * @return One of {@link Double} constants referring to special value decoded,
     *   if value matched; {@code null} otherwise.
     *
     * @since 2.12
     */
    protected Double _checkDoubleSpecialValue(String text)
    {
        if (!text.isEmpty()) {
            switch (text.charAt(0)) {
            case 'I':
                if (_isPosInf(text)) {
                    return Double.POSITIVE_INFINITY;
                }
                break;
            case 'N':
                if (_isNaN(text)) {
                    return Double.NaN;
                }
                break;
            case '-':
                if (_isNegInf(text)) {
                    return Double.NEGATIVE_INFINITY;
                }
                break;
            default:
            }
        }
        return null;
    }

    protected java.util.Date _parseDate(JsonParser p, DeserializationContext ctxt)
        throws IOException
    {
        String text;
        switch (p.currentTokenId()) {
        case JsonTokenId.ID_STRING:
            text = p.getText();
            break;
        case JsonTokenId.ID_NUMBER_INT:
            {
                long ts;
                try {
                    ts = p.getLongValue();
                // 16-Jan-2019, tatu: 2.10 uses InputCoercionException, earlier StreamReadException
                } catch (StreamReadException e) {
                    Number v = (Number) ctxt.handleWeirdNumberValue(_valueClass, p.getNumberValue(),
                            "not a valid 64-bit `long` for creating `java.util.Date`");
                    ts = v.longValue();
                }
                return new java.util.Date(ts);
            }
        case JsonTokenId.ID_NULL:
            return (java.util.Date) getNullValue(ctxt);
        // 29-Jun-2020, tatu: New! "Scalar from Object" (mostly for XML)
        case JsonTokenId.ID_START_OBJECT:
            text = ctxt.extractScalarFromObject(p, this, _valueClass);
            break;
        case JsonTokenId.ID_START_ARRAY:
            return _parseDateFromArray(p, ctxt);
        default:
            return (java.util.Date) ctxt.handleUnexpectedToken(_valueClass, p);
        }

        return _parseDate(text.trim(), ctxt);
    }

    // @since 2.9
    protected java.util.Date _parseDateFromArray(JsonParser p, DeserializationContext ctxt)
            throws IOException
    {
        final CoercionAction act = _findCoercionFromEmptyArray(ctxt);
        final boolean unwrap = ctxt.isEnabled(DeserializationFeature.UNWRAP_SINGLE_VALUE_ARRAYS);

        if (unwrap || (act != CoercionAction.Fail)) {
            JsonToken t = p.nextToken();
            if (t == JsonToken.END_ARRAY) {
                switch (act) {
                case AsEmpty:
                    return (java.util.Date) getEmptyValue(ctxt);
                case AsNull:
                case TryConvert:
                    return (java.util.Date) getNullValue(ctxt);
                default:
                }
            } else if (unwrap) {
                final Date parsed = _parseDate(p, ctxt);
                _verifyEndArrayForSingle(p, ctxt);
                return parsed;
            }
        }
        return (java.util.Date) ctxt.handleUnexpectedToken(_valueClass, JsonToken.START_ARRAY, p, null);
    }

    /**
     * @since 2.8
     */
    protected java.util.Date _parseDate(String value, DeserializationContext ctxt)
        throws IOException
    {
        try {
            // Take empty Strings to mean 'empty' Value, usually 'null':
            if (value.isEmpty()) {
                final CoercionAction act = _checkFromStringCoercion(ctxt, value);
                switch (act) { // note: Fail handled above
                case AsEmpty:
                    return new java.util.Date(0L);
                case AsNull:
                case TryConvert:
                default:
                }
                return null;
            }
            // 10-Jun-2020, tatu: Legacy handling from pre-2.12... should we still have it?
            if (_hasTextualNull(value)) {
                return null;
            }
            return ctxt.parseDate(value);
        } catch (IllegalArgumentException iae) {
            return (java.util.Date) ctxt.handleWeirdStringValue(_valueClass, value,
                    "not a valid representation (error: %s)",
                    ClassUtil.exceptionMessage(iae));
        }
    }

    /**
     * Helper method used for accessing String value, if possible, doing
     * necessary conversion or throwing exception as necessary.
     *
     * @since 2.1
     */
    protected final String _parseString(JsonParser p, DeserializationContext ctxt) throws IOException
    {
        if (p.hasToken(JsonToken.VALUE_STRING)) {
            return p.getText();
        }
        // 07-Nov-2019, tatu: [databind#2535] Need to support byte[]->Base64 same as `StringDeserializer`
        if (p.hasToken(JsonToken.VALUE_EMBEDDED_OBJECT)) {
            Object ob = p.getEmbeddedObject();
            if (ob instanceof byte[]) {
                return ctxt.getBase64Variant().encode((byte[]) ob, false);
            }
            if (ob == null) {
                return null;
            }
            // otherwise, try conversion using toString()...
            return ob.toString();
        }
        // 29-Jun-2020, tatu: New! "Scalar from Object" (mostly for XML)
        if (p.hasToken(JsonToken.START_OBJECT)) {
            return ctxt.extractScalarFromObject(p, this, _valueClass);
        }

        String value = p.getValueAsString();
        if (value != null) {
            return value;
        }
        return (String) ctxt.handleUnexpectedToken(String.class, p);
    }

    /**
     * Helper method called to determine if we are seeing String value of
     * "null", and, further, that it should be coerced to null just like
     * null token.
     *
     * @since 2.3
     */
    protected boolean _hasTextualNull(String value) {
        return "null".equals(value);
    }

    protected final boolean _isNegInf(String text) {
        return "-Infinity".equals(text) || "-INF".equals(text);
    }

    protected final boolean _isPosInf(String text) {
        return "Infinity".equals(text) || "INF".equals(text);
    }

    protected final boolean _isNaN(String text) { return "NaN".equals(text); }

    // @since 2.12
    protected final static boolean _isBlank(String text)
    {
        final int len = text.length();
        for (int i = 0; i < len; ++i) {
            if (text.charAt(i) > 0x0020) {
                return false;
            }
        }
        return true;
    }

    /*
    /****************************************************
    /* Helper methods for sub-classes, new (2.12+)
    /****************************************************
     */

    /**
     * @since 2.12
     */
    protected CoercionAction _checkFromStringCoercion(DeserializationContext ctxt, String value)
        throws IOException
    {
        return _checkFromStringCoercion(ctxt, value, logicalType(), handledType());
    }

    /**
     * @since 2.12
     */
    protected CoercionAction _checkFromStringCoercion(DeserializationContext ctxt, String value,
            LogicalType logicalType, Class<?> rawTargetType)
        throws IOException
    {
        // 18-Dec-2020, tatu: Formats without strong typing (XML, CSV, Properties at
        //    least) should allow from-String "coercion" since Strings are their
        //    native type.
        //    One open question is whether Empty/Blank String are special; they might
        //    be so only apply short-cut to other cases, for now

        final CoercionAction act;
        if (value.isEmpty()) {
            act = ctxt.findCoercionAction(logicalType, rawTargetType,
                    CoercionInputShape.EmptyString);
            return _checkCoercionFail(ctxt, act, rawTargetType, value,
                    "empty String (\"\")");
        } else if (_isBlank(value)) {
            act = ctxt.findCoercionFromBlankString(logicalType, rawTargetType, CoercionAction.Fail);
            return _checkCoercionFail(ctxt, act, rawTargetType, value,
                    "blank String (all whitespace)");
        } else {
            // 18-Dec-2020, tatu: As per above, allow for XML, CSV, Properties
            if (ctxt.isEnabled(StreamReadCapability.UNTYPED_SCALARS)) {
                return CoercionAction.TryConvert;
            }
            act = ctxt.findCoercionAction(logicalType, rawTargetType, CoercionInputShape.String);
            if (act == CoercionAction.Fail) {
                // since it MIGHT (but might not), create desc here, do not use helper
                ctxt.reportInputMismatch(this,
"Cannot coerce String value (\"%s\") to %s (but might if coercion using `CoercionConfig` was enabled)",
value, _coercedTypeDesc());
            }
        }
        return act;
    }

    /**
     * @since 2.12
     */
    protected CoercionAction _checkFloatToIntCoercion(JsonParser p, DeserializationContext ctxt,
            Class<?> rawTargetType)
        throws IOException
    {
        final CoercionAction act = ctxt.findCoercionAction(LogicalType.Integer,
                rawTargetType, CoercionInputShape.Float);
        if (act == CoercionAction.Fail) {
            return _checkCoercionFail(ctxt, act, rawTargetType, p.getNumberValue(),
                    "Floating-point value ("+p.getText()+")");
        }
        return act;
    }

    /**
     * @since 2.12
     */
    protected Boolean _coerceBooleanFromInt(JsonParser p, DeserializationContext ctxt,
            Class<?> rawTargetType)
        throws IOException
    {
        CoercionAction act = ctxt.findCoercionAction(LogicalType.Boolean, rawTargetType, CoercionInputShape.Integer);
        switch (act) {
        case Fail:
            _checkCoercionFail(ctxt, act, rawTargetType, p.getNumberValue(),
                    "Integer value ("+p.getText()+")");
            return Boolean.FALSE;
        case AsNull:
            return null;
        case AsEmpty:
            return Boolean.FALSE;
        default:
        }
        // 13-Oct-2016, tatu: As per [databind#1324], need to be careful wrt
        //    degenerate case of huge integers, legal in JSON.
        //    Also note that number tokens can not have WS to trim:
        if (p.getNumberType() == NumberType.INT) {
            // but minor optimization for common case is possible:
            return p.getIntValue() != 0;
        }
        return !"0".equals(p.getText());
    }

    /**
     * @since 2.12
     */
    protected CoercionAction _checkCoercionFail(DeserializationContext ctxt,
            CoercionAction act, Class<?> targetType, Object inputValue,
            String inputDesc)
        throws IOException
    {
        if (act == CoercionAction.Fail) {
            ctxt.reportBadCoercion(this, targetType, inputValue,
"Cannot coerce %s to %s (but could if coercion was enabled using `CoercionConfig`)",
inputDesc, _coercedTypeDesc());
        }
        return act;
    }

    /**
     * Method called when otherwise unrecognized String value is encountered for
     * a non-primitive type: should see if it is String value {@code "null"}, and if so,
     * whether it is acceptable according to configuration or not
     *
     * @since 2.12
     */
    protected boolean _checkTextualNull(DeserializationContext ctxt, String text)
            throws JsonMappingException
    {
        if (_hasTextualNull(text)) {
            if (!ctxt.isEnabled(MapperFeature.ALLOW_COERCION_OF_SCALARS)) {
                _reportFailedNullCoerce(ctxt, true,  MapperFeature.ALLOW_COERCION_OF_SCALARS, "String \"null\"");
            }
            return true;
        }
        return false;
    }

    /*
    /**********************************************************************
    /* Helper methods for sub-classes, coercions, older (pre-2.12), non-deprecated
    /**********************************************************************
     */

    /**
     * Helper method called in case where an integral number is encountered, but
     * config settings suggest that a coercion may be needed to "upgrade"
     * {@link java.lang.Number} into "bigger" type like {@link java.lang.Long} or
     * {@link java.math.BigInteger}
     *
     * @see DeserializationFeature#USE_BIG_INTEGER_FOR_INTS
     * @see DeserializationFeature#USE_LONG_FOR_INTS
     *
     * @since 2.6
     */
    protected Object _coerceIntegral(JsonParser p, DeserializationContext ctxt) throws IOException
    {
        if (ctxt.isEnabled(DeserializationFeature.USE_BIG_INTEGER_FOR_INTS)) {
            return p.getBigIntegerValue();
        }
        if (ctxt.isEnabled(DeserializationFeature.USE_LONG_FOR_INTS)) {
            return p.getLongValue();
        }
        return p.getNumberValue(); // should be optimal, whatever it is
    }

    /**
     * Method called to verify that {@code null} token from input is acceptable
     * for primitive (unboxed) target type. It should NOT be called if {@code null}
     * was received by other means (coerced due to configuration, or even from
     * optionally acceptable String {@code "null"} token).
     *
     * @since 2.9
     */
    protected final void _verifyNullForPrimitive(DeserializationContext ctxt) throws JsonMappingException
    {
        if (ctxt.isEnabled(DeserializationFeature.FAIL_ON_NULL_FOR_PRIMITIVES)) {
            ctxt.reportInputMismatch(this,
"Cannot coerce `null` to %s (disable `DeserializationFeature.FAIL_ON_NULL_FOR_PRIMITIVES` to allow)",
                    _coercedTypeDesc());
        }
    }

    /**
     * Method called to verify that text value {@code "null"} from input is acceptable
     * for primitive (unboxed) target type. It should not be called if actual
     * {@code null} token was received, or if null is a result of coercion from
     * Some other input type.
     *
     * @since 2.9
     */
    protected final void _verifyNullForPrimitiveCoercion(DeserializationContext ctxt, String str) throws JsonMappingException
    {
        Enum<?> feat;
        boolean enable;

        if (!ctxt.isEnabled(MapperFeature.ALLOW_COERCION_OF_SCALARS)) {
            feat = MapperFeature.ALLOW_COERCION_OF_SCALARS;
            enable = true;
        } else if (ctxt.isEnabled(DeserializationFeature.FAIL_ON_NULL_FOR_PRIMITIVES)) {
            feat = DeserializationFeature.FAIL_ON_NULL_FOR_PRIMITIVES;
            enable = false;
        } else {
            return;
        }
        String strDesc = str.isEmpty() ? "empty String (\"\")" : String.format("String \"%s\"", str);
        _reportFailedNullCoerce(ctxt, enable, feat, strDesc);
    }

    protected void _reportFailedNullCoerce(DeserializationContext ctxt, boolean state, Enum<?> feature,
            String inputDesc) throws JsonMappingException
    {
        String enableDesc = state ? "enable" : "disable";
        ctxt.reportInputMismatch(this, "Cannot coerce %s to Null value as %s (%s `%s.%s` to allow)",
            inputDesc, _coercedTypeDesc(), enableDesc, feature.getDeclaringClass().getSimpleName(), feature.name());
    }

    /**
     * Helper method called to get a description of type into which a scalar value coercion
     * is (most likely) being applied, to be used for constructing exception messages
     * on coerce failure.
     *
     * @return Message with backtick-enclosed name of type this deserializer supports
     *
     * @since 2.9
     */
    protected String _coercedTypeDesc() {
        boolean structured;
        String typeDesc;

        JavaType t = getValueType();
        if ((t != null) && !t.isPrimitive()) {
            structured = (t.isContainerType() || t.isReferenceType());
            typeDesc = ClassUtil.getTypeDescription(t);
        } else {
            Class<?> cls = handledType();
            structured = cls.isArray() || Collection.class.isAssignableFrom(cls)
                || Map.class.isAssignableFrom(cls);
            typeDesc = ClassUtil.getClassDescription(cls);
        }
        if (structured) {
            return "element of "+typeDesc;
        }
        return typeDesc+" value";
    }

    /*
    /**********************************************************************
    /* Helper methods for sub-classes, coercions, older (pre-2.12), deprecated
    /**********************************************************************
     */

    @Deprecated // since 2.12
    protected boolean _parseBooleanFromInt(JsonParser p, DeserializationContext ctxt)
        throws IOException
    {
        // 13-Oct-2016, tatu: As per [databind#1324], need to be careful wrt
        //    degenerate case of huge integers, legal in JSON.
        //  ... this is, on the other hand, probably wrong/sub-optimal for non-JSON
        //  input. For now, no rea
        _verifyNumberForScalarCoercion(ctxt, p);
        // Anyway, note that since we know it's valid (JSON) integer, it can't have
        // extra whitespace to trim.
        return !"0".equals(p.getText());
    }

    /**
     * @deprecated Since 2.12 use {@link #_checkFromStringCoercion} instead
     */
    @Deprecated
    protected void _verifyStringForScalarCoercion(DeserializationContext ctxt, String str) throws JsonMappingException
    {
        MapperFeature feat = MapperFeature.ALLOW_COERCION_OF_SCALARS;
        if (!ctxt.isEnabled(feat)) {
            ctxt.reportInputMismatch(this, "Cannot coerce String \"%s\" to %s (enable `%s.%s` to allow)",
                str, _coercedTypeDesc(), feat.getDeclaringClass().getSimpleName(), feat.name());
        }
    }

    /**
     * Method called when JSON String with value "" (that is, zero length) is encountered.
     *
     * @deprecated Since 2.12
     */
    @Deprecated
    protected Object _coerceEmptyString(DeserializationContext ctxt, boolean isPrimitive) throws JsonMappingException
    {
        Enum<?> feat;
        boolean enable;

        if (!ctxt.isEnabled(MapperFeature.ALLOW_COERCION_OF_SCALARS)) {
            feat = MapperFeature.ALLOW_COERCION_OF_SCALARS;
            enable = true;
        } else if (isPrimitive && ctxt.isEnabled(DeserializationFeature.FAIL_ON_NULL_FOR_PRIMITIVES)) {
            feat = DeserializationFeature.FAIL_ON_NULL_FOR_PRIMITIVES;
            enable = false;
        } else {
            return getNullValue(ctxt);
        }
        _reportFailedNullCoerce(ctxt, enable, feat, "empty String (\"\")");
        return null;
    }

    @Deprecated // since 2.12
    protected void _failDoubleToIntCoercion(JsonParser p, DeserializationContext ctxt,
            String type) throws IOException
    {
        ctxt.reportInputMismatch(handledType(),
"Cannot coerce a floating-point value ('%s') into %s (enable `DeserializationFeature.ACCEPT_FLOAT_AS_INT` to allow)",
                p.getValueAsString(), type);
    }

    @Deprecated // since 2.12
    protected final void _verifyNullForScalarCoercion(DeserializationContext ctxt, String str) throws JsonMappingException
    {
        if (!ctxt.isEnabled(MapperFeature.ALLOW_COERCION_OF_SCALARS)) {
            String strDesc = str.isEmpty() ? "empty String (\"\")" : String.format("String \"%s\"", str);
            _reportFailedNullCoerce(ctxt, true, MapperFeature.ALLOW_COERCION_OF_SCALARS, strDesc);
        }
    }

    @Deprecated // since 2.12
    protected void _verifyNumberForScalarCoercion(DeserializationContext ctxt, JsonParser p) throws IOException
    {
        MapperFeature feat = MapperFeature.ALLOW_COERCION_OF_SCALARS;
        if (!ctxt.isEnabled(feat)) {
            // 31-Mar-2017, tatu: Since we don't know (or this deep, care) about exact type,
            //   access as a String: may require re-encoding by parser which should be fine
            String valueDesc = p.getText();
            ctxt.reportInputMismatch(this, "Cannot coerce Number (%s) to %s (enable `%s.%s` to allow)",
                valueDesc, _coercedTypeDesc(), feat.getDeclaringClass().getSimpleName(), feat.name());
        }
    }

    @Deprecated // since 2.12
    protected Object _coerceNullToken(DeserializationContext ctxt, boolean isPrimitive) throws JsonMappingException
    {
        if (isPrimitive) {
            _verifyNullForPrimitive(ctxt);
        }
        return getNullValue(ctxt);
    }

    @Deprecated // since 2.12
    protected Object _coerceTextualNull(DeserializationContext ctxt, boolean isPrimitive) throws JsonMappingException {
        if (!ctxt.isEnabled(MapperFeature.ALLOW_COERCION_OF_SCALARS)) {
            _reportFailedNullCoerce(ctxt, true,  MapperFeature.ALLOW_COERCION_OF_SCALARS, "String \"null\"");
        }
        return getNullValue(ctxt);
    }

    @Deprecated // since 2.12
    protected boolean _isEmptyOrTextualNull(String value) {
        return value.isEmpty() || "null".equals(value);
    }

    /*
    /****************************************************
    /* Helper methods for sub-classes, resolving dependencies
    /****************************************************
     */

    /**
     * Helper method used to locate deserializers for properties the
     * type this deserializer handles contains (usually for properties of
     * bean types)
     *
     * @param type Type of property to deserialize
     * @param property Actual property object (field, method, constuctor parameter) used
     *     for passing deserialized values; provided so deserializer can be contextualized if necessary
     */
    protected JsonDeserializer<Object> findDeserializer(DeserializationContext ctxt,
            JavaType type, BeanProperty property)
        throws JsonMappingException
    {
        return ctxt.findContextualValueDeserializer(type, property);
    }

    /**
     * Helper method to check whether given text refers to what looks like a clean simple
     * integer number, consisting of optional sign followed by a sequence of digits.
     *<p>
     * Note that definition is quite loose as leading zeroes are allowed, in addition
     * to plus sign (not just minus).
     */
    protected final boolean _isIntNumber(String text)
    {
        final int len = text.length();
        if (len > 0) {
            char c = text.charAt(0);
            // skip leading sign (plus not allowed for strict JSON numbers but...)
            int i;

            if (c == '-' || c == '+') {
                if (len == 1) {
                    return false;
                }
                i = 1;
            } else {
                i = 0;
            }
            // We will allow leading
            for (; i < len; ++i) {
                int ch = text.charAt(i);
                if (ch > '9' || ch < '0') {
                    return false;
                }
            }
            return true;
        }
        return false;
    }

    /*
    /**********************************************************
    /* Helper methods for: deserializer construction
    /**********************************************************
     */

    /**
     * Helper method that can be used to see if specified property has annotation
     * indicating that a converter is to be used for contained values (contents
     * of structured types; array/List/Map values)
     *
     * @param existingDeserializer (optional) configured content
     *    serializer if one already exists.
     *
     * @since 2.2
     */
    protected JsonDeserializer<?> findConvertingContentDeserializer(DeserializationContext ctxt,
            BeanProperty prop, JsonDeserializer<?> existingDeserializer)
        throws JsonMappingException
    {
        final AnnotationIntrospector intr = ctxt.getAnnotationIntrospector();
        if (_neitherNull(intr, prop)) {
            AnnotatedMember member = prop.getMember();
            if (member != null) {
                Object convDef = intr.findDeserializationContentConverter(member);
                if (convDef != null) {
                    Converter<Object,Object> conv = ctxt.converterInstance(prop.getMember(), convDef);
                    JavaType delegateType = conv.getInputType(ctxt.getTypeFactory());
                    if (existingDeserializer == null) {
                        existingDeserializer = ctxt.findContextualValueDeserializer(delegateType, prop);
                    }
                    return new StdDelegatingDeserializer<Object>(conv, delegateType, existingDeserializer);
                }
            }
        }
        return existingDeserializer;
    }

    /*
    /**********************************************************
    /* Helper methods for: accessing contextual config settings
    /**********************************************************
     */

    /**
     * Helper method that may be used to find if this deserializer has specific
     * {@link JsonFormat} settings, either via property, or through type-specific
     * defaulting.
     *
     * @param typeForDefaults Type (erased) used for finding default format settings, if any
     *
     * @since 2.7
     */
    protected JsonFormat.Value findFormatOverrides(DeserializationContext ctxt,
            BeanProperty prop, Class<?> typeForDefaults)
    {
        if (prop != null) {
            return prop.findPropertyFormat(ctxt.getConfig(), typeForDefaults);
        }
        // even without property or AnnotationIntrospector, may have type-specific defaults
        return ctxt.getDefaultPropertyFormat(typeForDefaults);
    }

    /**
     * Convenience method that uses {@link #findFormatOverrides} to find possible
     * defaults and/of overrides, and then calls
     * <code>JsonFormat.Value.getFeature(feat)</code>
     * to find whether that feature has been specifically marked as enabled or disabled.
     *
     * @param typeForDefaults Type (erased) used for finding default format settings, if any
     *
     * @since 2.7
     */
    protected Boolean findFormatFeature(DeserializationContext ctxt,
            BeanProperty prop, Class<?> typeForDefaults, JsonFormat.Feature feat)
    {
        JsonFormat.Value format = findFormatOverrides(ctxt, prop, typeForDefaults);
        if (format != null) {
            return format.getFeature(feat);
        }
        return null;
    }

    /**
     * Method called to find {@link NullValueProvider} for a primary property, using
     * "value nulls" setting. If no provider found (not defined, or is "skip"),
     * will return `null`.
     *
     * @since 2.9
     */
    protected final NullValueProvider findValueNullProvider(DeserializationContext ctxt,
            SettableBeanProperty prop, PropertyMetadata propMetadata)
        throws JsonMappingException
    {
        if (prop != null) {
            return _findNullProvider(ctxt, prop, propMetadata.getValueNulls(),
                    prop.getValueDeserializer());
        }
        return null;
    }

    /**
     * Method called to find {@link NullValueProvider} for a contents of a structured
     * primary property (Collection, Map, array), using
     * "content nulls" setting. If no provider found (not defined),
     * will return given value deserializer (which is a null value provider itself).
     *
     * @since 2.9
     */
    protected NullValueProvider findContentNullProvider(DeserializationContext ctxt,
            BeanProperty prop, JsonDeserializer<?> valueDeser)
        throws JsonMappingException
    {
        final Nulls nulls = findContentNullStyle(ctxt, prop);
        if (nulls == Nulls.SKIP) {
            return NullsConstantProvider.skipper();
        }
        // 09-Dec-2019, tatu: [databind#2567] need to ensure correct target type (element,
        //    not container), so inlined here before calling _findNullProvider
        if (nulls == Nulls.FAIL) {
            if (prop == null) {
                JavaType type = ctxt.constructType(valueDeser.handledType());
                // should always be container? But let's double-check just in case:
                if (type.isContainerType()) {
                    type = type.getContentType();
                }
                return NullsFailProvider.constructForRootValue(type);
            }
            return NullsFailProvider.constructForProperty(prop, prop.getType().getContentType());
        }

        NullValueProvider prov = _findNullProvider(ctxt, prop, nulls, valueDeser);
        if (prov != null) {
            return prov;
        }
        return valueDeser;
    }

    protected Nulls findContentNullStyle(DeserializationContext ctxt, BeanProperty prop)
        throws JsonMappingException
    {
        if (prop != null) {
            return prop.getMetadata().getContentNulls();
        }
        // 24-Aug-2021, tatu: As per [databind#3227] root values also need
        //     to be checked for content nulls
        //  NOTE: will this work wrt type-specific overrides? Probably not...
        return ctxt.getConfig().getDefaultSetterInfo().getContentNulls();
    }

    // @since 2.9
    protected final NullValueProvider _findNullProvider(DeserializationContext ctxt,
            BeanProperty prop, Nulls nulls, JsonDeserializer<?> valueDeser)
        throws JsonMappingException
    {
        if (nulls == Nulls.FAIL) {
            if (prop == null) {
                Class<?> rawType = (valueDeser == null) ? Object.class : valueDeser.handledType();
                return NullsFailProvider.constructForRootValue(ctxt.constructType(rawType));
            }
            return NullsFailProvider.constructForProperty(prop);
        }
        if (nulls == Nulls.AS_EMPTY) {
            // cannot deal with empty values if there is no value deserializer that
            // can indicate what "empty value" is:
            if (valueDeser == null) {
                return null;
            }

            // Let's first do some sanity checking...
            // NOTE: although we could use `ValueInstantiator.Gettable` in general,
            // let's not since that would prevent being able to use custom impls:
            if (valueDeser instanceof BeanDeserializerBase) {
                BeanDeserializerBase bd = (BeanDeserializerBase) valueDeser;
                ValueInstantiator vi = bd.getValueInstantiator();
                if (!vi.canCreateUsingDefault()) {
                    final JavaType type = (prop == null) ? bd.getValueType() : prop.getType();
                    return ctxt.reportBadDefinition(type,
                            String.format("Cannot create empty instance of %s, no default Creator", type));
                }
            }
            // Second: can with pre-fetch value?
            {
                AccessPattern access = valueDeser.getEmptyAccessPattern();
                if (access == AccessPattern.ALWAYS_NULL) {
                    return NullsConstantProvider.nuller();
                }
                if (access == AccessPattern.CONSTANT) {
                    return NullsConstantProvider.forValue(valueDeser.getEmptyValue(ctxt));
                }
            }
            return new NullsAsEmptyProvider(valueDeser);
        }
        if (nulls == Nulls.SKIP) {
            return NullsConstantProvider.skipper();
        }
        return null;
    }

    // @since 2.12
    protected CoercionAction _findCoercionFromEmptyString(DeserializationContext ctxt) {
        return ctxt.findCoercionAction(logicalType(), handledType(),
                CoercionInputShape.EmptyString);
    }

    // @since 2.12
    protected CoercionAction _findCoercionFromEmptyArray(DeserializationContext ctxt) {
        return ctxt.findCoercionAction(logicalType(), handledType(),
                CoercionInputShape.EmptyArray);
    }

    // @since 2.12
    protected CoercionAction _findCoercionFromBlankString(DeserializationContext ctxt) {
        return ctxt.findCoercionFromBlankString(logicalType(), handledType(),
                CoercionAction.Fail);
    }

    /*
    /**********************************************************
    /* Helper methods for sub-classes, problem reporting
    /**********************************************************
     */

    /**
     * Method called to deal with a property that did not map to a known
     * Bean property. Method can deal with the problem as it sees fit (ignore,
     * throw exception); but if it does return, it has to skip the matching
     * Json content parser has.
     *
     * @param p Parser that points to value of the unknown property
     * @param ctxt Context for deserialization; allows access to the parser,
     *    error reporting functionality
     * @param instanceOrClass Instance that is being populated by this
     *   deserializer, or if not known, Class that would be instantiated.
     *   If null, will assume type is what {@link #getValueClass} returns.
     * @param propName Name of the property that cannot be mapped
     */
    protected void handleUnknownProperty(JsonParser p, DeserializationContext ctxt,
            Object instanceOrClass, String propName)
        throws IOException
    {
        if (instanceOrClass == null) {
            instanceOrClass = handledType();
        }
        // Maybe we have configured handler(s) to take care of it?
        if (ctxt.handleUnknownProperty(p, this, instanceOrClass, propName)) {
            return;
        }
        /* But if we do get this far, need to skip whatever value we
         * are pointing to now (although handler is likely to have done that already)
         */
        p.skipChildren();
    }

    protected void handleMissingEndArrayForSingle(JsonParser p, DeserializationContext ctxt)
        throws IOException
    {
        ctxt.reportWrongTokenException(this, JsonToken.END_ARRAY,
"Attempted to unwrap '%s' value from an array (with `DeserializationFeature.UNWRAP_SINGLE_VALUE_ARRAYS`) but it contains more than one value",
handledType().getName());
        // 05-May-2016, tatu: Should recover somehow (maybe skip until END_ARRAY);
        //     but for now just fall through
    }

    protected void _verifyEndArrayForSingle(JsonParser p, DeserializationContext ctxt) throws IOException
    {
        JsonToken t = p.nextToken();
        if (t != JsonToken.END_ARRAY) {
            handleMissingEndArrayForSingle(p, ctxt);
        }
    }

    /*
    /**********************************************************
    /* Helper methods, other
    /**********************************************************
     */

    /**
     * @since 2.9
     */
    protected final static boolean _neitherNull(Object a, Object b) {
        return (a != null) && (b != null);
    }

    /**
     * @since 2.9
     */
    protected final boolean _byteOverflow(int value) {
        // 07-nov-2016, tatu: We support "unsigned byte" as well
        //    as Java signed range since that's relatively common usage
        return (value < Byte.MIN_VALUE || value > 255);
    }

    /**
     * @since 2.9
     */
    protected final boolean _shortOverflow(int value) {
        return (value < Short.MIN_VALUE || value > Short.MAX_VALUE);
    }

    /**
     * @since 2.9
     */
    protected final boolean _intOverflow(long value) {
        return (value < Integer.MIN_VALUE || value > Integer.MAX_VALUE);
    }

    /**
     * @since 2.9
     */
    protected Number _nonNullNumber(Number n) {
        if (n == null) {
            n = Integer.valueOf(0);
        }
        return n;
    }
}<|MERGE_RESOLUTION|>--- conflicted
+++ resolved
@@ -754,12 +754,7 @@
     {
         try {
             if (text.length() > 9) {
-<<<<<<< HEAD
-                // NOTE! Can NOT call "NumberInput.parseLong()" due to lack of validation there
-                long l = Long.parseLong(text);
-=======
                 long l = NumberInput.parseLong(text);
->>>>>>> a7572d32
                 if (_intOverflow(l)) {
                     Number v = (Number) ctxt.handleWeirdStringValue(Integer.TYPE, text,
                         "Overflow: numeric value (%s) out of range of int (%d -%d)",
