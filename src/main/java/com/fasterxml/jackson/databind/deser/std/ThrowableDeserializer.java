--- conflicted
+++ resolved
@@ -150,19 +150,10 @@
         }
         // Sanity check: did we find "message"?
         if (throwable == null) {
-<<<<<<< HEAD
             // 15-Oct-2010, tatu: Can't assume missing message is an error, since it may be
-            //   suppressed during serialization, as per [JACKSON-388].
+            //   suppressed during serialization.
             //
             //   Should probably allow use of default constructor, too...
-
-=======
-            /* 15-Oct-2010, tatu: Can't assume missing message is an error, since it may be
-             *   suppressed during serialization.
-             *   
-             *   Should probably allow use of default constructor, too...
-             */
->>>>>>> ef34d083
             //throw new XxxException("No 'message' property found: could not deserialize "+_beanType);
             if (hasStringCreator) {
                 throwable = _valueInstantiator.createFromString(ctxt, null);
