package com.fasterxml.jackson.databind;

import java.io.IOException;
import java.util.*;

import com.fasterxml.jackson.annotation.JsonCreator;
import com.fasterxml.jackson.annotation.JsonProperty;

import com.fasterxml.jackson.core.*;
import com.fasterxml.jackson.core.json.JsonReadFeature;

import com.fasterxml.jackson.databind.cfg.ContextAttributes;
import com.fasterxml.jackson.databind.deser.DeserializationProblemHandler;
import com.fasterxml.jackson.databind.exc.MismatchedInputException;
import com.fasterxml.jackson.databind.json.JsonMapper;
import com.fasterxml.jackson.databind.node.ArrayNode;
import com.fasterxml.jackson.databind.node.JsonNodeFactory;

public class ObjectReaderTest extends BaseMapTest
{
    final JsonMapper MAPPER = JsonMapper.builder().build();

    static class POJO {
        public Map<String, Object> name;
    }

    static class A2297 {
        private String knownField;

        @JsonCreator
        private A2297(@JsonProperty("knownField") String knownField) {
            this.knownField = knownField;
        }
    }
    
    public void testSimpleViaParser() throws Exception
    {
        final String JSON = "[1]";
        JsonParser p = MAPPER.createParser(JSON);
        Object ob = MAPPER.readerFor(Object.class)
                .readValue(p);
        p.close();
        assertTrue(ob instanceof List<?>);
    }

    public void testSimpleAltSources() throws Exception
    {
        final String JSON = "[1]";
        final byte[] BYTES = JSON.getBytes("UTF-8");
        Object ob = MAPPER.readerFor(Object.class)
                .readValue(BYTES);
        assertTrue(ob instanceof List<?>);

        ob = MAPPER.readerFor(Object.class)
                .readValue(BYTES, 0, BYTES.length);
        assertTrue(ob instanceof List<?>);
        assertEquals(1, ((List<?>) ob).size());

        // but also failure mode(s)
        try {
            MAPPER.readerFor(Object.class)
                .readValue(new byte[0]);
            fail("Should not pass");
        } catch (MismatchedInputException e) {
            verifyException(e, "No content to map due to end-of-input");
        }
    }

    // [databind#2693]: convenience read methods:
    public void testReaderForArrayOf() throws Exception
    {
        Object value = MAPPER.readerForArrayOf(ABC.class)
                .readValue("[ \"A\", \"C\" ]");
        assertEquals(ABC[].class, value.getClass());
        ABC[] abcs = (ABC[]) value;
        assertEquals(2, abcs.length);
        assertEquals(ABC.A, abcs[0]);
        assertEquals(ABC.C, abcs[1]);
    }

    // [databind#2693]: convenience read methods:
    public void testReaderForListOf() throws Exception
    {
        Object value = MAPPER.readerForListOf(ABC.class)
                .readValue("[ \"B\", \"C\" ]");
        assertEquals(ArrayList.class, value.getClass());
        assertEquals(Arrays.asList(ABC.B, ABC.C), value);
    }

    // [databind#2693]: convenience read methods:
    public void testReaderForMapOf() throws Exception
    {
        Object value = MAPPER.readerForMapOf(ABC.class)
                .readValue("{\"key\" : \"B\" }");
        assertEquals(LinkedHashMap.class, value.getClass());
        assertEquals(Collections.singletonMap("key", ABC.B), value);
    }

<<<<<<< HEAD
    public void testJsonReadFeatures() throws Exception
=======
    public void testParserFeaturesComments() throws Exception
>>>>>>> 1606c6af
    {
        final String JSON = "[ /* foo */ 7 ]";
        // default won't accept comments, let's change that:
        ObjectReader reader = MAPPER.readerFor(int[].class)
                .with(JsonReadFeature.ALLOW_JAVA_COMMENTS);

        int[] value = reader.readValue(JSON);
        assertNotNull(value);
        assertEquals(1, value.length);
        assertEquals(7, value[0]);

        // but also can go back
        try {
            reader.without(JsonReadFeature.ALLOW_JAVA_COMMENTS).readValue(JSON);
            fail("Should not have passed");
        } catch (JsonProcessingException e) {
            verifyException(e, "foo");
        }
    }

    public void testParserFeaturesCtrlChars() throws Exception
    {
        String FIELD = "a\tb";
        String VALUE = "\t";
        String JSON = "{ "+quote(FIELD)+" : "+quote(VALUE)+"}";
        Map<?, ?> result;

        // First: by default, unescaped control characters should not work
        try {
            result = MAPPER.readValue(JSON, Map.class);
            fail("Should not pass with defaylt settings");
        } catch (JsonParseException e) {
            verifyException(e, "Illegal unquoted character");
        }

        // But both ObjectReader:
        result = MAPPER.readerFor(Map.class)
                .with(JsonReadFeature.ALLOW_UNESCAPED_CONTROL_CHARS)
                .readValue(JSON);
        assertEquals(1, result.size());

        // and new mapper should work
        ObjectMapper mapper2 = JsonMapper.builder()
                .enable(JsonReadFeature.ALLOW_UNESCAPED_CONTROL_CHARS)
                .build();
        result = mapper2.readerFor(Map.class)
                .readValue(JSON);
        assertEquals(1, result.size());
    }

    public void testNodeHandling() throws Exception
    {
        JsonNodeFactory nodes = new JsonNodeFactory(true);
        ObjectReader r = MAPPER.reader().with(nodes);
        // but also no further changes if attempting again
        assertSame(r, r.with(nodes));
        assertTrue(r.createArrayNode().isArray());
        assertTrue(r.createObjectNode().isObject());
    }

    public void testFeatureSettings() throws Exception
    {
        ObjectReader r = MAPPER.reader();
        assertFalse(r.isEnabled(MapperFeature.ACCEPT_CASE_INSENSITIVE_PROPERTIES));
        assertFalse(r.isEnabled(StreamReadFeature.IGNORE_UNDEFINED));
        
        r = r.withoutFeatures(DeserializationFeature.FAIL_ON_IGNORED_PROPERTIES,
                DeserializationFeature.FAIL_ON_INVALID_SUBTYPE);
        assertFalse(r.isEnabled(DeserializationFeature.FAIL_ON_IGNORED_PROPERTIES));
        assertFalse(r.isEnabled(DeserializationFeature.FAIL_ON_INVALID_SUBTYPE));
        r = r.withFeatures(DeserializationFeature.FAIL_ON_IGNORED_PROPERTIES,
                DeserializationFeature.FAIL_ON_INVALID_SUBTYPE);
        assertTrue(r.isEnabled(DeserializationFeature.FAIL_ON_IGNORED_PROPERTIES));
        assertTrue(r.isEnabled(DeserializationFeature.FAIL_ON_INVALID_SUBTYPE));

        // alternative method too... can't recall why two
        assertSame(r, r.with(DeserializationFeature.FAIL_ON_IGNORED_PROPERTIES,
                DeserializationFeature.FAIL_ON_INVALID_SUBTYPE));

        // and another one
        assertSame(r, r.with(r.getConfig()));

        // and with StreamReadFeatures
        r = MAPPER.reader();
        assertFalse(r.isEnabled(StreamReadFeature.IGNORE_UNDEFINED));
        ObjectReader r2 = r.with(StreamReadFeature.IGNORE_UNDEFINED);
        assertTrue(r2.isEnabled(StreamReadFeature.IGNORE_UNDEFINED));
        ObjectReader r3 = r2.without(StreamReadFeature.IGNORE_UNDEFINED);
        assertFalse(r3.isEnabled(StreamReadFeature.IGNORE_UNDEFINED));
    }

    public void testMiscSettings() throws Exception
    {
        ObjectReader r = MAPPER.reader();
        assertSame(MAPPER.tokenStreamFactory(), r.parserFactory());

        assertNotNull(r.typeFactory());
        assertNull(r.getInjectableValues());

        r = r.withAttributes(Collections.emptyMap());
        ContextAttributes attrs = r.getAttributes();
        assertNotNull(attrs);
        assertNull(attrs.getAttribute("abc"));
        assertSame(r, r.withoutAttribute("foo"));

        ObjectReader newR = r.forType(MAPPER.constructType(String.class));
        assertNotSame(r, newR);
        assertSame(newR, newR.forType(String.class));

        DeserializationProblemHandler probH = new DeserializationProblemHandler() {
        };
        newR = r.withHandler(probH);
        assertNotSame(r, newR);
        assertSame(newR, newR.withHandler(probH));
        r = newR;
    }

    public void testNoPrefetch() throws Exception
    {
        ObjectReader r = MAPPER.reader()
                .without(DeserializationFeature.EAGER_DESERIALIZER_FETCH);
        Number n = r.forType(Integer.class).readValue("123 ");
        assertEquals(Integer.valueOf(123), n);
    }

    public void testGetValueType() throws Exception
    {
        ObjectReader r = MAPPER.reader();
        assertNull(r.getValueType());

        r = r.forType(String.class);
        assertEquals(MAPPER.constructType(String.class), r.getValueType());
    }

    /*
    /**********************************************************************
    /* Test methods, JsonPointer
    /**********************************************************************
     */

    public void testNoPointerLoading() throws Exception {
        final String source = "{\"foo\":{\"bar\":{\"caller\":{\"name\":{\"value\":1234}}}}}";

        JsonNode tree = MAPPER.readTree(source);
        JsonNode node = tree.at("/foo/bar/caller");
        POJO pojo = MAPPER.treeToValue(node, POJO.class);
        assertTrue(pojo.name.containsKey("value"));
        assertEquals(1234, pojo.name.get("value"));
    }

    public void testPointerLoading() throws Exception {
        final String source = "{\"foo\":{\"bar\":{\"caller\":{\"name\":{\"value\":1234}}}}}";

        ObjectReader reader = MAPPER.readerFor(POJO.class).at("/foo/bar/caller");

        POJO pojo = reader.readValue(source);
        assertTrue(pojo.name.containsKey("value"));
        assertEquals(1234, pojo.name.get("value"));
    }

    public void testPointerLoadingAsJsonNode() throws Exception {
        final String source = "{\"foo\":{\"bar\":{\"caller\":{\"name\":{\"value\":1234}}}}}";

        ObjectReader reader = MAPPER.readerFor(POJO.class).at(JsonPointer.compile("/foo/bar/caller"));

        JsonNode node = reader.readTree(source);
        assertTrue(node.has("name"));
        JsonNode entry = node.get("name");
        assertNotNull(entry);
        assertTrue(entry.isObject());
        assertEquals(1234, entry.get("value").asInt());
    }

    public void testPointerLoadingMappingIteratorOne() throws Exception {
        final String source = "{\"foo\":{\"bar\":{\"caller\":{\"name\":{\"value\":1234}}}}}";

        ObjectReader reader = MAPPER.readerFor(POJO.class).at("/foo/bar/caller");

        MappingIterator<POJO> itr = reader.readValues(source);

        POJO pojo = itr.next();

        assertTrue(pojo.name.containsKey("value"));
        assertEquals(1234, pojo.name.get("value"));
        assertFalse(itr.hasNext());
        itr.close();
    }
    
    public void testPointerLoadingMappingIteratorMany() throws Exception {
        final String source = "{\"foo\":{\"bar\":{\"caller\":[{\"name\":{\"value\":1234}}, {\"name\":{\"value\":5678}}]}}}";

        ObjectReader reader = MAPPER.readerFor(POJO.class).at("/foo/bar/caller");

        MappingIterator<POJO> itr = reader.readValues(source);

        POJO pojo = itr.next();

        assertTrue(pojo.name.containsKey("value"));
        assertEquals(1234, pojo.name.get("value"));
        assertTrue(itr.hasNext());
        
        pojo = itr.next();

        assertNotNull(pojo.name);
        assertTrue(pojo.name.containsKey("value"));
        assertEquals(5678, pojo.name.get("value"));
        assertFalse(itr.hasNext());
        itr.close();
    }

    // [databind#1637]
    public void testPointerWithArrays() throws Exception
    {
        final String json = aposToQuotes("{\n'wrapper1': {\n" +
                "  'set1': ['one', 'two', 'three'],\n" +
                "  'set2': ['four', 'five', 'six']\n" +
                "},\n" +
                "'wrapper2': {\n" +
                "  'set1': ['one', 'two', 'three'],\n" +
                "  'set2': ['four', 'five', 'six']\n" +
                "}\n}");

        final Pojo1637 testObject = MAPPER.readerFor(Pojo1637.class)
                .at("/wrapper1")
                .readValue(json);
        assertNotNull(testObject);

        assertNotNull(testObject.set1);
        assertTrue(!testObject.set1.isEmpty());

        assertNotNull(testObject.set2);
        assertTrue(!testObject.set2.isEmpty());
    }

    public static class Pojo1637 {
        public Set<String> set1;
        public Set<String> set2;
    }    

    // [databind#2636]
    public void testCanPassResultToOverloadedMethod() throws Exception {
        final String source = "{\"foo\":{\"bar\":{\"caller\":{\"name\":{\"value\":1234}}}}}";

        ObjectReader reader = MAPPER.readerFor(POJO.class).at("/foo/bar/caller");

        process(reader.readValue(source, POJO.class));
    }

    void process(POJO pojo) {
        // do nothing - just used to show that the compiler can choose the correct method overloading to invoke
    }

    void process(String pojo) {
        // do nothing - just used to show that the compiler can choose the correct method overloading to invoke
        throw new Error();
    }
    
    /*
    /**********************************************************************
    /* Test methods, ObjectCodec
    /**********************************************************************
     */

    public void testTreeToValue() throws Exception
    {
        ArrayNode n = MAPPER.createArrayNode();
        n.add("xyz");
        ObjectReader r = MAPPER.readerFor(String.class);
        List<?> list = r.treeToValue(n, List.class);
        assertEquals(1, list.size());
    }

    /*
    /**********************************************************************
    /* Test methods, failures, other
    /**********************************************************************
     */

    public void testMissingType() throws Exception
    {
        ObjectReader r = MAPPER.reader();
        try {
            r.readValue("1");
            fail("Should not pass");
        } catch (JsonMappingException e) {
            verifyException(e, "No value type configured");
        }
    }

    public void testSchema() throws Exception
    {
        ObjectReader r = MAPPER.readerFor(String.class);
        
        // Ok to try to set `null` schema, always:
        r = r.with((FormatSchema) null);

        try {
            // but not schema that doesn't match format (no schema exists for json)
            r = r.with(new BogusSchema())
                .readValue(quote("foo"));
            
            fail("Should not pass");
        } catch (IllegalArgumentException e) {
            verifyException(e, "Cannot use FormatSchema");
        }
    }

    // For [databind#2297]
    public void testUnknownFields2297() throws Exception
    {
        ObjectMapper mapper = JsonMapper.builder().addHandler(new DeserializationProblemHandler(){
            @Override
            public boolean handleUnknownProperty(DeserializationContext ctxt, JsonParser p, JsonDeserializer<?> deserializer, Object beanOrClass, String propertyName) throws IOException {
                p.readValueAsTree();
                return true;
            }
        }).build();
        A2297 aObject = mapper.readValue("{\"unknownField\" : 1, \"knownField\": \"test\"}", A2297.class);

        assertEquals("test", aObject.knownField);
    }
}<|MERGE_RESOLUTION|>--- conflicted
+++ resolved
@@ -96,11 +96,7 @@
         assertEquals(Collections.singletonMap("key", ABC.B), value);
     }
 
-<<<<<<< HEAD
-    public void testJsonReadFeatures() throws Exception
-=======
-    public void testParserFeaturesComments() throws Exception
->>>>>>> 1606c6af
+    public void testJsonReadFeaturesComments() throws Exception
     {
         final String JSON = "[ /* foo */ 7 ]";
         // default won't accept comments, let's change that:
@@ -121,7 +117,7 @@
         }
     }
 
-    public void testParserFeaturesCtrlChars() throws Exception
+    public void testJsonReadFeaturesCtrlChars() throws Exception
     {
         String FIELD = "a\tb";
         String VALUE = "\t";
