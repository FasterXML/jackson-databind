--- conflicted
+++ resolved
@@ -1422,22 +1422,11 @@
                 Segment firstSeg, boolean hasNativeTypeIds, boolean hasNativeObjectIds,
                 TokenStreamContext parentContext)
         {
-<<<<<<< HEAD
-            super(readCtxt, 0);
+            // 25-Jun-2022, tatu: This should pass stream read features as
+            //    per [databund#3528]) but for now at very least should get
+            //    sane defaults
+            super(readCtxt);
             _source = source;
-=======
-            this(firstSeg, codec, hasNativeTypeIds, hasNativeObjectIds, null);
-        }
-        
-        public Parser(Segment firstSeg, ObjectCodec codec,
-                boolean hasNativeTypeIds, boolean hasNativeObjectIds,
-                JsonStreamContext parentContext)
-        {
-            // 25-Jun-2022, tatu: Ideally would pass parser flags along (as
-            //    per [databund#3528]) but for now make sure not to clear the flags
-            //    but let defaults be used
-            super();
->>>>>>> e7ab4559
             _segment = firstSeg;
             _segmentPtr = -1; // not yet read
             _parsingContext = TokenBufferReadContext.createRootContext(parentContext);
