--- conflicted
+++ resolved
@@ -114,24 +114,20 @@
 
     /*
     /**********************************************************************
-    /* JacksonSerializable
-    /**********************************************************************
-     */
-
-    @Override
-<<<<<<< HEAD
+    /* With-Traversal
+    /**********************************************************************
+     */
+
+    @Override
     public ObjectNode withObject(String propertyName) {
         return _reportWrongNodeType(
                 "Can only call `withObject(String)` on `ObjectNode`, not `%s`",
             getClass().getName());
-    }
-
-    @Override
-    public ObjectNode withObject(JsonPointer ptr) {
-=======
+    }    
+
+    @Override
     public ObjectNode withObject(JsonPointer ptr,
             OverwriteMode overwriteMode, boolean preferIndex) {
->>>>>>> 56fb5d3f
         if (!isObject()) {
             // To avoid abstract method, base implementation just fails
             _reportWrongNodeType("Can only call `withObject(JsonPointer)` on `ObjectNode`, not `%s`",
@@ -141,18 +137,11 @@
     }
 
     protected ObjectNode _withObject(JsonPointer origPtr,
-<<<<<<< HEAD
-            JsonPointer currentPtr)
-    {
-        if (currentPtr.matches()) {
-            if (this.isObject()) {
-=======
             JsonPointer currentPtr,
             OverwriteMode overwriteMode, boolean preferIndex)
     {
         if (currentPtr.matches()) {
             if (this instanceof ObjectNode) {
->>>>>>> 56fb5d3f
                 return (ObjectNode) this;
             }
             return _reportWrongNodeType(
@@ -175,12 +164,8 @@
      * the innermost {@code ObjectNode} constructed.
      */
     protected ObjectNode _withObjectCreatePath(JsonPointer origPtr,
-<<<<<<< HEAD
-            JsonPointer currentPtr)
-=======
             JsonPointer currentPtr,
             OverwriteMode overwriteMode, boolean preferIndex)
->>>>>>> 56fb5d3f
     {
         // Cannot traverse non-container nodes:
         return _reportWrongNodeType(
