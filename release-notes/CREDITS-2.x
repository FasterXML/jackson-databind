--- conflicted
+++ resolved
@@ -1164,7 +1164,10 @@
   * Reported #2840: `ObjectMapper.activateDefaultTypingAsProperty()` is not using
   (2.11.3)
 
-<<<<<<< HEAD
+Łukasz Walkiewicz (lukasz-walkiewicz@github)
+  * Reported #2894: Fix type resolution for static methods (regression in 2.11.3)
+  (2.11.4)
+
 Marc Carter (drekbour@github)
   * Contributed #43 implementation: Add option to resolve type from multiple existing properties,
    `@JsonTypeInfo(use=DEDUCTION)`
@@ -1244,9 +1247,4 @@
 Sergiy Yevtushenko (siy@github)
   * Contributed #2879: Add support for disabling special handling of "Creator properties" wrt
     alphabetic property ordering
-  (2.12.0)
-=======
-Łukasz Walkiewicz (lukasz-walkiewicz@github)
-  * Reported #2894: Fix type resolution for static methods (regression in 2.11.3)
-  (2.11.4)
->>>>>>> 461cf3d9
+  (2.12.0)