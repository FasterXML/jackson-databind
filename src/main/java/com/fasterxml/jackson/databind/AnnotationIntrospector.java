package com.fasterxml.jackson.databind;

import java.lang.annotation.Annotation;
import java.util.*;

import com.fasterxml.jackson.annotation.*;
import com.fasterxml.jackson.core.Version;
import com.fasterxml.jackson.core.Versioned;

import com.fasterxml.jackson.databind.JsonDeserializer;
import com.fasterxml.jackson.databind.JsonSerializer;
import com.fasterxml.jackson.databind.annotation.JsonPOJOBuilder;
import com.fasterxml.jackson.databind.annotation.JsonSerialize;
import com.fasterxml.jackson.databind.cfg.MapperConfig;
import com.fasterxml.jackson.databind.deser.ValueInstantiator;
import com.fasterxml.jackson.databind.introspect.*;
import com.fasterxml.jackson.databind.jsontype.NamedType;
import com.fasterxml.jackson.databind.ser.BeanPropertyWriter;
import com.fasterxml.jackson.databind.util.Converter;
import com.fasterxml.jackson.databind.util.NameTransformer;

/**
 * Abstract class that defines API used for introspecting annotation-based
 * configuration for serialization and deserialization. Separated
 * so that different sets of annotations can be supported, and support
 * plugged-in dynamically.
 *<p>
 * Although default implementations are based on using annotations as the only
 * (or at least main) information source, custom implementations are not limited
 * in such a way, and in fact there is no expectation they should be. So the name
 * is bit of misnomer; this is a general configuration introspection facility.
 *<p>
 * NOTE: due to rapid addition of new methods (and changes to existing methods),
 * it is <b>strongly</b> recommended that custom implementations should not directly
 * extend this class, but rather extend {@link NopAnnotationIntrospector}.
 * This way added methods will not break backwards compatibility of custom annotation
 * introspectors.
 */
@SuppressWarnings("serial")
public abstract class AnnotationIntrospector
    implements Versioned, java.io.Serializable
{
    /*
    /**********************************************************************
    /* Helper types
    /**********************************************************************
     */

    /**
     * Value type used with managed and back references; contains type and
     * logic name, used to link related references
     */
    public static class ReferenceProperty
    {
        public enum Type {
            /**
             * Reference property that Jackson manages and that is serialized normally (by serializing
             * reference object), but is used for resolving back references during
             * deserialization.
             * Usually this can be defined by using
             * {@link com.fasterxml.jackson.annotation.JsonManagedReference}
             */
            MANAGED_REFERENCE

            /**
             * Reference property that Jackson manages by suppressing it during serialization,
             * and reconstructing during deserialization.
             * Usually this can be defined by using
             * {@link com.fasterxml.jackson.annotation.JsonBackReference}
             */
            ,BACK_REFERENCE
            ;
        }

        private final Type _type;
        private final String _name;

        public ReferenceProperty(Type t, String n) {
            _type = t;
            _name = n;
        }

        public static ReferenceProperty managed(String name) { return new ReferenceProperty(Type.MANAGED_REFERENCE, name); }
        public static ReferenceProperty back(String name) { return new ReferenceProperty(Type.BACK_REFERENCE, name); }
        
        public Type getType() { return _type; }
        public String getName() { return _name; }

        public boolean isManagedReference() { return _type == Type.MANAGED_REFERENCE; }
        public boolean isBackReference() { return _type == Type.BACK_REFERENCE; }
    }
    
    /*
    /**********************************************************************
    /* Factory methods
    /**********************************************************************
     */
    
    /**
     * Factory method for accessing "no operation" implementation
     * of introspector: instance that will never find any annotation-based
     * configuration.
     */
    public static AnnotationIntrospector nopInstance() {
        return NopAnnotationIntrospector.instance;
    }

    public static AnnotationIntrospector pair(AnnotationIntrospector a1, AnnotationIntrospector a2) {
        return new AnnotationIntrospectorPair(a1, a2);
    }

    /*
    /**********************************************************************
    /* Access to possibly chained introspectors
    /**********************************************************************
     */

    /**
     * Method that can be used to collect all "real" introspectors that
     * this introspector contains, if any; or this introspector
     * if it is not a container. Used to get access to all container
     * introspectors in their priority order.
     *<p>
     * Default implementation returns a Singleton list with this introspector
     * as contents.
     * This usually works for sub-classes, except for proxy or delegating "container
     * introspectors" which need to override implementation.
     */
    public Collection<AnnotationIntrospector> allIntrospectors() {
        return Collections.singletonList(this);
    }
    
    /**
     * Method that can be used to collect all "real" introspectors that
     * this introspector contains, if any; or this introspector
     * if it is not a container. Used to get access to all container
     * introspectors in their priority order.
     *<p>
     * Default implementation adds this introspector in result; this usually
     * works for sub-classes, except for proxy or delegating "container
     * introspectors" which need to override implementation.
     */
    public Collection<AnnotationIntrospector> allIntrospectors(Collection<AnnotationIntrospector> result) {
        result.add(this);
        return result;
    }
    
    /*
    /**********************************************************************
    /* Default Versioned impl
    /**********************************************************************
     */

    @Override
    public abstract Version version();
    
    /*
    /**********************************************************************
    /* Meta-annotations (annotations for annotation types)
    /**********************************************************************
     */

    /**
     * Method for checking whether given annotation is considered an
     * annotation bundle: if so, all meta-annotations it has will
     * be used instead of annotation ("bundle") itself.
     */
    public boolean isAnnotationBundle(Annotation ann) {
        return false;
    }

    /*
    /**********************************************************************
    /* Annotations for Object Id handling
    /**********************************************************************
     */

    /**
     * Method for checking whether given annotated thing
     * (type, or accessor) indicates that values
     * referenced (values of type of annotated class, or
     * values referenced by annotated property; latter
     * having precedence) should include Object Identifier,
     * and if so, specify details of Object Identity used.
     */
    public ObjectIdInfo findObjectIdInfo(MapperConfig<?> config, Annotated ann) {
        return null;
    }

    /**
     * Method for figuring out additional properties of an Object Identity reference
     */
    public ObjectIdInfo findObjectReferenceInfo(MapperConfig<?> config,
            Annotated ann, ObjectIdInfo objectIdInfo) {
        return objectIdInfo;
    }

    /*
    /**********************************************************************
    /* General class annotations
    /**********************************************************************
     */

    /**
     * Method for locating name used as "root name" (for use by
     * some serializers when outputting root-level object -- mostly
     * for XML compatibility purposes) for given class, if one
     * is defined. Returns null if no declaration found; can return
     * explicit empty String, which is usually ignored as well as null.
     */
    public PropertyName findRootName(MapperConfig<?> config, AnnotatedClass ac) {
        return null;
    }

    /**
     * Method for finding information about properties to ignore either by
     * name, or by more general specification ("ignore all unknown").
     */
    public JsonIgnoreProperties.Value findPropertyIgnorals(MapperConfig<?> config, Annotated ac)
    {
        return JsonIgnoreProperties.Value.empty();
    }

    /**
     * Method for checking whether properties that have specified type
     * (class, not generics aware) should be completely ignored for
     * serialization and deserialization purposes.
     * 
     * @param ac Type to check
     * 
     * @return Boolean.TRUE if properties of type should be ignored;
     *   Boolean.FALSE if they are not to be ignored, null for default
     *   handling (which is 'do not ignore')
     */
    public Boolean isIgnorableType(MapperConfig<?> config, AnnotatedClass ac) { return null; }

    /**
     * Method for finding if annotated class has associated filter; and if so,
     * to return id that is used to locate filter.
     * 
     * @return Id of the filter to use for filtering properties of annotated
     *    class, if any; or null if none found.
     */
    public Object findFilterId(MapperConfig<?> config, Annotated ann) { return null; }

    /**
     * Method for finding {@link PropertyNamingStrategy} for given
     * class, if any specified by annotations; and if so, either return
     * a {@link PropertyNamingStrategy} instance, or Class to use for
     * creating instance
     * 
     * @return Sub-class or instance of {@link PropertyNamingStrategy}, if one
     *   is specified for given class; null if not.
     */
    public Object findNamingStrategy(MapperConfig<?> config, AnnotatedClass ac) { return null; }

    /**
     * Method used to check whether specified class defines a human-readable
     * description to use for documentation.
     * There are no further definitions for contents; for example, whether
     * these may be marked up using HTML (or something like wiki format like Markup)
     * is not defined.
     * 
     * @return Human-readable description, if any.
     */
    public String findClassDescription(MapperConfig<?> config, AnnotatedClass ac) { return null; }

    /*
    /**********************************************************************
    /* Property auto-detection
    /**********************************************************************
     */

    /**
     * Method for checking if annotations indicate changes to minimum visibility levels
     * needed for auto-detecting property elements (fields, methods, constructors).
     * A baseline checker is given, and introspector is to either return it as is
     * (if no annotations are found), or build and return a derived instance (using
     * checker's build methods).
     */
    public VisibilityChecker findAutoDetectVisibility(MapperConfig<?> config, 
            AnnotatedClass ac, VisibilityChecker checker) {
        return checker;
    }

    /*
    /**********************************************************************
    /* Annotations for Polymorphic type handling
    /**********************************************************************
    */

    /**
     * Method for checking whether given Class or Property Accessor specifies
     * polymorphic type-handling information, to indicate need for polymorphic
     * handling.
     *
     * @since 3.0
     */
    public JsonTypeInfo.Value findPolymorphicTypeInfo(MapperConfig<?> config, Annotated ann) {
        return null;
    }

    /**
     * @since 3.0
     */
    public Object findTypeResolverBuilder(MapperConfig<?> config, Annotated ann) {
        return null;
    }

    /**
     * @since 3.0
     */
    public Object findTypeIdResolver(MapperConfig<?> config, Annotated ann) {
        return null;
    }

    /**
     * Method for locating annotation-specified subtypes related to annotated
     * entity (class, method, field). Note that this is only guaranteed to be
     * a list of directly
     * declared subtypes, no recursive processing is guarantees (i.e. caller
     * has to do it if/as necessary)
     * 
     * @param a Annotated entity (class, field/method) to check for annotations
     */
    public List<NamedType> findSubtypes(MapperConfig<?> config, Annotated a) { return null; }

    /**
     * Method for checking if specified type has explicit name.
     * 
     * @param ac Class to check for type name annotations
     */
    public String findTypeName(MapperConfig<?> config, AnnotatedClass ac) { return null; }

    /**
     * Method for checking whether given accessor claims to represent
     * type id: if so, its value may be used as an override,
     * instead of generated type id.
     */
    public Boolean isTypeId(MapperConfig<?> config, AnnotatedMember member) { return null; }

    /*
    /**********************************************************************
    /* General member (field, method/constructor) annotations
    /**********************************************************************
     */

    /**
     * Method for checking if given member indicates that it is part
     * of a reference (parent/child).
     */
    public ReferenceProperty findReferenceType(MapperConfig<?> config, AnnotatedMember member) { return null; }

    /**
     * Method called to check whether given property is marked to be "unwrapped"
     * when being serialized (and appropriately handled in reverse direction,
     * i.e. expect unwrapped representation during deserialization).
     * Return value is the name transformation to use, if wrapping/unwrapping
     * should  be done, or null if not -- note that transformation may simply
     * be identity transformation (no changes).
     */
    public NameTransformer findUnwrappingNameTransformer(MapperConfig<?> config, AnnotatedMember member) { return null; }

    /**
     * Method called to check whether given property is marked to
     * be ignored. This is used to determine whether to ignore
     * properties, on per-property basis, usually combining
     * annotations from multiple accessors (getters, setters, fields,
     * constructor parameters).
     */
    public boolean hasIgnoreMarker(MapperConfig<?> config, AnnotatedMember m) { return false; }

    /**
     * Method called to find out whether given member expectes a value
     * to be injected, and if so, what is the identifier of the value
     * to use during injection.
     * Type if identifier needs to be compatible with provider of
     * values (of type {@link InjectableValues}); often a simple String
     * id is used.
     * 
     * @param m Member to check
     * 
     * @return Identifier of value to inject, if any; null if no injection
     *   indicator is found
     */
    public JacksonInject.Value findInjectableValue(MapperConfig<?> config, AnnotatedMember m) {
        return null;
    }

    /**
     * Method that can be called to check whether this member has
     * an annotation that suggests whether value for matching property
     * is required or not.
     */
    public Boolean hasRequiredMarker(MapperConfig<?> config, AnnotatedMember m) { return null; }

    /**
     * Method for checking if annotated property (represented by a field or
     * getter/setter method) has definitions for views it is to be included in.
     * If null is returned, no view definitions exist and property is always
     * included (or always excluded as per default view inclusion configuration);
     * otherwise it will only be included for views included in returned
     * array. View matches are checked using class inheritance rules (sub-classes
     * inherit inclusions of super-classes)
     *<p>
     * Since 2.9 this method may also be called to find "default view(s)" for
     * {@link AnnotatedClass}
     * 
     * @param a Annotated property (represented by a method, field or ctor parameter)
     * @return Array of views (represented by classes) that the property is included in;
     *    if null, always included (same as returning array containing <code>Object.class</code>)
     */
    public Class<?>[] findViews(MapperConfig<?> config, Annotated a) { return null; }

    /**
     * Method for finding format annotations for property or class.
     * Return value is typically used by serializers and/or
     * deserializers to customize presentation aspects of the
     * serialized value.
     */
    public JsonFormat.Value findFormat(MapperConfig<?> config, Annotated memberOrClass) {
        return JsonFormat.Value.empty();
    }

    /**
     * Method used to check if specified property has annotation that indicates
     * that it should be wrapped in an element; and if so, name to use.
     * Note that not all serializers and deserializers support use this method:
     * currently (3.0) it is only used by XML-backed handlers.
     * 
     * @return Wrapper name to use, if any, or {@link PropertyName#USE_DEFAULT}
     *   to indicate that no wrapper element should be used.
     */
    public PropertyName findWrapperName(MapperConfig<?> config, Annotated ann) { return null; }

    /**
     * Method for finding suggested default value (as simple textual serialization)
     * for the property. While core databind does not make any use of it, it is exposed
     * for extension modules to use: an expected use is generation of schema representations
     * and documentation.
     */
    public String findPropertyDefaultValue(MapperConfig<?> config, Annotated ann) { return null; }

    /**
     * Method used to check whether specified property member (accessor
     * or mutator) defines human-readable description to use for documentation.
     * There are no further definitions for contents; for example, whether
     * these may be marked up using HTML is not defined.
     * 
     * @return Human-readable description, if any.
     */
    public String findPropertyDescription(MapperConfig<?> config, Annotated ann) { return null; }

    /**
     * Method used to check whether specified property member (accessor
     * or mutator) defines numeric index, and if so, what is the index value.
     * Possible use cases for index values included use by underlying data format
     * (some binary formats mandate use of index instead of name) and ordering
     * of properties (for documentation, or during serialization).
     * 
     * @return Explicitly specified index for the property, if any
     */
    public Integer findPropertyIndex(MapperConfig<?> config, Annotated ann) { return null; }

    /**
     * Method for finding implicit name for a property that given annotated
     * member (field, method, creator parameter) may represent.
     * This is different from explicit, annotation-based property name, in that
     * it is "weak" and does not either prove that a property exists (for example,
     * if visibility is not high enough), or override explicit names.
     * In practice this method is used to introspect optional names for creator
     * parameters (which may or may not be available and cannot be detected
     * by standard databind); or to provide alternate name mangling for
     * fields, getters and/or setters.
     */
    public String findImplicitPropertyName(MapperConfig<?> config, AnnotatedMember member) { return null; }

    /**
     * Method called to find if given property has alias(es) defined.
     * 
     * @return `null` if member has no information; otherwise a `List` (possibly
     *   empty) of aliases to use.
     */
    public List<PropertyName> findPropertyAliases(MapperConfig<?> config, Annotated ann) { return null; }

    /**
     * Method for finding optional access definition for a property, annotated
     * on one of its accessors. If a definition for read-only, write-only
     * or read-write cases, visibility rules may be modified. Note, however,
     * that even more specific annotations (like one for ignoring specific accessor)
     * may further override behavior of the access definition.
     */
    public JsonProperty.Access findPropertyAccess(MapperConfig<?> config, Annotated ann) { return null; }

    /**
     * Method called in cases where a class has two methods eligible to be used
     * for the same logical property, and default logic is not enough to figure
     * out clear precedence. Introspector may try to choose one to use; or, if
     * unable, return `null` to indicate it cannot resolve the problem.
     */
    public AnnotatedMethod resolveSetterConflict(MapperConfig<?> config,
            AnnotatedMethod setter1, AnnotatedMethod setter2) {
        return null;
    }

<<<<<<< HEAD
=======
    /**
     * Method called on fields that are eligible candidates for properties
     * (that is, non-static member fields), but not necessarily selected (may
     * or may not be visible), to let fields affect name linking.
     * Call will be made after finding implicit name (which by default is just
     * name of the field, but may be overridden by introspector), but before
     * discovering other accessors.
     * If non-null name returned, it is to be used to find other accessors (getters,
     * setters, creator parameters) and replace their implicit names with that
     * of field's implicit name (assuming they differ).
     *<p>
     * Specific example (and initial use case is for support Kotlin's "is getter"
     * matching (see
     * <a href="https://kotlinlang.org/docs/reference/java-to-kotlin-interop.html">Kotling Interop</a>
     * for details), in which field like '{@code isOpen}' would have implicit name of
     * "isOpen", match getter {@code getOpen()} and setter {@code setOpen(boolean)},
     * but use logical external name of "isOpen" (and not implicit name of getter/setter, "open"!).
     * To achieve this, field implicit name needs to remain "isOpen" but this method needs
     * to return name {@code PropertyName.construct("open")}: doing so will "pull in" getter
     * and/or setter, and rename them as "isOpen".
     *
     * @param config Effective mapper configuration in use
     * @param f Field to check
     * @param implName Implicit name of the field; usually name of field itself but not always,
     *    used as the target name for accessors to rename.
     *
     * @return Name used to find other accessors to rename, if any; {@code null} to indicate
     *    no renaming
     *
     * @since 2.11
     */
    public PropertyName findRenameByField(MapperConfig<?> config,
            AnnotatedField f, PropertyName implName) {
        return null;
    }

    /**
     * @deprecated Since 2.9 Use {@link #findInjectableValue} instead
     */
    @Deprecated // since 2.9
    public Object findInjectableValueId(AnnotatedMember m) {
        return null;
    }

>>>>>>> e1de974b
    /*
    /**********************************************************************
    /* Serialization: general annotations
    /**********************************************************************
     */

    /**
     * Method for getting a serializer definition on specified method
     * or field. Type of definition is either instance (of type {@link JsonSerializer})
     * or Class (of {@code Class&lt;JsonSerializer} implementation subtype);
     * if value of different type is returned, a runtime exception may be thrown by caller.
     */
    public Object findSerializer(MapperConfig<?> config, Annotated am) {
        return null;
    }

    /**
     * Method for getting a serializer definition for keys of associated {@code java.util.Map} property.
     * Type of definition is either instance (of type {@link JsonSerializer})
     * or Class (of type  {@code Class&lt;JsonSerializer>});
     * if value of different type is returned, a runtime exception may be thrown by caller.
     */
    public Object findKeySerializer(MapperConfig<?> config, Annotated am) {
        return null;
    }

    /**
     * Method for getting a serializer definition for content (values) of
     * associated <code>Collection</code>, <code>array</code> or {@code Map} property.
     * Type of definition is either instance (of type {@link JsonSerializer})
     * or Class (of type  {@code Class&lt;JsonSerializer>});
     * if value of different
     * type is returned, a runtime exception may be thrown by caller.
     */
    public Object findContentSerializer(MapperConfig<?> config, Annotated am) {
        return null;
    }

    /**
     * Method for getting a serializer definition for serializer to use
     * for nulls (null values) of associated property or type.
     */
    public Object findNullSerializer(MapperConfig<?> config, Annotated am) {
        return null;
    }

    /**
     * Method for accessing declared typing mode annotated (if any).
     * This is used for type detection, unless more granular settings
     * (such as actual exact type; or serializer to use which means
     * no type information is needed) take precedence.
     *
     * @return Typing mode to use, if annotation is found; null otherwise
     */
    public JsonSerialize.Typing findSerializationTyping(MapperConfig<?> config, Annotated a) {
        return null;
    }

    /**
     * Method for finding {@link Converter} that annotated entity
     * (property or class) has indicated to be used as part of
     * serialization. If not null, either has to be actual
     * {@link Converter} instance, or class for such converter;
     * and resulting converter will be used first to convert property
     * value to converter target type, and then serializer for that
     * type is used for actual serialization.
     *<p>
     * This feature is typically used to convert internal values into types
     * that Jackson can convert.
     *<p>
     * Note also that this feature does not necessarily work well with polymorphic
     * type handling, or object identity handling; if such features are needed
     * an explicit serializer is usually better way to handle serialization.
     * 
     * @param a Annotated property (field, method) or class to check for annotations
     */
    public Object findSerializationConverter(MapperConfig<?> config, Annotated a) {
        return null;
    }

    /**
     * Method for finding {@link Converter} that annotated property
     * has indicated needs to be used for values of container type
     * (this also means that method should only be called for properties
     * of container types, List/Map/array properties).
     *<p>
     * If not null, either has to be actual
     * {@link Converter} instance, or class for such converter;
     * and resulting converter will be used first to convert property
     * value to converter target type, and then serializer for that
     * type is used for actual serialization.
     *<p>
     * Other notes are same as those for {@link #findSerializationConverter}
     * 
     * @param a Annotated property (field, method) to check.
     */
    public Object findSerializationContentConverter(MapperConfig<?> config, AnnotatedMember a) {
        return null;
    }

    /**
     * Method for checking inclusion criteria for a type (Class) or property (yes, method
     * name is bit unfortunate -- not just for properties!).
     * In case of class, acts as the default for properties POJO contains; for properties
     * acts as override for class defaults and possible global defaults.
     */
    public JsonInclude.Value findPropertyInclusion(MapperConfig<?> config, Annotated a) {
        return JsonInclude.Value.empty();
    }

    /*
    /**********************************************************************
    /* Serialization: type refinements
    /**********************************************************************
     */

    /**
     * Method called to find out possible type refinements to use
     * for deserialization, including not just value itself but
     * key and/or content type, if type has those.
     */
    public JavaType refineSerializationType(final MapperConfig<?> config,
            final Annotated a, final JavaType baseType) throws JsonMappingException
    {
        return baseType;
    }

    /*
    /**********************************************************************
    /* Serialization: class annotations
    /**********************************************************************
     */

    /**
     * Method for accessing defined property serialization order (which may be
     * partial). May return null if no ordering is defined.
     */
    public String[] findSerializationPropertyOrder(MapperConfig<?> config, AnnotatedClass ac) {
        return null;
    }

    /**
     * Method for checking whether an annotation indicates that serialized properties
     * for which no explicit is defined should be alphabetically (lexicograpically)
     * ordered
     */
    public Boolean findSerializationSortAlphabetically(MapperConfig<?> config, Annotated ann) {
        return null;
    }

    /**
     * Method for adding possible virtual properties to be serialized along
     * with regular properties.
     */
    public void findAndAddVirtualProperties(MapperConfig<?> config, AnnotatedClass ac,
            List<BeanPropertyWriter> properties) { }
    
    /*
    /**********************************************************************
    /* Serialization: property annotations
    /**********************************************************************
     */

    /**
     * Method for checking whether given property accessors (method,
     * field) has an annotation that suggests property name to use
     * for serialization.
     * Should return null if no annotation
     * is found; otherwise a non-null name (possibly
     * {@link PropertyName#USE_DEFAULT}, which means "use default heuristics").
     * 
     * @param a Property accessor to check
     * 
     * @return Name to use if found; null if not.
     */
    public PropertyName findNameForSerialization(MapperConfig<?> config, Annotated a) {
        return null;
    }

    /**
     * Method for checking whether given method has an annotation
     * that suggests that the return value of annotated method
     * should be used as "the value" of the object instance; usually
     * serialized as a primitive value such as String or number.
     *
     * @return {@link Boolean#TRUE} if such annotation is found and is not disabled;
     *   {@link Boolean#FALSE} if disabled annotation (block) is found (to indicate
     *   accessor is definitely NOT to be used "as value"); or `null` if no
     *   information found.
     */
    public Boolean hasAsValue(MapperConfig<?> config, Annotated a) {
        return null;
    }

    /**
     * Method for checking whether given method has an annotation
     * that suggests that the method is to serve as "any setter";
     * method to be used for accessing set of miscellaneous "extra"
     * properties, often bound with matching "any setter" method.
     *
     * @return True if such annotation is found (and is not disabled),
     *   false otherwise
     */
    public Boolean hasAnyGetter(MapperConfig<?> config, Annotated a) {
        return null;
    }

    /**
     * Method for efficiently figuring out which if given set of <code>Enum</code> values
     * have explicitly defined name. Method will overwrite entries in incoming <code>names</code>
     * array with explicit names found, if any, leaving other entries unmodified.
     */
    public String[] findEnumValues(MapperConfig<?> config,
            Class<?> enumType, Enum<?>[] enumValues, String[] names) {
        return names;
    }

    /**
     * Method that is related to {@link #findEnumValues} but is called to check if
     * there are alternative names (aliased) that can be accepted for entries, in 
     * addition to primary names introspected earlier.
     * If so, these aliases should be returned in {@code aliases} {@link List} passed
     * as argument (and initialized for proper size by caller).
     *
     * @since 2.11
     */
    public void findEnumAliases(MapperConfig<?> config,
            Class<?> enumType, Enum<?>[] enumValues, String[][] aliases) {
        ;
    }

    /**
     * Finds the Enum value that should be considered the default value, if possible.
     *
     * @param enumCls The Enum class to scan for the default value.
     * @return null if none found or it's not possible to determine one.
     */
    public Enum<?> findDefaultEnumValue(MapperConfig<?> config, 
            Class<Enum<?>> enumCls) {
        return null;
    }

    /*
    /**********************************************************************
    /* Deserialization: general annotations
    /**********************************************************************
     */

    /**
     * Method for getting a deserializer definition on specified method
     * or field.
     * Type of definition is either instance (of type {@link JsonDeserializer})
     * or Class (of type  {@code Class&lt;JsonDeserializer>});
     * type is returned, a runtime exception may be thrown by caller.
     */
    public Object findDeserializer(MapperConfig<?> config, Annotated am) {
        return null;
    }

    /**
     * Method for getting a deserializer definition for keys of
     * associated <code>Map</code> property.
     * Type of definition is either instance (of type {@link JsonDeserializer})
     * or Class (of type  {@code Class&lt;JsonDeserializer>});
     * if value of different
     * type is returned, a runtime exception may be thrown by caller.
     */
    public Object findKeyDeserializer(MapperConfig<?> config, Annotated am) {
        return null;
    }

    /**
     * Method for getting a deserializer definition for content (values) of
     * associated <code>Collection</code>, <code>array</code> or
     * <code>Map</code> property.
     * Type of definition is either instance (of type {@link JsonDeserializer})
     * or Class (of type  {@code Class&lt;JsonDeserializer>});
     * if value of different
     * type is returned, a runtime exception may be thrown by caller.
     */
    public Object findContentDeserializer(MapperConfig<?> config, Annotated am) {
        return null;
    }

    /**
     * Method for finding {@link Converter} that annotated entity
     * (property or class) has indicated to be used as part of
     * deserialization.
     * If not null, either has to be actual
     * {@link Converter} instance, or class for such converter;
     * and resulting converter will be used after Jackson has deserializer
     * data into intermediate type (Converter input type), and Converter
     * needs to convert this into its target type to be set as property value.
     *<p>
     * This feature is typically used to convert intermediate Jackson types
     * (that default deserializers can produce) into custom type instances.
     *<p>
     * Note also that this feature does not necessarily work well with polymorphic
     * type handling, or object identity handling; if such features are needed
     * an explicit deserializer is usually better way to handle deserialization.
     * 
     * @param a Annotated property (field, method) or class to check for annotations
     */
    public Object findDeserializationConverter(MapperConfig<?> config, Annotated a) {
        return null;
    }

    /**
     * Method for finding {@link Converter} that annotated property
     * has indicated needs to be used for values of container type
     * (this also means that method should only be called for properties
     * of container types, List/Map/array properties).
     *<p>
     * If not null, either has to be actual
     * {@link Converter} instance, or class for such converter;
     * and resulting converter will be used after Jackson has deserializer
     * data into intermediate type (Converter input type), and Converter
     * needs to convert this into its target type to be set as property value.
     *<p>
     * Other notes are same as those for {@link #findDeserializationConverter}
     * 
     * @param a Annotated property (field, method) to check.
     */
    public Object findDeserializationContentConverter(MapperConfig<?> config, AnnotatedMember a) {
        return null;
    }

    /*
    /**********************************************************************
    /* Deserialization: type refinements
    /**********************************************************************
     */

    /**
     * Method called to find out possible type refinements to use
     * for deserialization.
     */
    public JavaType refineDeserializationType(MapperConfig<?> config,
            final Annotated a, final JavaType baseType) throws JsonMappingException
    {
        return baseType;
    }

    /*
    /**********************************************************************
    /* Deserialization: class annotations
    /**********************************************************************
     */

    /**
     * Method getting {@link ValueInstantiator} to use for given
     * type (class): return value can either be an instance of
     * instantiator, or class of instantiator to create.
     */
    public Object findValueInstantiator(MapperConfig<?> config, AnnotatedClass ac) {
        return null;
    }

    /**
     * Method for finding Builder object to use for constructing
     * value instance and binding data (sort of combining value
     * instantiators that can construct, and deserializers
     * that can bind data).
     *<p>
     * Note that unlike accessors for some helper Objects, this
     * method does not allow returning instances: the reason is
     * that builders have state, and a separate instance needs
     * to be created for each deserialization call.
     */
    public Class<?> findPOJOBuilder(MapperConfig<?> config, AnnotatedClass ac) {
        return null;
    }

    public JsonPOJOBuilder.Value findPOJOBuilderConfig(MapperConfig<?> config, AnnotatedClass ac) {
        return null;
    }

    /*
    /**********************************************************************
    /* Deserialization: property annotations
    /**********************************************************************
     */

    /**
     * Method for checking whether given property accessors (method,
     * field) has an annotation that suggests property name to use
     * for deserialization (reading JSON into POJOs).
     * Should return null if no annotation
     * is found; otherwise a non-null name (possibly
     * {@link PropertyName#USE_DEFAULT}, which means "use default heuristics").
     * 
     * @param a Property accessor to check
     * 
     * @return Name to use if found; null if not.
     */
    public PropertyName findNameForDeserialization(MapperConfig<?> config, Annotated a) {
        return null;
    }
    
    /**
     * Method for checking whether given method has an annotation
     * that suggests that the method is to serve as "any setter";
     * method to be used for setting values of any properties for
     * which no dedicated setter method is found.
     *
     * @return True if such annotation is found (and is not disabled),
     *   false otherwise
     */
    public Boolean hasAnySetter(MapperConfig<?> config, Annotated a) {
        return null;
    }

    /**
     * Method for finding possible settings for property, given annotations
     * on an accessor.
     */
    public JsonSetter.Value findSetterInfo(MapperConfig<?> config, Annotated a) {
        return JsonSetter.Value.empty();
    }

    /**
     * Method for finding merge settings for property, if any.
     */
    public Boolean findMergeInfo(MapperConfig<?> config, Annotated a) {
        return null;
    }

    /**
     * Method called to check whether potential Creator (constructor or static factory
     * method) has explicit annotation to indicate it as actual Creator; and if so,
     * which {@link com.fasterxml.jackson.annotation.JsonCreator.Mode} to use.
     *<p>
     * NOTE: caller needs to consider possibility of both `null` (no annotation found)
     * and {@link com.fasterxml.jackson.annotation.JsonCreator.Mode#DISABLED} (annotation found,
     * but disabled); latter is necessary as marker in case multiple introspectors are chained,
     * as well as possibly as when using mix-in annotations.
     *
     * @param config Configuration settings in effect (for serialization or deserialization)
     * @param a Annotated accessor (usually constructor or static method) to check
     */
    public JsonCreator.Mode findCreatorAnnotation(MapperConfig<?> config, Annotated a) {
        return null;
    }

    /*
    /**********************************************************************
    /* Overridable methods: may be used as low-level extension points.
    /**********************************************************************
     */

    /**
     * Method that should be used by sub-classes for ALL
     * annotation access;
     * overridable so 
     * that sub-classes may, if they choose to, mangle actual access to
     * block access ("hide" annotations) or perhaps change it.
     *<p>
     * Default implementation is simply:
     *<code>
     *  return annotated.getAnnotation(annoClass);
     *</code>
     */
    protected <A extends Annotation> A _findAnnotation(Annotated annotated,
            Class<A> annoClass) {
        return annotated.getAnnotation(annoClass);
    }

    /**
     * Method that should be used by sub-classes for ALL
     * annotation existence access;
     * overridable so  that sub-classes may, if they choose to, mangle actual access to
     * block access ("hide" annotations) or perhaps change value seen.
     *<p>
     * Default implementation is simply:
     *<code>
     *  return annotated.hasAnnotation(annoClass);
     *</code>
     */
    protected boolean _hasAnnotation(Annotated annotated, Class<? extends Annotation> annoClass) {
        return annotated.hasAnnotation(annoClass);
    }

    /**
     * Alternative lookup method that is used to see if annotation has at least one of
     * annotations of types listed in second argument.
     */
    protected boolean _hasOneOf(Annotated annotated, Class<? extends Annotation>[] annoClasses) {
        return annotated.hasOneOf(annoClasses);
    }
}<|MERGE_RESOLUTION|>--- conflicted
+++ resolved
@@ -503,8 +503,6 @@
         return null;
     }
 
-<<<<<<< HEAD
-=======
     /**
      * Method called on fields that are eligible candidates for properties
      * (that is, non-static member fields), but not necessarily selected (may
@@ -533,23 +531,12 @@
      *
      * @return Name used to find other accessors to rename, if any; {@code null} to indicate
      *    no renaming
-     *
-     * @since 2.11
      */
     public PropertyName findRenameByField(MapperConfig<?> config,
             AnnotatedField f, PropertyName implName) {
         return null;
     }
 
-    /**
-     * @deprecated Since 2.9 Use {@link #findInjectableValue} instead
-     */
-    @Deprecated // since 2.9
-    public Object findInjectableValueId(AnnotatedMember m) {
-        return null;
-    }
-
->>>>>>> e1de974b
     /*
     /**********************************************************************
     /* Serialization: general annotations
