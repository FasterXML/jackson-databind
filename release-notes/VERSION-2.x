--- conflicted
+++ resolved
@@ -4,7 +4,6 @@
 === Releases === 
 ------------------------------------------------------------------------
 
-<<<<<<< HEAD
 2.13.4.1 (12-Oct-2022)
 
 #3590: Add check in primitive value deserializers to avoid deep wrapper array
@@ -166,14 +165,13 @@
 - Extend handling of `FAIL_ON_NULL_FOR_PRIMITIVES` to cover coercion from (Empty) String
   via `AsNull`
 - Add `mvnw` wrapper
-=======
+
 2.12.7.1 (12-Oct-2022)
 
 #3582: Add check in `BeanDeserializer._deserializeFromArray()` to prevent
   use of deeply nested arrays [CVE-2022-42004]
 #3590: Add check in primitive value deserializers to avoid deep wrapper array
   nesting wrt `UNWRAP_SINGLE_VALUE_ARRAYS` [CVE-2022-42003]
->>>>>>> f5a84a5b
 
 2.12.7 (26-May-2022)
 
