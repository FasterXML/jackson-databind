package com.fasterxml.jackson.databind.ser.impl;

import com.fasterxml.jackson.core.*;
<<<<<<< HEAD
import com.fasterxml.jackson.core.type.WritableTypeId;
=======
>>>>>>> 4299ccc8

import com.fasterxml.jackson.databind.*;
import com.fasterxml.jackson.databind.jsonFormatVisitors.JsonFormatVisitorWrapper;
import com.fasterxml.jackson.databind.jsontype.TypeSerializer;
import com.fasterxml.jackson.databind.ser.std.ToEmptyObjectSerializer;

public class UnknownSerializer
    extends ToEmptyObjectSerializer // since 2.13
{
    public UnknownSerializer() {
        super(Object.class);
    }

<<<<<<< HEAD
=======
    // @since 2.6
>>>>>>> 4299ccc8
    public UnknownSerializer(Class<?> cls) {
        super(cls);
    }

    @Override
<<<<<<< HEAD
    public void serialize(Object value, JsonGenerator gen, SerializerProvider provider) throws JacksonException
=======
    public void serialize(Object value, JsonGenerator gen, SerializerProvider ctxt) throws IOException
>>>>>>> 4299ccc8
    {
        // 27-Nov-2009, tatu: As per [JACKSON-201] may or may not fail...
        if (ctxt.isEnabled(SerializationFeature.FAIL_ON_EMPTY_BEANS)) {
            failForEmpty(ctxt, value);
        }
        super.serialize(value, gen, ctxt);
    }

    @Override
<<<<<<< HEAD
    public final void serializeWithType(Object value, JsonGenerator gen, SerializerProvider ctxt,
            TypeSerializer typeSer) throws JacksonException
=======
    public void serializeWithType(Object value, JsonGenerator gen, SerializerProvider ctxt,
            TypeSerializer typeSer) throws IOException
>>>>>>> 4299ccc8
    {
        if (ctxt.isEnabled(SerializationFeature.FAIL_ON_EMPTY_BEANS)) {
            failForEmpty(ctxt, value);
        }
<<<<<<< HEAD
        WritableTypeId typeIdDef = typeSer.writeTypePrefix(gen, ctxt,
                typeSer.typeId(value, JsonToken.START_OBJECT));
        typeSer.writeTypeSuffix(gen, ctxt, typeIdDef);
=======
        super.serializeWithType(value, gen, ctxt, typeSer);
>>>>>>> 4299ccc8
    }

    @Override
    public boolean isEmpty(SerializerProvider provider, Object value) {
        return true;
    }

    @Override
    public void acceptJsonFormatVisitor(JsonFormatVisitorWrapper visitor, JavaType typeHint)
    { 
        visitor.expectAnyFormat(typeHint);
    }

    protected void failForEmpty(SerializerProvider prov, Object value)
    {
        prov.reportBadDefinition(handledType(), String.format(
                "No serializer found for class %s and no properties discovered to create BeanSerializer (to avoid exception, disable SerializationFeature.FAIL_ON_EMPTY_BEANS)",
                value.getClass().getName()));
    }
}<|MERGE_RESOLUTION|>--- conflicted
+++ resolved
@@ -1,13 +1,8 @@
 package com.fasterxml.jackson.databind.ser.impl;
 
 import com.fasterxml.jackson.core.*;
-<<<<<<< HEAD
-import com.fasterxml.jackson.core.type.WritableTypeId;
-=======
->>>>>>> 4299ccc8
 
 import com.fasterxml.jackson.databind.*;
-import com.fasterxml.jackson.databind.jsonFormatVisitors.JsonFormatVisitorWrapper;
 import com.fasterxml.jackson.databind.jsontype.TypeSerializer;
 import com.fasterxml.jackson.databind.ser.std.ToEmptyObjectSerializer;
 
@@ -18,20 +13,12 @@
         super(Object.class);
     }
 
-<<<<<<< HEAD
-=======
-    // @since 2.6
->>>>>>> 4299ccc8
     public UnknownSerializer(Class<?> cls) {
         super(cls);
     }
 
     @Override
-<<<<<<< HEAD
-    public void serialize(Object value, JsonGenerator gen, SerializerProvider provider) throws JacksonException
-=======
-    public void serialize(Object value, JsonGenerator gen, SerializerProvider ctxt) throws IOException
->>>>>>> 4299ccc8
+    public void serialize(Object value, JsonGenerator gen, SerializerProvider ctxt) throws JacksonException
     {
         // 27-Nov-2009, tatu: As per [JACKSON-201] may or may not fail...
         if (ctxt.isEnabled(SerializationFeature.FAIL_ON_EMPTY_BEANS)) {
@@ -41,35 +28,18 @@
     }
 
     @Override
-<<<<<<< HEAD
     public final void serializeWithType(Object value, JsonGenerator gen, SerializerProvider ctxt,
             TypeSerializer typeSer) throws JacksonException
-=======
-    public void serializeWithType(Object value, JsonGenerator gen, SerializerProvider ctxt,
-            TypeSerializer typeSer) throws IOException
->>>>>>> 4299ccc8
     {
         if (ctxt.isEnabled(SerializationFeature.FAIL_ON_EMPTY_BEANS)) {
             failForEmpty(ctxt, value);
         }
-<<<<<<< HEAD
-        WritableTypeId typeIdDef = typeSer.writeTypePrefix(gen, ctxt,
-                typeSer.typeId(value, JsonToken.START_OBJECT));
-        typeSer.writeTypeSuffix(gen, ctxt, typeIdDef);
-=======
         super.serializeWithType(value, gen, ctxt, typeSer);
->>>>>>> 4299ccc8
     }
 
     @Override
     public boolean isEmpty(SerializerProvider provider, Object value) {
         return true;
-    }
-
-    @Override
-    public void acceptJsonFormatVisitor(JsonFormatVisitorWrapper visitor, JavaType typeHint)
-    { 
-        visitor.expectAnyFormat(typeHint);
     }
 
     protected void failForEmpty(SerializerProvider prov, Object value)
