package com.fasterxml.jackson.databind.introspect;

import java.lang.annotation.ElementType;
import java.lang.annotation.Retention;
import java.lang.annotation.RetentionPolicy;
import java.lang.annotation.Target;
import java.math.BigDecimal;
import java.util.*;
import java.util.function.Function;
import java.util.stream.Collectors;

import com.fasterxml.jackson.annotation.*;
import com.fasterxml.jackson.databind.*;
import com.fasterxml.jackson.databind.annotation.JsonDeserialize;

public class POJOPropertiesCollectorTest
    extends BaseMapTest
{
    static class Simple {
        public int value;
        
        @JsonProperty("value")
        public void valueSetter(int v) { value = v; }

        @JsonProperty("value")
        public int getFoobar() { return value; }
    }

    static class SimpleFieldDeser
    {
        @JsonDeserialize String[] values;
    }
    
    static class SimpleGetterVisibility {
        public int getA() { return 0; }
        protected int getB() { return 1; }
        @SuppressWarnings("unused")
        private int getC() { return 2; }
    }
    
    // Class for testing 'shared ignore'
    static class Empty {
        public int value;
        
        public void setValue(int v) { value = v; }

        @JsonIgnore
        public int getValue() { return value; }
    }

    static class IgnoredSetter {
        @JsonProperty
        public int value;
        
        @JsonIgnore
        public void setValue(int v) { value = v; }

        public int getValue() { return value; }
    }

    static class ImplicitIgnores {
        @JsonIgnore public int a;
        @JsonIgnore public void setB(int b) { }
        public int c;
    }
    
    // Should find just one setter for "y", due to partial ignore
    static class IgnoredRenamedSetter {
        @JsonIgnore public void setY(int value) { }
        @JsonProperty("y") void foobar(int value) { }
    }
    
    // should produce a single property, "x"
    static class RenamedProperties {
        @JsonProperty("x")
        public int value;
        
        public void setValue(int v) { value = v; }

        public int getX() { return value; }
    }

    static class RenamedProperties2
    {
        @JsonProperty("renamed")
        public int getValue() { return 1; }
        public void setValue(int x) { }
    }
    
    // Testing that we can "merge" properties with renaming
    static class MergedProperties {
        public int x;
        
        @JsonProperty("x")
        public void setFoobar(int v) { x = v; }
    }

    // Testing that property order is obeyed, even for deserialization purposes
    @JsonPropertyOrder({"a", "b", "c", "d"})
    static class SortedProperties
    {
        public int b;
        public int c;
        
        public void setD(int value) { }
        public void setA(int value) { }
    }

    // [JACKSON-700]: test property type detection, selection
    static class TypeTestBean
    {
        protected Long value;

        @JsonCreator
        public TypeTestBean(@JsonProperty("value") String value) { }

        // If you remove this method, the test will pass
        public Integer getValue() { return 0; }
    }

    static class Jackson703
    {
        private List<FoodOrgLocation> location = new ArrayList<FoodOrgLocation>();

        {
            location.add(new FoodOrgLocation());
        }

        public List<FoodOrgLocation> getLocation() { return location; } 
    }
    
    static class FoodOrgLocation
    {
        protected Long id;
        public String name;
        protected Location location;

        public FoodOrgLocation() {
            location = new Location();
        }

        public FoodOrgLocation(final Location foodOrg) { }
                
        public FoodOrgLocation(final Long id, final String name, final Location location) { }

        public Location getLocation() { return location; }
    }

    static class Location {
        public BigDecimal lattitude;
        public BigDecimal longitude;

        public Location() { }

        public Location(final BigDecimal lattitude, final BigDecimal longitude) { }
    }

    class Issue701Bean { // important: non-static!
        private int i;

        // annotation does not matter -- just need one on the last argument
        public Issue701Bean(@JsonProperty int i) { this.i = i; }

        public int getX() { return i; }
    }

    static class Issue744Bean
    {
        protected Map<String,Object> additionalProperties;
        
        @JsonAnySetter
        public void addAdditionalProperty(String key, Object value) {
            if (additionalProperties == null) additionalProperties = new HashMap<String, Object>();
            additionalProperties.put(key,value);
        }
        
        public void setAdditionalProperties(Map<String, Object> additionalProperties) {
            this.additionalProperties = additionalProperties;
        }

        @JsonAnyGetter
        public Map<String,Object> getAdditionalProperties() { return additionalProperties; }

        @JsonIgnore
        public String getName() {
           return (String) additionalProperties.get("name");
        }
    }

    static class PropDescBean
    {
        public final static String A_DESC = "That's A!";
        public final static int B_INDEX = 3;

        @JsonPropertyDescription(A_DESC)
        public String a;

        protected int b;
        
        public String getA() { return a; }

        public void setA(String a) { this.a = a; }

        @JsonProperty(required=true, index=B_INDEX, defaultValue="13")
        public int getB() { return b; }
    }

    @Target({ElementType.ANNOTATION_TYPE, ElementType.FIELD, ElementType.METHOD, ElementType.PARAMETER})
    @Retention(RetentionPolicy.RUNTIME)
    @JacksonAnnotation
    @interface A {}

    @Target({ElementType.ANNOTATION_TYPE, ElementType.FIELD, ElementType.METHOD, ElementType.PARAMETER})
    @Retention(RetentionPolicy.RUNTIME)
    @JacksonAnnotation
    @interface B {}

    static class DuplicateGetterBean
    {
        @A
        public boolean isBloop() { return true; }

        @B
        public boolean getBloop() { return true; }
    }

    static class DuplicateGetterCreatorBean
    {
        public DuplicateGetterCreatorBean(@JsonProperty("bloop") @A boolean bloop) {}

        public boolean isBloop() { return true; }

        public boolean getBloop() { return true; }
    }

    /*
    /**********************************************************
    /* Unit tests
    /**********************************************************
     */

    private final ObjectMapper MAPPER = newJsonMapper();

/*
    public void testSimple()
    {
        POJOPropertiesCollector coll = 
        Map<String, POJOPropertyBuilder> props = beanPropMap(MAPPER, Simple.class, true);
        assertEquals(1, props.size());
        POJOPropertyBuilder prop = props.get("value");
        assertNotNull(prop);
        assertTrue(prop.hasSetter());
        assertTrue(prop.hasGetter());
        assertTrue(prop.hasField());
    }

    public void testSimpleFieldVisibility()
    {
        // false -> deserialization
        POJOPropertiesCollector coll = collector(MAPPER,
        		SimpleFieldDeser.class, false);
        Map<String, POJOPropertyBuilder> props = coll.getPropertyMap();
        assertEquals(1, props.size());
        POJOPropertyBuilder prop = props.get("values");
        assertNotNull(prop);
        assertFalse(prop.hasSetter());
        assertFalse(prop.hasGetter());
        assertTrue(prop.hasField());
    }

    public void testSimpleGetterVisibility()
    {
        POJOPropertiesCollector coll = collector(MAPPER,
        		SimpleGetterVisibility.class, true);
        Map<String, POJOPropertyBuilder> props = coll.getPropertyMap();
        assertEquals(1, props.size());
        POJOPropertyBuilder prop = props.get("a");
        assertNotNull(prop);
        assertFalse(prop.hasSetter());
        assertTrue(prop.hasGetter());
        assertFalse(prop.hasField());
    }
    
    // Unit test for verifying that a single @JsonIgnore can remove the
    // whole property, unless explicit property marker exists
    public void testEmpty()
    {
        POJOPropertiesCollector coll = collector(MAPPER,
        		Empty.class, true);
        Map<String, POJOPropertyBuilder> props = coll.getPropertyMap();
        assertEquals(0, props.size());
    }

    // Unit test for verifying handling of 'partial' @JsonIgnore; that is,
    // if there is at least one explicit annotation to indicate property,
    // only parts that are ignored are, well, ignored
    public void testPartialIgnore()
    {
        POJOPropertiesCollector coll = collector(MAPPER,
        		IgnoredSetter.class, true);
        Map<String, POJOPropertyBuilder> props = coll.getPropertyMap();
        assertEquals(1, props.size());
        POJOPropertyBuilder prop = props.get("value");
        assertNotNull(prop);
        assertFalse(prop.hasSetter());
        assertTrue(prop.hasGetter());
        assertTrue(prop.hasField());
    }

    public void testSimpleRenamed()
    {
        POJOPropertiesCollector coll = collector(MAPPER,
        		RenamedProperties.class, true);
        Map<String, POJOPropertyBuilder> props = coll.getPropertyMap();
        assertEquals(1, props.size());
        POJOPropertyBuilder prop = props.get("x");
        assertNotNull(prop);
        assertTrue(prop.hasSetter());
        assertTrue(prop.hasGetter());
        assertTrue(prop.hasField());
    }

    public void testSimpleRenamed2()
    {
        POJOPropertiesCollector coll = collector(MAPPER,
        		RenamedProperties2.class, true);
        Map<String, POJOPropertyBuilder> props = coll.getPropertyMap();
        assertEquals(1, props.size());
        POJOPropertyBuilder prop = props.get("renamed");
        assertNotNull(prop);
        assertTrue(prop.hasSetter());
        assertTrue(prop.hasGetter());
        assertFalse(prop.hasField());
    }

    public void testMergeWithRename()
    {
        POJOPropertiesCollector coll = collector(MAPPER,
        		MergedProperties.class, true);
        Map<String, POJOPropertyBuilder> props = coll.getPropertyMap();
        assertEquals(1, props.size());
        POJOPropertyBuilder prop = props.get("x");
        assertNotNull(prop);
        assertTrue(prop.hasSetter());
        assertFalse(prop.hasGetter());
        assertTrue(prop.hasField());
    }beanPropMap
    
    public void testSimpleIgnoreAndRename()
    {
        POJOPropertiesCollector coll = collector(MAPPER,
        		IgnoredRenamedSetter.class, true);
        Map<String, POJOPropertyBuilder> props = coll.getPropertyMap();
        assertEquals(1, props.size());
        POJOPropertyBuilder prop = props.get("y");
        assertNotNull(prop);
        assertTrue(prop.hasSetter());
        assertFalse(prop.hasGetter());
        assertFalse(prop.hasField());
    }

    public void testGlobalVisibilityForGetters()
    {
        ObjectMapper m = jsonMapperBuilder()
                .changeDefaultVisibility(vc ->
                    vc.withVisibility(PropertyAccessor.GETTER, Visibility.NONE))
                .build();
        POJOPropertiesCollector coll = collector(m, SimpleGetterVisibility.class, true);
        // should be 1, expect that we disabled getter auto-detection, so
        Map<String, POJOPropertyBuilder> props = coll.getPropertyMap();
        assertEquals(0, props.size());
    }

    public void testCollectionOfIgnored()
    {
        // should be 1, due to ignorals
        Map<String, ?> props = beanPropMap(MAPPER, ImplicitIgnores.class, false);
        assertEquals(1, props.size());
        // but also have 2 ignored properties
        Collection<String> ign = coll.getIgnoredPropertyNames();
        assertEquals(2, ign.size());
        assertTrue(ign.contains("a"));
        assertTrue(ign.contains("b"));
    }
    */

    public void testSimpleOrderingForDeserialization()
    {
        List<BeanPropertyDefinition> props = beanPropList(MAPPER, SortedProperties.class, false);
        assertEquals(4, props.size());
        assertEquals("a", props.get(0).getName());
        assertEquals("b", props.get(1).getName());
        assertEquals("c", props.get(2).getName());
        assertEquals("d", props.get(3).getName());
    }

    public void testSimpleWithType()
    {
        // first for serialization; should base choice on getter
        List<BeanPropertyDefinition> props = beanPropList(MAPPER, TypeTestBean.class, true);
        assertEquals(1, props.size());
        assertEquals("value", props.get(0).getName());
        AnnotatedMember m = props.get(0).getAccessor();
        assertTrue(m instanceof AnnotatedMethod);
        assertEquals(Integer.class, m.getRawType());

        // then for deserialization; prefer ctor param
        props = beanPropList(MAPPER, TypeTestBean.class, false);
        assertEquals(1, props.size());
        assertEquals("value", props.get(0).getName());
        m = props.get(0).getMutator();
        assertEquals(AnnotatedParameter.class, m.getClass());
        assertEquals(String.class, m.getRawType());
    }

    public void testDuplicateGetters() throws Exception
    {
        List<BeanPropertyDefinition> props = beanPropList(MAPPER, DuplicateGetterBean.class, true);
        assertEquals(1, props.size());
        BeanPropertyDefinition prop = props.get(0);
        assertEquals("bloop", prop.getName());
        assertTrue(prop.getGetter().hasAnnotation(A.class));
        assertTrue(prop.getGetter().hasAnnotation(B.class));
    }

    // 27-Nov-2019, tatu: Not sure why, but changes for [databind#2555] started to
    //   fail this test, due to call to `prop.getMetadata()` (to check for `index`).
    //   Probably related to comment on "Can't call getGetter..."
    public void testDuplicateGettersCreator() throws Exception
    {
        List<BeanPropertyDefinition> props = beanPropList(MAPPER, DuplicateGetterCreatorBean.class, true);
        assertEquals(1, props.size());
        POJOPropertyBuilder prop = (POJOPropertyBuilder) props.get(0);
        assertEquals("bloop", prop.getName());
        // Can't call getGetter or the duplicate will be removed
        assertTrue(prop._getters.value.hasAnnotation(A.class));
        assertNotNull(prop._getters.next);
        assertTrue(prop._getters.next.value.hasAnnotation(A.class));
    }

<<<<<<< HEAD
/*
    // [databind#3125]
    public void testDuplicateSetters() throws Exception
    {
        POJOPropertiesCollector coll = collector(MAPPER, DupSetter3125Bean.class,
                false);
        final List<BeanPropertyDefinition> props = coll.getProperties();
        assertEquals(1, props.size());
        POJOPropertyBuilder prop = (POJOPropertyBuilder) props.get(0);
        assertEquals("value", prop.getName());
        // but this failed
        AnnotatedMethod m = prop.getSetter();
        assertNotNull(m);
        assertEquals(String.class, m.getRawParameterType(0));
    }
*/
=======
    private void _verifyProperty(BeanDescription beanDesc,
    		boolean verifyDesc, boolean verifyIndex, String expDefaultValue)
    {
        assertNotNull(beanDesc);
        List<BeanPropertyDefinition> props = beanDesc.findProperties();
        assertEquals(2, props.size());
        for (BeanPropertyDefinition prop : props) {
            String name = prop.getName();
            final PropertyMetadata md = prop.getMetadata();
            if ("a".equals(name)) {
                assertFalse(md.isRequired());
                assertNull(md.getRequired());
                if (verifyDesc) {
                	assertEquals(PropDescBean.A_DESC, md.getDescription());
                }
                if (verifyIndex) {
                	assertNull(md.getIndex());
                }
            } else if ("b".equals(name)) {
                assertTrue(md.isRequired());
                assertEquals(Boolean.TRUE, md.getRequired());
                if (verifyDesc) {
                	assertNull(md.getDescription());
                }
                if (verifyIndex) {
                	assertEquals(Integer.valueOf(PropDescBean.B_INDEX), md.getIndex());
                }
                if (expDefaultValue != null) {
                    assertEquals(expDefaultValue, md.getDefaultValue());
                }
            } else {
                fail("Unrecognized property '"+name+"'");
            }
        }
    }
>>>>>>> 7d26b461

    /*
    /**********************************************************************
    /* Helper methods
    /**********************************************************************
     */

    protected Map<String, BeanPropertyDefinition> beanPropMap(ObjectMapper m0,
            Class<?> cls, boolean forSerialization) {
        return beanPropList(m0, cls, forSerialization).stream()
            .collect(Collectors.toMap(BeanPropertyDefinition::getName,
                    Function.identity()));
    }

    protected List<BeanPropertyDefinition> beanPropList(ObjectMapper m0,
            Class<?> cls, boolean forSerialization) {
        return beanDesc(m0, cls, forSerialization).findProperties();
    }
    
    protected BeanDescription beanDesc(ObjectMapper m0,
            Class<?> cls, boolean forSerialization)
    {
        return forSerialization
                ? ObjectMapperTestAccess.beanDescriptionForSer(m0, cls)
                : ObjectMapperTestAccess.beanDescriptionForDeser(m0, cls)
        ;
    }
}<|MERGE_RESOLUTION|>--- conflicted
+++ resolved
@@ -438,61 +438,6 @@
         assertTrue(prop._getters.next.value.hasAnnotation(A.class));
     }
 
-<<<<<<< HEAD
-/*
-    // [databind#3125]
-    public void testDuplicateSetters() throws Exception
-    {
-        POJOPropertiesCollector coll = collector(MAPPER, DupSetter3125Bean.class,
-                false);
-        final List<BeanPropertyDefinition> props = coll.getProperties();
-        assertEquals(1, props.size());
-        POJOPropertyBuilder prop = (POJOPropertyBuilder) props.get(0);
-        assertEquals("value", prop.getName());
-        // but this failed
-        AnnotatedMethod m = prop.getSetter();
-        assertNotNull(m);
-        assertEquals(String.class, m.getRawParameterType(0));
-    }
-*/
-=======
-    private void _verifyProperty(BeanDescription beanDesc,
-    		boolean verifyDesc, boolean verifyIndex, String expDefaultValue)
-    {
-        assertNotNull(beanDesc);
-        List<BeanPropertyDefinition> props = beanDesc.findProperties();
-        assertEquals(2, props.size());
-        for (BeanPropertyDefinition prop : props) {
-            String name = prop.getName();
-            final PropertyMetadata md = prop.getMetadata();
-            if ("a".equals(name)) {
-                assertFalse(md.isRequired());
-                assertNull(md.getRequired());
-                if (verifyDesc) {
-                	assertEquals(PropDescBean.A_DESC, md.getDescription());
-                }
-                if (verifyIndex) {
-                	assertNull(md.getIndex());
-                }
-            } else if ("b".equals(name)) {
-                assertTrue(md.isRequired());
-                assertEquals(Boolean.TRUE, md.getRequired());
-                if (verifyDesc) {
-                	assertNull(md.getDescription());
-                }
-                if (verifyIndex) {
-                	assertEquals(Integer.valueOf(PropDescBean.B_INDEX), md.getIndex());
-                }
-                if (expDefaultValue != null) {
-                    assertEquals(expDefaultValue, md.getDefaultValue());
-                }
-            } else {
-                fail("Unrecognized property '"+name+"'");
-            }
-        }
-    }
->>>>>>> 7d26b461
-
     /*
     /**********************************************************************
     /* Helper methods
