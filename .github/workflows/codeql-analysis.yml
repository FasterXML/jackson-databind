name: "CodeQL"

on:
  schedule:
    - cron: '40 21 * * 2'
<<<<<<< HEAD
  push:
    branches:
    - master
    - "3.0"
    - "2.15"
    - "2.14"
    - "2.13"
    paths-ignore:
    - "README.md"
    - "release-notes/*"
  pull_request:
    branches:
    - master
    - "3.0"
    - "2.15"
    - "2.14"
    - "2.13"
    paths-ignore:
    - "README.md"
    - "release-notes/*"
=======
  # Used to be run on PRs, merges; but too unreliable, removed
>>>>>>> 3268fd87
permissions:
  contents: read

jobs:
  analyze:
    name: Analyze
    runs-on: ubuntu-latest
    permissions:
      actions: read
      contents: read
      security-events: write

    strategy:
      fail-fast: false
      matrix:
        language: [ 'java' ]

    steps:
    - name: Checkout repository
      uses: actions/checkout@v3.3.0

    # Initializes the CodeQL tools for scanning.
    - name: Initialize CodeQL
      uses: github/codeql-action/init@v2
      with:
        languages: ${{ matrix.language }}

    - name: Autobuild
      uses: github/codeql-action/autobuild@v2

    - name: Perform CodeQL Analysis
      uses: github/codeql-action/analyze@v2<|MERGE_RESOLUTION|>--- conflicted
+++ resolved
@@ -3,30 +3,7 @@
 on:
   schedule:
     - cron: '40 21 * * 2'
-<<<<<<< HEAD
-  push:
-    branches:
-    - master
-    - "3.0"
-    - "2.15"
-    - "2.14"
-    - "2.13"
-    paths-ignore:
-    - "README.md"
-    - "release-notes/*"
-  pull_request:
-    branches:
-    - master
-    - "3.0"
-    - "2.15"
-    - "2.14"
-    - "2.13"
-    paths-ignore:
-    - "README.md"
-    - "release-notes/*"
-=======
   # Used to be run on PRs, merges; but too unreliable, removed
->>>>>>> 3268fd87
 permissions:
   contents: read
 
