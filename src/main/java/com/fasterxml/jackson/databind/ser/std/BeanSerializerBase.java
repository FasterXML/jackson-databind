--- conflicted
+++ resolved
@@ -19,11 +19,7 @@
 import com.fasterxml.jackson.databind.ser.impl.ObjectIdWriter;
 import com.fasterxml.jackson.databind.ser.impl.PropertyBasedObjectIdGenerator;
 import com.fasterxml.jackson.databind.ser.impl.WritableObjectId;
-<<<<<<< HEAD
-=======
-import com.fasterxml.jackson.databind.util.ArrayBuilders;
 import com.fasterxml.jackson.databind.util.ClassUtil;
->>>>>>> 1c3f1955
 import com.fasterxml.jackson.databind.util.Converter;
 import com.fasterxml.jackson.databind.util.IgnorePropertiesUtil;
 import com.fasterxml.jackson.databind.util.NameTransformer;
@@ -475,15 +471,9 @@
                     
                     for (int i = 0, len = _props.length; ; ++i) {
                         if (i == len) {
-<<<<<<< HEAD
                             ctxt.reportBadDefinition(_beanType, String.format(
-                                    "Invalid Object Id definition for %s: cannot find property with name '%s'",
-                                    handledType().getName(), propName));
-=======
-                            provider.reportBadDefinition(_beanType, String.format(
                                     "Invalid Object Id definition for %s: cannot find property with name %s",
-                                    ClassUtil.nameOf(handledType()), ClassUtil.name(propName)));
->>>>>>> 1c3f1955
+                                    ClassUtil.getTypeDescription(_beanType), ClassUtil.name(propName)));
                         }
                         BeanPropertyWriter prop = _props[i];
                         if (propName.equals(prop.getName())) {
