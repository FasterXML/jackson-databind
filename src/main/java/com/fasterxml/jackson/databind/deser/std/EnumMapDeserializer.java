package com.fasterxml.jackson.databind.deser.std;

import java.io.IOException;
import java.util.*;

import com.fasterxml.jackson.core.*;
import com.fasterxml.jackson.databind.*;
import com.fasterxml.jackson.databind.deser.ContextualDeserializer;
import com.fasterxml.jackson.databind.deser.NullValueProvider;
import com.fasterxml.jackson.databind.deser.ResolvableDeserializer;
import com.fasterxml.jackson.databind.deser.SettableBeanProperty;
import com.fasterxml.jackson.databind.deser.ValueInstantiator;
import com.fasterxml.jackson.databind.deser.impl.PropertyBasedCreator;
import com.fasterxml.jackson.databind.deser.impl.PropertyValueBuffer;
import com.fasterxml.jackson.databind.jsontype.TypeDeserializer;
import com.fasterxml.jackson.databind.util.ClassUtil;

/**
 * Deserializer for {@link EnumMap} values.
 * <p>
 * Note: casting within this class is all messed up -- just could not figure out a way
<<<<<<< HEAD
 * to properly deal with recursive definition of "EnumMap&lt;K extends Enum&lt;K&gt;, V&gt;
=======
 * to properly deal with recursive definition of {@code EnumMap<K extends Enum<K>, V>}
>>>>>>> 9ea232be
 */
@SuppressWarnings({ "unchecked", "rawtypes" }) 
public class EnumMapDeserializer
    extends ContainerDeserializerBase<EnumMap<?,?>>
    implements ContextualDeserializer, ResolvableDeserializer
{
    private static final long serialVersionUID = 1;

    protected final Class<?> _enumClass;

    protected KeyDeserializer _keyDeserializer;

    protected JsonDeserializer<Object> _valueDeserializer;

    /**
     * If value instances have polymorphic type information, this
     * is the type deserializer that can handle it
     */
    protected final TypeDeserializer _valueTypeDeserializer;

    // // Instance construction settings:
    
    /**
     * @since 2.9
     */
    protected final ValueInstantiator _valueInstantiator;

    /**
     * Deserializer that is used iff delegate-based creator is
     * to be used for deserializing from JSON Object.
     */
    protected JsonDeserializer<Object> _delegateDeserializer;

    /**
     * If the Map is to be instantiated using non-default constructor
     * or factory method
     * that takes one or more named properties as argument(s),
     * this creator is used for instantiation.
     */
    protected PropertyBasedCreator _propertyBasedCreator;    

    /*
    /**********************************************************
    /* Life-cycle
    /**********************************************************
     */

    /**
     * @since 2.9
     */
    public EnumMapDeserializer(JavaType mapType, ValueInstantiator valueInst,
            KeyDeserializer keyDeser, JsonDeserializer<?> valueDeser, TypeDeserializer vtd,
            NullValueProvider nuller)
    {
        super(mapType, nuller, null);
        _enumClass = mapType.getKeyType().getRawClass();
        _keyDeserializer = keyDeser;
        _valueDeserializer = (JsonDeserializer<Object>) valueDeser;
        _valueTypeDeserializer = vtd;
        _valueInstantiator = valueInst;
    }

    /**
     * @since 2.9
     */
    protected EnumMapDeserializer(EnumMapDeserializer base,
            KeyDeserializer keyDeser, JsonDeserializer<?> valueDeser, TypeDeserializer vtd,
            NullValueProvider nuller)
    {
        super(base, nuller, base._unwrapSingle);
        _enumClass = base._enumClass;
        _keyDeserializer = keyDeser;
        _valueDeserializer = (JsonDeserializer<Object>) valueDeser;
        _valueTypeDeserializer = vtd;

        _valueInstantiator = base._valueInstantiator;
        _delegateDeserializer = base._delegateDeserializer;
        _propertyBasedCreator = base._propertyBasedCreator;
    }

    @Deprecated // since 2.9
    public EnumMapDeserializer(JavaType mapType, KeyDeserializer keyDeser,
            JsonDeserializer<?> valueDeser, TypeDeserializer vtd)
    {
        this(mapType, null, keyDeser, valueDeser, vtd, null);
    }
    
    public EnumMapDeserializer withResolved(KeyDeserializer keyDeserializer,
            JsonDeserializer<?> valueDeserializer, TypeDeserializer valueTypeDeser,
            NullValueProvider nuller)
    {
        if ((keyDeserializer == _keyDeserializer) && (nuller == _nullProvider)
                && (valueDeserializer == _valueDeserializer) && (valueTypeDeser == _valueTypeDeserializer)) {
            return this;
        }
        return new EnumMapDeserializer(this,
                keyDeserializer, valueDeserializer, valueTypeDeser, nuller);
    }

    /*
    /**********************************************************
    /* Validation, post-processing (ResolvableDeserializer)
    /**********************************************************
     */
    
    @Override
    public void resolve(DeserializationContext ctxt) throws JsonMappingException
    {
        // May need to resolve types for delegate- and/or property-based creators:
        if (_valueInstantiator != null) {
            if (_valueInstantiator.canCreateUsingDelegate()) {
                JavaType delegateType = _valueInstantiator.getDelegateType(ctxt.getConfig());
                if (delegateType == null) {
                    ctxt.reportBadDefinition(_containerType, String.format(
"Invalid delegate-creator definition for %s: value instantiator (%s) returned true for 'canCreateUsingDelegate()', but null for 'getDelegateType()'",
                            _containerType,
                            _valueInstantiator.getClass().getName()));
                }
                /* Theoretically should be able to get CreatorProperty for delegate
                 * parameter to pass; but things get tricky because DelegateCreator
                 * may contain injectable values. So, for now, let's pass nothing.
                 */
                _delegateDeserializer = findDeserializer(ctxt, delegateType, null);
            } else if (_valueInstantiator.canCreateUsingArrayDelegate()) {
                JavaType delegateType = _valueInstantiator.getArrayDelegateType(ctxt.getConfig());
                if (delegateType == null) {
                    ctxt.reportBadDefinition(_containerType, String.format(
"Invalid delegate-creator definition for %s: value instantiator (%s) returned true for 'canCreateUsingArrayDelegate()', but null for 'getArrayDelegateType()'",
                            _containerType,
                            _valueInstantiator.getClass().getName()));
                }
                _delegateDeserializer = findDeserializer(ctxt, delegateType, null);
            } else if (_valueInstantiator.canCreateFromObjectWith()) {
                SettableBeanProperty[] creatorProps = _valueInstantiator.getFromObjectArguments(ctxt.getConfig());
                _propertyBasedCreator = PropertyBasedCreator.construct(ctxt, _valueInstantiator, creatorProps,
                        ctxt.isEnabled(MapperFeature.ACCEPT_CASE_INSENSITIVE_PROPERTIES));
            }
        }
    }

    /**
     * Method called to finalize setup of this deserializer,
     * when it is known for which property deserializer is needed for.
     */
    @Override
    public JsonDeserializer<?> createContextual(DeserializationContext ctxt, BeanProperty property) throws JsonMappingException
    {
        // note: instead of finding key deserializer, with enums we actually
        // work with regular deserializers (less code duplication; but not
        // quite as clean as it ought to be)
        KeyDeserializer keyDeser = _keyDeserializer;
        if (keyDeser == null) {
            keyDeser = ctxt.findKeyDeserializer(_containerType.getKeyType(), property);
        }
        JsonDeserializer<?> valueDeser = _valueDeserializer;
        final JavaType vt = _containerType.getContentType();
        if (valueDeser == null) {
            valueDeser = ctxt.findContextualValueDeserializer(vt, property);
        } else { // if directly assigned, probably not yet contextual, so:
            valueDeser = ctxt.handleSecondaryContextualization(valueDeser, property, vt);
        }
        TypeDeserializer vtd = _valueTypeDeserializer;
        if (vtd != null) {
            vtd = vtd.forProperty(property);
        }
        return withResolved(keyDeser, valueDeser, vtd, findContentNullProvider(ctxt, property, valueDeser));
    }

    /**
     * Because of costs associated with constructing Enum resolvers,
     * let's cache instances by default.
     */
    @Override
    public boolean isCachable() {
        // Important: do NOT cache if polymorphic values
        return (_valueDeserializer == null)
                && (_keyDeserializer == null)
                && (_valueTypeDeserializer == null);
    }

    /*
    /**********************************************************
    /* ContainerDeserializerBase API
    /**********************************************************
     */

    @Override
    public JsonDeserializer<Object> getContentDeserializer() {
        return _valueDeserializer;
    }

    // Must override since we do not expose ValueInstantiator
    @Override // since 2.9
    public Object getEmptyValue(DeserializationContext ctxt) throws JsonMappingException {
        return constructMap(ctxt);
    }

    /*
    /**********************************************************
    /* Actual deserialization
    /**********************************************************
     */
    
    @Override
    public EnumMap<?,?> deserialize(JsonParser p, DeserializationContext ctxt)
        throws IOException
    {
        if (_propertyBasedCreator != null) {
            return _deserializeUsingProperties(p, ctxt);
        }
        if (_delegateDeserializer != null) {
            return (EnumMap<?,?>) _valueInstantiator.createUsingDelegate(ctxt,
                    _delegateDeserializer.deserialize(p, ctxt));
        }
        // Ok: must point to START_OBJECT
        JsonToken t = p.currentToken();
        if ((t != JsonToken.START_OBJECT) && (t != JsonToken.FIELD_NAME) && (t != JsonToken.END_OBJECT)) {
            // (empty) String may be ok however; or single-String-arg ctor
            if (t == JsonToken.VALUE_STRING) {
                return (EnumMap<?,?>) _valueInstantiator.createFromString(ctxt, p.getText());
            }
            // slightly redundant (since String was passed above), but also handles empty array case:
            return _deserializeFromEmpty(p, ctxt);
        }
        EnumMap result = constructMap(ctxt);
        return deserialize(p, ctxt, result);
    }

    @Override
    public EnumMap<?,?> deserialize(JsonParser p, DeserializationContext ctxt,
            EnumMap result)
        throws IOException
    {
        // [databind#631]: Assign current value, to be accessible by custom deserializers
        p.setCurrentValue(result);

        final JsonDeserializer<Object> valueDes = _valueDeserializer;
        final TypeDeserializer typeDeser = _valueTypeDeserializer;

        String keyStr;
        if (p.isExpectedStartObjectToken()) {
            keyStr = p.nextFieldName();
        } else {
            JsonToken t = p.currentToken();
            if (t != JsonToken.FIELD_NAME) {
                if (t == JsonToken.END_OBJECT) {
                    return result;
                }
                ctxt.reportWrongTokenException(this, JsonToken.FIELD_NAME, null);
            }
            keyStr = p.getCurrentName();
        }

        for (; keyStr != null; keyStr = p.nextFieldName()) {
            // but we need to let key deserializer handle it separately, nonetheless
            Enum<?> key = (Enum<?>) _keyDeserializer.deserializeKey(keyStr, ctxt);
            JsonToken t = p.nextToken();
            if (key == null) {
                if (!ctxt.isEnabled(DeserializationFeature.READ_UNKNOWN_ENUM_VALUES_AS_NULL)) {
                    return (EnumMap<?,?>) ctxt.handleWeirdStringValue(_enumClass, keyStr,
                            "value not one of declared Enum instance names for %s",
                            _containerType.getKeyType());
                }
                // 24-Mar-2012, tatu: Null won't work as a key anyway, so let's
                //  just skip the entry then. But we must skip the value as well, if so.
                p.skipChildren();
                continue;
            }
            // And then the value...
            // note: MUST check for nulls separately: deserializers will
            // not handle them (and maybe fail or return bogus data)
            Object value;

            try {
                if (t == JsonToken.VALUE_NULL) {
                    if (_skipNullValues) {
                        continue;
                    }
                    value = _nullProvider.getNullValue(ctxt);
                } else if (typeDeser == null) {
                    value =  valueDes.deserialize(p, ctxt);
                } else {
                    value = valueDes.deserializeWithType(p, ctxt, typeDeser);
                }
            } catch (Exception e) {
                return wrapAndThrow(e, result, keyStr);
            }
            result.put(key, value);
        }
        return result;
    }

    @Override
    public Object deserializeWithType(JsonParser p, DeserializationContext ctxt,
            TypeDeserializer typeDeserializer)
        throws IOException
    {
        // In future could check current token... for now this should be enough:
        return typeDeserializer.deserializeTypedFromObject(p, ctxt);
    }

    protected EnumMap<?,?> constructMap(DeserializationContext ctxt) throws JsonMappingException {
        if (_valueInstantiator == null) {
            return new EnumMap(_enumClass);
        }
        try {
            if (!_valueInstantiator.canCreateUsingDefault()) {
                return (EnumMap<?,?>) ctxt.handleMissingInstantiator(handledType(),
                        getValueInstantiator(), null,
                        "no default constructor found");
            }
            return (EnumMap<?,?>) _valueInstantiator.createUsingDefault(ctxt);
        } catch (IOException e) {
            return ClassUtil.throwAsMappingException(ctxt, e);
        }
    }

    public EnumMap<?,?> _deserializeUsingProperties(JsonParser p, DeserializationContext ctxt) throws IOException
    {
        final PropertyBasedCreator creator = _propertyBasedCreator;
        // null -> no ObjectIdReader for EnumMaps
        PropertyValueBuffer buffer = creator.startBuilding(p, ctxt, null);

        String keyName;
        if (p.isExpectedStartObjectToken()) {
            keyName = p.nextFieldName();
        } else if (p.hasToken(JsonToken.FIELD_NAME)) {
            keyName = p.getCurrentName();
        } else {
            keyName = null;
        }

        for (; keyName != null; keyName = p.nextFieldName()) {
            JsonToken t = p.nextToken(); // to get to value
            // creator property?
            SettableBeanProperty prop = creator.findCreatorProperty(keyName);
            if (prop != null) {
                // Last property to set?
                if (buffer.assignParameter(prop, prop.deserialize(p, ctxt))) {
                    p.nextToken(); // from value to END_OBJECT or FIELD_NAME
                    EnumMap<?,?> result;
                    try {
                        result = (EnumMap<?,?>)creator.build(ctxt, buffer);
                    } catch (Exception e) {
                        return wrapAndThrow(e, _containerType.getRawClass(), keyName);
                    }
                    return deserialize(p, ctxt, result);
                }
                continue;
            }
            // other property? needs buffering
            // but we need to let key deserializer handle it separately, nonetheless
            Enum<?> key = (Enum<?>) _keyDeserializer.deserializeKey(keyName, ctxt);
            if (key == null) {
                if (!ctxt.isEnabled(DeserializationFeature.READ_UNKNOWN_ENUM_VALUES_AS_NULL)) {
                    return (EnumMap<?,?>) ctxt.handleWeirdStringValue(_enumClass, keyName,
                            "value not one of declared Enum instance names for %s",
                            _containerType.getKeyType());
                }
                // 24-Mar-2012, tatu: Null won't work as a key anyway, so let's
                //  just skip the entry then. But we must skip the value as well, if so.
                p.nextToken();
                p.skipChildren();
                continue;
            }
            Object value; 

            try {
                if (t == JsonToken.VALUE_NULL) {
                    if (_skipNullValues) {
                        continue;
                    }
                    value = _nullProvider.getNullValue(ctxt);
                } else if (_valueTypeDeserializer == null) {
                    value = _valueDeserializer.deserialize(p, ctxt);
                } else {
                    value = _valueDeserializer.deserializeWithType(p, ctxt, _valueTypeDeserializer);
                }
            } catch (Exception e) {
                wrapAndThrow(e, _containerType.getRawClass(), keyName);
                return null;
            }
            buffer.bufferMapProperty(key, value);
        }
        // end of JSON object?
        // if so, can just construct and leave...
        try {
            return (EnumMap<?,?>)creator.build(ctxt, buffer);
        } catch (Exception e) {
            wrapAndThrow(e, _containerType.getRawClass(), keyName);
            return null;
        }
    }
}<|MERGE_RESOLUTION|>--- conflicted
+++ resolved
@@ -19,11 +19,7 @@
  * Deserializer for {@link EnumMap} values.
  * <p>
  * Note: casting within this class is all messed up -- just could not figure out a way
-<<<<<<< HEAD
- * to properly deal with recursive definition of "EnumMap&lt;K extends Enum&lt;K&gt;, V&gt;
-=======
  * to properly deal with recursive definition of {@code EnumMap<K extends Enum<K>, V>}
->>>>>>> 9ea232be
  */
 @SuppressWarnings({ "unchecked", "rawtypes" }) 
 public class EnumMapDeserializer
