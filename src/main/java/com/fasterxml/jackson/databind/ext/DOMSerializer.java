package com.fasterxml.jackson.databind.ext;

import java.io.IOException;
import java.io.StringWriter;

import javax.xml.XMLConstants;
import javax.xml.transform.*;
import javax.xml.transform.dom.DOMSource;
import javax.xml.transform.stream.StreamResult;

import org.w3c.dom.Node;

import com.fasterxml.jackson.core.JsonGenerator;
import com.fasterxml.jackson.databind.JavaType;
import com.fasterxml.jackson.databind.JsonMappingException;
import com.fasterxml.jackson.databind.JsonNode;
import com.fasterxml.jackson.databind.SerializerProvider;
import com.fasterxml.jackson.databind.jsonFormatVisitors.JsonFormatVisitorWrapper;
import com.fasterxml.jackson.databind.ser.std.StdSerializer;

@SuppressWarnings("serial")
public class DOMSerializer extends StdSerializer<Node>
{
    protected final TransformerFactory transformerFactory;

    public DOMSerializer() {
        super(Node.class);
        try {
            transformerFactory = TransformerFactory.newInstance();
            transformerFactory.setFeature(XMLConstants.FEATURE_SECURE_PROCESSING, true);
<<<<<<< HEAD
=======
	    // 22-Mar-2023, tatu: [databind#3837] add these 2 settings further
>>>>>>> 5c63735e
            setTransformerFactoryAttribute(transformerFactory, XMLConstants.ACCESS_EXTERNAL_DTD, "");
            setTransformerFactoryAttribute(transformerFactory, XMLConstants.ACCESS_EXTERNAL_STYLESHEET, "");
        } catch (Exception e) {
            throw new IllegalStateException("Could not instantiate `TransformerFactory`: "+e.getMessage(), e);
        }
    }

    @Override
    public void serialize(Node value, JsonGenerator g, SerializerProvider provider)
        throws IOException
    {
        try {
            Transformer transformer = transformerFactory.newTransformer();
            transformer.setOutputProperty(OutputKeys.OMIT_XML_DECLARATION, "yes");
            transformer.setOutputProperty(OutputKeys.INDENT, "no");
            StreamResult result = new StreamResult(new StringWriter());
            transformer.transform(new DOMSource(value), result);
            g.writeString(result.getWriter().toString());
        } catch (TransformerConfigurationException e) {
            throw new IllegalStateException("Could not create XML Transformer for writing DOM `Node` value: "+e.getMessage(), e);
        } catch (TransformerException e) {
            provider.reportMappingProblem(e, "DOM `Node` value serialization failed: %s", e.getMessage());
        }
    }

    /**
     * @deprecated Since 2.15
     */
    @Deprecated
    @Override
    public JsonNode getSchema(SerializerProvider provider, java.lang.reflect.Type typeHint) {
        // Well... it is serialized as String
        return createSchemaNode("string", true);
    }

    @Override
    public void acceptJsonFormatVisitor(JsonFormatVisitorWrapper visitor, JavaType typeHint) throws JsonMappingException {
        if (visitor != null) visitor.expectAnyFormat(typeHint);
    }

    private static void setTransformerFactoryAttribute(final TransformerFactory transformerFactory,
                                                       final String name, final Object value) {
        try {
            transformerFactory.setAttribute(name, value);
        } catch (Exception e) {
            System.err.println("[DOMSerializer] Failed to set TransformerFactory attribute: " + name);
        }
    }
}<|MERGE_RESOLUTION|>--- conflicted
+++ resolved
@@ -28,10 +28,7 @@
         try {
             transformerFactory = TransformerFactory.newInstance();
             transformerFactory.setFeature(XMLConstants.FEATURE_SECURE_PROCESSING, true);
-<<<<<<< HEAD
-=======
 	    // 22-Mar-2023, tatu: [databind#3837] add these 2 settings further
->>>>>>> 5c63735e
             setTransformerFactoryAttribute(transformerFactory, XMLConstants.ACCESS_EXTERNAL_DTD, "");
             setTransformerFactoryAttribute(transformerFactory, XMLConstants.ACCESS_EXTERNAL_STYLESHEET, "");
         } catch (Exception e) {
