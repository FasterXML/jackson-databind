--- conflicted
+++ resolved
@@ -7,13 +7,9 @@
 import com.fasterxml.jackson.annotation.JsonTypeInfo;
 
 import com.fasterxml.jackson.databind.*;
-<<<<<<< HEAD
-=======
-import com.fasterxml.jackson.databind.cfg.MapperConfig;
 import com.fasterxml.jackson.databind.exc.InvalidDefinitionException;
 import com.fasterxml.jackson.databind.json.JsonMapper;
 import com.fasterxml.jackson.databind.jsontype.PolymorphicTypeValidator;
->>>>>>> fddf7eb8
 import com.fasterxml.jackson.databind.testutil.NoCheckSubTypeValidator;
 import com.fasterxml.jackson.databind.util.TokenBuffer;
 
@@ -94,7 +90,7 @@
     static class BlockAllPTV extends PolymorphicTypeValidator.Base
     {
         @Override
-        public Validity validateBaseType(MapperConfig<?> config, JavaType baseType) {
+        public Validity validateBaseType(DatabindContext ctxt, JavaType baseType) {
             return Validity.DENIED;
         }
     }
@@ -150,7 +146,7 @@
     public void testAsPropertyWithPTV() throws Exception {
         ObjectMapper m = JsonMapper.builder()
                 .activateDefaultTypingAsProperty(new BlockAllPTV(),
-                        ObjectMapper.DefaultTyping.NON_FINAL,
+                        DefaultTyping.NON_FINAL,
                         "@classy")
                 .build();
         String json = m.writeValueAsString(new StringBean("abc"));
