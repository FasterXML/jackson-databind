--- conflicted
+++ resolved
@@ -6,10 +6,6 @@
 import java.util.Objects;
 
 import com.fasterxml.jackson.databind.*;
-<<<<<<< HEAD
-import com.fasterxml.jackson.databind.annotation.JsonPOJOBuilder;
-=======
->>>>>>> 413abb59
 import com.fasterxml.jackson.databind.cfg.MapperConfig;
 import com.fasterxml.jackson.databind.util.ClassUtil;
 
@@ -160,7 +156,6 @@
             // structured types as well
             desc = _findStdJdkCollectionDesc(type);
             if (desc == null) {
-<<<<<<< HEAD
                 if (_resolvedSerBeanDescs == null) {
                     _resolvedSerBeanDescs = new HashMap<>();
                 } else {
@@ -173,10 +168,6 @@
                         introspectClassAnnotations(type),
                         true, "set"));
                 _resolvedSerBeanDescs.put(type, desc);
-=======
-                desc = BasicBeanDescription.forSerialization(collectProperties(config,
-                        type, r, true));
->>>>>>> 413abb59
             }
         }
         return desc;
@@ -192,7 +183,6 @@
             // structured types as well
             desc = _findStdJdkCollectionDesc(type);
             if (desc == null) {
-<<<<<<< HEAD
                 if (_resolvedDeserBeanDescs == null) {
                     _resolvedDeserBeanDescs = new HashMap<>();
                 } else {
@@ -205,10 +195,6 @@
                         introspectClassAnnotations(type),
                         false, "set"));
                 _resolvedDeserBeanDescs.put(type, desc);
-=======
-                desc = BasicBeanDescription.forDeserialization(collectProperties(config,
-                        type, r, false));
->>>>>>> 413abb59
             }
         }
         return desc;
@@ -232,14 +218,9 @@
             // structured types as well
             desc = _findStdJdkCollectionDesc(type);
             if (desc == null) {
-<<<<<<< HEAD
                 desc = BasicBeanDescription.forDeserialization(collectProperties(type,
                         introspectClassAnnotations(type),
                         false, "set"));
-=======
-                desc = BasicBeanDescription.forDeserialization(
-                        collectProperties(config, type, r, false));
->>>>>>> 413abb59
             }
         }
         return desc;
@@ -251,30 +232,18 @@
     /**********************************************************************
      */
 
-<<<<<<< HEAD
-    protected POJOPropertiesCollector collectProperties(JavaType type, AnnotatedClass ac,
+    protected POJOPropertiesCollector collectProperties(JavaType type, AnnotatedClass classDef,
             boolean forSerialization, String mutatorPrefix)
     {
-        return constructPropertyCollector(type, ac, forSerialization, mutatorPrefix);
-=======
-    protected POJOPropertiesCollector collectProperties(MapperConfig<?> config,
-            JavaType type, MixInResolver r, boolean forSerialization)
-    {
-        final AnnotatedClass classDef = _resolveAnnotatedClass(config, type, r);
-        final AccessorNamingStrategy accNaming = config.getAccessorNaming().forPOJO(config, classDef);
-        return constructPropertyCollector(config, classDef, type, forSerialization, accNaming);
->>>>>>> 413abb59
-    }
-
-    protected POJOPropertiesCollector collectPropertiesWithBuilder(JavaType type, AnnotatedClass ac,
+        final AccessorNamingStrategy accNaming = _config.getAccessorNaming().forPOJO(_config, classDef);
+        return constructPropertyCollector(type, classDef, forSerialization, accNaming);
+    }
+
+    protected POJOPropertiesCollector collectPropertiesWithBuilder(JavaType type, AnnotatedClass builderClassDef,
             boolean forSerialization)
     {
-<<<<<<< HEAD
-        AnnotationIntrospector ai = _config.isAnnotationProcessingEnabled() ? _config.getAnnotationIntrospector() : null;
-        JsonPOJOBuilder.Value builderConfig = (ai == null) ? null
-                : ai.findPOJOBuilderConfig(_config, ac);
-        String mutatorPrefix = (builderConfig == null) ? JsonPOJOBuilder.DEFAULT_WITH_PREFIX : builderConfig.withPrefix;
-        return constructPropertyCollector(type, ac, forSerialization, mutatorPrefix);
+        final AccessorNamingStrategy accNaming = _config.getAccessorNaming().forBuilder(_config, builderClassDef);
+        return constructPropertyCollector(type, builderClassDef, forSerialization, accNaming);
     }
 
     /**
@@ -282,32 +251,14 @@
      * to use; override is needed if a custom sub-class is to be used.
      */
     protected POJOPropertiesCollector constructPropertyCollector(JavaType type, AnnotatedClass classDef,
-            boolean forSerialization, String mutatorPrefix)
-    {
-        if (mutatorPrefix == null) {
-            mutatorPrefix = "set";
-        }
-        final AccessorNamingStrategy accNaming = _config.getAccessorNaming().forPOJO(_config,
-                classDef, mutatorPrefix);
+            boolean forSerialization, AccessorNamingStrategy accNaming)
+    {
         return new POJOPropertiesCollector(_config, forSerialization, type, classDef, accNaming);
     }
 
     protected BasicBeanDescription _findStdTypeDesc(JavaType type) {
         AnnotatedClass ac = _findStdTypeDef(type);
         return (ac == null) ? null : BasicBeanDescription.forOtherUse(_config, type, ac);
-=======
-        final AnnotatedClass builderClassDef = _resolveAnnotatedClass(config, type, r);
-        final AccessorNamingStrategy accNaming = config.getAccessorNaming().forBuilder(config, builderClassDef);
-        return constructPropertyCollector(config, builderClassDef, type, forSerialization, accNaming);
-    }
-
-    // @since 2.12
-    protected POJOPropertiesCollector constructPropertyCollector(MapperConfig<?> config,
-            AnnotatedClass classDef, JavaType type, boolean forSerialization,
-            AccessorNamingStrategy accNaming)
-    {
-        return new POJOPropertiesCollector(config, forSerialization, type, classDef, accNaming);
->>>>>>> 413abb59
     }
 
     /**
