Project: jackson-databind

------------------------------------------------------------------------
=== Releases === 
------------------------------------------------------------------------

2.18.0 (not yet released)

<<<<<<< HEAD
#562: Allow `@JsonAnySetter` to flow through Creators
 (reported by Benson M)
 (fix by Joo-Hyuk K)
#806: Problem with `NamingStrategy`, creator methods with implicit names
#2977: Incompatible `FAIL_ON_MISSING_PRIMITIVE_PROPERTIES` and
  field level `@JsonProperty`
 (reported by @GeorgiPetkov)
#3241: `constructorDetector` seems to invalidate `defaultSetterInfo`
  for nullability
 (reported by @joca-bt)
#4085: `@JsonView` does not work on class-level for records
 (reported by Ulf D)
#4119: Exception when deserialization uses a record with a constructor
  property with `access=READ_ONLY`
 (reported by @Mochis)
#4356: `BeanDeserializerModifier::updateBuilder()` doesn't work for
  beans with Creator methods
 (reported by Mark H)
#4452: `@JsonProperty` not serializing field names properly
  on `@JsonCreator` in Record
 (reported by @Incara)
#4453: Allow JSON Integer to deserialize into a single-arg constructor of
  parameter type `double`
 (contributed by David M)
#4456: Rework locking in `DeserializerCache`
 (contributed by @pjfanning)
#4458: Rework synchronized block from `BeanDeserializerBase`
 (contributed by @pjfanning)
#4464: When `Include.NON_DEFAULT` setting is used, `isEmpty()` method is
  not called on the serializer
 (reported by Teodor D)
 (fix by Joo-Hyuk K)
#4472: Rework synchronized block in `TypeDeserializerBase`
 (contributed by @pjfanning)
#4483: Remove `final` on method BeanSerializer.serialize()
 (contributed by Matthew L)
#4515: Rewrite Bean Property Introspection logic in Jackson 2.x
#4545: Unexpected deserialization behavior with `@JsonCreator`,
  `@JsonProperty` and javac `-parameters`
 (reported by Alexandre J)
#4570: Deprecate `ObjectMapper.canDeserialize()`/`ObjectMapper.canSerialize()`

=======
>>>>>>> 8d96e838
2.17.2 (not yet released)

#4561: Issues using jackson-databind 2.17.1 with Reactor
 (reported by @wdallastella)
#4575: StdDelegatingSerializer does not consider a Converter that may
  return null for a non-null input
 (reported, fix contributed by Peter L)
#4577: Cannot deserialize value of type `java.math.BigDecimal` from
   String "3." (not a valid representation)
 (reported by @dmelisso)

2.17.1 (04-May-2024)

#4428: `ByteBuddy` scope went beyond `test` in version 2.17.0
 (reported by Miguel M-R)
 (fix by Joo-Hyuk K)
#4430: Use `ReentrantLock` instead of `synchronized` in `DeserializerCache`
  to avoid deadlock on pinning
 (reported, fix contributed by Oddbjørn K)
#4435: Cannot deserialize value of type `java.math.BigDecimal` from
  String ".05": not a valid representation
 (reported by @EAlf91)
 (fix by @pjfanning)
#4441: `@JsonSetter(nulls = Nulls.SKIP)` doesn't work in some situations
 (reported by @Asapin)
 (fix by Joo-Hyuk K)
#4450: Empty QName deserialized as `null`
 (reported by @winfriedgerlach)
#4471: Reconsider deprecation of `JsonNode.asText(defaultValue)`
 (requested by @aerisnju)
 (fix by Joo-Hyuk K)
#4481: Unable to override `DeserializationFeature.READ_UNKNOWN_ENUM_VALUES_AS_NULL`
  with `JsonFormat.Feature.READ_UNKNOWN_ENUM_VALUES_AS_NULL`
 (reported by @luozhenyu)
#4489: Unable to override `DeserializationFeature.READ_UNKNOWN_ENUM_VALUES_USING_DEFAULT_VALUE`
  with `JsonFormat.Feature.READ_UNKNOWN_ENUM_VALUES_USING_DEFAULT_VALUE`
 (fix by Joo-Hyuk K)

2.17.0 (12-Mar-2024)

#437: Support throwing `MismatchedInputException` when deserializing
  properties that are not part of the view
 (contributed by Joo-Hyuk K)
#736: `MapperFeature.REQUIRE_SETTERS_FOR_GETTERS` has no effect
 (reported by @migel)
 (fix contributed by Joo-Hyuk K)
#2543: Introspection includes delegating ctor's only parameter as
  a property in `BeanDescription`
 (reported by @nikita2206)
 (fix contributed by Kyrylo M)
#4160: Deprecate `DefaultTyping.EVERYTHING` in `2.x` and remove in `3.0`
 (contributed by Joo-Hyuk K)
#4194: Add `JsonNodeFeature.FAIL_ON_NAN_TO_BIG_DECIMAL_COERCION` option to
  fail on attempting to coerce `NaN` into `BigDecimal`
 (contributed by Joo-Hyuk K)
#4205: Consider types in `sun.*` package(s) to be JDK (platform) types
  for purposes of handling
#4209: Make `BeanDeserializerModifier`/`BeanSerializerModifier`
  implement `java.io.Serializable`
 (fix contributed by Muhammad K)
#4214: `EnumSet` deserialization does not work when we activate
  default typing in `ObjectMapper`
 (reported by @dvhvsekhar)
#4248: `ThrowableDeserializer` does not handle `null` well for `cause`
#4250: Add input validation for `NumberDeserializers` deserializers
 for "stringified" FP numbers
#4262: Improve handling of `null` insertion failure for `TreeSet`
#4263: Change `ObjectArrayDeserializer` to use "generic" type parameter
  (`java.lang.Object`) to remove co-variant return type
#4299: Some `Collection` and `Map` fallbacks don't work in GraalVM native image
 (contributed by Eduard D)
#4309: `@JsonSetter(nulls=...)` handling of `Collection` `null` values during
  deserialization with `READ_UNKNOWN_ENUM_VALUES_AS_NULL` and `FAIL_ON_INVALID_SUBTYPE` wrong
 (reported by @ivan-zaitsev)
 (fix contributed by Joo-Hyuk K)
#4327: `@JsonAlias` not respected by polymorphic deduction
 (reported by @k-wall)
 (fix contributed by Joo-Hyuk K)
#4337: `AtomicReference` serializer does not support `@JsonSerialize(contentConverter=...)`
#4364: `@JsonProperty` and equivalents should merge with `AnnotationIntrospectorPair`
#4394: Better Base64 support for `java.util.UUIDs`
  without padding
 (fix contributed by Jesper B)
#4403: Deserialization of unknown value for enums does not yield default enum value
 (reported by @dominik-henning)
#4416: Deprecate `JsonNode.asText(String)`
 (suggested by András P)
- JUnit5 upgraded to 5.10.1

2.16.3 (not yet released)

#4564: Possible 2.16.0 Enum-as-JSON-Object serialization regression
 (reported by Guillaume J)
 (fix contributed by Joo-Hyuk K)
#4581: Incompatible Constructor Parameter Type in `EnumDeserializer`
 (reported by @Hunter-Lam)

2.16.2 (09-Mar-2024)

#4302: Problem deserializing some type of Enums when using `PropertyNamingStrategy`
 (reported by Pieter D-S)
 (fix contributed by Joo-Hyuk K)
#4303: `ObjectReader` is not serializable if it's configured for polymorphism
 (reported by @asardaes)
 (fix contributed by Joo-Hyuk K)
#4316: NPE when deserializing `JsonAnySetter` in `Throwable`
 (reported by @jpraet)
 (fix contributed by Joo-Hyuk K)
#4355: Jackson 2.16 fails attempting to obtain `ObjectWriter` for an `Enum` of which
  some value returns null from `toString()`
 (reported by @YutaHiguchi-bsn)
#4409: Deserialization of enums with name defined with different cases leads to
  `InvalidDefinitionException`: Multiple fields representing property
 (reported by Stephane B)
 (fix contributed by Joo-Hyuk K)

2.16.1 (24-Dec-2023)

#4200: `JsonSetter(contentNulls = FAIL)` is ignored in delegating
  `@JsonCreator` argument
#4216: Primitive array deserializer cannot being captured by `DeserializerModifier`
 (reported by @SakuraKoi)
 (fix contributed by Joo-Hyuk K)
#4229 JsonNode findValues and findParents missing expected values in 2.16.0
 (reported by @gcookemoto)
 (fix contributed by Joo-Hyuk K)

2.16.0 (15-Nov-2023)

#1770: Incorrect deserialization for `BigDecimal` numbers
 (reported by @cristian-mocanu-mob)
 (fix by @pjfanning)
#2502: Add a way to configure caches Jackson uses
 (contributed by Joo-Hyuk K)
#2787: Mix-ins do not work for `Enum`s
 (fix contributed by Joo-Hyuk K)
#3133: Map deserialization results in different numeric classes based on
  json ordering (BigDecimal / Double) when used in combination with @JsonSubTypes
 (reported by @mreiterer)
#3277: Combination of `@JsonUnwrapped` and `@JsonAnySetter` results in `BigDecimal`
  instead of `Double`
 (reported John H)
#3251: Generic class with generic field of runtime type `Double` is deserialized
  as `BigDecimal` when used with `@JsonTypeInfo` and `JsonTypeInfo.As.EXISTING_PROPERTY`
 (reported by Kevin B)
#3647: `@JsonIgnoreProperties` not working with `@JsonValue`
 (reported by @ThatSneakyRaccoon)
 (fix contributed by Joo-Hyuk K)
#3780: Deprecated JsonNode.with(String) suggests using JsonNode.withObject(String)
  but it is not the same thing
 (reported by @bmatasar)
#3838: Difference in the handling of `ObjectId-property` in `JsonIdentityInfo`
  depending on the deserialization route
 (fix contributed by Joo-Hyuk K)
#3877: Add new `OptBoolean` valued property in `@JsonTypeInfo`, handling,
   to allow per-polymorphic type loose Type Id handling
 (contributed by Joo-Hyuk K)
#3906: Regression: 2.15.0 breaks deserialization for records when
   `mapper.setVisibility(PropertyAccessor.ALL, Visibility.NONE)`
 (reported by Endre S)
#3924: Incorrect target type when disabling coercion, trying to deserialize
  String from Array/Object
 (reported by João G)
 (fix contributed by Joo-Hyuk K)
#3928: `@JsonProperty` on constructor parameter changes default field serialization order
 (contributed by @pjfanning)
#3948: `@JsonIgnore` no longer works for transient backing fields
 (reported by Jason L)
#3950: Create new `JavaType` subtype `IterationType` (extending `SimpleType`)
#3953: Use `JsonTypeInfo.Value` for annotation handling
 (contributed by Joo-Hyuk K)
#3965: Add `JsonNodeFeature.WRITE_PROPERTIES_SORTED` for sorting `ObjectNode` properties
  on serialization
#3992: `@JsonIgnore` on Record property ignored if there is getter override
 (reported by @ennishol)
#4008: Optimize `ObjectNode` findValue(s) and findParent(s) fast paths
 (contributed by David S)
#4009: Locale "" is deserialised as `null` if `ACCEPT_EMPTY_STRING_AS_NULL_OBJECT`
  is enabled
 (reported by Philipp K)
#4011: Add guardrail setting for `TypeParser` handling of type parameters
#4036: Use `@JsonProperty` for Enum values also when `READ_ENUMS_USING_TO_STRING` enabled
 (contributed by @iProdigy)
#4037: Fix `Enum` deserialization to use `@JsonProperty`, `@JsonAlias` even if
  `EnumNamingStrategy` used
 (contributed by @iProdigy)
#4039: Use `@JsonProperty` and lowercase feature when serializing Enums despite
  using toString()
 (contributed by @iProdigy)
#4040: Use `@JsonProperty` over `EnumNamingStrategy` for Enum serialization
 (contributed by @iProdigy)
#4041: Actually cache EnumValues#internalMap
 (contributed by @iProdigy)
#4047: `ObjectMapper.valueToTree()` will ignore the configuration
  `SerializationFeature.WRAP_ROOT_VALUE`
 (contributed by Joo-Hyuk K)
#4056: Provide the "ObjectMapper.treeToValue(TreeNode, TypeReference)" method
 (contributed by @fantasy0v0)
#4060: Expose `NativeImageUtil.isRunningInNativeImage()` method
#4061: Add JsonTypeInfo.Id.SIMPLE_NAME which defaults type id to `Class.getSimpleName()`
 (requested by Omar A)
 (contributed by Joo-Hyuk K)
#4071: Impossible to deserialize custom `Throwable` sub-classes that do not
  have single-String constructors
 (reported by @PasKal)
 (fix contributed by Joo-Hyuk K)
#4078: `java.desktop` module is no longer optional
 (reported by Andreas Z)
 (fix contributed by Joo-Hyuk K)
#4082: `ClassUtil` fails with `java.lang.reflect.InaccessibleObjectException`
  trying to setAccessible on `OptionalInt` with JDK 17+
#4090: Support sequenced collections (JDK 21)S
 (contributed by @pjfanning)
#4095: Add `withObjectProperty(String)`, `withArrayProperty(String)` in `JsonNode`
#4096: Change `JsonNode.withObject(String)` to work similar to `withArray()`
  wrt argument
#4144: Log WARN if deprecated subclasses of `PropertyNamingStrategy` is used
 (contributed by Naoki T)
#4145: NPE when transforming a tree to a model class object, at `ArrayNode.elements()`
 (reported by Ondrej Z)
#4153: Deprecated `ObjectReader.withType(Type)` has no direct replacement;
  need `forType(Type)`
 (reported by Garren W)
#4164: Do not rewind `position` when serializing direct `ByteBuffer`
 (fix contributed by Jonas K)
#4159: Add new `DefaultTyping.NON_FINAL_AND_ENUMS` to allow Default Typing for `Enum`s
 (contributed by Joo-Hyuk K)
#4175: Exception when deserialization of private record with default constructor
 (reported by Jan P)
 (contributed by Joo-Hyuk K)
#4184: `BeanDeserializer` updates `currentValue` incorrectly when
  deserialising empty Object
 (reported by @nocny-x)

2.15.4 (15-Feb-2024)

#1172: `@JsonView` doesn't work with `@JsonCreator`
 (reported by Dmitry B)
#4185: `@JsonIgnoreProperties` with `@JsonTypeInfo(include = JsonTypeInfo.As.EXTERNAL_PROPERTY)`
  does not work
 (reported by @jonasho)
 (fix contributed by Joo-Hyuk K)
#4303: `ObjectReader` is not serializable if it's configured for polymorphism
 (reported by @asardaes)
 (fix contributed by Joo-Hyuk K)
#4378: `TextNode.equals()` throws `NullPointerException` when `TextNode`
  constructed with `null`
 (reported by @Javed6234)
 (fix contributed by @pjfanning)

2.15.3 (12-Oct-2023)

#3968: Records with additional constructors failed to deserialize
 (fix contributed by Sim Y-T)
#4121: Preserve the original component type in merging to an array
 (contributed by Yury M)

2.15.2 (30-May-2023)

#3938: Record setter not included from interface (2.15 regression)

2.15.1 (16-May-2023)

#3882: Error in creating nested `ArrayNode`s with `JsonNode.withArray()`
 (reported by @SaiKrishna369)
#3894: Only avoid Records fields detection for deserialization
 (contributed by Sim Y-T)
#3895: 2.15.0 breaking behaviour change for records and Getter Visibility
 (reported by Matteo B)
#3897: 2.15.0 breaks deserialization when POJO/Record only has a single field
  and is marked `Access.WRITE_ONLY`
 (reported by Antti L)
 (fix contributed by Sim Y-T)
#3913: Issue with deserialization when there are unexpected properties (due
  to null `StreamReadConstraints`)
 (reported by @sbertault)
#3914: Fix TypeId serialization for `JsonTypeInfo.Id.DEDUCTION`, native type ids

2.15.0 (23-Apr-2023)

#2536: Add `EnumFeature.READ_ENUM_KEYS_USING_INDEX` to work with
   existing "WRITE_ENUM_KEYS_USING_INDEX"#
#2667: Add `@EnumNaming`, `EnumNamingStrategy` to allow use of naming
   strategies for Enums
 (contributed by Joo-Hyuk K)
#2968: Deserialization of `@JsonTypeInfo` annotated type fails with
  missing type id even for explicit concrete subtypes
 (requested by Patrick S) 
 (fix contributed by Joo-Hyuk K)
#2974: Null coercion with `@JsonSetter` does not work with `java.lang.Record`
 (fix contributed by Sim Y-T)
#2992: Properties naming strategy do not work with Record
 (fix contributed by Sim Y-T)
#3053: Allow serializing enums to lowercase (`EnumFeature.WRITE_ENUMS_TO_LOWERCASE`)
 (requested by Vojtěch K)
 (fix contributed by Joo-Hyuk K)
#3180: Support `@JsonCreator` annotation on record classes
 (fix contributed by Sim Y-T)
#3262: InvalidDefinitionException when calling mapper.createObjectNode().putPOJO
#3297: `@JsonDeserialize(converter = ...)` does not work with Records
 (fix contributed by Sim Y-T)
#3342: `JsonTypeInfo.As.EXTERNAL_PROPERTY` does not work with record wrappers
 (fix contributed by Sim Y-T)
#3352: Do not require the usage of opens in a modular app when using records
#3566: Cannot use both `JsonCreator.Mode.DELEGATING` and `JsonCreator.Mode.PROPERTIES`
  static creator factory methods for Enums
 (reported by @andrewbents)
#3637: Add enum features into `@JsonFormat.Feature`
 (requested by @Anatoly4444)
 (fix contributed by Ajay S)
#3638: Case-insensitive and number-based enum deserialization are
  (unnecessarily) mutually exclusive
 (reported by Phil G)
 (fix contributed by Joo-Hyuk K)
#3651: Deprecate "exact values" setting from `JsonNodeFactory`, replace with
  `JsonNodeFeature.STRIP_TRAILING_BIGDECIMAL_ZEROES`
#3654: Infer `@JsonCreator(mode = Mode.DELEGATING)` from use of `@JsonValue`)
#3676: Allow use of `@JsonCreator(mode = Mode.PROPERTIES)` creator for POJOs
 with"empty String" coercion
#3680: Timestamp in classes inside jar showing 02/01/1980
 (fix contributed by Hervé B)
#3682: Transient `Field`s are not ignored as Mutators if there is visible Getter
#3690: Incorrect target type for arrays when disabling coercion
 (reported by João G)
#3708: Seems like `java.nio.file.Path` is safe for Android API level 26
 (contributed by @pjfanning)
#3730: Add support in `TokenBuffer` for lazily decoded (big) numbers
 (contributed by @pjfanning)
#3736: Try to avoid auto-detecting Fields for Record types
#3742: schemaType of `LongSerializer` is wrong
 (reported by @luozhenyu)
#3745: Deprecate classes in package `com.fasterxml.jackson.databind.jsonschema`
 (contributed by @luozhenyu)
#3748: `DelegatingDeserializer` missing override of `getAbsentValue()`
 (and couple of other methods)
#3771: Classloader leak: DEFAULT_ANNOTATION_INTROSPECTOR holds annotation reference
 (reported by Christoph S)
#3791: Flush readonly map together with shared on `SerializerCache.flush()`
 (suggested by @vdaniloff)
#3796: Enum Deserialisation Failing with Polymorphic type validator
 (reported by @sagarika4)
#3809: Add Stream-friendly alternative to `ObjectNode.fields()`:
  `Set<Map.Entry<String, JsonNode>> properties()`
#3814: Enhance `StdNodeBasedDeserializer` to support `readerForUpdating`
 (requested by Matt N)
 (contributed by Joo-Hyuk K)
#3816: TokenBuffer does not implement writeString(Reader reader, int len)
 (reported by Patrick S)
#3819: Add convenience method `SimpleBeanPropertyFilter.filterOutAll()` as
  counterpart of `serializeAll()`
 (contributed by Joo-Hyuk K)
#3836: `Optional<Boolean>` is not recognized as boolean field
 (reported by @thnaeff)
 (fix contributed by Joo-Hyuk K)
#3853: Add `MapperFeature.REQUIRE_TYPE_ID_FOR_SUBTYPES` to enable/disable
  strict subtype Type Id handling
 (contributed by Steve S))
#3876: `TypeFactory` cache performance degradation with `constructSpecializedType()`
 (contributed by Carter K)

2.14.3 (05-May-2023)

#3784: `PrimitiveArrayDeserializers$ByteDeser.deserialize` ignores
  `DeserializationProblemHandler` for invalid Base64 content
#3837: Set transformer factory attributes to improve protection against XXE
 (contributed by @pjfanning)

2.14.2 (28-Jan-2023)

#1751: `@JsonTypeInfo` does not work if the Type Id is an Integer value
 (reported by @marvin-we)
#3063: `@JsonValue` fails for Java Record
 (reported by Gili T)
#3699: Allow custom `JsonNode` implementations
 (contributed by Philippe M)
#3711: Enum polymorphism not working correctly with DEDUCTION
 (reported by @smilep)
#3741: `StdDelegatingDeserializer` ignores `nullValue` of `_delegateDeserializer`.

2.14.1 (21-Nov-2022)

#3655: `Enum` values can not be read from single-element array even with
  `DeserializationFeature.UNWRAP_SINGLE_VALUE_ARRAYS`
 (reported by Andrej M)
 (fix contributed by Jonas K)
#3665: `ObjectMapper` default heap consumption increased significantly from 2.13.x to 2.14.0
 (reported by Moritz H)
 (fix contributed by Jonas K)

2.14.0 (05-Nov-2022)

#1980: Add method(s) in `JsonNode` that works like combination of `at()`
  and `with()`: `withObject(...)` and `withArray(...)`
#2541: Cannot merge polymorphic objects
 (reported by Matthew A)
 (fix contributed by James W)
#3013: Allow disabling Integer to String coercion via `CoercionConfig`
 (reported by @emilkostadinov)
 (fix contributed by Jordi O-A)
#3212: Add method `ObjectMapper.copyWith(JsonFactory)`
 (requested by @quaff)
 (contributed by Felix V)
#3311: Add serializer-cache size limit to avoid Metaspace issues from
  caching Serializers
 (requested by mcolemanNOW@github)
#3338: `configOverride.setMergeable(false)` not supported by `ArrayNode`
 (requested by Ernst-Jan vdL)
#3357: `@JsonIgnore` does not if together with `@JsonProperty` or `@JsonFormat`
 (reported by lizongbo@github)
#3373: Change `TypeSerializerBase` to skip `generator.writeTypePrefix()`
  for `null` typeId
#3394: Allow use of `JsonNode` field for `@JsonAnySetter`
 (requested by @sixcorners)
#3405: Create DataTypeFeature abstraction (for JSTEP-7) with placeholder features
#3417: Allow (de)serializing records using Bean(De)SerializerModifier even when
  reflection is unavailable
 (contributed by Jonas K)
#3419: Improve performance of `UnresolvedForwardReference` for forward reference
 resolution
(contributed by Gary M)
#3421: Implement `JsonNodeFeature.READ_NULL_PROPERTIES` to allow skipping of
  JSON `null` values on reading
#3443: Do not strip generic type from `Class<C>` when resolving `JavaType`
 (contributed by Jan J)
#3447: Deeply nested JsonNode throws StackOverflowError for toString()
 (reported by Deniz H)
#3475: Support use of fast double parse
 (contributed by @pjfanning)
#3476: Implement `JsonNodeFeature.WRITE_NULL_PROPERTIES` to allow skipping
  JSON `null` values on writing
#3481: Filter method only got called once if the field is null when using
  `@JsonInclude(value = JsonInclude.Include.CUSTOM, valueFilter = SomeFieldFilter.class)`
 (contributed by AmiDavidW@github)
#3484: Update `MapDeserializer` to support `StreamReadCapability.DUPLICATE_PROPERTIES`
#3497: Deserialization of Throwables with PropertyNamingStrategy does not work
#3500: Add optional explicit `JsonSubTypes` repeated names check
 (contributed by Igor S)
#3503: `StdDeserializer` coerces ints to floats even if configured to fail
 (contributed by Jordi O-A)
#3505: Fix deduction deserializer with DefaultTypeResolverBuilder
 (contributed by Arnaud S)
#3528: `TokenBuffer` defaults for parser/stream-read features neither passed
  from parser nor use real defaults
#3530: Change LRUMap to just evict one entry when maxEntries reached
 (contributed by @pjfanning)
#3533: Deserialize missing value of `EXTERNAL_PROPERTY` type using
  custom `NullValueProvider`
#3535: Replace `JsonNode.with()` with `JsonNode.withObject()`
#3559: Support `null`-valued `Map` fields with "any setter"
#3568: Change `JsonNode.with(String)` and `withArray(String)` to consider
  argument as `JsonPointer` if valid expression
#3590: Add check in primitive value deserializers to avoid deep wrapper array
  nesting wrt `UNWRAP_SINGLE_VALUE_ARRAYS` [CVE-2022-42003]
#3609: Allow non-boolean return type for "is-getters" with
  `MapperFeature.ALLOW_IS_GETTERS_FOR_NON_BOOLEAN`
 (contributed by Richard K)
#3613: Implement `float` and `boolean` to `String` coercion config
 (fix contributed by Jordi O-A)
#3624: Legacy `ALLOW_COERCION_OF_SCALARS` interacts poorly with Integer to
  Float coercion
 (contributed by Carter K)
#3633: Expose `translate()` method of standard `PropertyNamingStrategy` implementations
 (requested by Joachim D)

2.13.5 (23-Jan-2023)

#3659: Improve testing (likely via CI) to try to ensure compatibility with
  specific Android SDKs
#3661: Jackson 2.13 uses Class.getTypeName() that is only available on Android SDK 26
  (with fix works on ASDK 24)

2.13.4.2 (13-Oct-2022)

#3627: Gradle module metadata for `2.13.4.1` references non-existent
  jackson-bom `2.13.4.1` (instead of `2.13.4.20221012`)
  (NOTE: root cause is [jackson-bom#52])

2.13.4.1 (12-Oct-2022)

#3590: Add check in primitive value deserializers to avoid deep wrapper array
  nesting wrt `UNWRAP_SINGLE_VALUE_ARRAYS` [CVE-2022-42003]

2.13.4 (03-Sep-2022)

#3275: JDK 16 Illegal reflective access for `Throwable.setCause()` with
  `PropertyNamingStrategy.UPPER_CAMEL_CASE`
 (reported by Jason H)
 (fix suggested by gsinghlulu@github)
#3565: `Arrays.asList()` value deserialization has changed from mutable to
  immutable in 2.13
 (reported by JonasWilms@github)
#3582: Add check in `BeanDeserializer._deserializeFromArray()` to prevent
  use of deeply nested arrays [CVE-2022-42004]

2.13.3 (14-May-2022)

#3412: Version 2.13.2 uses `Method.getParameterCount()` which is not supported on
  Android before API 26
#3419: Improve performance of `UnresolvedForwardReference` for forward
 reference resolution
(contributed by Gary M)
#3446: `java.lang.StringBuffer` cannot be deserialized
 (reported by Lolf1010@github)
#3450: DeserializationProblemHandler is not working with wrapper type
  when returning null
 (reported by LJeanneau@github)

2.13.2.2 (28-Mar-2022)

No changes since 2.13.2.1 but fixed Gradle Module Metadata ("module.json")

2.13.2.1 (24-Mar-2022)

#2816: Optimize UntypedObjectDeserializer wrt recursion
 (contributed by Taylor S, Spence N)
#3412: Version 2.13.2 uses `Method.getParameterCount()` which is not
  supported on Android before API 26
 (reported by Matthew F)

2.13.2 (06-Mar-2022)

#3293: Use Method.getParameterCount() where possible
 (suggested by Christoph D)
#3344: `Set.of()` (Java 9) cannot be deserialized with polymorphic handling
 (reported by Sam K)
#3368: `SnakeCaseStrategy` causes unexpected `MismatchedInputException` during
  deserialization
 (reported by sszuev@github)
#3369: Deserialization ignores other Object fields when Object or Array
  value used for enum
 (reported by Krishna G)
#3380: `module-info.java` is in `META-INF/versions/11` instead of `META-INF/versions/9`

2.13.1 (19-Dec-2021)

#3006: Argument type mismatch for `enum` with `@JsonCreator` that takes String,
  gets JSON Number
 (reported by GrozaAnton@github)
#3299: Do not automatically trim trailing whitespace from `java.util.regex.Pattern` values
 (reported by Joel B)
#3305: ObjectMapper serializes `CharSequence` subtypes as POJO instead of
  as String (JDK 15+)
 (reported by stevenupton@github; fix suggested by Sergey C)
#3308: `ObjectMapper.valueToTree()` fails when
 `DeserializationFeature.FAIL_ON_TRAILING_TOKENS` is enabled
 (fix contributed by raphaelNguyen@github)
#3328: Possible DoS if using JDK serialization to serialize JsonNode

2.13.0 (30-Sep-2021)

#1850: `@JsonValue` with integer for enum does not deserialize correctly
 (reported by tgolden-andplus@github)
 (fix contributed by limengning@github)
#1988: MapperFeature.ACCEPT_CASE_INSENSITIVE_ENUM does not work for Enum keys of Map
 (reported by Myp3ik@github)
#2509: `AnnotatedMethod.getValue()/setValue()` doesn't have useful exception message
 (reported by henryptung@github)
 (fix contributed by Stephan S)
#2828: Add `DatabindException` as intermediate subtype of `JsonMappingException`
#2900: Jackson does not support deserializing new Java 9 unmodifiable collections
 (reported by Daniel H)
#2989: Allocate TokenBuffer instance via context objects (to allow format-specific
  buffer types)
#3001: Add mechanism for setting default `ContextAttributes` for `ObjectMapper`
#3002: Add `DeserializationContext.readTreeAsValue()` methods for more convenient
  conversions for deserializers to use
#3011: Clean up support of typed "unmodifiable", "singleton" Maps/Sets/Collections
#3033: Extend internal bitfield of `MapperFeature` to be `long`
#3035: Add `removeMixIn()` method in `MapperBuilder`
#3036: Backport `MapperBuilder` lambda-taking methods: `withConfigOverride()`,
  `withCoercionConfig()`, `withCoercionConfigDefaults()`
#3080: configOverrides(boolean.class) silently ignored, whereas .configOverride(Boolean.class)
  works for both primitives and boxed boolean values
 (reported by Asaf R)
#3082: Dont track unknown props in buffer if `ignoreAllUnknown` is true
 (contributed by David H)
#3091: Should allow deserialization of java.time types via opaque
   `JsonToken.VALUE_EMBEDDED_OBJECT`
#3099: Optimize "AnnotatedConstructor.call()" case by passing explicit null
#3101: Add AnnotationIntrospector.XmlExtensions interface for decoupling javax dependencies
#3110: Custom SimpleModule not included in list returned by ObjectMapper.getRegisteredModuleIds()
  after registration
 (reported by dkindler@github)
#3117: Use more limiting default visibility settings for JDK types (java.*, javax.*)
#3122: Deep merge for `JsonNode` using `ObjectReader.readTree()`
 (reported by Eric S)
#3125: IllegalArgumentException: Conflicting setter definitions for property
  with more than 2 setters
 (reported by mistyzyq@github)
#3130: Serializing java.lang.Thread fails on JDK 11 and above (should suppress
  serialization of ClassLoader)
#3143: String-based `Map` key deserializer is not deterministic when there is no
  single arg constructor
 (reported by Halil İbrahim Ş)
#3154: Add ArrayNode#set(int index, primitive_type value)
 (contributed by Tarekk Mohamed A)
#3160: JsonStreamContext "currentValue" wrongly references to @JsonTypeInfo
  annotated object
 (reported by Aritz B)
#3174: DOM `Node` serialization omits the default namespace declaration
 (contributed by Morten A-G)
#3177: Support `suppressed` property when deserializing `Throwable`
 (contributed by Klaas D)
#3187: `AnnotatedMember.equals()` does not work reliably
 (contributed by Klaas D)
#3193: Add `MapperFeature.APPLY_DEFAULT_VALUES`, initially for Scala module
 (suggested by Nick B)
#3214: For an absent property Jackson injects `NullNode` instead of `null` to a
  JsonNode-typed constructor argument of a `@ConstructorProperties`-annotated constructor
 (reported by robvarga@github)
#3217: `XMLGregorianCalendar` doesn't work with default typing
 (reported by Xinzhe Y)
#3227: Content `null` handling not working for root values
 (reported by João G)
 (fix contributed by proost@github)
#3234: StdDeserializer rejects blank (all-whitespace) strings for ints
 (reported by Peter B)
 (fix proposed by qthegreat3@github)
#3235: `USE_BASE_TYPE_AS_DEFAULT_IMPL` not working with `DefaultTypeResolverBuilder`
 (reported, fix contributed by silas.u / sialais@github)
#3238: Add PropertyNamingStrategies.UpperSnakeCaseStrategy (and UPPER_SNAKE_CASE constant)
 (requested by Kenneth J)
 (contributed by Tanvesh)
#3244: StackOverflowError when serializing JsonProcessingException
 (reported by saneksanek@github)
#3259: Support for BCP 47 `java.util.Locale` serialization/deserialization
 (contributed by Abishek R)
#3271: String property deserializes null as "null" for JsonTypeInfo.As.EXISTING_PROPERTY
 (reported by jonc2@github)
#3280: Can not deserialize json to enum value with Object-/Array-valued input,
  `@JsonCreator`
 (reported by peteryuanpan@github)
#3397: Optimize `JsonNodeDeserialization` wrt recursion
- Fix to avoid problem with `BigDecimalNode`, scale of `Integer.MIN_VALUE` (see
  [dataformats-binary#264] for details)
- Extend handling of `FAIL_ON_NULL_FOR_PRIMITIVES` to cover coercion from (Empty) String
  via `AsNull`
- Add `mvnw` wrapper

2.12.7.1 (12-Oct-2022)

#3582: Add check in `BeanDeserializer._deserializeFromArray()` to prevent
  use of deeply nested arrays [CVE-2022-42004]
#3590: Add check in primitive value deserializers to avoid deep wrapper array
  nesting wrt `UNWRAP_SINGLE_VALUE_ARRAYS` [CVE-2022-42003]

2.12.7 (26-May-2022)

#2816: Optimize UntypedObjectDeserializer wrt recursion [CVE-2020-36518]

2.12.6 (15-Dec-2021)

#3280: Can not deserialize json to enum value with Object-/Array-valued input,
  `@JsonCreator`
 (reported by peteryuanpan@github)
#3305: ObjectMapper serializes `CharSequence` subtypes as POJO instead of
  as String (JDK 15+)
 (reported by stevenupton@github; fix suggested by Sergey C)
#3328: Possible DoS if using JDK serialization to serialize JsonNode

2.12.5 (27-Aug-2021)

#3220: (regression) Factory method generic type resolution does not use
  Class-bound type parameter
 (reported by Marcos P)

2.12.4 (06-Jul-2021)

#3139: Deserialization of "empty" subtype with DEDUCTION failed
 (reported by JoeWoo; fix provided by drekbour@github)
#3146: Merge findInjectableValues() results in AnnotationIntrospectorPair
 (contributed by Joe B)
#3171: READ_UNKNOWN_ENUM_VALUES_USING_DEFAULT_VALUE doesn't work with empty strings
 (reported by unintended@github)

2.12.3 (12-Apr-2021)

#3108: `TypeFactory` cannot convert `Collection` sub-type without type parameters
  to canonical form and back
 (reported by lbilger@github)
- Fix for [modules-java8#207]: prevent fail on secondary Java 8 date/time types

2.12.2 (03-Mar-2021)

#754: EXTERNAL_PROPERTY does not work well with `@JsonCreator` and
   `FAIL_ON_UNKNOWN_PROPERTIES`
 (reported by Vassil D)
#3008: String property deserializes null as "null" for
   `JsonTypeInfo.As.EXTERNAL_PROPERTY`
#3022: Property ignorals cause `BeanDeserializer `to forget how to read
  from arrays (not copying `_arrayDelegateDeserializer`)
 (reported by Gian M)
#3025: UntypedObjectDeserializer` mixes multiple unwrapped
  collections (related to #2733)
 (fix contributed by Migwel@github)
#3038: Two cases of incorrect error reporting about DeserializationFeature
 (reported by Jelle V)
#3045: Bug in polymorphic deserialization with `@JsonCreator`, `@JsonAnySetter`,
  `JsonTypeInfo.As.EXTERNAL_PROPERTY`
 (reported by martineaus83@github)
#3055: Polymorphic subtype deduction ignores `defaultImpl` attribute
 (contributed by drekbour@github)
#3056: MismatchedInputException: Cannot deserialize instance of
  `com.fasterxml.jackson.databind.node.ObjectNode` out of VALUE_NULL token
 (reported by Stexxen@github)
#3060: Missing override for `hasAsKey()` in `AnnotationIntrospectorPair`
#3062: Creator lookup fails with `InvalidDefinitionException` for conflict
  between single-double/single-Double arg constructor
#3068: `MapDeserializer` forcing `JsonMappingException` wrapping even if
  WRAP_EXCEPTIONS set to false
 (reported by perkss@github)

2.12.1 (08-Jan-2021)

#2962: Auto-detection of constructor-based creator method skipped if there is
   an annotated factory-based creator method (regression from 2.11)
 (reported by Halil I-S)
#2972: `ObjectMapper.treeToValue()` no longer invokes `JsonDeserializer.getNullValue()`
 (reported by andpal@github)
#2973: DeserializationProblemHandler is not invoked when trying to deserializing String
 (reported by zigzago@github)
#2978: Fix failing `double` JsonCreators in jackson 2.12.0
 (contributed by Carter K)
#2979: Conflicting in POJOPropertiesCollector when having namingStrategy
 (reported, fix suggested by SunYiJun)
#2990: Breaking API change in `BasicClassIntrospector` (2.12.0)
 (reported, fix contributed by Faron D)
#3005: `JsonNode.requiredAt()` does NOT fail on some path expressions
#3009: Exception thrown when `Collections.synchronizedList()` is serialized
  with type info, deserialized
 (reported by pcloves@github)

2.12.0 (29-Nov-2020)

#43: Add option to resolve type from multiple existing properties,
  `@JsonTypeInfo(use=DEDUCTION)`
 (contributed by drekbour@github)
#426: `@JsonIgnoreProperties` does not prevent Exception Conflicting getter/setter
  definitions for property
 (reported by gmkll@github)
#921: Deserialization Not Working Right with Generic Types and Builders
 (reported by Mike G; fix contributed by Ville K)
#1296: Add `@JsonIncludeProperties(propertyNames)` (reverse of `@JsonIgnoreProperties`)
 (contributed Baptiste P)
#1458: `@JsonAnyGetter` should be allowed on a field
 (contributed by Dominik K)
#1498: Allow handling of single-arg constructor as property based by default
 (requested by Lovro P)
#1852: Allow case insensitive deserialization of String value into
  `boolean`/`Boolean` (esp for Excel)
 (requested by Patrick J)
#1886: Allow use of `@JsonFormat(with=JsonFormat.Feature.ACCEPT_CASE_INSENSITIVE_PROPERTIES)`
  on Class
#1919: Abstract class included as part of known type ids for error message
  when using JsonSubTypes
 (reported by Incara@github)
#2066: Distinguish null from empty string for UUID deserialization
 (requested by leonshaw@github)
#2091: `ReferenceType` does not expose valid containedType
 (reported by Nate B)
#2113: Add `CoercionConfig[s]` mechanism for configuring allowed coercions
#2118: `JsonProperty.Access.READ_ONLY` does not work with "getter-as-setter" `Collection`s
 (reported by Xiang Z)
#2215: Support `BigInteger` and `BigDecimal` creators in `StdValueInstantiator`
 (requested by David N, implementation contributed by Tiago M)
#2283: `JsonProperty.Access.READ_ONLY` fails with collections when a property name is specified
 (reported by Yona A)
#2644: `BigDecimal` precision not retained for polymorphic deserialization
 (reported by rost5000@github)
#2675: Support use of `Void` valued properties (`MapperFeature.ALLOW_VOID_VALUED_PROPERTIES`)
#2683: Explicitly fail (de)serialization of `java.time.*` types in absence of
  registered custom (de)serializers
#2707: Improve description included in by `DeserializationContext.handleUnexpectedToken()`
#2709: Support for JDK 14 record types (`java.lang.Record`)
 (contributed by Youri B)
#2715: `PropertyNamingStrategy` class initialization depends on its subclass, this can
  lead to class loading deadlock
 (reported by fangwentong@github)
#2719: `FAIL_ON_IGNORED_PROPERTIES` does not throw on `READONLY` properties with
  an explicit name
 (reported, fix contributed by David B)
#2726: Add Gradle Module Metadata for version alignment with Gradle 6
 (contributed by Jendrik J)
#2732: Allow `JsonNode` auto-convert into `ArrayNode` if duplicates found (for XML)
#2733: Allow values of "untyped" auto-convert into `List` if duplicates found (for XML)
#2751: Add `ValueInstantiator.createContextual(...)
#2761: Support multiple names in `JsonSubType.Type`
 (contributed by Swayam R)
#2775: Disabling `FAIL_ON_INVALID_SUBTYPE` breaks polymorphic deserialization of Enums
 (reported by holgerknoche@github)
#2776: Explicitly fail (de)serialization of `org.joda.time.*` types in absence of registered
  custom (de)serializers
#2784: Trailing zeros are stripped when deserializing BigDecimal values inside a
  @JsonUnwrapped property
 (reported by mjustin@github)
#2800: Extract getter/setter/field name mangling from `BeanUtil` into
  pluggable `AccessorNamingStrategy`
#2804: Throw `InvalidFormatException` instead of `MismatchedInputException`
   for ACCEPT_FLOAT_AS_INT coercion failures
 (requested by mjustin@github)
#2871: Add `@JsonKey` annotation (similar to `@JsonValue`) for customizable
  serialization of Map keys
 (requested by CidTori@github; implementation contributed by Kevin B)
#2873: `MapperFeature.ACCEPT_CASE_INSENSITIVE_ENUMS` should work for enum as keys
 (fix contributed by Ilya G)
#2879: Add support for disabling special handling of "Creator properties" wrt
  alphabetic property ordering
 (contributed by Sergiy Y)
#2885: Add `JsonNode.canConvertToExactIntegral()` to indicate whether floating-point/BigDecimal
  values could be converted to integers losslessly
 (requested by Oguzhan U; implementation contributed by Siavash S)
#2895: Improve static factory method generic type resolution logic
 (contributed by Carter K)
#2903: Allow preventing "Enum from integer" coercion using new `CoercionConfig` system
#2909: `@JsonValue` not considered when evaluating inclusion
 (reported by chrylis@github)
#2910: Make some java platform modules optional
 (contributed by XakepSDK@github)
#2925: Add support for serializing `java.sql.Blob`
 (contributed by M Rizky S)
#2928: `AnnotatedCreatorCollector` should avoid processing synthetic static
  (factory) methods
 (contributed by Carter K)
#2931: Add errorprone static analysis profile to detect bugs at build time
 (contributed by Carter K)
#2932: Problem with implicit creator name detection for constructor detection
- Add `BeanDeserializerBase.isCaseInsensitive()`
- Some refactoring of `CollectionDeserializer` to solve CSV array handling issues
- Full "LICENSE" included in jar for easier access by compliancy tools

2.11.4 (12-Dec-2020)

#2894: Fix type resolution for static methods (regression in 2.11.3 due to #2821 fix)
 (reported by Łukasz W)
#2944: `@JsonCreator` on constructor not compatible with `@JsonIdentityInfo`,
  `PropertyGenerator`
 (reported by Lucian H)
- Add debug improvements wrt #2807 (`ClassUtil.getClassMethods()`)

2.11.3 (02-Oct-2020)

#2795: Cannot detect creator arguments of mixins for JDK types
 (reported by Marcos P)
#2815: Add `JsonFormat.Shape` awareness for UUID serialization (`UUIDSerializer`)
#2821: Json serialization fails or a specific case that contains generics and
  static methods with generic parameters (2.11.1 -> 2.11.2 regression)
 (reported by Lari H)
#2822: Using JsonValue and JsonFormat on one field does not work as expected
 (reported by Nils-Christian E)
#2840: `ObjectMapper.activateDefaultTypingAsProperty()` is not using
  parameter `PolymorphicTypeValidator`
 (reported by Daniel W)
#2846: Problem deserialization "raw generic" fields (like `Map`) in 2.11.2
- Fix issues with `MapLikeType.isTrueMapType()`,
  `CollectionLikeType.isTrueCollectionType()`

2.11.2 (02-Aug-2020)

#2783: Parser/Generator features not set when using `ObjectMapper.createParser()`,
  `createGenerator()`
#2785: Polymorphic subtypes not registering on copied ObjectMapper (2.11.1)
 (reported, fix contributed by Joshua S)
#2789: Failure to read AnnotatedField value in Jackson 2.11
 (reported by isaki@github)
#2796: `TypeFactory.constructType()` does not take `TypeBindings` correctly
 (reported by Daniel H)

2.11.1 (25-Jun-2020)

#2486: Builder Deserialization with JsonCreator Value vs Array
 (reported by Ville K)
#2725: JsonCreator on static method in Enum and Enum used as key in map
  fails randomly
 (reported by Michael C)
#2755: `StdSubtypeResolver` is not thread safe (possibly due to copy
  not being made with `ObjectMapper.copy()`)
 (reported by tjwilson90@github)
#2757: "Conflicting setter definitions for property" exception for `Map`
  subtype during deserialization
 (reported by Frank S)
#2758: Fail to deserialize local Records
 (reported by Johannes K)
#2759: Rearranging of props when property-based generator is in use leads
  to incorrect output
 (reported by Oleg C)
#2760: Jackson doesn't respect `CAN_OVERRIDE_ACCESS_MODIFIERS=false` for
  deserializer properties
 (reported by Johannes K)
#2767: `DeserializationFeature.UNWRAP_SINGLE_VALUE_ARRAYS` don't support `Map`
  type field
 (reported by abomb4@github)
#2770: JsonParser from MismatchedInputException cannot getText() for
  floating-point value
 (reported by João G)

2.11.0 (26-Apr-2020)

#953: i-I case conversion problem in Turkish locale with case-insensitive deserialization
 (reported by Máté R)
#962: `@JsonInject` fails on trying to find deserializer even if inject-only
 (reported by David B)
#1983: Polymorphic deserialization should handle case-insensitive Type Id property name
  if `MapperFeature.ACCEPT_CASE_INSENSITIVE_PROPERTIES` is enabled
 (reported by soundvibe@github, fix contributed by Oleksandr P)
#2049: TreeTraversingParser and UTF8StreamJsonParser create contexts differently
 (reported by Antonio P)
#2352: Support use of `@JsonAlias` for enum values
 (contributed by Robert D)
#2365: `declaringClass` of "enum-as-POJO" not removed for `ObjectMapper` with
  a naming strategy
 (reported by Tynakuh@github)
#2480: Fix `JavaType.isEnumType()` to support sub-classes
#2487: BeanDeserializerBuilder Protected Factory Method for Extension
 (contributed by Ville K)
#2503: Support `@JsonSerialize(keyUsing)` and `@JsonDeserialize(keyUsing)` on Key class
#2511: Add `SerializationFeature.WRITE_SELF_REFERENCES_AS_NULL`
 (contributed by Joongsoo P)
#2515: `ObjectMapper.registerSubtypes(NamedType...)` doesn't allow registering
  same POJO for two different type ids
 (contributed by Joseph K)
#2522: `DeserializationContext.handleMissingInstantiator()` throws
  `MismatchedInputException` for non-static inner classes
#2525: Incorrect `JsonStreamContext` for `TokenBuffer` and `TreeTraversingParser`
#2527: Add `AnnotationIntrospector.findRenameByField()` to support Kotlin's
  "is-getter" naming convention
#2555: Use `@JsonProperty(index)` for sorting properties on serialization
#2565: Java 8 `Optional` not working with `@JsonUnwrapped` on unwrappable type
 (reported by Haowei W)
#2587: Add `MapperFeature.BLOCK_UNSAFE_POLYMORPHIC_BASE_TYPES` to allow blocking
  use of unsafe base type for polymorphic deserialization
#2589: `DOMDeserializer`: setExpandEntityReferences(false) may not prevent
  external entity expansion in all cases [CVE-2020-25649]
 (reported by Bartosz B)
#2592: `ObjectMapper.setSerializationInclusion()` is ignored for `JsonAnyGetter`
 (reported by Oleksii K)
#2608: `ValueInstantiationException` when deserializing using a builder and
  `UNWRAP_SINGLE_VALUE_ARRAYS`
 (reported by cadrake@github)
#2627: JsonIgnoreProperties(ignoreUnknown = true) does not work on field and method level
 (reported by robotmrv@github)
#2632: Failure to resolve generic type parameters on serialization
 (reported by Simone D)
#2635: JsonParser cannot getText() for input stream on MismatchedInputException
 (reported by João G)
#2636: ObjectReader readValue lacks Class<T> argument
 (contributed by Robin R)
#2643: Change default textual serialization of `java.util.Date`/`Calendar`
  to include colon in timezone offset
#2647: Add `ObjectMapper.createParser()` and `createGenerator()` methods
#2657: Allow serialization of `Properties` with non-String values
#2663: Add new factory method for creating custom `EnumValues` to pass to `EnumDeserializer
 (requested by Rafal K)
#2668: `IllegalArgumentException` thrown for mismatched subclass deserialization
 (reported by nbruno@github)
#2693: Add convenience methods for creating `List`, `Map` valued `ObjectReader`s
  (ObjectMapper.readerForListOf())
- Add `SerializerProvider.findContentValueSerializer()` methods

2.10.5.1 (02-Dec-2020)

#2589: (see desc on 2.11.0 -- backported)

2.10.5 (21-Jul-2020)

#2787 (partial fix): NPE after add mixin for enum
 (reported by Denis K)

2.10.4 (03-May-2020)

#2679: `ObjectMapper.readValue("123", Void.TYPE)` throws "should never occur"
 (reported by Endre S)

2.10.3 (03-Mar-2020)

#2482: `JSONMappingException` `Location` column number is one line Behind the actual
  location
 (reported by Kamal A, fixed by Ivo S)
#2599: NoClassDefFoundError at DeserializationContext.<init> on Android 4.1.2
  and Jackson 2.10.0
 (reported by Tobias P)
#2602: ByteBufferSerializer produces unexpected results with a duplicated ByteBuffer
  and a position > 0
 (reported by Eduard T)
#2605: Failure to deserializer polymorphic subtypes of base type `Enum`
 (reported by uewle@github)
#2610: `EXTERNAL_PROPERTY` doesn't work with `@JsonIgnoreProperties`
 (reported, fix suggested by Alexander S)

2.10.2 (05-Jan-2020)

#2101: `FAIL_ON_NULL_FOR_PRIMITIVES` failure does not indicate field name in exception message
 (reported by raderio@github)

2.10.1 (09-Nov-2019)

#2457: Extended enum values are not handled as enums when used as Map keys
 (reported by Andrey K)
#2473: Array index missing in path of `JsonMappingException` for `Collection<String>`,
  with custom deserializer
 (reported by João G)
#2475: `StringCollectionSerializer` calls `JsonGenerator.setCurrentValue(value)`,
  which messes up current value for sibling properties
 (reported by Ryan B)
#2485: Add `uses` for `Module` in module-info
 (contributed by Marc M)
#2513: BigDecimalAsStringSerializer in NumberSerializer throws IllegalStateException in 2.10
 (reported by Johan H)
#2519: Serializing `BigDecimal` values inside containers ignores shape override
 (reported by Richard W)
#2520: Sub-optimal exception message when failing to deserialize non-static inner classes
 (reported by Mark S)
#2529: Add tests to ensure `EnumSet` and `EnumMap` work correctly with "null-as-empty"
#2534: Add `BasicPolymorphicTypeValidator.Builder.allowIfSubTypeIsArray()`
#2535: Allow String-to-byte[] coercion for String-value collections

2.10.0 (26-Sep-2019)

#18: Make `JsonNode` serializable
#1093: Default typing does not work with `writerFor(Object.class)`
 (reported by hoomanv@github)
#1675: Remove "impossible" `IOException` in `readTree()` and `readValue()` `ObjectMapper`
  methods which accept Strings
 (requested by matthew-pwnieexpress@github)
#1954: Add Builder pattern for creating configured `ObjectMapper` instances
#1995: Limit size of `DeserializerCache`, auto-flush on exceeding
#2059: Remove `final` modifier for `TypeFactory`
 (requested by Thibaut R)
#2077: `JsonTypeInfo` with a subtype having `JsonFormat.Shape.ARRAY` and
  no fields generates `{}` not `[]`
 (reported by Sadayuki F)
#2115: Support naive deserialization of `Serializable` values as "untyped", same
  as `java.lang.Object`
 (requested by Christopher S)
#2116: Make NumberSerializers.Base public and its inherited classes not final
 (requested by Édouard M)
#2126: `DeserializationContext.instantiationException()` throws `InvalidDefinitionException`
#2129: Add `SerializationFeature.WRITE_ENUM_KEYS_USING_INDEX`, separate from value setting
 (suggested by renzihui@github)
#2133: Improve `DeserializationProblemHandler.handleUnexpectedToken()` to allow handling of
  Collection problems
 (contributed by Semyon L)
#2149: Add `MapperFeature.ACCEPT_CASE_INSENSITIVE_VALUES`
 (suggested by Craig P)
#2153: Add `JsonMapper` to replace generic `ObjectMapper` usage
#2164: `FactoryBasedEnumDeserializer` does not respect
  `DeserializationFeature.WRAP_EXCEPTIONS`
 (reported by Yiqiu H)
#2187: Make `JsonNode.toString()` use shared `ObjectMapper` to produce valid json
#2189: `TreeTraversingParser` does not check int bounds
 (reported by Alexander S)
#2195: Add abstraction `PolymorphicTypeValidator`, for limiting subtypes allowed by
  default typing, `@JsonTypeInfo`
#2196: Type safety for `readValue()` with `TypeReference`
 (suggested by nguyenfilip@github)
#2204: Add `JsonNode.isEmpty()` as convenience alias
#2211: Change of behavior (2.8 -> 2.9) with `ObjectMapper.readTree(input)` with no content
#2217: Suboptimal memory allocation in `TextNode.getBinaryValue()`
 (reported by Christoph B)
#2220: Force serialization always for `convertValue()`; avoid short-cuts
#2223: Add `missingNode()` method in `JsonNodeFactory`
#2227: Minor cleanup of exception message for `Enum` binding failure
 (reported by RightHandedMonkey@github)
#2230: `WRITE_BIGDECIMAL_AS_PLAIN` is ignored if `@JsonFormat` is used
 (reported by Pavel C)
#2236: Type id not provided on `Double.NaN`, `Infinity` with `@JsonTypeInfo`
 (reported by C-B-B@github)
#2237: Add "required" methods in `JsonNode`: `required(String | int)`,
  `requiredAt(JsonPointer)`
#2241: Add `PropertyNamingStrategy.LOWER_DOT_CASE` for dot-delimited names
 (contributed by zenglian@github.com)
#2251: Getter that returns an abstract collection breaks a delegating `@JsonCreator`
#2265: Inconsistent handling of Collections$UnmodifiableList vs Collections$UnmodifiableRandomAccessList
#2273: Add basic Java 9+ module info
#2280: JsonMerge not work with constructor args
 (reported by Deblock T)
#2309: READ_ENUMS_USING_TO_STRING doesn't support null values
 (reported, fix suggested by Ben A)
#2311: Unnecessary MultiView creation for property writers
 (suggested by Manuel H)
#2331: `JsonMappingException` through nested getter with generic wildcard return type
 (reported by sunchezz89@github)
#2336: `MapDeserializer` can not merge `Map`s with polymorphic values
 (reported by Robert G)
#2338: Suboptimal return type for `JsonNode.withArray()`
 (reported by Victor N)
#2339: Suboptimal return type for `ObjectNode.set()`
 (reported by Victor N)
#2348: Add sanity checks for `ObjectMapper.readXXX()` methods
 (requested by ebundy@github)
#2349: Add option `DefaultTyping.EVERYTHING` to support Kotlin data classes
#2357: Lack of path on MismatchedInputException
 (suggested by TheEin@github)
#2378: `@JsonAlias` doesn't work with AutoValue
 (reported by David H)
#2390: `Iterable` serialization breaks when adding `@JsonFilter` annotation
 (reported by Chris M)
#2392: `BeanDeserializerModifier.modifyDeserializer()` not applied to custom bean deserializers
 (reported by andreasbaus@github)
#2393: `TreeTraversingParser.getLongValue()` incorrectly checks `canConvertToInt()`
 (reported by RabbidDog@github)
#2398: Replace recursion in `TokenBuffer.copyCurrentStructure()` with iteration
 (reported by Sam S)
#2415: Builder-based POJO deserializer should pass builder instance, not type,
  to `handleUnknownVanilla()`
 (proposed by Vladimir T, follow up to #822)
#2416: Optimize `ValueInstantiator` construction for default `Collection`, `Map` types
#2422: `scala.collection.immutable.ListMap` fails to serialize since 2.9.3
 (reported by dejanlokar1@github)
#2424: Add global config override setting for `@JsonFormat.lenient()`
#2428: Use "activateDefaultTyping" over "enableDefaultTyping" in 2.10 with new methods
#2430: Change `ObjectMapper.valueToTree()` to convert `null` to `NullNode`
#2432: Add support for module bundles
 (contributed by Marcos P)
#2433: Improve `NullNode.equals()`
 (suggested by David B)
#2442: `ArrayNode.addAll()` adds raw `null` values which cause NPE on `deepCopy()`
  and `toString()`
 (reported, fix contributed by Hesham M)
#2446: Java 11: Unable to load JDK7 types (annotations, java.nio.file.Path): no Java7 support added
 (reported by David C)
#2451: Add new `JsonValueFormat` value, `UUID`
#2453: Add `DeserializationContext.readTree(JsonParser)` convenience method
#2458: `Nulls` property metadata ignored for creators
 (reported  by XakepSDK@github)
#2466: Didn't find class "java.nio.file.Path" below Android api 26
 (reported by KevynBct@github)
#2467: Accept `JsonTypeInfo.As.WRAPPER_ARRAY` with no second argument to
  deserialize as "null value"
 (contributed by Martin C)

[2.9.10.x micro-patches omitted]

2.9.10 (21-Sep-2019)

#2331: `JsonMappingException` through nested getter with generic wildcard return type
#2334: Block one more gadget type (CVE-2019-12384)
#2341: Block one more gadget type (CVE-2019-12814)
#2374: `ObjectMapper. getRegisteredModuleIds()` throws NPE if no modules registered
#2387: Block yet another deserialization gadget (CVE-2019-14379)
#2389: Block yet another deserialization gadget (CVE-2019-14439)
 (reported by xiexq)
#2404: FAIL_ON_MISSING_EXTERNAL_TYPE_ID_PROPERTY setting ignored when
  creator properties are buffered
 (contributed by Joe B)
#2410: Block one more gadget type (HikariCP, CVE-2019-14540)
  (reported by iSafeBlue@github / blue@ixsec.org)
#2420: Block one more gadget type (cxf-jax-rs, no CVE allocated yet)
  (reported by crazylirui@gmail.com)
#2449: Block one more gadget type (HikariCP, CVE-2019-14439 / CVE-2019-16335)
  (reported by kingkk)
#2460: Block one more gadget type (ehcache, CVE-2019-17267)
  (reported by Fei Lu)
#2462: Block two more gadget types (commons-configuration/-2)
#2469: Block one more gadget type (xalan2)

2.9.9 (16-May-2019)

#1408: Call to `TypeVariable.getBounds()` without synchronization unsafe on some platforms
 (reported by Thomas K)
#2221: `DeserializationProblemHandler.handleUnknownTypeId()` returning `Void.class`,
  enableDefaultTyping causing NPE
 (reported by MeyerNils@github)
#2251: Getter that returns an abstract collection breaks a delegating `@JsonCreator`
#2265: Inconsistent handling of Collections$UnmodifiableList vs Collections$UnmodifiableRandomAccessList
 (reported by Joffrey B)
#2299: Fix for using jackson-databind in an OSGi environment under Android
 (contributed by Christoph F)
#2303: Deserialize null, when java type is "TypeRef of TypeRef of T", does not provide "Type(Type(null))"
 (reported by Cyril M)
#2324: `StringCollectionDeserializer` fails with custom collection
 (reported byb Daniil B)
#2326: Block one more gadget type (CVE-2019-12086)
- Prevent String coercion of `null` in `WritableObjectId` when calling `JsonGenerator.writeObjectId()`,
  mostly relevant for formats like YAML that have native Object Ids

2.9.8 (15-Dec-2018)

#1662: `ByteBuffer` serialization is broken if offset is not 0
 (reported by j-baker@github)
#2155: Type parameters are checked for equality while isAssignableFrom expected
 (reported by frankfiedler@github)
#2167: Large ISO-8601 Dates are formatted/serialized incorrectly
#2181: Don't re-use dynamic serializers for property-updating copy constructors
 (suggested by Pavel N)
#2183: Base64 JsonMappingException: Unexpected end-of-input
 (reported by ViToni@github)
#2186: Block more classes from polymorphic deserialization (CVE-2018-19360,
  CVE-2018-19361, CVE-2018-19362)
 (reported by Guixiong Wu)
#2197: Illegal reflective access operation warning when using `java.lang.Void`
  as value type
 (reported by René K)
#2202: StdKeyDeserializer Class method _getToStringResolver is slow causing Thread Block
 (reported by sushobhitrajan@github)

2.9.7 (19-Sep-2018)

#2060: `UnwrappingBeanPropertyWriter` incorrectly assumes the found serializer is
  of type `UnwrappingBeanSerializer`
 (reported by Petar T)
#2064: Cannot set custom format for `SqlDateSerializer` globally
 (reported by Brandon K)
#2079: NPE when visiting StaticListSerializerBase
 (reported by WorldSEnder@github)
#2082: `FactoryBasedEnumDeserializer` should be cachable
#2088: `@JsonUnwrapped` fields are skipped when using `PropertyBasedCreator` if
  they appear after the last creator property
 (reported, fix contributed by 6bangs@github)
#2096: `TreeTraversingParser` does not take base64 variant into account
 (reported by tangiel@github)
#2097: Block more classes from polymorphic deserialization (CVE-2018-14718
  - CVE-2018-14721)
#2109: Canonical string for reference type is built incorrectly
 (reported by svarzee@github)
#2120: `NioPathDeserializer` improvement
 (contributed by Semyon L)
#2128: Location information included twice for some `JsonMappingException`s

2.9.6 (12-Jun-2018)

#955: Add `MapperFeature.USE_BASE_TYPE_AS_DEFAULT_IMPL` to use declared base type
   as `defaultImpl` for polymorphic deserialization
  (contributed by mikeldpl@github)
#1328: External property polymorphic deserialization does not work with enums
#1565: Deserialization failure with Polymorphism using JsonTypeInfo `defaultImpl`,
  subtype as target
#1964: Failed to specialize `Map` type during serialization where key type
  incompatibility overidden via "raw" types
 (reported by ptirador@github)
#1990: MixIn `@JsonProperty` for `Object.hashCode()` is ignored
 (reported by Freddy B)
#1991: Context attributes are not passed/available to custom serializer if object is in POJO
 (reported by dletin@github)
#1998: Removing "type" attribute with Mixin not taken in account if
  using ObjectMapper.copy()
 (reported by SBKila@github)
#1999: "Duplicate property" issue should mention which class it complains about
 (reported by Ondrej Z)
#2001: Deserialization issue with `@JsonIgnore` and `@JsonCreator` + `@JsonProperty`
  for same property name
 (reported, fix contributed by Jakub S)
#2015: `@Jsonsetter with Nulls.SKIP` collides with
  `DeserializationFeature.READ_UNKNOWN_ENUM_VALUES_AS_NULL` when parsing enum
 (reported by ndori@github)
#2016: Delegating JsonCreator disregards JsonDeserialize info
 (reported by Carter K)
#2019: Abstract Type mapping in 2.9 fails when multiple modules are registered
 (reported by asger82@github)
#2021: Delegating JsonCreator disregards `JsonDeserialize.using` annotation
#2023: `JsonFormat.Feature.ACCEPT_EMPTY_STRING_AS_NULL_OBJECT` not working
  with `null` coercion with `@JsonSetter`
#2027: Concurrency error causes `IllegalStateException` on `BeanPropertyMap`
 (reported by franboragina@github)
#2032: CVE-2018-11307: Potential information exfiltration with default typing, serialization gadget from MyBatis
 (reported by Guixiong Wu)
#2034: Serialization problem with type specialization of nested generic types
 (reported by Reinhard P)
#2038: JDK Serializing and using Deserialized `ObjectMapper` loses linkage
  back from `JsonParser.getCodec()`
 (reported by Chetan N)
#2051: Implicit constructor property names are not renamed properly with
  `PropertyNamingStrategy`
#2052: CVE-2018-12022: Block polymorphic deserialization of types from Jodd-db library
 (reported by Guixiong Wu)
#2058: CVE-2018-12023: Block polymorphic deserialization of types from Oracle JDBC driver
 (reported by Guixiong Wu)

2.9.5 (26-Mar-2018)

#1911: Allow serialization of `BigDecimal` as String, using
  `@JsonFormat(shape=Shape.String)`, config overrides
 (suggested by cen1@github)
#1912: `BeanDeserializerModifier.updateBuilder()` not work to set custom
  deserializer on a property (since 2.9.0)
 (contributed by Deblock T)
#1931: Two more `c3p0` gadgets to exploit default typing issue
 (reported by lilei@venusgroup.com.cn)
#1932: `EnumMap` cannot deserialize with type inclusion as property
#1940: `Float` values with integer value beyond `int` lose precision if
  bound to `long`
 (reported by Aniruddha M)
#1941: `TypeFactory.constructFromCanonical()` throws NPE for Unparameterized
  generic canonical strings
 (reported by ayushgp@github)
#1947: `MapperFeature.AUTO_DETECT_XXX` do not work if all disabled
 (reported by Timur S)
#1977: Serializing an Iterator with multiple sub-types fails after upgrading to 2.9.x
 (reported by ssivanand@github)
#1978: Using @JsonUnwrapped annotation in builderdeserializer hangs in infinite loop
 (reported by roeltje25@github)

2.9.4 (24-Jan-2018)

#1382: `@JsonProperty(access=READ_ONLY)` unxepected behaviour with `Collections`
 (reported by hexfaker@github)
#1673: Serialising generic value classes via Reference Types (like Optional) fails
  to include type information
 (reported by Pier-Luc W)
#1729: Integer bounds verification when calling `TokenBuffer.getIntValue()`
 (reported by Kevin G)
#1853: Deserialise from Object (using Creator methods) returns field name instead of value
 (reported by Alexander S)
#1854: NPE deserializing collection with `@JsonCreator` and `ACCEPT_CASE_INSENSITIVE_PROPERTIES`
 (reported by rue-jw@github)
#1855: Blacklist for more serialization gadgets (dbcp/tomcat, spring, CVE-2017-17485)
#1859: Issue handling unknown/unmapped Enum keys
 (reported by remya11@github)
#1868: Class name handling for JDK unmodifiable Collection types changed
  (reported by Rob W)
#1870: Remove `final` on inherited methods in `BuilderBasedDeserializer` to allow
  overriding by subclasses
  (requested by Ville K)
#1878: `@JsonBackReference` property is always ignored when deserializing since 2.9.0
 (reported by reda-alaoui@github)
#1895: Per-type config override "JsonFormat.Shape.OBJECT" for Map.Entry not working
 (reported by mcortella@github)
#1899: Another two gadgets to exploit default typing issue in jackson-databind
 (reported by OneSourceCat@github)
#1906: Add string format specifier for error message in `PropertyValueBuffer`
 (reported by Joe S)
#1907: Remove `getClass()` from `_valueType` argument for error reporting
 (reported by Joe S)

2.9.3 (09-Dec-2017)

#1604: Nested type arguments doesn't work with polymorphic types
#1794: `StackTraceElementDeserializer` not working if field visibility changed
 (reported by dsingley@github)
#1799: Allow creation of custom sub-types of `NullNode`, `BooleanNode`, `MissingNode`
#1804: `ValueInstantiator.canInstantiate()` ignores `canCreateUsingArrayDelegate()`
 (reported byb henryptung@github)
#1807: Jackson-databind caches plain map deserializer and use it even map has `@JsonDeserializer`
 (reported by lexas2509@github)
#1823: ClassNameIdResolver doesn't handle resolve Collections$SingletonMap & Collections$SingletonSet
 (reported by Peter J)
#1831: `ObjectReader.readValue(JsonNode)` does not work correctly with polymorphic types,
  value to update
 (reported by basmastr@github)
#1835: ValueInjector break from 2.8.x to 2.9.x
 (repoted by kinigitbyday@github)
#1842: `null` String for `Exception`s deserialized as String "null" instead of `null`
 (reported by ZeleniJure@github)
#1843: Include name of unsettable property in exception from `SetterlessProperty.set()`
 (suggested by andreh7@github)
#1844: Map "deep" merge only adds new items, but not override existing values
 (reported by alinakovalenko@github)

2.9.2 (14-Oct-2017)

(possibly) #1756: Deserialization error with custom `AnnotationIntrospector`
 (reported by Daniel N)
#1705: Non-generic interface method hides type resolution info from generic base class
  (reported by Tim B)
 NOTE: was originally reported fixed in 2.9.1 -- turns out it wasn't.
#1767: Allow `DeserializationProblemHandler` to respond to primitive types
 (reported by nhtzr@github)
#1768: Improve `TypeFactory.constructFromCanonical()` to work with
  `java.lang.reflect.Type.getTypeName()' format
 (suggested by Luís C)
#1771: Pass missing argument for string formatting in `ObjectMapper`
 (reported by Nils B)
#1788: `StdDateFormat._parseAsISO8601()` does not parse "fractional" timezone correctly
#1793: `java.lang.NullPointerException` in `ObjectArraySerializer.acceptJsonFormatVisitor()`
  for array value with `@JsonValue`
 (reported by Vincent D)

2.9.1 (07-Sep-2017)

#1725: `NPE` In `TypeFactory. constructParametricType(...)`
 (reported by ctytgat@github)
#1730: InvalidFormatException` for `JsonToken.VALUE_EMBEDDED_OBJECT`
 (reported by zigzago@github)
#1744: StdDateFormat: add option to serialize timezone offset with a colon
 (contributed by Bertrand R)
#1745: StdDateFormat: accept and truncate millis larger than 3 digits
 (suggested by Bertrand R)
#1749: StdDateFormat: performance improvement of '_format(..)' method 
 (contributed by Bertrand R)
#1759: Reuse `Calendar` instance during parsing by `StdDateFormat`
 (contributed by Bertrand R)
- Fix `DelegatingDeserializer` constructor to pass `handledType()` (and
  not type of deserializer being delegated to!)
- Add `Automatic-Module-Name` ("com.fasterxml.jackson.databind") for JDK 9 module system

2.9.0 (30-Jul-2017)

#219: SqlDateSerializer does not obey SerializationConfig.Feature.WRITE_DATES_AS_TIMESTAMPS
 (reported by BrentDouglas@github)
#265: Add descriptive exception for attempts to use `@JsonWrapped` via Creator parameter
#291: @JsonTypeInfo with As.EXTERNAL_PROPERTY doesn't work if external type property
  is referenced more than once
 (reported by Starkom@github)
#357: StackOverflowError with contentConverter that returns array type
 (reported by Florian S)
#383: Recursive `@JsonUnwrapped` (`child` with same type) fail: "No _valueDeserializer assigned"
 (reported by tdavis@github)
#403: Make FAIL_ON_NULL_FOR_PRIMITIVES apply to primitive arrays and other types that wrap primitives
 (reported by Harleen S)
#476: Allow "Serialize as POJO" using `@JsonFormat(shape=Shape.OBJECT)` class annotation
#507: Support for default `@JsonView` for a class
 (suggested by Mark W)
#687: Exception deserializing a collection @JsonIdentityInfo and a property based creator
#865: `JsonFormat.Shape.OBJECT` ignored when class implements `Map.Entry`
#888: Allow specifying custom exclusion comparator via `@JsonInclude`,
  using `JsonInclude.Include.CUSTOM`
#994: `DeserializationFeature.UNWRAP_SINGLE_VALUE_ARRAYS` only works for POJOs, Maps
#1029: Add a way to define property name aliases
#1035: `@JsonAnySetter` assumes key of `String`, does not consider declared type.
 (reported by Michael F)
#1060: Allow use of `@JsonIgnoreProperties` for POJO-valued arrays, `Collection`s
#1106: Add `MapperFeature.ALLOW_COERCION_OF_SCALARS` for enabling/disabling coercions
#1284: Make `StdKeySerializers` use new `JsonGenerator.writeFieldId()` for `int`/`long` keys
#1320: Add `ObjectNode.put(String, BigInteger)`
 (proposed by Jan L)
#1341: `DeserializationFeature.FAIL_ON_MISSING_EXTERNAL_TYPE_ID_PROPERTY`
 (contributed by Connor K)
#1347: Extend `ObjectMapper.configOverrides()` to allow changing visibility rules
#1356: Differentiate between input and code exceptions on deserialization
 (suggested by Nick B)
#1369: Improve `@JsonCreator` detection via `AnnotationIntrospector`
 by passing `MappingConfig`
#1371: Add `MapperFeature.INFER_CREATOR_FROM_CONSTRUCTOR_PROPERTIES` to allow
 disabling use of `@CreatorProperties` as explicit `@JsonCreator` equivalent
#1376: Add ability to disable JsonAnySetter/JsonAnyGetter via mixin
 (suggested by brentryan@github)
#1399: Add support for `@JsonMerge` to allow "deep update"
#1402: Use `@JsonSetter(nulls=...)` to specify handling of `null` values during deserialization
#1406: `ObjectMapper.readTree()` methods do not return `null` on end-of-input
 (reported by Fabrizio C)
#1407: `@JsonFormat.pattern` is ignored for `java.sql.Date` valued properties
 (reported by sangpire@github)
#1415: Creating CollectionType for non generic collection class broken
#1428: Allow `@JsonValue` on a field, not just getter
#1434: Explicitly pass null on invoke calls with no arguments
 (contributed by Emiliano C)
#1433: `ObjectMapper.convertValue()` with null does not consider null conversions
  (`JsonDeserializer.getNullValue()`)
 (contributed by jdmichal@github)
#1440: Wrong `JsonStreamContext` in `DeserializationProblemHandler` when reading
  `TokenBuffer` content
 (reported by Patrick G)
#1444: Change `ObjectMapper.setSerializationInclusion()` to apply to content inclusion too
#1450: `SimpleModule.addKeyDeserializer()` should throw `IllegalArgumentException` if `null`
  reference of `KeyDeserializer` passed
 (suggested by PawelJagus@github)
#1454: Support `@JsonFormat.lenient` for `java.util.Date`, `java.util.Calendar`
#1474: Replace use of `Class.newInstance()` (deprecated in Java 9) with call via Constructor
#1480: Add support for serializing `boolean`/`Boolean` as number (0 or 1)
 (suggested by jwilmoth@github)
#1520: Case insensitive enum deserialization with `MapperFeature.ACCEPT_CASE_INSENSITIVE_ENUMS`
 (contributed by Ana-Eliza B)
#1522: Global `@JsonInclude(Include.NON_NULL)` for all properties with a specific type
 (contributed by Carsten W)
#1544: EnumMapDeserializer assumes a pure EnumMap and does not support EnumMap derived classes
 (reported by Lyor G)
#1550: Unexpected behavior with `@JsonInclude(JsonInclude.Include.NON_EMPTY)` and
 `java.util.Date` serialization
#1551: `JsonMappingException` with polymorphic type and `JsonIdentityInfo` when basic type is abstract
 (reported by acm073@github)
#1552: Map key converted to byte array is not serialized as base64 string
 (reported by nmatt@github)
#1554: Support deserialization of `Shape.OBJECT` ("as POJO") for `Map`s (and map-like types)
#1556: Add `ObjectMapper.updateValue()` method to update instance with given overrides
 (suggested by syncer@github)
#1583: Add a `DeserializationFeature.FAIL_ON_TRAILING_TOKENS` to force reading of the
  whole input as single value
#1592: Add support for handling primitive/discrepancy problem with type refinements
#1605: Allow serialization of `InetAddress` as simple numeric host address
 (requested by Jared J)
#1616: Extraneous type id mapping added for base type itself
#1619: By-pass annotation introspection for array types
#1637: `ObjectReader.at()` with `JsonPointer` stops after first collection
 (reported by Chris P)
#1653: Convenience overload(s) for ObjectMapper#registerSubtypes
#1655: `@JsonAnyGetter` uses different `bean` parameter in `SimpleBeanPropertyFilter`
 (reported by georgeflugq@github)
#1678: Rewrite `StdDateFormat` ISO-8601 handling functionality
#1684: Rewrite handling of type ids to let `JsonGenerator` handle (more of) details
#1688: Deserialization fails for `java.nio.file.Path` implementations when default typing
  enabled
 (reported by Christian B)
#1690: Prevent use of quoted number (index) for Enum deserialization via
  `MapperFeature.ALLOW_COERCION_OF_SCALARS`
 (requested by magdel@github)

2.8.11.4 (25-Jul-2019)

#2334: Block one more gadget type (CVE-2019-12384)
#2341: Block one more gadget type (CVE-2019-12814)
#2387: Block one more gadget type (CVE-2019-14379)
#2389: Block one more gadget type (CVE-2019-14439)
 (reported by xiexq)

2.8.11.3 (23-Nov-2018)

#2326: Block one more gadget type (CVE-2019-12086)
 (contributed by MaximilianTews@github)

2.8.11.2 (08-Jun-2018)

#1941: `TypeFactory.constructFromCanonical()` throws NPE for Unparameterized
  generic canonical strings
 (reported by ayushgp@github)
#2032: CVE-2018-11307: Potential information exfiltration with default typing, serialization gadget from MyBatis
 (reported by Guixiong Wu)
#2052: CVE-2018-12022: Block polymorphic deserialization of types from Jodd-db library
 (reported by Guixiong Wu)
#2058: CVE-2018-12023: Block polymorphic deserialization of types from Oracle JDBC driver
 (reported by Guixiong Wu)

2.8.11.1 (11-Feb-2018)

#1872: `NullPointerException` in `SubTypeValidator.validateSubType` when
  validating Spring interface
 (reported by Rob W)
#1899: Another two gadgets to exploit default typing issue (CVE-2018-5968)
 (reported by OneSourceCat@github)
#1931: Two more `c3p0` gadgets to exploit default typing issue (c3p0, CVE-2018-7489)

2.8.11 (24-Dec-2017)

#1604: Nested type arguments doesn't work with polymorphic types
#1680: Blacklist couple more types for deserialization
#1767: Allow `DeserializationProblemHandler` to respond to primitive types
 (reported by nhtzr@github)
#1768: Improve `TypeFactory.constructFromCanonical()` to work with
  `java.lang.reflect.Type.getTypeName()` format
#1804: `ValueInstantiator.canInstantiate()` ignores `canCreateUsingArrayDelegate()`
 (reported by henryptung@github)
#1807: Jackson-databind caches plain map deserializer and use it even map has `@JsonDeserializer`
 (reported by lexas2509@github)
#1855: Blacklist for more serialization gadgets (dbcp/tomcat, spring / CVE-2017-17485)

2.8.10 (24-Aug-2017)

#1657: `StdDateFormat` deserializes dates with no tz/offset as UTC instead of
  configured timezone
 (reported by Bertrand R)
#1680: Blacklist couple more types for deserialization
#1658: Infinite recursion when deserializing a class extending a Map,
  with a recursive value type
 (reported by Kevin G)
#1679: `StackOverflowError` in Dynamic `StdKeySerializer`
#1711: Delegating creator fails to work for binary data (`byte[]`) with
 binary formats (CBOR, Smile)
#1735: Missing type checks when using polymorphic type ids
 (reported by Lukas Euler)
#1737: Block more JDK types from polymorphic deserialization (CVE 2017-15095)

2.8.9 (12-Jun-2017)

#1595: `JsonIgnoreProperties.allowSetters` is not working in Jackson 2.8
 (reported by Javy L)
#1597: Escape JSONP breaking characters
 (contributed by Marco C)
#1629: `FromStringDeserializer` ignores registered `DeserializationProblemHandler`
  for `java.util.UUID`
 (reported by Andrew J)
#1642: Support `READ_UNKNOWN_ENUM_VALUES_AS_NULL` with `@JsonCreator`
 (contributed by Joe L)
#1647: Missing properties from base class when recursive types are involved
 (reported by Slobodan P)
#1648: `DateTimeSerializerBase` ignores configured date format when creating contextual
 (reported by Bertrand R)
#1651: `StdDateFormat` fails to parse 'zulu' date when TimeZone other than UTC
 (reported by Bertrand R)

2.8.8.1 (19-Apr-2017)

#1585: Invoke ServiceLoader.load() inside of a privileged block when loading
  modules using `ObjectMapper.findModules()`
 (contributed by Ivo S)
#1599: Jackson Deserializer security vulnerability (CVE-2017-7525)
 (reported by ayound@github)
#1607: @JsonIdentityReference not used when setup on class only
 (reported by vboulaye@github)

2.8.8 (05-Apr-2017)

(partial) #994: `DeserializationFeature.UNWRAP_SINGLE_VALUE_ARRAYS` only works for POJOs, Maps
#1345: `@JsonProperty(access = READ_ONLY)` together with generated constructor (Lombok) causes
 exception: "Could not find creator property with name ..."
 (reported by Raniz85@github)
#1533: `AsPropertyTypeDeserializer` ignores `DeserializationFeature.ACCEPT_EMPTY_STRING_AS_NULL_OBJECT`
#1543: JsonFormat.Shape.NUMBER_INT does not work when defined on enum type in 2.8
 (reported by Alex P)
#1570: `Enum` key for `Map` ignores `SerializationFeature.WRITE_ENUMS_USING_INDEX`
 (reported by SolaKun@github)
#1573: Missing properties when deserializing using a builder class with a non-default
  constructor and a mutator annotated with `@JsonUnwrapped`
 (reported by Joshua J)
#1575: Problem with `@JsonIgnoreProperties` on recursive property (regression in 2.8)
 (reported by anujkumar04@github)
- Minor fix to creation of `PropertyMetadata`, had one path that could lead to NPE

2.8.7 (21-Feb-2017)

#935: `@JsonProperty(access = Access.READ_ONLY)` - unexpected behaviour
#1317: '@JsonIgnore' annotation not working with creator properties, serialization

2.8.6 (12-Jan-2017)

#349: @JsonAnySetter with @JsonUnwrapped: deserialization fails with arrays
 (reported by hdave@github)
#1388: `@JsonIdentityInfo`: id has to be the first key in deserialization when
  deserializing with `@JsonCreator`
 (reported by moodysalem@github)
#1425: `JsonNode.binaryValue()` ignores illegal character if it's the last one
 (reported by binoternary@github)
#1453: `UntypedObjectDeserializer` does not retain `float` type (over `double`)
#1456: `TypeFactory` type resolution broken in 2.7 for generic types
   when using `constructType` with context
#1473: Add explicit deserializer for `StringBuilder` due to Java 9 changes
#1493: `ACCEPT_CASE_INSENSITIVE_PROPERTIES` fails with `@JsonUnwrapped`

2.8.5 (14-Nov-2016)

#1417: Further issues with `@JsonInclude` with `NON_DEFAULT`
#1421: ACCEPT_SINGLE_VALUE_AS_ARRAY partially broken in 2.7.x, 2.8.x
#1429: `StdKeyDeserializer` can erroneously use a static factory method
  with more than one argument
#1432: Off by 1 bug in PropertyValueBuffer
 (reported by Kevin D)
#1438: `ACCEPT_CASE_INSENSITIVE_PROPERTIES` is not respected for creator properties
 (reported by Jayson M)
#1439: NPE when using with filter id, serializing `java.util.Map` types
#1441: Failure with custom Enum key deserializer, polymorphic types
 (reported by Nathanial O)
#1445: Map key deserializerModifiers ignored
 (reported by alfonsobonso@github)
- Improvements to #1411 fix to ensure consistent `null` key handling

2.8.4 (14-Oct-2016)

#466: Jackson ignores Type information when raw return type is BigDecimal or BigInteger 
#1001: Parameter names module gets confused with delegate creator which is a static method
#1324: Boolean parsing with `StdDeserializer` is too slow with huge integer value
 (reported by pavankumar-parankusam@github)
#1383: Problem with `@JsonCreator` with 1-arg factory-method, implicit param names
#1384: `@JsonDeserialize(keyUsing = ...)` does not work correctly together with
  DefaultTyping.NON_FINAL
 (reported by Oleg Z)
#1385: Polymorphic type lost when using `@JsonValue`
 (reported by TomMarkuske@github)
#1389 Problem with handling of multi-argument creator with Enums
 (fix contributed by Pavel P)
#1392: Custom UnmodifiableSetMixin Fails in Jackson 2.7+ but works in Jackson 2.6
 (reported by Rob W)
#1395: Problems deserializing primitive `long` field while using `TypeResolverBuilder`
 (reported by UghZan3@github)
#1403: Reference-chain hints use incorrect class-name for inner classes
 (reported by Josh G)
#1411: MapSerializer._orderEntries should check for null keys
 (reported by Jörn H)

2.8.3 (17-Sep-2016)

#1351: `@JsonInclude(NON_DEFAULT)` doesn't omit null fields
 (reported by Gili T)
#1353: Improve error-handling for `java.net.URL` deserialization
#1361: Change `TokenBuffer` to use new `writeEmbeddedObject()` if possible

2.8.2 (30-Aug-2016)

#1315: Binding numeric values can BigDecimal lose precision
 (reported by Andrew S)
#1327: Class level `@JsonInclude(JsonInclude.Include.NON_EMPTY)` is ignored
 (reported by elruwen@github)
#1335: Unconditionally call `TypeIdResolver.getDescForKnownTypeIds`
 (contributed by Chris J-Y)

2.8.1 (20-Jul-2016)

#1256: `Optional.empty()` not excluded if property declared with type `Object`
#1288: Type id not exposed for `JsonTypeInfo.As.EXTERNAL_PROPERTY` even when `visible` set to `true`
 (reported by libetl@github)
#1289: Optimize construction of `ArrayList`, `LinkedHashMap` instances
#1291: Backward-incompatible behaviour of 2.8: deserializing enum types
   with two static factory methods fail by default
#1297: Deserialization of generic type with Map.class
 (reported by Arek G)
#1302: NPE for `ResolvedRecursiveType` in 2.8.0 due to caching

2.8.0 (04-Jul-2016)

#621: Allow definition of "ignorable types" without annotation (using
  `Mapper.configOverride(type).setIsIgnoredType(true)`
#867: Support `SerializationFeature.WRITE_EMPTY_JSON_ARRAYS ` for `JsonNode`
#903: Add `JsonGenerator` reference to `SerializerProvider`
#931: Add new method in `Deserializers.Base` to support `ReferenceType`
#960: `@JsonCreator` not working on a factory with no arguments for an enum type
 (reported by Artur J)
#990: Allow failing on `null` values for creator (add 
  `DeserializationFeature.FAIL_ON_NULL_CREATOR_PROPERTIES`)
 (contributed by mkokho@github)
#999: External property is not deserialized
 (reported by Aleksandr O)
#1017: Add new mapping exception type ('InvalidTypeIdException') for subtype resolution errors
 (suggested by natnan@github)
#1028: Ignore USE_BIG_DECIMAL_FOR_FLOATS for NaN/Infinity
 (reported by Vladimir K, lightoze@github)
#1047: Allow use of `@JsonAnySetter` on a Map-valued field, no need for setter
#1082: Can not use static Creator factory methods for `Enum`s, with JsonCreator.Mode.PROPERTIES
 (contributed by Lokesh K)
#1084: Change `TypeDeserializerBase` to take `JavaType` for `defaultImpl`, NOT `Class`
#1126: Allow deserialization of unknown Enums using a predefined value
 (contributed by Alejandro R)
#1136: Implement `TokenBuffer.writeEmbeddedObject(Object)`
 (suggested by Gregoire C, gcxRun@github)
#1165: CoreXMLDeserializers does not handle time-only XMLGregorianCalendars
 (reported, contributed fix by Ross G)
#1181: Add the ability to specify the initial capacity of the ArrayNode
 (suggested by Matt V, mveitas@github)
#1184: Allow overriding of `transient` with explicit inclusion with `@JsonProperty`
 (suggested by Maarten B)
#1187: Refactor `AtomicReferenceDeserializer` into `ReferenceTypeDeserializer`
#1204: Add a convenience accessor `JavaType.hasContentType()` (true for container or reference type)
#1206: Add "anchor type" member for `ReferenceType`
#1211: Change `JsonValueSerializer` to get `AnnotatedMethod`, not "raw" method
#1217: `@JsonIgnoreProperties` on Pojo fields not working for deserialization
 (reported by Lokesh K)
#1221: Use `Throwable.addSuppressed()` directly and/or via try-with-resources
#1232: Add support for `JsonFormat.Feature.ACCEPT_CASE_INSENSITIVE_PROPERTIES`
#1233: Add support for `JsonFormat.Feature.WRITE_SORTED_MAP_ENTRIES`
#1235: `java.nio.file.Path` support incomplete
 (reported by, fix contributed by Benson M)
#1261: JsonIdentityInfo broken deserialization involving forward references and/or cycles
 (reported by, fix contributed by Ari F)
#1270: Generic type returned from type id resolver seems to be ignored
 (reported by Benson M)
#1277: Add caching of resolved generic types for `TypeFactory`
 (requested by Andriy P)

2.7.9.5 (23-Nov-2018)

#2097: Block more classes from polymorphic deserialization (CVE-2018-14718
  - CVE-2018-14721)
 (reported by Guixiong Wu)
#2109: Canonical string for reference type is built incorrectly
 (reported by svarzee@github)
#2186: Block more classes from polymorphic deserialization (CVE-2018-19360,
  CVE-2018-19361, CVE-2018-19362)
 (reported by Guixiong Wu)

2.7.9 (04-Feb-2017)

#1367: No Object Id found for an instance when using `@ConstructorProperties`
#1505: @JsonEnumDefaultValue should take precedence over FAIL_ON_NUMBERS_FOR_ENUMS
 (suggested by Stephan S)
#1506: Missing `KeyDeserializer` for `CharSequence`
#1513: `MapSerializer._orderEntries()` throws NPE when operating on `ConcurrentHashMap`
 (reported by Sovietaced@github)
- Simplified processing of class annotations (for `AnnotatedClass`) to try to
  solve rare concurrency problems with "root name" annotations.

2.7.8 (26-Sep-2016)

#877: @JsonIgnoreProperties`: ignoring the "cause" property of `Throwable` on GAE
#1359: Improve `JsonNode` deserializer to create `FloatNode` if parser supports
#1362: ObjectReader.readValues()` ignores offset and length when reading an array
 (reported by wastevenson@github)
#1363: The static field ClassUtil.sCached can cause a class loader leak
 (reported by Stuart D)
#1368: Problem serializing `JsonMappingException` due to addition of non-ignored
  `processor` property (added in 2.7)
 (reported, suggesed fix by Josh C)
#1383: Problem with `@JsonCreator` with 1-arg factory-method, implicit param names

2.7.7 (27-Aug-2016)

#1322: EnumMap keys not using enum's `@JsonProperty` values unlike Enum values
 (reported by MichaelChambers@github)
#1332: Fixed ArrayIndexOutOfBoundException for enum by index deser
 (reported by Max D)
#1344: Deserializing locale assumes JDK separator (underscore), does not
  accept RFC specified (hyphen)
 (reported by Jim M)

2.7.6 (23-Jul-2016)

#1215: Problem with type specialization for Maps with `@JsonDeserialize(as=subtype)`
 (reported by brentryan@github)
#1279: Ensure DOM parsing defaults to not expanding external entities
#1288: Type id not exposed for `JsonTypeInfo.As.EXTERNAL_PROPERTY` even when `visible` set to `true`
#1299: Timestamp deserialization error
 (reported by liyuj@github)
#1301: Problem with `JavaType.toString()` for recursive (self-referential) types
 (reported by Brian P)
#1307: `TypeWrappedDeserializer` doesn't delegate the `getNullValue()` method to `_deserializer`
 (reported by vfries@github)

2.7.5 (11-Jun-2016)

#1098: DeserializationFeature.FAIL_ON_INVALID_SUBTYPE does not work with
  `JsonTypeInfo.Id.CLASS`
 (reported by szaccaria@github)
#1223: `BasicClassIntrospector.forSerialization(...).findProperties` should
  respect MapperFeature.AUTO_DETECT_GETTERS/SETTERS?
 (reported by William H)
#1225: `JsonMappingException` should override getProcessor()
 (reported by Nick B)

2.6.7.1 (11-Jul-2017)

#1383: Problem with `@JsonCreator` with 1-arg factory-method, implicit param names
#1599: Backport the extra safety checks for polymorphic deserialization

2.6.7 (05-Jun-2016)

#1194: Incorrect signature for generic type via `JavaType.getGenericSignature
#1228: @JsonAnySetter does not deserialize null to Deserializer's NullValue
 (contributed by Eric S)
#1231: `@JsonSerialize(as=superType)` behavior disallowed in 2.7.4
 (reported by Mark W)
#1248: `Annotated` returns raw type in place of Generic Type in 2.7.x
 (reported by Andrew J, apjoseph@github)
#1253: Problem with context handling for `TokenBuffer`, field name
#1260: `NullPointerException` in `JsonNodeDeserializer`
 (reported by Eric S)

2.7.4 (29-Apr-2016)

#1122: Jackson 2.7 and Lombok: 'Conflicting/ambiguous property name definitions'
#1178: `@JsonSerialize(contentAs=superType)` behavior disallowed in 2.7
#1186: SimpleAbstractTypeResolver breaks generic parameters
 (reported by tobiash@github)
#1189: Converter called twice results in ClassCastException
 (reported by carrino@github)
#1191: Non-matching quotes used in error message for date parsing
#1194: Incorrect signature for generic type via `JavaType.getGenericSignature
#1195: `JsonMappingException` not Serializable due to 2.7 reference to source (parser)
 (reported by mjustin@github)
#1197: `SNAKE_CASE` doesn't work when using Lombok's `@AllArgsConstructor`
#1198: Problem with `@JsonTypeInfo.As.EXTERNAL_PROPERTY`, `defaultImpl`, missing type id, NPE
#1203: `@JsonTypeInfo` does not work correctly for ReferenceTypes like `AtomicReference`
#1208: treeToValue doesn't handle POJONodes that contain exactly the requested value type
  (reported by Tom M)
- Improve handling of custom content (de)serializers for `AtomicReference`

2.7.3 (16-Mar-2016)

#1125: Problem with polymorphic types, losing properties from base type(s)
#1150: Problem with Object id handling, explicit `null` token
 (reported by Xavi T)
#1154: @JsonFormat.pattern on dates is now ignored if shape is not explicitely provided
 (reported by Yoann R)
#1161: `DeserializationFeature.READ_ENUMS_USING_TO_STRING` not dynamically
  changeable with 2.7
 (reported by asa-git@github)
- Minor fixes to `AnnotationIntrospector.findEnumValues()` to correct problems with
  merging of explicit enum value names.

2.7.2 (26-Feb-2016)

#1124: JsonAnyGetter ignores JsonSerialize(contentUsing=...)
 (reported by Jiri M)
#1128: UnrecognizedPropertyException in 2.7.1 for properties that work with version 2.6.5
 (reported by Roleek@github)
#1129: When applying type modifiers, don't ignore container types.
#1130: NPE in `StdDateFormat` hashCode and equals
 (reported by Kazuki S, kazuki43zoo@github)
#1134: Jackson 2.7 doesn't work with jdk6 due to use of `Collections.emptyIterator()`
 (reported by Timur S, saladinkzn@github)

2.7.1-1 (03-Feb-2016)

Special one-off "micro patch" for:

#1115: Problems with deprecated `TypeFactory.constructType(type, ctxt)` methods if `ctxt` is `null`

2.7.1 (02-Feb-2016)

#1079: Add back `TypeFactory.constructType(Type, Class)` as "deprecated" in 2.7.1
#1083: Field in base class is not recognized, when using `@JsonType.defaultImpl`
 (reported by Julian H)
#1095: Prevent coercion of `int` from empty String to `null` if
  `DeserializationFeature .FAIL_ON_NULL_FOR_PRIMITIVES` is `true`
 (reported by yzmyyff@github)
#1102: Handling of deprecated `SimpleType.construct()` too minimalistic
 (reported by Thibault K)
#1109: @JsonFormat is ignored by the DateSerializer unless either a custom pattern
  or a timezone are specified
 (contributed by Aleks S)

2.7.0 (10-Jan-2016)

#76: Problem handling datatypes Recursive type parameters
 (reported by Aram K)
#357: StackOverflowError with contentConverter that returns array type
 (reported by Florian S)
#432: `StdValueInstantiator` unwraps exceptions, losing context
 (reported by Miles K)
#497: Add new JsonInclude.Include feature to exclude maps after exclusion removes all elements
#803: Allow use of `StdDateFormat.setLenient()`
 (suggested by raj-ghodke@github)
#819: Add support for setting `FormatFeature` via `ObjectReader`, `ObjectWriter`
#857: Add support for java.beans.Transient (requires Java 7)
 (suggested by Thomas M)
#898: Add `ObjectMapper.getSerializerProviderInstance()`
#905: Add support for `@ConstructorProperties` (requires Java 7)
 (requested by Jonas K)
#909: Rename PropertyNamingStrategy CAMEL_CASE_TO_LOWER_CASE_WITH_UNDERSCORES as SNAKE_CASE,
   PASCAL_CASE_TO_CAMEL_CASE as UPPER_CAMEL_CASE
 (suggested by marcottedan@github)
#915: ObjectMapper default timezone is GMT, should be UTC
 (suggested by Infrag@github)
#918: Add `MapperFeature.ALLOW_EXPLICIT_PROPERTY_RENAMING`
 (contributed by David H)
#924: `SequenceWriter.writeAll()` could accept `Iterable`
 (suggested by Jiri-Kremser@github(
#932: Rewrite ser/deser for `AtomicReference`, based on "optional" ser/desers
#933: Close some gaps to allow using the `tryToResolveUnresolved` flows
#936: Deserialization into List subtype with JsonCreator no longer works
 (reported by adamjoeldavis@github)
#948: Support leap seconds, any number of millisecond digits for ISO-8601 Dates.
 (contributed by Jesse W)
#952: Revert non-empty handling of primitive numbers wrt `NON_EMPTY`; make
  `NON_DEFAULT` use extended criteria
#957: Merge `datatype-jdk7` stuff in (java.nio.file.Path handling)
#959: Schema generation: consider active view, discard non-included properties
#963: Add PropertyNameStrategy `KEBAB_CASE`
 (requested by Daniel M)
#978: ObjectMapper#canSerialize(Object.class) returns false even though FAIL_ON_EMPTY_BEANS is disabled
 (reported by Shumpei A)
#997: Add `MapperFeature.OVERRIDE_PUBLIC_ACCESS_MODIFIERS`
#998: Allow use of `NON_DEFAULT` for POJOs without default constructor
#1000: Add new mapping exception type for enums and UUIDs
 (suggesed by natnan@github)
#1010: Support for array delegator
 (contributed by Hugo W)
#1011: Change ObjectWriter::withAttributes() to take a Map with some kind of wildcard types
 (suggested by David B)
#1043: @JsonFormat(with = JsonFormat.Feature.ACCEPT_SINGLE_VALUE_AS_ARRAY) does not work on fields
 (reported by fabiolaa@github)
#1044: Add `AnnotationIntrospector.resolveSetterConflict(...)` to allow custom setter conflict resolution
 (suggested by clydebarrow@github)
- Make `JsonValueFormat` (self-)serializable, deserializable, to/from valid external
  value (as per JSON Schema spec)

INCOMPATIBILITIES:

- While unlikely to be problematic, #959 above required an addition of `SerializerProvider`
  argument for `depositSchemaProperty()` method `BeanProperty` and `PropertyWriter` interfaces
- JDK baseline now Java 7 (JDK 1.7), from Java 6/JDK 1.6

2.6.6 (05-Apr-2016)

#1088: NPE possibility in SimpleMixinResolver
 (reported by Laird N)
#1099: Fix custom comparator container node traversal
 (contributed by Daniel N)
#1108: Jackson not continue to parse after DeserializationFeature.FAIL_ON_INVALID_SUBTYPE error
 (reported by jefferyyuan@github)
#1112: Detailed error message from custom key deserializer is discarded
 (contributed by Benson M)
#1120: String value omitted from weirdStringException
 (reported by Benson M)
#1123: Serializing and Deserializing Locale.ROOT
 (reported by hookumsnivy@github)

2.6.5 (19-Jan-2016)

#1052: Don't generate a spurious NullNode after parsing an embedded object
 (reported by philipa@github)
#1061: Problem with Object Id and Type Id as Wrapper Object (regression in 2.5.1)
#1073: Add try-catch around `java.sql` type serializers
 (suggested by claudemt@github)
#1078: ObjectMapper.copy() still does not preserve _registeredModuleTypes
 (reported by ajonkisz@github)

2.6.4 (07-Dec-2015)

#984: JsonStreamContexts are not build the same way for write.. and convert methods
 (reported by Antibrumm@github)
#989: Deserialization from "{}" to java.lang.Object causes "out of END_OBJECT token" error
 (reported by Ievgen P)
#1003: JsonTypeInfo.As.EXTERNAL_PROPERTY does not work with a Delegate
 (reported by alexwen@github)
#1005: Synthetic constructors confusing Jackson data binding
 (reported by Jayson M)
#1013: `@JsonUnwrapped` is not treated as assuming `@JsonProperty("")`
 (reported by David B)
#1036: Problem with case-insensitive deserialization
 (repoted by Dmitry R)
- Fix a minor problem with `@JsonNaming` not recognizing default value

2.6.3 (12-Oct-2015)

#749: `EnumMap` serialization ignores `SerializationFeature.WRITE_ENUMS_USING_TO_STRING`
 (reported by scubasau@github)
#938: Regression: `StackOverflowError` with recursive types that contain `Map.Entry`
 (reported by jloisel@github)
#939: Regression: DateConversionError in 2.6.x 
 (reported by Andreas P, anpieber@github)
#940: Add missing `hashCode()` implementations for `JsonNode` types that did not have them
 (contributed by Sergio M)
#941: Deserialization from "{}" to ObjectNode field causes "out of END_OBJECT token" error
 (reported by Sadayuki F)
#942: Handle null type id for polymorphic values that use external type id
 (reported by Warren B, stormboy@github)
#943: Incorrect serialization of enum map key
 (reported by Benson M)
#944: Failure to use custom deserializer for key deserializer
 (contributed by Benson M)
#949: Report the offending substring when number parsing fails
 (contributed by Jesse W)
#965: BigDecimal values via @JsonTypeInfo/@JsonSubTypes get rounded
 (reported by gmjabs@github)

2.6.2 (14-Sep-2015)

#894: When using withFactory on ObjectMapper, the created Factory has a TypeParser
  which still has the original Factory
 (reported by lufe66@github)
#899: Problem serializing `ObjectReader` (and possibly `ObjectMapper`)
#913: ObjectMapper.copy does not preserve MappingJsonFactory features
 (reported, fixed by Daniel W)
#922: ObjectMapper.copy() does not preserve _registeredModuleTypes
#928: Problem deserializing External Type Id if type id comes before POJO

2.6.1 (09-Aug-2015)

#873: Add missing OSGi import
#881: BeanDeserializerBase having issues with non-CreatorProperty properties.
 (reported by dharaburda@github)
#884: ArrayIndexOutOfBoundException for `BeanPropertyMap` (with ObjectId)
 (reported by alterGauner@github)
#889: Configuring an ObjectMapper's DateFormat changes time zone
 (reported by Andy W, wilkinsona@github)
#890: Exception deserializing a byte[] when the target type comes from an annotation
 (reported by gmjabs@github)

2.6.0 (19-Jul-2015)

#77: Allow injection of 'transient' fields
#95: Allow read-only properties with `@JsonIgnoreProperties(allowGetters=true)`
#222: EXTERNAL_PROPERTY adds property multiple times and in multiple places
 (reported by Rob E, thatsnotright@github)
#296: Serialization of transient fields with public getters (add
    MapperFeature.PROPAGATE_TRANSIENT_MARKER)
 (suggested by Michal L)
#312: Support Type Id mappings where two ids map to same Class
#348: ObjectMapper.valueToTree does not work with @JsonRawValue
 (reported by Chris P, pimlottc@github)
#504: Add `DeserializationFeature.USE_LONG_FOR_INTS`
 (suggested by Jeff S)
#624: Allow setting external `ClassLoader` to use, via `TypeFactory`
#649: Make `BeanDeserializer` use new `parser.nextFieldName()` and `.hasTokenId()` methods
#664: Add `DeserializationFeature.ACCEPT_FLOAT_AS_INT` to prevent coercion of floating point
 numbers int `int`/`long`/`Integer`/`Long`
 (requested by wenzis@github)
#677: Specifying `Enum` value serialization using `@JsonProperty`
 (requested by Allen C, allenchen1154@github)
#679: Add `isEmpty()` implementation for `JsonNode` serializers
#688: Provide a means for an ObjectMapper to discover mixin annotation classes on demand
 (requested by Laird N)
#689: Add `ObjectMapper.setDefaultPrettyPrinter(PrettyPrinter)`
 (requested by derknorton@github)
#696: Copy constructor does not preserve `_injectableValues`
 (reported by Charles A)
#698: Add support for referential types (ReferenceType)
#700: Cannot Change Default Abstract Type Mapper from LinkedHashMap
 (reported by wealdtech@github)
#725: Auto-detect multi-argument constructor with implicit names if it is the only visible creator
#727: Improve `ObjectWriter.forType()` to avoid forcing base type for container types
#734: Add basic error-recovery for `ObjectReader.readValues()`
#737: Add support for writing raw values in TokenBuffer
 (suggested by Guillaume S, gsmet@github)
#740: Ensure proper `null` (as empty) handling for `AtomicReference`
#741: Pass `DeserializationContext' argument for `JsonDeserializer` methods "getNullValue()"
 and "getEmptyValue()"
#743: Add `RawValue` helper type, for piping raw values through `TokenBuffer`
#756: Disabling SerializationFeature.FAIL_ON_EMPTY_BEANS does not affect `canSerialize()`
 (reported by nickwongdev@github)
#762: Add `ObjectWriter.withoutRootName()`, `ObjectReader.withoutRootName()`
#765: `SimpleType.withStaticTyping()` impl incorrect
#769: Fix `JacksonAnnotationIntrospector.findDeserializer` to return `Object` (as per
  `AnnotationIntrospector`); similarly for other `findXxx(De)Serializer(...)` methods
#777: Allow missing build method if its name is empty ("")
 (suggested by galdosd@github)
#781: Support handling of `@JsonProperty.required` for Creator methods
#787: Add `ObjectMapper setFilterProvider(FilterProvider)` to allow chaining
 (suggested by rgoldberg@githin)
#790: Add `JsonNode.equals(Comparator<JsonNode>, JsonNode)` to support
  configurable/external equality comparison
#794: Add `SerializationFeature.WRITE_DATES_WITH_ZONE_ID` to allow inclusion/exclusion of
  timezone id for date/time values (as opposed to timezone offset)
#795: Converter annotation not honored for abstract types
 (reported by myrosia@github)
#797: `JsonNodeFactory` method `numberNode(long)` produces `IntNode` for small numbers
#810: Force value coercion for `java.util.Properties`, so that values are `String`s
#811: Add new option, `JsonInclude.Include.NON_ABSENT` (to support exclusion of
  JDK8/Guava Optionals)
#812: Java 8 breaks Class-value annotation properties, wrt generics: need to work around
#813: Add support for new property of `@JsonProperty.access` to support
  read-only/write-only use cases
#820: Add new method for `ObjectReader`, to bind from JSON Pointer position
 (contributed by Jerry Y, islanderman@github)
#824: Contextual `TimeZone` changes don't take effect wrt `java.util.Date`,
  `java.util.Calendar` serialization
#826: Replaced synchronized HashMap with ConcurrentHashMap in TypeDeserializerBase._findDeserializer
 (contributed by Lars P)
#827: Fix for polymorphic custom map key serializer
 (reported by mjr6140@gitgub)
#828: Respect DeserializationFeatures.WRAP_EXCEPTIONS in CollectionDeserializer
 (contributed by Steve G, thezerobit@github)
#840: Change semantics of `@JsonPropertyOrder(alphabetic)` to only count `true` value
#848: Custom serializer not used if POJO has `@JsonValue`
#849: Possible problem with `NON_EMPTY` exclusion, `int`s, `Strings`
#868: Annotations are lost in the case of duplicate methods
- Remove old cglib compatibility tests; cause problems in Eclipse
- Add `withFilterId()` method in `JsonSerializer` (demote from `BeanSerializer`)

2.5.5 (07-Dec-2015)

#844: Using JsonCreator still causes invalid path references in JsonMappingException
 (reported by Ian B)
#852: Accept scientific number notation for quoted numbers too
#878: serializeWithType on BeanSerializer does not setCurrentValue
 (reported by Chi K, chikim79@github)

2.5.4 (09-Jun-2015)

#676: Deserialization of class with generic collection inside depends on
  how is was deserialized first time
 (reported by lunaticare@github)
#771: Annotation bundles ignored when added to Mixin
 (reported by Andrew D)
#774: NPE from SqlDateSerializer as _useTimestamp is not checked for being null
 (reported by mrowkow@github)
#785: Add handlings for classes which are available in `Thread.currentThread().getContextClassLoader()`
 (contributed by Charles A)
#792: Ensure Constructor Parameter annotations are linked with those of Field, Getter, or Setter
#793: `ObjectMapper.readTree()` does not work with defaultTyping enabled
 (reported by gracefulgopher@github)
#801: Using `@JsonCreator` cause generating invalid path reference in `JsonMappingException`
 (contributed by Kamil B)
#815: Presence of PropertyNamingStrategy Makes Deserialization fail
#816: Allow date-only ISO strings to have no time zone
 (contributed by Andrew G)
- Fix handling of Enums wrt JSON Schema, when 'toString()' used for serialization

2.5.3 (24-Apr-2015)

#731: XmlAdapter result marshaling error in case of ValueType=Object
 (reported, debugged by Dmitry S)
#742: Allow deserialization of `null` Object Id (missing already allowed)
#744: Custom deserializer with parent object update failing
 (reported by migel@github)
#745: EnumDeserializer.deserializerForCreator fails when used to deserialize a Map key
 (contributed by John M)
#761: Builder deserializer: in-compatible type exception when return type is super type
 (contributed by Alexey G)
#766: Fix Infinite recursion (StackOverflowError) when serializing a SOAP object
 (contributed by Alain G)

2.5.2 (29-Mar-2015)

#609: Problem resolving locally declared generic type
 (repoted by Hal H)
#691: NullSerializer for MapProperty failing when using polymorphic handling
 (reported by Antibrumm@github)
#703: Multiple calls to ObjectMapper#canSerialize(Object.class) returns different values
 (reported by flexfrank@github)
#705: JsonAnyGetter doesn't work with JsonSerialize (except with keyUsing)
 (reported by natnan@github)
#728: TypeFactory#_fromVariable returns unknownType() even though it has enough information
  to provide a more specific type
 (reported by jkochaniak@github)
#733: MappingIterator should move past errors or not return hasNext() == true
 (reported by Lorrin N, lorrin@github)
#738: @JsonTypeInfo non-deterministically ignored in 2.5.1 (concurrency issue)
 (reported by Dylan S, dylanscott@github)
- Improvement to handling of custom `ValueInstantiator` for delegating mode; no more NPE
  if `getDelegateCreator()` returns null
- Refactor `TypedKey` into separate util class

2.5.1 (06-Feb-2015)

#667: Problem with bogus conflict between single-arg-String vs `CharSequence` constructor
#669: JSOG usage of @JsonTypeInfo and @JsonIdentityInfo(generator=JSOGGenerator.class) fails
 (reported by ericali78@github)
#671: Adding `java.util.Currency` deserialization support for maps
 (contributed by Alexandre S-C)
#674: Spring CGLIB proxies not handled as intended
 (reported by Zoltan F)
#682: Class<?>-valued Map keys not serialized properly
 (reported by Ludevik@github)
#684: FAIL_ON_NUMBERS_FOR_ENUMS does not fail when integer value is quoted
 (reported by kllp@github)
#696: Copy constructor does not preserve `_injectableValues`
 (reported by Charles A)
- Add a work-around in `ISO8601DateFormat` to allow omission of ':' from timezone
- Bit more work to complete #633

2.5.0 (01-Jan-2015)

#47: Support `@JsonValue` for (Map) key serialization 
#113: Problem deserializing polymorphic types with @JsonCreator
#165: Add `DeserializationContext.getContextualType()` to let deserializer
  known the expected type.
#299: Add `DeserializationFeature.FAIL_ON_UNRESOLVED_OBJECT_IDS` to allow missing
  Object Ids (as global default)
#408: External type id does not allow use of 'visible=true'
#421: @JsonCreator not used in case of multiple creators with parameter names
 (reported by Lovro P, lpandzic@github)
#427: Make array and Collection serializers call `JsonGenerator.writeStartArray(int)`
#521: Keep bundle annotations, prevent problems with recursive annotation types
 (reported by tea-dragon@github)
#527: Add support for `@JsonInclude(content=Include.NON_NULL)` (and others) for Maps
#528: Add support for `JsonType.As.EXISTING_PROPERTY`
 (reported by heapifyman@github; implemented by fleebytes@github)
#539: Problem with post-procesing of "empty bean" serializer; was not calling
  'BeanSerializerModifier.modifySerializer()` for empty beans
 (reported by Fabien R, fabienrenaud@github)
#540: Support deserializing `[]` as null or empty collection when the java type
  is a not an object, `DeserializationFeature.ACCEPT_EMPTY_ARRAY_AS_NULL_OBJECT`
 (requested by Fabien R, fabienrenaud@github)
#543: Problem resolving self-referential recursive types
 (reported by ahgittin@github)
#550: Minor optimization: prune introspection of "well-known" JDK types
#552: Improved handling for ISO-8601 (date) format
 (contributed by Jerome G, geronimo-iia@github)
#559: Add `getDateFormat()`, `getPropertyNamingStrategy()` in `ObjectMapper`
#560: @JsonCreator to deserialize BigInteger to Enum
 (requested by gisupp@github)
#565: Add support for handling `Map.Entry`
#566: Add support for case-insensitive deserialization (`MapperFeature.ACCEPT_CASE_INSENSITIVE_PROPERTIES`)
 (contributed by Michael R)
#571: Add support in ObjectMapper for custom `ObjectReader`, `ObjectWriter` (sub-classes)
#572: Override default serialization of Enums
 (requested by herau@github)
#576: Add fluent API for adding mixins
 (contributed by Adam S, adstro@github)
#594: `@JsonValue` on enum not used when enum value is a Map key
 (reported by chrylis@github)
#596: Add support for `@JsonProperty.defaultValue`, exposed via `BeanProperty.getMetadata().getDefaultValue()`
#597: Improve error messaging for cases where JSON Creator returns null (which
  is illegal)
 (contributed by Aurelien L)
#599: Add a simple mechanism for avoiding multiple registrations of the same module
#607: Allow (re)config of `JsonParser.Feature`s via `ObjectReader`
#608: Allow (re)config of `JsonGenerator.Feature`s via `ObjectWriter`
#614: Add a mechanism for using `@JsonCreator.mode` for resolving possible ambiguity between
  delegating- and property-based creators
#616: Add `SerializationFeature.WRITE_DURATIONS_AS_TIMESTAMPS`
#622: Support for non-scalar ObjectId Reference deserialiazation (like JSOG)
#623: Add `StdNodeBasedDeserializer`
#630: Add `KeyDeserializer` for `Class`
#631: Update `current value` of `JsonParser`, `JsonGenerator` from standard serializers,
 deserializers
 (suggested by Antibrumm@github)
#633: Allow returning null value from IdResolver to make type information optional
 (requested by Antibrumm@github)
#634: Add `typeFromId(DatabindContext,String)` in `TypeIdDeserializer`
#636: `ClassNotFoundException` for classes not (yet) needed during serialization
 (contributed by mspiegel@github)
#638: Add annotation-based method(s) for injecting properties during serialization
 (using @JsonAppend, VirtualBeanPropertyWriter)
#647: Deserialization fails when @JsonUnwrapped property contains an object with same property name
 (reported by Konstantin L)
#653: Jackson doesn't follow JavaBean naming convention (added `MapperFeature.USE_STD_BEAN_NAMING`)
#654: Add support for (re)configuring `JsonGenerator.setRootValueSeparator()` via `ObjectWriter`
#655: Add `ObjectWriter.writeValues()` for writing value sequences
#660: `@JsonCreator`-annotated factory method is ignored if constructor exists
- Allow use of `Shape.ARRAY` for Enums, as an alias to 'use index'
- Start using `JsonGenerator.writeStartArray(int)` to help data formats
  that benefit from knowing number of elements in arrays (and would otherwise
  need to buffer values to know length)
- Added new overload for `JsonSerializer.isEmpty()`, to eventually solve #588
- Improve error messaging (related to [jaxb-annotations#38]) to include known subtype ids.

2.4.6 (23-Apr-2015)

#735: (complete fix) @JsonDeserialize on Map with contentUsing custom deserializer overwrites default behavior
 (reported by blackfyre512@github) (regression due to #604)
$744: Custom deserializer with parent object update fails

2.4.5.1 (26-Mar-2015)

Special one-off "micro patch" for:

#706: Add support for `@JsonUnwrapped` via JSON Schema module
#707: Error in getting string representation of an ObjectNode with a float number value
 (reported by @navidqar)
#735: (partial) @JsonDeserialize on Map with contentUsing custom deserializer overwrites default behavior

2.4.5 (13-Jan-2015)

#635: Reduce cachability of `Map` deserializers, to avoid problems with per-property config changes
    (regression due to #604)
#656: `defaultImpl` configuration is ignored for `WRAPPER_OBJECT`
- Solve potential cyclic-resolution problem for `UntypedObjectDeserializer`

2.4.4 (24-Nov-2014)

(jackson-core)#158: Setter confusion on assignable types
 (reported by tsquared2763@github)
#245: Calls to ObjectMapper.addMixInAnnotations() on an instance returned by ObjectMapper.copy()
 don't work
 (reported by Erik D)
#580: delegate deserializers choke on a (single) abstract/polymorphic parameter
 (reported by Ian B, tea-dragon@github)
#590: Binding invalid Currency gives nonsense at end of the message
 (reported by Jerbell@github)
#592: Wrong `TokenBuffer` delegate deserialization using `@JsonCreator`
 (reported by Eugene L)
#601: ClassCastException for a custom serializer for enum key in `EnumMap`
 (reported by Benson M)
#604: `Map` deserializers not being cached, causing performance problems
#610: Fix forward reference in hierarchies
 (contributed by zeito@github)
#619: Off by one error in AnnotatedWithParams
 (reported by stevetodd@github)
- Minor fix to `EnumSerializer` regarding detection "serialize using index"
- Minor fix to number serializers, to call proper callback for schema generation

2.4.3 (02-Oct-2014)

#496: Wrong result with `new TextNode("false").asBoolean(true)`
 (reported by Ivar R, ivarru@github)
#511: DeserializationFeature.FAIL_ON_INVALID_SUBTYPE does not work
 (reported by sbelikov@github)
#523: MapDeserializer and friends do not report the field/key name for mapping exceptions
 (reported by Ian B, tea-dragon@github)
#524: @JsonIdentityReference(alwaysAsId = true) Custom resolver is reset to SimpleObjectIdResolver
 (reported by pkokorev@github)
#541: @JsonProperty in @JsonCreator is conflicting with POJOs getters/attributes
 (reported by fabienrenaud@github)
#543: Problem resolving self-referential generic types
#570: Add Support for Parsing All Compliant ISO-8601 Date Formats
 (requested by pfconrey@github)
- Fixed a problem with `acceptJsonFormatVisitor` with Collection/array types that
  are marked with `@JsonValue`; could cause NPE in JSON Schema generator module.

2.4.2 (14-Aug-2014)

#515: Mixin annotations lost when using a mixin class hierarchy with non-mixin interfaces
 (reported by 'stevebread@github')
- Fixed a problem related to [jackson-dataformat-smile#19].

2.4.1.2 (12-Jul-2014)

Special one-off "micro patch" for:

#503: Concurrency issue inside com.fasterxml.jackson.databind.util.LRUMap.get(Object)
 (reported by fjtc@github)

2.4.1.1 (18-Jun-2014)

Special one-off "micro patch" for:

#491: Temporary work-around for issue #490 (full fix for 2.5 needs to be
  in `jackson-annotations`)
#506: Index is never set for Collection and Array in InvalidFormatException.Reference
 (reported by Fabrice D, fabdouglas@github)
- Fixed a problem related to [jackson-dataformat-smile#19].

2.4.1 (17-Jun-2014)

#479: NPE on trying to deserialize a `String[]` that contains null
 (reported by huxi@github)
#482: Make date parsing error behavior consistent with JDK
 (suggested by Steve S, sanbeg@github)
#489 (partial): TypeFactory cache prevents garbage collection of custom ClassLoader
 (reported by sftwrengnr@github)

2.4.0 (02-Jun-2014)

#81: Allow use of @JsonUnwrapped with typed (@JsonTypeInfo) classes, provided
  that (new) feature `SerializationFeature.FAIL_ON_UNWRAPPED_TYPE_IDENTIFIERS`
  is disabled
 (constributed by Ben F, UnquietCode@github)
#88: Prevent use of type information for `JsonNode` via default typing
 (reported by electricmonk@github)
#149: Allow use of "stringified" indexes for Enum values
 (requested by chenboxiang@github)
#176: Allow use external Object Id resolver (to use with @JsonIdentityInfo etc)
 (implemented by Pascal G)
#193: Conflicting property name definitions
 (reported by Stuart J, sgjohnston@github)
#323: Serialization of the field with deserialization config
 (reported by metanet@github)
#327: Should not consider explicitly differing renames a fail, as long as all are explicit
#335: Allow use of `@JsonPropertyOrder(alphabetic=true)` for Map properties
#351: ObjectId does not properly handle forward references during deserialization
 (contributed by pgelinas)
#352 Add `ObjectMapper.setConfig()` for overriding `SerializationConfig`/`DeserializationConfig`
#353: Problems with polymorphic types, `JsonNode` (related to #88)
 (reported by cemo@github)
#359: Converted object not using explicitly annotated serializer
 (reported by Florian S [fschopp@github])
#369: Incorrect comparison for renaming in `POJOPropertyBuilder`
#375: Add `readValue()`/`readPropertyValue()` methods in `DeserializationContext`
#376: Add support for `@JsonFormat(shape=STRING)` for number serializers
#381: Allow inlining/unwrapping of value from single-component JSON array
 (contributed by yinzara@github)
#390: Change order in which managed/back references are resolved (now back-ref
 first, then forward)
 (requested by zAlbee@github)
#407: Properly use null handlers for value types when serializer Collection
 and array types
 (contributed by Will P)
#425: Add support for using `Void.class` as "no class", instead of `NoClass.class`
#428: `PropertyNamingStrategy` will rename even explicit name from `@JsonProperty`
 (reported by turskip@github)
#435: Performance bottleneck in TypeFactory._fromClass
 (reported by Sean D, sdonovanuk@github)
#434: Ensure that DecimalNodes with mathematically equal values are equal
 (contributed by Francis G)
#435: Performance bottleneck in TypeFactory._fromClass
 (reported by sdonovanuk@github)
#438: Add support for accessing `@JsonProperty(index=N)` annotations
#442: Make `@JsonUnwrapped` indicate property inclusion
 (suggested by Ben F)
#447: ArrayNode#addAll should accept Collection<? extends JsonNode>
 (suggested by alias@github)
#461: Add new standard naming strategy, `PropertyNamingStrategy.LowerCaseStrategy`
#463: Add 'JsonNode.asText(String defaultValue)`
 (suggested by Chris C)
#464: Include `JsonLocation` in more mapping exceptions
 (contributed by Andy C (q3aiml@github))
#465: Make it easier to support serialization of custom subtypes of `Number`
#467: Unwanted POJO's embedded in tree via serialization to tree
 (reported by Benson M)
- Slightly improve `SqlDateSerializer` to support `@JsonFormat`
- Improve handling of native type ids (YAML, CBOR) to use non-native type ids
  as fallback

2.3.5 (13-Jan-2015)

#496: Wrong result for TextNode("false").asBoolean(true)
 (reported by Ivar R, ivarru@github)
#543: Problems resolving self-referential generic types.
#656: defaultImpl configuration is ignored for WRAPPER_OBJECT

2.3.4 (17-Jul-2014)

#459: BeanDeserializerBuilder copy constructor not copying `_injectables`
#462: Annotation-provided Deserializers are not contextualized inside CreatorProperties
 (reported by aarondav@github)

2.3.3 (10-Apr-2014)

#420: Remove 'final' modifier from `BeanDeserializerBase.deserializeWithType`
 (requested by Ghoughpteighbteau@github)
#422: Allow use of "True" and "False" as aliases for booleans when coercing from
  JSON String
#423: Fix `CalendarSerializer` to work with custom format
 (reported by sergeymetallic@github)
#433: `ObjectMapper`'s `.valueToTree()` wraps `JsonSerializable` objects into a POJONode
 (reported by Francis G)
- Fix null-handling for `CollectionSerializer`

2.3.2 (01-Mar-2014)

#378: Fix a problem with custom enum deserializer construction
 (reported by BokoEnos@github)
#379: Fix a problem with (re)naming of Creator properties; needed to make
 Paranamer module work with NamingStrategy.
 (reported by Chris P, cpilsworth@github)
#398: Should deserialize empty (not null) URI from empty String
 (reported by pgieser@github)
#406: @JsonTypeIdResolver not working with external type ids
 (reported by Martin T)
#411: NumberDeserializers throws exception with NaN and +/- Infinity
 (reported by clarkbreyman@github)
#412: ObjectMapper.writerWithType() does not change root name being used
 (repoted by jhalterman@github)
- Added `BeanSerializerBase._serializeObjectId()` needed by modules that
  override standard BeanSerializer; specifically, XML module.

2.3.1 (28-Dec-2013)

#346: Fix problem deserializing `ObjectNode`, with @JsonCreator, empty
  JSON Object
 (reported by gaff78@github)
#358: `IterableSerializer` ignoring annotated content serializer
 (reported by Florian S)
#361: Reduce sync overhead for SerializerCache by using volatile, double-locking
 (contributed by stuartwdouglas@github)
#362: UUID output as Base64 String with ObjectMapper.convertValue()
 (reported by jknack@github)
#367: Make `TypeNameIdResolver` call `TypeResolver` for resolving base type
 (suggested by Ben F)
#370: Fail to add Object Id for POJO with no properties
 (reported by jh3141@github)
- Fix for [jackson-module-afterburner#38]: need to remove @JacksonStdImpl from
  `RawSerializer`, to avoid accidental removal of proper handling.

2.3.0 (13-Nov-2013)

#48: Add support for `InetSocketAddress`
 (contributed by Nick T)
#152: Add support for traversing `JsonNode` with (new!) `JsonPointer` implementation
 (suggested by fge@github)
#208: Accept "fromString()" as an implicit Creator (factory) method (alias for "valueOf()")
 (requested by David P)
#215: Allow registering custom `CharacterEscapes` to use for serialization,
 via `ObjectWriter.with(CharacterEscapes)` (and `ObjectMapper.writer(CharacterEscapes)`)
#227: Allow "generic" Enum serializers, deserializers, via `SimpleModule`
#234: Incorrect type information for deeply nested Maps
 (reported by Andrei P)
#237: Add `DeserializationFeature.FAIL_ON_READING_DUP_TREE_KEY` to optionally
  throw `JsonMappingException` on duplicate keys, tree model (`JsonNode`)
#238: Allow existence of overlapping getter, is-getter (choose 'regular' getter)
#239: Support `ByteBuffer`
 (suggested by mckamey@github)
#240: Make sure `@JsonSerialize.include` does not accidentally override
  class inclusion settings
 (requested by thierryhenrio@github)
#253: `DelegatingDeserializer` causes problems for Managed/BackReferences
 (reported by bfelaco@github)
#257: Make `UntypedObjectDeserializer` support overides for `List`, `Map` etc
#268: Add new variant of `ObjectMapper.canSerialize()` that can return `Throwable`
 that caused false to be returned (if any)
#269: Add support for new `@JsonPropertyDescription` via `AnnotationIntrospector`
 as well as `BeanProperty.getMedata().getDescription()`
#270: Add `SerializationFeature.USE_EQUALITY_FOR_OBJECT_ID` to allow use of equality
 (instead of identity) for figuring out when to use Object Id
 (requested by beku8@github)
#271: Support handling of `@JsonUnwrapped` for in-built JSON Schema generation
#277: Make `TokenBuffer` support new native type and object ids
#302: Add `setNamingStrategy` in `Module.SetupContext`
 (suggested by Miguel C)
#305: Add support for accessing `TypeFactory` via `TypeIdResolverBase`
 (not yet via `TypeIdResolver` interface), other configuration
#306: Allow use of `@JsonFilter` for properties, not just classes 
#307: Allow use of `@JsonFilter` for Maps in addition to POJOs
#308: Improve serialization and deserialization speed of `java.util.UUID` by 4x
 (suggested by David P)
#310: Improve `java.util.UUID` serialization with binary codecs, to use "raw" form.
#311: Make sure that "creator properties" are alphabetically ordered too, if
  so requested.
#315: Allow per-property definition of null serializer to use, using
 new `@JsonSerialize(nullsUsing=xxx)` annotation property
#317: Fix `JsonNode` support for nulls bound to `ObjectNode`, `ArrayNode`
 (contributed by Seth P)
#318: Problems with `ObjectMapper.updateValue()`, creator property-backed accessors
#319: Add support for per-call ("contextual") attributes, with defaulting,
 to allow keeping track of state during (de)serialization
#324: Make sure to throw `JsonMappingException` from `EnumDeserializer` creator,
  not `IllegalArgumentException`
 (reported by beverku@github)
#326: Support `@JsonFilter` for "any getter" properties
#334: Make `ArrayNode`, `ObjectNode` non-final again
#337: `AnySetter` does not support polymorphic types
 (reported by askvortsov@github)
#340: AtomicReference not working with polymorphic types
#342: Add `DeserializationFeature.FAIL_ON_IGNORED_PROPERTIES` to make `ObjectMapper`
  throw exception when encountering explicitly ignored properties
 (requested by Ruslan M)
[JACKSON-890]: Support managed/back-references for polymorphic (abstract) types
- Add 'BeanPropertyWriter.isUnwrapping()' for future needs (by Afterburner)
- Add coercions from String "null" (as if null token was parsed) for primitives/Wrappers.
- Add `JsonDeserializer.handledType()`

2.2.4 (10-Jun-2014)

#292: Problems with abstract `Map`s, `Collection`s, polymorphic deserialization
#324: EnumDeserializer should throw JsonMappingException, not IllegalArgumentException
#346: Problems deserializing `ObjectNode` from empty JSON Object, with @JsonCreator

2.2.3 (22-Aug-2013)

#234: Problems with serializing types for deeply nested generic Maps, default typing 
#251: SerializationFeature.WRITE_BIGDECIMAL_AS_PLAIN ignored with JsonNode
  serialization
 (reported by fge@github)
#259: Fix a problem with JSON Schema generation for `@JsonValue`
 (reported by Lior L)
#267: Handle negative, stringified timestamps
 (reported by Drecth@github)
#281: Make `NullNode` use configured null-value serializer
#287: Fix problems with converters, Maps with Object values
 (reported by antubis@github)
#288: Fix problem with serialization converters assigned with annotations
 (reported by cemo@github)

2.2.2 (26-May-2013)

#216: Problems with Android, 1.6-only types
#217: JsonProcessingExceptions not all wrapped as expected
 (reported by karldmoore@github)
#220: ContainerNode missing 'createNumber(BigInteger)'
 (reported by Pascal G)
#223: Duplicated nulls with @JsonFormat(shape=Shape.ARRAY)
 (reported by lukegh@github)
#226: Field mapping fail on deserialization to common referenced object when
  @JsonUnwrapped is used
 (reported by ikvia@github)
#232: Converting bound BigDecimal value to tree fails with WRITE_BIGDECIMAL_AS_PLAIN
 (reported by celkings@github)
- Minor fix to handle primitive types for key deserializer lookups
- Add convenience method `MappingIterator.getCurrentLocation()`
 (suggested by Tomdz@github)

2.2.1 (03-May-2013)

#214: Problem with LICENSE, NOTICE, Android packaging
 (reported by thierryd@github)

2.2.0 (22-Apr-2013)

Fixes:

#23: Fixing typing of root-level collections
#118: JsonTypeInfo.as.EXTERNAL_PROPERTY not working correctly
 with missing type id, scalar types
#130: TimeZone not set for GregorianCalendar, even if configured
#144: MissingNode.isValueNode() should return 'false'
 (reported by 'fge@github')
#146: Creator properties were not being renamed as expected
 (contributed by Christoper C)
#188: Problem with ObjectId serialization, 'alwaysAsId' references

Improvements:

#116: JavaType implements `java.lang.reflect.Type` (as does `TypeReference`)
#147: Defer reporting of problems with missing creator parameters
 (contributed by Christoper C)
#155: Make `ObjectNode` and `ArrayNode` final (other node types already were)
 (requested by fge@github)
#161: Add deserializer for java.util.concurrent.ArrayBlockingQueue
#173: Add 'JsonNode.traverse(ObjectCodec)' for convenience
#181: Improve error reporting for missing '_valueDeserializer'
#194: Add `FloatNode` type in tree model (JsonNode)
 (requested by msteiger@github)
#199: Allow deserializing `Iterable` instances (as basic `Collection`s)
 (requested by electrum@github)
#206: Make 'ObjectMapper.createDeserializationContext()' overridable
 (requested by noter@github)
#207: Add explicit support for `short` datatypes, for tree model
 (contributed by msteiger@github)

New features:

#120: Extend BeanDeserializerModifier to work with non-POJO deserializers
#121: Extend BeanSerializerModifier to work with non-POJO serializers
#124: Add support for serialization converters (@JsonSerializer(converter=...))
#124: Add support for deserialization converters (@JsonDeserializer(converter=...))
#140: Add 'SerializationFeature.WRITE_BIGDECIMAL_AS_PLAIN' to allow forcing
  of non-scientific notation when serializing BigDecimals.
 (suggested by phedny@github)
#148: Add 'DeserializationFeature.FAIL_ON_INVALID_SUBTYPE`, which allows mapping
  entries with missing or invalid type id into null references (instead of failing).
  Also allows use of '@JsonTypeInfo.defaultImpl = NoClass.class' as alternative.
#159: Add more accessors in 'MappingIterator': getParser(), getParserSchema(),
  readAll()
 (suggested by Tom D)
#190: Add 'MapperFeature.ALLOW_FINAL_FIELDS_AS_MUTATORS' (default: true) for
 pruning out final fields (to avoid using as mutators)
 (requested by Eric T)
#195: Add 'MapperFeature.INFER_PROPERTY_MUTATORS' (default: enabled) for finer
  control of what mutators are auto-detected.
 (requested by Dain S)
#198: Add SPI metadata, handling in ObjectMapper (findModules()), for
  automatic registration of auto-detected extension modules
 (suggested by 'beamerblvd@github')
#203: Added new features to support advanced date/time handling:
  - SerializationFeature.WRITE_DATE_TIMESTAMPS_AS_NANOSECONDS
  - DeserializationFeature.READ_DATE_TIMESTAMPS_AS_NANOSECONDS
  - DeserializationFeature.ADJUST_DATES_TO_CONTEXT_TIME_ZONE

Other:

#126: Update JDK baseline to 1.6
* API under 'com.fasterxml.jackson.databind.jsonFormatVisitors' changed significantly
  based on experiences with external JSON Schema generator.
* Version information accessed via code-generated access class, instead of reading
  VERSION.txt
* Added 2 methods in Converter interface: getInputType(), getOutputType(),
  to allow programmatic overrides (needed by JAXB annotation module)

2.1.4 (26-Feb-2013)

* [JACKSON-887]: StackOverflow with parameterized sub-class field
 (reported by Alexander M)
* [#130]: TimeZone not set for GregorianCalendar, when deserializing
* [#157]: NPE when registering module twice
* [#162]: JsonNodeFactory: work around an old bug with BigDecimal and zero
 (submitted by fge@github)
* [#166]: Incorrect optimization for `ObjectMapper.convertValue(Class)`
 (reported by Eric T)
* [#167]: Problems with @JsonValue, polymorphic types (regression from 1.x)
 (reported by Eric T)
* [#170]: Problems deserializing `java.io.File` if creator auto-discovery disabled
 (reported by Eric T)
* [#175]: NPE for JsonMappingException, if no path is specified
 (reported by bramp@github)

2.1.3 (19-Jan-2013)

* [Issue#141]: ACCEPT_EMPTY_STRING_AS_NULL_OBJECT not working for enums
* [Issue#142]: Serialization of class containing EnumMap with polymorphic enum
  fails to generate class type data
 (reported by kidavis4@github)

2.1.2 (04-Dec-2012)

* [Issue#106]: NPE in ObjectArraySerializer.createContextual(...)
* [Issue#117]: HandlerInstantiator defaulting not working
 (reported by Alexander B)
* [Issue#118]: Problems with JsonTypeInfo.As.EXTERNAL_PROPERTY, scalar values
 (reported by Adva11@github)
* [Issue#119]: Problems with @JsonValue, JsonTypeInfo.As.EXTERNAL_PROPERTY
 (reported by Adva11@github)
* [Issue#122]: ObjectMapper.copy() was not copying underlying mix-in map
 (reported by rzlo@github)

2.1.1 (11-Nov-2012)

Fixes:

* [JACKSON-875]: Enum values not found if Feature.USE_ANNOTATIONS disabled
 (reported by Laurent P)
* [Issue#93]: ObjectNode.setAll() broken; would not add anything for
  empty ObjectNodes.
 (reported by Francis G)
* Making things implement java.io.Serializable:
  - Issues: #94, #99, #100, #102
    (reported by Sean B)
* [Issue#96]: Problem with JsonTypeInfo.As.EXTERNAL_PROPERTY, defaultImpl
 (reported by Adva11@github)

2.1.0 (08-Oct-2012)

  New minor version for 2.x series. Major improvements in multiple areas,
  including:

  - Dataformat auto-detection
  - More `@JsonFormat.shape` variant to serialize Collections as
    JSON Objects, POJOs as JSON Arrays (csv-like).
  - Much more configuration accessible via ObjectReader, ObjectWriter
  - New mechanism for JSON Schema generation, other uses (in future)

Fixes:

* [JACKSON-830]/[Issue#19]: Change OSGi bundle name to be fully-qualified
* ]JACKSON-847]: Make @JsonIdentityInfo work with property-based creator
* [JACKSON-851]: State corruption with ObjectWriter, DefaultPrettyPrinter
 (reported by Duncan A)
* [Issue#75]: Too aggressive KeySerializer caching
* Minor fix wrt [Issue#11], coercion needed extra checks

Improvements:

* [JACKSON-758]: Remove 'IOException' from throws clauses of "writeValueAsString"
  and "writeValueAsBytes" of ObjectMapper/ObjectWriter
 (suggested by G-T Chen)
* [JACKSON-839]: Allow "upgrade" of integer number types for
  UntypedObjectDeserializer, even with default typing enabled.
* [JACKSON-850]: Allow use of zero-arg factory methods as "default creator"
  (suggested by Razvan D)
* [Issue#9]: Implement 'required' JSON Schema attribute for bean properties
* [Issue#20]: Add new exception type, InvalidFormatException (sub-type of
  JsonMappingException) to indicate data format problems
 (suggested by HolySamosa@github)
* [Issue#30]: ObjectReader and ObjectWriter now try to pre-fetch root
  (de)serializer if possible; minor performance improvement (2% for small POJOs).
* [Issue#33]: Simplified/clarified definition of 'ObjectReader.readValues()';
  minor change in behavior for JSON Array "wrapped" sequences
* [Issue#60]: Add 'JsonNode.hasNonNull(...)' method(s)
 (suggested by Jeff S on mailing list) 
* [Issue#64]: Add new "standard" PropertyNamingStrategy, PascalCaseStrategy
  (PropertyNamingStrategy.PASCAL_CASE_TO_CAMEL_CASE)
 (contributed by Sean B)
* [Issue#65]: Add getters to `ObjectMapper`, DeserializationContext/-Factory.
 (contributed by Dmitry K)
* [Issue#69]: Add `PropertyName` abstraction, new methods in AnnotationIntrospector
* [Issue#80]: Make `DecimalNode` normalize input, to make "1.0" and "1.00"equal
 (reported by fge@github)

New features:

* [Issue#15]: Support data format auto-detection via ObjectReader (added
  'withFormatDetection(...)' fluent factories)
* [Issue#21]: Add 'ObjectNode.set(...)' method (and related) to improve
  chaining, semantic consistency of Tree Model API
 (suggested by fge@Github)
* [Issue#22]: Add 'ObjectMapper.setAnnotationIntrospectors()' which allows
  defining different introspectors for serialization, deserialization
* [Issue#24]: Allow serialization of Enums as JSON Objects
 (suggested by rveloso@github)
* [Issue#28]: Add 'ObjectMapper.copy()', to create non-linked copy of
  mapper, with same configuration settings
* [Issue#29]: Allow serializing, deserializing POJOs as JSON Arrays
  by using `@JsonFormat(shape=Shape.ARRAY)`
* [Issue#40]: Allow serialization of Collections as JSON Objects
  (and deserialization from)
 (suggested by 'rveloso@github')
* [Issue#42]: Allow specifying Base64 variant to use for Base64-encoded data
  using ObjectReader.with(Base64Variant), ObjectWriter.with(Base64Variant).
 (suggested by 'mpfau@github')
* [Issue#45]: Add '@JsonNaming' annotation to define per-class PropertyNamingStrategy
 (suggested by Mark W)
* [Pull#58]: Make 'MappingIterator' implement 'Closable'
 (contributed by Pascal G)
* [Issue#72]: Add 'MapperFeature.USE_WRAPPER_NAME_AS_PROPERTY_NAME' to use
  wrapper name annotations for renaming properties
* [Issue#87]: Add 'StdDelegatingSerializer', 'StdDelegatingDeserializer' to
  simplify writing of two-step handlers
* (issue #4 of jackson-annotations): Add `@JsonIdentityReference(alwaysAsId=true)`
  to force ALL references to an object written as Object Id, even the first one.
* Added 'ObjectReader#withHandler' to allow for reconfiguring deserialization
  problem handler
 (suggested by 'electricmonk')

Other changes:

* New variant of AnnotationIntrospector.getFormat(), to support class
  annotations
* It is now possible to serialize instances of plain old Object, iff
  'FAIL_ON_EMPTY_BEANS' is disabled.
* Trying to remove reference to "JSON" in datatype conversion errors
 (since databinding is format-agnostic)

INCOMPATIBILITIES: (rats!)

* Note that [Issue#33] (see above) is, technically speaking, backwards
  imcompatible change. It is estimated that it should NOT affect most
  users, as changes are to edge cases (and undocumented ones at that).
  However, it can potentially cause problems with upgrade.
* Implementation of `JsonFormatVisitable` resulting in 2 new methods
  being added in `BeanPropertyFilter` interface -- this is unfortunate,
  but was required to support full traversability.

2.0.4 (26-Jun-2012)

* [Issue#6]: element count for PrettyPrinter, endObject wrong
   (reported by "thebluemountain")
* [JACKSON-838]: Utf8StreamParser._reportInvalidToken() skips letters
    from reported token name
   (reported by Lóránt Pintér)
* [JACKSON-841] Data is doubled in SegmentedStringWriter output
   (reported by Scott S)
* [JACKSON-842] ArrayIndexOutOfBoundsException when skipping C-style comments
   (reported by Sebastien R)

2.0.3: no version 2.0.3 released -- only used for extension modules

2.0.2 [14-May-2012]

Fixes:

* [Issue#14]: Annotations were not included from parent classes of
  mix-in classes
 (reported by @guillaup)
* [JACKSON-824]: Combination of JSON Views, ObjectMapper.readerForUpdating()
  was not working
 (reported by Nir S)
(and all fixes from 1.9.7)

Improvements:

* [Issue#11]: Improve ObjectMapper.convertValue()/.treeToValue() to use
  cast if possible

2.0.1 [23-Apr-2012]

Fixes:

* [JACKSON-827] Ensure core packages work on JDK 1.5
 (reported by Pascal g)
* [JACKSON-829] Custom serializers not working for List<String> properties,
  @JsonSerialize(contentUsing)
 (reported by James R)

Improvements:

* [Issue#5]: Add support for maps with java.util.Locale keys to the set of
  StdKeyDeserializers
 (contributed by Ryan G)

2.0.0 [25-Mar-2012]

Fixes:

* [JACKSON-368]: Problems with managed references, abstract types
* [JACKSON-711]: Delegating @JsonCreator did not work with Injectable values
* [JACKSON-798]: Problem with external type id, creators
  (reported by Casey L)
(and all fixes up until and including 1.9.6)

Improvements:

* [JACKSON-546]: Indicate end-of-input with JsonMappingException instead
  of EOFException, when there is no parsing exception
* [JACKSON-664]: Reduce overhead of type resolution by adding caching
  in TypeFactory
* [JACKSON-690]: Pass DeserializationContext through ValueInstantiator
* [JACKSON-695]: Add 'isEmpty(value)' in JsonSerializer to allow
  customizing handling of serialization of empty values
* [JACKSON-710]: 'ObjectMapper.convertValue()' should ignore root value
  wrapping/unwrapping settings
* [JACKSON-730] Split various features (JsonParser, JsonGenerator,
  SerializationConfig, DeserializationConfig) into per-factory
  features (MapperFeature, JsonFactory.Feature) an per
  instance features (existing ones)
* [JACKSON-732]: Allow 'AnnotationIntrospector.findContentDeserializer()'
  (and similar) to return instance, not just Class<?> for instance
 (requested by James R)
* [JACKSON-736]: Add (more) access to array, container and map serializers
* [JACKSON-737]: Allow accessing of "creator properties" for BeanDeserializer
* [JACKSON-748]: Add 'registerSubtypes' to 'Module.setupContext' (and SimpleModule)
* [JACKSON-749]: Make @JsonValue work for Enum deserialization
* [JACKSON-769]: ObjectNode/ArrayNode: change 'put', 'insert', 'add' to return
  'this node' (unless already returning something)
* [JACKSON-770]: Simplify method naming for JsonNode, drop unnecessary 'get' prefix
  from methods like 'getTextValue()' (becomes 'textValue()')
* [JACKSON-777]: Rename 'SerializationConfig.Feature' as 'SerializationFeature',
  'DeserializationConfig.Feature' as 'DeserializationFeature'
* [JACKSON-780]: MissingNode, NullNode should return 'defaultValue' from 'asXxx' methods,
  (not 0 for numbers), as they are not numeric types
* [JACKSON-787]: Allow use of @JsonIgnoreProperties for properties (fields, getters, setters)
* [JACKSON-795]: @JsonValue was not working for Maps, Collections
* [JACKSON-800]: Add 'Module.SetupContext#addDeserializationProblemHandler'
 (suggested by James R)

New features:

* [JACKSON-107]: Add support for Object Identity (to handled cycles, shared refs),
  with @JsonIdentityInfo
* [JACKSON-435]: Allow per-property Date formatting using @JsonFormat.
* [JACKSON-437]: Allow injecting of type id as POJO property, by setting
  new '@JsonTypeInfo.visible' property to true.
* [JACKSON-469]: Support "Builder pattern" for deserialiation; that is, allow
  use of separate Builder object for data binding, creating actual value
* [JACKSON-608]: Allow use of JSON Views for deserialization
* [JACKSON-636]: Add 'SerializationFeature.ORDER_MAP_ENTRIES_BY_KEYS' to allow
  forced sorting of Maps during serialization
  (suggested by Joern H)
* [JACKSON-669]: Allow prefix/suffix for @JsonUnwrapped properties
 (requested by Aner P)
* [JACKSON-707]: Add 'JsonNode.deepCopy()', to create safe deep copies
  of ObjectNodes, ArrayNodes.
* [JACKSON-714]: Add general-purpose @JsonFormat annotation
* [JACKSON-718]: Added 'JsonNode.canConvertToInt()', 'JsonNode.canConvertToLong()'
* [JACKSON-747]: Allow changing of 'SerializationFeature' for ObjectWriter,
  'DeserializationFeature' for ObjectReader.
* [JACKSON-752]: Add @JsonInclude (replacement of @JsonSerialize.include)
* [JACKSON-754]: Add @JacksonAnnotationsInside for creating "annotation
  bundles" (also: AnnotationIntrospector.isAnnotationBundle())
* [JACKSON-762]: Allow using @JsonTypeId to specify property to use as
  type id, instead of using separate type id resolver.
* [JACKSON-764]: Allow specifying "root name" to use for root wrapping
  via ObjectReader, ObjectWriter.
* [JACKSON-772]: Add 'JsonNode.withArray()' to use for traversing Array nodes.
* [JACKSON-793]: Add support for configurable Locale, TimeZone to use
  (via SerializationConfig, DeserializationConfig)
* [JACKSON-805]: Add 'SerializationFeature.WRITE_SINGLE_ELEM_ARRAYS_UNWRAPPED'
  to improve interoperability with BadgerFish/Jettison
* [JACKSON-810]: Deserialization Feature: Allow unknown Enum values via
  'DeserializationFeature.READ_UNKNOWN_ENUM_VALUES_AS_NULL'
  (suggested by Raymond R)
* [JACKSON-813]: Add '@JsonSerializableSchema.id' attribute, to indicate
  'id' value to add to generated JSON Schemas.

[entries for versions 1.x and earlier not retained; refer to earlier releases)<|MERGE_RESOLUTION|>--- conflicted
+++ resolved
@@ -6,7 +6,6 @@
 
 2.18.0 (not yet released)
 
-<<<<<<< HEAD
 #562: Allow `@JsonAnySetter` to flow through Creators
  (reported by Benson M)
  (fix by Joo-Hyuk K)
@@ -49,8 +48,6 @@
  (reported by Alexandre J)
 #4570: Deprecate `ObjectMapper.canDeserialize()`/`ObjectMapper.canSerialize()`
 
-=======
->>>>>>> 8d96e838
 2.17.2 (not yet released)
 
 #4561: Issues using jackson-databind 2.17.1 with Reactor
