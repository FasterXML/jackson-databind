--- conflicted
+++ resolved
@@ -1099,16 +1099,7 @@
      */
     @SuppressWarnings("unchecked")
     public <T extends TreeNode> T readTree(JsonParser p) throws IOException {
-<<<<<<< HEAD
-        return (T) _bindAsTree(createDeserializationContext(p), p);
-=======
-        return (T) _bindAsTreeOrNull(p);
-    }
-
-    @Override
-    public void writeTree(JsonGenerator g, TreeNode rootNode) {
-        throw new UnsupportedOperationException();
->>>>>>> 1553dd93
+        return (T) _bindAsTreeOrNull(createDeserializationContext(p), p);
     }
 
     /*
@@ -1552,25 +1543,16 @@
     protected final JsonNode _bindAsTree(DefaultDeserializationContext ctxt,
             JsonParser p) throws IOException
     {
-<<<<<<< HEAD
         JsonToken t = p.currentToken();
-=======
-        // Need to inline `_initForReading()` due to tree reading handling end-of-input specially
-        _config.initialize(p);
-        if (_schema != null) {
-            p.setSchema(_schema);
-        }
-
-        JsonToken t = p.getCurrentToken();
->>>>>>> 1553dd93
         if (t == null) {
             t = p.nextToken();
             if (t == null) {
+                // [databind#2211]: return `MissingNode` (supercedes [databind#1406] which dictated
+                // returning `null`
                 return _config.getNodeFactory().missingNode();
             }
         }
-<<<<<<< HEAD
-        JsonNode resultNode;
+        final JsonNode resultNode;
         if (t == JsonToken.VALUE_NULL) {
             resultNode = ctxt.getNodeFactory().nullNode();
         } else {
@@ -1578,21 +1560,37 @@
             if (_unwrapRoot) {
                 // NOTE: will do "check if trailing" check in call
                 return (JsonNode) _unwrapAndDeserialize(p, ctxt, JSON_NODE_TYPE, deser);
-=======
+            }
+            resultNode = (JsonNode) deser.deserialize(p, ctxt);
+        }
+        if (_config.isEnabled(DeserializationFeature.FAIL_ON_TRAILING_TOKENS)) {
+            _verifyNoTrailingTokens(p, ctxt, JSON_NODE_TYPE);
+        }
+        return resultNode;
+    }
+
+    /**
+     * Same as {@link #_bindAsTree} except end-of-input is reported by returning
+     * {@code null}, not "missing node"
+     */
+    protected final JsonNode _bindAsTreeOrNull(DefaultDeserializationContext ctxt,
+            JsonParser p) throws IOException
+    {
+        JsonToken t = p.currentToken();
+        if (t == null) {
+            t = p.nextToken();
+            if (t == null) { // unlike above, here we do return `null`
+                return null;
+            }
+        }
         final JsonNode resultNode;
         if (t == JsonToken.VALUE_NULL) {
-            resultNode = _config.getNodeFactory().nullNode();
+            resultNode = ctxt.getNodeFactory().nullNode();
         } else {
-            final DeserializationContext ctxt = createDeserializationContext(p);
             final JsonDeserializer<Object> deser = _findTreeDeserializer(ctxt);
             if (_unwrapRoot) {
-                resultNode = (JsonNode) _unwrapAndDeserialize(p, ctxt, JSON_NODE_TYPE, deser);
-            } else {
-                resultNode = (JsonNode) deser.deserialize(p, ctxt);
-                if (_config.isEnabled(DeserializationFeature.FAIL_ON_TRAILING_TOKENS)) {
-                    _verifyNoTrailingTokens(p, ctxt, JSON_NODE_TYPE);
-                }
->>>>>>> 1553dd93
+                // NOTE: will do "check if trailing" check in call
+                return (JsonNode) _unwrapAndDeserialize(p, ctxt, JSON_NODE_TYPE, deser);
             }
             resultNode = (JsonNode) deser.deserialize(p, ctxt);
         }
@@ -1601,51 +1599,9 @@
         }
         return resultNode;
     }
-
-<<<<<<< HEAD
+    
     protected <T> MappingIterator<T> _bindAndReadValues(DefaultDeserializationContext ctxt,
             JsonParser p) throws IOException
-=======
-    /**
-     * Same as {@link #_bindAsTree} except end-of-input is reported by returning
-     * {@code null}, not "missing node"
-     */
-    protected final JsonNode _bindAsTreeOrNull(JsonParser p) throws IOException
-    {
-        _config.initialize(p);
-        if (_schema != null) {
-            p.setSchema(_schema);
-        }
-        JsonToken t = p.getCurrentToken();
-        if (t == null) {
-            t = p.nextToken();
-            if (t == null) {
-                return null;
-            }
-        }
-        final JsonNode resultNode;
-        if (t == JsonToken.VALUE_NULL) {
-            resultNode = _config.getNodeFactory().nullNode();
-        } else {
-            final DeserializationContext ctxt = createDeserializationContext(p);
-            final JsonDeserializer<Object> deser = _findTreeDeserializer(ctxt);
-            if (_unwrapRoot) {
-                resultNode = (JsonNode) _unwrapAndDeserialize(p, ctxt, JSON_NODE_TYPE, deser);
-            } else {
-                resultNode = (JsonNode) deser.deserialize(p, ctxt);
-                if (_config.isEnabled(DeserializationFeature.FAIL_ON_TRAILING_TOKENS)) {
-                    _verifyNoTrailingTokens(p, ctxt, JSON_NODE_TYPE);
-                }
-            }
-        }
-        return resultNode;
-    }
-    
-    /**
-     * @since 2.1
-     */
-    protected <T> MappingIterator<T> _bindAndReadValues(JsonParser p) throws IOException
->>>>>>> 1553dd93
     {
         _initForMultiRead(ctxt, p);
         p.nextToken();
