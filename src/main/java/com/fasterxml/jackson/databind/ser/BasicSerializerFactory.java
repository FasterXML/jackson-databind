--- conflicted
+++ resolved
@@ -349,22 +349,7 @@
             boolean staticTyping)
         throws JsonMappingException
     {
-<<<<<<< HEAD
         if (type.isTypeOrSubTypeOf(Calendar.class)) {
-=======
-        if (type.isEnumType()) {
-            return buildEnumSerializer(prov.getConfig(), type, beanDesc);
-        }
-
-        final Class<?> raw = type.getRawClass();
-        // Then check for optional/external serializers 
-        JsonSerializer<?> ser = findOptionalStdSerializer(prov, type, beanDesc, staticTyping);
-        if (ser != null) {
-            return ser;
-        }
-        
-        if (Calendar.class.isAssignableFrom(raw)) {
->>>>>>> 25bf4ff0
             return CalendarSerializer.instance;
         }
         if (type.isTypeOrSubTypeOf(java.util.Date.class)) {
@@ -391,7 +376,7 @@
             }
             return NumberSerializer.instance;
         }
-        if (type.isTypeOrSubTypeOf(Enum.class)) {
+        if (type.isEnumType()) {
             return buildEnumSerializer(ctxt, type, beanDesc,
                     _calculateEffectiveFormat(beanDesc, Enum.class, formatOverrides));
         }
@@ -425,7 +410,6 @@
         if (LongStream.class.isAssignableFrom(raw)) {
             return LongStreamSerializer.INSTANCE;
         }
-<<<<<<< HEAD
         if (IntStream.class.isAssignableFrom(raw)) {
             return IntStreamSerializer.INSTANCE;
         }
@@ -439,9 +423,6 @@
         }
         // Then check for optional/external serializers 
         return OptionalHandlerFactory.instance.findSerializer(ctxt.getConfig(), type);
-=======
-        return null;
->>>>>>> 25bf4ff0
     }
 
     /**
