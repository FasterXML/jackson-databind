--- conflicted
+++ resolved
@@ -5,13 +5,8 @@
 
 2.8.11.4 (not released)
 
-<<<<<<< HEAD
 #2326: Block one more gadget type (CVE-2019-12086)
-=======
-#2326: Block class for CVE-2019-12086
- (contributed by MaximilianTews@github)
 #2334: Block class for CVE-2019-12384
->>>>>>> c9ef4a10
 
 2.8.11.3 (23-Nov-2018)
 
