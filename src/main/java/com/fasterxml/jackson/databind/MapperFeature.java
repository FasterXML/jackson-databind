package com.fasterxml.jackson.databind;

import com.fasterxml.jackson.databind.annotation.JsonSerialize;

/**
 * Enumeration that defines simple on/off features to set
 * for {@link ObjectMapper}, and accessible (but not changeable)
 * via {@link ObjectReader} and {@link ObjectWriter} (as well as
 * through various convenience methods through context objects).
 */
public enum MapperFeature
{
    /*
    /**********************************************************************
    /* General introspection features
    /**********************************************************************
     */

    /**
     * Feature that determines whether annotation introspection
     * is used for configuration; if enabled, configured
     * {@link AnnotationIntrospector} will be used: if disabled,
     * no annotations are considered.
     *<p>
     * Feature is enabled by default.
     */
    USE_ANNOTATIONS(true),

    /**
     * Feature that determines whether otherwise regular "getter"
     * methods (but only ones that handle Collections and Maps,
     * not getters of other type)
     * can be used for purpose of getting a reference to a Collection
     * and Map to modify the property, without requiring a setter
     * method.
     * This is similar to how JAXB framework sets Collections and
     * Maps: no setter is involved, just getter.
     *<p>
     * Note that such getters-as-setters methods have lower
     * precedence than setters, so they are only used if no
     * setter is found for the Map/Collection property.
     *<p>
     * Feature is disabled by default since 3.0 (with 2.x was enabled)
     */
    USE_GETTERS_AS_SETTERS(false),

    /**
     * Feature that determines how <code>transient</code> modifier for fields
     * is handled: if disabled, it is only taken to mean exclusion of the field
     * as accessor; if true, it is taken to imply removal of the whole property.
     *<p>
     * Feature is disabled by default, meaning that existence of `transient`
     * for a field does not necessarily lead to ignoral of getters or setters
     * but just ignoring the use of field for access.
     */
    PROPAGATE_TRANSIENT_MARKER(false),

    /**
     * Feature that determines whether getters (getter methods)
     * can be auto-detected if there is no matching mutator (setter,
     * constructor parameter or field) or not: if set to true,
     * only getters that match a mutator are auto-discovered; if
     * false, all auto-detectable getters can be discovered.
     *<p>
     * Feature is disabled by default.
     */
    REQUIRE_SETTERS_FOR_GETTERS(false),

    /**
     * Feature that determines whether member fields declared as 'final' may
     * be auto-detected to be used mutators (used to change value of the logical
     * property) or not. If enabled, 'final' access modifier has no effect, and
     * such fields may be detected according to usual visibility and inference
     * rules; if disabled, such fields are NOT used as mutators except if
     * explicitly annotated for such use.
     *<p>
     * Feature is enabled by default, for backwards compatibility reasons.
     */
    ALLOW_FINAL_FIELDS_AS_MUTATORS(true),

    /**
     * Feature that determines whether member mutators (fields and
     * setters) may be "pulled in" even if they are not visible,
     * as long as there is a visible accessor (getter or field) with same name.
     * For example: field "value" may be inferred as mutator,
     * if there is visible or explicitly marked getter "getValue()".
     * If enabled, inferring is enabled; otherwise (disabled) only visible and
     * explicitly annotated accessors are ever used.
     *<p>
     * Note that 'getters' are never inferred and need to be either visible (including
     * bean-style naming) or explicitly annotated.
     *<p>
     * Feature is enabled by default.
     */
    INFER_PROPERTY_MUTATORS(true),

    /**
     * Feature that determines handling of {@code java.beans.ConstructorProperties}
     * annotation: when enabled, it is considered as alias of
     * {@link com.fasterxml.jackson.annotation.JsonCreator}, to mean that constructor
     * should be considered a property-based Creator; when disabled, only constructor
     * parameter name information is used, but constructor is NOT considered an explicit
     * Creator (although may be discovered as one using other annotations or heuristics).
     *<p>
     * Feature is mostly used to help inter-operability with frameworks like Lombok
     * that may automatically generate {@code ConstructorProperties} annotation
     * but without necessarily meaning that constructor should be used as Creator
     * for deserialization.
     *<p>
     * Feature is enabled by default.
     */
    INFER_CREATOR_FROM_CONSTRUCTOR_PROPERTIES(true),

    /**
     * Feature that determines whether nominal property type of {@link Void} is
     * allowed for Getter methods to indicate {@code null} valued pseudo-property
     * or not. If enabled, such properties are recognized (see [databind#2675] for
     * reasons -- mostly things related to frameworks, code generation); if disabled,
     * such property accessors (or at least getters) are ignored.
     *<p>
     * Feature is enabled by default.
     */
    ALLOW_VOID_VALUED_PROPERTIES(true),

    /*
    /**********************************************************************
    /* Access modifier handling
    /**********************************************************************
     */

    /**
     * Feature that determines whether method and field access
     * modifier settings can be overridden when accessing
     * properties. If enabled, method
     * {@link java.lang.reflect.AccessibleObject#setAccessible}
     * may be called to enable access to otherwise unaccessible objects.
     *<p>
     * Note that this setting may have significant performance implications,
     * since access override helps remove costly access checks on each
     * and every Reflection access. If you are considering disabling
     * this feature, be sure to verify performance consequences if usage
     * is performance sensitive.
     * Also note that performance effects vary between Java platforms
     * (JavaSE vs Android, for example), as well as JDK versions: older
     * versions seemed to have more significant performance difference.
     *<p>
     * Conversely, on some platforms, it may be necessary to disable this feature
     * as platform does not allow such calls. For example, when developing
     * Applets (or other Java code that runs on tightly restricted sandbox),
     * it may be necessary to disable the feature regardless of performance effects.
     *<p>
     * Feature is enabled by default.
     */
    CAN_OVERRIDE_ACCESS_MODIFIERS(true),

    /**
     * Feature that determines that forces call to
     * {@link java.lang.reflect.AccessibleObject#setAccessible} even for
     * <code>public</code> accessors -- that is, even if no such call is
     * needed from functionality perspective -- if call is allowed
     * (that is, {@link #CAN_OVERRIDE_ACCESS_MODIFIERS} is set to true).
     * The main reason to enable this feature is possible performance
     * improvement as JDK does not have to perform access checks; these
     * checks are otherwise made for all accessors, including public ones,
     * and may result in slower Reflection calls. Exact impact (if any)
     * depends on Java platform (Java SE, Android) as well as JDK version.
     *<p>
     * Feature is enabled by default, for legacy reasons (it was the behavior
     * until 2.6)
     */
    OVERRIDE_PUBLIC_ACCESS_MODIFIERS(true),

    /*
    /**********************************************************************
    /* Type-handling features
    /**********************************************************************
     */

    /**
     * Feature that determines whether the type detection for
     * serialization should be using actual dynamic runtime type,
     * or declared static type.
     * Note that deserialization always uses declared static types
     * since no runtime types are available (as we are creating
     * instances after using type information).
     *<p>
     * This global default value can be overridden at class, method
     * or field level by using {@link JsonSerialize#typing} annotation
     * property.
     *<p>
     * Feature is disabled by default which means that dynamic runtime types
     * are used (instead of declared static types) for serialization.
     */
    USE_STATIC_TYPING(false),

    /**
     * Feature that specifies whether the declared base type of a polymorphic value
     * is to be used as the "default" implementation, if no explicit default class
     * is specified via {@code @JsonTypeInfo.defaultImpl} annotation.
     *<p>
     * Note that feature only has effect on deserialization of regular polymorphic properties:
     * it does NOT affect non-polymorphic cases, and is unlikely to work with Default Typing.
     *<p>
     * Feature is disabled by default for backwards compatibility.
     */
    USE_BASE_TYPE_AS_DEFAULT_IMPL(false),

    /**
     * Feature that enables inferring builder type bindings from the value type
     * being deserialized. This requires that the generic type declaration on
     * the value type match that on the builder exactly: mismatched type declarations
     * are not necessarily detected by databind.
     *<p>
     * Feature is enabled by default which means that deserialization does
     * support deserializing types via builders with type parameters (generic types).
     *<p>
     * See: https://github.com/FasterXML/jackson-databind/issues/921
     */
    INFER_BUILDER_TYPE_BINDINGS(true),

    /*
    /**********************************************************************
    /* View-related features
    /**********************************************************************
     */
    
    /**
     * Feature that determines whether properties that have no view
     * annotations are included in JSON serialization views (see
     * {@link com.fasterxml.jackson.annotation.JsonView} for more
     * details on JSON Views).
     * If enabled, non-annotated properties will be included;
     * when disabled, they will be excluded. So this feature
     * changes between "opt-in" (feature disabled) and
     * "opt-out" (feature enabled) modes.
     *<p>
     * Default value is enabled, meaning that non-annotated
     * properties are included in all views if there is no
     * {@link com.fasterxml.jackson.annotation.JsonView} annotation.
     *<p>
     * Feature is enabled by default.
     */
    DEFAULT_VIEW_INCLUSION(true),

    /*
    /**********************************************************************
    /* Generic output features
    /**********************************************************************
     */

    /**
     * Feature that defines default property serialization order used
     * for POJO properties.
     * If enabled, default ordering is alphabetic (similar to
     * how {@link com.fasterxml.jackson.annotation.JsonPropertyOrder#alphabetic()}
     * works); if disabled, order is unspecified (based on what JDK gives
     * us, which may be declaration order, but is not guaranteed).
     *<p>
     * Note that this is just the default behavior, and can be overridden by
     * explicit overrides in classes (for example with
     * {@link com.fasterxml.jackson.annotation.JsonPropertyOrder} annotation)
     *<p>
     * Note: does <b>not</b> apply to {@link java.util.Map} serialization (since
     * entries are not considered Bean/POJO properties.
     *<p>
     * Feature is disabled by default.
     */
    SORT_PROPERTIES_ALPHABETICALLY(false),

    /**
     * Feature that defines whether Creator properties (ones passed through
     * constructor or static factory method) should be sorted before other properties
     * for which no explicit order is specified, in case where alphabetic
     * ordering is to be used for such properties.
     * Note that in either case explicit order (whether by name or by index)
     * will have precedence over this setting.
     *<p>
     * Note: does <b>not</b> apply to {@link java.util.Map} serialization (since
     * entries are not considered Bean/POJO properties.
     *<p>
     * Feature is enabled by default.
     */
    SORT_CREATOR_PROPERTIES_FIRST(true),

    /*
    /**********************************************************************
    /* Name-related features
    /**********************************************************************
     */

    /**
     * Feature that will allow for more forgiving deserialization of incoming JSON.
     * If enabled, the bean properties will be matched using their lower-case equivalents,
     * meaning that any case-combination (incoming and matching names are canonicalized
     * by lower-casing) should work.
     *<p>
     * Note that there is additional performance overhead since incoming property
     * names need to be lower-cased before comparison, for cases where there are upper-case
     * letters. Overhead for names that are already lower-case should be negligible.
     *<p>
     * Feature is disabled by default.
     */
    ACCEPT_CASE_INSENSITIVE_PROPERTIES(false),

    /**
     * Feature that determines if Enum deserialization should be case sensitive or not.
     * If enabled, Enum deserialization will ignore case, that is, case of incoming String
     * value and enum id (depending on other settings, either `name()`, `toString()`, or
     * explicit override) do not need to match.
     *<p>
     * This allows both Enum-as-value deserialization and Enum-as-Map-key, unlike some
     * other settings that are separate for value/key handling.
     *<p>
     * Feature is disabled by default.
     */
    ACCEPT_CASE_INSENSITIVE_ENUMS(false),

    /**
     * Feature that permits parsing some enumerated text-based value types but ignoring the case
     * of the values on deserialization: for example, date/time type deserializers.
     * Support for this feature depends on deserializer implementations using it.
     *<p>
     * Note, however, that regular {@code Enum} types follow {@link #ACCEPT_CASE_INSENSITIVE_ENUMS}
     * setting instead.
     *<p>
     * Feature is disabled by default.
     */
    ACCEPT_CASE_INSENSITIVE_VALUES(false),

    /**
     * Feature that can be enabled to make property names be
     * overridden by wrapper name (usually detected with annotations
     * as defined by {@link AnnotationIntrospector#findWrapperName}.
     * If enabled, all properties that have associated non-empty Wrapper
     * name will use that wrapper name instead of property name.
     * If disabled, wrapper name is only used for wrapping (if anything).
     *<p>
     * Feature is disabled by default.
     */
    USE_WRAPPER_NAME_AS_PROPERTY_NAME(false),

    /**
     * Feature that when enabled will allow explicitly named properties (i.e., fields or methods
     * annotated with {@link com.fasterxml.jackson.annotation.JsonProperty}("explicitName")) to
     * be re-named by a {@link PropertyNamingStrategy}, if one is configured.
     * <p>
     * Feature is disabled by default.
     */
    ALLOW_EXPLICIT_PROPERTY_RENAMING(false),

    /*
    /**********************************************************************
    /* Coercion features
    /**********************************************************************
     */

    /**
     * Feature that determines whether coercions from secondary representations are allowed
     * for simple non-textual scalar types: numbers and booleans. This includes `primitive`
     * types and their wrappers, but excludes `java.lang.String` and date/time types.
     *<p>
     * When feature is disabled, only strictly compatible input may be bound: numbers for
     * numbers, boolean values for booleans. When feature is enabled, conversions from
     * JSON String are allowed, as long as textual value matches (for example, String
     * "true" is allowed as equivalent of JSON boolean token `true`; or String "1.0"
     * for `double`).
     *<p>
     * Note that it is possible that other configurability options can override this
     * in closer scope (like on per-type or per-property basis); this is just the global
     * default.
     *<p>
     * Feature is enabled by default (for backwards compatibility since this was the
     * default behavior)
     */
    ALLOW_COERCION_OF_SCALARS(true),

    /*
    /**********************************************************************
    /* Other features
    /**********************************************************************
     */

    /**
     * Setting that determines what happens if an attempt is made to explicitly
     * "merge" value of a property, where value does not support merging; either
     * merging is skipped and new value is created (<code>true</code>) or
     * an exception is thrown (false).
     *<p>
     * Feature is enabled by default, to allow use of merge defaults even in presence
     * of some unmergeable properties.
     */
    IGNORE_MERGE_FOR_UNMERGEABLE(true)

<<<<<<< HEAD
=======
    /**
     * Setting that may be enabled to reconfigure <b>default</b>
     * {@link com.fasterxml.jackson.databind.jsontype.PolymorphicTypeValidator}
     * used by legacy {@code ObjectMapper.enableDefaultTyping()} methods as well as default used
     * for annotation-based polymorphic handling so that it uses
     * {@link com.fasterxml.jackson.databind.jsontype.DefaultBaseTypeLimitingValidator}.
     * This will block use of a set of "unsafe" base types such as {@link java.lang.Object}
     * through methods that do not require passing of explicit {@link com.fasterxml.jackson.databind.jsontype.PolymorphicTypeValidator}.
     * It is still possible to override one used; this only affects default settings.
     *<p>
     * Enabling of this setting is <b>strongly recommended</b>.
     *<p>
     * Feature is disabled by default in 2.x for backwards compatibility reasons: it will become
     * default setting (and feature likely removed) in 3.0.
     * 
     * @since 2.11
     */
    BLOCK_UNSAFE_POLYMORPHIC_BASE_TYPES(false),

    /**
     * Feature that determines whether {@link ObjectReader} applies default values
     * defined in class defintions in cases where the input data omits the relevant values.
     *<p>
     * Not all modules will respect this feature. Initially, only jackson-module-scala
     * will respect this feature but other modules will add support over time.
     *<p>
     * Feature is enabled by default.
     *
     * @since 2.13
     */
    APPLY_DEFAULT_VALUES(true)
>>>>>>> 91a98ac5
    ;

    private final boolean _defaultState;
    private final long _mask;

    public static long collectLongDefaults() {
        long flags = 0;
        for (MapperFeature value : MapperFeature.values()) {
            if (value.enabledByDefault()) {
                flags |= value.getLongMask();
            }
        }
        return flags;
    }

    private MapperFeature(boolean defaultState) {
        _defaultState = defaultState;
        _mask = (1L << ordinal());
    }
    
    public boolean enabledByDefault() { return _defaultState; }

    public long getLongMask() {
        return _mask;
    }

    public boolean enabledIn(long flags) {
        return (flags & _mask) != 0;
    }
}<|MERGE_RESOLUTION|>--- conflicted
+++ resolved
@@ -389,34 +389,13 @@
      * Feature is enabled by default, to allow use of merge defaults even in presence
      * of some unmergeable properties.
      */
-    IGNORE_MERGE_FOR_UNMERGEABLE(true)
-
-<<<<<<< HEAD
-=======
-    /**
-     * Setting that may be enabled to reconfigure <b>default</b>
-     * {@link com.fasterxml.jackson.databind.jsontype.PolymorphicTypeValidator}
-     * used by legacy {@code ObjectMapper.enableDefaultTyping()} methods as well as default used
-     * for annotation-based polymorphic handling so that it uses
-     * {@link com.fasterxml.jackson.databind.jsontype.DefaultBaseTypeLimitingValidator}.
-     * This will block use of a set of "unsafe" base types such as {@link java.lang.Object}
-     * through methods that do not require passing of explicit {@link com.fasterxml.jackson.databind.jsontype.PolymorphicTypeValidator}.
-     * It is still possible to override one used; this only affects default settings.
-     *<p>
-     * Enabling of this setting is <b>strongly recommended</b>.
-     *<p>
-     * Feature is disabled by default in 2.x for backwards compatibility reasons: it will become
-     * default setting (and feature likely removed) in 3.0.
-     * 
-     * @since 2.11
-     */
-    BLOCK_UNSAFE_POLYMORPHIC_BASE_TYPES(false),
+    IGNORE_MERGE_FOR_UNMERGEABLE(true),
 
     /**
      * Feature that determines whether {@link ObjectReader} applies default values
-     * defined in class defintions in cases where the input data omits the relevant values.
-     *<p>
-     * Not all modules will respect this feature. Initially, only jackson-module-scala
+     * defined in class definitions in cases where the input data omits the relevant values.
+     *<p>
+     * Not all modules will respect this feature. Initially, only {@code jackson-module-scala}
      * will respect this feature but other modules will add support over time.
      *<p>
      * Feature is enabled by default.
@@ -424,7 +403,6 @@
      * @since 2.13
      */
     APPLY_DEFAULT_VALUES(true)
->>>>>>> 91a98ac5
     ;
 
     private final boolean _defaultState;
