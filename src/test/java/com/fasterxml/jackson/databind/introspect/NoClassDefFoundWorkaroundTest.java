package com.fasterxml.jackson.databind.introspect;

import java.util.List;

import javax.measure.Measure;
import org.junit.jupiter.api.Test;

import com.fasterxml.jackson.databind.ObjectMapper;
import com.fasterxml.jackson.databind.testutil.DatabindTestUtil;

import static org.junit.jupiter.api.Assertions.*;

// Tests for [databind#636]
class NoClassDefFoundWorkaroundTest extends DatabindTestUtil
{
    public static class Parent {
        public List<Child> child;
    }

    public static class Child {
        public Measure<?> measure;
    }

    @Test
    void classIsMissing()
    {
        assertThrows(
                ClassNotFoundException.class,
                () -> Class.forName("javax.measure.Measure"),
                "Should not have found javax.measure.Measure");
    }

    @Test
    void deserialize()
    {
        ObjectMapper m = new ObjectMapper();
<<<<<<< HEAD
        Parent result = assertDoesNotThrow(
                () -> m.readValue(" { } ", Parent.class),
                "Should not have had issues, got: ");
=======
        Parent result = m.readValue(" { } ", Parent.class);
>>>>>>> 3049e580
        assertNotNull(result);
    }

    @Test
    void useMissingClass()
    {
        ObjectMapper m = new ObjectMapper();
        assertThrows(
                NoClassDefFoundError.class,
                () -> m.readValue(" { \"child\" : [{}] } ", Parent.class),
                "cannot instantiate a missing class"
        );
    }
}<|MERGE_RESOLUTION|>--- conflicted
+++ resolved
@@ -31,16 +31,10 @@
     }
 
     @Test
-    void deserialize()
+    void deserialize() throws Exception
     {
         ObjectMapper m = new ObjectMapper();
-<<<<<<< HEAD
-        Parent result = assertDoesNotThrow(
-                () -> m.readValue(" { } ", Parent.class),
-                "Should not have had issues, got: ");
-=======
         Parent result = m.readValue(" { } ", Parent.class);
->>>>>>> 3049e580
         assertNotNull(result);
     }
 
