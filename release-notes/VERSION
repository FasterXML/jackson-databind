--- conflicted
+++ resolved
@@ -4,17 +4,13 @@
 === Releases ===
 ------------------------------------------------------------------------
 
-<<<<<<< HEAD
 2.7.0 (not yet released)
 
 #918: Add `MapperFeature.ALLOW_EXPLICIT_PROPERTY_RENAMING`
  (contributed by David H)
 #933:Close some gaps to allow using the tryToResolveUnresolved flows
 
-2.6.2 (not yet released)
-=======
 2.6.2 (14-Sep-2015)
->>>>>>> 6aee8e00
 
 #894: When using withFactory on ObjectMapper, the created Factory has a TypeParser
   which still has the original Factory
