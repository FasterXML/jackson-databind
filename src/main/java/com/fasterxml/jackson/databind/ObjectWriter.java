package com.fasterxml.jackson.databind;

import java.io.*;
import java.text.*;
import java.util.Locale;
import java.util.Map;
import java.util.TimeZone;

import com.fasterxml.jackson.core.*;
import com.fasterxml.jackson.core.io.CharacterEscapes;
import com.fasterxml.jackson.core.io.SegmentedStringWriter;
import com.fasterxml.jackson.core.type.TypeReference;
import com.fasterxml.jackson.core.util.*;
import com.fasterxml.jackson.databind.cfg.ContextAttributes;
import com.fasterxml.jackson.databind.cfg.GeneratorSettings;
import com.fasterxml.jackson.databind.cfg.SerializationContexts;
import com.fasterxml.jackson.databind.jsonFormatVisitors.JsonFormatVisitorWrapper;
import com.fasterxml.jackson.databind.jsontype.TypeSerializer;
import com.fasterxml.jackson.databind.node.ArrayNode;
import com.fasterxml.jackson.databind.node.ObjectNode;
import com.fasterxml.jackson.databind.ser.*;
import com.fasterxml.jackson.databind.ser.impl.TypeWrappedSerializer;
import com.fasterxml.jackson.databind.type.TypeFactory;
import com.fasterxml.jackson.databind.util.ClassUtil;

/**
 * Builder object that can be used for per-serialization configuration of
 * serialization parameters, such as JSON View and root type to use.
 * (and thus fully thread-safe with no external synchronization);
 * new instances are constructed for different configurations.
 * Instances are initially constructed by {@link ObjectMapper} and can be
 * reused in completely thread-safe manner with no explicit synchronization
 */
public class ObjectWriter
    implements Versioned
    // NOTE: since 3.x, NO LONGER JDK Serializable
{
    /*
    /**********************************************************************
    /* Immutable configuration from ObjectMapper
    /**********************************************************************
     */

    /**
     * General serialization configuration settings
     */
    protected final SerializationConfig _config;

    /**
     * Factory used for constructing per-call {@link SerializerProvider}s.
     *<p>
     * Note: while serializers are only exposed {@link SerializerProvider},
     * mappers and readers need to access additional API defined by
     * {@link DefaultSerializerProvider}
     */
    protected final SerializationContexts _serializationContexts;

    /**
     * Factory used for constructing {@link JsonGenerator}s
     */
    protected final TokenStreamFactory _generatorFactory;

    /*
    /**********************************************************************
    /* Configuration that can be changed via mutant factories
    /**********************************************************************
     */

    /**
     * Container for settings that need to be passed to {@link JsonGenerator}
     * constructed for serializing values.
     */
    protected final GeneratorSettings _generatorSettings;

    /**
     * We may pre-fetch serializer if root type
     * is known (has been explicitly declared), and if so, reuse it afterwards.
     * This allows avoiding further serializer lookups and increases
     * performance a bit on cases where readers are reused.
     */
    protected final Prefetch _prefetch;
    
    /*
    /**********************************************************************
    /* Life-cycle, constructors
    /**********************************************************************
     */

    /**
     * Constructor used by {@link ObjectMapper} for initial instantiation
     */
    protected ObjectWriter(ObjectMapper mapper, SerializationConfig config,
            JavaType rootType, PrettyPrinter pp)
    {
        _config = config;
        _serializationContexts = mapper._serializationContexts;
        _generatorFactory = mapper._streamFactory;
        _generatorSettings = (pp == null) ? GeneratorSettings.empty
                : new GeneratorSettings(pp, null, null, null);

        // 29-Apr-2014, tatu: There is no "untyped serializer", so:
        if (rootType == null || rootType.hasRawClass(Object.class)) {
            _prefetch = Prefetch.empty;
        } else {
            rootType = rootType.withStaticTyping();
            _prefetch = Prefetch.empty.forRootType(this, rootType);
        }
    }

    /**
     * Alternative constructor for initial instantiation by {@link ObjectMapper}
     */
    protected ObjectWriter(ObjectMapper mapper, SerializationConfig config)
    {
        _config = config;
        _serializationContexts = mapper._serializationContexts;
        _generatorFactory = mapper._streamFactory;

        _generatorSettings = GeneratorSettings.empty;
        _prefetch = Prefetch.empty;
    }

    /**
     * Alternative constructor for initial instantiation by {@link ObjectMapper}
     */
    protected ObjectWriter(ObjectMapper mapper, SerializationConfig config,
            FormatSchema s)
    {
        _config = config;

        _serializationContexts = mapper._serializationContexts;
        _generatorFactory = mapper._streamFactory;

        _generatorSettings = (s == null) ? GeneratorSettings.empty
                : new GeneratorSettings(null, s, null, null);
        _prefetch = Prefetch.empty;
    }
    
    /**
     * Copy constructor used for building variations.
     */
    protected ObjectWriter(ObjectWriter base, SerializationConfig config,
            GeneratorSettings genSettings, Prefetch prefetch)
    {
        _config = config;

        _serializationContexts = base._serializationContexts;
        _generatorFactory = base._generatorFactory;

        _generatorSettings = genSettings;
        _prefetch = prefetch;
    }

    /**
     * Copy constructor used for building variations.
     */
    protected ObjectWriter(ObjectWriter base, SerializationConfig config)
    {
        _config = config;

        _serializationContexts = base._serializationContexts;
        _generatorFactory = base._generatorFactory;

        _generatorSettings = base._generatorSettings;
        _prefetch = base._prefetch;
    }

    /**
     * Method that will return version information stored in and read from jar
     * that contains this class.
     */
    @Override
    public Version version() {
        return com.fasterxml.jackson.databind.cfg.PackageVersion.VERSION;
    }

    /*
    /**********************************************************************
    /* Helper methdos to simplify mutant-factory implementation
    /**********************************************************************
     */

    /**
     * Overridable factory method called by various "withXxx()" methods
     */
    protected ObjectWriter _new(ObjectWriter base, SerializationConfig config) {
        if (config == _config) {
            return this;
        }
        return new ObjectWriter(base, config);
    }

    /**
     * Overridable factory method called by various "withXxx()" methods.
     * It assumes `this` as base for settings other than those directly
     * passed in.
     */
    protected ObjectWriter _new(GeneratorSettings genSettings, Prefetch prefetch) {
        if ((_generatorSettings == genSettings) && (_prefetch == prefetch)) {
            return this;
        }
        return new ObjectWriter(this, _config, genSettings, prefetch);
    }

    /**
     * Overridable factory method called by {@link #writeValues(OutputStream)}
     * method (and its various overrides), and initializes it as necessary.
     */
    @SuppressWarnings("resource")
    protected final SequenceWriter _newSequenceWriter(DefaultSerializerProvider prov,
            boolean wrapInArray, JsonGenerator gen, boolean managedInput)
        throws IOException
    {
        return new SequenceWriter(prov, gen, managedInput, _prefetch)
            .init(wrapInArray);
    }

    /*
    /**********************************************************************
    /* Life-cycle, fluent factories for SerializationFeature
    /**********************************************************************
     */

    /**
     * Method for constructing a new instance that is configured
     * with specified feature enabled.
     */
    public ObjectWriter with(SerializationFeature feature)  {
        return _new(this, _config.with(feature));
    }

    /**
     * Method for constructing a new instance that is configured
     * with specified features enabled.
     */
    public ObjectWriter with(SerializationFeature first, SerializationFeature... other) {
        return _new(this, _config.with(first, other));
    }    

    /**
     * Method for constructing a new instance that is configured
     * with specified features enabled.
     */
    public ObjectWriter withFeatures(SerializationFeature... features) {
        return _new(this, _config.withFeatures(features));
    }    
    
    /**
     * Method for constructing a new instance that is configured
     * with specified feature disabled.
     */
    public ObjectWriter without(SerializationFeature feature) {
        return _new(this, _config.without(feature));
    }    

    /**
     * Method for constructing a new instance that is configured
     * with specified features disabled.
     */
    public ObjectWriter without(SerializationFeature first, SerializationFeature... other) {
        return _new(this, _config.without(first, other));
    }    

    /**
     * Method for constructing a new instance that is configured
     * with specified features disabled.
     */
    public ObjectWriter withoutFeatures(SerializationFeature... features) {
        return _new(this, _config.withoutFeatures(features));
    }

    /*
    /**********************************************************************
    /* Life-cycle, fluent factories for StreamWriteFeature
    /**********************************************************************
     */

    public ObjectWriter with(StreamWriteFeature feature)  {
        return _new(this, _config.with(feature));
    }

    public ObjectWriter withFeatures(StreamWriteFeature... features) {
        return _new(this, _config.withFeatures(features));
    }

    public ObjectWriter without(StreamWriteFeature feature) {
        return _new(this, _config.without(feature));
    }

    public ObjectWriter withoutFeatures(StreamWriteFeature... features) {
        return _new(this, _config.withoutFeatures(features));
    }

    /*
    /**********************************************************************
    /* Life-cycle, fluent factories for FormatFeature
    /**********************************************************************
     */

    public ObjectWriter with(FormatFeature feature)  {
        return _new(this, _config.with(feature));
    }

    public ObjectWriter withFeatures(FormatFeature... features) {
        return _new(this, _config.withFeatures(features));
    }

    public ObjectWriter without(FormatFeature feature) {
        return _new(this, _config.without(feature));
    }

    public ObjectWriter withoutFeatures(FormatFeature... features) {
        return _new(this, _config.withoutFeatures(features));
    }

    /*
    /**********************************************************************
    /* Life-cycle, fluent factories, type-related
    /**********************************************************************
     */

    /**
     * Method that will construct a new instance that uses specific type
     * as the root type for serialization, instead of runtime dynamic
     * type of the root object itself.
     *<p>
     * Note that method does NOT change state of this reader, but
     * rather construct and returns a newly configured instance.
     */
    public ObjectWriter forType(JavaType rootType) {
        return _new(_generatorSettings, _prefetch.forRootType(this, rootType));
    }

    /**
     * Method that will construct a new instance that uses specific type
     * as the root type for serialization, instead of runtime dynamic
     * type of the root object itself.
     */
    public ObjectWriter forType(Class<?> rootType) {
        if (rootType == Object.class) {
            return forType((JavaType) null);
        }
        return forType(_config.constructType(rootType));
    }

    /**
     * Method that will construct a new instance that uses specific type
     * as the root type for serialization, instead of runtime dynamic
     * type of the root object itself.
     */
    public ObjectWriter forType(TypeReference<?> rootType) {
        return forType(_config.getTypeFactory().constructType(rootType.getType()));
    }

    /*
    /**********************************************************************
    /* Life-cycle, fluent factories, other
    /**********************************************************************
     */
    
    /**
     * Fluent factory method that will construct a new writer instance that will
     * use specified date format for serializing dates; or if null passed, one
     * that will serialize dates as numeric timestamps.
     *<p>
     * Note that the method does NOT change state of this reader, but
     * rather construct and returns a newly configured instance.
     */
    public ObjectWriter with(DateFormat df) {
        return _new(this, _config.with(df));
    }

    /**
     * Method that will construct a new instance that will use the default
     * pretty printer for serialization.
     */
    public ObjectWriter withDefaultPrettyPrinter() {
        return with(_config.getDefaultPrettyPrinter());
    }

    /**
     * Method that will construct a new instance that uses specified
     * provider for resolving filter instances by id.
     */
    public ObjectWriter with(FilterProvider filterProvider) {
        if (filterProvider == _config.getFilterProvider()) {
            return this;
        }
        return _new(this, _config.withFilters(filterProvider));
    }

    /**
     * Method that will construct a new instance that will use specified pretty
     * printer (or, if null, will not do any pretty-printing)
     */
    public ObjectWriter with(PrettyPrinter pp) {
        return _new(_generatorSettings.with(pp), _prefetch);
    }

    /**
     * Method for constructing a new instance with configuration that
     * specifies what root name to use for "root element wrapping".
     * See {@link SerializationConfig#withRootName(String)} for details.
     *<p>
     * Note that method does NOT change state of this reader, but
     * rather construct and returns a newly configured instance.
     * 
     * @param rootName Root name to use, if non-empty; `null` for "use defaults",
     *    and empty String ("") for "do NOT add root wrapper"
     */
    public ObjectWriter withRootName(String rootName) {
        return _new(this, _config.withRootName(rootName));
    }

    public ObjectWriter withRootName(PropertyName rootName) {
        return _new(this, _config.withRootName(rootName));
    }

    /**
     * Convenience method that is same as calling:
     *<code>
     *   withRootName("")
     *</code>
     * which will forcibly prevent use of root name wrapping when writing
     * values with this {@link ObjectWriter}.
     */
    public ObjectWriter withoutRootName() {
        return _new(this, _config.withRootName(PropertyName.NO_NAME));
    }
    
    /**
     * Method that will construct a new instance that uses specific format schema
     * for serialization.
     *<p>
     * Note that method does NOT change state of this reader, but
     * rather construct and returns a newly configured instance.
     */
    public ObjectWriter with(FormatSchema schema) {
        _verifySchemaType(schema);
        return _new(_generatorSettings.with(schema), _prefetch);
    }

    /**
     * Method that will construct a new instance that uses specified
     * serialization view for serialization (with null basically disables
     * view processing)
     *<p>
     * Note that the method does NOT change state of this reader, but
     * rather construct and returns a newly configured instance.
     */
    public ObjectWriter withView(Class<?> view) {
        return _new(this, _config.withView(view));
    }    

    public ObjectWriter with(Locale l) {
        return _new(this, _config.with(l));
    }

    public ObjectWriter with(TimeZone tz) {
        return _new(this, _config.with(tz));
    }

    /**
     * Method that will construct a new instance that uses specified default
     * {@link Base64Variant} for base64 encoding
     */
    public ObjectWriter with(Base64Variant b64variant) {
        return _new(this, _config.with(b64variant));
    }

    public ObjectWriter with(CharacterEscapes escapes) {
        return _new(_generatorSettings.with(escapes), _prefetch);
    }

    public ObjectWriter with(ContextAttributes attrs) {
        return _new(this, _config.with(attrs));
    }

    /**
     * Mutant factory method that allows construction of a new writer instance
     * that uses specified set of default attribute values.
     */
    public ObjectWriter withAttributes(Map<?,?> attrs) {
        return _new(this, _config.withAttributes(attrs));
    }

    public ObjectWriter withAttribute(Object key, Object value) {
        return _new(this, _config.withAttribute(key, value));
    }

    public ObjectWriter withoutAttribute(Object key) {
        return _new(this, _config.withoutAttribute(key));
    }

    public ObjectWriter withRootValueSeparator(String sep) {
        return _new(_generatorSettings.withRootValueSeparator(sep), _prefetch);
    }

    public ObjectWriter withRootValueSeparator(SerializableString sep) {
        return _new(_generatorSettings.withRootValueSeparator(sep), _prefetch);
    }

    /*
    /**********************************************************************
    /* Public API: constructing Generator that are properly linked to `ObjectWriteContext`
    /**********************************************************************
     */

    /**
     * Factory method for constructing {@link JsonGenerator} that is properly
     * wired to allow callbacks for serialization: basically
     * constructs a {@link ObjectWriteContext} and then calls
     * {@link TokenStreamFactory#createGenerator(ObjectWriteContext,OutputStream)}.
     *
     * @since 3.0
     */
    public JsonGenerator createGenerator(OutputStream out) throws IOException {
        return _generatorFactory.createGenerator(_serializerProvider(), out);
    }

    /**
     * Factory method for constructing {@link JsonGenerator} that is properly
     * wired to allow callbacks for serialization: basically
     * constructs a {@link ObjectWriteContext} and then calls
     * {@link TokenStreamFactory#createGenerator(ObjectWriteContext,OutputStream,JsonEncoding)}.
     *
     * @since 3.0
     */
    public JsonGenerator createGenerator(OutputStream out, JsonEncoding enc) throws IOException {
        return _generatorFactory.createGenerator(_serializerProvider(), out, enc);
    }

    /**
     * Factory method for constructing {@link JsonGenerator} that is properly
     * wired to allow callbacks for serialization: basically
     * constructs a {@link ObjectWriteContext} and then calls
     * {@link TokenStreamFactory#createGenerator(ObjectWriteContext,Writer)}.
     *
     * @since 3.0
     */
    public JsonGenerator createGenerator(Writer w) throws IOException {
        return _generatorFactory.createGenerator(_serializerProvider(), w);
    }

    /**
     * Factory method for constructing {@link JsonGenerator} that is properly
     * wired to allow callbacks for serialization: basically
     * constructs a {@link ObjectWriteContext} and then calls
     * {@link TokenStreamFactory#createGenerator(ObjectWriteContext,File,JsonEncoding)}.
     *
     * @since 3.0
     */
    public JsonGenerator createGenerator(File f, JsonEncoding enc)
        throws IOException {
        return _generatorFactory.createGenerator(_serializerProvider(), f, enc);
    }

    /**
     * Factory method for constructing {@link JsonGenerator} that is properly
     * wired to allow callbacks for serialization: basically
     * constructs a {@link ObjectWriteContext} and then calls
     * {@link TokenStreamFactory#createGenerator(ObjectWriteContext,DataOutput)}.
     *
     * @since 3.0
     */
    public JsonGenerator createGenerator(DataOutput out) throws IOException {
        return _generatorFactory.createGenerator(_serializerProvider(), out);
    }

    /*
    /**********************************************************************
    /* Convenience methods for JsonNode creation
    /**********************************************************************
     */

    public ObjectNode createObjectNode() {
        return _config.getNodeFactory().objectNode();
    }

    public ArrayNode createArrayNode() {
        return _config.getNodeFactory().arrayNode();
    }

    /*
    /**********************************************************************
    /* Factory methods for sequence writers
    /**********************************************************************
     */

    /**
     * Method for creating a {@link SequenceWriter} to write a sequence of root
     * values using configuration of this {@link ObjectWriter}.
     * Sequence is not surrounded by JSON array; some backend types may not
     * support writing of such sequences as root level.
     * Resulting writer needs to be {@link SequenceWriter#close()}d after all
     * values have been written to ensure closing of underlying generator and
     * output stream.
     *
     * @param out Target file to write value sequence to.
     */
    public SequenceWriter writeValues(File out) throws IOException {
<<<<<<< HEAD
        DefaultSerializerProvider prov = _serializerProvider();
        return _newSequenceWriter(prov, false,
                _generatorFactory.createGenerator(prov, out, JsonEncoding.UTF8), true);
=======
        _assertNotNull("out", out);
        return _newSequenceWriter(false,
                _generatorFactory.createGenerator(out, JsonEncoding.UTF8), true);
>>>>>>> 603b395a
    }

    /**
     * Method for creating a {@link SequenceWriter} to write a sequence of root
     * values using configuration of this {@link ObjectWriter}.
     * Sequence is not surrounded by JSON array; some backend types may not
     * support writing of such sequences as root level.
     * Resulting writer needs to be {@link SequenceWriter#close()}d after all
     * values have been written to ensure that all content gets flushed by
     * the generator. However, since a {@link JsonGenerator} is explicitly passed,
     * it will NOT be closed when {@link SequenceWriter#close()} is called.
     *
     * @param g Low-level generator caller has already constructed that will
     *   be used for actual writing of token stream.
     */
<<<<<<< HEAD
    public SequenceWriter writeValues(JsonGenerator gen) throws IOException {
        return _newSequenceWriter(_serializerProvider(), false, gen, false);
=======
    public SequenceWriter writeValues(JsonGenerator g) throws IOException {
        _assertNotNull("g", g);
        _configureGenerator(g);
        return _newSequenceWriter(false, g, false);
>>>>>>> 603b395a
    }

    /**
     * Method for creating a {@link SequenceWriter} to write a sequence of root
     * values using configuration of this {@link ObjectWriter}.
     * Sequence is not surrounded by JSON array; some backend types may not
     * support writing of such sequences as root level.
     * Resulting writer needs to be {@link SequenceWriter#close()}d after all
     * values have been written to ensure closing of underlying generator and
     * output stream.
     *
     * @param out Target writer to use for writing the token stream
     */
    public SequenceWriter writeValues(Writer out) throws IOException {
<<<<<<< HEAD
        DefaultSerializerProvider prov = _serializerProvider();
        return _newSequenceWriter(prov, false,
                _generatorFactory.createGenerator(prov, out), true);
=======
        _assertNotNull("out", out);
        return _newSequenceWriter(false,
                _generatorFactory.createGenerator(out), true);
>>>>>>> 603b395a
    }

    /**
     * Method for creating a {@link SequenceWriter} to write a sequence of root
     * values using configuration of this {@link ObjectWriter}.
     * Sequence is not surrounded by JSON array; some backend types may not
     * support writing of such sequences as root level.
     * Resulting writer needs to be {@link SequenceWriter#close()}d after all
     * values have been written to ensure closing of underlying generator and
     * output stream.
     *
     * @param out Physical output stream to use for writing the token stream
     */
    public SequenceWriter writeValues(OutputStream out) throws IOException {
<<<<<<< HEAD
        DefaultSerializerProvider prov = _serializerProvider();
        return _newSequenceWriter(prov, false,
                _generatorFactory.createGenerator(prov, out, JsonEncoding.UTF8), true);
=======
        _assertNotNull("out", out);
        return _newSequenceWriter(false,
                _generatorFactory.createGenerator(out, JsonEncoding.UTF8), true);
>>>>>>> 603b395a
    }

    public SequenceWriter writeValues(DataOutput out) throws IOException {
<<<<<<< HEAD
        DefaultSerializerProvider prov = _serializerProvider();
        return _newSequenceWriter(prov, false,
                _generatorFactory.createGenerator(prov, out), true);
=======
        _assertNotNull("out", out);
        return _newSequenceWriter(false,
                _generatorFactory.createGenerator(out), true);
>>>>>>> 603b395a
    }

    /**
     * Method for creating a {@link SequenceWriter} to write an array of
     * root-level values, using configuration of this {@link ObjectWriter}.
     * Resulting writer needs to be {@link SequenceWriter#close()}d after all
     * values have been written to ensure closing of underlying generator and
     * output stream.
     *<p>
     * Note that the type to use with {@link ObjectWriter#forType(Class)} needs to
     * be type of individual values (elements) to write and NOT matching array
     * or {@link java.util.Collection} type.
     *
     * @param out File to write token stream to
     */
    public SequenceWriter writeValuesAsArray(File out) throws IOException {
<<<<<<< HEAD
        DefaultSerializerProvider prov = _serializerProvider();
        return _newSequenceWriter(prov, true,
                _generatorFactory.createGenerator(prov, out, JsonEncoding.UTF8), true);
=======
        _assertNotNull("out", out);
        return _newSequenceWriter(true,
                _generatorFactory.createGenerator(out, JsonEncoding.UTF8), true);
>>>>>>> 603b395a
    }

    /**
     * Method for creating a {@link SequenceWriter} to write an array of
     * root-level values, using configuration of this {@link ObjectWriter}.
     * Resulting writer needs to be {@link SequenceWriter#close()}d after all
     * values have been written to ensure that all content gets flushed by
     * the generator. However, since a {@link JsonGenerator} is explicitly passed,
     * it will NOT be closed when {@link SequenceWriter#close()} is called.
     *<p>
     * Note that the type to use with {@link ObjectWriter#forType(Class)} needs to
     * be type of individual values (elements) to write and NOT matching array
     * or {@link java.util.Collection} type.
     *
     * @param gen Underlying generator to use for writing the token stream
     */
    public SequenceWriter writeValuesAsArray(JsonGenerator gen) throws IOException {
<<<<<<< HEAD
        return _newSequenceWriter(_serializerProvider(), true, gen, false);
=======
        _assertNotNull("gen", gen);
        return _newSequenceWriter(true, gen, false);
>>>>>>> 603b395a
    }

    /**
     * Method for creating a {@link SequenceWriter} to write an array of
     * root-level values, using configuration of this {@link ObjectWriter}.
     * Resulting writer needs to be {@link SequenceWriter#close()}d after all
     * values have been written to ensure closing of underlying generator and
     * output stream.
     *<p>
     * Note that the type to use with {@link ObjectWriter#forType(Class)} needs to
     * be type of individual values (elements) to write and NOT matching array
     * or {@link java.util.Collection} type.
     *
     * @param out Writer to use for writing the token stream
     */
    public SequenceWriter writeValuesAsArray(Writer out) throws IOException {
<<<<<<< HEAD
        DefaultSerializerProvider prov = _serializerProvider();
        return _newSequenceWriter(prov, true,
                _generatorFactory.createGenerator(prov, out), true);
=======
        _assertNotNull("out", out);
        return _newSequenceWriter(true, _generatorFactory.createGenerator(out), true);
>>>>>>> 603b395a
    }

    /**
     * Method for creating a {@link SequenceWriter} to write an array of
     * root-level values, using configuration of this {@link ObjectWriter}.
     * Resulting writer needs to be {@link SequenceWriter#close()}d after all
     * values have been written to ensure closing of underlying generator and
     * output stream.
     *<p>
     * Note that the type to use with {@link ObjectWriter#forType(Class)} needs to
     * be type of individual values (elements) to write and NOT matching array
     * or {@link java.util.Collection} type.
     *
     * @param out Physical output stream to use for writing the token stream
     */
    public SequenceWriter writeValuesAsArray(OutputStream out) throws IOException {
<<<<<<< HEAD
        DefaultSerializerProvider prov = _serializerProvider();
        return _newSequenceWriter(prov, true,
                _generatorFactory.createGenerator(prov, out, JsonEncoding.UTF8), true);
=======
        _assertNotNull("out", out);
        return _newSequenceWriter(true,
                _generatorFactory.createGenerator(out, JsonEncoding.UTF8), true);
>>>>>>> 603b395a
    }

    public SequenceWriter writeValuesAsArray(DataOutput out) throws IOException {
<<<<<<< HEAD
        DefaultSerializerProvider prov = _serializerProvider();
        return _newSequenceWriter(prov, true,
                _generatorFactory.createGenerator(prov, out), true);
=======
        _assertNotNull("out", out);
        return _newSequenceWriter(true, _generatorFactory.createGenerator(out), true);
>>>>>>> 603b395a
    }

    /*
    /**********************************************************************
    /* Simple accessors
    /**********************************************************************
     */

    public boolean isEnabled(SerializationFeature f) {
        return _config.isEnabled(f);
    }

    public boolean isEnabled(MapperFeature f) {
        return _config.isEnabled(f);
    }

    public boolean isEnabled(StreamWriteFeature f) {
        // !!! 09-Oct-2017, tatu: Actually for full answer we really should check
        //   what actual combined settings are....
        return _generatorFactory.isEnabled(f);
    }

    public SerializationConfig getConfig() {
        return _config;
    }

    /**
     * @since 3.0
     */
    public TokenStreamFactory generatorFactory() {
        return _generatorFactory;
    }

    public TypeFactory typeFactory() {
        return _config.getTypeFactory();
    }

    /**
     * Diagnostics method that can be called to check whether this writer
     * has pre-fetched serializer to use: pre-fetching improves performance
     * when writer instances are reused as it avoids a per-call serializer
     * lookup.
     */
    public boolean hasPrefetchedSerializer() {
        return _prefetch.hasSerializer();
    }

    public ContextAttributes getAttributes() {
        return _config.getAttributes();
    }

    /**
     * @deprecated Since 3.0 use {@link #typeFactory}
     */
    @Deprecated
    public TypeFactory getTypeFactory() {
        return typeFactory();
    }

    /*
    /**********************************************************************
    /* Serialization methods; ones from ObjectCodec first
    /**********************************************************************
     */

    /**
     * Method that can be used to serialize any Java value as
     * JSON output, using provided {@link JsonGenerator}.
     */
    public void writeValue(JsonGenerator g, Object value) throws IOException
    {
<<<<<<< HEAD
=======
        _assertNotNull("g", g);
        _configureGenerator(g);
>>>>>>> 603b395a
        if (_config.isEnabled(SerializationFeature.CLOSE_CLOSEABLE)
                && (value instanceof Closeable)) {

            Closeable toClose = (Closeable) value;
            try {
                _prefetch.serialize(g, value, _serializerProvider());
                if (_config.isEnabled(SerializationFeature.FLUSH_AFTER_WRITE_VALUE)) {
                    g.flush();
                }
            } catch (Exception e) {
                ClassUtil.closeOnFailAndThrowAsIOE(null, toClose, e);
                return;
            }
            toClose.close();
        } else {
            _prefetch.serialize(g, value, _serializerProvider());
            if (_config.isEnabled(SerializationFeature.FLUSH_AFTER_WRITE_VALUE)) {
                g.flush();
            }
        }
    }

    /*
    /**********************************************************************
    /* Serialization methods, others
    /**********************************************************************
     */

    /**
     * Method that can be used to serialize any Java value as
     * JSON output, written to File provided.
     */
    public void writeValue(File resultFile, Object value)
        throws IOException, JsonGenerationException, JsonMappingException
    {
<<<<<<< HEAD
        DefaultSerializerProvider prov = _serializerProvider();
        _configAndWriteValue(prov,
                _generatorFactory.createGenerator(prov, resultFile, JsonEncoding.UTF8), value);
=======
        _assertNotNull("resultFile", resultFile);
        _configAndWriteValue(_generatorFactory.createGenerator(resultFile, JsonEncoding.UTF8), value);
>>>>>>> 603b395a
    }

    /**
     * Method that can be used to serialize any Java value as
     * JSON output, using output stream provided (using encoding
     * {@link JsonEncoding#UTF8}).
     *<p>
     * Note: method does not close the underlying stream explicitly
     * here; however, {@link TokenStreamFactory} this mapper uses may choose
     * to close the stream depending on its settings (by default,
     * it will try to close it when {@link JsonGenerator} we construct
     * is closed).
     */
    public void writeValue(OutputStream out, Object value)
        throws IOException, JsonGenerationException, JsonMappingException
    {
<<<<<<< HEAD
        DefaultSerializerProvider prov = _serializerProvider();
        _configAndWriteValue(prov,
                _generatorFactory.createGenerator(prov, out, JsonEncoding.UTF8), value);
=======
        _assertNotNull("out", out);
        _configAndWriteValue(_generatorFactory.createGenerator(out, JsonEncoding.UTF8), value);
>>>>>>> 603b395a
    }

    /**
     * Method that can be used to serialize any Java value as
     * JSON output, using Writer provided.
     *<p>
     * Note: method does not close the underlying stream explicitly
     * here; however, {@link TokenStreamFactory} this mapper uses may choose
     * to close the stream depending on its settings (by default,
     * it will try to close it when {@link JsonGenerator} we construct
     * is closed).
     */
    public void writeValue(Writer w, Object value) throws IOException
    {
<<<<<<< HEAD
        DefaultSerializerProvider prov = _serializerProvider();
        _configAndWriteValue(prov,
                _generatorFactory.createGenerator(prov, w), value);
=======
        _assertNotNull("w", w);
        _configAndWriteValue(_generatorFactory.createGenerator(w), value);
>>>>>>> 603b395a
    }

    public void writeValue(DataOutput out, Object value) throws IOException
    {
<<<<<<< HEAD
        DefaultSerializerProvider prov = _serializerProvider();
        _configAndWriteValue(prov,
                _generatorFactory.createGenerator(prov, out), value);
=======
        _assertNotNull("out", out);
        _configAndWriteValue(_generatorFactory.createGenerator(out), value);
>>>>>>> 603b395a
    }

    /**
     * Method that can be used to serialize any Java value as
     * a String. Functionally equivalent to calling
     * {@link #writeValue(Writer,Object)} with {@link java.io.StringWriter}
     * and constructing String, but more efficient.
     */
    @SuppressWarnings("resource")
    public String writeValueAsString(Object value)
        throws JsonProcessingException
    {        
        // alas, we have to pull the recycler directly here...
        SegmentedStringWriter sw = new SegmentedStringWriter(_generatorFactory._getBufferRecycler());
        DefaultSerializerProvider prov = _serializerProvider();
        try {
            _configAndWriteValue(prov,
                    _generatorFactory.createGenerator(prov, sw), value);
        } catch (JsonProcessingException e) {
            throw e;
        } catch (IOException e) { // shouldn't really happen, but is declared as possibility so:
            throw JsonMappingException.fromUnexpectedIOE(e);
        }
        return sw.getAndClear();
    }

    /**
     * Method that can be used to serialize any Java value as
     * a byte array. Functionally equivalent to calling
     * {@link #writeValue(Writer,Object)} with {@link java.io.ByteArrayOutputStream}
     * and getting bytes, but more efficient.
     * Encoding used will be UTF-8.
     */
    @SuppressWarnings("resource")
    public byte[] writeValueAsBytes(Object value)
        throws JsonProcessingException
    {
        ByteArrayBuilder bb = new ByteArrayBuilder(_generatorFactory._getBufferRecycler());
        DefaultSerializerProvider prov = _serializerProvider();
        try {
            _configAndWriteValue(prov,
                    _generatorFactory.createGenerator(prov, bb, JsonEncoding.UTF8), value);
        } catch (JsonProcessingException e) { // to support [JACKSON-758]
            throw e;
        } catch (IOException e) { // shouldn't really happen, but is declared as possibility so:
            throw JsonMappingException.fromUnexpectedIOE(e);
        }
        byte[] result = bb.toByteArray();
        bb.release();
        return result;
    }

    /**
     * Method called to configure the generator as necessary and then
     * call write functionality
     */
    protected final void _configAndWriteValue(DefaultSerializerProvider prov,
            JsonGenerator gen, Object value) throws IOException
    {
        if (_config.isEnabled(SerializationFeature.CLOSE_CLOSEABLE) && (value instanceof Closeable)) {
            _writeCloseable(gen, value);
            return;
        }
        try {
            _prefetch.serialize(gen, value, prov);
        } catch (Exception e) {
            ClassUtil.closeOnFailAndThrowAsIOE(gen, e);
            return;
        }
        gen.close();
    }

    /**
     * Helper method used when value to serialize is {@link Closeable} and its <code>close()</code>
     * method is to be called right after serialization has been called
     */
    private final void _writeCloseable(JsonGenerator gen, Object value)
        throws IOException
    {
        Closeable toClose = (Closeable) value;
        try {
            _prefetch.serialize(gen, value, _serializerProvider());
            Closeable tmpToClose = toClose;
            toClose = null;
            tmpToClose.close();
        } catch (Exception e) {
            ClassUtil.closeOnFailAndThrowAsIOE(gen, toClose, e);
            return;
        }
        gen.close();
    }

    /*
    /**********************************************************************
    /* Other public methods
    /**********************************************************************
     */

    /**
     * Method for visiting type hierarchy for given type, using specified visitor.
     * Visitation uses <code>Serializer</code> hierarchy and related properties
     *<p>
     * This method can be used for things like
     * generating <a href="http://json-schema.org/">Json Schema</a>
     * instance for specified type.
     *
     * @param type Type to generate schema for (possibly with generic signature)
     */
    public void acceptJsonFormatVisitor(JavaType type, JsonFormatVisitorWrapper visitor) throws JsonMappingException
    {
        _assertNotNull("type", type);
        _assertNotNull("visitor", visitor);
        _serializerProvider().acceptJsonFormatVisitor(type, visitor);
    }

<<<<<<< HEAD
    public void acceptJsonFormatVisitor(Class<?> rawType, JsonFormatVisitorWrapper visitor) throws JsonMappingException {
        acceptJsonFormatVisitor(_config.constructType(rawType), visitor);
    }

=======
    /**
     * Since 2.6
     */
    public void acceptJsonFormatVisitor(Class<?> type, JsonFormatVisitorWrapper visitor) throws JsonMappingException {
        _assertNotNull("type", type);
        _assertNotNull("visitor", visitor);
        acceptJsonFormatVisitor(_config.constructType(type), visitor);
    }

    public boolean canSerialize(Class<?> type) {
        _assertNotNull("type", type);
        return _serializerProvider().hasSerializerFor(type, null);
    }

    /**
     * Method for checking whether instances of given type can be serialized,
     * and optionally why (as per {@link Throwable} returned).
     * 
     * @since 2.3
     */
    public boolean canSerialize(Class<?> type, AtomicReference<Throwable> cause) {
        _assertNotNull("type", type);
        return _serializerProvider().hasSerializerFor(type, cause);
    }

>>>>>>> 603b395a
    /*
    /**********************************************************************
    /* Overridable helper methods
    /**********************************************************************
     */

    /**
     * Overridable helper method used for constructing
     * {@link SerializerProvider} to use for serialization.
     */
    protected final DefaultSerializerProvider _serializerProvider() {
        return _serializationContexts.createContext(_config, _generatorSettings);
    }

    /*
    /**********************************************************************
    /* Internal methods
    /**********************************************************************
     */

    protected void _verifySchemaType(FormatSchema schema)
    {
        if (schema != null) {
            if (!_generatorFactory.canUseSchema(schema)) {
                    throw new IllegalArgumentException("Cannot use FormatSchema of type "+schema.getClass().getName()
                            +" for format "+_generatorFactory.getFormatName());
            }
        }
    }

<<<<<<< HEAD
=======
    /**
     * Method called to configure the generator as necessary and then
     * call write functionality
     */
    protected final void _configAndWriteValue(JsonGenerator gen, Object value) throws IOException
    {
        _configureGenerator(gen);
        if (_config.isEnabled(SerializationFeature.CLOSE_CLOSEABLE) && (value instanceof Closeable)) {
            _writeCloseable(gen, value);
            return;
        }
        try {
            _prefetch.serialize(gen, value, _serializerProvider());
        } catch (Exception e) {
            ClassUtil.closeOnFailAndThrowAsIOE(gen, e);
            return;
        }
        gen.close();
    }

    /**
     * Helper method used when value to serialize is {@link Closeable} and its <code>close()</code>
     * method is to be called right after serialization has been called
     */
    private final void _writeCloseable(JsonGenerator gen, Object value)
        throws IOException
    {
        Closeable toClose = (Closeable) value;
        try {
            _prefetch.serialize(gen, value, _serializerProvider());
            Closeable tmpToClose = toClose;
            toClose = null;
            tmpToClose.close();
        } catch (Exception e) {
            ClassUtil.closeOnFailAndThrowAsIOE(gen, toClose, e);
            return;
        }
        gen.close();
    }

    /**
     * Helper method called to set or override settings of passed-in
     * {@link JsonGenerator}
     * 
     * @since 2.5
     */
    protected final void _configureGenerator(JsonGenerator gen)
    {
        // order is slightly significant: both may change PrettyPrinter
        // settings.
        _config.initialize(gen); // since 2.5
        _generatorSettings.initialize(gen);
    }

    protected final void _assertNotNull(String paramName, Object src) {
        if (src == null) {
            throw new IllegalArgumentException(String.format("argument \"%s\" is null", paramName));
        }
    }
    
>>>>>>> 603b395a
    /*
    /**********************************************************************
    /* Helper classes for configuration
    /**********************************************************************
     */

    /**
     * As a minor optimization, we will make an effort to pre-fetch a serializer,
     * or at least relevant <code>TypeSerializer</code>, if given enough
     * information.
     */
    public final static class Prefetch
        implements java.io.Serializable
    {
        private static final long serialVersionUID = 1L;

        public final static Prefetch empty = new Prefetch(null, null, null);
        
        /**
         * Specified root serialization type to use; can be same
         * as runtime type, but usually one of its super types
         * (parent class or interface it implements).
         */
        private final JavaType rootType;

        /**
         * We may pre-fetch serializer if {@link #rootType}
         * is known, and if so, reuse it afterwards.
         * This allows avoiding further serializer lookups and increases
         * performance a bit on cases where readers are reused.
         */
        private final JsonSerializer<Object> valueSerializer;

        /**
         * When dealing with polymorphic types, we cannot pre-fetch
         * serializer, but can pre-fetch {@link TypeSerializer}.
         */
        private final TypeSerializer typeSerializer;
        
        private Prefetch(JavaType rootT,
                JsonSerializer<Object> ser, TypeSerializer typeSer)
        {
            rootType = rootT;
            valueSerializer = ser;
            typeSerializer = typeSer;
        }

        public Prefetch forRootType(ObjectWriter parent, JavaType newType) {
            // First: if nominal type not defined, or trivial (java.lang.Object),
            // not thing much to do
            boolean noType = (newType == null) || newType.isJavaLangObject();

            if (noType) {
                if ((rootType == null) || (valueSerializer == null)) {
                    return this;
                }
                return new Prefetch(null, null, typeSerializer);
            }
            if (newType.equals(rootType)) {
                return this;
            }
            if (parent.isEnabled(SerializationFeature.EAGER_SERIALIZER_FETCH)) {
                DefaultSerializerProvider prov = parent._serializerProvider();
                // 17-Dec-2014, tatu: Need to be bit careful here; TypeSerializers are NOT cached,
                //   so although it'd seem like a good idea to look for those first, and avoid
                //   serializer for polymorphic types, it is actually more efficient to do the
                //   reverse here.
                try {
                    JsonSerializer<Object> ser = prov.findTypedValueSerializer(newType, true);
                    // Important: for polymorphic types, "unwrap"...
                    if (ser instanceof TypeWrappedSerializer) {
                        return new Prefetch(newType, null,
                                ((TypeWrappedSerializer) ser).typeSerializer());
                    }
                    return new Prefetch(newType, ser, null);
                } catch (JsonProcessingException e) {
                    // need to swallow?
                    ;
                }
            }
            return new Prefetch(newType, null, typeSerializer);
        }

        public final JsonSerializer<Object> getValueSerializer() {
            return valueSerializer;
        }

        public final TypeSerializer getTypeSerializer() {
            return typeSerializer;
        }

        public boolean hasSerializer() {
            return (valueSerializer != null) || (typeSerializer != null);
        }

        public void serialize(JsonGenerator gen, Object value, DefaultSerializerProvider prov)
            throws IOException
        {
            if (typeSerializer != null) {
                prov.serializePolymorphic(gen, value, rootType, valueSerializer, typeSerializer);
            } else  if (valueSerializer != null) {
                prov.serializeValue(gen, value, rootType, valueSerializer);
            } else if (rootType != null) {
                prov.serializeValue(gen, value, rootType);
            } else {
                prov.serializeValue(gen, value);
            }
        }
    }
}<|MERGE_RESOLUTION|>--- conflicted
+++ resolved
@@ -514,8 +514,9 @@
      *
      * @since 3.0
      */
-    public JsonGenerator createGenerator(OutputStream out) throws IOException {
-        return _generatorFactory.createGenerator(_serializerProvider(), out);
+    public JsonGenerator createGenerator(OutputStream target) throws IOException {
+        _assertNotNull("target", target);
+        return _generatorFactory.createGenerator(_serializerProvider(), target);
     }
 
     /**
@@ -526,8 +527,9 @@
      *
      * @since 3.0
      */
-    public JsonGenerator createGenerator(OutputStream out, JsonEncoding enc) throws IOException {
-        return _generatorFactory.createGenerator(_serializerProvider(), out, enc);
+    public JsonGenerator createGenerator(OutputStream target, JsonEncoding enc) throws IOException {
+        _assertNotNull("target", target);
+        return _generatorFactory.createGenerator(_serializerProvider(), target, enc);
     }
 
     /**
@@ -538,8 +540,9 @@
      *
      * @since 3.0
      */
-    public JsonGenerator createGenerator(Writer w) throws IOException {
-        return _generatorFactory.createGenerator(_serializerProvider(), w);
+    public JsonGenerator createGenerator(Writer target) throws IOException {
+        _assertNotNull("target", target);
+        return _generatorFactory.createGenerator(_serializerProvider(), target);
     }
 
     /**
@@ -550,9 +553,9 @@
      *
      * @since 3.0
      */
-    public JsonGenerator createGenerator(File f, JsonEncoding enc)
-        throws IOException {
-        return _generatorFactory.createGenerator(_serializerProvider(), f, enc);
+    public JsonGenerator createGenerator(File target, JsonEncoding enc) throws IOException {
+        _assertNotNull("target", target);
+        return _generatorFactory.createGenerator(_serializerProvider(), target, enc);
     }
 
     /**
@@ -563,8 +566,9 @@
      *
      * @since 3.0
      */
-    public JsonGenerator createGenerator(DataOutput out) throws IOException {
-        return _generatorFactory.createGenerator(_serializerProvider(), out);
+    public JsonGenerator createGenerator(DataOutput target) throws IOException {
+        _assertNotNull("target", target);
+        return _generatorFactory.createGenerator(_serializerProvider(), target);
     }
 
     /*
@@ -596,18 +600,13 @@
      * values have been written to ensure closing of underlying generator and
      * output stream.
      *
-     * @param out Target file to write value sequence to.
-     */
-    public SequenceWriter writeValues(File out) throws IOException {
-<<<<<<< HEAD
+     * @param target Target file to write value sequence to.
+     */
+    public SequenceWriter writeValues(File target) throws IOException {
+        _assertNotNull("target", target);
         DefaultSerializerProvider prov = _serializerProvider();
         return _newSequenceWriter(prov, false,
-                _generatorFactory.createGenerator(prov, out, JsonEncoding.UTF8), true);
-=======
-        _assertNotNull("out", out);
-        return _newSequenceWriter(false,
-                _generatorFactory.createGenerator(out, JsonEncoding.UTF8), true);
->>>>>>> 603b395a
+                _generatorFactory.createGenerator(prov, target, JsonEncoding.UTF8), true);
     }
 
     /**
@@ -623,15 +622,9 @@
      * @param g Low-level generator caller has already constructed that will
      *   be used for actual writing of token stream.
      */
-<<<<<<< HEAD
-    public SequenceWriter writeValues(JsonGenerator gen) throws IOException {
-        return _newSequenceWriter(_serializerProvider(), false, gen, false);
-=======
     public SequenceWriter writeValues(JsonGenerator g) throws IOException {
-        _assertNotNull("g", g);
-        _configureGenerator(g);
-        return _newSequenceWriter(false, g, false);
->>>>>>> 603b395a
+        _assertNotNull("target", g);
+        return _newSequenceWriter(_serializerProvider(), false, g, false);
     }
 
     /**
@@ -643,18 +636,13 @@
      * values have been written to ensure closing of underlying generator and
      * output stream.
      *
-     * @param out Target writer to use for writing the token stream
-     */
-    public SequenceWriter writeValues(Writer out) throws IOException {
-<<<<<<< HEAD
+     * @param target Target writer to use for writing the token stream
+     */
+    public SequenceWriter writeValues(Writer target) throws IOException {
+        _assertNotNull("target", target);
         DefaultSerializerProvider prov = _serializerProvider();
         return _newSequenceWriter(prov, false,
-                _generatorFactory.createGenerator(prov, out), true);
-=======
-        _assertNotNull("out", out);
-        return _newSequenceWriter(false,
-                _generatorFactory.createGenerator(out), true);
->>>>>>> 603b395a
+                _generatorFactory.createGenerator(prov, target), true);
     }
 
     /**
@@ -666,30 +654,20 @@
      * values have been written to ensure closing of underlying generator and
      * output stream.
      *
-     * @param out Physical output stream to use for writing the token stream
-     */
-    public SequenceWriter writeValues(OutputStream out) throws IOException {
-<<<<<<< HEAD
+     * @param target Physical output stream to use for writing the token stream
+     */
+    public SequenceWriter writeValues(OutputStream target) throws IOException {
+        _assertNotNull("target", target);
         DefaultSerializerProvider prov = _serializerProvider();
         return _newSequenceWriter(prov, false,
-                _generatorFactory.createGenerator(prov, out, JsonEncoding.UTF8), true);
-=======
-        _assertNotNull("out", out);
-        return _newSequenceWriter(false,
-                _generatorFactory.createGenerator(out, JsonEncoding.UTF8), true);
->>>>>>> 603b395a
-    }
-
-    public SequenceWriter writeValues(DataOutput out) throws IOException {
-<<<<<<< HEAD
+                _generatorFactory.createGenerator(prov, target, JsonEncoding.UTF8), true);
+    }
+
+    public SequenceWriter writeValues(DataOutput target) throws IOException {
+        _assertNotNull("target", target);
         DefaultSerializerProvider prov = _serializerProvider();
         return _newSequenceWriter(prov, false,
-                _generatorFactory.createGenerator(prov, out), true);
-=======
-        _assertNotNull("out", out);
-        return _newSequenceWriter(false,
-                _generatorFactory.createGenerator(out), true);
->>>>>>> 603b395a
+                _generatorFactory.createGenerator(prov, target), true);
     }
 
     /**
@@ -703,18 +681,13 @@
      * be type of individual values (elements) to write and NOT matching array
      * or {@link java.util.Collection} type.
      *
-     * @param out File to write token stream to
-     */
-    public SequenceWriter writeValuesAsArray(File out) throws IOException {
-<<<<<<< HEAD
+     * @param target File to write token stream to
+     */
+    public SequenceWriter writeValuesAsArray(File target) throws IOException {
+        _assertNotNull("target", target);
         DefaultSerializerProvider prov = _serializerProvider();
         return _newSequenceWriter(prov, true,
-                _generatorFactory.createGenerator(prov, out, JsonEncoding.UTF8), true);
-=======
-        _assertNotNull("out", out);
-        return _newSequenceWriter(true,
-                _generatorFactory.createGenerator(out, JsonEncoding.UTF8), true);
->>>>>>> 603b395a
+                _generatorFactory.createGenerator(prov, target, JsonEncoding.UTF8), true);
     }
 
     /**
@@ -729,15 +702,11 @@
      * be type of individual values (elements) to write and NOT matching array
      * or {@link java.util.Collection} type.
      *
-     * @param gen Underlying generator to use for writing the token stream
-     */
-    public SequenceWriter writeValuesAsArray(JsonGenerator gen) throws IOException {
-<<<<<<< HEAD
-        return _newSequenceWriter(_serializerProvider(), true, gen, false);
-=======
-        _assertNotNull("gen", gen);
-        return _newSequenceWriter(true, gen, false);
->>>>>>> 603b395a
+     * @param g Underlying generator to use for writing the token stream
+     */
+    public SequenceWriter writeValuesAsArray(JsonGenerator g) throws IOException {
+        _assertNotNull("g", g);
+        return _newSequenceWriter(_serializerProvider(), true, g, false);
     }
 
     /**
@@ -751,17 +720,13 @@
      * be type of individual values (elements) to write and NOT matching array
      * or {@link java.util.Collection} type.
      *
-     * @param out Writer to use for writing the token stream
-     */
-    public SequenceWriter writeValuesAsArray(Writer out) throws IOException {
-<<<<<<< HEAD
+     * @param target Writer to use for writing the token stream
+     */
+    public SequenceWriter writeValuesAsArray(Writer target) throws IOException {
+        _assertNotNull("target", target);
         DefaultSerializerProvider prov = _serializerProvider();
         return _newSequenceWriter(prov, true,
-                _generatorFactory.createGenerator(prov, out), true);
-=======
-        _assertNotNull("out", out);
-        return _newSequenceWriter(true, _generatorFactory.createGenerator(out), true);
->>>>>>> 603b395a
+                _generatorFactory.createGenerator(prov, target), true);
     }
 
     /**
@@ -775,29 +740,20 @@
      * be type of individual values (elements) to write and NOT matching array
      * or {@link java.util.Collection} type.
      *
-     * @param out Physical output stream to use for writing the token stream
-     */
-    public SequenceWriter writeValuesAsArray(OutputStream out) throws IOException {
-<<<<<<< HEAD
+     * @param target Physical output stream to use for writing the token stream
+     */
+    public SequenceWriter writeValuesAsArray(OutputStream target) throws IOException {
+        _assertNotNull("target", target);
         DefaultSerializerProvider prov = _serializerProvider();
         return _newSequenceWriter(prov, true,
-                _generatorFactory.createGenerator(prov, out, JsonEncoding.UTF8), true);
-=======
-        _assertNotNull("out", out);
-        return _newSequenceWriter(true,
-                _generatorFactory.createGenerator(out, JsonEncoding.UTF8), true);
->>>>>>> 603b395a
-    }
-
-    public SequenceWriter writeValuesAsArray(DataOutput out) throws IOException {
-<<<<<<< HEAD
+                _generatorFactory.createGenerator(prov, target, JsonEncoding.UTF8), true);
+    }
+
+    public SequenceWriter writeValuesAsArray(DataOutput target) throws IOException {
+        _assertNotNull("target", target);
         DefaultSerializerProvider prov = _serializerProvider();
         return _newSequenceWriter(prov, true,
-                _generatorFactory.createGenerator(prov, out), true);
-=======
-        _assertNotNull("out", out);
-        return _newSequenceWriter(true, _generatorFactory.createGenerator(out), true);
->>>>>>> 603b395a
+                _generatorFactory.createGenerator(prov, target), true);
     }
 
     /*
@@ -869,11 +825,7 @@
      */
     public void writeValue(JsonGenerator g, Object value) throws IOException
     {
-<<<<<<< HEAD
-=======
         _assertNotNull("g", g);
-        _configureGenerator(g);
->>>>>>> 603b395a
         if (_config.isEnabled(SerializationFeature.CLOSE_CLOSEABLE)
                 && (value instanceof Closeable)) {
 
@@ -906,17 +858,13 @@
      * Method that can be used to serialize any Java value as
      * JSON output, written to File provided.
      */
-    public void writeValue(File resultFile, Object value)
+    public void writeValue(File target, Object value)
         throws IOException, JsonGenerationException, JsonMappingException
     {
-<<<<<<< HEAD
+        _assertNotNull("target", target);
         DefaultSerializerProvider prov = _serializerProvider();
         _configAndWriteValue(prov,
-                _generatorFactory.createGenerator(prov, resultFile, JsonEncoding.UTF8), value);
-=======
-        _assertNotNull("resultFile", resultFile);
-        _configAndWriteValue(_generatorFactory.createGenerator(resultFile, JsonEncoding.UTF8), value);
->>>>>>> 603b395a
+                _generatorFactory.createGenerator(prov, target, JsonEncoding.UTF8), value);
     }
 
     /**
@@ -930,17 +878,12 @@
      * it will try to close it when {@link JsonGenerator} we construct
      * is closed).
      */
-    public void writeValue(OutputStream out, Object value)
-        throws IOException, JsonGenerationException, JsonMappingException
-    {
-<<<<<<< HEAD
+    public void writeValue(OutputStream target, Object value) throws IOException
+    {
+        _assertNotNull("target", target);
         DefaultSerializerProvider prov = _serializerProvider();
         _configAndWriteValue(prov,
-                _generatorFactory.createGenerator(prov, out, JsonEncoding.UTF8), value);
-=======
-        _assertNotNull("out", out);
-        _configAndWriteValue(_generatorFactory.createGenerator(out, JsonEncoding.UTF8), value);
->>>>>>> 603b395a
+                _generatorFactory.createGenerator(prov, target, JsonEncoding.UTF8), value);
     }
 
     /**
@@ -953,28 +896,20 @@
      * it will try to close it when {@link JsonGenerator} we construct
      * is closed).
      */
-    public void writeValue(Writer w, Object value) throws IOException
-    {
-<<<<<<< HEAD
+    public void writeValue(Writer target, Object value) throws IOException
+    {
+        _assertNotNull("target", target);
         DefaultSerializerProvider prov = _serializerProvider();
         _configAndWriteValue(prov,
-                _generatorFactory.createGenerator(prov, w), value);
-=======
-        _assertNotNull("w", w);
-        _configAndWriteValue(_generatorFactory.createGenerator(w), value);
->>>>>>> 603b395a
-    }
-
-    public void writeValue(DataOutput out, Object value) throws IOException
-    {
-<<<<<<< HEAD
+                _generatorFactory.createGenerator(prov, target), value);
+    }
+
+    public void writeValue(DataOutput target, Object value) throws IOException
+    {
+        _assertNotNull("target", target);
         DefaultSerializerProvider prov = _serializerProvider();
         _configAndWriteValue(prov,
-                _generatorFactory.createGenerator(prov, out), value);
-=======
-        _assertNotNull("out", out);
-        _configAndWriteValue(_generatorFactory.createGenerator(out), value);
->>>>>>> 603b395a
+                _generatorFactory.createGenerator(prov, target), value);
     }
 
     /**
@@ -1090,38 +1025,12 @@
         _serializerProvider().acceptJsonFormatVisitor(type, visitor);
     }
 
-<<<<<<< HEAD
-    public void acceptJsonFormatVisitor(Class<?> rawType, JsonFormatVisitorWrapper visitor) throws JsonMappingException {
-        acceptJsonFormatVisitor(_config.constructType(rawType), visitor);
-    }
-
-=======
-    /**
-     * Since 2.6
-     */
     public void acceptJsonFormatVisitor(Class<?> type, JsonFormatVisitorWrapper visitor) throws JsonMappingException {
         _assertNotNull("type", type);
         _assertNotNull("visitor", visitor);
         acceptJsonFormatVisitor(_config.constructType(type), visitor);
     }
 
-    public boolean canSerialize(Class<?> type) {
-        _assertNotNull("type", type);
-        return _serializerProvider().hasSerializerFor(type, null);
-    }
-
-    /**
-     * Method for checking whether instances of given type can be serialized,
-     * and optionally why (as per {@link Throwable} returned).
-     * 
-     * @since 2.3
-     */
-    public boolean canSerialize(Class<?> type, AtomicReference<Throwable> cause) {
-        _assertNotNull("type", type);
-        return _serializerProvider().hasSerializerFor(type, cause);
-    }
-
->>>>>>> 603b395a
     /*
     /**********************************************************************
     /* Overridable helper methods
@@ -1152,69 +1061,12 @@
         }
     }
 
-<<<<<<< HEAD
-=======
-    /**
-     * Method called to configure the generator as necessary and then
-     * call write functionality
-     */
-    protected final void _configAndWriteValue(JsonGenerator gen, Object value) throws IOException
-    {
-        _configureGenerator(gen);
-        if (_config.isEnabled(SerializationFeature.CLOSE_CLOSEABLE) && (value instanceof Closeable)) {
-            _writeCloseable(gen, value);
-            return;
-        }
-        try {
-            _prefetch.serialize(gen, value, _serializerProvider());
-        } catch (Exception e) {
-            ClassUtil.closeOnFailAndThrowAsIOE(gen, e);
-            return;
-        }
-        gen.close();
-    }
-
-    /**
-     * Helper method used when value to serialize is {@link Closeable} and its <code>close()</code>
-     * method is to be called right after serialization has been called
-     */
-    private final void _writeCloseable(JsonGenerator gen, Object value)
-        throws IOException
-    {
-        Closeable toClose = (Closeable) value;
-        try {
-            _prefetch.serialize(gen, value, _serializerProvider());
-            Closeable tmpToClose = toClose;
-            toClose = null;
-            tmpToClose.close();
-        } catch (Exception e) {
-            ClassUtil.closeOnFailAndThrowAsIOE(gen, toClose, e);
-            return;
-        }
-        gen.close();
-    }
-
-    /**
-     * Helper method called to set or override settings of passed-in
-     * {@link JsonGenerator}
-     * 
-     * @since 2.5
-     */
-    protected final void _configureGenerator(JsonGenerator gen)
-    {
-        // order is slightly significant: both may change PrettyPrinter
-        // settings.
-        _config.initialize(gen); // since 2.5
-        _generatorSettings.initialize(gen);
-    }
-
     protected final void _assertNotNull(String paramName, Object src) {
-        if (src == null) {
+        if (src == null){
             throw new IllegalArgumentException(String.format("argument \"%s\" is null", paramName));
         }
     }
-    
->>>>>>> 603b395a
+
     /*
     /**********************************************************************
     /* Helper classes for configuration
