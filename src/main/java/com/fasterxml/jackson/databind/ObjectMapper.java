package com.fasterxml.jackson.databind;

import java.io.*;
import java.lang.reflect.Type;
import java.net.URL;
import java.text.DateFormat;
import java.util.Collection;
import java.util.List;
import java.util.Map;
import java.util.concurrent.ConcurrentHashMap;
import java.util.concurrent.atomic.AtomicReference;

import com.fasterxml.jackson.core.*;
import com.fasterxml.jackson.core.io.CharacterEscapes;
import com.fasterxml.jackson.core.io.SegmentedStringWriter;
import com.fasterxml.jackson.core.json.JsonFactory;
import com.fasterxml.jackson.core.type.ResolvedType;
import com.fasterxml.jackson.core.type.TypeReference;
import com.fasterxml.jackson.core.util.*;

import com.fasterxml.jackson.databind.cfg.*;
import com.fasterxml.jackson.databind.deser.*;
import com.fasterxml.jackson.databind.exc.MismatchedInputException;
import com.fasterxml.jackson.databind.introspect.*;
import com.fasterxml.jackson.databind.jsonFormatVisitors.JsonFormatVisitorWrapper;
import com.fasterxml.jackson.databind.jsontype.SubtypeResolver;
import com.fasterxml.jackson.databind.node.*;
import com.fasterxml.jackson.databind.ser.*;
import com.fasterxml.jackson.databind.type.*;
import com.fasterxml.jackson.databind.util.ClassUtil;
import com.fasterxml.jackson.databind.util.RootNameLookup;
import com.fasterxml.jackson.databind.util.TokenBuffer;

/**
 * ObjectMapper provides functionality for reading and writing JSON,
 * either to and from basic POJOs (Plain Old Java Objects), or to and from
 * a general-purpose JSON Tree Model ({@link JsonNode}), as well as
 * related functionality for performing conversions.
 * In addition to directly reading and writing JSON (and with different underlying
 * {@link TokenStreamFactory} configuration, other formats), it is also the
 * mechanism for creating {@link ObjectReader}s and {@link ObjectWriter}s which
 * offer more advancing reading/writing functionality.
 *<p>
 * Construction of mapper instances proceeds either via no-arguments constructor
 * (producing instance with default configuration); or through one of two build
 * methods.
 * First build method is the static <code>builder()</code> on exact type
 * and second {@link #rebuild()} method on an existing mapper.
 * Former starts with default configuration (same as one that no-arguments constructor
 * created mapper has), and latter starts with configuration of the mapper it is called
 * on.
 * In both cases, after configuration (including addition of {@link Module}s) is complete,
 * instance is created by calling {@link MapperBuilder#build()} method.
 *<p>
 * Mapper (and {@link ObjectReader}s, {@link ObjectWriter}s it constructs) will
 * use instances of {@link JsonParser} and {@link JsonGenerator}
 * for implementing actual reading/writing of JSON.
 * Note that although most read and write methods are exposed through this class,
 * some of the functionality is only exposed via {@link ObjectReader} and
 * {@link ObjectWriter}: specifically, reading/writing of longer sequences of
 * values is only available through {@link ObjectReader#readValues(InputStream)}
 * and {@link ObjectWriter#writeValues(OutputStream)}.
 *<p>
Simplest usage is of form:
<pre>
  final ObjectMapper mapper = new ObjectMapper(); // can use static singleton, inject: just make sure to reuse!
  MyValue value = new MyValue();
  // ... and configure
  File newState = new File("my-stuff.json");
  mapper.writeValue(newState, value); // writes JSON serialization of MyValue instance
  // or, read
  MyValue older = mapper.readValue(new File("my-older-stuff.json"), MyValue.class);

  // Or if you prefer JSON Tree representation:
  JsonNode root = mapper.readTree(newState);
  // and find values by, for example, using a {@link com.fasterxml.jackson.core.JsonPointer} expression:
  int age = root.at("/personal/age").getValueAsInt(); 
</pre>
 *<p> 
 * Mapper instances are fully thread-safe as of Jackson 3.0.
 *<p>
 * Note on caching: root-level deserializers are always cached, and accessed
 * using full (generics-aware) type information. This is different from
 * caching of referenced types, which is more limited and is done only
 * for a subset of all deserializer types. The main reason for difference
 * is that at root-level there is no incoming reference (and hence no
 * referencing property, no referral information or annotations to
 * produce differing deserializers), and that the performance impact
 * greatest at root level (since it'll essentially cache the full
 * graph of deserializers involved).
 */
public class ObjectMapper
    implements TreeCodec, Versioned,
        java.io.Serializable
{
    private static final long serialVersionUID = 3L;

    /*
    /**********************************************************************
    /* Helper classes, enums
    /**********************************************************************
     */

    /**
     * Base implementation for "Vanilla" {@link ObjectMapper}, only defined to support
     * backwards-compatibility with some of 2.x usage patterns.
     */
    private static class PrivateBuilder extends MapperBuilder<ObjectMapper, PrivateBuilder>
    {
        public PrivateBuilder(TokenStreamFactory tsf) {
            super(tsf);
        }

        @Override
        public ObjectMapper build() {
            return new ObjectMapper(this);
        }

        @Override
        protected MapperBuilderState _saveState() {
            return new StateImpl(this);
        }

        public PrivateBuilder(MapperBuilderState state) {
            super(state);
        }

     // We also need actual instance of state as base class can not implement logic
     // for reinstating mapper (via mapper builder) from state.
        static class StateImpl extends MapperBuilderState {
            private static final long serialVersionUID = 3L;

            public StateImpl(PrivateBuilder b) {
                super(b);
            }

            @Override
            protected Object readResolve() {
                return new PrivateBuilder(this).build();
            }
        }
    }

    /*
    /**********************************************************************
    /* Internal constants, singletons
    /**********************************************************************
     */
    
    // Quick little shortcut, to avoid having to use global TypeFactory instance...
    // 19-Oct-2015, tatu: Not sure if this is really safe to do; let's at least allow
    //   some amount of introspection
    private final static JavaType JSON_NODE_TYPE =
            SimpleType.constructUnsafe(JsonNode.class);
//            TypeFactory.defaultInstance().constructType(JsonNode.class);

    /*
    /**********************************************************************
    /* Configuration settings, shared
    /**********************************************************************
     */

    /**
     * Factory used to create {@link JsonParser} and {@link JsonGenerator}
     * instances as necessary.
     */
    protected final TokenStreamFactory _streamFactory;

    /**
     * Specific factory used for creating {@link JavaType} instances;
     * needed to allow modules to add more custom type handling
     * (mostly to support types of non-Java JVM languages)
     */
    protected final TypeFactory _typeFactory;

    /**
     * Provider for values to inject in deserialized POJOs.
     */
    protected final InjectableValues _injectableValues;

    /*
    /**********************************************************************
    /* Configuration settings, serialization
    /**********************************************************************
     */

    /**
     * Factory used for constructing per-call {@link SerializerProvider}s.
     *<p>
     * Note: while serializers are only exposed {@link SerializerProvider},
     * mappers and readers need to access additional API defined by
     * {@link DefaultSerializerProvider}
     */
    protected final SerializationContexts _serializationContexts;

    /**
     * Configuration object that defines basic global
     * settings for the serialization process
     */
    protected final SerializationConfig _serializationConfig;

    /*
    /**********************************************************************
    /* Configuration settings, deserialization
    /**********************************************************************
     */

    /**
     * Factory used for constructing per-call {@link DeserializationContext}s.
     */
    protected final DeserializationContexts _deserializationContexts;

    /**
     * Configuration object that defines basic global
     * settings for the serialization process
     */
    protected final DeserializationConfig _deserializationConfig;

    /*
    /**********************************************************************
    /* Caching
    /**********************************************************************
     */

    /* Note: handling of serializers and deserializers is not symmetric;
     * and as a result, only root-level deserializers can be cached here.
     * This is mostly because typing and resolution for deserializers is
     * fully static; whereas it is quite dynamic for serialization.
     */

    /**
     * We will use a separate main-level Map for keeping track
     * of root-level deserializers. This is where most successful
     * cache lookups get resolved.
     * Map will contain resolvers for all kinds of types, including
     * container types: this is different from the component cache
     * which will only cache bean deserializers.
     *<p>
     * Given that we don't expect much concurrency for additions
     * (should very quickly converge to zero after startup), let's
     * explicitly define a low concurrency setting.
     *<p>
     * These may are either "raw" deserializers (when
     * no type information is needed for base type), or type-wrapped
     * deserializers (if it is needed)
     */
    protected final ConcurrentHashMap<JavaType, JsonDeserializer<Object>> _rootDeserializers
        = new ConcurrentHashMap<JavaType, JsonDeserializer<Object>>(64, 0.6f, 2);

    /*
    /**********************************************************************
    /* Saved state to allow re-building
    /**********************************************************************
     */

    /**
     * Minimal state retained to allow both re-building (by
     * creating new builder) and JDK serialization of this mapper.
     *
     * @since 3.0
     */
    protected final MapperBuilderState _savedBuilderState;

    /*
    /**********************************************************************
    /* Life-cycle: legacy constructors
    /**********************************************************************
     */

    /**
     * Default constructor, which will construct the default JSON-handling
     * {@link TokenStreamFactory} as necessary and all other unmodified
     * default settings, and no additional registered modules.
     */
    public ObjectMapper() {
        this(new PrivateBuilder(new JsonFactory()));
    }

    /**
     * Constructs instance that uses specified {@link TokenStreamFactory}
     * for constructing necessary {@link JsonParser}s and/or
     * {@link JsonGenerator}s, but without registering additional modules.
     */
    public ObjectMapper(TokenStreamFactory streamFactory) {
        this(new PrivateBuilder(streamFactory));
    }

    /*
    /**********************************************************************
    /* Life-cycle: builder-style construction
    /**********************************************************************
     */

    /**
     * Constructor usually called either by {@link MapperBuilder#build} or
     * by sub-class constructor: will get all the settings through passed-in
     * builder, including registration of any modules added to builder.
     */
    protected ObjectMapper(MapperBuilder<?,?> builder)
    {
        // First things first: finalize building process. Saved state
        // consists of snapshots and is safe to keep references to; used
        // for rebuild()ing mapper instances

<<<<<<< HEAD
        _savedBuilderState = builder.saveStateApplyModules();

        // But we will ALSO need to take snapshot of anything builder has,
        // in case caller keeps on tweaking with builder. So rules are the
        // as with above call, or when creating new builder for rebuild()ing
        
        // General framework factories
        _streamFactory = builder.streamFactory();
        final ConfigOverrides configOverrides;
        {
            // bit tricky as we do NOT want to expose simple accessors (to a mutable thing)
            final AtomicReference<ConfigOverrides> ref = new AtomicReference<>();
            builder.withAllConfigOverrides(overrides -> ref.set(overrides));
            configOverrides = Snapshottable.takeSnapshot(ref.get());
=======
        RootNameLookup rootNames = new RootNameLookup();
        _serializationConfig = new SerializationConfig(src._serializationConfig,
                _mixIns, rootNames, _configOverrides);
        _deserializationConfig = new DeserializationConfig(src._deserializationConfig,
                _mixIns, rootNames,  _configOverrides,
                _coercionConfigs);
        _serializerProvider = src._serializerProvider.copy();
        _deserializationContext = src._deserializationContext.copy();

        // Default serializer factory is stateless, can just assign
        _serializerFactory = src._serializerFactory;

        // as per [databind#922], [databind#1078] make sure to copy registered modules as appropriate
        Set<Object> reg = src._registeredModuleTypes;
        if (reg == null) {
            _registeredModuleTypes = null;
        } else {
            _registeredModuleTypes = new LinkedHashSet<Object>(reg);
>>>>>>> 41921a04
        }

        // Handlers, introspection
        _typeFactory =  Snapshottable.takeSnapshot(builder.typeFactory());
        ClassIntrospector classIntr = builder.classIntrospector().forMapper();
        SubtypeResolver subtypeResolver =  Snapshottable.takeSnapshot(builder.subtypeResolver());
        MixInHandler mixIns = (MixInHandler) Snapshottable.takeSnapshot(builder.mixInHandler());
        // NOTE: TypeResolverProvider apparently ok without snapshot, hence config objects fetch
        // it directly from MapperBuilder, not passed by us.

        // Serialization factories
        _serializationContexts = builder.serializationContexts()
                .forMapper(this, _streamFactory, builder.serializerFactory());

        // Deserialization factories

        _deserializationContexts = builder.deserializationContexts()
                .forMapper(this, _streamFactory, builder.deserializerFactory());
        _injectableValues = Snapshottable.takeSnapshot(builder.injectableValues());

        // And then finalize serialization/deserialization Config containers

        RootNameLookup rootNames = new RootNameLookup();
        FilterProvider filterProvider = Snapshottable.takeSnapshot(builder.filterProvider());
        _deserializationConfig = builder.buildDeserializationConfig(configOverrides,
                mixIns, _typeFactory, classIntr, subtypeResolver,
                rootNames);
        _serializationConfig = builder.buildSerializationConfig(configOverrides,
                mixIns, _typeFactory, classIntr, subtypeResolver,
                rootNames, filterProvider);
    }

    /**
<<<<<<< HEAD
     * Method for creating a new {@link MapperBuilder} for constructing differently configured
     * {@link ObjectMapper} instance, starting with current configuration including base settings
     * and registered modules.
     *
     * @since 3.0
     */
    @SuppressWarnings("unchecked")
    public <M extends ObjectMapper, B extends MapperBuilder<M,B>> MapperBuilder<M,B> rebuild() {
        // 27-Feb-2018, tatu: since we still have problem with `ObjectMapper` being both API
        //    and implementation for JSON, need more checking here
        ClassUtil.verifyMustOverride(ObjectMapper.class, this, "rebuild");
        return (MapperBuilder<M,B>) new PrivateBuilder(_savedBuilderState);
    }

    /*
    /**********************************************************************
    /* Life-cycle: JDK serialization support
    /**********************************************************************
     */

    // Logic here is simple: instead of serializing mapper via its contents,
    // we have pre-packaged `MapperBuilderState` in a way that makes serialization
    // easier, and we go with that.
    // But note that return direction has to be supported, then, by that state object
    // and NOT anything in here.
    protected Object writeReplace() {
        return _savedBuilderState;
    }
=======
     * Constructs instance that uses specified {@link JsonFactory}
     * for constructing necessary {@link JsonParser}s and/or
     * {@link JsonGenerator}s, and uses given providers for accessing
     * serializers and deserializers.
     * 
     * @param jf JsonFactory to use: if null, a new {@link MappingJsonFactory} will be constructed
     * @param sp SerializerProvider to use: if null, a {@link SerializerProvider} will be constructed
     * @param dc Blueprint deserialization context instance to use for creating
     *    actual context objects; if null, will construct standard
     *    {@link DeserializationContext}
     */
    public ObjectMapper(JsonFactory jf,
            DefaultSerializerProvider sp, DefaultDeserializationContext dc)
    {
        // 02-Mar-2009, tatu: Important: we MUST default to using the mapping factory,
        //  otherwise tree serialization will have problems with POJONodes.
        if (jf == null) {
            _jsonFactory = new MappingJsonFactory(this);
        } else {
            _jsonFactory = jf;
            if (jf.getCodec() == null) { // as per [JACKSON-741]
                _jsonFactory.setCodec(this);
            }
        }
        _subtypeResolver = new StdSubtypeResolver();
        RootNameLookup rootNames = new RootNameLookup();
        // and default type factory is shared one
        _typeFactory = TypeFactory.defaultInstance();

        SimpleMixInResolver mixins = new SimpleMixInResolver(null);
        _mixIns = mixins;
        BaseSettings base = DEFAULT_BASE.withClassIntrospector(defaultClassIntrospector());
        _configOverrides = new ConfigOverrides();
        _coercionConfigs = new CoercionConfigs();
        _serializationConfig = new SerializationConfig(base,
                    _subtypeResolver, mixins, rootNames, _configOverrides);
        _deserializationConfig = new DeserializationConfig(base,
                    _subtypeResolver, mixins, rootNames, _configOverrides,
                    _coercionConfigs);

        // Some overrides we may need
        final boolean needOrder = _jsonFactory.requiresPropertyOrdering();
        if (needOrder ^ _serializationConfig.isEnabled(MapperFeature.SORT_PROPERTIES_ALPHABETICALLY)) {
            configure(MapperFeature.SORT_PROPERTIES_ALPHABETICALLY, needOrder);
        }
        
        _serializerProvider = (sp == null) ? new DefaultSerializerProvider.Impl() : sp;
        _deserializationContext = (dc == null) ?
                new DefaultDeserializationContext.Impl(BeanDeserializerFactory.instance) : dc;
>>>>>>> 41921a04

    // Just as a sanity check verify there is no attempt at directly instantiating mapper here
    protected Object readResolve() {
        throw new IllegalStateException("Should never deserialize `"+getClass().getName()+"` directly");
    }

    /*
    /**********************************************************************
    /* Versioned impl
    /**********************************************************************
     */

    /**
     * Method that will return version information stored in and read from jar
     * that contains this class.
     */
    @Override
    public Version version() {
        return com.fasterxml.jackson.databind.cfg.PackageVersion.VERSION;
    }

    /*
    /**********************************************************************
    /* Configuration: main config object access
    /**********************************************************************
     */

    /**
     * Accessor for internal configuration object that contains settings for
     * serialization operations (<code>writeValue(...)</code> methods)
     *<br>
     * NOTE: Not to be used by application code; needed by some tests
     */
    public SerializationConfig serializationConfig() {
        return _serializationConfig;
    }

    /**
     * Accessor for internal configuration object that contains settings for
     * deserialization operations (<code>readValue(...)</code> methods)
     *<br>
     * NOTE: Not to be used by application code; needed by some tests
     */
    public DeserializationConfig deserializationConfig() {
        return _deserializationConfig;
    }

    /**
     * Method that can be used to get hold of {@link TokenStreamFactory} that this
     * mapper uses if it needs to construct {@link JsonParser}s
     * and/or {@link JsonGenerator}s.
     *<p>
     * WARNING: note that all {@link ObjectReader} and {@link ObjectWriter}
     * instances created by this mapper usually share the same configured
     * {@link TokenStreamFactory}, so changes to its configuration will "leak".
     * To avoid such observed changes you should always use "with()" and
     * "without()" method of {@link ObjectReader} and {@link ObjectWriter}
     * for changing {@link StreamReadFeature}
     * and {@link StreamWriteFeature}
     * settings to use on per-call basis.
     *
     * @return {@link TokenStreamFactory} that this mapper uses when it needs to
     *   construct Json parser and generators
     *
     * @since 3.0
     */
    public TokenStreamFactory tokenStreamFactory() { return _streamFactory; }

    /**
     * Method that can be used to get hold of {@link JsonNodeFactory}
     * that this mapper will use when directly constructing
     * root {@link JsonNode} instances for Trees.
     *<p>
     * Note: this is just a shortcut for calling
     *<pre>
     *   getDeserializationConfig().getNodeFactory()
     *</pre>
     */
    public JsonNodeFactory getNodeFactory() {
        return _deserializationConfig.getNodeFactory();
    }

    public InjectableValues getInjectableValues() {
        return _injectableValues;
    }

    /*
    /**********************************************************************
    /* Configuration, access to type factory, type resolution
    /**********************************************************************
     */

    /**
     * Accessor for getting currently configured {@link TypeFactory} instance.
     */
    public TypeFactory getTypeFactory() {
        return _typeFactory;
    }

    /**
     * Convenience method for constructing {@link JavaType} out of given
     * type (typically <code>java.lang.Class</code>), but without explicit
     * context.
     */
    public JavaType constructType(Type type) {
        _assertNotNull("type", type);
        return _typeFactory.constructType(type);
    }

    /*
    /**********************************************************************
    /* Configuration, accessing features
    /**********************************************************************
     */

    public boolean isEnabled(JsonFactory.Feature f) {
        return _streamFactory.isEnabled(f);
    }

    public boolean isEnabled(StreamReadFeature f) {
        return _deserializationConfig.isEnabled(f);
    }

    public boolean isEnabled(StreamWriteFeature f) {
        return _serializationConfig.isEnabled(f);
    }

    /**
     * Method for checking whether given {@link MapperFeature} is enabled.
     */
    public boolean isEnabled(MapperFeature f) {
        // ok to use either one, should be kept in sync
        return _serializationConfig.isEnabled(f);
    }

    /**
     * Method for checking whether given deserialization-specific
     * feature is enabled.
     */
    public boolean isEnabled(DeserializationFeature f) {
        return _deserializationConfig.isEnabled(f);
    }

    /**
     * Method for checking whether given serialization-specific
     * feature is enabled.
     */
    public boolean isEnabled(SerializationFeature f) {
        return _serializationConfig.isEnabled(f);
    }

    /*
    /**********************************************************************
    /* Configuration, accessing module information
    /**********************************************************************
     */

    /**
     * Method that may be used to find out {@link Module}s that were registered
     * when creating this mapper (if any).
     *
     * @since 3.0
     */
    public Collection<com.fasterxml.jackson.databind.Module> getRegisteredModules() {
        return _savedBuilderState.modules();
    }

    /*
    /**********************************************************************
    /* Public API: constructing Parsers that are properly linked
    /* to `ObjectReadContext`
    /**********************************************************************
     */

    /**
     * Factory method for constructing {@link JsonParser} that is properly
     * wired to allow callbacks for deserialization: basically
     * constructs a {@link ObjectReadContext} and then calls
     * {@link TokenStreamFactory#createParser(ObjectReadContext,java.io.File)}.
     *
     * @since 3.0
     */
    public JsonParser createParser(File src) throws IOException {
        _assertNotNull("src", src);
        DefaultDeserializationContext ctxt = _deserializationContext();
        return ctxt.assignAndReturnParser(_streamFactory.createParser(ctxt, src));
    }

    /**
     * Factory method for constructing {@link JsonParser} that is properly
     * wired to allow callbacks for deserialization: basically
     * constructs a {@link ObjectReadContext} and then calls
     * {@link TokenStreamFactory#createParser(ObjectReadContext,java.net.URL)}.
     *
     * @since 3.0
     */
    public JsonParser createParser(URL src) throws IOException {
        _assertNotNull("src", src);
        DefaultDeserializationContext ctxt = _deserializationContext();
        return ctxt.assignAndReturnParser(_streamFactory.createParser(ctxt, src));
    }

    /**
     * Factory method for constructing {@link JsonParser} that is properly
     * wired to allow callbacks for deserialization: basically
     * constructs a {@link ObjectReadContext} and then calls
     * {@link TokenStreamFactory#createParser(ObjectReadContext,InputStream)}.
     *
     * @since 3.0
     */
    public JsonParser createParser(InputStream in) throws IOException {
        _assertNotNull("in", in);
        DefaultDeserializationContext ctxt = _deserializationContext();
        return ctxt.assignAndReturnParser(_streamFactory.createParser(ctxt, in));
    }

    /**
     * Factory method for constructing {@link JsonParser} that is properly
     * wired to allow callbacks for deserialization: basically
     * constructs a {@link ObjectReadContext} and then calls
     * {@link TokenStreamFactory#createParser(ObjectReadContext,Reader)}.
     *
     * @since 3.0
     */
    public JsonParser createParser(Reader r) throws IOException {
        _assertNotNull("r", r);
        DefaultDeserializationContext ctxt = _deserializationContext();
        return ctxt.assignAndReturnParser(_streamFactory.createParser(ctxt, r));
    }

    /**
     * Factory method for constructing {@link JsonParser} that is properly
     * wired to allow callbacks for deserialization: basically
     * constructs a {@link ObjectReadContext} and then calls
     * {@link TokenStreamFactory#createParser(ObjectReadContext,byte[])}.
     *
     * @since 3.0
     */
    public JsonParser createParser(byte[] content) throws IOException {
        _assertNotNull("content", content);
        DefaultDeserializationContext ctxt = _deserializationContext();
        return ctxt.assignAndReturnParser(_streamFactory.createParser(ctxt, content));
    }

    /**
     * Factory method for constructing {@link JsonParser} that is properly
     * wired to allow callbacks for deserialization: basically
     * constructs a {@link ObjectReadContext} and then calls
     * {@link TokenStreamFactory#createParser(ObjectReadContext,byte[],int,int)}.
     *
     * @since 3.0
     */
    public JsonParser createParser(byte[] content, int offset, int len) throws IOException {
        _assertNotNull("content", content);
        DefaultDeserializationContext ctxt = _deserializationContext();
        return ctxt.assignAndReturnParser(_streamFactory.createParser(ctxt, content, offset, len));
    }

    /**
     * Factory method for constructing {@link JsonParser} that is properly
     * wired to allow callbacks for deserialization: basically
     * constructs a {@link ObjectReadContext} and then calls
     * {@link TokenStreamFactory#createParser(ObjectReadContext,String)}.
     *
     * @since 3.0
     */
    public JsonParser createParser(String content) throws IOException {
        _assertNotNull("content", content);
        DefaultDeserializationContext ctxt = _deserializationContext();
        return ctxt.assignAndReturnParser(_streamFactory.createParser(ctxt, content));
    }

    /**
     * Factory method for constructing {@link JsonParser} that is properly
     * wired to allow callbacks for deserialization: basically
     * constructs a {@link ObjectReadContext} and then calls
     * {@link TokenStreamFactory#createParser(ObjectReadContext,char[])}.
     *
     * @since 3.0
     */
    public JsonParser createParser(char[] content) throws IOException {
        _assertNotNull("content", content);
        DefaultDeserializationContext ctxt = _deserializationContext();
        return ctxt.assignAndReturnParser(_streamFactory.createParser(ctxt, content));
    }

    /**
     * Factory method for constructing {@link JsonParser} that is properly
     * wired to allow callbacks for deserialization: basically
     * constructs a {@link ObjectReadContext} and then calls
     * {@link TokenStreamFactory#createParser(ObjectReadContext,char[],int,int)}.
     *
     * @since 3.0
     */
    public JsonParser createParser(char[] content, int offset, int len) throws IOException {
        _assertNotNull("content", content);
        DefaultDeserializationContext ctxt = _deserializationContext();
        return ctxt.assignAndReturnParser(_streamFactory.createParser(ctxt, content, offset, len));
    }

    /**
     * Factory method for constructing {@link JsonParser} that is properly
     * wired to allow callbacks for deserialization: basically
     * constructs a {@link ObjectReadContext} and then calls
     * {@link TokenStreamFactory#createParser(ObjectReadContext,DataInput)}.
     *
     * @since 3.0
     */
    public JsonParser createParser(DataInput content) throws IOException {
        _assertNotNull("content", content);
        DefaultDeserializationContext ctxt = _deserializationContext();
        return ctxt.assignAndReturnParser(_streamFactory.createParser(ctxt, content));
    }

    /**
     * Factory method for constructing non-blocking {@link JsonParser} that is properly
     * wired to allow configuration access (and, if relevant for parser, callbacks):
     * essentially constructs a {@link ObjectReadContext} and then calls
     * {@link TokenStreamFactory#createParser(ObjectReadContext,DataInput)}.
     *
     * @since 3.0
     */
    public JsonParser createNonBlockingByteArrayParser() throws IOException {
        DefaultDeserializationContext ctxt = _deserializationContext();
        return ctxt.assignAndReturnParser(_streamFactory.createNonBlockingByteArrayParser(ctxt));
    }

    /*
    /**********************************************************************
    /* Public API: constructing Generator that are properly linked
    /* to `ObjectWriteContext`
    /**********************************************************************
     */

    /**
     * Factory method for constructing {@link JsonGenerator} that is properly
     * wired to allow callbacks for serialization: basically
     * constructs a {@link ObjectWriteContext} and then calls
     * {@link TokenStreamFactory#createGenerator(ObjectWriteContext,OutputStream)}.
     *
     * @since 3.0
     */
    public JsonGenerator createGenerator(OutputStream out) throws IOException {
        _assertNotNull("out", out);
        return _streamFactory.createGenerator(_serializerProvider(), out);
    }

    /**
     * Factory method for constructing {@link JsonGenerator} that is properly
     * wired to allow callbacks for serialization: basically
     * constructs a {@link ObjectWriteContext} and then calls
     * {@link TokenStreamFactory#createGenerator(ObjectWriteContext,OutputStream,JsonEncoding)}.
     *
     * @since 3.0
     */
    public JsonGenerator createGenerator(OutputStream out, JsonEncoding enc) throws IOException {
        _assertNotNull("out", out);
        return _streamFactory.createGenerator(_serializerProvider(), out, enc);
    }

    /**
     * Factory method for constructing {@link JsonGenerator} that is properly
     * wired to allow callbacks for serialization: basically
     * constructs a {@link ObjectWriteContext} and then calls
     * {@link TokenStreamFactory#createGenerator(ObjectWriteContext,Writer)}.
     *
     * @since 3.0
     */
    public JsonGenerator createGenerator(Writer w) throws IOException {
        _assertNotNull("w", w);
        return _streamFactory.createGenerator(_serializerProvider(), w);
    }

    /**
     * Factory method for constructing {@link JsonGenerator} that is properly
     * wired to allow callbacks for serialization: basically
     * constructs a {@link ObjectWriteContext} and then calls
     * {@link TokenStreamFactory#createGenerator(ObjectWriteContext,File,JsonEncoding)}.
     *
     * @since 3.0
     */
    public JsonGenerator createGenerator(File f, JsonEncoding enc) throws IOException {
        _assertNotNull("f", f);
        return _streamFactory.createGenerator(_serializerProvider(), f, enc);
    }

    /**
     * Factory method for constructing {@link JsonGenerator} that is properly
     * wired to allow callbacks for serialization: basically
     * constructs a {@link ObjectWriteContext} and then calls
     * {@link TokenStreamFactory#createGenerator(ObjectWriteContext,DataOutput)}.
     *
     * @since 3.0
     */
    public JsonGenerator createGenerator(DataOutput out) throws IOException {
        _assertNotNull("out", out);
        return _streamFactory.createGenerator(_serializerProvider(), out);
    }

    /*
    /**********************************************************************
    /* TreeCodec implementation
    /**********************************************************************
     */

    /**
     *<p>
     * Note: return type is co-variant, as basic ObjectCodec
     * abstraction cannot refer to concrete node types (as it's
     * part of core package, whereas impls are part of mapper
     * package)
     */
    @Override
    public ObjectNode createObjectNode() {
        return _deserializationConfig.getNodeFactory().objectNode();
    }

    /**
     *<p>
     * Note: return type is co-variant, as basic ObjectCodec
     * abstraction cannot refer to concrete node types (as it's
     * part of core package, whereas impls are part of mapper
     * package)
     */
    @Override
    public ArrayNode createArrayNode() {
        return _deserializationConfig.getNodeFactory().arrayNode();
    }

    @Override
    public JsonNode booleanNode(boolean b) {
        return _deserializationConfig.getNodeFactory().booleanNode(b);
    }

    @Override
    public JsonNode stringNode(String text) {
        return _deserializationConfig.getNodeFactory().textNode(text);
    }
    
    @Override
    public JsonNode missingNode() {
        return _deserializationConfig.getNodeFactory().missingNode();
    }

    @Override
    public JsonNode nullNode() {
        return _deserializationConfig.getNodeFactory().nullNode();
    }

    /**
     * Method for constructing a {@link JsonParser} out of JSON tree
     * representation.
     * 
     * @param n Root node of the tree that resulting parser will read from
     */
    @Override
    public JsonParser treeAsTokens(TreeNode n) {
        _assertNotNull("n", n);
        DeserializationContext ctxt = _deserializationContext();
        return new TreeTraversingParser((JsonNode) n, ctxt);
    }
    
    /**
     * Method to deserialize JSON content as a tree {@link JsonNode}.
     * Returns {@link JsonNode} that represents the root of the resulting tree, if there
     * was content to read, or {@code null} if no more content is accessible
     * via passed {@link JsonParser}.
     *<p>
     * NOTE! Behavior with end-of-input (no more content) differs between this
     * {@code readTree} method, and all other methods that take input source: latter
     * will return "missing node", NOT {@code null}
     * 
     * @return a {@link JsonNode}, if valid JSON content found; null
     *   if input has no content to bind -- note, however, that if
     *   JSON <code>null</code> token is found, it will be represented
     *   as a non-null {@link JsonNode} (one that returns <code>true</code>
     *   for {@link JsonNode#isNull()}
     * 
     * @throws IOException if a low-level I/O problem (unexpected end-of-input,
     *   network error) occurs (passed through as-is without additional wrapping -- note
     *   that this is one case where {@link DeserializationFeature#WRAP_EXCEPTIONS}
     *   does NOT result in wrapping of exception even if enabled)
     * @throws JsonParseException if underlying input contains invalid content
     *    of type {@link JsonParser} supports (JSON for default case)
     */
    @SuppressWarnings("unchecked")
    @Override
    public JsonNode readTree(JsonParser p) throws IOException
    {
        _assertNotNull("p", p);
        // Must check for EOF here before calling readValue(), since that'll choke on it otherwise
        JsonToken t = p.currentToken();
        if (t == null) {
            t = p.nextToken();
            if (t == null) {
                return null;
            }
        }
        DeserializationContext ctxt = _deserializationContext(p);
        // NOTE! _readValue() will check for trailing tokens
        JsonNode n = (JsonNode) _readValue(ctxt, p, JSON_NODE_TYPE);
        if (n == null) {
            n = getNodeFactory().nullNode();
        }
        return n;
    }

    @Override
    public void writeTree(JsonGenerator g, TreeNode rootNode) throws IOException
    {
        _assertNotNull("g", g);
        SerializationConfig config = serializationConfig();
        _serializerProvider(config).serializeValue(g, rootNode);
        if (config.isEnabled(SerializationFeature.FLUSH_AFTER_WRITE_VALUE)) {
            g.flush();
        }
    }
    
    /*
    /**********************************************************************
    /* Public API deserialization, main methods
    /**********************************************************************
     */

    /**
     * Method to deserialize JSON content into a non-container
     * type (it can be an array type, however): typically a bean, array
     * or a wrapper type (like {@link java.lang.Boolean}).
     *<p>
     * Note: this method should NOT be used if the result type is a
     * container ({@link java.util.Collection} or {@link java.util.Map}.
     * The reason is that due to type erasure, key and value types
     * cannot be introspected when using this method.
     * 
     * @throws IOException if a low-level I/O problem (unexpected end-of-input,
     *   network error) occurs (passed through as-is without additional wrapping -- note
     *   that this is one case where {@link DeserializationFeature#WRAP_EXCEPTIONS}
     *   does NOT result in wrapping of exception even if enabled)
     * @throws JsonParseException if underlying input contains invalid content
     *    of type {@link JsonParser} supports (JSON for default case)
     * @throws JsonMappingException if the input JSON structure does not match structure
     *   expected for result type (or has other mismatch issues)
     */
    @SuppressWarnings("unchecked")
    public <T> T readValue(JsonParser p, Class<T> valueType) throws IOException
    {
        _assertNotNull("p", p);
        DeserializationContext ctxt = _deserializationContext(p);
        return (T) _readValue(ctxt, p, _typeFactory.constructType(valueType));
    } 

    /**
     * Method to deserialize JSON content into a Java type, reference
     * to which is passed as argument. Type is passed using so-called
     * "super type token" (see )
     * and specifically needs to be used if the root type is a 
     * parameterized (generic) container type.
     * 
     * @throws IOException if a low-level I/O problem (unexpected end-of-input,
     *   network error) occurs (passed through as-is without additional wrapping -- note
     *   that this is one case where {@link DeserializationFeature#WRAP_EXCEPTIONS}
     *   does NOT result in wrapping of exception even if enabled)
     * @throws JsonParseException if underlying input contains invalid content
     *    of type {@link JsonParser} supports (JSON for default case)
     * @throws JsonMappingException if the input JSON structure does not match structure
     *   expected for result type (or has other mismatch issues)
     */
    @SuppressWarnings("unchecked")
    public <T> T readValue(JsonParser p, TypeReference<T> valueTypeRef) throws IOException
    {
        _assertNotNull("p", p);
        DeserializationContext ctxt = _deserializationContext(p);
        return (T) _readValue(ctxt, p, _typeFactory.constructType(valueTypeRef));
    }

    /**
     * Method to deserialize JSON content into a Java type, reference
     * to which is passed as argument. Type is passed using 
     * Jackson specific type; instance of which can be constructed using
     * {@link TypeFactory}.
     * 
     * @throws IOException if a low-level I/O problem (unexpected end-of-input,
     *   network error) occurs (passed through as-is without additional wrapping -- note
     *   that this is one case where {@link DeserializationFeature#WRAP_EXCEPTIONS}
     *   does NOT result in wrapping of exception even if enabled)
     * @throws JsonParseException if underlying input contains invalid content
     *    of type {@link JsonParser} supports (JSON for default case)
     * @throws JsonMappingException if the input JSON structure does not match structure
     *   expected for result type (or has other mismatch issues)
     */
    @SuppressWarnings("unchecked")
    public final <T> T readValue(JsonParser p, ResolvedType valueType) throws IOException
    {
        _assertNotNull("p", p);
        DeserializationContext ctxt = _deserializationContext(p);
        return (T) _readValue(ctxt, p, (JavaType) valueType);
    }

    /**
     * Type-safe overloaded method, basically alias for {@link #readValue(JsonParser, Class)}.
     * 
     * @throws IOException if a low-level I/O problem (unexpected end-of-input,
     *   network error) occurs (passed through as-is without additional wrapping -- note
     *   that this is one case where {@link DeserializationFeature#WRAP_EXCEPTIONS}
     *   does NOT result in wrapping of exception even if enabled)
     * @throws JsonParseException if underlying input contains invalid content
     *    of type {@link JsonParser} supports (JSON for default case)
     * @throws JsonMappingException if the input JSON structure does not match structure
     *   expected for result type (or has other mismatch issues)
     */
    @SuppressWarnings("unchecked")
    public <T> T readValue(JsonParser p, JavaType valueType) throws IOException
    {
        _assertNotNull("p", p);
        DeserializationContext ctxt = _deserializationContext(p);
        return (T) _readValue(ctxt, p, valueType);
    }

    /**
     * Convenience method, equivalent in function to:
     *<pre>
     *   readerFor(valueType).readValues(p);
     *</pre>
     *<p>
     * Method for reading sequence of Objects from parser stream.
     * Sequence can be either root-level "unwrapped" sequence (without surrounding
     * JSON array), or a sequence contained in a JSON Array.
     * In either case {@link JsonParser} <b>MUST</b> point to the first token of
     * the first element, OR not point to any token (in which case it is advanced
     * to the next token). This means, specifically, that for wrapped sequences,
     * parser MUST NOT point to the surrounding <code>START_ARRAY</code> (one that
     * contains values to read) but rather to the token following it which is the first
     * token of the first value to read.
     *<p>
     * Note that {@link ObjectReader} has more complete set of variants.
     */
    public <T> MappingIterator<T> readValues(JsonParser p, JavaType valueType) throws IOException
    {
        _assertNotNull("p", p);
        DeserializationContext ctxt = _deserializationContext(p);
        JsonDeserializer<?> deser = _findRootDeserializer(ctxt, valueType);
        // false -> do NOT close JsonParser (since caller passed it)
        return new MappingIterator<T>(valueType, p, ctxt, deser,
                false, null);
    }

    /**
     * Convenience method, equivalent in function to:
     *<pre>
     *   readerFor(valueType).readValues(p);
     *</pre>
     *<p>
     * Type-safe overload of {@link #readValues(JsonParser, JavaType)}.
     */
    public <T> MappingIterator<T> readValues(JsonParser p, Class<T> valueType) throws IOException
    {
        _assertNotNull("p", p);
        return readValues(p, _typeFactory.constructType(valueType));
    }

    // Used by Kotlin module
    public <T> MappingIterator<T> readValues(JsonParser p, TypeReference<T> valueType) throws IOException
    {
        _assertNotNull("p", p);
        return readValues(p, _typeFactory.constructType(valueType));
    }

    /*
    /**********************************************************************
    /* Public API: deserialization
    /* (mapping from token stream to Java types)
    /**********************************************************************
     */

    /**
     * Method to deserialize JSON content as tree expressed
     * using set of {@link JsonNode} instances.
     * Returns root of the resulting tree (where root can consist
     * of just a single node if the current event is a
     * value event, not container).
     *<p>
     * If a low-level I/O problem (missing input, network error) occurs,
     * a {@link IOException} will be thrown.
     * If a parsing problem occurs (invalid JSON),
     * {@link JsonParseException} will be thrown.
     * If no content is found from input (end-of-input), Java
     * <code>null</code> will be returned.
     * 
     * @param in Input stream used to read JSON content
     *   for building the JSON tree.
     * 
     * @return a {@link JsonNode}, if valid JSON content found; null
     *   if input has no content to bind -- note, however, that if
     *   JSON <code>null</code> token is found, it will be represented
     *   as a non-null {@link JsonNode} (one that returns <code>true</code>
     *   for {@link JsonNode#isNull()}
     *   
     * @throws JsonParseException if underlying input contains invalid content
     *    of type {@link JsonParser} supports (JSON for default case)
     */
    public JsonNode readTree(InputStream in) throws IOException
    {
        _assertNotNull("in", in);
        DefaultDeserializationContext ctxt = _deserializationContext();
        return _readTreeAndClose(ctxt, _streamFactory.createParser(ctxt, in));
    }

    /**
     * Same as {@link #readTree(InputStream)} except content accessed through
     * passed-in {@link Reader}
     */
    public JsonNode readTree(Reader r) throws IOException {
        _assertNotNull("r", r);
        DefaultDeserializationContext ctxt = _deserializationContext();
        return _readTreeAndClose(ctxt, _streamFactory.createParser(ctxt, r));
    }

    /**
     * Same as {@link #readTree(InputStream)} except content read from
     * passed-in {@link String}
     */
    public JsonNode readTree(String content) throws IOException {
        _assertNotNull("content", content);
        DefaultDeserializationContext ctxt = _deserializationContext();
        return _readTreeAndClose(ctxt, _streamFactory.createParser(ctxt, content));
    }

    /**
     * Same as {@link #readTree(InputStream)} except content read from
     * passed-in byte array.
     */
    public JsonNode readTree(byte[] content) throws IOException {
        _assertNotNull("content", content);
        DefaultDeserializationContext ctxt = _deserializationContext();
        return _readTreeAndClose(ctxt, _streamFactory.createParser(ctxt, content));
    }

    /**
     * Same as {@link #readTree(InputStream)} except content read from
     * passed-in byte array.
     */
    public JsonNode readTree(byte[] content, int offset, int len) throws IOException {
        _assertNotNull("content", content);
        DefaultDeserializationContext ctxt = _deserializationContext();
        return _readTreeAndClose(ctxt, _streamFactory.createParser(ctxt, content, offset, len));
    }

    /**
     * Same as {@link #readTree(InputStream)} except content read from
     * passed-in {@link File}.
     */
    public JsonNode readTree(File file) throws IOException
    {
        _assertNotNull("file", file);
        DefaultDeserializationContext ctxt = _deserializationContext();
        return _readTreeAndClose(ctxt, _streamFactory.createParser(ctxt, file));
    }

    /**
     * Same as {@link #readTree(InputStream)} except content read from
     * passed-in {@link URL}.
     *<p>
     * NOTE: handling of {@link java.net.URL} is delegated to
     * {@link TokenStreamFactory#createParser(ObjectReadContext, java.net.URL)}s and usually simply
     * calls {@link java.net.URL#openStream()}, meaning no special handling
     * is done. If different HTTP connection options are needed you will need
     * to create {@link java.io.InputStream} separately.
     */
    public JsonNode readTree(URL src) throws IOException {
        _assertNotNull("src", src);
        DefaultDeserializationContext ctxt = _deserializationContext();
        return _readTreeAndClose(ctxt, _streamFactory.createParser(ctxt, src));
    }

    /*
    /**********************************************************************
    /* Public API serialization
    /* (mapping from Java types to token streams)
    /**********************************************************************
     */

    /**
     * Method that can be used to serialize any Java value as
     * JSON output, using provided {@link JsonGenerator}.
     */
    public void writeValue(JsonGenerator g, Object value) throws IOException
    {
        _assertNotNull("g", g);
        SerializationConfig config = serializationConfig();
        // 04-Oct-2017, tatu: Generator should come properly configured and we should not
        //   change its state in any way, I think (at least with Jackson 3.0)
        /*
        if (config.isEnabled(SerializationFeature.INDENT_OUTPUT)) {
            if (g.getPrettyPrinter() == null) {
                g.setPrettyPrinter(config.constructDefaultPrettyPrinter());
            }
        }
        */
        if (config.isEnabled(SerializationFeature.CLOSE_CLOSEABLE) && (value instanceof Closeable)) {
            _writeCloseableValue(g, value, config);
        } else {
            _serializerProvider(config).serializeValue(g, value);
            if (config.isEnabled(SerializationFeature.FLUSH_AFTER_WRITE_VALUE)) {
                g.flush();
            }
        }
    }

    /*
    /**********************************************************************
    /* Public API: Additional Tree Model support beyond TreeCodec
    /**********************************************************************
     */

    /**
     * Convenience conversion method that will bind data given JSON tree
     * contains into specific value (usually bean) type.
     *<p>
     * Functionally equivalent to:
     *<pre>
     *   objectMapper.convertValue(n, valueClass);
     *</pre>
     */
    @SuppressWarnings("unchecked")
    public <T> T treeToValue(TreeNode n, Class<T> valueType)
        throws JsonProcessingException
    {
        if (n == null) {
            return null;
        }
        try {
            // 25-Jan-2019, tatu: [databind#2220] won't prevent existing coercions here
            // Simple cast when we just want to cast to, say, ObjectNode
            if (TreeNode.class.isAssignableFrom(valueType)
                    && valueType.isAssignableFrom(n.getClass())) {
                return (T) n;
            }
            final JsonToken tt = n.asToken();
            // 22-Aug-2019, tatu: [databind#2430] Consider "null node" (minor optimization)
            if (tt == JsonToken.VALUE_NULL) {
                return null;
            }
            // 20-Apr-2016, tatu: Another thing: for VALUE_EMBEDDED_OBJECT, assume similar
            //    short-cut coercion
            if (tt == JsonToken.VALUE_EMBEDDED_OBJECT) {
                if (n instanceof POJONode) {
                    Object ob = ((POJONode) n).getPojo();
                    if ((ob == null) || valueType.isInstance(ob)) {
                        return (T) ob;
                    }
                }
            }
            return readValue(treeAsTokens(n), valueType);
        } catch (JsonProcessingException e) {
            throw e;
        } catch (IOException e) { // should not occur, no real i/o...
            throw new IllegalArgumentException(e.getMessage(), e);
        }
    }

    /**
     * Reverse of {@link #treeToValue}; given a value (usually bean), will
     * construct equivalent JSON Tree representation. Functionally similar
     * to serializing value into JSON and parsing JSON as tree, but
     * more efficient.
     *<p>
     * NOTE: while results are usually identical to that of serialization followed
     * by deserialization, this is not always the case. In some cases serialization
     * into intermediate representation will retain encapsulation of things like
     * raw value ({@link com.fasterxml.jackson.databind.util.RawValue}) or basic
     * node identity ({@link JsonNode}). If so, result is a valid tree, but values
     * are not re-constructed through actual JSON representation. So if transformation
     * requires actual materialization of JSON (or other data format that this mapper
     * produces), it will be necessary to do actual serialization.
     * 
     * @param <T> Actual node type; usually either basic {@link JsonNode} or
     *  {@link com.fasterxml.jackson.databind.node.ObjectNode}
     * @param fromValue Bean value to convert
     *
     * @return (non-null) Root node of the resulting JSON tree: in case of {@code null} value,
     *    node for which {@link JsonNode#isNull()} returns {@code true}.
     */
    @SuppressWarnings({ "unchecked", "resource" })
    public <T extends JsonNode> T valueToTree(Object fromValue)
        throws IllegalArgumentException
    {
        // [databind#2430]: `null` should become "null node":
        if (fromValue == null) {
            return (T) getNodeFactory().nullNode();
        }
        // 06-Oct-2017, tatu: `convertValue()` disables root value wrapping so
        //   do it here too
        SerializationConfig config = serializationConfig()
            .without(SerializationFeature.WRAP_ROOT_VALUE);
        DefaultSerializerProvider prov = _serializerProvider(config);
        TokenBuffer buf = TokenBuffer.forValueConversion(prov);
        // Would like to let buffer decide, but it won't have deser config to check so...
        if (isEnabled(DeserializationFeature.USE_BIG_DECIMAL_FOR_FLOATS)) {
            buf = buf.forceUseOfBigDecimal(true);
        }
        JsonNode result;
        try {
            // Equivalent to `writeValue()`, basically:
            prov.serializeValue(buf, fromValue);
            // 11-Apr-2019, tatu: Should we create "real" DeserializationContext or is this ok?
            JsonParser p = buf.asParser(ObjectReadContext.empty());
            result = readTree(p);
            p.close();
        } catch (IOException e) { // should not occur, no real i/o...
            throw new IllegalArgumentException(e.getMessage(), e);
        }
        return (T) result;
    }

    /*
    /**********************************************************************
    /* Public API, deserialization (ext format to Java Objects)
    /**********************************************************************
     */

    /**
     * Method to deserialize JSON content from given file into given Java type.
     * 
     * @throws IOException if a low-level I/O problem (unexpected end-of-input,
     *   network error) occurs (passed through as-is without additional wrapping -- note
     *   that this is one case where {@link DeserializationFeature#WRAP_EXCEPTIONS}
     *   does NOT result in wrapping of exception even if enabled)
     * @throws JsonParseException if underlying input contains invalid content
     *    of type {@link JsonParser} supports (JSON for default case)
     * @throws JsonMappingException if the input JSON structure does not match structure
     *   expected for result type (or has other mismatch issues)
     */
    @SuppressWarnings("unchecked")
    public <T> T readValue(File src, Class<T> valueType) throws IOException
    {
        _assertNotNull("src", src);
        DefaultDeserializationContext ctxt = _deserializationContext();
        return (T) _readMapAndClose(ctxt, _streamFactory.createParser(ctxt, src),
                _typeFactory.constructType(valueType));
    } 

    /**
     * Method to deserialize JSON content from given file into given Java type.
     * 
     * @throws IOException if a low-level I/O problem (unexpected end-of-input,
     *   network error) occurs (passed through as-is without additional wrapping -- note
     *   that this is one case where {@link DeserializationFeature#WRAP_EXCEPTIONS}
     *   does NOT result in wrapping of exception even if enabled)
     * @throws JsonParseException if underlying input contains invalid content
     *    of type {@link JsonParser} supports (JSON for default case)
     * @throws JsonMappingException if the input JSON structure does not match structure
     *   expected for result type (or has other mismatch issues)
     */
    @SuppressWarnings({ "unchecked" })
    public <T> T readValue(File src, TypeReference<T> valueTypeRef) throws IOException
    {
        _assertNotNull("src", src);
        DefaultDeserializationContext ctxt = _deserializationContext();
        return (T) _readMapAndClose(ctxt, _streamFactory.createParser(ctxt, src),
                _typeFactory.constructType(valueTypeRef));
    } 

    /**
     * Method to deserialize JSON content from given file into given Java type.
     * 
     * @throws IOException if a low-level I/O problem (unexpected end-of-input,
     *   network error) occurs (passed through as-is without additional wrapping -- note
     *   that this is one case where {@link DeserializationFeature#WRAP_EXCEPTIONS}
     *   does NOT result in wrapping of exception even if enabled)
     * @throws JsonParseException if underlying input contains invalid content
     *    of type {@link JsonParser} supports (JSON for default case)
     * @throws JsonMappingException if the input JSON structure does not match structure
     *   expected for result type (or has other mismatch issues)
     */
    @SuppressWarnings("unchecked")
    public <T> T readValue(File src, JavaType valueType) throws IOException
    {
        _assertNotNull("src", src);
        DefaultDeserializationContext ctxt = _deserializationContext();
        return (T) _readMapAndClose(ctxt, _streamFactory.createParser(ctxt, src), valueType);
    }

    /**
     * Method to deserialize JSON content from given resource into given Java type.
     *<p>
     * NOTE: handling of {@link java.net.URL} is delegated to
     * {@link TokenStreamFactory#createParser(ObjectReadContext, java.net.URL)} and usually simply
     * calls {@link java.net.URL#openStream()}, meaning no special handling
     * is done. If different HTTP connection options are needed you will need
     * to create {@link java.io.InputStream} separately.
     * 
     * @throws IOException if a low-level I/O problem (unexpected end-of-input,
     *   network error) occurs (passed through as-is without additional wrapping -- note
     *   that this is one case where {@link DeserializationFeature#WRAP_EXCEPTIONS}
     *   does NOT result in wrapping of exception even if enabled)
     * @throws JsonParseException if underlying input contains invalid content
     *    of type {@link JsonParser} supports (JSON for default case)
     * @throws JsonMappingException if the input JSON structure does not match structure
     *   expected for result type (or has other mismatch issues)
     */
    @SuppressWarnings("unchecked")
    public <T> T readValue(URL src, Class<T> valueType) throws IOException
    {
        _assertNotNull("src", src);
        DefaultDeserializationContext ctxt = _deserializationContext();
        return (T) _readMapAndClose(ctxt,
                _streamFactory.createParser(ctxt, src), _typeFactory.constructType(valueType));
    } 

    /**
     * Same as {@link #readValue(java.net.URL, Class)} except that target specified by {@link TypeReference}.
     */
    @SuppressWarnings({ "unchecked" })
    public <T> T readValue(URL src, TypeReference<T> valueTypeRef) throws IOException
    {
        _assertNotNull("src", src);
        DefaultDeserializationContext ctxt = _deserializationContext();
        return (T) _readMapAndClose(ctxt,
                _streamFactory.createParser(ctxt, src), _typeFactory.constructType(valueTypeRef));
    } 

    /**
     * Same as {@link #readValue(java.net.URL, Class)} except that target specified by {@link JavaType}.
     */
    @SuppressWarnings("unchecked")
    public <T> T readValue(URL src, JavaType valueType) throws IOException
    {
        _assertNotNull("src", src);
        DefaultDeserializationContext ctxt = _deserializationContext();
        return (T) _readMapAndClose(ctxt,
                _streamFactory.createParser(ctxt, src), valueType);
    } 

    /**
     * Method to deserialize JSON content from given JSON content String.
     * 
     * @throws IOException if a low-level I/O problem (unexpected end-of-input,
     *   network error) occurs (passed through as-is without additional wrapping -- note
     *   that this is one case where {@link DeserializationFeature#WRAP_EXCEPTIONS}
     *   does NOT result in wrapping of exception even if enabled)
     * @throws JsonParseException if underlying input contains invalid content
     *    of type {@link JsonParser} supports (JSON for default case)
     * @throws JsonMappingException if the input JSON structure does not match structure
     *   expected for result type (or has other mismatch issues)
     */
    @SuppressWarnings("unchecked")
    public <T> T readValue(String content, Class<T> valueType)
        throws IOException, JsonParseException, JsonMappingException
    {
        _assertNotNull("content", content);
        DefaultDeserializationContext ctxt = _deserializationContext();
        return (T) _readMapAndClose(ctxt,
                _streamFactory.createParser(ctxt, content), _typeFactory.constructType(valueType));
    } 

    /**
     * Method to deserialize JSON content from given JSON content String.
     * 
     * @throws IOException if a low-level I/O problem (unexpected end-of-input,
     *   network error) occurs (passed through as-is without additional wrapping -- note
     *   that this is one case where {@link DeserializationFeature#WRAP_EXCEPTIONS}
     *   does NOT result in wrapping of exception even if enabled)
     * @throws JsonParseException if underlying input contains invalid content
     *    of type {@link JsonParser} supports (JSON for default case)
     * @throws JsonMappingException if the input JSON structure does not match structure
     *   expected for result type (or has other mismatch issues)
     */
    @SuppressWarnings({ "unchecked" })
    public <T> T readValue(String content, TypeReference<T> valueTypeRef) throws IOException
    {
        _assertNotNull("content", content);
        DefaultDeserializationContext ctxt = _deserializationContext();
        return (T) _readMapAndClose(ctxt,
                _streamFactory.createParser(ctxt, content), _typeFactory.constructType(valueTypeRef));
    } 

    /**
     * Method to deserialize JSON content from given JSON content String.
     * 
     * @throws IOException if a low-level I/O problem (unexpected end-of-input,
     *   network error) occurs (passed through as-is without additional wrapping -- note
     *   that this is one case where {@link DeserializationFeature#WRAP_EXCEPTIONS}
     *   does NOT result in wrapping of exception even if enabled)
     * @throws JsonParseException if underlying input contains invalid content
     *    of type {@link JsonParser} supports (JSON for default case)
     * @throws JsonMappingException if the input JSON structure does not match structure
     *   expected for result type (or has other mismatch issues)
     */
    @SuppressWarnings("unchecked")
    public <T> T readValue(String content, JavaType valueType) throws IOException
    {
        _assertNotNull("content", content);
        DefaultDeserializationContext ctxt = _deserializationContext();
        return (T) _readMapAndClose(ctxt,
                _streamFactory.createParser(ctxt, content), valueType);
    }

    @SuppressWarnings("unchecked")
    public <T> T readValue(Reader src, Class<T> valueType) throws IOException
    {
        _assertNotNull("src", src);
        DefaultDeserializationContext ctxt = _deserializationContext();
        return (T) _readMapAndClose(ctxt,
                _streamFactory.createParser(ctxt, src), _typeFactory.constructType(valueType));
    }

    @SuppressWarnings({ "unchecked" })
    public <T> T readValue(Reader src, TypeReference<T> valueTypeRef) throws IOException
    {
        _assertNotNull("src", src);
        DefaultDeserializationContext ctxt = _deserializationContext();
        return (T) _readMapAndClose(ctxt,
                _streamFactory.createParser(ctxt, src), _typeFactory.constructType(valueTypeRef));
    }

    @SuppressWarnings("unchecked")
    public <T> T readValue(Reader src, JavaType valueType) throws IOException
    {
        _assertNotNull("src", src);
        DefaultDeserializationContext ctxt = _deserializationContext();
        return (T) _readMapAndClose(ctxt,
                _streamFactory.createParser(ctxt, src), valueType);
    }

    @SuppressWarnings("unchecked")
    public <T> T readValue(InputStream src, Class<T> valueType) throws IOException
    {
        _assertNotNull("src", src);
        DefaultDeserializationContext ctxt = _deserializationContext();
        return (T) _readMapAndClose(ctxt,
                _streamFactory.createParser(ctxt, src), _typeFactory.constructType(valueType));
    }

    @SuppressWarnings({ "unchecked" })
    public <T> T readValue(InputStream src, TypeReference<T> valueTypeRef) throws IOException
    {
        _assertNotNull("src", src);
        DefaultDeserializationContext ctxt = _deserializationContext();
        return (T) _readMapAndClose(ctxt,
                _streamFactory.createParser(ctxt, src), _typeFactory.constructType(valueTypeRef));
    }

    @SuppressWarnings("unchecked")
    public <T> T readValue(InputStream src, JavaType valueType) throws IOException
    {
        _assertNotNull("src", src);
        DefaultDeserializationContext ctxt = _deserializationContext();
        return (T) _readMapAndClose(ctxt,
                _streamFactory.createParser(ctxt, src), valueType);
    }

    @SuppressWarnings("unchecked")
    public <T> T readValue(byte[] content, Class<T> valueType) throws IOException
    {
        _assertNotNull("content", content);
        DefaultDeserializationContext ctxt = _deserializationContext();
        return (T) _readMapAndClose(ctxt,
                _streamFactory.createParser(ctxt, content), _typeFactory.constructType(valueType));
    }

    @SuppressWarnings("unchecked")
    public <T> T readValue(byte[] content, int offset, int len, Class<T> valueType) throws IOException
    {
        _assertNotNull("content", content);
        DefaultDeserializationContext ctxt = _deserializationContext();
        return (T) _readMapAndClose(ctxt,
                _streamFactory.createParser(ctxt, content, offset, len), _typeFactory.constructType(valueType));
    }

    @SuppressWarnings({ "unchecked" })
    public <T> T readValue(byte[] content, TypeReference<T> valueTypeRef) throws IOException
    {
        _assertNotNull("content", content);
        DefaultDeserializationContext ctxt = _deserializationContext();
        return (T) _readMapAndClose(ctxt,
                _streamFactory.createParser(ctxt, content), _typeFactory.constructType(valueTypeRef));
    }

    @SuppressWarnings({ "unchecked" })
    public <T> T readValue(byte[] content, int offset, int len, TypeReference<T> valueTypeRef) throws IOException
    {
        _assertNotNull("content", content);
        DefaultDeserializationContext ctxt = _deserializationContext();
        return (T) _readMapAndClose(ctxt,
                _streamFactory.createParser(ctxt, content, offset, len),
                _typeFactory.constructType(valueTypeRef));
    }

    @SuppressWarnings("unchecked")
    public <T> T readValue(byte[] content, JavaType valueType) throws IOException
    {
        _assertNotNull("content", content);
        DefaultDeserializationContext ctxt = _deserializationContext();
        return (T) _readMapAndClose(ctxt,
                _streamFactory.createParser(ctxt, content), valueType);
    }

    @SuppressWarnings("unchecked")
    public <T> T readValue(byte[] content, int offset, int len,
                           JavaType valueType) throws IOException
    {
        _assertNotNull("content", content);
        DefaultDeserializationContext ctxt = _deserializationContext();
        return (T) _readMapAndClose(ctxt,
                _streamFactory.createParser(ctxt, content, offset, len), valueType);
    } 

    @SuppressWarnings("unchecked")
    public <T> T readValue(DataInput src, Class<T> valueType) throws IOException
    {
        _assertNotNull("src", src);
        DefaultDeserializationContext ctxt = _deserializationContext();
        return (T) _readMapAndClose(ctxt,
                _streamFactory.createParser(ctxt, src), _typeFactory.constructType(valueType));
    }

    @SuppressWarnings("unchecked")
    public <T> T readValue(DataInput src, JavaType valueType) throws IOException
    {
        _assertNotNull("src", src);
        DefaultDeserializationContext ctxt = _deserializationContext();
        return (T) _readMapAndClose(ctxt,
                _streamFactory.createParser(ctxt, src), valueType);
    }

    /*
    /**********************************************************************
    /* Public API: serialization (mapping from Java types to external format)
    /**********************************************************************
     */

    /**
     * Method that can be used to serialize any Java value as
     * JSON output, written to File provided.
     */
    public void writeValue(File file, Object value) throws IOException
    {
        _assertNotNull("file", file);
        DefaultSerializerProvider prov = _serializerProvider();
        _configAndWriteValue(prov,
                _streamFactory.createGenerator(prov, file, JsonEncoding.UTF8), value);
    }

    /**
     * Method that can be used to serialize any Java value as
     * JSON output, using output stream provided (using encoding
     * {@link JsonEncoding#UTF8}).
     *<p>
     * Note: method does not close the underlying stream explicitly
     * here; however, {@link TokenStreamFactory} this mapper uses may choose
     * to close the stream depending on its settings (by default,
     * it will try to close it when {@link JsonGenerator} we construct
     * is closed).
     */
    public void writeValue(OutputStream out, Object value) throws IOException
    {
        _assertNotNull("out", out);
        DefaultSerializerProvider prov = _serializerProvider();
        _configAndWriteValue(prov,
                _streamFactory.createGenerator(prov, out, JsonEncoding.UTF8), value);
    }

    public void writeValue(DataOutput out, Object value) throws IOException
    {
        _assertNotNull("out", out);
        DefaultSerializerProvider prov = _serializerProvider();
        _configAndWriteValue(prov,
                _streamFactory.createGenerator(prov, out), value);
    }

    /**
     * Method that can be used to serialize any Java value as
     * JSON output, using Writer provided.
     *<p>
     * Note: method does not close the underlying stream explicitly
     * here; however, {@link TokenStreamFactory} this mapper uses may choose
     * to close the stream depending on its settings (by default,
     * it will try to close it when {@link JsonGenerator} we construct
     * is closed).
     */
    public void writeValue(Writer w, Object value)
        throws IOException, JsonGenerationException, JsonMappingException
    {
        _assertNotNull("w", w);
        DefaultSerializerProvider prov = _serializerProvider();
        _configAndWriteValue(prov, _streamFactory.createGenerator(prov, w), value);
    }

    /**
     * Method that can be used to serialize any Java value as
     * a String. Functionally equivalent to calling
     * {@link #writeValue(Writer,Object)} with {@link java.io.StringWriter}
     * and constructing String, but more efficient.
     */
    @SuppressWarnings("resource")
    public String writeValueAsString(Object value)
        throws JsonProcessingException
    {
        // alas, we have to pull the recycler directly here...
        SegmentedStringWriter sw = new SegmentedStringWriter(_streamFactory._getBufferRecycler());
        DefaultSerializerProvider prov = _serializerProvider();
        try {
            _configAndWriteValue(prov, _streamFactory.createGenerator(prov, sw), value);
        } catch (JsonProcessingException e) {
            throw e;
        } catch (IOException e) { // shouldn't really happen, but is declared as possibility so:
            throw JsonMappingException.fromUnexpectedIOE(e);
        }
        return sw.getAndClear();
    }

    /**
     * Method that can be used to serialize any Java value as
     * a byte array. Functionally equivalent to calling
     * {@link #writeValue(Writer,Object)} with {@link java.io.ByteArrayOutputStream}
     * and getting bytes, but more efficient.
     * Encoding used will be UTF-8.
     */
    @SuppressWarnings("resource")
    public byte[] writeValueAsBytes(Object value)
        throws JsonProcessingException
    {
        DefaultSerializerProvider prov = _serializerProvider();
        ByteArrayBuilder bb = new ByteArrayBuilder(_streamFactory._getBufferRecycler());
        try {
            _configAndWriteValue(prov,
                    _streamFactory.createGenerator(prov, bb, JsonEncoding.UTF8), value);
        } catch (JsonProcessingException e) {
            throw e;
        } catch (IOException e) { // shouldn't really happen, but is declared as possibility so:
            throw JsonMappingException.fromUnexpectedIOE(e);
        }
        byte[] result = bb.toByteArray();
        bb.release();
        return result;
    }

    /**
     * Method called to configure the generator as necessary and then
     * call write functionality
     */
    protected final void _configAndWriteValue(DefaultSerializerProvider prov,
            JsonGenerator g, Object value)
        throws IOException
    {
        if (prov.isEnabled(SerializationFeature.CLOSE_CLOSEABLE) && (value instanceof Closeable)) {
            _configAndWriteCloseable(prov, g, value);
            return;
        }
        try {
            prov.serializeValue(g, value);
        } catch (Exception e) {
            ClassUtil.closeOnFailAndThrowAsIOE(g, e);
            return;
        }
        g.close();
    }

    /**
     * Helper method used when value to serialize is {@link Closeable} and its <code>close()</code>
     * method is to be called right after serialization has been called
     */
    private final void _configAndWriteCloseable(DefaultSerializerProvider prov,
            JsonGenerator g, Object value)
        throws IOException
    {
        Closeable toClose = (Closeable) value;
        try {
            prov.serializeValue(g, value);
            Closeable tmpToClose = toClose;
            toClose = null;
            tmpToClose.close();
        } catch (Exception e) {
            ClassUtil.closeOnFailAndThrowAsIOE(g, toClose, e);
            return;
        }
        g.close();
    }

    /**
     * Helper method used when value to serialize is {@link Closeable} and its <code>close()</code>
     * method is to be called right after serialization has been called
     */
    protected final void _writeCloseableValue(JsonGenerator g, Object value, SerializationConfig cfg)
        throws IOException
    {
        Closeable toClose = (Closeable) value;
        try {
            _serializerProvider(cfg).serializeValue(g, value);
            if (cfg.isEnabled(SerializationFeature.FLUSH_AFTER_WRITE_VALUE)) {
                g.flush();
            }
        } catch (Exception e) {
            ClassUtil.closeOnFailAndThrowAsIOE(null, toClose, e);
            return;
        }
        toClose.close();
    }

    /*
    /**********************************************************************
    /* Public API: constructing ObjectWriters
    /* for more advanced configuration
    /**********************************************************************
     */

    /**
     * Convenience method for constructing {@link ObjectWriter}
     * with default settings.
     */
    public ObjectWriter writer() {
        return _newWriter(serializationConfig());
    }

    /**
     * Factory method for constructing {@link ObjectWriter} with
     * specified feature enabled (compared to settings that this
     * mapper instance has).
     */
    public ObjectWriter writer(SerializationFeature feature) {
        return _newWriter(serializationConfig().with(feature));
    }

    /**
     * Factory method for constructing {@link ObjectWriter} with
     * specified features enabled (compared to settings that this
     * mapper instance has).
     */
    public ObjectWriter writer(SerializationFeature first,
            SerializationFeature... other) {
        return _newWriter(serializationConfig().with(first, other));
    }
    
    /**
     * Factory method for constructing {@link ObjectWriter} that will
     * serialize objects using specified {@link DateFormat}; or, if
     * null passed, using timestamp (64-bit number.
     */
    public ObjectWriter writer(DateFormat df) {
        return _newWriter(serializationConfig().with(df));
    }
    
    /**
     * Factory method for constructing {@link ObjectWriter} that will
     * serialize objects using specified JSON View (filter).
     */
    public ObjectWriter writerWithView(Class<?> serializationView) {
        return _newWriter(serializationConfig().withView(serializationView));
    }
    
    /**
     * Factory method for constructing {@link ObjectWriter} that will
     * serialize objects using specified root type, instead of actual
     * runtime type of value. Type must be a super-type of runtime type.
     *<p>
     * Main reason for using this method is performance, as writer is able
     * to pre-fetch serializer to use before write, and if writer is used
     * more than once this avoids addition per-value serializer lookups.
     */
    public ObjectWriter writerFor(Class<?> rootType) {
        return _newWriter(serializationConfig(),
                ((rootType == null) ? null :_typeFactory.constructType(rootType)),
                /*PrettyPrinter*/null);
    }

    /**
     * Factory method for constructing {@link ObjectWriter} that will
     * serialize objects using specified root type, instead of actual
     * runtime type of value. Type must be a super-type of runtime type.
     *<p>
     * Main reason for using this method is performance, as writer is able
     * to pre-fetch serializer to use before write, and if writer is used
     * more than once this avoids addition per-value serializer lookups.
     */
    public ObjectWriter writerFor(TypeReference<?> rootType) {
        return _newWriter(serializationConfig(),
                ((rootType == null) ? null : _typeFactory.constructType(rootType)),
                /*PrettyPrinter*/null);
    }

    /**
     * Factory method for constructing {@link ObjectWriter} that will
     * serialize objects using specified root type, instead of actual
     * runtime type of value. Type must be a super-type of runtime type.
     *<p>
     * Main reason for using this method is performance, as writer is able
     * to pre-fetch serializer to use before write, and if writer is used
     * more than once this avoids addition per-value serializer lookups.
     */
    public ObjectWriter writerFor(JavaType rootType) {
        return _newWriter(serializationConfig(), rootType, /*PrettyPrinter*/null);
    }

    /**
     * Factory method for constructing {@link ObjectWriter} that will
     * serialize objects using the default pretty printer for indentation
     */
    public ObjectWriter writerWithDefaultPrettyPrinter() {
        SerializationConfig config = serializationConfig();
        return _newWriter(config,
                /*root type*/ null, config.getDefaultPrettyPrinter());
    }
    
    /**
     * Factory method for constructing {@link ObjectWriter} that will
     * serialize objects using specified filter provider.
     */
    public ObjectWriter writer(FilterProvider filterProvider) {
        return _newWriter(serializationConfig().withFilters(filterProvider));
    }
    
    /**
     * Factory method for constructing {@link ObjectWriter} that will
     * pass specific schema object to {@link JsonGenerator} used for
     * writing content.
     * 
     * @param schema Schema to pass to generator
     */
    public ObjectWriter writer(FormatSchema schema) {
        _verifySchemaType(schema);
        return _newWriter(serializationConfig(), schema);
    }

    /**
     * Factory method for constructing {@link ObjectWriter} that will
     * use specified Base64 encoding variant for Base64-encoded binary data.
     */
    public ObjectWriter writer(Base64Variant defaultBase64) {
        return _newWriter(serializationConfig().with(defaultBase64));
    }

    /**
     * Factory method for constructing {@link ObjectReader} that will
     * use specified character escaping details for output.
     */
    public ObjectWriter writer(CharacterEscapes escapes) {
        return _newWriter(serializationConfig()).with(escapes);
    }

    /**
     * Factory method for constructing {@link ObjectWriter} that will
     * use specified default attributes.
     */
    public ObjectWriter writer(ContextAttributes attrs) {
        return _newWriter(serializationConfig().with(attrs));
    }

    /*
    /**********************************************************************
    /* Extended Public API: constructing ObjectReaders
    /* for more advanced configuration
    /**********************************************************************
     */

    /**
     * Factory method for constructing {@link ObjectReader} with
     * default settings. Note that the resulting instance is NOT usable as is,
     * without defining expected value type.
     */
    public ObjectReader reader() {
        return _newReader(deserializationConfig()).with(_injectableValues);
    }

    /**
     * Factory method for constructing {@link ObjectReader} with
     * specified feature enabled (compared to settings that this
     * mapper instance has).
     * Note that the resulting instance is NOT usable as is,
     * without defining expected value type.
     */
    public ObjectReader reader(DeserializationFeature feature) {
        return _newReader(deserializationConfig().with(feature));
    }

    /**
     * Factory method for constructing {@link ObjectReader} with
     * specified features enabled (compared to settings that this
     * mapper instance has).
     * Note that the resulting instance is NOT usable as is,
     * without defining expected value type.
     */
    public ObjectReader reader(DeserializationFeature first,
            DeserializationFeature... other) {
        return _newReader(deserializationConfig().with(first, other));
    }
    
    /**
     * Factory method for constructing {@link ObjectReader} that will
     * update given Object (usually Bean, but can be a Collection or Map
     * as well, but NOT an array) with JSON data. Deserialization occurs
     * normally except that the root-level value in JSON is not used for
     * instantiating a new object; instead give updateable object is used
     * as root.
     * Runtime type of value object is used for locating deserializer,
     * unless overridden by other factory methods of {@link ObjectReader}
     */
    public ObjectReader readerForUpdating(Object valueToUpdate) {
        JavaType t = _typeFactory.constructType(valueToUpdate.getClass());
        return _newReader(deserializationConfig(), t, valueToUpdate,
                null, _injectableValues);
    }

    /**
     * Factory method for constructing {@link ObjectReader} that will
     * read or update instances of specified type
     */
    public ObjectReader readerFor(JavaType type) {
        return _newReader(deserializationConfig(), type, null,
                null, _injectableValues);
    }

    /**
     * Factory method for constructing {@link ObjectReader} that will
     * read or update instances of specified type
     */
    public ObjectReader readerFor(Class<?> type) {
        return _newReader(deserializationConfig(), _typeFactory.constructType(type), null,
                null, _injectableValues);
    }

    /**
     * Factory method for constructing {@link ObjectReader} that will
     * read or update instances of specified type
     */
    public ObjectReader readerFor(TypeReference<?> type) {
        return _newReader(deserializationConfig(), _typeFactory.constructType(type), null,
                null, _injectableValues);
    }

    /**
     * Factory method for constructing {@link ObjectReader} that will
     * read values of a type {@code List<type>}.
     * Functionally same as:
     *<pre>
     *    readerFor(type[].class);
     *</pre>
     *
     * @since 2.11
     */
    public ObjectReader readerForArrayOf(Class<?> type) {
        return _newReader(deserializationConfig(),
                _typeFactory.constructArrayType(type), null,
                null, _injectableValues);
    }

    /**
     * Factory method for constructing {@link ObjectReader} that will
     * read or update instances of a type {@code List<type>}.
     * Functionally same as:
     *<pre>
     *    readerFor(new TypeReference&lt;List&lt;type&gt;&gt;() { });
     *</pre>
     *
     * @since 2.11
     */
    public ObjectReader readerForListOf(Class<?> type) {
        return _newReader(deserializationConfig(),
                _typeFactory.constructCollectionType(List.class, type), null,
                null, _injectableValues);
    }

    /**
     * Factory method for constructing {@link ObjectReader} that will
     * read or update instances of a type {@code Map<String, type>}
     * Functionally same as:
     *<pre>
     *    readerFor(new TypeReference&lt;Map&lt;String, type&gt;&gt;() { });
     *</pre>
     *
     * @since 2.11
     */
    public ObjectReader readerForMapOf(Class<?> type) {
        return _newReader(deserializationConfig(),
                _typeFactory.constructMapType(Map.class, String.class, type), null,
                null, _injectableValues);
    }

    /**
     * Factory method for constructing {@link ObjectReader} that will
     * use specified {@link JsonNodeFactory} for constructing JSON trees.
     */
    public ObjectReader reader(JsonNodeFactory f) {
        return _newReader(deserializationConfig()).with(f);
    }

    /**
     * Factory method for constructing {@link ObjectReader} that will
     * pass specific schema object to {@link JsonParser} used for
     * reading content.
     * 
     * @param schema Schema to pass to parser
     */
    public ObjectReader reader(FormatSchema schema) {
        _verifySchemaType(schema);
        return _newReader(deserializationConfig(), null, null,
                schema, _injectableValues);
    }

    /**
     * Factory method for constructing {@link ObjectReader} that will
     * use specified injectable values.
     * 
     * @param injectableValues Injectable values to use
     */
    public ObjectReader reader(InjectableValues injectableValues) {
        return _newReader(deserializationConfig(), null, null,
                null, injectableValues);
    }

    /**
     * Factory method for constructing {@link ObjectReader} that will
     * deserialize objects using specified JSON View (filter).
     */
    public ObjectReader readerWithView(Class<?> view) {
        return _newReader(deserializationConfig().withView(view));
    }

    /**
     * Factory method for constructing {@link ObjectReader} that will
     * use specified Base64 encoding variant for Base64-encoded binary data.
     */
    public ObjectReader reader(Base64Variant defaultBase64) {
        return _newReader(deserializationConfig().with(defaultBase64));
    }

    /**
     * Factory method for constructing {@link ObjectReader} that will
     * use specified default attributes.
     */
    public ObjectReader reader(ContextAttributes attrs) {
        return _newReader(deserializationConfig().with(attrs));
    }

    /*
    /**********************************************************************
    /* Extended Public API: convenience type conversion
    /**********************************************************************
     */

    /**
     * Convenience method for doing two-step conversion from given value, into
     * instance of given value type, by writing value into temporary buffer
     * and reading from the buffer into specified target type.
     *<p>
     * This method is functionally similar to first
     * serializing given value into JSON, and then binding JSON data into value
     * of given type, but should be more efficient since full serialization does
     * not (need to) occur.
     * However, same converters (serializers, deserializers) will be used as for
     * data binding, meaning same object mapper configuration works.
     *<p>
     * Note that behavior changed slightly between Jackson 2.9 and 2.10 so that
     * whereas earlier some optimizations were used to avoid write/read cycle
     * in case input was of target type, from 2.10 onwards full processing is
     * always performed. See
     * <a href="https://github.com/FasterXML/jackson-databind/issues/2220">databind#2220</a>
     * for full details of the change.
     *<p>
     * Further note that it is possible that in some cases behavior does differ
     * from full serialize-then-deserialize cycle: in most case differences are
     * unintentional (that is, flaws to fix) and should be reported, but
     * the behavior is not guaranteed to be 100% the same:
     * the goal is to allow efficient value conversions for structurally
     * compatible Objects, according to standard Jackson configuration.
     *<p>
     * Further note that this functionality is not designed to support "advanced" use
     * cases, such as conversion of polymorphic values, or cases where Object Identity
     * is used.
     *      
     * @throws IllegalArgumentException If conversion fails due to incompatible type;
     *    if so, root cause will contain underlying checked exception data binding
     *    functionality threw
     */
    @SuppressWarnings("unchecked")
    public <T> T convertValue(Object fromValue, Class<T> toValueType)
        throws IllegalArgumentException
    {
        _assertNotNull("toValueType", toValueType);
        return (T) _convert(fromValue, _typeFactory.constructType(toValueType));
    } 

    /**
     * See {@link #convertValue(Object, Class)}
     */
    @SuppressWarnings("unchecked")
    public <T> T convertValue(Object fromValue, TypeReference<T> toValueTypeRef)
        throws IllegalArgumentException
    {
        _assertNotNull("toValueTypeRef", toValueTypeRef);
        return (T) _convert(fromValue, _typeFactory.constructType(toValueTypeRef));
    } 

    /**
     * See {@link #convertValue(Object, Class)}
     */
    @SuppressWarnings("unchecked")
    public <T> T convertValue(Object fromValue, JavaType toValueType)
        throws IllegalArgumentException
    {
        _assertNotNull("toValueType", toValueType);
        return (T) _convert(fromValue, toValueType);
    } 

    /**
     * Actual conversion implementation: instead of using existing read
     * and write methods, much of code is inlined. Reason for this is
     * that we must avoid root value wrapping/unwrapping both for efficiency and
     * for correctness. If root value wrapping/unwrapping is actually desired,
     * caller must use explicit <code>writeValue</code> and
     * <code>readValue</code> methods.
     */
    @SuppressWarnings("resource")
    protected Object _convert(Object fromValue, JavaType toValueType)
        throws IllegalArgumentException
    {
        // 25-Jan-2019, tatu: [databind#2220] Let's NOT try to short-circuit anything

        // inlined 'writeValue' with minor changes:
        // first: disable wrapping when writing
        SerializationConfig config = serializationConfig()
                .without(SerializationFeature.WRAP_ROOT_VALUE);
        DefaultSerializerProvider prov = _serializerProvider(config);
        TokenBuffer buf = TokenBuffer.forValueConversion(prov);
        // Would like to let buffer decide, but it won't have deser config to check so...
        if (isEnabled(DeserializationFeature.USE_BIG_DECIMAL_FOR_FLOATS)) {
            buf = buf.forceUseOfBigDecimal(true);
        }
        try {
            // no need to check for closing of TokenBuffer
            prov.serializeValue(buf, fromValue);

            // then matching read, inlined 'readValue' with minor mods:
            DefaultDeserializationContext readCtxt = _deserializationContext();
            final JsonParser p = buf.asParser(readCtxt);
            readCtxt.assignParser(p);
            Object result;
            // ok to pass in existing feature flags; unwrapping handled by mapper
            JsonToken t = _initForReading(p, toValueType);
            if (t == JsonToken.VALUE_NULL) {
                result = _findRootDeserializer(readCtxt, toValueType).getNullValue(readCtxt);
            } else if (t == JsonToken.END_ARRAY || t == JsonToken.END_OBJECT) {
                result = null;
            } else { // pointing to event other than null
                JsonDeserializer<Object> deser = _findRootDeserializer(readCtxt, toValueType);
                // note: no handling of unwrapping
                result = deser.deserialize(p, readCtxt);
            }
            p.close();
            return result;
        } catch (IOException e) { // should not occur, no real i/o...
            throw new IllegalArgumentException(e.getMessage(), e);
        }
    }

    /**
     * Convenience method similar to {@link #convertValue(Object, JavaType)} but one
     * in which 
     *<p>
     * Implementation is approximately as follows:
     *<ol>
     * <li>Serialize `updateWithValue` into {@link TokenBuffer}</li>
     * <li>Construct {@link ObjectReader} with `valueToUpdate` (using {@link #readerForUpdating(Object)})
     *   </li>
     * <li>Construct {@link JsonParser} (using {@link TokenBuffer#asParser(ObjectReadContext)})
     *   </li>
     * <li>Update using {@link ObjectReader#readValue(JsonParser)}.
     *   </li>
     * <li>Return `valueToUpdate`
     *   </li>
     *</ol>
     *<p>
     * Note that update is "shallow" in that only first level of properties (or, immediate contents
     * of container to update) are modified, unless properties themselves indicate that
     * merging should be applied for contents. Such merging can be specified using
     * annotations (see <code>JsonMerge</code>) as well as using "config overrides" (see
     * {@link MapperBuilder#withConfigOverride} and {@link MapperBuilder#defaultMergeable}).
     *
     * @param valueToUpdate Object to update
     * @param overrides Object to conceptually serialize and merge into value to
     *     update; can be thought of as a provider for overrides to apply.
     * 
     * @return Either the first argument (`valueToUpdate`), if it is mutable; or a result of
     *     creating new instance that is result of "merging" values (for example, "updating" a
     *     Java array will create a new array)
     *
     * @throws JsonMappingException if there are structural incompatibilities that prevent update.
     */
    @SuppressWarnings("resource")
    public <T> T updateValue(T valueToUpdate, Object overrides)
        throws JsonMappingException
    {
        if ((valueToUpdate == null) || (overrides == null)) {
            return valueToUpdate;
        }
        SerializationConfig config = serializationConfig()
                .without(SerializationFeature.WRAP_ROOT_VALUE);
        DefaultSerializerProvider prov = _serializerProvider(config);
        TokenBuffer buf = TokenBuffer.forValueConversion(prov);
        // Would like to let buffer decide, but it won't have deser config to check so...
        if (isEnabled(DeserializationFeature.USE_BIG_DECIMAL_FOR_FLOATS)) {
            buf = buf.forceUseOfBigDecimal(true);
        }
        T result;
        try {
            prov.serializeValue(buf, overrides);
            // 11-Apr-2019, tatu: Should we create "real" DeserializationContext or is this ok?
            JsonParser p = buf.asParser(ObjectReadContext.empty());
            result = readerForUpdating(valueToUpdate).readValue(p);
            p.close();
        } catch (IOException e) { // should not occur, no real i/o...
            if (e instanceof JsonMappingException) {
                throw (JsonMappingException) e;
            }
            // 17-Mar-2017, tatu: Really ought not happen...
            throw JsonMappingException.fromUnexpectedIOE(e);
        }
        return result;
    }

    /*
    /**********************************************************************
    /* Extended Public API: JSON Schema generation
    /**********************************************************************
     */

    /**
     * Method for visiting type hierarchy for given type, using specified visitor.
     *<p>
     * This method can be used for things like
     * generating <a href="http://json-schema.org/">JSON Schema</a>
     * instance for specified type.
     *
     * @param type Type to generate schema for (possibly with generic signature)
     */
    public void acceptJsonFormatVisitor(Class<?> type, JsonFormatVisitorWrapper visitor)
        throws JsonMappingException
    {
        _assertNotNull("type", type);
        _assertNotNull("visitor", visitor);
        acceptJsonFormatVisitor(_typeFactory.constructType(type), visitor);
    }

    public void acceptJsonFormatVisitor(TypeReference<?> typeRef, JsonFormatVisitorWrapper visitor)
        throws JsonMappingException
    {
        _assertNotNull("typeRef", typeRef);
        _assertNotNull("visitor", visitor);
        acceptJsonFormatVisitor(_typeFactory.constructType(typeRef), visitor);
    }

    /**
     * Method for visiting type hierarchy for given type, using specified visitor.
     * Visitation uses <code>Serializer</code> hierarchy and related properties
     *<p>
     * This method can be used for things like
     * generating <a href="http://json-schema.org/">JSON Schema</a>
     * instance for specified type.
     *
     * @param type Type to generate schema for (possibly with generic signature)
     */
    public void acceptJsonFormatVisitor(JavaType type, JsonFormatVisitorWrapper visitor)
        throws JsonMappingException
    {
        _assertNotNull("type", type);
        _assertNotNull("visitor", visitor);
        _serializerProvider().acceptJsonFormatVisitor(type, visitor);
    }

    /*
    /**********************************************************************
    /* Internal methods for serialization, overridable
    /**********************************************************************
     */

    /**
     * Overridable helper method used for constructing
     * {@link SerializerProvider} to use for serialization.
     */
    protected DefaultSerializerProvider _serializerProvider(SerializationConfig config) {
        // 03-Oct-2017, tatu: Should be ok to pass "empty" generator settings...
        return _serializationContexts.createContext(config,
                GeneratorSettings.empty());
    }

    // NOTE: only public to allow for testing
    public DefaultSerializerProvider _serializerProvider() {
        // 03-Oct-2017, tatu: Should be ok to pass "empty" generator settings...
        return _serializationContexts.createContext(serializationConfig(),
                GeneratorSettings.empty());
    }

    /*
    /**********************************************************************
    /* Internal methods for deserialization, overridable
    /**********************************************************************
     */

    /**
     * Actual implementation of value reading+binding operation.
     */
    protected Object _readValue(DeserializationContext ctxt, JsonParser p,
            JavaType valueType)
        throws IOException
    {
        /* First: may need to read the next token, to initialize
         * state (either before first read from parser, or after
         * previous token has been cleared)
         */
        Object result;
        JsonToken t = _initForReading(p, valueType);
        final DeserializationConfig config = ctxt.getConfig();
        if (t == JsonToken.VALUE_NULL) {
            // Ask JsonDeserializer what 'null value' to use:
            result = _findRootDeserializer(ctxt, valueType).getNullValue(ctxt);
        } else if (t == JsonToken.END_ARRAY || t == JsonToken.END_OBJECT) {
            result = null;
        } else { // pointing to event other than null
            JsonDeserializer<Object> deser = _findRootDeserializer(ctxt, valueType);
            // ok, let's get the value
            if (config.useRootWrapping()) {
                result = _unwrapAndDeserialize(p, ctxt, config, valueType, deser);
            } else {
                result = deser.deserialize(p, ctxt);
            }
        }
        // Need to consume the token too
        p.clearCurrentToken();
        if (config.isEnabled(DeserializationFeature.FAIL_ON_TRAILING_TOKENS)) {
            _verifyNoTrailingTokens(p, ctxt, valueType);
        }
        return result;
    }

    protected Object _readMapAndClose(DefaultDeserializationContext ctxt,
            JsonParser p0, JavaType valueType)
        throws IOException
    {
        ctxt.assignParser(p0);
        try (JsonParser p = p0) {
            Object result;
            JsonToken t = _initForReading(p, valueType);
            if (t == JsonToken.VALUE_NULL) {
                // Ask JsonDeserializer what 'null value' to use:
                result = _findRootDeserializer(ctxt, valueType).getNullValue(ctxt);
            } else if (t == JsonToken.END_ARRAY || t == JsonToken.END_OBJECT) {
                result = null;
            } else {
                final DeserializationConfig config = ctxt.getConfig();
                JsonDeserializer<Object> deser = _findRootDeserializer(ctxt, valueType);
                if (config.useRootWrapping()) {
                    result = _unwrapAndDeserialize(p, ctxt, config, valueType, deser);
                } else {
                    result = deser.deserialize(p, ctxt);
                }
                ctxt.checkUnresolvedObjectId();
            }
            if (ctxt.isEnabled(DeserializationFeature.FAIL_ON_TRAILING_TOKENS)) {
                _verifyNoTrailingTokens(p, ctxt, valueType);
            }
            return result;
        }
    }

    /**
     * Similar to {@link #_readMapAndClose} but specialized for <code>JsonNode</code> reading.
     */
    protected JsonNode _readTreeAndClose(DefaultDeserializationContext ctxt,
            JsonParser p0) throws IOException
    {
        try (JsonParser p = ctxt.assignAndReturnParser(p0)) {
            
            final JavaType valueType = JSON_NODE_TYPE;
            DeserializationConfig cfg = deserializationConfig();

            // 27-Oct-2016, tatu: Need to inline `_initForReading()` due to
            //   special requirements by tree reading (no fail on eof)
            JsonToken t = p.currentToken();
            if (t == null) {
                t = p.nextToken();
                if (t == null) {
                    // [databind#2211]: return `MissingNode` (supercedes [databind#1406] which dictated
                    // returning `null`
                    return cfg.getNodeFactory().missingNode();
                }
            }
            JsonNode resultNode;

            if (t == JsonToken.VALUE_NULL) {
                resultNode = cfg.getNodeFactory().nullNode();
            } else {
                JsonDeserializer<Object> deser = _findRootDeserializer(ctxt, valueType);
                if (cfg.useRootWrapping()) {
                    resultNode = (JsonNode) _unwrapAndDeserialize(p, ctxt, cfg, valueType, deser);
                } else {
                    resultNode = (JsonNode) deser.deserialize(p, ctxt);
                }
            }
            if (cfg.isEnabled(DeserializationFeature.FAIL_ON_TRAILING_TOKENS)) {
                _verifyNoTrailingTokens(p, ctxt, valueType);
            }
            // No ObjectIds so can ignore
//            ctxt.checkUnresolvedObjectId();
            return resultNode;
        }
    }

    protected Object _unwrapAndDeserialize(JsonParser p, DeserializationContext ctxt, 
            DeserializationConfig config,
            JavaType rootType, JsonDeserializer<Object> deser)
        throws IOException
    {
        PropertyName expRootName = ctxt.findRootName(rootType);
        // 12-Jun-2015, tatu: Should try to support namespaces etc but...
        String expSimpleName = expRootName.getSimpleName();
        if (p.currentToken() != JsonToken.START_OBJECT) {
            ctxt.reportWrongTokenException(rootType, JsonToken.START_OBJECT,
                    "Current token not START_OBJECT (needed to unwrap root name '%s'), but %s",
                    expSimpleName, p.currentToken());
        }
        if (p.nextToken() != JsonToken.FIELD_NAME) {
            ctxt.reportWrongTokenException(rootType, JsonToken.FIELD_NAME,
                    "Current token not FIELD_NAME (to contain expected root name '%s'), but %s",
                    expSimpleName, p.currentToken());
        }
        String actualName = p.currentName();
        if (!expSimpleName.equals(actualName)) {
            ctxt.reportPropertyInputMismatch(rootType, actualName,
                    "Root name '%s' does not match expected ('%s') for type %s",
                    actualName, expSimpleName, rootType);
        }
        // ok, then move to value itself....
        p.nextToken();
        Object result = deser.deserialize(p, ctxt);
        // and last, verify that we now get matching END_OBJECT
        if (p.nextToken() != JsonToken.END_OBJECT) {
            ctxt.reportWrongTokenException(rootType, JsonToken.END_OBJECT,
                    "Current token not END_OBJECT (to match wrapper object with root name '%s'), but %s",
                    expSimpleName, p.currentToken());
        }
        if (config.isEnabled(DeserializationFeature.FAIL_ON_TRAILING_TOKENS)) {
            _verifyNoTrailingTokens(p, ctxt, rootType);
        }
        return result;
    }

    /**
     * Internal helper method called to create an instance of {@link DeserializationContext}
     * for deserializing a single root value.
     * Can be overridden if a custom context is needed.
     */
    protected DefaultDeserializationContext _deserializationContext(JsonParser p) {
        return _deserializationContexts.createContext(deserializationConfig(),
                /* FormatSchema */ null, _injectableValues)
                .assignParser(p);
    }

    // NOTE: only public to allow for testing
    public DefaultDeserializationContext _deserializationContext() {
        return _deserializationContexts.createContext(deserializationConfig(),
                /* FormatSchema */ null, _injectableValues);
    }

    protected DefaultDeserializationContext _deserializationContext(DeserializationConfig config,
            JsonParser p) {
        return _deserializationContexts.createContext(config,
                /* FormatSchema */ null, _injectableValues)
                .assignParser(p);
    }
    
    /**
     * Method called to ensure that given parser is ready for reading
     * content for data binding.
     *
     * @return First token to be used for data binding after this call:
     *  can never be null as exception will be thrown if parser cannot
     *  provide more tokens.
     *
     * @throws IOException if the underlying input source has problems during
     *   parsing
     * @throws JsonParseException if parser has problems parsing content
     * @throws JsonMappingException if the parser does not have any more
     *   content to map (note: Json "null" value is considered content;
     *   enf-of-stream not)
     */
    protected JsonToken _initForReading(JsonParser p, JavaType targetType) throws IOException
    {
        // First: must point to a token; if not pointing to one, advance.
        // This occurs before first read from JsonParser, as well as
        // after clearing of current token.
        JsonToken t = p.currentToken();
        if (t == null) {
            // and then we must get something...
            t = p.nextToken();
            if (t == null) {
                // Throw mapping exception, since it's failure to map,
                //   not an actual parsing problem
                throw MismatchedInputException.from(p, targetType,
                        "No content to map due to end-of-input");
            }
        }
        return t;
    }

    protected final void _verifyNoTrailingTokens(JsonParser p, DeserializationContext ctxt,
            JavaType bindType)
        throws IOException
    {
        JsonToken t = p.nextToken();
        if (t != null) {
            Class<?> bt = ClassUtil.rawClass(bindType);
            ctxt.reportTrailingTokens(bt, p, t);
        }
    }

    /*
    /**********************************************************************
    /* Internal factory methods for ObjectReaders/-Writers
    /**********************************************************************
     */
    
    /**
     * Factory method sub-classes must override, to produce {@link ObjectReader}
     * instances of proper sub-type
     */
    protected ObjectReader _newReader(DeserializationConfig config) {
        return new ObjectReader(this, config);
    }

    /**
     * Factory method sub-classes must override, to produce {@link ObjectReader}
     * instances of proper sub-type
     */
    protected ObjectReader _newReader(DeserializationConfig config,
            JavaType valueType, Object valueToUpdate,
            FormatSchema schema, InjectableValues injectableValues) {
        return new ObjectReader(this, config, valueType, valueToUpdate, schema, injectableValues);
    }

    /**
     * Factory method sub-classes must override, to produce {@link ObjectWriter}
     * instances of proper sub-type
     */
    protected ObjectWriter _newWriter(SerializationConfig config) {
        return new ObjectWriter(this, config);
    }

    /**
     * Factory method sub-classes must override, to produce {@link ObjectWriter}
     * instances of proper sub-type
     */
    protected ObjectWriter _newWriter(SerializationConfig config, FormatSchema schema) {
        return new ObjectWriter(this, config, schema);
    }
    
    /**
     * Factory method sub-classes must override, to produce {@link ObjectWriter}
     * instances of proper sub-type
     */
    protected ObjectWriter _newWriter(SerializationConfig config,
            JavaType rootType, PrettyPrinter pp) {
        return new ObjectWriter(this, config, rootType, pp);
    }

    /*
    /**********************************************************************
    /* Internal methods, other
    /**********************************************************************
     */

    /**
     * Method called to locate deserializer for the passed root-level value.
     */
    protected JsonDeserializer<Object> _findRootDeserializer(DeserializationContext ctxt,
            JavaType valueType)
        throws JsonMappingException
    {
        // First: have we already seen it?
        JsonDeserializer<Object> deser = _rootDeserializers.get(valueType);
        if (deser != null) {
            return deser;
        }
        // Nope: need to ask provider to resolve it
        deser = ctxt.findRootValueDeserializer(valueType);
        if (deser == null) { // can this happen?
            return ctxt.reportBadDefinition(valueType,
                    "Cannot find a deserializer for type "+valueType);
        }
        _rootDeserializers.put(valueType, deser);
        return deser;
    }

    protected void _verifySchemaType(FormatSchema schema)
    {
        if (schema != null) {
            if (!_streamFactory.canUseSchema(schema)) {
                    throw new IllegalArgumentException("Cannot use FormatSchema of type "+schema.getClass().getName()
                            +" for format "+_streamFactory.getFormatName());
            }
        }
    }

    protected final void _assertNotNull(String paramName, Object src) {
        if (src == null){
            throw new IllegalArgumentException(String.format("argument \"%s\" is null", paramName));
        }
    }
}<|MERGE_RESOLUTION|>--- conflicted
+++ resolved
@@ -302,7 +302,6 @@
         // consists of snapshots and is safe to keep references to; used
         // for rebuild()ing mapper instances
 
-<<<<<<< HEAD
         _savedBuilderState = builder.saveStateApplyModules();
 
         // But we will ALSO need to take snapshot of anything builder has,
@@ -311,32 +310,19 @@
         
         // General framework factories
         _streamFactory = builder.streamFactory();
+
         final ConfigOverrides configOverrides;
         {
             // bit tricky as we do NOT want to expose simple accessors (to a mutable thing)
             final AtomicReference<ConfigOverrides> ref = new AtomicReference<>();
             builder.withAllConfigOverrides(overrides -> ref.set(overrides));
             configOverrides = Snapshottable.takeSnapshot(ref.get());
-=======
-        RootNameLookup rootNames = new RootNameLookup();
-        _serializationConfig = new SerializationConfig(src._serializationConfig,
-                _mixIns, rootNames, _configOverrides);
-        _deserializationConfig = new DeserializationConfig(src._deserializationConfig,
-                _mixIns, rootNames,  _configOverrides,
-                _coercionConfigs);
-        _serializerProvider = src._serializerProvider.copy();
-        _deserializationContext = src._deserializationContext.copy();
-
-        // Default serializer factory is stateless, can just assign
-        _serializerFactory = src._serializerFactory;
-
-        // as per [databind#922], [databind#1078] make sure to copy registered modules as appropriate
-        Set<Object> reg = src._registeredModuleTypes;
-        if (reg == null) {
-            _registeredModuleTypes = null;
-        } else {
-            _registeredModuleTypes = new LinkedHashSet<Object>(reg);
->>>>>>> 41921a04
+        }
+        final CoercionConfigs coercionConfigs;
+        {
+            final AtomicReference<CoercionConfigs> ref = new AtomicReference<>();
+            builder.withAllCoercionConfigs(overrides -> ref.set(overrides));
+            coercionConfigs = Snapshottable.takeSnapshot(ref.get());
         }
 
         // Handlers, introspection
@@ -363,14 +349,13 @@
         FilterProvider filterProvider = Snapshottable.takeSnapshot(builder.filterProvider());
         _deserializationConfig = builder.buildDeserializationConfig(configOverrides,
                 mixIns, _typeFactory, classIntr, subtypeResolver,
-                rootNames);
+                rootNames, coercionConfigs);
         _serializationConfig = builder.buildSerializationConfig(configOverrides,
                 mixIns, _typeFactory, classIntr, subtypeResolver,
                 rootNames, filterProvider);
     }
 
     /**
-<<<<<<< HEAD
      * Method for creating a new {@link MapperBuilder} for constructing differently configured
      * {@link ObjectMapper} instance, starting with current configuration including base settings
      * and registered modules.
@@ -399,57 +384,6 @@
     protected Object writeReplace() {
         return _savedBuilderState;
     }
-=======
-     * Constructs instance that uses specified {@link JsonFactory}
-     * for constructing necessary {@link JsonParser}s and/or
-     * {@link JsonGenerator}s, and uses given providers for accessing
-     * serializers and deserializers.
-     * 
-     * @param jf JsonFactory to use: if null, a new {@link MappingJsonFactory} will be constructed
-     * @param sp SerializerProvider to use: if null, a {@link SerializerProvider} will be constructed
-     * @param dc Blueprint deserialization context instance to use for creating
-     *    actual context objects; if null, will construct standard
-     *    {@link DeserializationContext}
-     */
-    public ObjectMapper(JsonFactory jf,
-            DefaultSerializerProvider sp, DefaultDeserializationContext dc)
-    {
-        // 02-Mar-2009, tatu: Important: we MUST default to using the mapping factory,
-        //  otherwise tree serialization will have problems with POJONodes.
-        if (jf == null) {
-            _jsonFactory = new MappingJsonFactory(this);
-        } else {
-            _jsonFactory = jf;
-            if (jf.getCodec() == null) { // as per [JACKSON-741]
-                _jsonFactory.setCodec(this);
-            }
-        }
-        _subtypeResolver = new StdSubtypeResolver();
-        RootNameLookup rootNames = new RootNameLookup();
-        // and default type factory is shared one
-        _typeFactory = TypeFactory.defaultInstance();
-
-        SimpleMixInResolver mixins = new SimpleMixInResolver(null);
-        _mixIns = mixins;
-        BaseSettings base = DEFAULT_BASE.withClassIntrospector(defaultClassIntrospector());
-        _configOverrides = new ConfigOverrides();
-        _coercionConfigs = new CoercionConfigs();
-        _serializationConfig = new SerializationConfig(base,
-                    _subtypeResolver, mixins, rootNames, _configOverrides);
-        _deserializationConfig = new DeserializationConfig(base,
-                    _subtypeResolver, mixins, rootNames, _configOverrides,
-                    _coercionConfigs);
-
-        // Some overrides we may need
-        final boolean needOrder = _jsonFactory.requiresPropertyOrdering();
-        if (needOrder ^ _serializationConfig.isEnabled(MapperFeature.SORT_PROPERTIES_ALPHABETICALLY)) {
-            configure(MapperFeature.SORT_PROPERTIES_ALPHABETICALLY, needOrder);
-        }
-        
-        _serializerProvider = (sp == null) ? new DefaultSerializerProvider.Impl() : sp;
-        _deserializationContext = (dc == null) ?
-                new DefaultDeserializationContext.Impl(BeanDeserializerFactory.instance) : dc;
->>>>>>> 41921a04
 
     // Just as a sanity check verify there is no attempt at directly instantiating mapper here
     protected Object readResolve() {
