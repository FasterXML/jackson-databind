package com.fasterxml.jackson.databind.introspect;

import java.lang.annotation.Annotation;
import java.util.*;

import com.fasterxml.jackson.annotation.JacksonInject;
import com.fasterxml.jackson.annotation.JsonIgnore;
import com.fasterxml.jackson.annotation.JsonIgnoreProperties;
import com.fasterxml.jackson.annotation.JsonInclude;
import com.fasterxml.jackson.annotation.JsonProperty;
import com.fasterxml.jackson.annotation.OptBoolean;

import com.fasterxml.jackson.core.Version;

import com.fasterxml.jackson.databind.*;
import com.fasterxml.jackson.databind.cfg.MapperConfig;
<<<<<<< HEAD
import com.fasterxml.jackson.databind.deser.jdk.StringDeserializer;
import com.fasterxml.jackson.databind.deser.jdk.UntypedObjectDeserializer;
=======
import com.fasterxml.jackson.databind.deser.std.NumberDeserializers;
import com.fasterxml.jackson.databind.deser.std.StringDeserializer;
>>>>>>> 3942c2e7
import com.fasterxml.jackson.databind.json.JsonMapper;
import com.fasterxml.jackson.databind.jsontype.NamedType;
import com.fasterxml.jackson.databind.ser.jdk.StringSerializer;
import com.fasterxml.jackson.databind.ser.std.ToStringSerializer;

// started with [databind#1025] in mind
@SuppressWarnings("serial")
public class IntrospectorPairTest extends BaseMapTest
{
    static class Introspector1 extends AnnotationIntrospector {
        @Override
        public Version version() {
            return Version.unknownVersion();
        }

        @Override
        public JsonInclude.Value findPropertyInclusion(MapperConfig<?> config, Annotated a) {
            return JsonInclude.Value.empty()
                    .withContentInclusion(JsonInclude.Include.ALWAYS)
                    .withValueInclusion(JsonInclude.Include.NON_ABSENT);
        }
    }

    static class Introspector2 extends AnnotationIntrospector {
        @Override
        public Version version() {
            return Version.unknownVersion();
        }

        @Override
        public JsonInclude.Value findPropertyInclusion(MapperConfig<?> config, Annotated a) {
            return JsonInclude.Value.empty()
                    .withContentInclusion(JsonInclude.Include.NON_EMPTY)
                    .withValueInclusion(JsonInclude.Include.USE_DEFAULTS);
        }
    }

    static class IntrospectorWithHandlers extends AnnotationIntrospector {
        final Object _deserializer;
        final Object _serializer;

        public IntrospectorWithHandlers(Object deser, Object ser) {
            _deserializer = deser;
            _serializer = ser;
        }

        @Override
        public Version version() {
            return Version.unknownVersion();
        }

        @Override
        public Object findDeserializer(MapperConfig<?> config, Annotated am) {
            return _deserializer;
        }

        @Override
        public Object findSerializer(MapperConfig<?> config, Annotated am) {
            return _serializer;
        }
    }

    static class IntrospectorWithMap extends AnnotationIntrospector
    {
        private final Map<String, Object> values = new HashMap<>();

        private Version version = Version.unknownVersion();

        public IntrospectorWithMap add(String key, Object value) {
            values.put(key, value);
            return this;
        }

        public IntrospectorWithMap version(Version v) {
            version = v;
            return this;
        }

        @Override
        public Version version() {
            return version;
        }

        @Override
        public JsonInclude.Value findPropertyInclusion(MapperConfig<?> config, Annotated a) {
            return JsonInclude.Value.empty()
                    .withContentInclusion(JsonInclude.Include.NON_EMPTY)
                    .withValueInclusion(JsonInclude.Include.USE_DEFAULTS);
        }

        @Override
        public boolean isAnnotationBundle(Annotation ann) {
            return _boolean("isAnnotationBundle");
        }

        /*
        /******************************************************
        /* General class annotations
        /******************************************************
         */        

        @Override
        public PropertyName findRootName(MapperConfig<?> config, AnnotatedClass ac) {
            return (PropertyName) values.get("findRootName");
        }

        @Override
        public JsonIgnoreProperties.Value findPropertyIgnoralByName(MapperConfig<?> config, Annotated a) {
            return (JsonIgnoreProperties.Value) values.get("findPropertyIgnoralByName");
        }

        @Override
        public Boolean isIgnorableType(MapperConfig<?> config, AnnotatedClass ac) {
            return (Boolean) values.get("isIgnorableType");
        }

        @Override
        public Object findFilterId(MapperConfig<?> config, Annotated ann) {
            return (Object) values.get("findFilterId");
        }
        
        @Override
        public Object findNamingStrategy(MapperConfig<?> config, AnnotatedClass ac) {
            return (Object) values.get("findNamingStrategy");
        }

        @Override
        public String findClassDescription(MapperConfig<?> config, AnnotatedClass ac) {
            return (String) values.get("findClassDescription");
        }

        /*
        /******************************************************
        /* Property auto-detection
        /******************************************************
        */

        @Override
        public VisibilityChecker findAutoDetectVisibility(MapperConfig<?> config,
                AnnotatedClass ac, VisibilityChecker checker)
        {
            VisibilityChecker vc = (VisibilityChecker) values.get("findAutoDetectVisibility");
            // not really good but:
            return (vc == null) ? checker : vc;
        }

        /*
        /******************************************************
        /* Type handling
        /******************************************************
         */

        @SuppressWarnings("unchecked")
        @Override
        public List<NamedType> findSubtypes(MapperConfig<?> config, Annotated a)
        {
            return (List<NamedType>) values.get("findSubtypes");
        }

        @Override
        public String findTypeName(MapperConfig<?> config, AnnotatedClass ac) {
            return (String) values.get("findTypeName");
        }

        /*
        /******************************************************
        /* Serialization introspection
        /******************************************************
         */

        @Override
        public Boolean hasAsKey(MapperConfig<?> config, Annotated a) {
            return (Boolean) values.get("hasAsKey");
        }

        @Override
        public Boolean hasAsValue(MapperConfig<?> config, Annotated a) {
            return (Boolean) values.get("hasAsValue");
        }

        @Override
        public Boolean hasAnyGetter(MapperConfig<?> config, Annotated ann) {
            return (Boolean) values.get("hasAnyGetter");
        }

        /*
        /******************************************************
        /* Deserialization introspection
        /******************************************************
         */

        @Override
        public Boolean hasAnySetter(MapperConfig<?> config, Annotated a) {
            return (Boolean) values.get("hasAnySetter");
        }

        /*
        /******************************************************
        /* Helper methods
        /******************************************************
         */        

        private boolean _boolean(String key) {
            Object ob = values.get(key);
            return Boolean.TRUE.equals(ob);
        }
    }

    /*
    /**********************************************************
    /* Test methods, misc
    /**********************************************************
     */

    private final AnnotationIntrospector NO_ANNOTATIONS = AnnotationIntrospector.nopInstance();

    public void testVersion() throws Exception
    {
        Version v = new Version(1, 2, 3, null,
                "com.fasterxml", "IntrospectorPairTest");
        IntrospectorWithMap withVersion = new IntrospectorWithMap()
                .version(v);
        assertEquals(v,
                new AnnotationIntrospectorPair(withVersion, NO_ANNOTATIONS).version());
        IntrospectorWithMap noVersion = new IntrospectorWithMap();
        assertEquals(Version.unknownVersion(),
                new AnnotationIntrospectorPair(noVersion, withVersion).version());
    }

    public void testAccess() throws Exception
    {
        IntrospectorWithMap intr1 = new IntrospectorWithMap();
        AnnotationIntrospectorPair pair = new AnnotationIntrospectorPair(intr1,
                NO_ANNOTATIONS);
        Collection<AnnotationIntrospector> intrs = pair.allIntrospectors();
        assertEquals(2, intrs.size());
        Iterator<AnnotationIntrospector> it = intrs.iterator();
        assertSame(intr1, it.next());
        assertSame(NO_ANNOTATIONS, it.next());
    }

    public void testAnnotationBundle() throws Exception
    {
        IntrospectorWithMap isBundle = new IntrospectorWithMap()
                .add("isAnnotationBundle", true);
        assertTrue(new AnnotationIntrospectorPair(NO_ANNOTATIONS, isBundle)
                .isAnnotationBundle(null));
        assertTrue(new AnnotationIntrospectorPair(isBundle, NO_ANNOTATIONS)
                .isAnnotationBundle(null));
        assertFalse(new AnnotationIntrospectorPair(NO_ANNOTATIONS, NO_ANNOTATIONS)
                .isAnnotationBundle(null));
    }

    /*
    /**********************************************************
    /* Test methods, general class annotations
    /**********************************************************
     */

    public void testFindRootName() throws Exception
    {
        PropertyName name = new PropertyName("test");
        IntrospectorWithMap intr = new IntrospectorWithMap()
                .add("findRootName", name);
        assertNull(new AnnotationIntrospectorPair(NO_ANNOTATIONS, NO_ANNOTATIONS).findRootName(null, null));
        assertEquals(name, new AnnotationIntrospectorPair(NO_ANNOTATIONS, intr).findRootName(null, null));
        assertEquals(name, new AnnotationIntrospectorPair(intr, NO_ANNOTATIONS).findRootName(null, null));
    }

    public void testPropertyIgnorals() throws Exception
    {
        JsonIgnoreProperties.Value incl = JsonIgnoreProperties.Value.forIgnoredProperties("foo");
        IntrospectorWithMap intr = new IntrospectorWithMap()
                .add("findPropertyIgnoralByName", incl);
        IntrospectorWithMap intrEmpty = new IntrospectorWithMap()
                .add("findPropertyIgnoralByName", JsonIgnoreProperties.Value.empty());
        assertEquals(JsonIgnoreProperties.Value.empty(),
                new AnnotationIntrospectorPair(intrEmpty, intrEmpty).findPropertyIgnoralByName(null, null));
        // should actually verify inclusion combining, but there are separate tests for that
        assertEquals(incl, new AnnotationIntrospectorPair(intrEmpty, intr).findPropertyIgnoralByName(null, null));
        assertEquals(incl, new AnnotationIntrospectorPair(intr, intrEmpty).findPropertyIgnoralByName(null, null));
    }

    public void testIsIgnorableType() throws Exception
    {
        IntrospectorWithMap intr1 = new IntrospectorWithMap()
                .add("isIgnorableType", Boolean.TRUE);
        IntrospectorWithMap intr2 = new IntrospectorWithMap()
                .add("isIgnorableType", Boolean.FALSE);
        assertNull(new AnnotationIntrospectorPair(NO_ANNOTATIONS, NO_ANNOTATIONS).isIgnorableType(null, null));
        assertEquals(Boolean.TRUE, new AnnotationIntrospectorPair(intr1, intr2).isIgnorableType(null, null));
        assertEquals(Boolean.FALSE, new AnnotationIntrospectorPair(intr2, intr1).isIgnorableType(null, null));
    }

    public void testFindFilterId() throws Exception
    {
        IntrospectorWithMap intr1 = new IntrospectorWithMap()
                .add("findFilterId", "a");
        IntrospectorWithMap intr2 = new IntrospectorWithMap()
                .add("findFilterId", "b");
        assertNull(new AnnotationIntrospectorPair(NO_ANNOTATIONS, NO_ANNOTATIONS).findFilterId(null, null));
        assertEquals("a", new AnnotationIntrospectorPair(intr1, intr2).findFilterId(null, null));
        assertEquals("b", new AnnotationIntrospectorPair(intr2, intr1).findFilterId(null, null));
    }

    public void testFindNamingStrategy() throws Exception
    {
        // shouldn't be bogus Classes for real use, but works here
        IntrospectorWithMap intr1 = new IntrospectorWithMap()
                .add("findNamingStrategy", Integer.class);
        IntrospectorWithMap intr2 = new IntrospectorWithMap()
                .add("findNamingStrategy", String.class);
        assertNull(new AnnotationIntrospectorPair(NO_ANNOTATIONS, NO_ANNOTATIONS).findNamingStrategy(null, null));
        assertEquals(Integer.class,
                new AnnotationIntrospectorPair(intr1, intr2).findNamingStrategy(null, null));
        assertEquals(String.class,
                new AnnotationIntrospectorPair(intr2, intr1).findNamingStrategy(null, null));
    }

    public void testFindClassDescription() throws Exception
    {
        IntrospectorWithMap intr1 = new IntrospectorWithMap()
                .add("findClassDescription", "Desc1");
        IntrospectorWithMap intr2 = new IntrospectorWithMap()
                .add("findClassDescription", "Desc2");
        assertNull(new AnnotationIntrospectorPair(NO_ANNOTATIONS, NO_ANNOTATIONS).findClassDescription(null, null));
        assertEquals("Desc1",
                new AnnotationIntrospectorPair(intr1, intr2).findClassDescription(null, null));
        assertEquals("Desc2",
                new AnnotationIntrospectorPair(intr2, intr1).findClassDescription(null, null));
    }

    // // // 3 deprecated methods, skip

    /*
    /**********************************************************
    /* Test methods, ser/deser
    /**********************************************************
     */

    public void testFindSerializer() throws Exception
    {
        final ValueSerializer<?> serString = new StringSerializer();
        final ValueSerializer<?> serToString = ToStringSerializer.instance;

        AnnotationIntrospector intr1 = new IntrospectorWithHandlers(null, serString);
        AnnotationIntrospector intr2 = new IntrospectorWithHandlers(null, serToString);
        AnnotationIntrospector nop = AnnotationIntrospector.nopInstance();
        AnnotationIntrospector nop2 = new IntrospectorWithHandlers(null, ValueSerializer.None.class);

        assertSame(serString,
                new AnnotationIntrospectorPair(intr1, intr2).findSerializer(null, null));
        assertSame(serToString,
                new AnnotationIntrospectorPair(intr2, intr1).findSerializer(null, null));

        // also: no-op instance should not block real one, regardless
        assertSame(serString,
                new AnnotationIntrospectorPair(nop, intr1).findSerializer(null, null));
        assertSame(serString,
                new AnnotationIntrospectorPair(nop2, intr1).findSerializer(null, null));

        // nor should no-op result in non-null result
        assertNull(new AnnotationIntrospectorPair(nop, nop2).findSerializer(null, null));
        assertNull(new AnnotationIntrospectorPair(nop2, nop).findSerializer(null, null));
    }

    public void testHasAsValue() throws Exception
    {
        IntrospectorWithMap intr1 = new IntrospectorWithMap()
                .add("hasAsValue", Boolean.TRUE);
        IntrospectorWithMap intr2 = new IntrospectorWithMap()
                .add("hasAsValue", Boolean.FALSE);
        assertNull(new AnnotationIntrospectorPair(NO_ANNOTATIONS, NO_ANNOTATIONS)
                .hasAsValue(null, null));
        assertEquals(Boolean.TRUE, new AnnotationIntrospectorPair(intr1, NO_ANNOTATIONS)
                .hasAsValue(null, null));
        assertEquals(Boolean.TRUE, new AnnotationIntrospectorPair(NO_ANNOTATIONS, intr1)
                .hasAsValue(null, null));
        assertEquals(Boolean.FALSE, new AnnotationIntrospectorPair(intr2, NO_ANNOTATIONS)
                .hasAsValue(null, null));
        assertEquals(Boolean.FALSE, new AnnotationIntrospectorPair(NO_ANNOTATIONS, intr2)
                .hasAsValue(null, null));

        assertEquals(Boolean.TRUE, new AnnotationIntrospectorPair(intr1, intr2)
                .hasAsValue(null, null));
        assertEquals(Boolean.FALSE, new AnnotationIntrospectorPair(intr2, intr1)
                .hasAsValue(null, null));
    }

    public void testHasAsKey() throws Exception
    {
        IntrospectorWithMap intr1 = new IntrospectorWithMap()
                .add("hasAsKey", Boolean.TRUE);
        IntrospectorWithMap intr2 = new IntrospectorWithMap()
                .add("hasAsKey", Boolean.FALSE);
        assertNull(new AnnotationIntrospectorPair(NO_ANNOTATIONS, NO_ANNOTATIONS)
                .hasAsKey(null, null));
        assertEquals(Boolean.TRUE, new AnnotationIntrospectorPair(intr1, NO_ANNOTATIONS)
                .hasAsKey(null, null));
        assertEquals(Boolean.TRUE, new AnnotationIntrospectorPair(NO_ANNOTATIONS, intr1)
                .hasAsKey(null, null));
        assertEquals(Boolean.FALSE, new AnnotationIntrospectorPair(intr2, NO_ANNOTATIONS)
                .hasAsKey(null, null));
        assertEquals(Boolean.FALSE, new AnnotationIntrospectorPair(NO_ANNOTATIONS, intr2)
                .hasAsKey(null, null));

        assertEquals(Boolean.TRUE, new AnnotationIntrospectorPair(intr1, intr2)
                .hasAsKey(null, null));
        assertEquals(Boolean.FALSE, new AnnotationIntrospectorPair(intr2, intr1)
                .hasAsKey(null, null));
    }

    public void testHasAnyGetter() throws Exception
    {
        IntrospectorWithMap intr1 = new IntrospectorWithMap()
                .add("hasAnyGetter", Boolean.TRUE);
        IntrospectorWithMap intr2 = new IntrospectorWithMap()
                .add("hasAnyGetter", Boolean.FALSE);
        assertNull(new AnnotationIntrospectorPair(NO_ANNOTATIONS, NO_ANNOTATIONS)
                .hasAnyGetter(null, null));
        assertEquals(Boolean.TRUE, new AnnotationIntrospectorPair(intr1, NO_ANNOTATIONS)
                .hasAnyGetter(null, null));
        assertEquals(Boolean.TRUE, new AnnotationIntrospectorPair(NO_ANNOTATIONS, intr1)
                .hasAnyGetter(null, null));
        assertEquals(Boolean.FALSE, new AnnotationIntrospectorPair(intr2, NO_ANNOTATIONS)
                .hasAnyGetter(null, null));
        assertEquals(Boolean.FALSE, new AnnotationIntrospectorPair(NO_ANNOTATIONS, intr2)
                .hasAnyGetter(null, null));

        assertEquals(Boolean.TRUE, new AnnotationIntrospectorPair(intr1, intr2)
                .hasAnyGetter(null, null));
        assertEquals(Boolean.FALSE, new AnnotationIntrospectorPair(intr2, intr1)
                .hasAnyGetter(null, null));
    }

    /*
    /**********************************************************
    /* Test methods, deser
    /**********************************************************
     */

    public void testFindDeserializer() throws Exception
    {
<<<<<<< HEAD
        final ValueDeserializer<?> deserString = StringDeserializer.instance;
        final ValueDeserializer<?> deserObject = UntypedObjectDeserializer.Vanilla.std;
=======
        final JsonDeserializer<?> deserString = StringDeserializer.instance;
        final JsonDeserializer<?> deserBoolean = NumberDeserializers.find(Boolean.TYPE, "b");
>>>>>>> 3942c2e7

        AnnotationIntrospector intr1 = new IntrospectorWithHandlers(deserString, null);
        AnnotationIntrospector intr2 = new IntrospectorWithHandlers(deserBoolean, null);
        AnnotationIntrospector nop = AnnotationIntrospector.nopInstance();
        AnnotationIntrospector nop2 = new IntrospectorWithHandlers(ValueDeserializer.None.class, null);

        assertSame(deserString,
<<<<<<< HEAD
                new AnnotationIntrospectorPair(intr1, intr2).findDeserializer(null, null));
        assertSame(deserObject,
                new AnnotationIntrospectorPair(intr2, intr1).findDeserializer(null, null));
=======
                new AnnotationIntrospectorPair(intr1, intr2).findDeserializer(null));
        assertSame(deserBoolean,
                new AnnotationIntrospectorPair(intr2, intr1).findDeserializer(null));
>>>>>>> 3942c2e7
        // also: no-op instance should not block real one, regardless
        assertSame(deserString,
                new AnnotationIntrospectorPair(nop, intr1).findDeserializer(null, null));
        assertSame(deserString,
                new AnnotationIntrospectorPair(nop2, intr1).findDeserializer(null, null));

        // nor should no-op result in non-null result
        assertNull(new AnnotationIntrospectorPair(nop, nop2).findDeserializer(null, null));
        assertNull(new AnnotationIntrospectorPair(nop2, nop).findDeserializer(null, null));
    }

    /*
    /******************************************************
    /* Property auto-detection
    /******************************************************
     */

    public void testFindAutoDetectVisibility() throws Exception
    {
        VisibilityChecker vc = VisibilityChecker.defaultInstance();
        IntrospectorWithMap intr1 = new IntrospectorWithMap()
                .add("findAutoDetectVisibility", vc);
        SerializationConfig config = null;
        assertNull(new AnnotationIntrospectorPair(NO_ANNOTATIONS, NO_ANNOTATIONS)
                .findAutoDetectVisibility(config, null, null));
        assertSame(vc, new AnnotationIntrospectorPair(intr1, NO_ANNOTATIONS)
                .findAutoDetectVisibility(config, null, null));
        assertSame(vc, new AnnotationIntrospectorPair(NO_ANNOTATIONS, intr1)
                .findAutoDetectVisibility(config, null, null));
    }

    /*
    /******************************************************
    /* Type handling
    /******************************************************
     */

    public void testFindTypeResolver() throws Exception
    {
        /*
        TypeResolverBuilder<?> findTypeResolver(MapperConfig<?> config,
            AnnotatedClass ac, JavaType baseType)
        return (TypeResolverBuilder<?>) values.get("findTypeResolver");
        */
    }
    public void testFindPropertyTypeResolver() {
    }

    public void testFindPropertyContentTypeResolver() {
    }

    public void testFindSubtypes() {
    }

    public void testFindTypeName() {
        IntrospectorWithMap intr1 = new IntrospectorWithMap()
                .add("findTypeName", "type1");
        IntrospectorWithMap intr2 = new IntrospectorWithMap()
                .add("findTypeName", "type2");
        assertNull(new AnnotationIntrospectorPair(NO_ANNOTATIONS, NO_ANNOTATIONS).findTypeName(null, null));
        assertEquals("type1",
                new AnnotationIntrospectorPair(intr1, intr2).findTypeName(null, null));
        assertEquals("type2",
                new AnnotationIntrospectorPair(intr2, intr1).findTypeName(null, null));
    }

    /*
    /******************************************************
    /* Deserialization introspection
    /******************************************************
     */

    // for [databind#1672]
    public void testHasAnySetter() {
        IntrospectorWithMap intr1 = new IntrospectorWithMap()
                .add("hasAnySetter", Boolean.TRUE);
        IntrospectorWithMap intr2 = new IntrospectorWithMap()
                .add("hasAnySetter", Boolean.FALSE);
        assertNull(new AnnotationIntrospectorPair(NO_ANNOTATIONS, NO_ANNOTATIONS).hasAnySetter(null, null));
        assertEquals(Boolean.TRUE,
                new AnnotationIntrospectorPair(intr1, intr2).hasAnySetter(null, null));
        assertEquals(Boolean.TRUE,
                new AnnotationIntrospectorPair(NO_ANNOTATIONS, intr1).hasAnySetter(null, null));
        assertEquals(Boolean.FALSE,
                new AnnotationIntrospectorPair(intr2, intr1).hasAnySetter(null, null));
        assertEquals(Boolean.FALSE,
                new AnnotationIntrospectorPair(NO_ANNOTATIONS, intr2).hasAnySetter(null, null));
    }

    /*
    /**********************************************************
    /* Test methods, others
    /**********************************************************
     */

    private final AnnotationIntrospectorPair introPair12
        = new AnnotationIntrospectorPair(new Introspector1(), new Introspector2());

    private final AnnotationIntrospectorPair introPair21
        = new AnnotationIntrospectorPair(new Introspector2(), new Introspector1());

    // for [databind#1025]
    public void testInclusionMerging() throws Exception
    {
        // argument is ignored by test introspectors, may be null
        JsonInclude.Value v12 = introPair12.findPropertyInclusion(null, null);
        JsonInclude.Value v21 = introPair21.findPropertyInclusion(null, null);

        assertEquals(JsonInclude.Include.ALWAYS, v12.getContentInclusion());
        assertEquals(JsonInclude.Include.NON_ABSENT, v12.getValueInclusion());

        assertEquals(JsonInclude.Include.NON_EMPTY, v21.getContentInclusion());
        assertEquals(JsonInclude.Include.NON_ABSENT, v21.getValueInclusion());
    }

    /*
    /**********************************************************
    /* Introspectors and test for [jackson-modules-base#134]/[databind#962]
    /**********************************************************
     */
    static class TestIntrospector extends NopAnnotationIntrospector {
        @Override
        public JacksonInject.Value findInjectableValue(MapperConfig<?> config,
                AnnotatedMember m) {
            if (m.getRawType() == UnreadableBean.class) {
                return JacksonInject.Value.forId("jjj");
            }
            return null;
        }
    }

    static class TestInjector extends InjectableValues {
        @Override
        public Object findInjectableValue(Object valueId, DeserializationContext ctxt, BeanProperty forProperty, Object beanInstance) {
            if (valueId == "jjj") {
                UnreadableBean bean = new UnreadableBean();
                bean.setValue(1);
                return bean;
            }
            return null;
        }

        @Override
        public InjectableValues snapshot() {
            return this;
        }
    }

    enum SimpleEnum { ONE, TWO }

    static class UnreadableBean {
        public SimpleEnum value;

        public void setValue(SimpleEnum value) {
            this.value = value;
        }

        public void setValue(Integer intValue) {
            this.value = SimpleEnum.values()[intValue];
        }

        public SimpleEnum getValue() {
            return value;
        }
    }

    static class ReadableInjectedBean {
        public ReadableInjectedBean(@JacksonInject(useInput = OptBoolean.FALSE) UnreadableBean injectBean) {
            this.injectBean = injectBean;
        }
        @JsonProperty
        String foo;
        @JsonIgnore
        UnreadableBean injectBean;
    }

    static class UnreadableInjectedBean {
        public UnreadableInjectedBean(@JacksonInject UnreadableBean injectBean) {
            this.injectBean = injectBean;
        }
        @JsonProperty
        private String foo;
        @JsonIgnore
        private UnreadableBean injectBean;
    }

    public void testMergingIntrospectorsForInjection() throws Exception {
        AnnotationIntrospector testIntrospector = new TestIntrospector();
        ObjectMapper mapper = JsonMapper.builder()
                .injectableValues(new TestInjector())
                .annotationIntrospector(new AnnotationIntrospectorPair(testIntrospector,
                        new JacksonAnnotationIntrospector()))
                .build();
        ReadableInjectedBean bean = mapper.readValue("{\"foo\": \"bob\"}", ReadableInjectedBean.class);
        assertEquals("bob", bean.foo);
        assertEquals(SimpleEnum.TWO, bean.injectBean.value);

        boolean successReadingUnreadableInjectedBean;
        try {
            /*UnreadableInjectedBean noBean =*/ mapper.readValue("{\"foo\": \"bob\"}", UnreadableInjectedBean.class);
            successReadingUnreadableInjectedBean = true;
        } catch (DatabindException e) {
            successReadingUnreadableInjectedBean = false;
            assertTrue(e.getMessage().contains("Conflicting setter definitions"));
        }
        assertFalse(successReadingUnreadableInjectedBean);
    }
}<|MERGE_RESOLUTION|>--- conflicted
+++ resolved
@@ -14,13 +14,8 @@
 
 import com.fasterxml.jackson.databind.*;
 import com.fasterxml.jackson.databind.cfg.MapperConfig;
-<<<<<<< HEAD
+import com.fasterxml.jackson.databind.deser.jdk.NumberDeserializers;
 import com.fasterxml.jackson.databind.deser.jdk.StringDeserializer;
-import com.fasterxml.jackson.databind.deser.jdk.UntypedObjectDeserializer;
-=======
-import com.fasterxml.jackson.databind.deser.std.NumberDeserializers;
-import com.fasterxml.jackson.databind.deser.std.StringDeserializer;
->>>>>>> 3942c2e7
 import com.fasterxml.jackson.databind.json.JsonMapper;
 import com.fasterxml.jackson.databind.jsontype.NamedType;
 import com.fasterxml.jackson.databind.ser.jdk.StringSerializer;
@@ -464,13 +459,8 @@
 
     public void testFindDeserializer() throws Exception
     {
-<<<<<<< HEAD
         final ValueDeserializer<?> deserString = StringDeserializer.instance;
-        final ValueDeserializer<?> deserObject = UntypedObjectDeserializer.Vanilla.std;
-=======
-        final JsonDeserializer<?> deserString = StringDeserializer.instance;
-        final JsonDeserializer<?> deserBoolean = NumberDeserializers.find(Boolean.TYPE, "b");
->>>>>>> 3942c2e7
+        final ValueDeserializer<?> deserBoolean = NumberDeserializers.find(Boolean.TYPE);
 
         AnnotationIntrospector intr1 = new IntrospectorWithHandlers(deserString, null);
         AnnotationIntrospector intr2 = new IntrospectorWithHandlers(deserBoolean, null);
@@ -478,15 +468,9 @@
         AnnotationIntrospector nop2 = new IntrospectorWithHandlers(ValueDeserializer.None.class, null);
 
         assertSame(deserString,
-<<<<<<< HEAD
                 new AnnotationIntrospectorPair(intr1, intr2).findDeserializer(null, null));
-        assertSame(deserObject,
+        assertSame(deserBoolean,
                 new AnnotationIntrospectorPair(intr2, intr1).findDeserializer(null, null));
-=======
-                new AnnotationIntrospectorPair(intr1, intr2).findDeserializer(null));
-        assertSame(deserBoolean,
-                new AnnotationIntrospectorPair(intr2, intr1).findDeserializer(null));
->>>>>>> 3942c2e7
         // also: no-op instance should not block real one, regardless
         assertSame(deserString,
                 new AnnotationIntrospectorPair(nop, intr1).findDeserializer(null, null));
