--- conflicted
+++ resolved
@@ -189,7 +189,6 @@
     USE_STATIC_TYPING(false),
 
     /**
-<<<<<<< HEAD
      * Feature that enables inferring builder type bindings from the value type
      * being deserialized. This requires that the generic type declaration on
      * the value type match that on the builder exactly.
@@ -200,7 +199,8 @@
      * See: https://github.com/FasterXML/jackson-databind/issues/921
      */
     INFER_BUILDER_TYPE_BINDINGS(false),
-=======
+
+    /**
      * Feature that specifies whether the declared base type of a polymorphic value
      * is to be used as the "default" implementation, if no explicit default class
      * is specified via {@code @JsonTypeInfo.defaultImpl} annotation.
@@ -213,7 +213,6 @@
      * @since 2.9.6
      */
     USE_BASE_TYPE_AS_DEFAULT_IMPL(false),
->>>>>>> 46e8170e
 
     /*
     /******************************************************
