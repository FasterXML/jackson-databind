--- conflicted
+++ resolved
@@ -1,13 +1,16 @@
 package com.fasterxml.jackson.databind.module;
 
 import java.util.*;
+
+import com.fasterxml.jackson.annotation.JsonPropertyOrder;
 
 import com.fasterxml.jackson.core.*;
 import com.fasterxml.jackson.core.exc.StreamReadException;
-import com.fasterxml.jackson.annotation.JsonPropertyOrder;
+
 import com.fasterxml.jackson.databind.*;
 import com.fasterxml.jackson.databind.cfg.MapperBuilder;
 import com.fasterxml.jackson.databind.exc.UnrecognizedPropertyException;
+import com.fasterxml.jackson.databind.json.JsonMapper;
 import com.fasterxml.jackson.databind.ser.std.StdScalarSerializer;
 import com.fasterxml.jackson.databind.ser.std.StdSerializer;
 
@@ -154,9 +157,9 @@
     }
 
     /*
-    /**********************************************************
+    /**********************************************************************
     /* Unit tests; first, verifying need for custom handlers
-    /**********************************************************
+    /**********************************************************************
      */
 
     /**
@@ -190,9 +193,9 @@
     }
 
     /*
-    /**********************************************************
+    /**********************************************************************
     /* Unit tests; simple serializers
-    /**********************************************************
+    /**********************************************************************
      */
 
     public void testSimpleBeanSerializer() throws Exception
@@ -228,11 +231,11 @@
         assertEquals(q("Base:1"), mapper.writeValueAsString(new Impl1()));
         assertEquals(q("Base:2"), mapper.writeValueAsString(new Impl2()));
     }
-    
+
     /*
-    /**********************************************************
+    /**********************************************************************
     /* Unit tests; simple deserializers
-    /**********************************************************
+    /**********************************************************************
      */
     
     public void testSimpleBeanDeserializer() throws Exception
@@ -305,33 +308,30 @@
         assertEquals("test2", mods.get(1).getModuleName());
 
         // 01-Jul-2019, [databind#2374]: verify empty list is fine
-<<<<<<< HEAD
         mapper = newJsonMapper();
         assertEquals(0, mapper.getRegisteredModules().size());
-=======
-        mapper = new ObjectMapper();
-        assertEquals(0, mapper.getRegisteredModuleIds().size());
 
         // 07-Jun-2021, tatu [databind#3110] Casual SimpleModules ARE returned
         //    too!
         mapper = JsonMapper.builder()
                 .addModule(new SimpleModule())
                 .build();
-        assertEquals(1, mapper.getRegisteredModuleIds().size());
-        Object id = mapper.getRegisteredModuleIds().iterator().next();
-        assertTrue(id instanceof String);
+        assertEquals(1, mapper.getRegisteredModules().size());
+        Object id = mapper.getRegisteredModules().iterator().next().getRegistrationId();
+        // Id type won't be String but...
         if (!id.toString().startsWith("SimpleModule-")) {
             fail("SimpleModule registration id should start with 'SimpleModule-', does not: ["
                     +id+"]");
         }
 
         // And named ones retain their name
+        final JacksonModule vsm = new SimpleModule("VerySpecialModule");
         mapper = JsonMapper.builder()
-                .addModule(new SimpleModule("VerySpecialModule"))
-                .build();
-        assertEquals(Collections.singleton("VerySpecialModule"),
-                mapper.getRegisteredModuleIds());
->>>>>>> c5fd40f3
+                .addModule(vsm)
+                .build();
+        Collection<JacksonModule> reg = mapper.getRegisteredModules();
+        assertEquals(1, reg.size());
+        assertSame(vsm, reg.iterator().next());
     }
 
     // More [databind#3110] testing
@@ -343,14 +343,14 @@
                 .addModule(mod1)
                 .addModule(mod2)
                 .build();
-        assertEquals(2, mapper.getRegisteredModuleIds().size());
+        assertEquals(2, mapper.getRegisteredModules().size());
 
         // Still avoid actual duplicates
         mapper = JsonMapper.builder()
                 .addModule(mod1)
                 .addModule(mod1)
                 .build();
-        assertEquals(1, mapper.getRegisteredModuleIds().size());
+        assertEquals(1, mapper.getRegisteredModules().size());
 
         // Same for (anonymous) sub-classes
         final SimpleModule subMod1 = new SimpleModule() { };
@@ -359,19 +359,19 @@
                 .addModule(subMod1)
                 .addModule(subMod2)
                 .build();
-        assertEquals(2, mapper.getRegisteredModuleIds().size());
+        assertEquals(2, mapper.getRegisteredModules().size());
 
         mapper = JsonMapper.builder()
                 .addModule(subMod1)
                 .addModule(subMod1)
                 .build();
-        assertEquals(1, mapper.getRegisteredModuleIds().size());
+        assertEquals(1, mapper.getRegisteredModules().size());
     }
 
     /*
-    /**********************************************************
+    /**********************************************************************
     /* Unit tests; other
-    /**********************************************************
+    /**********************************************************************
      */
 
     public void testMixIns() throws Exception
