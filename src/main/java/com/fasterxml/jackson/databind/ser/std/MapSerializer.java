package com.fasterxml.jackson.databind.ser.std;

import java.io.IOException;
import java.util.*;

import com.fasterxml.jackson.annotation.JsonFormat;
import com.fasterxml.jackson.annotation.JsonIgnoreProperties;
import com.fasterxml.jackson.annotation.JsonInclude;

import com.fasterxml.jackson.annotation.JsonIncludeProperties;

import com.fasterxml.jackson.core.*;
import com.fasterxml.jackson.core.type.WritableTypeId;

import com.fasterxml.jackson.databind.*;
import com.fasterxml.jackson.databind.annotation.JacksonStdImpl;
import com.fasterxml.jackson.databind.introspect.AnnotatedMember;
import com.fasterxml.jackson.databind.jsonFormatVisitors.JsonFormatVisitorWrapper;
import com.fasterxml.jackson.databind.jsonFormatVisitors.JsonMapFormatVisitor;
import com.fasterxml.jackson.databind.jsontype.TypeSerializer;
import com.fasterxml.jackson.databind.ser.ContainerSerializer;
import com.fasterxml.jackson.databind.ser.PropertyFilter;
import com.fasterxml.jackson.databind.type.TypeFactory;
import com.fasterxml.jackson.databind.util.ArrayBuilders;
import com.fasterxml.jackson.databind.util.BeanUtil;
import com.fasterxml.jackson.databind.util.ClassUtil;
import com.fasterxml.jackson.databind.util.IgnorePropertiesUtil;

/**
 * Standard serializer implementation for serializing {link java.util.Map} types.
 *<p>
 * Note: about the only configurable setting currently is ability to filter out
 * entries with specified names.
 */
@JacksonStdImpl
public class MapSerializer
    extends ContainerSerializer<Map<?,?>>
{
    protected final static JavaType UNSPECIFIED_TYPE = TypeFactory.unknownType();

    public final static Object MARKER_FOR_EMPTY = JsonInclude.Include.NON_EMPTY;

    /*
    /**********************************************************************
    /* Basic information about referring property, type
    /**********************************************************************
     */

    /**
     * Whether static types should be used for serialization of values
     * or not (if not, dynamic runtime type is used)
     */
    protected final boolean _valueTypeIsStatic;

    /**
     * Declared type of keys
     */
    protected final JavaType _keyType;

    /**
     * Declared type of contained values
     */
    protected final JavaType _valueType;

    /*
    /**********************************************************************
    /* Serializers used
    /**********************************************************************
     */
    
    /**
     * Key serializer to use, if it can be statically determined
     */
    protected JsonSerializer<Object> _keySerializer;

    /**
     * Value serializer to use, if it can be statically determined
     */
    protected JsonSerializer<Object> _valueSerializer;

    /**
     * Type identifier serializer used for values, if any.
     */
    protected final TypeSerializer _valueTypeSerializer;

    /*
    /**********************************************************************
    /* Config settings, filtering
    /**********************************************************************
     */
    
    /**
     * Set of entries to omit during serialization, if any
     */
    protected final Set<String> _ignoredEntries;

    /**
     * Set of entries to include during serialization, if null, it is ignored, empty will include nothing.
     */
    protected final Set<String> _includedEntries;

    /**
     * Id of the property filter to use, if any; null if none.
     */
    protected final Object _filterId;

    /**
     * Value that indicates suppression mechanism to use for <b>values contained</b>;
     * either "filter" (of which <code>equals()</code> is called), or marker
     * value of {@link #MARKER_FOR_EMPTY}, or null to indicate no filtering for
     * non-null values.
     * Note that inclusion value for Map instance itself is handled by caller (POJO
     * property that refers to the Map value).
     */
    protected final Object _suppressableValue;

    /**
     * Flag that indicates what to do with `null` values, distinct from
     * handling of {@link #_suppressableValue}
     */
    protected final boolean _suppressNulls;

    /*
    /**********************************************************************
    /* Config settings, other
    /**********************************************************************
     */

    /**
     * Flag set if output is forced to be sorted by keys (usually due
     * to annotation).
     */
    protected final boolean _sortKeys;

    /*
    /**********************************************************************
    /* Life-cycle
    /**********************************************************************
     */

    @SuppressWarnings("unchecked")
    protected MapSerializer(Set<String> ignoredEntries, Set<String> includedEntries,
            JavaType keyType, JavaType valueType, boolean valueTypeIsStatic,
            TypeSerializer vts,
            JsonSerializer<?> keySerializer, JsonSerializer<?> valueSerializer)
    {
        super(Map.class);
        _ignoredEntries = ((ignoredEntries == null) || ignoredEntries.isEmpty())
                ? null : ignoredEntries;
        _includedEntries = includedEntries;
        _keyType = keyType;
        _valueType = valueType;
        _valueTypeIsStatic = valueTypeIsStatic;
        _valueTypeSerializer = vts;
        _keySerializer = (JsonSerializer<Object>) keySerializer;
        _valueSerializer = (JsonSerializer<Object>) valueSerializer;
        _filterId = null;
        _sortKeys = false;
        _suppressableValue = null;
        _suppressNulls = false;
    }

    @SuppressWarnings("unchecked")
    protected MapSerializer(MapSerializer src, BeanProperty property,
            JsonSerializer<?> keySerializer, JsonSerializer<?> valueSerializer,
            Set<String> ignoredEntries, Set<String> includedEntries)
    {
        super(src, property);
        _ignoredEntries = ((ignoredEntries == null) || ignoredEntries.isEmpty())
                ? null : ignoredEntries;
        _includedEntries = includedEntries;
        _keyType = src._keyType;
        _valueType = src._valueType;
        _valueTypeIsStatic = src._valueTypeIsStatic;
        _valueTypeSerializer = src._valueTypeSerializer;
        _keySerializer = (JsonSerializer<Object>) keySerializer;
        _valueSerializer = (JsonSerializer<Object>) valueSerializer;
        _filterId = src._filterId;
        _sortKeys = src._sortKeys;
        _suppressableValue = src._suppressableValue;
        _suppressNulls = src._suppressNulls;
    }

    protected MapSerializer(MapSerializer src,
            TypeSerializer vts, Object suppressableValue, boolean suppressNulls)
    {
        super(src);
        _ignoredEntries = src._ignoredEntries;
        _includedEntries = src._includedEntries;
        _keyType = src._keyType;
        _valueType = src._valueType;
        _valueTypeIsStatic = src._valueTypeIsStatic;
        _valueTypeSerializer = vts;
        _keySerializer = src._keySerializer;
        _valueSerializer = src._valueSerializer;
        _filterId = src._filterId;
        _sortKeys = src._sortKeys;
        _suppressableValue = suppressableValue;
        _suppressNulls = suppressNulls;
    }

    protected MapSerializer(MapSerializer src, Object filterId, boolean sortKeys)
    {
        super(src);
        _ignoredEntries = src._ignoredEntries;
        _includedEntries = src._includedEntries;
        _keyType = src._keyType;
        _valueType = src._valueType;
        _valueTypeIsStatic = src._valueTypeIsStatic;
        _valueTypeSerializer = src._valueTypeSerializer;
        _keySerializer = src._keySerializer;
        _valueSerializer = src._valueSerializer;
        _filterId = filterId;
        _sortKeys = sortKeys;
        _suppressableValue = src._suppressableValue;
        _suppressNulls = src._suppressNulls;
    }

    @Override
    public MapSerializer _withValueTypeSerializer(TypeSerializer vts) {
        if (_valueTypeSerializer == vts) {
            return this;
        }
        _ensureOverride("_withValueTypeSerializer");
        return new MapSerializer(this, vts, _suppressableValue, _suppressNulls);
    }

    public MapSerializer withResolved(BeanProperty property,
             JsonSerializer<?> keySerializer, JsonSerializer<?> valueSerializer,
             Set<String> ignored, Set<String> included, boolean sortKeys)
    {
        _ensureOverride("withResolved");
        MapSerializer ser = new MapSerializer(this, property, keySerializer, valueSerializer, ignored, included);
        if (sortKeys != ser._sortKeys) {
            ser = new MapSerializer(ser, _filterId, sortKeys);
        }
        return ser;
    }

    @Override
    public MapSerializer withFilterId(Object filterId) {
        if (_filterId == filterId) {
            return this;
        }
        _ensureOverride("withFilterId");
        return new MapSerializer(this, filterId, _sortKeys);
    }

    /**
     * Mutant factory for constructing an instance with different inclusion strategy
     * for content (Map values).
     */
    public MapSerializer withContentInclusion(Object suppressableValue, boolean suppressNulls) {
        if ((suppressableValue == _suppressableValue) && (suppressNulls == _suppressNulls)) {
            return this;
        }
        _ensureOverride("withContentInclusion");
        return new MapSerializer(this, _valueTypeSerializer, suppressableValue, suppressNulls);
    }

    public static MapSerializer construct(Set<String> ignoredEntries, Set<String> includedEntries, JavaType mapType,
            boolean staticValueType, TypeSerializer vts,
            JsonSerializer<Object> keySerializer, JsonSerializer<Object> valueSerializer,
            Object filterId)
    {
        JavaType keyType, valueType;

        if (mapType == null) {
            keyType = valueType = UNSPECIFIED_TYPE;
        } else { 
            keyType = mapType.getKeyType();
            if (mapType.hasRawClass(java.util.Properties.class)) {
                // 25-Mar-2020, tatu: [databind#2657] Since non-standard Properties may actually
                //     contain non-Strings, demote value type to raw `Object`
                valueType = TypeFactory.unknownType();
            } else {
                valueType = mapType.getContentType();
            }
        }
        // If value type is final, it's same as forcing static value typing:
        if (!staticValueType) {
            staticValueType = (valueType != null && valueType.isFinal());
        } else {
            // also: Object.class cannot be handled as static, ever
            if (valueType.getRawClass() == Object.class) {
                staticValueType = false;
            }
        }
        MapSerializer ser = new MapSerializer(ignoredEntries, includedEntries, keyType, valueType, staticValueType, vts,
                keySerializer, valueSerializer);
        if (filterId != null) {
            ser = ser.withFilterId(filterId);
        }
        return ser;
    }

    protected void _ensureOverride(String method) {
        ClassUtil.verifyMustOverride(MapSerializer.class, this, method);
    }

    /*
    /**********************************************************************
    /* Post-processing (contextualization)
    /**********************************************************************
     */

    @Override
    public JsonSerializer<?> createContextual(SerializerProvider ctxt,
            BeanProperty property)
        throws JsonMappingException
    {
        JsonSerializer<?> ser = null;
        JsonSerializer<?> keySer = null;
        final AnnotationIntrospector intr = ctxt.getAnnotationIntrospector();
        final SerializationConfig config = ctxt.getConfig();
        final AnnotatedMember propertyAcc = (property == null) ? null : property.getMember();

        // First: if we have a property, may have property-annotation overrides
        if (_neitherNull(propertyAcc, intr)) {
            keySer = ctxt.serializerInstance(propertyAcc,
                    intr.findKeySerializer(config, propertyAcc));
            ser = ctxt.serializerInstance(propertyAcc,
                    intr.findContentSerializer(config, propertyAcc));
        }
        if (ser == null) {
            ser = _valueSerializer;
        }
        // [databind#124]: May have a content converter
        ser = findContextualConvertingSerializer(ctxt, property, ser);
        if (ser == null) {
            // 30-Sep-2012, tatu: One more thing -- if explicit content type is annotated,
            //   we can consider it a static case as well.
            // 20-Aug-2013, tatu: Need to avoid trying to access serializer for java.lang.Object tho
            if (_valueTypeIsStatic && !_valueType.isJavaLangObject()) {
                ser = ctxt.findContentValueSerializer(_valueType, property);
            }
        }
        if (keySer == null) {
            keySer = _keySerializer;
        }
        if (keySer == null) {
            keySer = ctxt.findKeySerializer(_keyType, property);
        } else {
            keySer = ctxt.handleSecondaryContextualization(keySer, property);
        }
        Set<String> ignored = _ignoredEntries;
        Set<String> included = _includedEntries;
        boolean sortKeys = false;
        if (_neitherNull(propertyAcc, intr)) {
            JsonIgnoreProperties.Value ignorals = intr.findPropertyIgnorals(config, propertyAcc);
            if (ignorals != null){
                Set<String> newIgnored = ignorals.findIgnoredForSerialization();
                if (_nonEmpty(newIgnored)) {
                    ignored = (ignored == null) ? new HashSet<String>() : new HashSet<String>(ignored);
                    for (String str : newIgnored) {
                        ignored.add(str);
                    }
                }
            }

            // inclusions
<<<<<<< HEAD
            JsonIncludeProperties.Value inclusions = intr.findPropertyInclusions(config, propertyAcc);
=======
            JsonIncludeProperties.Value inclusions = intr.findPropertyInclusionByName(provider.getConfig(), propertyAcc);
>>>>>>> cf948c4f
            if (inclusions != null) {
                Set<String> newIncluded = inclusions.getIncluded();
                if (newIncluded != null) {
                    included = (included == null) ? new HashSet<String>() : new HashSet<String>(included);
                    for (String str : newIncluded) {
                        included.add(str);
                    }
                }
            }
            // sort key
            Boolean b = intr.findSerializationSortAlphabetically(config, propertyAcc);
            sortKeys = Boolean.TRUE.equals(b);
        }
        JsonFormat.Value format = findFormatOverrides(ctxt, property, Map.class);
        if (format != null) {
            Boolean B = format.getFeature(JsonFormat.Feature.WRITE_SORTED_MAP_ENTRIES);
            if (B != null) { // do NOT override if not defined
                sortKeys = B.booleanValue();
            }
        }
        MapSerializer mser = withResolved(property, keySer, ser, ignored, included, sortKeys);

        // [databind#307]: allow filtering
        if (propertyAcc != null) {
            Object filterId = intr.findFilterId(config, propertyAcc);
            if (filterId != null) {
                mser = mser.withFilterId(filterId);
            }
        }

        JsonInclude.Value inclV = findIncludeOverrides(ctxt, property, Map.class);
        if (inclV != null) {
            JsonInclude.Include incl = inclV.getContentInclusion();

            if (incl != JsonInclude.Include.USE_DEFAULTS) {
                Object valueToSuppress;
                boolean suppressNulls;
                switch (incl) {
                case NON_DEFAULT:
                    valueToSuppress = BeanUtil.getDefaultValue(_valueType);
                    suppressNulls = true;
                    if (valueToSuppress != null) {
                        if (valueToSuppress.getClass().isArray()) {
                            valueToSuppress = ArrayBuilders.getArrayComparator(valueToSuppress);
                        }
                    }
                    break;
                case NON_ABSENT:
                    suppressNulls = true;
                    valueToSuppress = _valueType.isReferenceType() ? MARKER_FOR_EMPTY : null;
                    break;
                case NON_EMPTY:
                    suppressNulls = true;
                    valueToSuppress = MARKER_FOR_EMPTY;
                    break;
                case CUSTOM:
                    valueToSuppress = ctxt.includeFilterInstance(null, inclV.getContentFilter());
                    if (valueToSuppress == null) { // is this legal?
                        suppressNulls = true;
                    } else {
                        suppressNulls = ctxt.includeFilterSuppressNulls(valueToSuppress);
                    }
                    break;
                case NON_NULL:
                    valueToSuppress = null;
                    suppressNulls = true;
                    break;
                case ALWAYS: // default
                default:
                    valueToSuppress = null;
                    // 30-Sep-2016, tatu: Should not need to check global flags here,
                    //   if inclusion forced to be ALWAYS
                    suppressNulls = false;
                    break;
                }
                mser = mser.withContentInclusion(valueToSuppress, suppressNulls);
            }
        }
        return mser;
    }

    /*
    /**********************************************************************
    /* Accessors
    /**********************************************************************
     */

    @Override
    public JavaType getContentType() {
        return _valueType;
    }

    @Override
    public JsonSerializer<?> getContentSerializer() {
        return _valueSerializer;
    }

    @Override
    public boolean isEmpty(SerializerProvider prov, Map<?,?> value) throws IOException
    {
        if (value.isEmpty()) {
            return true;
        }
        
        // 05-Nove-2015, tatu: Simple cases are cheap, but for recursive
        //   emptiness checking we actually need to see if values are empty as well.
        Object supp = _suppressableValue;
        if ((supp == null) && !_suppressNulls) {
            return false;
        }
        JsonSerializer<Object> valueSer = _valueSerializer;
        final boolean checkEmpty = (MARKER_FOR_EMPTY == supp);
        if (valueSer != null) {
            for (Object elemValue : value.values()) {
                if (elemValue == null) {
                    if (_suppressNulls) {
                        continue;
                    }
                    return false;
                }
                if (checkEmpty) {
                    if (!valueSer.isEmpty(prov, elemValue)) {
                        return false;
                    }
                } else if ((supp == null) || !supp.equals(value)) {
                    return false;
                }
            }
            return true;
        }
        // But if not statically known, try this:
        for (Object elemValue : value.values()) {
            if (elemValue == null) {
                if (_suppressNulls) {
                    continue;
                }
                return false;
            }
            try {
                valueSer = _findSerializer(prov, elemValue);
            } catch (JsonMappingException e) { // Ugh... cannot just throw as-is, so...
                // 05-Nov-2015, tatu: For now, probably best not to assume empty then
                return false;
            }
            if (checkEmpty) {
                if (!valueSer.isEmpty(prov, elemValue)) {
                    return false;
                }
            } else if ((supp == null) || !supp.equals(value)) {
                return false;
            }
        }
        return true;
    }

    @Override
    public boolean hasSingleElement(Map<?,?> value) {
        return (value.size() == 1);
    }

    /*
    /**********************************************************************
    /* Extended API
    /**********************************************************************
     */

    /**
     * Accessor for currently assigned key serializer. Note that
     * this may return null during construction of <code>MapSerializer</code>:
     * depedencies are resolved during {@link #createContextual} method
     * (which can be overridden by custom implementations), but for some
     * dynamic types, it is possible that serializer is only resolved
     * during actual serialization.
     */
    public JsonSerializer<?> getKeySerializer() {
        return _keySerializer;
    }

    /*
    /**********************************************************************
    /* JsonSerializer implementation
    /**********************************************************************
     */

    @Override
    public void serialize(Map<?,?> value, JsonGenerator gen, SerializerProvider provider)
        throws IOException
    {
        gen.writeStartObject(value);
        serializeWithoutTypeInfo(value, gen, provider);
        gen.writeEndObject();
    }

    @Override
    public void serializeWithType(Map<?,?> value, JsonGenerator gen, SerializerProvider ctxt,
            TypeSerializer typeSer)
        throws IOException
    {
        // [databind#631]: Assign current value, to be accessible by custom serializers
        gen.setCurrentValue(value);
        WritableTypeId typeIdDef = typeSer.writeTypePrefix(gen, ctxt,
                typeSer.typeId(value, JsonToken.START_OBJECT));
        serializeWithoutTypeInfo(value, gen, ctxt);
        typeSer.writeTypeSuffix(gen, ctxt, typeIdDef);
    }

    /*
    /**********************************************************************
    /* Secondary serialization methods
    /**********************************************************************
     */

    /**
     * General-purpose serialization for contents without writing object type. Will suppress, filter and
     * use custom serializers.
     *<p>
     * Public since it also is called by {@code AnyGetterWriter}.
     */
    public void serializeWithoutTypeInfo(Map<?, ?> value, JsonGenerator gen, SerializerProvider ctxt) throws IOException {
        if (!value.isEmpty()) {
            if (_sortKeys || ctxt.isEnabled(SerializationFeature.ORDER_MAP_ENTRIES_BY_KEYS)) {
                value = _orderEntries(value, gen, ctxt);
            }
            PropertyFilter pf;
            if ((_filterId != null) && (pf = findPropertyFilter(ctxt, _filterId, value)) != null) {
                serializeFilteredFields(value, gen, ctxt, pf, _suppressableValue);
            } else if ((_suppressableValue != null) || _suppressNulls) {
                serializeOptionalFields(value, gen, ctxt, _suppressableValue);
            } else if (_valueSerializer != null) {
                serializeFieldsUsing(value, gen, ctxt, _valueSerializer);
            } else {
                serializeFields(value, gen, ctxt);
            }
        }
    }

    /*
    /**********************************************************************
    /* Secondary serialization methods
    /**********************************************************************
     */

    /**
     * General-purpose serialization for contents, where we do not necessarily know
     * the value serialization, but 
     * we do know that no value suppression is needed (which simplifies processing a bit)
     */
    public void serializeFields(Map<?,?> value, JsonGenerator gen, SerializerProvider provider)
        throws IOException
    {
        // If value type needs polymorphic type handling, some more work needed:
        if (_valueTypeSerializer != null) {
            serializeTypedFields(value, gen, provider, null);
            return;
        }
        final JsonSerializer<Object> keySerializer = _keySerializer;
        final Set<String> ignored = _ignoredEntries;
        final Set<String> included = _includedEntries;
        Object keyElem = null;

        try {
            for (Map.Entry<?,?> entry : value.entrySet()) {
                Object valueElem = entry.getValue();
                // First, serialize key
                keyElem = entry.getKey();
                if (keyElem == null) {
                    provider.findNullKeySerializer(_keyType, _property).serialize(null, gen, provider);
                } else {
                    // One twist: is entry ignorable? If so, skip
                    if (IgnorePropertiesUtil.shouldIgnore(keyElem, ignored, included)) {
                        continue;
                    }
                    keySerializer.serialize(keyElem, gen, provider);
                }
                // And then value
                if (valueElem == null) {
                    provider.defaultSerializeNullValue(gen);
                    continue;
                }
                JsonSerializer<Object> serializer = _valueSerializer;
                if (serializer == null) {
                    serializer = _findSerializer(provider, valueElem);
                }
                serializer.serialize(valueElem, gen, provider);
            }
        } catch (Exception e) { // Add reference information
            wrapAndThrow(provider, e, value, String.valueOf(keyElem));
        }
    }

    /**
     * Serialization method called when exclusion filtering needs to be applied.
     */
    public void serializeOptionalFields(Map<?,?> value, JsonGenerator gen, SerializerProvider provider,
            Object suppressableValue)
        throws IOException
    {
        // If value type needs polymorphic type handling, some more work needed:
        if (_valueTypeSerializer != null) {
            serializeTypedFields(value, gen, provider, suppressableValue);
            return;
        }
        final Set<String> ignored = _ignoredEntries;
        final Set<String> included = _includedEntries;
        final boolean checkEmpty = (MARKER_FOR_EMPTY == suppressableValue);

        for (Map.Entry<?,?> entry : value.entrySet()) {
            // First find key serializer
            final Object keyElem = entry.getKey();
            JsonSerializer<Object> keySerializer;
            if (keyElem == null) {
                keySerializer = provider.findNullKeySerializer(_keyType, _property);
            } else {
                if (IgnorePropertiesUtil.shouldIgnore(keyElem, ignored, included)) continue;
                keySerializer = _keySerializer;
            }

            // Then value serializer
            final Object valueElem = entry.getValue();
            JsonSerializer<Object> valueSer;
            if (valueElem == null) {
                if (_suppressNulls) { // all suppressions include null-suppression
                    continue;
                }
                valueSer = provider.getDefaultNullValueSerializer();
            } else {
                valueSer = _valueSerializer;
                if (valueSer == null) {
                    valueSer = _findSerializer(provider, valueElem);
                }
                // also may need to skip non-empty values:
                if (checkEmpty) {
                    if (valueSer.isEmpty(provider, valueElem)) {
                        continue;
                    }
                } else if (suppressableValue != null) {
                    if (suppressableValue.equals(valueElem)) {
                        continue;
                    }
                }
            }
            // and then serialize, if all went well
            try {
                keySerializer.serialize(keyElem, gen, provider);
                valueSer.serialize(valueElem, gen, provider);
            } catch (Exception e) {
                wrapAndThrow(provider, e, value, String.valueOf(keyElem));
            }
        }
    }
    
    /**
     * Method called to serialize fields, when the value type is statically known,
     * so that value serializer is passed and does not need to be fetched from
     * provider.
     */
    public void serializeFieldsUsing(Map<?,?> value, JsonGenerator gen, SerializerProvider provider,
            JsonSerializer<Object> ser)
        throws IOException
    {
        final JsonSerializer<Object> keySerializer = _keySerializer;
        final Set<String> ignored = _ignoredEntries;
        final Set<String> included = _includedEntries;
        final TypeSerializer typeSer = _valueTypeSerializer;

        for (Map.Entry<?,?> entry : value.entrySet()) {
            Object keyElem = entry.getKey();
            if (IgnorePropertiesUtil.shouldIgnore(keyElem, ignored, included)) continue;

            if (keyElem == null) {
                provider.findNullKeySerializer(_keyType, _property).serialize(null, gen, provider);
            } else {
                keySerializer.serialize(keyElem, gen, provider);
            }
            final Object valueElem = entry.getValue();
            if (valueElem == null) {
                provider.defaultSerializeNullValue(gen);
            } else {
                try {
                    if (typeSer == null) {
                        ser.serialize(valueElem, gen, provider);
                    } else {
                        ser.serializeWithType(valueElem, gen, provider, typeSer);
                    }
                } catch (Exception e) {
                    wrapAndThrow(provider, e, value, String.valueOf(keyElem));
                }
            }
        }
    }

    /**
     * Helper method used when we have a JSON Filter to use for potentially
     * filtering out Map entries.
     */
    public void serializeFilteredFields(Map<?,?> value, JsonGenerator gen, SerializerProvider provider,
            PropertyFilter filter,
            Object suppressableValue) // since 2.5
        throws IOException
    {
        final Set<String> ignored = _ignoredEntries;
        final Set<String> included = _includedEntries;
        final MapProperty prop = new MapProperty(_valueTypeSerializer, _property);
        final boolean checkEmpty = (MARKER_FOR_EMPTY == suppressableValue);

        for (Map.Entry<?,?> entry : value.entrySet()) {
            // First, serialize key; unless ignorable by key
            final Object keyElem = entry.getKey();
            if (IgnorePropertiesUtil.shouldIgnore(keyElem, ignored, included)) continue;

            JsonSerializer<Object> keySerializer;
            if (keyElem == null) {
                keySerializer = provider.findNullKeySerializer(_keyType, _property);
            } else {
                keySerializer = _keySerializer;
            }
            // or by value; nulls often suppressed
            final Object valueElem = entry.getValue();

            JsonSerializer<Object> valueSer;
            // And then value
            if (valueElem == null) {
                if (_suppressNulls) {
                    continue;
                }
                valueSer = provider.getDefaultNullValueSerializer();
            } else {
                valueSer = _valueSerializer;
                if (valueSer == null) {
                    valueSer = _findSerializer(provider, valueElem);
                }
                // also may need to skip non-empty values:
                if (checkEmpty) {
                    if (valueSer.isEmpty(provider, valueElem)) {
                        continue;
                    }
                } else if (suppressableValue != null) {
                    if (suppressableValue.equals(valueElem)) {
                        continue;
                    }
                }
            }
            // and with that, ask filter to handle it
            prop.reset(keyElem, valueElem, keySerializer, valueSer);
            try {
                filter.serializeAsField(value, gen, provider, prop);
            } catch (Exception e) {
                wrapAndThrow(provider, e, value, String.valueOf(keyElem));
            }
        }
    }

    public void serializeTypedFields(Map<?,?> value, JsonGenerator gen, SerializerProvider provider,
            Object suppressableValue) // since 2.5
        throws IOException
    {
        final Set<String> ignored = _ignoredEntries;
        final Set<String> included = _includedEntries;
        final boolean checkEmpty = (MARKER_FOR_EMPTY == suppressableValue);

        for (Map.Entry<?,?> entry : value.entrySet()) {
            Object keyElem = entry.getKey();
            JsonSerializer<Object> keySerializer;
            if (keyElem == null) {
                keySerializer = provider.findNullKeySerializer(_keyType, _property);
            } else {
                // One twist: is entry ignorable? If so, skip
                if (IgnorePropertiesUtil.shouldIgnore(keyElem, ignored, included)) continue;
                keySerializer = _keySerializer;
            }
            final Object valueElem = entry.getValue();
    
            // And then value
            JsonSerializer<Object> valueSer;
            if (valueElem == null) {
                if (_suppressNulls) { // all suppression include null suppression
                    continue;
                }
                valueSer = provider.getDefaultNullValueSerializer();
            } else {
                valueSer = _valueSerializer;
                if (valueSer == null) {
                    valueSer = _findSerializer(provider, valueElem);
                }
                // also may need to skip non-empty values:
                if (checkEmpty) {
                    if (valueSer.isEmpty(provider, valueElem)) {
                        continue;
                    }
                } else if (suppressableValue != null) {
                    if (suppressableValue.equals(valueElem)) {
                        continue;
                    }
                }
            }
            keySerializer.serialize(keyElem, gen, provider);
            try {
                valueSer.serializeWithType(valueElem, gen, provider, _valueTypeSerializer);
            } catch (Exception e) {
                wrapAndThrow(provider, e, value, String.valueOf(keyElem));
            }
        }
    }

    /**
     * Helper method used when we have a JSON Filter to use AND contents are
     * "any properties" of a POJO.
     *
     * @param bean Enclosing POJO that has any-getter used to obtain "any properties"
     */
    public void serializeFilteredAnyProperties(SerializerProvider provider, JsonGenerator gen,
            Object bean, Map<?,?> value, PropertyFilter filter,
            Object suppressableValue)
        throws IOException
    {
        final Set<String> ignored = _ignoredEntries;
        final Set<String> included = _includedEntries;
        final MapProperty prop = new MapProperty(_valueTypeSerializer, _property);
        final boolean checkEmpty = (MARKER_FOR_EMPTY == suppressableValue);

        for (Map.Entry<?,?> entry : value.entrySet()) {
            // First, serialize key; unless ignorable by key
            final Object keyElem = entry.getKey();
            if (IgnorePropertiesUtil.shouldIgnore(keyElem, ignored, included)) continue;

            JsonSerializer<Object> keySerializer;
            if (keyElem == null) {
                keySerializer = provider.findNullKeySerializer(_keyType, _property);
            } else {
                keySerializer = _keySerializer;
            }
            // or by value; nulls often suppressed
            final Object valueElem = entry.getValue();

            JsonSerializer<Object> valueSer;
            // And then value
            if (valueElem == null) {
                if (_suppressNulls) {
                    continue;
                }
                valueSer = provider.getDefaultNullValueSerializer();
            } else {
                valueSer = _valueSerializer;
                if (valueSer == null) {
                    valueSer = _findSerializer(provider, valueElem);
                }
                // also may need to skip non-empty values:
                if (checkEmpty) {
                    if (valueSer.isEmpty(provider, valueElem)) {
                        continue;
                    }
                } else if (suppressableValue != null) {
                    if (suppressableValue.equals(valueElem)) {
                        continue;
                    }
                }
            }
            // and with that, ask filter to handle it
            prop.reset(keyElem, valueElem, keySerializer, valueSer);
            try {
                filter.serializeAsField(bean, gen, provider, prop);
            } catch (Exception e) {
                wrapAndThrow(provider, e, value, String.valueOf(keyElem));
            }
        }
    }

    /*
    /**********************************************************************
    /* Schema related functionality
    /**********************************************************************
     */

    @Override
    public void acceptJsonFormatVisitor(JsonFormatVisitorWrapper visitor, JavaType typeHint)
        throws JsonMappingException
    {
        JsonMapFormatVisitor v2 = visitor.expectMapFormat(typeHint);        
        if (v2 != null) {
            v2.keyFormat(_keySerializer, _keyType);
            JsonSerializer<?> valueSer = _valueSerializer;
            if (valueSer == null) {
                valueSer = _findAndAddDynamic(visitor.getProvider(), _valueType);
            }
            v2.valueFormat(valueSer, _valueType);
        }
    }

    /*
    /**********************************************************************
    /* Internal helper methods
    /**********************************************************************
     */

    protected Map<?,?> _orderEntries(Map<?,?> input, JsonGenerator gen,
            SerializerProvider provider) throws IOException
    {
        // minor optimization: may already be sorted?
        if (input instanceof SortedMap<?,?>) {
            return input;
        }
        // [databind#1411]: TreeMap does not like null key... (although note that
        //   check above should prevent this code from being called in that case)
        // [databind#153]: but, apparently, some custom Maps do manage hit this
        //   problem.
        if (_hasNullKey(input)) {
            TreeMap<Object,Object> result = new TreeMap<Object,Object>();
            for (Map.Entry<?,?> entry : input.entrySet()) {
                Object key = entry.getKey();
                if (key == null) {
                    _writeNullKeyedEntry(gen, provider, entry.getValue());
                    continue;
                } 
                result.put(key, entry.getValue());
            }
            return result;
        }
        return new TreeMap<Object,Object>(input);
    }

    protected boolean _hasNullKey(Map<?,?> input) {
        // 19-Feb-2017, tatu: As per [databind#1513] there are many cases where `null`
        //   keys are not allowed, and even attempt to check for presence can cause
        //   problems. Without resorting to external sorting (and internal API change),
        //   or custom sortable Map implementation (more code) we can try black- or
        //   white-listing (that is; either skip known problem cases; or only apply for
        //   known good cases).
        //   While my first instinct was to do black-listing (remove Hashtable and ConcurrentHashMap),
        //   all in all it is probably better to just white list `HashMap` (and its sub-classes).
        
        return (input instanceof HashMap) && input.containsKey(null);
    }
    
    protected void _writeNullKeyedEntry(JsonGenerator g, SerializerProvider ctxt,
            Object value) throws IOException
    {
        JsonSerializer<Object> keySerializer = ctxt.findNullKeySerializer(_keyType, _property);
        JsonSerializer<Object> valueSer;
        if (value == null) {
            if (_suppressNulls) {
                return;
            }
            valueSer = ctxt.getDefaultNullValueSerializer();
        } else {
            valueSer = _valueSerializer;
            if (valueSer == null) {
                valueSer = _findSerializer(ctxt, value);
            }
            if (_suppressableValue == MARKER_FOR_EMPTY) {
                if (valueSer.isEmpty(ctxt, value)) {
                    return;
                }
            } else if ((_suppressableValue != null)
                && (_suppressableValue.equals(value))) {
                return;
            }
        }

        try {
            keySerializer.serialize(null, g, ctxt);
            valueSer.serialize(value, g, ctxt);
        } catch (Exception e) {
            wrapAndThrow(ctxt, e, value, "");
        }
    }

    private final JsonSerializer<Object> _findSerializer(SerializerProvider ctxt,
            Object value) throws JsonMappingException
    {
        final Class<?> cc = value.getClass();
        JsonSerializer<Object> valueSer = _dynamicValueSerializers.serializerFor(cc);
        if (valueSer != null) {
            return valueSer;
        }
        if (_valueType.hasGenericTypes()) {
            return _findAndAddDynamic(ctxt,
                    ctxt.constructSpecializedType(_valueType, cc));
        }
        return _findAndAddDynamic(ctxt, cc);
    }
}<|MERGE_RESOLUTION|>--- conflicted
+++ resolved
@@ -359,11 +359,7 @@
             }
 
             // inclusions
-<<<<<<< HEAD
-            JsonIncludeProperties.Value inclusions = intr.findPropertyInclusions(config, propertyAcc);
-=======
-            JsonIncludeProperties.Value inclusions = intr.findPropertyInclusionByName(provider.getConfig(), propertyAcc);
->>>>>>> cf948c4f
+            JsonIncludeProperties.Value inclusions = intr.findPropertyInclusionByName(config, propertyAcc);
             if (inclusions != null) {
                 Set<String> newIncluded = inclusions.getIncluded();
                 if (newIncluded != null) {
