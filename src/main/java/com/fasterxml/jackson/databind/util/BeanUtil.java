--- conflicted
+++ resolved
@@ -129,12 +129,6 @@
                 typeName, ClassUtil.getTypeDescription(type), moduleName);
     }
 
-<<<<<<< HEAD
-=======
-    /**
-     * @since 2.12
-     */
->>>>>>> 5f4ea29d
     public static boolean isJava8TimeClass(Class<?> rawType) {
         return isJava8TimeClass(rawType.getName());
     }
