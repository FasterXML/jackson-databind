package com.fasterxml.jackson.databind.cfg;

import java.text.DateFormat;
import java.util.*;

import com.fasterxml.jackson.annotation.*;

import com.fasterxml.jackson.core.Base64Variant;
import com.fasterxml.jackson.core.type.TypeReference;

import com.fasterxml.jackson.databind.*;
import com.fasterxml.jackson.databind.introspect.*;
import com.fasterxml.jackson.databind.jsontype.SubtypeResolver;
import com.fasterxml.jackson.databind.jsontype.TypeResolverBuilder;
import com.fasterxml.jackson.databind.jsontype.TypeResolverProvider;
import com.fasterxml.jackson.databind.node.JsonNodeFactory;
import com.fasterxml.jackson.databind.type.TypeFactory;
import com.fasterxml.jackson.databind.util.RootNameLookup;

@SuppressWarnings("serial")
public abstract class MapperConfigBase<CFG extends ConfigFeature,
    T extends MapperConfigBase<CFG,T>>
    extends MapperConfig<T>
    implements java.io.Serializable
{
    protected final static ConfigOverride EMPTY_OVERRIDE = ConfigOverride.empty();

<<<<<<< HEAD
    /*
    /**********************************************************************
    /* Immutable config, factories
    /**********************************************************************
     */
=======
    private final static long DEFAULT_MAPPER_FEATURES = MapperFeature.collectLongDefaults();
>>>>>>> 842597eb

    /**
     * Specific factory used for creating {@link JavaType} instances;
     * needed to allow modules to add more custom type handling
     * (mostly to support types of non-Java JVM languages)
     */
<<<<<<< HEAD
    protected final TypeFactory _typeFactory;
=======
    private final static long AUTO_DETECT_MASK =
            MapperFeature.AUTO_DETECT_FIELDS.getLongMask()
            | MapperFeature.AUTO_DETECT_GETTERS.getLongMask()
            | MapperFeature.AUTO_DETECT_IS_GETTERS.getLongMask()
            | MapperFeature.AUTO_DETECT_SETTERS.getLongMask()
            | MapperFeature.AUTO_DETECT_CREATORS.getLongMask()
            ;
>>>>>>> 842597eb

    protected final ClassIntrospector _classIntrospector;

    /**
     * @since 3.0
     */
    protected final TypeResolverProvider _typeResolverProvider;

    /**
     * Registered concrete subtypes that can be used instead of (or
     * in addition to) ones declared using annotations.
     *<p>
     * Note that instances are stateful and as such may need to be copied,
     * and may NOT be demoted down to {@link BaseSettings}.
     */
    protected final SubtypeResolver _subtypeResolver;

    /**
     * Mix-in annotation mappings to use, if any.
     */
    protected final MixInHandler _mixIns;

    /*
    /**********************************************************************
    /* Immutable config, factories
    /**********************************************************************
     */
    
    /**
     * Explicitly defined root name to use, if any; if empty
     * String, will disable root-name wrapping; if null, will
     * use defaults
     */
    protected final PropertyName _rootName;

    /**
     * View to use for filtering out properties to serialize
     * or deserialize.
     * Null if none (will also be assigned null if <code>Object.class</code>
     * is defined), meaning that all properties are to be included.
     */
    protected final Class<?> _view;

    /**
     * Contextual attributes accessible (get and set) during processing,
     * on per-call basis.
     */
    protected final ContextAttributes _attributes;

    /**
     * Simple cache used for finding out possible root name for root name
     * wrapping.
     *<p>
     * Note that instances are stateful (for caching) and as such may need to be copied,
     * and may NOT be demoted down to {@link BaseSettings}.
     */
    protected final RootNameLookup _rootNames;

    /**
     * Configuration overrides to apply, keyed by type of property.
     */
    protected final ConfigOverrides _configOverrides;

    /*
    /**********************************************************************
    /* Construction
    /**********************************************************************
     */

    /**
     * Constructor used when creating a new instance (compared to
     * that of creating fluent copies)
     */
    protected MapperConfigBase(MapperBuilder<?,?> b, int mapperFeatures,
            TypeFactory tf, ClassIntrospector classIntr, MixInHandler mixins, SubtypeResolver str,
            ConfigOverrides configOverrides, ContextAttributes defaultAttrs,
            RootNameLookup rootNames)
    {
        super(b.baseSettings(), mapperFeatures);

        _typeFactory = tf;
        _classIntrospector = classIntr;
        _typeResolverProvider = b.typeResolverProvider();
        _subtypeResolver = str;

        _mixIns = mixins;
        _rootNames = rootNames;
        _rootName = null;
        _view = null;
        _attributes = defaultAttrs;
        _configOverrides = configOverrides;
    }

    /**
     * Pass-through constructor used when no changes are needed to the
     * base class.
     */
    protected MapperConfigBase(MapperConfigBase<CFG,T> src)
    {
        super(src);
        _typeFactory = src._typeFactory;
        _classIntrospector = src._classIntrospector;
        _typeResolverProvider = src._typeResolverProvider;
        _subtypeResolver = src._subtypeResolver;

        _mixIns = src._mixIns;
        _rootNames = src._rootNames;
        _rootName = src._rootName;
        _view = src._view;
        _attributes = src._attributes;
        _configOverrides = src._configOverrides;
    }

    protected MapperConfigBase(MapperConfigBase<CFG,T> src, BaseSettings base)
    {
        super(src, base);
<<<<<<< HEAD
        _typeFactory = src._typeFactory;
        _classIntrospector = src._classIntrospector;
        _typeResolverProvider = src._typeResolverProvider;
=======
        _mixIns = src._mixIns;
        _subtypeResolver = src._subtypeResolver;
        _rootNames = src._rootNames;
        _rootName = src._rootName;
        _view = src._view;
        _attributes = src._attributes;
        _configOverrides = src._configOverrides;
    }
    
    protected MapperConfigBase(MapperConfigBase<CFG,T> src, long mapperFeatures)
    {
        super(src, mapperFeatures);
        _mixIns = src._mixIns;
>>>>>>> 842597eb
        _subtypeResolver = src._subtypeResolver;

        _mixIns = src._mixIns;
        _rootNames = src._rootNames;
        _rootName = src._rootName;
        _view = src._view;
        _attributes = src._attributes;
        _configOverrides = src._configOverrides;
    }

    protected MapperConfigBase(MapperConfigBase<CFG,T> src, PropertyName rootName) {
        super(src);
        _typeFactory = src._typeFactory;
        _classIntrospector = src._classIntrospector;
        _typeResolverProvider = src._typeResolverProvider;
        _subtypeResolver = src._subtypeResolver;

        _mixIns = src._mixIns;
        _rootNames = src._rootNames;
        _rootName = rootName;
        _view = src._view;
        _attributes = src._attributes;
        _configOverrides = src._configOverrides;
    }

    protected MapperConfigBase(MapperConfigBase<CFG,T> src, Class<?> view)
    {
        super(src);
        _typeFactory = src._typeFactory;
        _classIntrospector = src._classIntrospector;
        _typeResolverProvider = src._typeResolverProvider;
        _subtypeResolver = src._subtypeResolver;

        _mixIns = src._mixIns;
        _rootNames = src._rootNames;
        _rootName = src._rootName;
        _view = view;
        _attributes = src._attributes;
        _configOverrides = src._configOverrides;
    }

    protected MapperConfigBase(MapperConfigBase<CFG,T> src, ContextAttributes attr)
    {
        super(src);
        _typeFactory = src._typeFactory;
        _classIntrospector = src._classIntrospector;
        _typeResolverProvider = src._typeResolverProvider;
        _subtypeResolver = src._subtypeResolver;

        _mixIns = src._mixIns;
        _rootNames = src._rootNames;
        _rootName = src._rootName;
        _view = src._view;
        _attributes = attr;
        _configOverrides = src._configOverrides;
    }

    /*
    /**********************************************************************
    /* Abstract fluent factory methods to be implemented by subtypes
    /**********************************************************************
     */

    protected abstract T _withBase(BaseSettings newBase);

<<<<<<< HEAD
=======
    /**
     * @since 2.9 (in this case, demoted from sub-classes)
     */
    protected abstract T _withMapperFeatures(long mapperFeatures);

    /*
    /**********************************************************
    /* Additional shared fluent factory methods; features
    /**********************************************************
     */
    
    /**
     * Fluent factory method that will construct and return a new configuration
     * object instance with specified features enabled.
     */
    @SuppressWarnings("unchecked")
    @Override
    public final T with(MapperFeature... features)
    {
        long newMapperFlags = _mapperFeatures;
        for (MapperFeature f : features) {
            newMapperFlags |= f.getLongMask();
        }
        if (newMapperFlags == _mapperFeatures) {
            return (T) this;
        }
        return _withMapperFeatures(newMapperFlags);
    }

    /**
     * Fluent factory method that will construct and return a new configuration
     * object instance with specified features disabled.
     */
    @SuppressWarnings("unchecked")
    @Override
    public final T without(MapperFeature... features)
    {
        long newMapperFlags = _mapperFeatures;
        for (MapperFeature f : features) {
             newMapperFlags &= ~f.getLongMask();
        }
        if (newMapperFlags == _mapperFeatures) {
            return (T) this;
        }
        return _withMapperFeatures(newMapperFlags);
    }

    @SuppressWarnings("unchecked")
    @Override
    public final T with(MapperFeature feature, boolean state)
    {
        long newMapperFlags;
        if (state) {
            newMapperFlags = _mapperFeatures | feature.getLongMask();
        } else {
            newMapperFlags = _mapperFeatures & ~feature.getLongMask();
        }
        if (newMapperFlags == _mapperFeatures) {
            return (T) this;
        }
        return _withMapperFeatures(newMapperFlags);
    }

>>>>>>> 842597eb
    /*
    /**********************************************************************
    /* Additional shared fluent factory methods; attributes
    /**********************************************************************
     */

    /**
     * Method for constructing an instance that has specified
     * contextual attributes.
     */
    public abstract T with(ContextAttributes attrs);

    /**
     * Method for constructing an instance that has only specified
     * attributes, removing any attributes that exist before the call.
     */
    public T withAttributes(Map<?,?> attributes) {
        return with(getAttributes().withSharedAttributes(attributes));
    }
    
    /**
     * Method for constructing an instance that has specified
     * value for attribute for given key.
     */
    public T withAttribute(Object key, Object value) {
        return with(getAttributes().withSharedAttribute(key, value));
    }

    /**
     * Method for constructing an instance that has no
     * value for attribute for given key.
     */
    public T withoutAttribute(Object key) {
        return with(getAttributes().withoutSharedAttribute(key));
    }

    /*
    /**********************************************************************
    /* Additional shared fluent factory methods; factories
    /**********************************************************************
     */

    /**
     * Method for constructing and returning a new instance with different
     * {@link TypeResolverBuilder} to use.
     */
    public final T with(TypeResolverBuilder<?> trb) {
        return _withBase(_base.with(trb));
    }

    /*
    /**********************************************************************
    /* Additional shared fluent factory methods; other
    /**********************************************************************
     */

    /**
     * Fluent factory method that will construct a new instance with
     * specified {@link JsonNodeFactory}.
     */
    public final T with(JsonNodeFactory f) {
        return _withBase(_base.with(f));
    }

    /**
     * Method for constructing and returning a new instance with different
     * default {@link Base64Variant} to use with base64-encoded binary values.
     */
    public final T with(Base64Variant base64) {
        return _withBase(_base.with(base64));
    }

    /**
     * Method for constructing and returning a new instance with different
     * {@link DateFormat}
     * to use.
     *<p>
     * NOTE: non-final since <code>SerializationConfig</code> needs to override this
     */
    public T with(DateFormat df) {
        return _withBase(_base.with(df));
    }

    /**
     * Method for constructing and returning a new instance with different
     * default {@link java.util.Locale} to use for formatting.
     */
    public final T with(Locale l) {
        return _withBase(_base.with(l));
    }

    /**
     * Method for constructing and returning a new instance with different
     * default {@link java.util.TimeZone} to use for formatting of date values.
     */
    public final T with(TimeZone tz) {
        return _withBase(_base.with(tz));
    }

    /**
     * Method for constructing and returning a new instance with different
     * root name to use (none, if null).
     *<p>
     * Note that when a root name is set to a non-Empty String, this will automatically force use
     * of root element wrapping with given name. If empty String passed, will
     * disable root name wrapping; and if null used, will instead use
     * <code>SerializationFeature</code> to determine if to use wrapping, and annotation
     * (or default name) for actual root name to use.
     * 
     * @param rootName to use: if null, means "use default" (clear setting);
     *   if empty String ("") means that no root name wrapping is used;
     *   otherwise defines root name to use.
     */
    public abstract T withRootName(PropertyName rootName);

    public T withRootName(String rootName) {
        if (rootName == null) {
            return withRootName((PropertyName) null);
        }
        return withRootName(PropertyName.construct(rootName));
    }

    /**
     * Method for constructing and returning a new instance with different
     * view to use.
     */
    public abstract T withView(Class<?> view);

    /*
    /**********************************************************************
    /* Simple factory access, related
    /**********************************************************************
     */

    @Override
    public final TypeFactory getTypeFactory() {
        return _typeFactory;
    }

    @Override
    public ClassIntrospector classIntrospectorInstance() {
        return _classIntrospector.forOperation(this);
    }

    @Override
    public TypeResolverProvider getTypeResolverProvider() {
        return _typeResolverProvider;
    }

    /**
     * Accessor for object used for finding out all reachable subtypes
     * for supertypes; needed when a logical type name is used instead
     * of class name (or custom scheme).
     */
    @Override
    public final SubtypeResolver getSubtypeResolver() {
        return _subtypeResolver;
    }

    @Override
    public final JavaType constructType(Class<?> cls) {
        return _typeFactory.constructType(cls);
    }

    @Override
    public final JavaType constructType(TypeReference<?> valueTypeRef) {
        return _typeFactory.constructType(valueTypeRef.getType());
    }

    /*
    /**********************************************************************
    /* Simple config property access
    /**********************************************************************
     */

    public final PropertyName getFullRootName() {
        return _rootName;
    }

    @Override
    public final Class<?> getActiveView() {
        return _view;
    }

    @Override
    public final ContextAttributes getAttributes() {
        return _attributes;
    }

    /*
    /**********************************************************************
    /* Configuration access; default/overrides
    /**********************************************************************
     */

    @Override
    public final ConfigOverride getConfigOverride(Class<?> type) {
        ConfigOverride override = _configOverrides.findOverride(type);
        return (override == null) ? EMPTY_OVERRIDE : override;
    }

    @Override
    public final ConfigOverride findConfigOverride(Class<?> type) {
        return _configOverrides.findOverride(type);
    }

    @Override
    public final JsonInclude.Value getDefaultPropertyInclusion() {
        return _configOverrides.getDefaultInclusion();
    }

    @Override
    public final JsonInclude.Value getDefaultPropertyInclusion(Class<?> baseType) {
        JsonInclude.Value v = getConfigOverride(baseType).getInclude();
        JsonInclude.Value def = getDefaultPropertyInclusion();
        if (def == null) {
            return v;
        }
        return def.withOverrides(v);
    }

    @Override
    public final JsonInclude.Value getDefaultInclusion(Class<?> baseType,
            Class<?> propertyType) {
        JsonInclude.Value v = getConfigOverride(propertyType).getIncludeAsProperty();
        JsonInclude.Value def = getDefaultPropertyInclusion(baseType);
        if (def == null) {
            return v;
        }
        return def.withOverrides(v);
    }

    @Override
    public final JsonFormat.Value getDefaultPropertyFormat(Class<?> type) {
        return _configOverrides.findFormatDefaults(type);
    }

    @Override
    public final JsonIgnoreProperties.Value getDefaultPropertyIgnorals(Class<?> type) {
        ConfigOverride overrides = _configOverrides.findOverride(type);
        if (overrides != null) {
            JsonIgnoreProperties.Value v = overrides.getIgnorals();
            if (v != null) {
                return v;
            }
        }
        // 01-May-2015, tatu: Could return `Value.empty()` but for now `null`
        //   seems simpler as callers can avoid processing.
        return null;
    }

    @Override
    public final JsonIgnoreProperties.Value getDefaultPropertyIgnorals(Class<?> baseType,
            AnnotatedClass actualClass)
    {
        AnnotationIntrospector intr = getAnnotationIntrospector();
        JsonIgnoreProperties.Value base = (intr == null) ? null
                : intr.findPropertyIgnoralByName(this, actualClass);
        JsonIgnoreProperties.Value overrides = getDefaultPropertyIgnorals(baseType);
        return JsonIgnoreProperties.Value.merge(base, overrides);
    }

    @Override
    public final JsonIncludeProperties.Value getDefaultPropertyInclusions(Class<?> baseType,
            AnnotatedClass actualClass)
    {
        AnnotationIntrospector intr = getAnnotationIntrospector();
        return (intr == null) ? null : intr.findPropertyInclusionByName(this, actualClass);
    }

    @Override
    public final VisibilityChecker getDefaultVisibilityChecker()
    {
        return _configOverrides.getDefaultVisibility();
    }

    @Override
    public final VisibilityChecker getDefaultVisibilityChecker(Class<?> baseType,
            AnnotatedClass actualClass)
    {
        VisibilityChecker vc = getDefaultVisibilityChecker();
        AnnotationIntrospector intr = getAnnotationIntrospector();
        if (intr != null) {
            vc = intr.findAutoDetectVisibility(this, actualClass, vc);
        }
        ConfigOverride overrides = _configOverrides.findOverride(baseType);
        if (overrides != null) {
            vc = vc.withOverrides(overrides.getVisibility()); // ok to pass null
        }
        return vc;
    }

    @Override
    public final JsonSetter.Value getDefaultNullHandling() {
        return _configOverrides.getDefaultNullHandling();
    }

    @Override
    public Boolean getDefaultMergeable() {
        return _configOverrides.getDefaultMergeable();
    }

    @Override
    public Boolean getDefaultMergeable(Class<?> baseType) {
        Boolean b;
        ConfigOverride cfg = _configOverrides.findOverride(baseType);
        if (cfg != null) {
            b = cfg.getMergeable();
            if (b != null) {
                return b;
            }
        }
        return _configOverrides.getDefaultMergeable();
    }

    /*
    /**********************************************************************
    /* Other config access
    /**********************************************************************
     */

    @Override
    public PropertyName findRootName(DatabindContext ctxt, JavaType rootType) {
        if (_rootName != null) {
            return _rootName;
        }
        return _rootNames.findRootName(ctxt, rootType);
    }

    @Override
    public PropertyName findRootName(DatabindContext ctxt, Class<?> rawRootType) {
        if (_rootName != null) {
            return _rootName;
        }
        return _rootNames.findRootName(ctxt, rawRootType);
    }

    /*
    /**********************************************************************
    /* MixInResolver impl:
    /**********************************************************************
     */

    /**
     * Method that will check if there are "mix-in" classes (with mix-in
     * annotations) for given class
     */
    @Override
    public final Class<?> findMixInClassFor(Class<?> cls) {
        return _mixIns.findMixInClassFor(cls);
    }

    @Override
    public boolean hasMixIns() {
        return _mixIns.hasMixIns();
    }
    
    // Not really relevant here (should not get called)
    @Override
    public MixInResolver snapshot() {
        throw new UnsupportedOperationException();
    }
    
    /**
     * Test-only method -- does not reflect possibly open-ended set that external
     * mix-in resolver might provide.
     */
    public final int mixInCount() {
        return _mixIns.localSize();
    }
}<|MERGE_RESOLUTION|>--- conflicted
+++ resolved
@@ -25,32 +25,18 @@
 {
     protected final static ConfigOverride EMPTY_OVERRIDE = ConfigOverride.empty();
 
-<<<<<<< HEAD
     /*
     /**********************************************************************
     /* Immutable config, factories
     /**********************************************************************
      */
-=======
-    private final static long DEFAULT_MAPPER_FEATURES = MapperFeature.collectLongDefaults();
->>>>>>> 842597eb
 
     /**
      * Specific factory used for creating {@link JavaType} instances;
      * needed to allow modules to add more custom type handling
      * (mostly to support types of non-Java JVM languages)
      */
-<<<<<<< HEAD
     protected final TypeFactory _typeFactory;
-=======
-    private final static long AUTO_DETECT_MASK =
-            MapperFeature.AUTO_DETECT_FIELDS.getLongMask()
-            | MapperFeature.AUTO_DETECT_GETTERS.getLongMask()
-            | MapperFeature.AUTO_DETECT_IS_GETTERS.getLongMask()
-            | MapperFeature.AUTO_DETECT_SETTERS.getLongMask()
-            | MapperFeature.AUTO_DETECT_CREATORS.getLongMask()
-            ;
->>>>>>> 842597eb
 
     protected final ClassIntrospector _classIntrospector;
 
@@ -124,7 +110,7 @@
      * Constructor used when creating a new instance (compared to
      * that of creating fluent copies)
      */
-    protected MapperConfigBase(MapperBuilder<?,?> b, int mapperFeatures,
+    protected MapperConfigBase(MapperBuilder<?,?> b, long mapperFeatures,
             TypeFactory tf, ClassIntrospector classIntr, MixInHandler mixins, SubtypeResolver str,
             ConfigOverrides configOverrides, ContextAttributes defaultAttrs,
             RootNameLookup rootNames)
@@ -167,25 +153,9 @@
     protected MapperConfigBase(MapperConfigBase<CFG,T> src, BaseSettings base)
     {
         super(src, base);
-<<<<<<< HEAD
         _typeFactory = src._typeFactory;
         _classIntrospector = src._classIntrospector;
         _typeResolverProvider = src._typeResolverProvider;
-=======
-        _mixIns = src._mixIns;
-        _subtypeResolver = src._subtypeResolver;
-        _rootNames = src._rootNames;
-        _rootName = src._rootName;
-        _view = src._view;
-        _attributes = src._attributes;
-        _configOverrides = src._configOverrides;
-    }
-    
-    protected MapperConfigBase(MapperConfigBase<CFG,T> src, long mapperFeatures)
-    {
-        super(src, mapperFeatures);
-        _mixIns = src._mixIns;
->>>>>>> 842597eb
         _subtypeResolver = src._subtypeResolver;
 
         _mixIns = src._mixIns;
@@ -251,72 +221,6 @@
 
     protected abstract T _withBase(BaseSettings newBase);
 
-<<<<<<< HEAD
-=======
-    /**
-     * @since 2.9 (in this case, demoted from sub-classes)
-     */
-    protected abstract T _withMapperFeatures(long mapperFeatures);
-
-    /*
-    /**********************************************************
-    /* Additional shared fluent factory methods; features
-    /**********************************************************
-     */
-    
-    /**
-     * Fluent factory method that will construct and return a new configuration
-     * object instance with specified features enabled.
-     */
-    @SuppressWarnings("unchecked")
-    @Override
-    public final T with(MapperFeature... features)
-    {
-        long newMapperFlags = _mapperFeatures;
-        for (MapperFeature f : features) {
-            newMapperFlags |= f.getLongMask();
-        }
-        if (newMapperFlags == _mapperFeatures) {
-            return (T) this;
-        }
-        return _withMapperFeatures(newMapperFlags);
-    }
-
-    /**
-     * Fluent factory method that will construct and return a new configuration
-     * object instance with specified features disabled.
-     */
-    @SuppressWarnings("unchecked")
-    @Override
-    public final T without(MapperFeature... features)
-    {
-        long newMapperFlags = _mapperFeatures;
-        for (MapperFeature f : features) {
-             newMapperFlags &= ~f.getLongMask();
-        }
-        if (newMapperFlags == _mapperFeatures) {
-            return (T) this;
-        }
-        return _withMapperFeatures(newMapperFlags);
-    }
-
-    @SuppressWarnings("unchecked")
-    @Override
-    public final T with(MapperFeature feature, boolean state)
-    {
-        long newMapperFlags;
-        if (state) {
-            newMapperFlags = _mapperFeatures | feature.getLongMask();
-        } else {
-            newMapperFlags = _mapperFeatures & ~feature.getLongMask();
-        }
-        if (newMapperFlags == _mapperFeatures) {
-            return (T) this;
-        }
-        return _withMapperFeatures(newMapperFlags);
-    }
-
->>>>>>> 842597eb
     /*
     /**********************************************************************
     /* Additional shared fluent factory methods; attributes
