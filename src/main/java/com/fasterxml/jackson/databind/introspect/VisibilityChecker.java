package com.fasterxml.jackson.databind.introspect;

import com.fasterxml.jackson.annotation.JsonAutoDetect;
import com.fasterxml.jackson.annotation.PropertyAccessor;
import com.fasterxml.jackson.annotation.JsonAutoDetect.Visibility;

/**
 * Interface for object used for determine which property elements
 * (methods, fields, constructors) can be auto-detected, with respect
 * to their visibility modifiers.
 */
public class VisibilityChecker
    implements java.io.Serializable
{
    private static final long serialVersionUID = 1;

    /**
     * This is the canonical base instance, configured with default
     * visibility values
     */
    protected final static VisibilityChecker DEFAULT = new VisibilityChecker(
            Visibility.PUBLIC_ONLY, // field
            Visibility.PUBLIC_ONLY, // getter
            Visibility.PUBLIC_ONLY, // is-getter
            Visibility.ANY, // setter
            Visibility.PUBLIC_ONLY, // creator -- NOTE: was `ANY` for 2.x
            Visibility.NON_PRIVATE // scalar-constructor (new in 3.x)
            );

    protected final Visibility _fieldMinLevel;
    protected final Visibility _getterMinLevel;
    protected final Visibility _isGetterMinLevel;
    protected final Visibility _setterMinLevel;
    protected final Visibility _creatorMinLevel;
    protected final Visibility _scalarConstructorMinLevel;

    /**
     * Constructor used for building instance that has minumum visibility
     * levels as indicated by given annotation instance
     * 
     * @param ann Annotations to use for determining minimum visibility levels
     */
    public VisibilityChecker(JsonAutoDetect ann)
    {
        // let's combine checks for enabled/disabled, with minimum level checks:
        _fieldMinLevel = ann.fieldVisibility();
        _getterMinLevel = ann.getterVisibility();
        _isGetterMinLevel = ann.isGetterVisibility();
        _setterMinLevel = ann.setterVisibility();
        _creatorMinLevel = ann.creatorVisibility();
        _scalarConstructorMinLevel = ann.scalarConstructorVisibility();
    }

    /**
     * Constructor that allows directly specifying minimum visibility levels to use
     */
    public VisibilityChecker(Visibility field,
            Visibility getter, Visibility isGetter, Visibility setter,
            Visibility creator, Visibility scalarConstructor)
    {
        
        _getterMinLevel = getter;
        _isGetterMinLevel = isGetter;
        _setterMinLevel = setter;
        _creatorMinLevel = creator;
        _fieldMinLevel = field;
        _scalarConstructorMinLevel = scalarConstructor;
    }

    /**
     * Constructor that will assign given visibility value for all
     * properties.
     * 
     * @param v level to use for all property types
     */
    public VisibilityChecker(Visibility v)
    {
        // typically we shouldn't get this value; but let's handle it if we do:
        if (v == Visibility.DEFAULT) {
            _getterMinLevel = DEFAULT._getterMinLevel;
            _isGetterMinLevel = DEFAULT._isGetterMinLevel;
            _setterMinLevel = DEFAULT._setterMinLevel;
            _creatorMinLevel = DEFAULT._creatorMinLevel;
            _fieldMinLevel = DEFAULT._fieldMinLevel;
            _scalarConstructorMinLevel = DEFAULT._scalarConstructorMinLevel;
        } else {
            _getterMinLevel = v;
            _isGetterMinLevel = v;
            _setterMinLevel = v;
            _creatorMinLevel = v;
            _fieldMinLevel = v;
            _scalarConstructorMinLevel = v;
        }
    }

    public static VisibilityChecker construct(JsonAutoDetect.Value vis) {
        return DEFAULT.withOverrides(vis);
    }

    
    public static VisibilityChecker defaultInstance() { return DEFAULT; }

    /*
    /**********************************************************************
    /* Mutant factories
    /**********************************************************************
     */

    public VisibilityChecker withOverrides(JsonAutoDetect.Value vis)
    {
        if (vis == null) {
            return this;
        }
        return _with(
                _defaultOrOverride(_fieldMinLevel, vis.getFieldVisibility()),
                _defaultOrOverride(_getterMinLevel, vis.getGetterVisibility()),
                _defaultOrOverride(_isGetterMinLevel, vis.getIsGetterVisibility()),
                _defaultOrOverride(_setterMinLevel, vis.getSetterVisibility()),
                _defaultOrOverride(_creatorMinLevel, vis.getCreatorVisibility()),
                _defaultOrOverride(_scalarConstructorMinLevel, vis.getScalarConstructorVisibility())
                );
    }

    private Visibility _defaultOrOverride(Visibility defaults, Visibility override) {
        if (override == Visibility.DEFAULT) {
            return defaults;
        }
        return override;
    }

    /**
     * Builder method that will create and return an instance that has specified
     * {@link Visibility} value to use for all property elements.
     * Typical usage would be something like:
     *<pre>
     *  mapper.setVisibilityChecker(
     *     mapper.getVisibilityChecker().with(Visibility.NONE));
     *</pre>
     * (which would basically disable all auto-detection)
     */
    public VisibilityChecker with(Visibility v)
    {
        if (v == Visibility.DEFAULT) {
            return DEFAULT;
        }
        return new VisibilityChecker(v);
    }

    /**
     * Builder method that will create and return an instance that has specified
     * {@link Visibility} value to use for specified property.
     * Typical usage would be:
     *<pre>
     *  mapper.setVisibilityChecker(
     *     mapper.getVisibilityChecker().withVisibility(JsonMethod.FIELD, Visibility.ANY));
     *</pre>
     * (which would basically enable auto-detection for all member fields)
     */
    public VisibilityChecker withVisibility(PropertyAccessor method, Visibility v)
    {
        switch (method) {
        case GETTER:
            return withGetterVisibility(v);
        case SETTER:
            return withSetterVisibility(v);
        case CREATOR:
            return withCreatorVisibility(v);
        case FIELD:
            return withFieldVisibility(v);
        case IS_GETTER:
            return withIsGetterVisibility(v);
        case ALL:
            return with(v);
        //case NONE:
        default:
            // break;
            return this;
        }
    }
    
    /**
     * Builder method that will return a checker instance that has
     * specified minimum visibility level for fields.
     */
    public VisibilityChecker withFieldVisibility(Visibility v) {
        if (v == Visibility.DEFAULT)  v = DEFAULT._fieldMinLevel;
        if (_fieldMinLevel == v) return this;
        return new VisibilityChecker(v, _getterMinLevel, _isGetterMinLevel, _setterMinLevel,
                _creatorMinLevel, _scalarConstructorMinLevel);
    }

    /**
     * Builder method that will return a checker instance that has
     * specified minimum visibility level for regular ("getXxx") getters.
     */
    public VisibilityChecker withGetterVisibility(Visibility v) {
        if (v == Visibility.DEFAULT) v = DEFAULT._getterMinLevel;
        if (_getterMinLevel == v) return this;
        return new VisibilityChecker(_fieldMinLevel, v, _isGetterMinLevel, _setterMinLevel,
                _creatorMinLevel, _scalarConstructorMinLevel);
    }

    /**
     * Builder method that will return a checker instance that has
     * specified minimum visibility level for "is-getters" ("isXxx").
     */
    public VisibilityChecker withIsGetterVisibility(Visibility v) {
        if (v == Visibility.DEFAULT) v = DEFAULT._isGetterMinLevel;
        if (_isGetterMinLevel == v) return this;
        return new VisibilityChecker(_fieldMinLevel, _getterMinLevel, v, _setterMinLevel,
                _creatorMinLevel, _scalarConstructorMinLevel);
    }

    /**
     * Builder method that will return a checker instance that has
     * specified minimum visibility level for setters.
     */
    public VisibilityChecker withSetterVisibility(Visibility v) {
        if (v == Visibility.DEFAULT) v = DEFAULT._setterMinLevel;
        if (_setterMinLevel == v) return this;
        return new VisibilityChecker(_fieldMinLevel, _getterMinLevel, _isGetterMinLevel, v,
                _creatorMinLevel, _scalarConstructorMinLevel);
    }

    /**
     * Builder method that will return a checker instance that has
     * specified minimum visibility level for creator methods
     * (constructors, factory methods)
     */
    public VisibilityChecker withCreatorVisibility(Visibility v) {
        if (v == Visibility.DEFAULT) v = DEFAULT._creatorMinLevel;
        if (_creatorMinLevel == v) return this;
        return new VisibilityChecker(_fieldMinLevel, _getterMinLevel, _isGetterMinLevel, _setterMinLevel,
                v, _scalarConstructorMinLevel);
    }

    /**
     * @since 3.0
     */
    public VisibilityChecker withScalarConstructorVisibility(Visibility v) {
        if (v == Visibility.DEFAULT)  v = DEFAULT._scalarConstructorMinLevel;
        if (_scalarConstructorMinLevel == v) return this;
        return new VisibilityChecker(_fieldMinLevel, _getterMinLevel, _isGetterMinLevel, _setterMinLevel,
                _creatorMinLevel, v);
    }

    /**
     * Method that can be used for merging default values from `this`
     * instance with specified overrides; and either return `this`
     * if overrides had no effect (that is, result would be equal),
     * or a new instance with merged visibility settings.
     */
    protected VisibilityChecker _with(Visibility f, Visibility g, Visibility isG, Visibility s,
            Visibility cr, Visibility scalarCr) {
        if ((f == _fieldMinLevel)
                && (g == _getterMinLevel)
                && (isG == _isGetterMinLevel)
                && (s == _setterMinLevel)
                && (cr == _creatorMinLevel)
                && (scalarCr == _scalarConstructorMinLevel)) {
            return this;
        }
        return new VisibilityChecker(f, g, isG, s, cr, scalarCr);
    }

    /*
    /**********************************************************************
    /* Accessors
    /**********************************************************************
     */

    /**
     * Method for checking whether given field is auto-detectable
     * as property, with respect to its visibility (not considering
     * method signature or name, just visibility)
     */
    public boolean isFieldVisible(AnnotatedField f) {
        return _fieldMinLevel.isVisible(f.getAnnotated());
    }

    /**
     * Method for checking whether given method is auto-detectable
     * as regular getter, with respect to its visibility (not considering
     * method signature or name, just visibility)
     */
    public boolean isGetterVisible(AnnotatedMethod m) {
         return _getterMinLevel.isVisible(m.getAnnotated());
    }

    /**
     * Method for checking whether given method is auto-detectable
     * as is-getter, with respect to its visibility (not considering
     * method signature or name, just visibility)
     */
    public boolean isIsGetterVisible(AnnotatedMethod m) {
        return _isGetterMinLevel.isVisible(m.getAnnotated());
    }

    /**
     * Method for checking whether given method is auto-detectable
     * as setter, with respect to its visibility (not considering
     * method signature or name, just visibility)
     */
    public boolean isSetterVisible(AnnotatedMethod m) {
        return _setterMinLevel.isVisible(m.getAnnotated());
    }

    /**
     * Method for checking whether given creator (other than "scalar constructor",
     * see {@link #isScalarConstructorVisible}) is auto-detectable
     * as Creator, with respect to its visibility
     * (not considering signature, just visibility)
     */
    public boolean isCreatorVisible(AnnotatedMember m) {
        return _creatorMinLevel.isVisible(m.getMember());
    }

    /**
     * Method for checking whether given single-scalar-argument
     * constructor is auto-detectable
     * as delegating Creator, with respect to its visibility
     * (not considering signature, just visibility)
     * 
     * @since 3.0
     */
    public boolean isScalarConstructorVisible(AnnotatedMember m) {
        return _scalarConstructorMinLevel.isVisible(m.getMember());
    }

    /*
    /********************************************************
    /* Standard methods
    /********************************************************
<<<<<<< HEAD
     */
=======
    */

   /**
    * Default standard implementation is purely based on visibility
    * modifier of given class members, and its configured minimum
    * levels.
    * Implemented using "builder" (or "Fluent") pattern, whereas instances
    * are immutable, and configuration is achieved by chainable factory
    * methods. As a result, type is declared is funky recursive generic
    * type, to allow for sub-classing of build methods with property type
    * co-variance.
    */
    public static class Std
        implements VisibilityChecker<Std>,
            java.io.Serializable
    {
        private static final long serialVersionUID = 1;

        /**
         * This is the canonical base instance, configured with default
         * visibility values
         */
        protected final static Std DEFAULT = new Std(
                Visibility.PUBLIC_ONLY, // getter
                Visibility.PUBLIC_ONLY, // is-getter
                Visibility.ANY, // setter
                Visibility.ANY, // creator -- legacy, to support single-arg ctors
                Visibility.PUBLIC_ONLY // field
                );

        /**
         * Alternate base settings used for JDK types: public visibility
         * required for everything
         *
         * @since 2.13
         */
        protected final static Std ALL_PUBLIC = new Std(
                Visibility.PUBLIC_ONLY, // getter
                Visibility.PUBLIC_ONLY, // is-getter
                Visibility.PUBLIC_ONLY, // setter
                Visibility.PUBLIC_ONLY, // creator (single-arg ctors)
                Visibility.PUBLIC_ONLY // field
        );

        protected final Visibility _getterMinLevel;
        protected final Visibility _isGetterMinLevel;
        protected final Visibility _setterMinLevel;
        protected final Visibility _creatorMinLevel;
        protected final Visibility _fieldMinLevel;

        /**
         * @return Instance with default settings: "public" for getters/is-getters,
         *    fields; "any" for setters and legacy 1-arg constructors
         */
        public static Std defaultInstance() { return DEFAULT; }

        /**
         * @return Instance with all visibility levels set to "public"
         *
         * @since 2.13
         */
        public static Std allPublicInstance() { return ALL_PUBLIC; }
        
        /**
         * Constructor used for building instance that has minumum visibility
         * levels as indicated by given annotation instance
         * 
         * @param ann Annotations to use for determining minimum visibility levels
         */
        public Std(JsonAutoDetect ann)
        {
            // let's combine checks for enabled/disabled, with minimum level checks:
            _getterMinLevel = ann.getterVisibility();
            _isGetterMinLevel = ann.isGetterVisibility();
            _setterMinLevel = ann.setterVisibility();
            _creatorMinLevel = ann.creatorVisibility();
            _fieldMinLevel = ann.fieldVisibility();
        }

        /**
         * Constructor that allows directly specifying minimum visibility levels to use
         */
        public Std(Visibility getter, Visibility isGetter, Visibility setter,
                Visibility creator, Visibility field)
        {
            _getterMinLevel = getter;
            _isGetterMinLevel = isGetter;
            _setterMinLevel = setter;
            _creatorMinLevel = creator;
            _fieldMinLevel = field;
        }

        /**
         * Constructor that will assign given visibility value for all
         * properties.
         * 
         * @param v level to use for all property types
         */
        public Std(Visibility v)
        {
            // typically we shouldn't get this value; but let's handle it if we do:
            if (v == Visibility.DEFAULT) {
                _getterMinLevel = DEFAULT._getterMinLevel;
                _isGetterMinLevel = DEFAULT._isGetterMinLevel;
                _setterMinLevel = DEFAULT._setterMinLevel;
                _creatorMinLevel = DEFAULT._creatorMinLevel;
                _fieldMinLevel = DEFAULT._fieldMinLevel;
            } else {
                _getterMinLevel = v;
                _isGetterMinLevel = v;
                _setterMinLevel = v;
                _creatorMinLevel = v;
                _fieldMinLevel = v;
            }
        }

        /**
         * @since 2.9
         */
        public static Std construct(JsonAutoDetect.Value vis) {
            return DEFAULT.withOverrides(vis);
        }

        /*
        /********************************************************
        /* Builder/fluent methods for instantiating configured
        /* instances
        /********************************************************
         */

        protected Std _with(Visibility g, Visibility isG, Visibility s,
                Visibility cr, Visibility f) {
            if ((g == _getterMinLevel)
                    && (isG == _isGetterMinLevel)
                    && (s == _setterMinLevel)
                    && (cr == _creatorMinLevel)
                    && (f == _fieldMinLevel)
                    ) {
                return this;
            }
            return new Std(g, isG, s, cr, f);
        }

        @Override
        public Std with(JsonAutoDetect ann)
        {
            Std curr = this;
            if (ann != null) {
                return _with(
                        _defaultOrOverride(_getterMinLevel, ann.getterVisibility()),
                        _defaultOrOverride(_isGetterMinLevel, ann.isGetterVisibility()),
                        _defaultOrOverride(_setterMinLevel, ann.setterVisibility()),
                        _defaultOrOverride(_creatorMinLevel, ann.creatorVisibility()),
                        _defaultOrOverride(_fieldMinLevel, ann.fieldVisibility())
                        );
            }
            return curr;
        }

        @Override // since 2.9
        public Std withOverrides(JsonAutoDetect.Value vis)
        {
            Std curr = this;
            if (vis != null) {
                return _with(
                        _defaultOrOverride(_getterMinLevel, vis.getGetterVisibility()),
                        _defaultOrOverride(_isGetterMinLevel, vis.getIsGetterVisibility()),
                        _defaultOrOverride(_setterMinLevel, vis.getSetterVisibility()),
                        _defaultOrOverride(_creatorMinLevel, vis.getCreatorVisibility()),
                        _defaultOrOverride(_fieldMinLevel, vis.getFieldVisibility())
                        );
            }
            return curr;
        }

        private Visibility _defaultOrOverride(Visibility defaults, Visibility override) {
            if (override == Visibility.DEFAULT) {
                return defaults;
            }
            return override;
        }

        @Override
        public Std with(Visibility v)
        {
            if (v == Visibility.DEFAULT) {
                return DEFAULT;
            }
            return new Std(v);
        }

        @Override
        public Std withVisibility(PropertyAccessor method, Visibility v)
        {
            switch (method) {
            case GETTER:
                return withGetterVisibility(v);
            case SETTER:
                return withSetterVisibility(v);
            case CREATOR:
                return withCreatorVisibility(v);
            case FIELD:
                return withFieldVisibility(v);
            case IS_GETTER:
                return withIsGetterVisibility(v);
            case ALL:
                return with(v);
            //case NONE:
            default:
                // break;
                return this;
            }
        }
	
        @Override
        public Std withGetterVisibility(Visibility v) {
            if (v == Visibility.DEFAULT) v = DEFAULT._getterMinLevel;
            if (_getterMinLevel == v) return this;
            return new Std(v, _isGetterMinLevel, _setterMinLevel, _creatorMinLevel, _fieldMinLevel);
        }

        @Override
        public Std withIsGetterVisibility(Visibility v) {
            if (v == Visibility.DEFAULT) v = DEFAULT._isGetterMinLevel;
            if (_isGetterMinLevel == v) return this;
            return new Std(_getterMinLevel, v, _setterMinLevel, _creatorMinLevel, _fieldMinLevel);
        }

        @Override
        public Std withSetterVisibility(Visibility v) {
            if (v == Visibility.DEFAULT) v = DEFAULT._setterMinLevel;
            if (_setterMinLevel == v) return this;
            return new Std(_getterMinLevel, _isGetterMinLevel, v, _creatorMinLevel, _fieldMinLevel);
        }

        @Override
        public Std withCreatorVisibility(Visibility v) {
            if (v == Visibility.DEFAULT) v = DEFAULT._creatorMinLevel;
            if (_creatorMinLevel == v) return this;
            return new Std(_getterMinLevel, _isGetterMinLevel, _setterMinLevel, v, _fieldMinLevel);
        }

        @Override
        public Std withFieldVisibility(Visibility v) {
            if (v == Visibility.DEFAULT)  v = DEFAULT._fieldMinLevel;
            if (_fieldMinLevel == v) return this;
            return new Std(_getterMinLevel, _isGetterMinLevel, _setterMinLevel, _creatorMinLevel, v);
        }

        /*
        /********************************************************
        /* Public API impl
        /********************************************************
         */

        @Override
        public boolean isCreatorVisible(Member m) {
            return _creatorMinLevel.isVisible(m);
        }

        @Override
        public boolean isCreatorVisible(AnnotatedMember m) {
            return isCreatorVisible(m.getMember());
        }

        @Override
        public boolean isFieldVisible(Field f) {
            return _fieldMinLevel.isVisible(f);
        }

        @Override
        public boolean isFieldVisible(AnnotatedField f) {
            return isFieldVisible(f.getAnnotated());
        }

        @Override
        public boolean isGetterVisible(Method m) {
            return _getterMinLevel.isVisible(m);
        }

        @Override
        public boolean isGetterVisible(AnnotatedMethod m) {
             return isGetterVisible(m.getAnnotated());
        }
    
        @Override
        public boolean isIsGetterVisible(Method m) {
            return _isGetterMinLevel.isVisible(m);
        }    
    
        @Override
        public boolean isIsGetterVisible(AnnotatedMethod m) {
            return isIsGetterVisible(m.getAnnotated());
        }
    
        @Override
        public boolean isSetterVisible(Method m) {
            return _setterMinLevel.isVisible(m);
        }
        
        @Override
        public boolean isSetterVisible(AnnotatedMethod m) {
            return isSetterVisible(m.getAnnotated());
        }
>>>>>>> 1687b022

    @Override
    public String toString() {
        return String.format("[Visibility: field=%s,getter=%s,isGetter=%s,setter=%s,creator=%s,scalarConstructor=%s]",
                _fieldMinLevel, _getterMinLevel, _isGetterMinLevel, _setterMinLevel,
                _creatorMinLevel, _scalarConstructorMinLevel);
    }
}<|MERGE_RESOLUTION|>--- conflicted
+++ resolved
@@ -25,7 +25,17 @@
             Visibility.ANY, // setter
             Visibility.PUBLIC_ONLY, // creator -- NOTE: was `ANY` for 2.x
             Visibility.NON_PRIVATE // scalar-constructor (new in 3.x)
-            );
+    );
+
+    // Added in 2.13 to be used for JDK types
+    protected final static VisibilityChecker ALL_PUBLIC = new VisibilityChecker(
+            Visibility.PUBLIC_ONLY, // field
+            Visibility.PUBLIC_ONLY, // getter
+            Visibility.PUBLIC_ONLY, // is-getter
+            Visibility.PUBLIC_ONLY, // setter
+            Visibility.PUBLIC_ONLY, // creator -- NOTE: was `ANY` for 2.x
+            Visibility.PUBLIC_ONLY // scalar-constructor (new in 3.x)
+    );
 
     protected final Visibility _fieldMinLevel;
     protected final Visibility _getterMinLevel;
@@ -58,7 +68,6 @@
             Visibility getter, Visibility isGetter, Visibility setter,
             Visibility creator, Visibility scalarConstructor)
     {
-        
         _getterMinLevel = getter;
         _isGetterMinLevel = isGetter;
         _setterMinLevel = setter;
@@ -97,8 +106,9 @@
         return DEFAULT.withOverrides(vis);
     }
 
-    
     public static VisibilityChecker defaultInstance() { return DEFAULT; }
+
+    public static VisibilityChecker allPublicInstance() { return ALL_PUBLIC; }
 
     /*
     /**********************************************************************
@@ -331,314 +341,7 @@
     /********************************************************
     /* Standard methods
     /********************************************************
-<<<<<<< HEAD
-     */
-=======
-    */
-
-   /**
-    * Default standard implementation is purely based on visibility
-    * modifier of given class members, and its configured minimum
-    * levels.
-    * Implemented using "builder" (or "Fluent") pattern, whereas instances
-    * are immutable, and configuration is achieved by chainable factory
-    * methods. As a result, type is declared is funky recursive generic
-    * type, to allow for sub-classing of build methods with property type
-    * co-variance.
-    */
-    public static class Std
-        implements VisibilityChecker<Std>,
-            java.io.Serializable
-    {
-        private static final long serialVersionUID = 1;
-
-        /**
-         * This is the canonical base instance, configured with default
-         * visibility values
-         */
-        protected final static Std DEFAULT = new Std(
-                Visibility.PUBLIC_ONLY, // getter
-                Visibility.PUBLIC_ONLY, // is-getter
-                Visibility.ANY, // setter
-                Visibility.ANY, // creator -- legacy, to support single-arg ctors
-                Visibility.PUBLIC_ONLY // field
-                );
-
-        /**
-         * Alternate base settings used for JDK types: public visibility
-         * required for everything
-         *
-         * @since 2.13
-         */
-        protected final static Std ALL_PUBLIC = new Std(
-                Visibility.PUBLIC_ONLY, // getter
-                Visibility.PUBLIC_ONLY, // is-getter
-                Visibility.PUBLIC_ONLY, // setter
-                Visibility.PUBLIC_ONLY, // creator (single-arg ctors)
-                Visibility.PUBLIC_ONLY // field
-        );
-
-        protected final Visibility _getterMinLevel;
-        protected final Visibility _isGetterMinLevel;
-        protected final Visibility _setterMinLevel;
-        protected final Visibility _creatorMinLevel;
-        protected final Visibility _fieldMinLevel;
-
-        /**
-         * @return Instance with default settings: "public" for getters/is-getters,
-         *    fields; "any" for setters and legacy 1-arg constructors
-         */
-        public static Std defaultInstance() { return DEFAULT; }
-
-        /**
-         * @return Instance with all visibility levels set to "public"
-         *
-         * @since 2.13
-         */
-        public static Std allPublicInstance() { return ALL_PUBLIC; }
-        
-        /**
-         * Constructor used for building instance that has minumum visibility
-         * levels as indicated by given annotation instance
-         * 
-         * @param ann Annotations to use for determining minimum visibility levels
-         */
-        public Std(JsonAutoDetect ann)
-        {
-            // let's combine checks for enabled/disabled, with minimum level checks:
-            _getterMinLevel = ann.getterVisibility();
-            _isGetterMinLevel = ann.isGetterVisibility();
-            _setterMinLevel = ann.setterVisibility();
-            _creatorMinLevel = ann.creatorVisibility();
-            _fieldMinLevel = ann.fieldVisibility();
-        }
-
-        /**
-         * Constructor that allows directly specifying minimum visibility levels to use
-         */
-        public Std(Visibility getter, Visibility isGetter, Visibility setter,
-                Visibility creator, Visibility field)
-        {
-            _getterMinLevel = getter;
-            _isGetterMinLevel = isGetter;
-            _setterMinLevel = setter;
-            _creatorMinLevel = creator;
-            _fieldMinLevel = field;
-        }
-
-        /**
-         * Constructor that will assign given visibility value for all
-         * properties.
-         * 
-         * @param v level to use for all property types
-         */
-        public Std(Visibility v)
-        {
-            // typically we shouldn't get this value; but let's handle it if we do:
-            if (v == Visibility.DEFAULT) {
-                _getterMinLevel = DEFAULT._getterMinLevel;
-                _isGetterMinLevel = DEFAULT._isGetterMinLevel;
-                _setterMinLevel = DEFAULT._setterMinLevel;
-                _creatorMinLevel = DEFAULT._creatorMinLevel;
-                _fieldMinLevel = DEFAULT._fieldMinLevel;
-            } else {
-                _getterMinLevel = v;
-                _isGetterMinLevel = v;
-                _setterMinLevel = v;
-                _creatorMinLevel = v;
-                _fieldMinLevel = v;
-            }
-        }
-
-        /**
-         * @since 2.9
-         */
-        public static Std construct(JsonAutoDetect.Value vis) {
-            return DEFAULT.withOverrides(vis);
-        }
-
-        /*
-        /********************************************************
-        /* Builder/fluent methods for instantiating configured
-        /* instances
-        /********************************************************
-         */
-
-        protected Std _with(Visibility g, Visibility isG, Visibility s,
-                Visibility cr, Visibility f) {
-            if ((g == _getterMinLevel)
-                    && (isG == _isGetterMinLevel)
-                    && (s == _setterMinLevel)
-                    && (cr == _creatorMinLevel)
-                    && (f == _fieldMinLevel)
-                    ) {
-                return this;
-            }
-            return new Std(g, isG, s, cr, f);
-        }
-
-        @Override
-        public Std with(JsonAutoDetect ann)
-        {
-            Std curr = this;
-            if (ann != null) {
-                return _with(
-                        _defaultOrOverride(_getterMinLevel, ann.getterVisibility()),
-                        _defaultOrOverride(_isGetterMinLevel, ann.isGetterVisibility()),
-                        _defaultOrOverride(_setterMinLevel, ann.setterVisibility()),
-                        _defaultOrOverride(_creatorMinLevel, ann.creatorVisibility()),
-                        _defaultOrOverride(_fieldMinLevel, ann.fieldVisibility())
-                        );
-            }
-            return curr;
-        }
-
-        @Override // since 2.9
-        public Std withOverrides(JsonAutoDetect.Value vis)
-        {
-            Std curr = this;
-            if (vis != null) {
-                return _with(
-                        _defaultOrOverride(_getterMinLevel, vis.getGetterVisibility()),
-                        _defaultOrOverride(_isGetterMinLevel, vis.getIsGetterVisibility()),
-                        _defaultOrOverride(_setterMinLevel, vis.getSetterVisibility()),
-                        _defaultOrOverride(_creatorMinLevel, vis.getCreatorVisibility()),
-                        _defaultOrOverride(_fieldMinLevel, vis.getFieldVisibility())
-                        );
-            }
-            return curr;
-        }
-
-        private Visibility _defaultOrOverride(Visibility defaults, Visibility override) {
-            if (override == Visibility.DEFAULT) {
-                return defaults;
-            }
-            return override;
-        }
-
-        @Override
-        public Std with(Visibility v)
-        {
-            if (v == Visibility.DEFAULT) {
-                return DEFAULT;
-            }
-            return new Std(v);
-        }
-
-        @Override
-        public Std withVisibility(PropertyAccessor method, Visibility v)
-        {
-            switch (method) {
-            case GETTER:
-                return withGetterVisibility(v);
-            case SETTER:
-                return withSetterVisibility(v);
-            case CREATOR:
-                return withCreatorVisibility(v);
-            case FIELD:
-                return withFieldVisibility(v);
-            case IS_GETTER:
-                return withIsGetterVisibility(v);
-            case ALL:
-                return with(v);
-            //case NONE:
-            default:
-                // break;
-                return this;
-            }
-        }
-	
-        @Override
-        public Std withGetterVisibility(Visibility v) {
-            if (v == Visibility.DEFAULT) v = DEFAULT._getterMinLevel;
-            if (_getterMinLevel == v) return this;
-            return new Std(v, _isGetterMinLevel, _setterMinLevel, _creatorMinLevel, _fieldMinLevel);
-        }
-
-        @Override
-        public Std withIsGetterVisibility(Visibility v) {
-            if (v == Visibility.DEFAULT) v = DEFAULT._isGetterMinLevel;
-            if (_isGetterMinLevel == v) return this;
-            return new Std(_getterMinLevel, v, _setterMinLevel, _creatorMinLevel, _fieldMinLevel);
-        }
-
-        @Override
-        public Std withSetterVisibility(Visibility v) {
-            if (v == Visibility.DEFAULT) v = DEFAULT._setterMinLevel;
-            if (_setterMinLevel == v) return this;
-            return new Std(_getterMinLevel, _isGetterMinLevel, v, _creatorMinLevel, _fieldMinLevel);
-        }
-
-        @Override
-        public Std withCreatorVisibility(Visibility v) {
-            if (v == Visibility.DEFAULT) v = DEFAULT._creatorMinLevel;
-            if (_creatorMinLevel == v) return this;
-            return new Std(_getterMinLevel, _isGetterMinLevel, _setterMinLevel, v, _fieldMinLevel);
-        }
-
-        @Override
-        public Std withFieldVisibility(Visibility v) {
-            if (v == Visibility.DEFAULT)  v = DEFAULT._fieldMinLevel;
-            if (_fieldMinLevel == v) return this;
-            return new Std(_getterMinLevel, _isGetterMinLevel, _setterMinLevel, _creatorMinLevel, v);
-        }
-
-        /*
-        /********************************************************
-        /* Public API impl
-        /********************************************************
-         */
-
-        @Override
-        public boolean isCreatorVisible(Member m) {
-            return _creatorMinLevel.isVisible(m);
-        }
-
-        @Override
-        public boolean isCreatorVisible(AnnotatedMember m) {
-            return isCreatorVisible(m.getMember());
-        }
-
-        @Override
-        public boolean isFieldVisible(Field f) {
-            return _fieldMinLevel.isVisible(f);
-        }
-
-        @Override
-        public boolean isFieldVisible(AnnotatedField f) {
-            return isFieldVisible(f.getAnnotated());
-        }
-
-        @Override
-        public boolean isGetterVisible(Method m) {
-            return _getterMinLevel.isVisible(m);
-        }
-
-        @Override
-        public boolean isGetterVisible(AnnotatedMethod m) {
-             return isGetterVisible(m.getAnnotated());
-        }
-    
-        @Override
-        public boolean isIsGetterVisible(Method m) {
-            return _isGetterMinLevel.isVisible(m);
-        }    
-    
-        @Override
-        public boolean isIsGetterVisible(AnnotatedMethod m) {
-            return isIsGetterVisible(m.getAnnotated());
-        }
-    
-        @Override
-        public boolean isSetterVisible(Method m) {
-            return _setterMinLevel.isVisible(m);
-        }
-        
-        @Override
-        public boolean isSetterVisible(AnnotatedMethod m) {
-            return isSetterVisible(m.getAnnotated());
-        }
->>>>>>> 1687b022
+     */
 
     @Override
     public String toString() {
