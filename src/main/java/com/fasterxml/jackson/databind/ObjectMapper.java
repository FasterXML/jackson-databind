--- conflicted
+++ resolved
@@ -948,19 +948,6 @@
         return readValues(p, _typeFactory.constructType(valueType));
     }
 
-<<<<<<< HEAD
-=======
-    /**
-     * Method for reading sequence of Objects from parser stream.
-     */
-    @Override
-    public <T> MappingIterator<T> readValues(JsonParser p, TypeReference<T> valueTypeRef)
-        throws IOException, JsonProcessingException
-    {
-        return readValues(p, _typeFactory.constructType(valueTypeRef));
-    }
-    
->>>>>>> e8d07ead
     /*
     /**********************************************************************
     /* Public API: deserialization
@@ -1332,8 +1319,7 @@
      *   expected for result type (or has other mismatch issues)
      */
     @SuppressWarnings("unchecked")
-    public <T> T readValue(File src, Class<T> valueType)
-        throws IOException, JsonParseException, JsonMappingException
+    public <T> T readValue(File src, Class<T> valueType) throws IOException
     {
         DefaultDeserializationContext ctxt = createDeserializationContext();
         return (T) _readMapAndClose(ctxt, _streamFactory.createParser(ctxt, src),
@@ -1352,9 +1338,8 @@
      * @throws JsonMappingException if the input JSON structure does not match structure
      *   expected for result type (or has other mismatch issues)
      */
-    @SuppressWarnings({ "unchecked", "rawtypes" })
-    public <T> T readValue(File src, TypeReference valueTypeRef)
-        throws IOException, JsonParseException, JsonMappingException
+    @SuppressWarnings({ "unchecked" })
+    public <T> T readValue(File src, TypeReference<T> valueTypeRef) throws IOException
     {
         DefaultDeserializationContext ctxt = createDeserializationContext();
         return (T) _readMapAndClose(ctxt, _streamFactory.createParser(ctxt, src),
@@ -1414,9 +1399,8 @@
      * @throws JsonMappingException if the input JSON structure does not match structure
      *   expected for result type (or has other mismatch issues)
      */
-    @SuppressWarnings({ "unchecked", "rawtypes" })
-    public <T> T readValue(URL src, TypeReference valueTypeRef)
-        throws IOException, JsonParseException, JsonMappingException
+    @SuppressWarnings({ "unchecked" })
+    public <T> T readValue(URL src, TypeReference<T> valueTypeRef) throws IOException
     {
         DefaultDeserializationContext ctxt = createDeserializationContext();
         return (T) _readMapAndClose(ctxt,
@@ -1424,8 +1408,7 @@
     } 
 
     @SuppressWarnings("unchecked")
-    public <T> T readValue(URL src, JavaType valueType)
-        throws IOException, JsonParseException, JsonMappingException
+    public <T> T readValue(URL src, JavaType valueType) throws IOException
     {
         DefaultDeserializationContext ctxt = createDeserializationContext();
         return (T) _readMapAndClose(ctxt,
@@ -1465,9 +1448,8 @@
      * @throws JsonMappingException if the input JSON structure does not match structure
      *   expected for result type (or has other mismatch issues)
      */
-    @SuppressWarnings({ "unchecked", "rawtypes" })
-    public <T> T readValue(String content, TypeReference valueTypeRef)
-        throws IOException, JsonParseException, JsonMappingException
+    @SuppressWarnings({ "unchecked" })
+    public <T> T readValue(String content, TypeReference<T> valueTypeRef) throws IOException
     {
         DefaultDeserializationContext ctxt = createDeserializationContext();
         return (T) _readMapAndClose(ctxt,
@@ -1504,8 +1486,8 @@
                 _streamFactory.createParser(ctxt, src), _typeFactory.constructType(valueType));
     }
 
-    @SuppressWarnings({ "unchecked", "rawtypes" })
-    public <T> T readValue(Reader src, TypeReference valueTypeRef)
+    @SuppressWarnings({ "unchecked" })
+    public <T> T readValue(Reader src, TypeReference<T> valueTypeRef)
         throws IOException, JsonParseException, JsonMappingException
     {
         DefaultDeserializationContext ctxt = createDeserializationContext();
@@ -1576,8 +1558,8 @@
                 _streamFactory.createParser(ctxt, src), _typeFactory.constructType(valueTypeRef));
     }
 
-    @SuppressWarnings({ "unchecked", "rawtypes" })
-    public <T> T readValue(byte[] src, int offset, int len, TypeReference valueTypeRef)
+    @SuppressWarnings({ "unchecked" })
+    public <T> T readValue(byte[] src, int offset, int len, TypeReference<T> valueTypeRef)
         throws IOException, JsonParseException, JsonMappingException
     {
         DefaultDeserializationContext ctxt = createDeserializationContext();
