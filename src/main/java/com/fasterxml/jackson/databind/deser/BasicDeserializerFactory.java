--- conflicted
+++ resolved
@@ -183,14 +183,9 @@
             }
         }
         if (instantiator != null) {
-<<<<<<< HEAD
-            instantiator = instantiator.createContextual(ctxt);
-        }
-=======
             instantiator = instantiator.createContextual(ctxt, beanDesc);
         }
 
->>>>>>> 3b2bb371
         return instantiator;
     }
 
