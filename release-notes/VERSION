--- conflicted
+++ resolved
@@ -4,7 +4,6 @@
 === Releases ===
 ------------------------------------------------------------------------
 
-<<<<<<< HEAD
 2.8.0 (not released yet)
 
 #1084: Change `TypeDeserializerBase` to take `JavaType` for `defaultImpl`, NOT `Class`
@@ -13,14 +12,11 @@
 #1136: Implement `TokenBuffer.writeEmbeddedObject(Object)`
  (suggested by Gregoire C, gcxRun@github)
 
-2.7.3 (not yet released)
-=======
 2.7.4 (not yet released)
 
 - Improve handling of custom content (de)serializers for `AtomicReference`
 
 2.7.3 (16-Mar-2016)
->>>>>>> 08c4453e
 
 #1125: Problem with polymorphic types, losing properties from base type(s)
 #1150: Problem with Object id handling, explicit `null` token
