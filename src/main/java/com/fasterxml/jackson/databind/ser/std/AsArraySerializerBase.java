--- conflicted
+++ resolved
@@ -178,11 +178,6 @@
             return;
         }
         gen.writeStartArray(value);
-<<<<<<< HEAD
-        // [databind#631]: Assign current value, to be accessible by custom serializers
-        gen.setCurrentValue(value);
-=======
->>>>>>> ca1867e6
         serializeContents(value, gen, provider);
         gen.writeEndArray();
     }
