--- conflicted
+++ resolved
@@ -14,11 +14,7 @@
 public class BooleanNode
     extends ValueNode
 {
-<<<<<<< HEAD
     private static final long serialVersionUID = 3L;
-=======
-    private static final long serialVersionUID = 2L;
->>>>>>> bd26d103
 
     // // Just need two instances...
 
