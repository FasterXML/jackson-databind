package com.fasterxml.jackson.databind.deser.std;

import java.io.IOException;
import java.lang.reflect.InvocationTargetException;

import com.fasterxml.jackson.databind.*;
import com.fasterxml.jackson.databind.deser.NullValueProvider;
import com.fasterxml.jackson.databind.deser.SettableBeanProperty;
import com.fasterxml.jackson.databind.deser.ValueInstantiator;
import com.fasterxml.jackson.databind.deser.impl.NullsConstantProvider;
import com.fasterxml.jackson.databind.type.TypeFactory;
import com.fasterxml.jackson.databind.util.AccessPattern;
import com.fasterxml.jackson.databind.util.ClassUtil;

/**
 * Intermediate base deserializer class that adds more shared accessor
 * so that other classes can access information about contained (value) types
 */
public abstract class ContainerDeserializerBase<T>
    extends StdDeserializer<T>
    implements ValueInstantiator.Gettable // since 2.9
{
    protected final JavaType _containerType;

    /**
     * Handler we need for dealing with nulls.
     */
    protected final NullValueProvider _nullProvider;

    /**
     * Marker flag set if the <code>_nullProvider</code> indicates that all null
     * content values should be skipped (instead of being possibly converted).
     *
     * @since 2.9
     */
    protected final boolean _skipNullValues;

    /**
     * Specific override for this instance (from proper, or global per-type overrides)
     * to indicate whether single value may be taken to mean an unwrapped one-element array
     * or not. If null, left to global defaults.
     */
    protected final Boolean _unwrapSingle;

<<<<<<< HEAD
    /**
     * Marker flag set if the <code>_nullProvider</code> indicates that all null
     * content values should be skipped (instead of being possibly converted).
     */
    protected final boolean _skipNullValues;

=======
>>>>>>> 1e575d6e
    protected ContainerDeserializerBase(JavaType selfType,
            NullValueProvider nuller, Boolean unwrapSingle) {
        super(selfType);
        _containerType = selfType;
        _unwrapSingle = unwrapSingle;
        _nullProvider = nuller;
        _skipNullValues = NullsConstantProvider.isSkipper(nuller);
    }

    protected ContainerDeserializerBase(JavaType selfType) {
        this(selfType, null, null);
    }

    protected ContainerDeserializerBase(ContainerDeserializerBase<?> base) {
        this(base, base._nullProvider, base._unwrapSingle);
    }

    protected ContainerDeserializerBase(ContainerDeserializerBase<?> base,
            NullValueProvider nuller, Boolean unwrapSingle) {
        super(base._containerType);
        _containerType = base._containerType;
        _nullProvider = nuller;
        _unwrapSingle = unwrapSingle;
        _skipNullValues = NullsConstantProvider.isSkipper(nuller);
    }

    /*
    /**********************************************************
    /* Overrides
    /**********************************************************
     */

    @Override
    public JavaType getValueType() { return _containerType; }
    
    @Override
    public Boolean supportsUpdate(DeserializationConfig config) {
        return Boolean.TRUE;
    }

    @Override
    public SettableBeanProperty findBackReference(String refName) {
        JsonDeserializer<Object> valueDeser = getContentDeserializer();
        if (valueDeser == null) {
            throw new IllegalArgumentException(String.format(
                    "Cannot handle managed/back reference '%s': type: container deserializer of type %s returned null for 'getContentDeserializer()'",
                    refName, getClass().getName()));
        }
        return valueDeser.findBackReference(refName);
    }

    /*
    /**********************************************************
    /* Extended API
    /**********************************************************
     */

    /**
     * Accessor for declared type of contained value elements; either exact
     * type, or one of its supertypes.
     */
    public JavaType getContentType() {
        if (_containerType == null) {
            return TypeFactory.unknownType(); // should never occur but...
        }
        return _containerType.getContentType();
    }

    /**
     * Accesor for deserializer use for deserializing content values.
     */
    public abstract JsonDeserializer<Object> getContentDeserializer();

    @Override
    public ValueInstantiator getValueInstantiator() {
        return null;
    }

    @Override
    public AccessPattern getEmptyAccessPattern() {
        // 02-Feb-2017, tatu: Empty containers are usually constructed as needed
        //   and may not be shared; for some deserializers this may be further refined.
        return AccessPattern.DYNAMIC;
    }
    
    @Override
    public Object getEmptyValue(DeserializationContext ctxt) throws JsonMappingException {
        ValueInstantiator vi = getValueInstantiator();
        if (vi == null || !vi.canCreateUsingDefault()) {
            JavaType type = getValueType();
            ctxt.reportBadDefinition(type,
                    String.format("Cannot create empty instance of %s, no default Creator", type));
        }
        try {
            return vi.createUsingDefault(ctxt);
        } catch (IOException e) {
            return ClassUtil.throwAsMappingException(ctxt, e);
        }
    }

    /*
    /**********************************************************
    /* Shared methods for sub-classes
    /**********************************************************
     */

    /**
     * Helper method called by various Map(-like) deserializers.
     */
    protected <BOGUS> BOGUS wrapAndThrow(Throwable t, Object ref, String key) throws IOException
    {
        // to handle StackOverflow:
        while (t instanceof InvocationTargetException && t.getCause() != null) {
            t = t.getCause();
        }
        // Errors and "plain" IOExceptions to be passed as is
        ClassUtil.throwIfError(t);
        // ... except for mapping exceptions
        if (t instanceof IOException && !(t instanceof JsonMappingException)) {
            throw (IOException) t;
        }
        // for [databind#1141]
        throw JsonMappingException.wrapWithPath(t, ref,
                ClassUtil.nonNull(key, "N/A"));
    }
}<|MERGE_RESOLUTION|>--- conflicted
+++ resolved
@@ -30,8 +30,6 @@
     /**
      * Marker flag set if the <code>_nullProvider</code> indicates that all null
      * content values should be skipped (instead of being possibly converted).
-     *
-     * @since 2.9
      */
     protected final boolean _skipNullValues;
 
@@ -42,15 +40,6 @@
      */
     protected final Boolean _unwrapSingle;
 
-<<<<<<< HEAD
-    /**
-     * Marker flag set if the <code>_nullProvider</code> indicates that all null
-     * content values should be skipped (instead of being possibly converted).
-     */
-    protected final boolean _skipNullValues;
-
-=======
->>>>>>> 1e575d6e
     protected ContainerDeserializerBase(JavaType selfType,
             NullValueProvider nuller, Boolean unwrapSingle) {
         super(selfType);
