--- conflicted
+++ resolved
@@ -962,12 +962,9 @@
     }
 
     /*
-<<<<<<< HEAD
-    /**********************************************************************
-=======
-    /**********************************************************
-    /* Extension points for more esoteric data coercion (2.12)
-    /**********************************************************
+    /**********************************************************************
+    /* Extension points for more esoteric data coercion
+    /**********************************************************************
      */
 
     /**
@@ -995,8 +992,7 @@
     }
 
     /*
-    /**********************************************************
->>>>>>> b5dbb0ac
+    /**********************************************************************
     /* Convenience methods for reading parsed values
     /**********************************************************************
      */
@@ -1870,18 +1866,7 @@
      * (unless caller somehow manages to share context objects across threads which is not
      * supported).
      */
-<<<<<<< HEAD
-    protected DateFormat getDateFormat()
-    {
-=======
-
-    @Deprecated // since 2.12, remove from 2.13 or later
-    protected DateFormat getDateFormat() {
-        return _getDateFormat();
-    }
-
     protected DateFormat _getDateFormat() {
->>>>>>> b5dbb0ac
         if (_dateFormat != null) {
             return _dateFormat;
         }
@@ -1893,7 +1878,6 @@
         return df;
     }
 
-    // @since 2.12
     /**
      * Helper method for constructing description like "Object value" given
      * {@link JsonToken} encountered.
