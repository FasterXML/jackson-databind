Project: jackson-databind

------------------------------------------------------------------------
=== Releases === 
------------------------------------------------------------------------

<<<<<<< HEAD
2.14.0 (not yet released)

#3357: `@JsonIgnore` does not if together with `@JsonProperty` or `@JsonFormat`
 (reported by lizongbo@github)
#3373: Change `TypeSerializerBase` to skip `generator.writeTypePrefix()`
  for `null` typeId
#3405: Create DataTypeFeature abstraction (for JSTEP-7) with placeholder features
#3417: Allow (de)serializing records using Bean(De)SerializerModifier even when
  reflection is unavailable
 (contributed by Jonas K)
#3419: Improve performance of `UnresolvedForwardReference` for forward reference
 resolution
(contributed by Gary M)
#3421: Implement `JsonNodeFeature.READ_NULL_PROPERTIES` to allow skipping of
  JSON `null` values on reading
#3443: Do not strip generic type from `Class<C>` when resolving `JavaType`
 (contributed by Jan J)
#3447: Deeply nested JsonNode throws StackOverflowError for toString()
 (reported by Deniz H)
#3476: Implement `JsonNodeFeature.WRITE_NULL_PROPERTIES` to allow skipping
  JSON `null` values on writing
=======
2.13.4 (not yet released)

#3275: JDK 16 Illegal reflective access for `Throwable.setCause()` with
  `PropertyNamingStrategy.UPPER_CAMEL_CASE`
 (reported by Jason H)
>>>>>>> 2f60d39a

2.13.3 (14-May-2022)

#3412: Version 2.13.2 uses `Method.getParameterCount()` which is not supported on
  Android before API 26
#3419: Improve performance of `UnresolvedForwardReference` for forward
 reference resolution
(contributed by Gary M)
#3446: `java.lang.StringBuffer` cannot be deserialized
 (reported by Lolf1010@github)
#3450: DeserializationProblemHandler is not working with wrapper type
  when returning null
 (reported by LJeanneau@github)

2.13.2.2 (28-Mar-2022)

No changes since 2.13.2.1 but fixed Gradle Module Metadata ("module.json")

2.13.2.1 (24-Mar-2022)

#2816: Optimize UntypedObjectDeserializer wrt recursion
 (contributed by Taylor S, Spence N)
#3412: Version 2.13.2 uses `Method.getParameterCount()` which is not
  supported on Android before API 26
 (reported by Matthew F)

2.13.2 (06-Mar-2022)

#3293: Use Method.getParameterCount() where possible
 (suggested by Christoph D)
#3344: `Set.of()` (Java 9) cannot be deserialized with polymorphic handling
 (reported by Sam K)
#3368: `SnakeCaseStrategy` causes unexpected `MismatchedInputException` during
  deserialization
 (reported by sszuev@github)
#3369: Deserialization ignores other Object fields when Object or Array
  value used for enum
 (reported by Krishna G)
#3380: `module-info.java` is in `META-INF/versions/11` instead of `META-INF/versions/9`

2.13.1 (19-Dec-2021)

#3006: Argument type mismatch for `enum` with `@JsonCreator` that takes String,
  gets JSON Number
 (reported by GrozaAnton@github)
#3299: Do not automatically trim trailing whitespace from `java.util.regex.Pattern` values
 (reported by Joel B)
#3305: ObjectMapper serializes `CharSequence` subtypes as POJO instead of
  as String (JDK 15+)
 (reported by stevenupton@github; fix suggested by Sergey C)
#3308: `ObjectMapper.valueToTree()` fails when
 `DeserializationFeature.FAIL_ON_TRAILING_TOKENS` is enabled
 (fix contributed by raphaelNguyen@github)
#3328: Possible DoS if using JDK serialization to serialize JsonNode

2.13.0 (30-Sep-2021)

#1850: `@JsonValue` with integer for enum does not deserialize correctly
 (reported by tgolden-andplus@github)
 (fix contributed by limengning@github)
#1988: MapperFeature.ACCEPT_CASE_INSENSITIVE_ENUM does not work for Enum keys of Map
 (reported by Myp3ik@github)
#2509: `AnnotatedMethod.getValue()/setValue()` doesn't have useful exception message
 (reported by henryptung@github)
 (fix contributed by Stephan S)
#2828: Add `DatabindException` as intermediate subtype of `JsonMappingException`
#2900: Jackson does not support deserializing new Java 9 unmodifiable collections
 (reported by Daniel H)
#2989: Allocate TokenBuffer instance via context objects (to allow format-specific
  buffer types)
#3001: Add mechanism for setting default `ContextAttributes` for `ObjectMapper`
#3002: Add `DeserializationContext.readTreeAsValue()` methods for more convenient
  conversions for deserializers to use
#3011: Clean up support of typed "unmodifiable", "singleton" Maps/Sets/Collections
#3033: Extend internal bitfield of `MapperFeature` to be `long`
#3035: Add `removeMixIn()` method in `MapperBuilder`
#3036: Backport `MapperBuilder` lambda-taking methods: `withConfigOverride()`,
  `withCoercionConfig()`, `withCoercionConfigDefaults()`
#3080: configOverrides(boolean.class) silently ignored, whereas .configOverride(Boolean.class)
  works for both primitives and boxed boolean values
 (reported by Asaf R)
#3082: Dont track unknown props in buffer if `ignoreAllUnknown` is true
 (contributed by David H)
#3091: Should allow deserialization of java.time types via opaque
   `JsonToken.VALUE_EMBEDDED_OBJECT`
#3099: Optimize "AnnotatedConstructor.call()" case by passing explicit null
#3101: Add AnnotationIntrospector.XmlExtensions interface for decoupling javax dependencies
#3110: Custom SimpleModule not included in list returned by ObjectMapper.getRegisteredModuleIds()
  after registration
 (reported by dkindler@github)
#3117: Use more limiting default visibility settings for JDK types (java.*, javax.*)
#3122: Deep merge for `JsonNode` using `ObjectReader.readTree()`
 (reported by Eric S)
#3125: IllegalArgumentException: Conflicting setter definitions for property
  with more than 2 setters
 (reported by mistyzyq@github)
#3130: Serializing java.lang.Thread fails on JDK 11 and above (should suppress
  serialization of ClassLoader)
#3143: String-based `Map` key deserializer is not deterministic when there is no
  single arg constructor
 (reported by Halil İbrahim Ş)
#3154: Add ArrayNode#set(int index, primitive_type value)
 (contributed by Tarekk Mohamed A)
#3160: JsonStreamContext "currentValue" wrongly references to @JsonTypeInfo
  annotated object
 (reported by Aritz B)
#3174: DOM `Node` serialization omits the default namespace declaration
 (contributed by Morten A-G)
#3177: Support `suppressed` property when deserializing `Throwable`
 (contributed by Klaas D)
#3187: `AnnotatedMember.equals()` does not work reliably
 (contributed by Klaas D)
#3193: Add `MapperFeature.APPLY_DEFAULT_VALUES`, initially for Scala module
 (suggested by Nick B)
#3214: For an absent property Jackson injects `NullNode` instead of `null` to a
  JsonNode-typed constructor argument of a `@ConstructorProperties`-annotated constructor
 (reported by robvarga@github)
#3217: `XMLGregorianCalendar` doesn't work with default typing
 (reported by Xinzhe Y)
#3227: Content `null` handling not working for root values
 (reported by João G)
 (fix contributed by proost@github)
#3234: StdDeserializer rejects blank (all-whitespace) strings for ints
 (reported by Peter B)
 (fix proposed by qthegreat3@github)
#3235: `USE_BASE_TYPE_AS_DEFAULT_IMPL` not working with `DefaultTypeResolverBuilder`
 (reported, fix contributed by silas.u / sialais@github)
#3238: Add PropertyNamingStrategies.UpperSnakeCaseStrategy (and UPPER_SNAKE_CASE constant)
 (requested by Kenneth J)
 (contributed by Tanvesh)
#3244: StackOverflowError when serializing JsonProcessingException
 (reported by saneksanek@github)
#3259: Support for BCP 47 `java.util.Locale` serialization/deserialization
 (contributed by Abishek R)
#3271: String property deserializes null as "null" for JsonTypeInfo.As.EXISTING_PROPERTY
 (reported by jonc2@github)
#3280: Can not deserialize json to enum value with Object-/Array-valued input,
  `@JsonCreator`
 (reported by peteryuanpan@github)
#3397: Optimize `JsonNodeDeserialization` wrt recursion
- Fix to avoid problem with `BigDecimalNode`, scale of `Integer.MIN_VALUE` (see
  [dataformats-binary#264] for details)
- Extend handling of `FAIL_ON_NULL_FOR_PRIMITIVES` to cover coercion from (Empty) String
  via `AsNull`
- Add `mvnw` wrapper

2.12.7 (26-May-2022)

#2816: Optimize UntypedObjectDeserializer wrt recursion [CVE-2020-36518]

2.12.6 (15-Dec-2021)

#3280: Can not deserialize json to enum value with Object-/Array-valued input,
  `@JsonCreator`
 (reported by peteryuanpan@github)
#3305: ObjectMapper serializes `CharSequence` subtypes as POJO instead of
  as String (JDK 15+)
 (reported by stevenupton@github; fix suggested by Sergey C)
#3328: Possible DoS if using JDK serialization to serialize JsonNode

2.12.5 (27-Aug-2021)

#3220: (regression) Factory method generic type resolution does not use
  Class-bound type parameter
 (reported by Marcos P)

2.12.4 (06-Jul-2021)

#3139: Deserialization of "empty" subtype with DEDUCTION failed
 (reported by JoeWoo; fix provided by drekbour@github)
#3146: Merge findInjectableValues() results in AnnotationIntrospectorPair
 (contributed by Joe B)
#3171: READ_UNKNOWN_ENUM_VALUES_USING_DEFAULT_VALUE doesn't work with empty strings
 (reported by unintended@github)

2.12.3 (12-Apr-2021)

#3108: `TypeFactory` cannot convert `Collection` sub-type without type parameters
  to canonical form and back
 (reported by lbilger@github)
- Fix for [modules-java8#207]: prevent fail on secondary Java 8 date/time types

2.12.2 (03-Mar-2021)

#754: EXTERNAL_PROPERTY does not work well with `@JsonCreator` and
   `FAIL_ON_UNKNOWN_PROPERTIES`
 (reported by Vassil D)
#3008: String property deserializes null as "null" for
   `JsonTypeInfo.As.EXTERNAL_PROPERTY`
#3022: Property ignorals cause `BeanDeserializer `to forget how to read
  from arrays (not copying `_arrayDelegateDeserializer`)
 (reported by Gian M)
#3025: UntypedObjectDeserializer` mixes multiple unwrapped
  collections (related to #2733)
 (fix contributed by Migwel@github)
#3038: Two cases of incorrect error reporting about DeserializationFeature
 (reported by Jelle V)
#3045: Bug in polymorphic deserialization with `@JsonCreator`, `@JsonAnySetter`,
  `JsonTypeInfo.As.EXTERNAL_PROPERTY`
 (reported by martineaus83@github)
#3055: Polymorphic subtype deduction ignores `defaultImpl` attribute
 (contributed by drekbour@github)
#3056: MismatchedInputException: Cannot deserialize instance of
  `com.fasterxml.jackson.databind.node.ObjectNode` out of VALUE_NULL token
 (reported by Stexxen@github)
#3060: Missing override for `hasAsKey()` in `AnnotationIntrospectorPair`
#3062: Creator lookup fails with `InvalidDefinitionException` for conflict
  between single-double/single-Double arg constructor
#3068: `MapDeserializer` forcing `JsonMappingException` wrapping even if
  WRAP_EXCEPTIONS set to false
 (reported by perkss@github)

2.12.1 (08-Jan-2021)

#2962: Auto-detection of constructor-based creator method skipped if there is
   an annotated factory-based creator method (regression from 2.11)
 (reported by Halil I-S)
#2972: `ObjectMapper.treeToValue()` no longer invokes `JsonDeserializer.getNullValue()`
 (reported by andpal@github)
#2973: DeserializationProblemHandler is not invoked when trying to deserializing String
 (reported by zigzago@github)
#2978: Fix failing `double` JsonCreators in jackson 2.12.0
 (contributed by Carter K)
#2979: Conflicting in POJOPropertiesCollector when having namingStrategy
 (reported, fix suggested by SunYiJun)
#2990: Breaking API change in `BasicClassIntrospector` (2.12.0)
 (reported, fix contributed by Faron D)
#3005: `JsonNode.requiredAt()` does NOT fail on some path expressions
#3009: Exception thrown when `Collections.synchronizedList()` is serialized
  with type info, deserialized
 (reported by pcloves@github)

2.12.0 (29-Nov-2020)

#43: Add option to resolve type from multiple existing properties,
  `@JsonTypeInfo(use=DEDUCTION)`
 (contributed by drekbour@github)
#426: `@JsonIgnoreProperties` does not prevent Exception Conflicting getter/setter
  definitions for property
 (reported by gmkll@github)
#921: Deserialization Not Working Right with Generic Types and Builders
 (reported by Mike G; fix contributed by Ville K)
#1296: Add `@JsonIncludeProperties(propertyNames)` (reverse of `@JsonIgnoreProperties`)
 (contributed Baptiste P)
#1458: `@JsonAnyGetter` should be allowed on a field
 (contributed by Dominik K)
#1498: Allow handling of single-arg constructor as property based by default
 (requested by Lovro P)
#1852: Allow case insensitive deserialization of String value into
  `boolean`/`Boolean` (esp for Excel)
 (requested by Patrick J)
#1886: Allow use of `@JsonFormat(with=JsonFormat.Feature.ACCEPT_CASE_INSENSITIVE_PROPERTIES)`
  on Class
#1919: Abstract class included as part of known type ids for error message
  when using JsonSubTypes
 (reported by Incara@github)
#2066: Distinguish null from empty string for UUID deserialization
 (requested by leonshaw@github)
#2091: `ReferenceType` does not expose valid containedType
 (reported by Nate B)
#2113: Add `CoercionConfig[s]` mechanism for configuring allowed coercions
#2118: `JsonProperty.Access.READ_ONLY` does not work with "getter-as-setter" `Collection`s
 (reported by Xiang Z)
#2215: Support `BigInteger` and `BigDecimal` creators in `StdValueInstantiator`
 (requested by David N, implementation contributed by Tiago M)
#2283: `JsonProperty.Access.READ_ONLY` fails with collections when a property name is specified
 (reported by Yona A)
#2644: `BigDecimal` precision not retained for polymorphic deserialization
 (reported by rost5000@github)
#2675: Support use of `Void` valued properties (`MapperFeature.ALLOW_VOID_VALUED_PROPERTIES`)
#2683: Explicitly fail (de)serialization of `java.time.*` types in absence of
  registered custom (de)serializers
#2707: Improve description included in by `DeserializationContext.handleUnexpectedToken()`
#2709: Support for JDK 14 record types (`java.lang.Record`)
 (contributed by Youri B)
#2715: `PropertyNamingStrategy` class initialization depends on its subclass, this can
  lead to class loading deadlock
 (reported by fangwentong@github)
#2719: `FAIL_ON_IGNORED_PROPERTIES` does not throw on `READONLY` properties with
  an explicit name
 (reported, fix contributed by David B)
#2726: Add Gradle Module Metadata for version alignment with Gradle 6
 (contributed by Jendrik J)
#2732: Allow `JsonNode` auto-convert into `ArrayNode` if duplicates found (for XML)
#2733: Allow values of "untyped" auto-convert into `List` if duplicates found (for XML)
#2751: Add `ValueInstantiator.createContextual(...)
#2761: Support multiple names in `JsonSubType.Type`
 (contributed by Swayam R)
#2775: Disabling `FAIL_ON_INVALID_SUBTYPE` breaks polymorphic deserialization of Enums
 (reported by holgerknoche@github)
#2776: Explicitly fail (de)serialization of `org.joda.time.*` types in absence of registered
  custom (de)serializers
#2784: Trailing zeros are stripped when deserializing BigDecimal values inside a
  @JsonUnwrapped property
 (reported by mjustin@github)
#2800: Extract getter/setter/field name mangling from `BeanUtil` into
  pluggable `AccessorNamingStrategy`
#2804: Throw `InvalidFormatException` instead of `MismatchedInputException`
   for ACCEPT_FLOAT_AS_INT coercion failures
 (requested by mjustin@github)
#2871: Add `@JsonKey` annotation (similar to `@JsonValue`) for customizable
  serialization of Map keys
 (requested by CidTori@github; implementation contributed by Kevin B)
#2873: `MapperFeature.ACCEPT_CASE_INSENSITIVE_ENUMS` should work for enum as keys
 (fix contributed by Ilya G)
#2879: Add support for disabling special handling of "Creator properties" wrt
  alphabetic property ordering
 (contributed by Sergiy Y)
#2885: Add `JsonNode.canConvertToExactIntegral()` to indicate whether floating-point/BigDecimal
  values could be converted to integers losslessly
 (requested by Oguzhan U; implementation contributed by Siavash S)
#2895: Improve static factory method generic type resolution logic
 (contributed by Carter K)
#2903: Allow preventing "Enum from integer" coercion using new `CoercionConfig` system
#2909: `@JsonValue` not considered when evaluating inclusion
 (reported by chrylis@github)
#2910: Make some java platform modules optional
 (contributed by XakepSDK@github)
#2925: Add support for serializing `java.sql.Blob`
 (contributed by M Rizky S)
#2928: `AnnotatedCreatorCollector` should avoid processing synthetic static
  (factory) methods
 (contributed by Carter K)
#2931: Add errorprone static analysis profile to detect bugs at build time
 (contributed by Carter K)
#2932: Problem with implicit creator name detection for constructor detection
- Add `BeanDeserializerBase.isCaseInsensitive()`
- Some refactoring of `CollectionDeserializer` to solve CSV array handling issues
- Full "LICENSE" included in jar for easier access by compliancy tools

2.11.4 (12-Dec-2020)

#2894: Fix type resolution for static methods (regression in 2.11.3 due to #2821 fix)
 (reported by Łukasz W)
#2944: `@JsonCreator` on constructor not compatible with `@JsonIdentityInfo`,
  `PropertyGenerator`
 (reported by Lucian H)
- Add debug improvements wrt #2807 (`ClassUtil.getClassMethods()`)

2.11.3 (02-Oct-2020)

#2795: Cannot detect creator arguments of mixins for JDK types
 (reported by Marcos P)
#2815: Add `JsonFormat.Shape` awareness for UUID serialization (`UUIDSerializer`)
#2821: Json serialization fails or a specific case that contains generics and
  static methods with generic parameters (2.11.1 -> 2.11.2 regression)
 (reported by Lari H)
#2822: Using JsonValue and JsonFormat on one field does not work as expected
 (reported by Nils-Christian E)
#2840: `ObjectMapper.activateDefaultTypingAsProperty()` is not using
  parameter `PolymorphicTypeValidator`
 (reported by Daniel W)
#2846: Problem deserialization "raw generic" fields (like `Map`) in 2.11.2
- Fix issues with `MapLikeType.isTrueMapType()`,
  `CollectionLikeType.isTrueCollectionType()`

2.11.2 (02-Aug-2020)

#2783: Parser/Generator features not set when using `ObjectMapper.createParser()`,
  `createGenerator()`
#2785: Polymorphic subtypes not registering on copied ObjectMapper (2.11.1)
 (reported, fix contributed by Joshua S)
#2789: Failure to read AnnotatedField value in Jackson 2.11
 (reported by isaki@github)
#2796: `TypeFactory.constructType()` does not take `TypeBindings` correctly
 (reported by Daniel H)

2.11.1 (25-Jun-2020)

#2486: Builder Deserialization with JsonCreator Value vs Array
 (reported by Ville K)
#2725: JsonCreator on static method in Enum and Enum used as key in map
  fails randomly
 (reported by Michael C)
#2755: `StdSubtypeResolver` is not thread safe (possibly due to copy
  not being made with `ObjectMapper.copy()`)
 (reported by tjwilson90@github)
#2757: "Conflicting setter definitions for property" exception for `Map`
  subtype during deserialization
 (reported by Frank S)
#2758: Fail to deserialize local Records
 (reported by Johannes K)
#2759: Rearranging of props when property-based generator is in use leads
  to incorrect output
 (reported by Oleg C)
#2760: Jackson doesn't respect `CAN_OVERRIDE_ACCESS_MODIFIERS=false` for
  deserializer properties
 (reported by Johannes K)
#2767: `DeserializationFeature.UNWRAP_SINGLE_VALUE_ARRAYS` don't support `Map`
  type field
 (reported by abomb4@github)
#2770: JsonParser from MismatchedInputException cannot getText() for
  floating-point value
 (reported by João G)

2.11.0 (26-Apr-2020)

#953: i-I case conversion problem in Turkish locale with case-insensitive deserialization
 (reported by Máté R)
#962: `@JsonInject` fails on trying to find deserializer even if inject-only
 (reported by David B)
#1983: Polymorphic deserialization should handle case-insensitive Type Id property name
  if `MapperFeature.ACCEPT_CASE_INSENSITIVE_PROPERTIES` is enabled
 (reported by soundvibe@github, fix contributed by Oleksandr P)
#2049: TreeTraversingParser and UTF8StreamJsonParser create contexts differently
 (reported by Antonio P)
#2352: Support use of `@JsonAlias` for enum values
 (contributed by Robert D)
#2365: `declaringClass` of "enum-as-POJO" not removed for `ObjectMapper` with
  a naming strategy
 (reported by Tynakuh@github)
#2480: Fix `JavaType.isEnumType()` to support sub-classes
#2487: BeanDeserializerBuilder Protected Factory Method for Extension
 (contributed by Ville K)
#2503: Support `@JsonSerialize(keyUsing)` and `@JsonDeserialize(keyUsing)` on Key class
#2511: Add `SerializationFeature.WRITE_SELF_REFERENCES_AS_NULL`
 (contributed by Joongsoo P)
#2515: `ObjectMapper.registerSubtypes(NamedType...)` doesn't allow registering
  same POJO for two different type ids
 (contributed by Joseph K)
#2522: `DeserializationContext.handleMissingInstantiator()` throws
  `MismatchedInputException` for non-static inner classes
#2525: Incorrect `JsonStreamContext` for `TokenBuffer` and `TreeTraversingParser`
#2527: Add `AnnotationIntrospector.findRenameByField()` to support Kotlin's
  "is-getter" naming convention
#2555: Use `@JsonProperty(index)` for sorting properties on serialization
#2565: Java 8 `Optional` not working with `@JsonUnwrapped` on unwrappable type
 (reported by Haowei W)
#2587: Add `MapperFeature.BLOCK_UNSAFE_POLYMORPHIC_BASE_TYPES` to allow blocking
  use of unsafe base type for polymorphic deserialization
#2589: `DOMDeserializer`: setExpandEntityReferences(false) may not prevent
  external entity expansion in all cases [CVE-2020-25649]
 (reported by Bartosz B)
#2592: `ObjectMapper.setSerializationInclusion()` is ignored for `JsonAnyGetter`
 (reported by Oleksii K)
#2608: `ValueInstantiationException` when deserializing using a builder and
  `UNWRAP_SINGLE_VALUE_ARRAYS`
 (reported by cadrake@github)
#2627: JsonIgnoreProperties(ignoreUnknown = true) does not work on field and method level
 (reported by robotmrv@github)
#2632: Failure to resolve generic type parameters on serialization
 (reported by Simone D)
#2635: JsonParser cannot getText() for input stream on MismatchedInputException
 (reported by João G)
#2636: ObjectReader readValue lacks Class<T> argument
 (contributed by Robin R)
#2643: Change default textual serialization of `java.util.Date`/`Calendar`
  to include colon in timezone offset
#2647: Add `ObjectMapper.createParser()` and `createGenerator()` methods
#2657: Allow serialization of `Properties` with non-String values
#2663: Add new factory method for creating custom `EnumValues` to pass to `EnumDeserializer
 (requested by Rafal K)
#2668: `IllegalArgumentException` thrown for mismatched subclass deserialization
 (reported by nbruno@github)
#2693: Add convenience methods for creating `List`, `Map` valued `ObjectReader`s
  (ObjectMapper.readerForListOf())
- Add `SerializerProvider.findContentValueSerializer()` methods

2.10.5.1 (02-Dec-2020)

#2589: (see desc on 2.11.0 -- backported)

2.10.5 (21-Jul-2020)

#2787 (partial fix): NPE after add mixin for enum
 (reported by Denis K)

2.10.4 (03-May-2020)

#2679: `ObjectMapper.readValue("123", Void.TYPE)` throws "should never occur"
 (reported by Endre S)

2.10.3 (03-Mar-2020)

#2482: `JSONMappingException` `Location` column number is one line Behind the actual
  location
 (reported by Kamal A, fixed by Ivo S)
#2599: NoClassDefFoundError at DeserializationContext.<init> on Android 4.1.2
  and Jackson 2.10.0
 (reported by Tobias P)
#2602: ByteBufferSerializer produces unexpected results with a duplicated ByteBuffer
  and a position > 0
 (reported by Eduard T)
#2605: Failure to deserializer polymorphic subtypes of base type `Enum`
 (reported by uewle@github)
#2610: `EXTERNAL_PROPERTY` doesn't work with `@JsonIgnoreProperties`
 (reported, fix suggested by Alexander S)

2.10.2 (05-Jan-2020)

#2101: `FAIL_ON_NULL_FOR_PRIMITIVES` failure does not indicate field name in exception message
 (reported by raderio@github)

2.10.1 (09-Nov-2019)

#2457: Extended enum values are not handled as enums when used as Map keys
 (reported by Andrey K)
#2473: Array index missing in path of `JsonMappingException` for `Collection<String>`,
  with custom deserializer
 (reported by João G)
#2475: `StringCollectionSerializer` calls `JsonGenerator.setCurrentValue(value)`,
  which messes up current value for sibling properties
 (reported by Ryan B)
#2485: Add `uses` for `Module` in module-info
 (contributed by Marc M)
#2513: BigDecimalAsStringSerializer in NumberSerializer throws IllegalStateException in 2.10
 (reported by Johan H)
#2519: Serializing `BigDecimal` values inside containers ignores shape override
 (reported by Richard W)
#2520: Sub-optimal exception message when failing to deserialize non-static inner classes
 (reported by Mark S)
#2529: Add tests to ensure `EnumSet` and `EnumMap` work correctly with "null-as-empty"
#2534: Add `BasicPolymorphicTypeValidator.Builder.allowIfSubTypeIsArray()`
#2535: Allow String-to-byte[] coercion for String-value collections

2.10.0 (26-Sep-2019)

#18: Make `JsonNode` serializable
#1093: Default typing does not work with `writerFor(Object.class)`
 (reported by hoomanv@github)
#1675: Remove "impossible" `IOException` in `readTree()` and `readValue()` `ObjectMapper`
  methods which accept Strings
 (requested by matthew-pwnieexpress@github)
#1954: Add Builder pattern for creating configured `ObjectMapper` instances
#1995: Limit size of `DeserializerCache`, auto-flush on exceeding
#2059: Remove `final` modifier for `TypeFactory`
 (requested by Thibaut R)
#2077: `JsonTypeInfo` with a subtype having `JsonFormat.Shape.ARRAY` and
  no fields generates `{}` not `[]`
 (reported by Sadayuki F)
#2115: Support naive deserialization of `Serializable` values as "untyped", same
  as `java.lang.Object`
 (requested by Christopher S)
#2116: Make NumberSerializers.Base public and its inherited classes not final
 (requested by Édouard M)
#2126: `DeserializationContext.instantiationException()` throws `InvalidDefinitionException`
#2129: Add `SerializationFeature.WRITE_ENUM_KEYS_USING_INDEX`, separate from value setting
 (suggested by renzihui@github)
#2133: Improve `DeserializationProblemHandler.handleUnexpectedToken()` to allow handling of
  Collection problems
 (contributed by Semyon L)
#2149: Add `MapperFeature.ACCEPT_CASE_INSENSITIVE_VALUES`
 (suggested by Craig P)
#2153: Add `JsonMapper` to replace generic `ObjectMapper` usage
#2164: `FactoryBasedEnumDeserializer` does not respect
  `DeserializationFeature.WRAP_EXCEPTIONS`
 (reported by Yiqiu H)
#2187: Make `JsonNode.toString()` use shared `ObjectMapper` to produce valid json
#2189: `TreeTraversingParser` does not check int bounds
 (reported by Alexander S)
#2195: Add abstraction `PolymorphicTypeValidator`, for limiting subtypes allowed by
  default typing, `@JsonTypeInfo`
#2196: Type safety for `readValue()` with `TypeReference`
 (suggested by nguyenfilip@github)
#2204: Add `JsonNode.isEmpty()` as convenience alias
#2211: Change of behavior (2.8 -> 2.9) with `ObjectMapper.readTree(input)` with no content
#2217: Suboptimal memory allocation in `TextNode.getBinaryValue()`
 (reported by Christoph B)
#2220: Force serialization always for `convertValue()`; avoid short-cuts
#2223: Add `missingNode()` method in `JsonNodeFactory`
#2227: Minor cleanup of exception message for `Enum` binding failure
 (reported by RightHandedMonkey@github)
#2230: `WRITE_BIGDECIMAL_AS_PLAIN` is ignored if `@JsonFormat` is used
 (reported by Pavel C)
#2236: Type id not provided on `Double.NaN`, `Infinity` with `@JsonTypeInfo`
 (reported by C-B-B@github)
#2237: Add "required" methods in `JsonNode`: `required(String | int)`,
  `requiredAt(JsonPointer)`
#2241: Add `PropertyNamingStrategy.LOWER_DOT_CASE` for dot-delimited names
 (contributed by zenglian@github.com)
#2251: Getter that returns an abstract collection breaks a delegating `@JsonCreator`
#2265: Inconsistent handling of Collections$UnmodifiableList vs Collections$UnmodifiableRandomAccessList
#2273: Add basic Java 9+ module info
#2280: JsonMerge not work with constructor args
 (reported by Deblock T)
#2309: READ_ENUMS_USING_TO_STRING doesn't support null values
 (reported, fix suggested by Ben A)
#2311: Unnecessary MultiView creation for property writers
 (suggested by Manuel H)
#2331: `JsonMappingException` through nested getter with generic wildcard return type
 (reported by sunchezz89@github)
#2336: `MapDeserializer` can not merge `Map`s with polymorphic values
 (reported by Robert G)
#2338: Suboptimal return type for `JsonNode.withArray()`
 (reported by Victor N)
#2339: Suboptimal return type for `ObjectNode.set()`
 (reported by Victor N)
#2348: Add sanity checks for `ObjectMapper.readXXX()` methods
 (requested by ebundy@github)
#2349: Add option `DefaultTyping.EVERYTHING` to support Kotlin data classes
#2357: Lack of path on MismatchedInputException
 (suggested by TheEin@github)
#2378: `@JsonAlias` doesn't work with AutoValue
 (reported by David H)
#2390: `Iterable` serialization breaks when adding `@JsonFilter` annotation
 (reported by Chris M)
#2392: `BeanDeserializerModifier.modifyDeserializer()` not applied to custom bean deserializers
 (reported by andreasbaus@github)
#2393: `TreeTraversingParser.getLongValue()` incorrectly checks `canConvertToInt()`
 (reported by RabbidDog@github)
#2398: Replace recursion in `TokenBuffer.copyCurrentStructure()` with iteration
 (reported by Sam S)
#2415: Builder-based POJO deserializer should pass builder instance, not type,
  to `handleUnknownVanilla()`
 (proposed by Vladimir T, follow up to #822)
#2416: Optimize `ValueInstantiator` construction for default `Collection`, `Map` types
#2422: `scala.collection.immutable.ListMap` fails to serialize since 2.9.3
 (reported by dejanlokar1@github)
#2424: Add global config override setting for `@JsonFormat.lenient()`
#2428: Use "activateDefaultTyping" over "enableDefaultTyping" in 2.10 with new methods
#2430: Change `ObjectMapper.valueToTree()` to convert `null` to `NullNode`
#2432: Add support for module bundles
 (contributed by Marcos P)
#2433: Improve `NullNode.equals()`
 (suggested by David B)
#2442: `ArrayNode.addAll()` adds raw `null` values which cause NPE on `deepCopy()`
  and `toString()`
 (reported, fix contributed by Hesham M)
#2446: Java 11: Unable to load JDK7 types (annotations, java.nio.file.Path): no Java7 support added
 (reported by David C)
#2451: Add new `JsonValueFormat` value, `UUID`
#2453: Add `DeserializationContext.readTree(JsonParser)` convenience method
#2458: `Nulls` property metadata ignored for creators
 (reported  by XakepSDK@github)
#2466: Didn't find class "java.nio.file.Path" below Android api 26
 (reported by KevynBct@github)
#2467: Accept `JsonTypeInfo.As.WRAPPER_ARRAY` with no second argument to
  deserialize as "null value"
 (contributed by Martin C)

[2.9.10.x micro-patches omitted]

2.9.10 (21-Sep-2019)

#2331: `JsonMappingException` through nested getter with generic wildcard return type
#2334: Block one more gadget type (CVE-2019-12384)
#2341: Block one more gadget type (CVE-2019-12814)
#2374: `ObjectMapper. getRegisteredModuleIds()` throws NPE if no modules registered
#2387: Block yet another deserialization gadget (CVE-2019-14379)
#2389: Block yet another deserialization gadget (CVE-2019-14439)
 (reported by xiexq)
#2404: FAIL_ON_MISSING_EXTERNAL_TYPE_ID_PROPERTY setting ignored when
  creator properties are buffered
 (contributed by Joe B)
#2410: Block one more gadget type (HikariCP, CVE-2019-14540)
  (reported by iSafeBlue@github / blue@ixsec.org)
#2420: Block one more gadget type (cxf-jax-rs, no CVE allocated yet)
  (reported by crazylirui@gmail.com)
#2449: Block one more gadget type (HikariCP, CVE-2019-14439 / CVE-2019-16335)
  (reported by kingkk)
#2460: Block one more gadget type (ehcache, CVE-2019-17267)
  (reported by Fei Lu)
#2462: Block two more gadget types (commons-configuration/-2)
#2469: Block one more gadget type (xalan2)

2.9.9 (16-May-2019)

#1408: Call to `TypeVariable.getBounds()` without synchronization unsafe on some platforms
 (reported by Thomas K)
#2221: `DeserializationProblemHandler.handleUnknownTypeId()` returning `Void.class`,
  enableDefaultTyping causing NPE
 (reported by MeyerNils@github)
#2251: Getter that returns an abstract collection breaks a delegating `@JsonCreator`
#2265: Inconsistent handling of Collections$UnmodifiableList vs Collections$UnmodifiableRandomAccessList
 (reported by Joffrey B)
#2299: Fix for using jackson-databind in an OSGi environment under Android
 (contributed by Christoph F)
#2303: Deserialize null, when java type is "TypeRef of TypeRef of T", does not provide "Type(Type(null))"
 (reported by Cyril M)
#2324: `StringCollectionDeserializer` fails with custom collection
 (reported byb Daniil B)
#2326: Block one more gadget type (CVE-2019-12086)
- Prevent String coercion of `null` in `WritableObjectId` when calling `JsonGenerator.writeObjectId()`,
  mostly relevant for formats like YAML that have native Object Ids

2.9.8 (15-Dec-2018)

#1662: `ByteBuffer` serialization is broken if offset is not 0
 (reported by j-baker@github)
#2155: Type parameters are checked for equality while isAssignableFrom expected
 (reported by frankfiedler@github)
#2167: Large ISO-8601 Dates are formatted/serialized incorrectly
#2181: Don't re-use dynamic serializers for property-updating copy constructors
 (suggested by Pavel N)
#2183: Base64 JsonMappingException: Unexpected end-of-input
 (reported by ViToni@github)
#2186: Block more classes from polymorphic deserialization (CVE-2018-19360,
  CVE-2018-19361, CVE-2018-19362)
 (reported by Guixiong Wu)
#2197: Illegal reflective access operation warning when using `java.lang.Void`
  as value type
 (reported by René K)
#2202: StdKeyDeserializer Class method _getToStringResolver is slow causing Thread Block
 (reported by sushobhitrajan@github)

2.9.7 (19-Sep-2018)

#2060: `UnwrappingBeanPropertyWriter` incorrectly assumes the found serializer is
  of type `UnwrappingBeanSerializer`
 (reported by Petar T)
#2064: Cannot set custom format for `SqlDateSerializer` globally
 (reported by Brandon K)
#2079: NPE when visiting StaticListSerializerBase
 (reported by WorldSEnder@github)
#2082: `FactoryBasedEnumDeserializer` should be cachable
#2088: `@JsonUnwrapped` fields are skipped when using `PropertyBasedCreator` if
  they appear after the last creator property
 (reported, fix contributed by 6bangs@github)
#2096: `TreeTraversingParser` does not take base64 variant into account
 (reported by tangiel@github)
#2097: Block more classes from polymorphic deserialization (CVE-2018-14718
  - CVE-2018-14721)
#2109: Canonical string for reference type is built incorrectly
 (reported by svarzee@github)
#2120: `NioPathDeserializer` improvement
 (contributed by Semyon L)
#2128: Location information included twice for some `JsonMappingException`s

2.9.6 (12-Jun-2018)

#955: Add `MapperFeature.USE_BASE_TYPE_AS_DEFAULT_IMPL` to use declared base type
   as `defaultImpl` for polymorphic deserialization
  (contributed by mikeldpl@github)
#1328: External property polymorphic deserialization does not work with enums
#1565: Deserialization failure with Polymorphism using JsonTypeInfo `defaultImpl`,
  subtype as target
#1964: Failed to specialize `Map` type during serialization where key type
  incompatibility overidden via "raw" types
 (reported by ptirador@github)
#1990: MixIn `@JsonProperty` for `Object.hashCode()` is ignored
 (reported by Freddy B)
#1991: Context attributes are not passed/available to custom serializer if object is in POJO
 (reported by dletin@github)
#1998: Removing "type" attribute with Mixin not taken in account if
  using ObjectMapper.copy()
 (reported by SBKila@github)
#1999: "Duplicate property" issue should mention which class it complains about
 (reported by Ondrej Z)
#2001: Deserialization issue with `@JsonIgnore` and `@JsonCreator` + `@JsonProperty`
  for same property name
 (reported, fix contributed by Jakub S)
#2015: `@Jsonsetter with Nulls.SKIP` collides with
  `DeserializationFeature.READ_UNKNOWN_ENUM_VALUES_AS_NULL` when parsing enum
 (reported by ndori@github)
#2016: Delegating JsonCreator disregards JsonDeserialize info
 (reported by Carter K)
#2019: Abstract Type mapping in 2.9 fails when multiple modules are registered
 (reported by asger82@github)
#2021: Delegating JsonCreator disregards `JsonDeserialize.using` annotation
#2023: `JsonFormat.Feature.ACCEPT_EMPTY_STRING_AS_NULL_OBJECT` not working
  with `null` coercion with `@JsonSetter`
#2027: Concurrency error causes `IllegalStateException` on `BeanPropertyMap`
 (reported by franboragina@github)
#2032: CVE-2018-11307: Potential information exfiltration with default typing, serialization gadget from MyBatis
 (reported by Guixiong Wu)
#2034: Serialization problem with type specialization of nested generic types
 (reported by Reinhard P)
#2038: JDK Serializing and using Deserialized `ObjectMapper` loses linkage
  back from `JsonParser.getCodec()`
 (reported by Chetan N)
#2051: Implicit constructor property names are not renamed properly with
  `PropertyNamingStrategy`
#2052: CVE-2018-12022: Block polymorphic deserialization of types from Jodd-db library
 (reported by Guixiong Wu)
#2058: CVE-2018-12023: Block polymorphic deserialization of types from Oracle JDBC driver
 (reported by Guixiong Wu)

2.9.5 (26-Mar-2018)

#1911: Allow serialization of `BigDecimal` as String, using
  `@JsonFormat(shape=Shape.String)`, config overrides
 (suggested by cen1@github)
#1912: `BeanDeserializerModifier.updateBuilder()` not work to set custom
  deserializer on a property (since 2.9.0)
 (contributed by Deblock T)
#1931: Two more `c3p0` gadgets to exploit default typing issue
 (reported by lilei@venusgroup.com.cn)
#1932: `EnumMap` cannot deserialize with type inclusion as property
#1940: `Float` values with integer value beyond `int` lose precision if
  bound to `long`
 (reported by Aniruddha M)
#1941: `TypeFactory.constructFromCanonical()` throws NPE for Unparameterized
  generic canonical strings
 (reported by ayushgp@github)
#1947: `MapperFeature.AUTO_DETECT_XXX` do not work if all disabled
 (reported by Timur S)
#1977: Serializing an Iterator with multiple sub-types fails after upgrading to 2.9.x
 (reported by ssivanand@github)
#1978: Using @JsonUnwrapped annotation in builderdeserializer hangs in infinite loop
 (reported by roeltje25@github)

2.9.4 (24-Jan-2018)

#1382: `@JsonProperty(access=READ_ONLY)` unxepected behaviour with `Collections`
 (reported by hexfaker@github)
#1673: Serialising generic value classes via Reference Types (like Optional) fails
  to include type information
 (reported by Pier-Luc W)
#1729: Integer bounds verification when calling `TokenBuffer.getIntValue()`
 (reported by Kevin G)
#1853: Deserialise from Object (using Creator methods) returns field name instead of value
 (reported by Alexander S)
#1854: NPE deserializing collection with `@JsonCreator` and `ACCEPT_CASE_INSENSITIVE_PROPERTIES`
 (reported by rue-jw@github)
#1855: Blacklist for more serialization gadgets (dbcp/tomcat, spring, CVE-2017-17485)
#1859: Issue handling unknown/unmapped Enum keys
 (reported by remya11@github)
#1868: Class name handling for JDK unmodifiable Collection types changed
  (reported by Rob W)
#1870: Remove `final` on inherited methods in `BuilderBasedDeserializer` to allow
  overriding by subclasses
  (requested by Ville K)
#1878: `@JsonBackReference` property is always ignored when deserializing since 2.9.0
 (reported by reda-alaoui@github)
#1895: Per-type config override "JsonFormat.Shape.OBJECT" for Map.Entry not working
 (reported by mcortella@github)
#1899: Another two gadgets to exploit default typing issue in jackson-databind
 (reported by OneSourceCat@github)
#1906: Add string format specifier for error message in `PropertyValueBuffer`
 (reported by Joe S)
#1907: Remove `getClass()` from `_valueType` argument for error reporting
 (reported by Joe S)

2.9.3 (09-Dec-2017)

#1604: Nested type arguments doesn't work with polymorphic types
#1794: `StackTraceElementDeserializer` not working if field visibility changed
 (reported by dsingley@github)
#1799: Allow creation of custom sub-types of `NullNode`, `BooleanNode`, `MissingNode`
#1804: `ValueInstantiator.canInstantiate()` ignores `canCreateUsingArrayDelegate()`
 (reported byb henryptung@github)
#1807: Jackson-databind caches plain map deserializer and use it even map has `@JsonDeserializer`
 (reported by lexas2509@github)
#1823: ClassNameIdResolver doesn't handle resolve Collections$SingletonMap & Collections$SingletonSet
 (reported by Peter J)
#1831: `ObjectReader.readValue(JsonNode)` does not work correctly with polymorphic types,
  value to update
 (reported by basmastr@github)
#1835: ValueInjector break from 2.8.x to 2.9.x
 (repoted by kinigitbyday@github)
#1842: `null` String for `Exception`s deserialized as String "null" instead of `null`
 (reported by ZeleniJure@github)
#1843: Include name of unsettable property in exception from `SetterlessProperty.set()`
 (suggested by andreh7@github)
#1844: Map "deep" merge only adds new items, but not override existing values
 (reported by alinakovalenko@github)

2.9.2 (14-Oct-2017)

(possibly) #1756: Deserialization error with custom `AnnotationIntrospector`
 (reported by Daniel N)
#1705: Non-generic interface method hides type resolution info from generic base class
  (reported by Tim B)
 NOTE: was originally reported fixed in 2.9.1 -- turns out it wasn't.
#1767: Allow `DeserializationProblemHandler` to respond to primitive types
 (reported by nhtzr@github)
#1768: Improve `TypeFactory.constructFromCanonical()` to work with
  `java.lang.reflect.Type.getTypeName()' format
 (suggested by Luís C)
#1771: Pass missing argument for string formatting in `ObjectMapper`
 (reported by Nils B)
#1788: `StdDateFormat._parseAsISO8601()` does not parse "fractional" timezone correctly
#1793: `java.lang.NullPointerException` in `ObjectArraySerializer.acceptJsonFormatVisitor()`
  for array value with `@JsonValue`
 (reported by Vincent D)

2.9.1 (07-Sep-2017)

#1725: `NPE` In `TypeFactory. constructParametricType(...)`
 (reported by ctytgat@github)
#1730: InvalidFormatException` for `JsonToken.VALUE_EMBEDDED_OBJECT`
 (reported by zigzago@github)
#1744: StdDateFormat: add option to serialize timezone offset with a colon
 (contributed by Bertrand R)
#1745: StdDateFormat: accept and truncate millis larger than 3 digits
 (suggested by Bertrand R)
#1749: StdDateFormat: performance improvement of '_format(..)' method 
 (contributed by Bertrand R)
#1759: Reuse `Calendar` instance during parsing by `StdDateFormat`
 (contributed by Bertrand R)
- Fix `DelegatingDeserializer` constructor to pass `handledType()` (and
  not type of deserializer being delegated to!)
- Add `Automatic-Module-Name` ("com.fasterxml.jackson.databind") for JDK 9 module system

2.9.0 (30-Jul-2017)

#219: SqlDateSerializer does not obey SerializationConfig.Feature.WRITE_DATES_AS_TIMESTAMPS
 (reported by BrentDouglas@github)
#265: Add descriptive exception for attempts to use `@JsonWrapped` via Creator parameter
#291: @JsonTypeInfo with As.EXTERNAL_PROPERTY doesn't work if external type property
  is referenced more than once
 (reported by Starkom@github)
#357: StackOverflowError with contentConverter that returns array type
 (reported by Florian S)
#383: Recursive `@JsonUnwrapped` (`child` with same type) fail: "No _valueDeserializer assigned"
 (reported by tdavis@github)
#403: Make FAIL_ON_NULL_FOR_PRIMITIVES apply to primitive arrays and other types that wrap primitives
 (reported by Harleen S)
#476: Allow "Serialize as POJO" using `@JsonFormat(shape=Shape.OBJECT)` class annotation
#507: Support for default `@JsonView` for a class
 (suggested by Mark W)
#687: Exception deserializing a collection @JsonIdentityInfo and a property based creator
#865: `JsonFormat.Shape.OBJECT` ignored when class implements `Map.Entry`
#888: Allow specifying custom exclusion comparator via `@JsonInclude`,
  using `JsonInclude.Include.CUSTOM`
#994: `DeserializationFeature.UNWRAP_SINGLE_VALUE_ARRAYS` only works for POJOs, Maps
#1029: Add a way to define property name aliases
#1035: `@JsonAnySetter` assumes key of `String`, does not consider declared type.
 (reported by Michael F)
#1060: Allow use of `@JsonIgnoreProperties` for POJO-valued arrays, `Collection`s
#1106: Add `MapperFeature.ALLOW_COERCION_OF_SCALARS` for enabling/disabling coercions
#1284: Make `StdKeySerializers` use new `JsonGenerator.writeFieldId()` for `int`/`long` keys
#1320: Add `ObjectNode.put(String, BigInteger)`
 (proposed by Jan L)
#1341: `DeserializationFeature.FAIL_ON_MISSING_EXTERNAL_TYPE_ID_PROPERTY`
 (contributed by Connor K)
#1347: Extend `ObjectMapper.configOverrides()` to allow changing visibility rules
#1356: Differentiate between input and code exceptions on deserialization
 (suggested by Nick B)
#1369: Improve `@JsonCreator` detection via `AnnotationIntrospector`
 by passing `MappingConfig`
#1371: Add `MapperFeature.INFER_CREATOR_FROM_CONSTRUCTOR_PROPERTIES` to allow
 disabling use of `@CreatorProperties` as explicit `@JsonCreator` equivalent
#1376: Add ability to disable JsonAnySetter/JsonAnyGetter via mixin
 (suggested by brentryan@github)
#1399: Add support for `@JsonMerge` to allow "deep update"
#1402: Use `@JsonSetter(nulls=...)` to specify handling of `null` values during deserialization
#1406: `ObjectMapper.readTree()` methods do not return `null` on end-of-input
 (reported by Fabrizio C)
#1407: `@JsonFormat.pattern` is ignored for `java.sql.Date` valued properties
 (reported by sangpire@github)
#1415: Creating CollectionType for non generic collection class broken
#1428: Allow `@JsonValue` on a field, not just getter
#1434: Explicitly pass null on invoke calls with no arguments
 (contributed by Emiliano C)
#1433: `ObjectMapper.convertValue()` with null does not consider null conversions
  (`JsonDeserializer.getNullValue()`)
 (contributed by jdmichal@github)
#1440: Wrong `JsonStreamContext` in `DeserializationProblemHandler` when reading
  `TokenBuffer` content
 (reported by Patrick G)
#1444: Change `ObjectMapper.setSerializationInclusion()` to apply to content inclusion too
#1450: `SimpleModule.addKeyDeserializer()' should throw `IllegalArgumentException` if `null`
  reference of `KeyDeserializer` passed
 (suggested by PawelJagus@github)
#1454: Support `@JsonFormat.lenient` for `java.util.Date`, `java.util.Calendar`
#1474: Replace use of `Class.newInstance()` (deprecated in Java 9) with call via Constructor
#1480: Add support for serializing `boolean`/`Boolean` as number (0 or 1)
 (suggested by jwilmoth@github)
#1520: Case insensitive enum deserialization with `MapperFeature.ACCEPT_CASE_INSENSITIVE_ENUMS`
 (contributed by Ana-Eliza B)
#1522: Global `@JsonInclude(Include.NON_NULL)` for all properties with a specific type
 (contributed by Carsten W)
#1544: EnumMapDeserializer assumes a pure EnumMap and does not support EnumMap derived classes
 (reported by Lyor G)
#1550: Unexpected behavior with `@JsonInclude(JsonInclude.Include.NON_EMPTY)` and
 `java.util.Date` serialization
#1551: `JsonMappingException` with polymorphic type and `JsonIdentityInfo` when basic type is abstract
 (reported by acm073@github)
#1552: Map key converted to byte array is not serialized as base64 string
 (reported by nmatt@github)
#1554: Support deserialization of `Shape.OBJECT` ("as POJO") for `Map`s (and map-like types)
#1556: Add `ObjectMapper.updateValue()` method to update instance with given overrides
 (suggested by syncer@github)
#1583: Add a `DeserializationFeature.FAIL_ON_TRAILING_TOKENS` to force reading of the
  whole input as single value
#1592: Add support for handling primitive/discrepancy problem with type refinements
#1605: Allow serialization of `InetAddress` as simple numeric host address
 (requested by Jared J)
#1616: Extraneous type id mapping added for base type itself
#1619: By-pass annotation introspection for array types
#1637: `ObjectReader.at()` with `JsonPointer` stops after first collection
 (reported by Chris P)
#1653: Convenience overload(s) for ObjectMapper#registerSubtypes
#1655: `@JsonAnyGetter` uses different `bean` parameter in `SimpleBeanPropertyFilter`
 (reported by georgeflugq@github)
#1678: Rewrite `StdDateFormat` ISO-8601 handling functionality
#1684: Rewrite handling of type ids to let `JsonGenerator` handle (more of) details
#1688: Deserialization fails for `java.nio.file.Path` implementations when default typing
  enabled
 (reported by Christian B)
#1690: Prevent use of quoted number (index) for Enum deserialization via
  `MapperFeature.ALLOW_COERCION_OF_SCALARS`
 (requested by magdel@github)

2.8.11.4 (25-Jul-2019)

#2334: Block one more gadget type (CVE-2019-12384)
#2341: Block one more gadget type (CVE-2019-12814)
#2387: Block one more gadget type (CVE-2019-14379)
#2389: Block one more gadget type (CVE-2019-14439)
 (reported by xiexq)

2.8.11.3 (23-Nov-2018)

#2326: Block one more gadget type (CVE-2019-12086)
 (contributed by MaximilianTews@github)

2.8.11.2 (08-Jun-2018)

#1941: `TypeFactory.constructFromCanonical()` throws NPE for Unparameterized
  generic canonical strings
 (reported by ayushgp@github)
#2032: CVE-2018-11307: Potential information exfiltration with default typing, serialization gadget from MyBatis
 (reported by Guixiong Wu)
#2052: CVE-2018-12022: Block polymorphic deserialization of types from Jodd-db library
 (reported by Guixiong Wu)
#2058: CVE-2018-12023: Block polymorphic deserialization of types from Oracle JDBC driver
 (reported by Guixiong Wu)

2.8.11.1 (11-Feb-2018)

#1872: `NullPointerException` in `SubTypeValidator.validateSubType` when
  validating Spring interface
 (reported by Rob W)
#1899: Another two gadgets to exploit default typing issue (CVE-2018-5968)
 (reported by OneSourceCat@github)
#1931: Two more `c3p0` gadgets to exploit default typing issue (c3p0, CVE-2018-7489)

2.8.11 (24-Dec-2017)

#1604: Nested type arguments doesn't work with polymorphic types
#1680: Blacklist couple more types for deserialization
#1767: Allow `DeserializationProblemHandler` to respond to primitive types
 (reported by nhtzr@github)
#1768: Improve `TypeFactory.constructFromCanonical()` to work with
  `java.lang.reflect.Type.getTypeName()` format
#1804: `ValueInstantiator.canInstantiate()` ignores `canCreateUsingArrayDelegate()`
 (reported by henryptung@github)
#1807: Jackson-databind caches plain map deserializer and use it even map has `@JsonDeserializer`
 (reported by lexas2509@github)
#1855: Blacklist for more serialization gadgets (dbcp/tomcat, spring / CVE-2017-17485)

2.8.10 (24-Aug-2017)

#1657: `StdDateFormat` deserializes dates with no tz/offset as UTC instead of
  configured timezone
 (reported by Bertrand R)
#1680: Blacklist couple more types for deserialization
#1658: Infinite recursion when deserializing a class extending a Map,
  with a recursive value type
 (reported by Kevin G)
#1679: `StackOverflowError` in Dynamic `StdKeySerializer`
#1711: Delegating creator fails to work for binary data (`byte[]`) with
 binary formats (CBOR, Smile)
#1735: Missing type checks when using polymorphic type ids
 (reported by Lukas Euler)
#1737: Block more JDK types from polymorphic deserialization (CVE 2017-15095)

2.8.9 (12-Jun-2017)

#1595: `JsonIgnoreProperties.allowSetters` is not working in Jackson 2.8
 (reported by Javy L)
#1597: Escape JSONP breaking characters
 (contributed by Marco C)
#1629: `FromStringDeserializer` ignores registered `DeserializationProblemHandler`
  for `java.util.UUID`
 (reported by Andrew J)
#1642: Support `READ_UNKNOWN_ENUM_VALUES_AS_NULL` with `@JsonCreator`
 (contributed by Joe L)
#1647: Missing properties from base class when recursive types are involved
 (reported by Slobodan P)
#1648: `DateTimeSerializerBase` ignores configured date format when creating contextual
 (reported by Bertrand R)
#1651: `StdDateFormat` fails to parse 'zulu' date when TimeZone other than UTC
 (reported by Bertrand R)

2.8.8.1 (19-Apr-2017)

#1585: Invoke ServiceLoader.load() inside of a privileged block when loading
  modules using `ObjectMapper.findModules()`
 (contributed by Ivo S)
#1599: Jackson Deserializer security vulnerability (CVE-2017-7525)
 (reported by ayound@github)
#1607: @JsonIdentityReference not used when setup on class only
 (reported by vboulaye@github)

2.8.8 (05-Apr-2017)

(partial) #994: `DeserializationFeature.UNWRAP_SINGLE_VALUE_ARRAYS` only works for POJOs, Maps
#1345: `@JsonProperty(access = READ_ONLY)` together with generated constructor (Lombok) causes
 exception: "Could not find creator property with name ..."
 (reported by Raniz85@github)
#1533: `AsPropertyTypeDeserializer` ignores `DeserializationFeature.ACCEPT_EMPTY_STRING_AS_NULL_OBJECT`
#1543: JsonFormat.Shape.NUMBER_INT does not work when defined on enum type in 2.8
 (reported by Alex P)
#1570: `Enum` key for `Map` ignores `SerializationFeature.WRITE_ENUMS_USING_INDEX`
 (reported by SolaKun@github)
#1573: Missing properties when deserializing using a builder class with a non-default
  constructor and a mutator annotated with `@JsonUnwrapped`
 (reported by Joshua J)
#1575: Problem with `@JsonIgnoreProperties` on recursive property (regression in 2.8)
 (reported by anujkumar04@github)
- Minor fix to creation of `PropertyMetadata`, had one path that could lead to NPE

2.8.7 (21-Feb-2017)

#935: `@JsonProperty(access = Access.READ_ONLY)` - unexpected behaviour
#1317: '@JsonIgnore' annotation not working with creator properties, serialization

2.8.6 (12-Jan-2017)

#349: @JsonAnySetter with @JsonUnwrapped: deserialization fails with arrays
 (reported by hdave@github)
#1388: `@JsonIdentityInfo`: id has to be the first key in deserialization when
  deserializing with `@JsonCreator`
 (reported by moodysalem@github)
#1425: `JsonNode.binaryValue()` ignores illegal character if it's the last one
 (reported by binoternary@github)
#1453: `UntypedObjectDeserializer` does not retain `float` type (over `double`)
#1456: `TypeFactory` type resolution broken in 2.7 for generic types
   when using `constructType` with context
#1473: Add explicit deserializer for `StringBuilder` due to Java 9 changes
#1493: `ACCEPT_CASE_INSENSITIVE_PROPERTIES` fails with `@JsonUnwrapped`

2.8.5 (14-Nov-2016)

#1417: Further issues with `@JsonInclude` with `NON_DEFAULT`
#1421: ACCEPT_SINGLE_VALUE_AS_ARRAY partially broken in 2.7.x, 2.8.x
#1429: `StdKeyDeserializer` can erroneously use a static factory method
  with more than one argument
#1432: Off by 1 bug in PropertyValueBuffer
 (reported by Kevin D)
#1438: `ACCEPT_CASE_INSENSITIVE_PROPERTIES` is not respected for creator properties
 (reported by Jayson M)
#1439: NPE when using with filter id, serializing `java.util.Map` types
#1441: Failure with custom Enum key deserializer, polymorphic types
 (reported by Nathanial O)
#1445: Map key deserializerModifiers ignored
 (reported by alfonsobonso@github)
- Improvements to #1411 fix to ensure consistent `null` key handling

2.8.4 (14-Oct-2016)

#466: Jackson ignores Type information when raw return type is BigDecimal or BigInteger 
#1001: Parameter names module gets confused with delegate creator which is a static method
#1324: Boolean parsing with `StdDeserializer` is too slow with huge integer value
 (reported by pavankumar-parankusam@github)
#1383: Problem with `@JsonCreator` with 1-arg factory-method, implicit param names
#1384: `@JsonDeserialize(keyUsing = ...)` does not work correctly together with
  DefaultTyping.NON_FINAL
 (reported by Oleg Z)
#1385: Polymorphic type lost when using `@JsonValue`
 (reported by TomMarkuske@github)
#1389 Problem with handling of multi-argument creator with Enums
 (fix contributed by Pavel P)
#1392: Custom UnmodifiableSetMixin Fails in Jackson 2.7+ but works in Jackson 2.6
 (reported by Rob W)
#1395: Problems deserializing primitive `long` field while using `TypeResolverBuilder`
 (reported by UghZan3@github)
#1403: Reference-chain hints use incorrect class-name for inner classes
 (reported by Josh G)
#1411: MapSerializer._orderEntries should check for null keys
 (reported by Jörn H)

2.8.3 (17-Sep-2016)

#1351: `@JsonInclude(NON_DEFAULT)` doesn't omit null fields
 (reported by Gili T)
#1353: Improve error-handling for `java.net.URL` deserialization
#1361: Change `TokenBuffer` to use new `writeEmbeddedObject()` if possible

2.8.2 (30-Aug-2016)

#1315: Binding numeric values can BigDecimal lose precision
 (reported by Andrew S)
#1327: Class level `@JsonInclude(JsonInclude.Include.NON_EMPTY)` is ignored
 (reported by elruwen@github)
#1335: Unconditionally call `TypeIdResolver.getDescForKnownTypeIds`
 (contributed by Chris J-Y)

2.8.1 (20-Jul-2016)

#1256: `Optional.empty()` not excluded if property declared with type `Object`
#1288: Type id not exposed for `JsonTypeInfo.As.EXTERNAL_PROPERTY` even when `visible` set to `true`
 (reported by libetl@github)
#1289: Optimize construction of `ArrayList`, `LinkedHashMap` instances
#1291: Backward-incompatible behaviour of 2.8: deserializing enum types
   with two static factory methods fail by default
#1297: Deserialization of generic type with Map.class
 (reported by Arek G)
#1302: NPE for `ResolvedRecursiveType` in 2.8.0 due to caching

2.8.0 (04-Jul-2016)

#621: Allow definition of "ignorable types" without annotation (using
  `Mapper.configOverride(type).setIsIgnoredType(true)`
#867: Support `SerializationFeature.WRITE_EMPTY_JSON_ARRAYS ` for `JsonNode`
#903: Add `JsonGenerator` reference to `SerializerProvider`
#931: Add new method in `Deserializers.Base` to support `ReferenceType`
#960: `@JsonCreator` not working on a factory with no arguments for an enum type
 (reported by Artur J)
#990: Allow failing on `null` values for creator (add 
  `DeserializationFeature.FAIL_ON_NULL_CREATOR_PROPERTIES`)
 (contributed by mkokho@github)
#999: External property is not deserialized
 (reported by Aleksandr O)
#1017: Add new mapping exception type ('InvalidTypeIdException') for subtype resolution errors
 (suggested by natnan@github)
#1028: Ignore USE_BIG_DECIMAL_FOR_FLOATS for NaN/Infinity
 (reported by Vladimir K, lightoze@github)
#1047: Allow use of `@JsonAnySetter` on a Map-valued field, no need for setter
#1082: Can not use static Creator factory methods for `Enum`s, with JsonCreator.Mode.PROPERTIES
 (contributed by Lokesh K)
#1084: Change `TypeDeserializerBase` to take `JavaType` for `defaultImpl`, NOT `Class`
#1126: Allow deserialization of unknown Enums using a predefined value
 (contributed by Alejandro R)
#1136: Implement `TokenBuffer.writeEmbeddedObject(Object)`
 (suggested by Gregoire C, gcxRun@github)
#1165: CoreXMLDeserializers does not handle time-only XMLGregorianCalendars
 (reported, contributed fix by Ross G)
#1181: Add the ability to specify the initial capacity of the ArrayNode
 (suggested by Matt V, mveitas@github)
#1184: Allow overriding of `transient` with explicit inclusion with `@JsonProperty`
 (suggested by Maarten B)
#1187: Refactor `AtomicReferenceDeserializer` into `ReferenceTypeDeserializer`
#1204: Add a convenience accessor `JavaType.hasContentType()` (true for container or reference type)
#1206: Add "anchor type" member for `ReferenceType`
#1211: Change `JsonValueSerializer` to get `AnnotatedMethod`, not "raw" method
#1217: `@JsonIgnoreProperties` on Pojo fields not working for deserialization
 (reported by Lokesh K)
#1221: Use `Throwable.addSuppressed()` directly and/or via try-with-resources
#1232: Add support for `JsonFormat.Feature.ACCEPT_CASE_INSENSITIVE_PROPERTIES`
#1233: Add support for `JsonFormat.Feature.WRITE_SORTED_MAP_ENTRIES`
#1235: `java.nio.file.Path` support incomplete
 (reported by, fix contributed by Benson M)
#1261: JsonIdentityInfo broken deserialization involving forward references and/or cycles
 (reported by, fix contributed by Ari F)
#1270: Generic type returned from type id resolver seems to be ignored
 (reported by Benson M)
#1277: Add caching of resolved generic types for `TypeFactory`
 (requested by Andriy P)

2.7.9.5 (23-Nov-2018)

#2097: Block more classes from polymorphic deserialization (CVE-2018-14718
  - CVE-2018-14721)
 (reported by Guixiong Wu)
#2109: Canonical string for reference type is built incorrectly
 (reported by svarzee@github)
#2186: Block more classes from polymorphic deserialization (CVE-2018-19360,
  CVE-2018-19361, CVE-2018-19362)
 (reported by Guixiong Wu)

2.7.9 (04-Feb-2017)

#1367: No Object Id found for an instance when using `@ConstructorProperties`
#1505: @JsonEnumDefaultValue should take precedence over FAIL_ON_NUMBERS_FOR_ENUMS
 (suggested by Stephan S)
#1506: Missing `KeyDeserializer` for `CharSequence`
#1513: `MapSerializer._orderEntries()` throws NPE when operating on `ConcurrentHashMap`
 (reported by Sovietaced@github)
- Simplified processing of class annotations (for `AnnotatedClass`) to try to
  solve rare concurrency problems with "root name" annotations.

2.7.8 (26-Sep-2016)

#877: @JsonIgnoreProperties`: ignoring the "cause" property of `Throwable` on GAE
#1359: Improve `JsonNode` deserializer to create `FloatNode` if parser supports
#1362: ObjectReader.readValues()` ignores offset and length when reading an array
 (reported by wastevenson@github)
#1363: The static field ClassUtil.sCached can cause a class loader leak
 (reported by Stuart D)
#1368: Problem serializing `JsonMappingException` due to addition of non-ignored
  `processor` property (added in 2.7)
 (reported, suggesed fix by Josh C)
#1383: Problem with `@JsonCreator` with 1-arg factory-method, implicit param names

2.7.7 (27-Aug-2016)

#1322: EnumMap keys not using enum's `@JsonProperty` values unlike Enum values
 (reported by MichaelChambers@github)
#1332: Fixed ArrayIndexOutOfBoundException for enum by index deser
 (reported by Max D)
#1344: Deserializing locale assumes JDK separator (underscore), does not
  accept RFC specified (hyphen)
 (reported by Jim M)

2.7.6 (23-Jul-2016)

#1215: Problem with type specialization for Maps with `@JsonDeserialize(as=subtype)`
 (reported by brentryan@github)
#1279: Ensure DOM parsing defaults to not expanding external entities
#1288: Type id not exposed for `JsonTypeInfo.As.EXTERNAL_PROPERTY` even when `visible` set to `true`
#1299: Timestamp deserialization error
 (reported by liyuj@github)
#1301: Problem with `JavaType.toString()` for recursive (self-referential) types
 (reported by Brian P)
#1307: `TypeWrappedDeserializer` doesn't delegate the `getNullValue()` method to `_deserializer`
 (reported by vfries@github)

2.7.5 (11-Jun-2016)

#1098: DeserializationFeature.FAIL_ON_INVALID_SUBTYPE does not work with
  `JsonTypeInfo.Id.CLASS`
 (reported by szaccaria@github)
#1223: `BasicClassIntrospector.forSerialization(...).findProperties` should
  respect MapperFeature.AUTO_DETECT_GETTERS/SETTERS?
 (reported by William H)
#1225: `JsonMappingException` should override getProcessor()
 (reported by Nick B)

2.6.7.1 (11-Jul-2017)

#1383: Problem with `@JsonCreator` with 1-arg factory-method, implicit param names
#1599: Backport the extra safety checks for polymorphic deserialization

2.6.7 (05-Jun-2016)

#1194: Incorrect signature for generic type via `JavaType.getGenericSignature
#1228: @JsonAnySetter does not deserialize null to Deserializer's NullValue
 (contributed by Eric S)
#1231: `@JsonSerialize(as=superType)` behavior disallowed in 2.7.4
 (reported by Mark W)
#1248: `Annotated` returns raw type in place of Generic Type in 2.7.x
 (reported by Andrew J, apjoseph@github)
#1253: Problem with context handling for `TokenBuffer`, field name
#1260: `NullPointerException` in `JsonNodeDeserializer`
 (reported by Eric S)

2.7.4 (29-Apr-2016)

#1122: Jackson 2.7 and Lombok: 'Conflicting/ambiguous property name definitions'
#1178: `@JsonSerialize(contentAs=superType)` behavior disallowed in 2.7
#1186: SimpleAbstractTypeResolver breaks generic parameters
 (reported by tobiash@github)
#1189: Converter called twice results in ClassCastException
 (reported by carrino@github)
#1191: Non-matching quotes used in error message for date parsing
#1194: Incorrect signature for generic type via `JavaType.getGenericSignature
#1195: `JsonMappingException` not Serializable due to 2.7 reference to source (parser)
 (reported by mjustin@github)
#1197: `SNAKE_CASE` doesn't work when using Lombok's `@AllArgsConstructor`
#1198: Problem with `@JsonTypeInfo.As.EXTERNAL_PROPERTY`, `defaultImpl`, missing type id, NPE
#1203: `@JsonTypeInfo` does not work correctly for ReferenceTypes like `AtomicReference`
#1208: treeToValue doesn't handle POJONodes that contain exactly the requested value type
  (reported by Tom M)
- Improve handling of custom content (de)serializers for `AtomicReference`

2.7.3 (16-Mar-2016)

#1125: Problem with polymorphic types, losing properties from base type(s)
#1150: Problem with Object id handling, explicit `null` token
 (reported by Xavi T)
#1154: @JsonFormat.pattern on dates is now ignored if shape is not explicitely provided
 (reported by Yoann R)
#1161: `DeserializationFeature.READ_ENUMS_USING_TO_STRING` not dynamically
  changeable with 2.7
 (reported by asa-git@github)
- Minor fixes to `AnnotationIntrospector.findEnumValues()` to correct problems with
  merging of explicit enum value names.

2.7.2 (26-Feb-2016)

#1124: JsonAnyGetter ignores JsonSerialize(contentUsing=...)
 (reported by Jiri M)
#1128: UnrecognizedPropertyException in 2.7.1 for properties that work with version 2.6.5
 (reported by Roleek@github)
#1129: When applying type modifiers, don't ignore container types.
#1130: NPE in `StdDateFormat` hashCode and equals
 (reported by Kazuki S, kazuki43zoo@github)
#1134: Jackson 2.7 doesn't work with jdk6 due to use of `Collections.emptyIterator()`
 (reported by Timur S, saladinkzn@github)

2.7.1-1 (03-Feb-2016)

Special one-off "micro patch" for:

#1115: Problems with deprecated `TypeFactory.constructType(type, ctxt)` methods if `ctxt` is `null`

2.7.1 (02-Feb-2016)

#1079: Add back `TypeFactory.constructType(Type, Class)` as "deprecated" in 2.7.1
#1083: Field in base class is not recognized, when using `@JsonType.defaultImpl`
 (reported by Julian H)
#1095: Prevent coercion of `int` from empty String to `null` if
  `DeserializationFeature .FAIL_ON_NULL_FOR_PRIMITIVES` is `true`
 (reported by yzmyyff@github)
#1102: Handling of deprecated `SimpleType.construct()` too minimalistic
 (reported by Thibault K)
#1109: @JsonFormat is ignored by the DateSerializer unless either a custom pattern
  or a timezone are specified
 (contributed by Aleks S)

2.7.0 (10-Jan-2016)

#76: Problem handling datatypes Recursive type parameters
 (reported by Aram K)
#357: StackOverflowError with contentConverter that returns array type
 (reported by Florian S)
#432: `StdValueInstantiator` unwraps exceptions, losing context
 (reported by Miles K)
#497: Add new JsonInclude.Include feature to exclude maps after exclusion removes all elements
#803: Allow use of `StdDateFormat.setLenient()`
 (suggested by raj-ghodke@github)
#819: Add support for setting `FormatFeature` via `ObjectReader`, `ObjectWriter`
#857: Add support for java.beans.Transient (requires Java 7)
 (suggested by Thomas M)
#898: Add `ObjectMapper.getSerializerProviderInstance()`
#905: Add support for `@ConstructorProperties` (requires Java 7)
 (requested by Jonas K)
#909: Rename PropertyNamingStrategy CAMEL_CASE_TO_LOWER_CASE_WITH_UNDERSCORES as SNAKE_CASE,
   PASCAL_CASE_TO_CAMEL_CASE as UPPER_CAMEL_CASE
 (suggested by marcottedan@github)
#915: ObjectMapper default timezone is GMT, should be UTC
 (suggested by Infrag@github)
#918: Add `MapperFeature.ALLOW_EXPLICIT_PROPERTY_RENAMING`
 (contributed by David H)
#924: `SequenceWriter.writeAll()` could accept `Iterable`
 (suggested by Jiri-Kremser@github(
#932: Rewrite ser/deser for `AtomicReference`, based on "optional" ser/desers
#933: Close some gaps to allow using the `tryToResolveUnresolved` flows
#936: Deserialization into List subtype with JsonCreator no longer works
 (reported by adamjoeldavis@github)
#948: Support leap seconds, any number of millisecond digits for ISO-8601 Dates.
 (contributed by Jesse W)
#952: Revert non-empty handling of primitive numbers wrt `NON_EMPTY`; make
  `NON_DEFAULT` use extended criteria
#957: Merge `datatype-jdk7` stuff in (java.nio.file.Path handling)
#959: Schema generation: consider active view, discard non-included properties
#963: Add PropertyNameStrategy `KEBAB_CASE`
 (requested by Daniel M)
#978: ObjectMapper#canSerialize(Object.class) returns false even though FAIL_ON_EMPTY_BEANS is disabled
 (reported by Shumpei A)
#997: Add `MapperFeature.OVERRIDE_PUBLIC_ACCESS_MODIFIERS`
#998: Allow use of `NON_DEFAULT` for POJOs without default constructor
#1000: Add new mapping exception type for enums and UUIDs
 (suggesed by natnan@github)
#1010: Support for array delegator
 (contributed by Hugo W)
#1011: Change ObjectWriter::withAttributes() to take a Map with some kind of wildcard types
 (suggested by David B)
#1043: @JsonFormat(with = JsonFormat.Feature.ACCEPT_SINGLE_VALUE_AS_ARRAY) does not work on fields
 (reported by fabiolaa@github)
#1044: Add `AnnotationIntrospector.resolveSetterConflict(...)` to allow custom setter conflict resolution
 (suggested by clydebarrow@github)
- Make `JsonValueFormat` (self-)serializable, deserializable, to/from valid external
  value (as per JSON Schema spec)

INCOMPATIBILITIES:

- While unlikely to be problematic, #959 above required an addition of `SerializerProvider`
  argument for `depositSchemaProperty()` method `BeanProperty` and `PropertyWriter` interfaces
- JDK baseline now Java 7 (JDK 1.7), from Java 6/JDK 1.6

2.6.6 (05-Apr-2016)

#1088: NPE possibility in SimpleMixinResolver
 (reported by Laird N)
#1099: Fix custom comparator container node traversal
 (contributed by Daniel N)
#1108: Jackson not continue to parse after DeserializationFeature.FAIL_ON_INVALID_SUBTYPE error
 (reported by jefferyyuan@github)
#1112: Detailed error message from custom key deserializer is discarded
 (contributed by Benson M)
#1120: String value omitted from weirdStringException
 (reported by Benson M)
#1123: Serializing and Deserializing Locale.ROOT
 (reported by hookumsnivy@github)

2.6.5 (19-Jan-2016)

#1052: Don't generate a spurious NullNode after parsing an embedded object
 (reported by philipa@github)
#1061: Problem with Object Id and Type Id as Wrapper Object (regression in 2.5.1)
#1073: Add try-catch around `java.sql` type serializers
 (suggested by claudemt@github)
#1078: ObjectMapper.copy() still does not preserve _registeredModuleTypes
 (reported by ajonkisz@github)

2.6.4 (07-Dec-2015)

#984: JsonStreamContexts are not build the same way for write.. and convert methods
 (reported by Antibrumm@github)
#989: Deserialization from "{}" to java.lang.Object causes "out of END_OBJECT token" error
 (reported by Ievgen P)
#1003: JsonTypeInfo.As.EXTERNAL_PROPERTY does not work with a Delegate
 (reported by alexwen@github)
#1005: Synthetic constructors confusing Jackson data binding
 (reported by Jayson M)
#1013: `@JsonUnwrapped` is not treated as assuming `@JsonProperty("")`
 (reported by David B)
#1036: Problem with case-insensitive deserialization
 (repoted by Dmitry R)
- Fix a minor problem with `@JsonNaming` not recognizing default value

2.6.3 (12-Oct-2015)

#749: `EnumMap` serialization ignores `SerializationFeature.WRITE_ENUMS_USING_TO_STRING`
 (reported by scubasau@github)
#938: Regression: `StackOverflowError` with recursive types that contain `Map.Entry`
 (reported by jloisel@github)
#939: Regression: DateConversionError in 2.6.x 
 (reported by Andreas P, anpieber@github)
#940: Add missing `hashCode()` implementations for `JsonNode` types that did not have them
 (contributed by Sergio M)
#941: Deserialization from "{}" to ObjectNode field causes "out of END_OBJECT token" error
 (reported by Sadayuki F)
#942: Handle null type id for polymorphic values that use external type id
 (reported by Warren B, stormboy@github)
#943: Incorrect serialization of enum map key
 (reported by Benson M)
#944: Failure to use custom deserializer for key deserializer
 (contributed by Benson M)
#949: Report the offending substring when number parsing fails
 (contributed by Jesse W)
#965: BigDecimal values via @JsonTypeInfo/@JsonSubTypes get rounded
 (reported by gmjabs@github)

2.6.2 (14-Sep-2015)

#894: When using withFactory on ObjectMapper, the created Factory has a TypeParser
  which still has the original Factory
 (reported by lufe66@github)
#899: Problem serializing `ObjectReader` (and possibly `ObjectMapper`)
#913: ObjectMapper.copy does not preserve MappingJsonFactory features
 (reported, fixed by Daniel W)
#922: ObjectMapper.copy() does not preserve _registeredModuleTypes
#928: Problem deserializing External Type Id if type id comes before POJO

2.6.1 (09-Aug-2015)

#873: Add missing OSGi import
#881: BeanDeserializerBase having issues with non-CreatorProperty properties.
 (reported by dharaburda@github)
#884: ArrayIndexOutOfBoundException for `BeanPropertyMap` (with ObjectId)
 (reported by alterGauner@github)
#889: Configuring an ObjectMapper's DateFormat changes time zone
 (reported by Andy W, wilkinsona@github)
#890: Exception deserializing a byte[] when the target type comes from an annotation
 (reported by gmjabs@github)

2.6.0 (19-Jul-2015)

#77: Allow injection of 'transient' fields
#95: Allow read-only properties with `@JsonIgnoreProperties(allowGetters=true)`
#222: EXTERNAL_PROPERTY adds property multiple times and in multiple places
 (reported by Rob E, thatsnotright@github)
#296: Serialization of transient fields with public getters (add
    MapperFeature.PROPAGATE_TRANSIENT_MARKER)
 (suggested by Michal L)
#312: Support Type Id mappings where two ids map to same Class
#348: ObjectMapper.valueToTree does not work with @JsonRawValue
 (reported by Chris P, pimlottc@github)
#504: Add `DeserializationFeature.USE_LONG_FOR_INTS`
 (suggested by Jeff S)
#624: Allow setting external `ClassLoader` to use, via `TypeFactory`
#649: Make `BeanDeserializer` use new `parser.nextFieldName()` and `.hasTokenId()` methods
#664: Add `DeserializationFeature.ACCEPT_FLOAT_AS_INT` to prevent coercion of floating point
 numbers int `int`/`long`/`Integer`/`Long`
 (requested by wenzis@github)
#677: Specifying `Enum` value serialization using `@JsonProperty`
 (requested by Allen C, allenchen1154@github)
#679: Add `isEmpty()` implementation for `JsonNode` serializers
#688: Provide a means for an ObjectMapper to discover mixin annotation classes on demand
 (requested by Laird N)
#689: Add `ObjectMapper.setDefaultPrettyPrinter(PrettyPrinter)`
 (requested by derknorton@github)
#696: Copy constructor does not preserve `_injectableValues`
 (reported by Charles A)
#698: Add support for referential types (ReferenceType)
#700: Cannot Change Default Abstract Type Mapper from LinkedHashMap
 (reported by wealdtech@github)
#725: Auto-detect multi-argument constructor with implicit names if it is the only visible creator
#727: Improve `ObjectWriter.forType()` to avoid forcing base type for container types
#734: Add basic error-recovery for `ObjectReader.readValues()`
#737: Add support for writing raw values in TokenBuffer
 (suggested by Guillaume S, gsmet@github)
#740: Ensure proper `null` (as empty) handling for `AtomicReference`
#741: Pass `DeserializationContext' argument for `JsonDeserializer` methods "getNullValue()"
 and "getEmptyValue()"
#743: Add `RawValue` helper type, for piping raw values through `TokenBuffer`
#756: Disabling SerializationFeature.FAIL_ON_EMPTY_BEANS does not affect `canSerialize()`
 (reported by nickwongdev@github)
#762: Add `ObjectWriter.withoutRootName()`, `ObjectReader.withoutRootName()`
#765: `SimpleType.withStaticTyping()` impl incorrect
#769: Fix `JacksonAnnotationIntrospector.findDeserializer` to return `Object` (as per
  `AnnotationIntrospector`); similarly for other `findXxx(De)Serializer(...)` methods
#777: Allow missing build method if its name is empty ("")
 (suggested by galdosd@github)
#781: Support handling of `@JsonProperty.required` for Creator methods
#787: Add `ObjectMapper setFilterProvider(FilterProvider)` to allow chaining
 (suggested by rgoldberg@githin)
#790: Add `JsonNode.equals(Comparator<JsonNode>, JsonNode)` to support
  configurable/external equality comparison
#794: Add `SerializationFeature.WRITE_DATES_WITH_ZONE_ID` to allow inclusion/exclusion of
  timezone id for date/time values (as opposed to timezone offset)
#795: Converter annotation not honored for abstract types
 (reported by myrosia@github)
#797: `JsonNodeFactory` method `numberNode(long)` produces `IntNode` for small numbers
#810: Force value coercion for `java.util.Properties`, so that values are `String`s
#811: Add new option, `JsonInclude.Include.NON_ABSENT` (to support exclusion of
  JDK8/Guava Optionals)
#812: Java 8 breaks Class-value annotation properties, wrt generics: need to work around
#813: Add support for new property of `@JsonProperty.access` to support
  read-only/write-only use cases
#820: Add new method for `ObjectReader`, to bind from JSON Pointer position
 (contributed by Jerry Y, islanderman@github)
#824: Contextual `TimeZone` changes don't take effect wrt `java.util.Date`,
  `java.util.Calendar` serialization
#826: Replaced synchronized HashMap with ConcurrentHashMap in TypeDeserializerBase._findDeserializer
 (contributed by Lars P)
#827: Fix for polymorphic custom map key serializer
 (reported by mjr6140@gitgub)
#828: Respect DeserializationFeatures.WRAP_EXCEPTIONS in CollectionDeserializer
 (contributed by Steve G, thezerobit@github)
#840: Change semantics of `@JsonPropertyOrder(alphabetic)` to only count `true` value
#848: Custom serializer not used if POJO has `@JsonValue`
#849: Possible problem with `NON_EMPTY` exclusion, `int`s, `Strings`
#868: Annotations are lost in the case of duplicate methods
- Remove old cglib compatibility tests; cause problems in Eclipse
- Add `withFilterId()` method in `JsonSerializer` (demote from `BeanSerializer`)

2.5.5 (07-Dec-2015)

#844: Using JsonCreator still causes invalid path references in JsonMappingException
 (reported by Ian B)
#852: Accept scientific number notation for quoted numbers too
#878: serializeWithType on BeanSerializer does not setCurrentValue
 (reported by Chi K, chikim79@github)

2.5.4 (09-Jun-2015)

#676: Deserialization of class with generic collection inside depends on
  how is was deserialized first time
 (reported by lunaticare@github)
#771: Annotation bundles ignored when added to Mixin
 (reported by Andrew D)
#774: NPE from SqlDateSerializer as _useTimestamp is not checked for being null
 (reported by mrowkow@github)
#785: Add handlings for classes which are available in `Thread.currentThread().getContextClassLoader()`
 (contributed by Charles A)
#792: Ensure Constructor Parameter annotations are linked with those of Field, Getter, or Setter
#793: `ObjectMapper.readTree()` does not work with defaultTyping enabled
 (reported by gracefulgopher@github)
#801: Using `@JsonCreator` cause generating invalid path reference in `JsonMappingException`
 (contributed by Kamil B)
#815: Presence of PropertyNamingStrategy Makes Deserialization fail
#816: Allow date-only ISO strings to have no time zone
 (contributed by Andrew G)
- Fix handling of Enums wrt JSON Schema, when 'toString()' used for serialization

2.5.3 (24-Apr-2015)

#731: XmlAdapter result marshaling error in case of ValueType=Object
 (reported, debugged by Dmitry S)
#742: Allow deserialization of `null` Object Id (missing already allowed)
#744: Custom deserializer with parent object update failing
 (reported by migel@github)
#745: EnumDeserializer.deserializerForCreator fails when used to deserialize a Map key
 (contributed by John M)
#761: Builder deserializer: in-compatible type exception when return type is super type
 (contributed by Alexey G)
#766: Fix Infinite recursion (StackOverflowError) when serializing a SOAP object
 (contributed by Alain G)

2.5.2 (29-Mar-2015)

#609: Problem resolving locally declared generic type
 (repoted by Hal H)
#691: NullSerializer for MapProperty failing when using polymorphic handling
 (reported by Antibrumm@github)
#703: Multiple calls to ObjectMapper#canSerialize(Object.class) returns different values
 (reported by flexfrank@github)
#705: JsonAnyGetter doesn't work with JsonSerialize (except with keyUsing)
 (reported by natnan@github)
#728: TypeFactory#_fromVariable returns unknownType() even though it has enough information
  to provide a more specific type
 (reported by jkochaniak@github)
#733: MappingIterator should move past errors or not return hasNext() == true
 (reported by Lorrin N, lorrin@github)
#738: @JsonTypeInfo non-deterministically ignored in 2.5.1 (concurrency issue)
 (reported by Dylan S, dylanscott@github)
- Improvement to handling of custom `ValueInstantiator` for delegating mode; no more NPE
  if `getDelegateCreator()` returns null
- Refactor `TypedKey` into separate util class

2.5.1 (06-Feb-2015)

#667: Problem with bogus conflict between single-arg-String vs `CharSequence` constructor
#669: JSOG usage of @JsonTypeInfo and @JsonIdentityInfo(generator=JSOGGenerator.class) fails
 (reported by ericali78@github)
#671: Adding `java.util.Currency` deserialization support for maps
 (contributed by Alexandre S-C)
#674: Spring CGLIB proxies not handled as intended
 (reported by Zoltan F)
#682: Class<?>-valued Map keys not serialized properly
 (reported by Ludevik@github)
#684: FAIL_ON_NUMBERS_FOR_ENUMS does not fail when integer value is quoted
 (reported by kllp@github)
#696: Copy constructor does not preserve `_injectableValues`
 (reported by Charles A)
- Add a work-around in `ISO8601DateFormat` to allow omission of ':' from timezone
- Bit more work to complete #633

2.5.0 (01-Jan-2015)

#47: Support `@JsonValue` for (Map) key serialization 
#113: Problem deserializing polymorphic types with @JsonCreator
#165: Add `DeserializationContext.getContextualType()` to let deserializer
  known the expected type.
#299: Add `DeserializationFeature.FAIL_ON_UNRESOLVED_OBJECT_IDS` to allow missing
  Object Ids (as global default)
#408: External type id does not allow use of 'visible=true'
#421: @JsonCreator not used in case of multiple creators with parameter names
 (reported by Lovro P, lpandzic@github)
#427: Make array and Collection serializers call `JsonGenerator.writeStartArray(int)`
#521: Keep bundle annotations, prevent problems with recursive annotation types
 (reported by tea-dragon@github)
#527: Add support for `@JsonInclude(content=Include.NON_NULL)` (and others) for Maps
#528: Add support for `JsonType.As.EXISTING_PROPERTY`
 (reported by heapifyman@github; implemented by fleebytes@github)
#539: Problem with post-procesing of "empty bean" serializer; was not calling
  'BeanSerializerModifier.modifySerializer()` for empty beans
 (reported by Fabien R, fabienrenaud@github)
#540: Support deserializing `[]` as null or empty collection when the java type
  is a not an object, `DeserializationFeature.ACCEPT_EMPTY_ARRAY_AS_NULL_OBJECT`
 (requested by Fabien R, fabienrenaud@github)
#543: Problem resolving self-referential recursive types
 (reported by ahgittin@github)
#550: Minor optimization: prune introspection of "well-known" JDK types
#552: Improved handling for ISO-8601 (date) format
 (contributed by Jerome G, geronimo-iia@github)
#559: Add `getDateFormat()`, `getPropertyNamingStrategy()` in `ObjectMapper`
#560: @JsonCreator to deserialize BigInteger to Enum
 (requested by gisupp@github)
#565: Add support for handling `Map.Entry`
#566: Add support for case-insensitive deserialization (`MapperFeature.ACCEPT_CASE_INSENSITIVE_PROPERTIES`)
 (contributed by Michael R)
#571: Add support in ObjectMapper for custom `ObjectReader`, `ObjectWriter` (sub-classes)
#572: Override default serialization of Enums
 (requested by herau@github)
#576: Add fluent API for adding mixins
 (contributed by Adam S, adstro@github)
#594: `@JsonValue` on enum not used when enum value is a Map key
 (reported by chrylis@github)
#596: Add support for `@JsonProperty.defaultValue`, exposed via `BeanProperty.getMetadata().getDefaultValue()`
#597: Improve error messaging for cases where JSON Creator returns null (which
  is illegal)
 (contributed by Aurelien L)
#599: Add a simple mechanism for avoiding multiple registrations of the same module
#607: Allow (re)config of `JsonParser.Feature`s via `ObjectReader`
#608: Allow (re)config of `JsonGenerator.Feature`s via `ObjectWriter`
#614: Add a mechanism for using `@JsonCreator.mode` for resolving possible ambiguity between
  delegating- and property-based creators
#616: Add `SerializationFeature.WRITE_DURATIONS_AS_TIMESTAMPS`
#622: Support for non-scalar ObjectId Reference deserialiazation (like JSOG)
#623: Add `StdNodeBasedDeserializer`
#630: Add `KeyDeserializer` for `Class`
#631: Update `current value` of `JsonParser`, `JsonGenerator` from standard serializers,
 deserializers
 (suggested by Antibrumm@github)
#633: Allow returning null value from IdResolver to make type information optional
 (requested by Antibrumm@github)
#634: Add `typeFromId(DatabindContext,String)` in `TypeIdDeserializer`
#636: `ClassNotFoundException` for classes not (yet) needed during serialization
 (contributed by mspiegel@github)
#638: Add annotation-based method(s) for injecting properties during serialization
 (using @JsonAppend, VirtualBeanPropertyWriter)
#647: Deserialization fails when @JsonUnwrapped property contains an object with same property name
 (reported by Konstantin L)
#653: Jackson doesn't follow JavaBean naming convention (added `MapperFeature.USE_STD_BEAN_NAMING`)
#654: Add support for (re)configuring `JsonGenerator.setRootValueSeparator()` via `ObjectWriter`
#655: Add `ObjectWriter.writeValues()` for writing value sequences
#660: `@JsonCreator`-annotated factory method is ignored if constructor exists
- Allow use of `Shape.ARRAY` for Enums, as an alias to 'use index'
- Start using `JsonGenerator.writeStartArray(int)` to help data formats
  that benefit from knowing number of elements in arrays (and would otherwise
  need to buffer values to know length)
- Added new overload for `JsonSerializer.isEmpty()`, to eventually solve #588
- Improve error messaging (related to [jaxb-annotations#38]) to include known subtype ids.

2.4.6 (23-Apr-2015)

#735: (complete fix) @JsonDeserialize on Map with contentUsing custom deserializer overwrites default behavior
 (reported by blackfyre512@github) (regression due to #604)
$744: Custom deserializer with parent object update fails

2.4.5.1 (26-Mar-2015)

Special one-off "micro patch" for:

#706: Add support for `@JsonUnwrapped` via JSON Schema module
#707: Error in getting string representation of an ObjectNode with a float number value
 (reported by @navidqar)
#735: (partial) @JsonDeserialize on Map with contentUsing custom deserializer overwrites default behavior

2.4.5 (13-Jan-2015)

#635: Reduce cachability of `Map` deserializers, to avoid problems with per-property config changes
    (regression due to #604)
#656: `defaultImpl` configuration is ignored for `WRAPPER_OBJECT`
- Solve potential cyclic-resolution problem for `UntypedObjectDeserializer`

2.4.4 (24-Nov-2014)

(jackson-core)#158: Setter confusion on assignable types
 (reported by tsquared2763@github)
#245: Calls to ObjectMapper.addMixInAnnotations() on an instance returned by ObjectMapper.copy()
 don't work
 (reported by Erik D)
#580: delegate deserializers choke on a (single) abstract/polymorphic parameter
 (reported by Ian B, tea-dragon@github)
#590: Binding invalid Currency gives nonsense at end of the message
 (reported by Jerbell@github)
#592: Wrong `TokenBuffer` delegate deserialization using `@JsonCreator`
 (reported by Eugene L)
#601: ClassCastException for a custom serializer for enum key in `EnumMap`
 (reported by Benson M)
#604: `Map` deserializers not being cached, causing performance problems
#610: Fix forward reference in hierarchies
 (contributed by zeito@github)
#619: Off by one error in AnnotatedWithParams
 (reported by stevetodd@github)
- Minor fix to `EnumSerializer` regarding detection "serialize using index"
- Minor fix to number serializers, to call proper callback for schema generation

2.4.3 (02-Oct-2014)

#496: Wrong result with `new TextNode("false").asBoolean(true)`
 (reported by Ivar R, ivarru@github)
#511: DeserializationFeature.FAIL_ON_INVALID_SUBTYPE does not work
 (reported by sbelikov@github)
#523: MapDeserializer and friends do not report the field/key name for mapping exceptions
 (reported by Ian B, tea-dragon@github)
#524: @JsonIdentityReference(alwaysAsId = true) Custom resolver is reset to SimpleObjectIdResolver
 (reported by pkokorev@github)
#541: @JsonProperty in @JsonCreator is conflicting with POJOs getters/attributes
 (reported by fabienrenaud@github)
#543: Problem resolving self-referential generic types
#570: Add Support for Parsing All Compliant ISO-8601 Date Formats
 (requested by pfconrey@github)
- Fixed a problem with `acceptJsonFormatVisitor` with Collection/array types that
  are marked with `@JsonValue`; could cause NPE in JSON Schema generator module.

2.4.2 (14-Aug-2014)

#515: Mixin annotations lost when using a mixin class hierarchy with non-mixin interfaces
 (reported by 'stevebread@github')
- Fixed a problem related to [jackson-dataformat-smile#19].

2.4.1.2 (12-Jul-2014)

Special one-off "micro patch" for:

#503: Concurrency issue inside com.fasterxml.jackson.databind.util.LRUMap.get(Object)
 (reported by fjtc@github)

2.4.1.1 (18-Jun-2014)

Special one-off "micro patch" for:

#491: Temporary work-around for issue #490 (full fix for 2.5 needs to be
  in `jackson-annotations`)
#506: Index is never set for Collection and Array in InvalidFormatException.Reference
 (reported by Fabrice D, fabdouglas@github)
- Fixed a problem related to [jackson-dataformat-smile#19].

2.4.1 (17-Jun-2014)

#479: NPE on trying to deserialize a `String[]` that contains null
 (reported by huxi@github)
#482: Make date parsing error behavior consistent with JDK
 (suggested by Steve S, sanbeg@github)
#489 (partial): TypeFactory cache prevents garbage collection of custom ClassLoader
 (reported by sftwrengnr@github)

2.4.0 (02-Jun-2014)

#81: Allow use of @JsonUnwrapped with typed (@JsonTypeInfo) classes, provided
  that (new) feature `SerializationFeature.FAIL_ON_UNWRAPPED_TYPE_IDENTIFIERS`
  is disabled
 (constributed by Ben F, UnquietCode@github)
#88: Prevent use of type information for `JsonNode` via default typing
 (reported by electricmonk@github)
#149: Allow use of "stringified" indexes for Enum values
 (requested by chenboxiang@github)
#176: Allow use external Object Id resolver (to use with @JsonIdentityInfo etc)
 (implemented by Pascal G)
#193: Conflicting property name definitions
 (reported by Stuart J, sgjohnston@github)
#323: Serialization of the field with deserialization config
 (reported by metanet@github)
#327: Should not consider explicitly differing renames a fail, as long as all are explicit
#335: Allow use of `@JsonPropertyOrder(alphabetic=true)` for Map properties
#351: ObjectId does not properly handle forward references during deserialization
 (contributed by pgelinas)
#352 Add `ObjectMapper.setConfig()` for overriding `SerializationConfig`/`DeserializationConfig`
#353: Problems with polymorphic types, `JsonNode` (related to #88)
 (reported by cemo@github)
#359: Converted object not using explicitly annotated serializer
 (reported by Florian S [fschopp@github])
#369: Incorrect comparison for renaming in `POJOPropertyBuilder`
#375: Add `readValue()`/`readPropertyValue()` methods in `DeserializationContext`
#376: Add support for `@JsonFormat(shape=STRING)` for number serializers
#381: Allow inlining/unwrapping of value from single-component JSON array
 (contributed by yinzara@github)
#390: Change order in which managed/back references are resolved (now back-ref
 first, then forward)
 (requested by zAlbee@github)
#407: Properly use null handlers for value types when serializer Collection
 and array types
 (contributed by Will P)
#425: Add support for using `Void.class` as "no class", instead of `NoClass.class`
#428: `PropertyNamingStrategy` will rename even explicit name from `@JsonProperty`
 (reported by turskip@github)
#435: Performance bottleneck in TypeFactory._fromClass
 (reported by Sean D, sdonovanuk@github)
#434: Ensure that DecimalNodes with mathematically equal values are equal
 (contributed by Francis G)
#435: Performance bottleneck in TypeFactory._fromClass
 (reported by sdonovanuk@github)
#438: Add support for accessing `@JsonProperty(index=N)` annotations
#442: Make `@JsonUnwrapped` indicate property inclusion
 (suggested by Ben F)
#447: ArrayNode#addAll should accept Collection<? extends JsonNode>
 (suggested by alias@github)
#461: Add new standard naming strategy, `PropertyNamingStrategy.LowerCaseStrategy`
#463: Add 'JsonNode.asText(String defaultValue)`
 (suggested by Chris C)
#464: Include `JsonLocation` in more mapping exceptions
 (contributed by Andy C (q3aiml@github))
#465: Make it easier to support serialization of custom subtypes of `Number`
#467: Unwanted POJO's embedded in tree via serialization to tree
 (reported by Benson M)
- Slightly improve `SqlDateSerializer` to support `@JsonFormat`
- Improve handling of native type ids (YAML, CBOR) to use non-native type ids
  as fallback

2.3.5 (13-Jan-2015)

#496: Wrong result for TextNode("false").asBoolean(true)
 (reported by Ivar R, ivarru@github)
#543: Problems resolving self-referential generic types.
#656: defaultImpl configuration is ignored for WRAPPER_OBJECT

2.3.4 (17-Jul-2014)

#459: BeanDeserializerBuilder copy constructor not copying `_injectables`
#462: Annotation-provided Deserializers are not contextualized inside CreatorProperties
 (reported by aarondav@github)

2.3.3 (10-Apr-2014)

#420: Remove 'final' modifier from `BeanDeserializerBase.deserializeWithType`
 (requested by Ghoughpteighbteau@github)
#422: Allow use of "True" and "False" as aliases for booleans when coercing from
  JSON String
#423: Fix `CalendarSerializer` to work with custom format
 (reported by sergeymetallic@github)
#433: `ObjectMapper`'s `.valueToTree()` wraps `JsonSerializable` objects into a POJONode
 (reported by Francis G)
- Fix null-handling for `CollectionSerializer`

2.3.2 (01-Mar-2014)

#378: Fix a problem with custom enum deserializer construction
 (reported by BokoEnos@github)
#379: Fix a problem with (re)naming of Creator properties; needed to make
 Paranamer module work with NamingStrategy.
 (reported by Chris P, cpilsworth@github)
#398: Should deserialize empty (not null) URI from empty String
 (reported by pgieser@github)
#406: @JsonTypeIdResolver not working with external type ids
 (reported by Martin T)
#411: NumberDeserializers throws exception with NaN and +/- Infinity
 (reported by clarkbreyman@github)
#412: ObjectMapper.writerWithType() does not change root name being used
 (repoted by jhalterman@github)
- Added `BeanSerializerBase._serializeObjectId()` needed by modules that
  override standard BeanSerializer; specifically, XML module.

2.3.1 (28-Dec-2013)

#346: Fix problem deserializing `ObjectNode`, with @JsonCreator, empty
  JSON Object
 (reported by gaff78@github)
#358: `IterableSerializer` ignoring annotated content serializer
 (reported by Florian S)
#361: Reduce sync overhead for SerializerCache by using volatile, double-locking
 (contributed by stuartwdouglas@github)
#362: UUID output as Base64 String with ObjectMapper.convertValue()
 (reported by jknack@github)
#367: Make `TypeNameIdResolver` call `TypeResolver` for resolving base type
 (suggested by Ben F)
#370: Fail to add Object Id for POJO with no properties
 (reported by jh3141@github)
- Fix for [jackson-module-afterburner#38]: need to remove @JacksonStdImpl from
  `RawSerializer`, to avoid accidental removal of proper handling.

2.3.0 (13-Nov-2013)

#48: Add support for `InetSocketAddress`
 (contributed by Nick T)
#152: Add support for traversing `JsonNode` with (new!) `JsonPointer` implementation
 (suggested by fge@github)
#208: Accept "fromString()" as an implicit Creator (factory) method (alias for "valueOf()")
 (requested by David P)
#215: Allow registering custom `CharacterEscapes` to use for serialization,
 via `ObjectWriter.with(CharacterEscapes)` (and `ObjectMapper.writer(CharacterEscapes)`)
#227: Allow "generic" Enum serializers, deserializers, via `SimpleModule`
#234: Incorrect type information for deeply nested Maps
 (reported by Andrei P)
#237: Add `DeserializationFeature.FAIL_ON_READING_DUP_TREE_KEY` to optionally
  throw `JsonMappingException` on duplicate keys, tree model (`JsonNode`)
#238: Allow existence of overlapping getter, is-getter (choose 'regular' getter)
#239: Support `ByteBuffer`
 (suggested by mckamey@github)
#240: Make sure `@JsonSerialize.include` does not accidentally override
  class inclusion settings
 (requested by thierryhenrio@github)
#253: `DelegatingDeserializer` causes problems for Managed/BackReferences
 (reported by bfelaco@github)
#257: Make `UntypedObjectDeserializer` support overides for `List`, `Map` etc
#268: Add new variant of `ObjectMapper.canSerialize()` that can return `Throwable`
 that caused false to be returned (if any)
#269: Add support for new `@JsonPropertyDescription` via `AnnotationIntrospector`
 as well as `BeanProperty.getMedata().getDescription()`
#270: Add `SerializationFeature.USE_EQUALITY_FOR_OBJECT_ID` to allow use of equality
 (instead of identity) for figuring out when to use Object Id
 (requested by beku8@github)
#271: Support handling of `@JsonUnwrapped` for in-built JSON Schema generation
#277: Make `TokenBuffer` support new native type and object ids
#302: Add `setNamingStrategy` in `Module.SetupContext`
 (suggested by Miguel C)
#305: Add support for accessing `TypeFactory` via `TypeIdResolverBase`
 (not yet via `TypeIdResolver` interface), other configuration
#306: Allow use of `@JsonFilter` for properties, not just classes 
#307: Allow use of `@JsonFilter` for Maps in addition to POJOs
#308: Improve serialization and deserialization speed of `java.util.UUID` by 4x
 (suggested by David P)
#310: Improve `java.util.UUID` serialization with binary codecs, to use "raw" form.
#311: Make sure that "creator properties" are alphabetically ordered too, if
  so requested.
#315: Allow per-property definition of null serializer to use, using
 new `@JsonSerialize(nullsUsing=xxx)` annotation property
#317: Fix `JsonNode` support for nulls bound to `ObjectNode`, `ArrayNode`
 (contributed by Seth P)
#318: Problems with `ObjectMapper.updateValue()`, creator property-backed accessors
#319: Add support for per-call ("contextual") attributes, with defaulting,
 to allow keeping track of state during (de)serialization
#324: Make sure to throw `JsonMappingException` from `EnumDeserializer` creator,
  not `IllegalArgumentException`
 (reported by beverku@github)
#326: Support `@JsonFilter` for "any getter" properties
#334: Make `ArrayNode`, `ObjectNode` non-final again
#337: `AnySetter` does not support polymorphic types
 (reported by askvortsov@github)
#340: AtomicReference not working with polymorphic types
#342: Add `DeserializationFeature.FAIL_ON_IGNORED_PROPERTIES` to make `ObjectMapper`
  throw exception when encountering explicitly ignored properties
 (requested by Ruslan M)
[JACKSON-890]: Support managed/back-references for polymorphic (abstract) types
- Add 'BeanPropertyWriter.isUnwrapping()' for future needs (by Afterburner)
- Add coercions from String "null" (as if null token was parsed) for primitives/Wrappers.
- Add `JsonDeserializer.handledType()`

2.2.4 (10-Jun-2014)

#292: Problems with abstract `Map`s, `Collection`s, polymorphic deserialization
#324: EnumDeserializer should throw JsonMappingException, not IllegalArgumentException
#346: Problems deserializing `ObjectNode` from empty JSON Object, with @JsonCreator

2.2.3 (22-Aug-2013)

#234: Problems with serializing types for deeply nested generic Maps, default typing 
#251: SerializationFeature.WRITE_BIGDECIMAL_AS_PLAIN ignored with JsonNode
  serialization
 (reported by fge@github)
#259: Fix a problem with JSON Schema generation for `@JsonValue`
 (reported by Lior L)
#267: Handle negative, stringified timestamps
 (reported by Drecth@github)
#281: Make `NullNode` use configured null-value serializer
#287: Fix problems with converters, Maps with Object values
 (reported by antubis@github)
#288: Fix problem with serialization converters assigned with annotations
 (reported by cemo@github)

2.2.2 (26-May-2013)

#216: Problems with Android, 1.6-only types
#217: JsonProcessingExceptions not all wrapped as expected
 (reported by karldmoore@github)
#220: ContainerNode missing 'createNumber(BigInteger)'
 (reported by Pascal G)
#223: Duplicated nulls with @JsonFormat(shape=Shape.ARRAY)
 (reported by lukegh@github)
#226: Field mapping fail on deserialization to common referenced object when
  @JsonUnwrapped is used
 (reported by ikvia@github)
#232: Converting bound BigDecimal value to tree fails with WRITE_BIGDECIMAL_AS_PLAIN
 (reported by celkings@github)
- Minor fix to handle primitive types for key deserializer lookups
- Add convenience method `MappingIterator.getCurrentLocation()`
 (suggested by Tomdz@github)

2.2.1 (03-May-2013)

#214: Problem with LICENSE, NOTICE, Android packaging
 (reported by thierryd@github)

2.2.0 (22-Apr-2013)

Fixes:

#23: Fixing typing of root-level collections
#118: JsonTypeInfo.as.EXTERNAL_PROPERTY not working correctly
 with missing type id, scalar types
#130: TimeZone not set for GregorianCalendar, even if configured
#144: MissingNode.isValueNode() should return 'false'
 (reported by 'fge@github')
#146: Creator properties were not being renamed as expected
 (contributed by Christoper C)
#188: Problem with ObjectId serialization, 'alwaysAsId' references

Improvements:

#116: JavaType implements `java.lang.reflect.Type` (as does `TypeReference`)
#147: Defer reporting of problems with missing creator parameters
 (contributed by Christoper C)
#155: Make `ObjectNode` and `ArrayNode` final (other node types already were)
 (requested by fge@github)
#161: Add deserializer for java.util.concurrent.ArrayBlockingQueue
#173: Add 'JsonNode.traverse(ObjectCodec)' for convenience
#181: Improve error reporting for missing '_valueDeserializer'
#194: Add `FloatNode` type in tree model (JsonNode)
 (requested by msteiger@github)
#199: Allow deserializing `Iterable` instances (as basic `Collection`s)
 (requested by electrum@github)
#206: Make 'ObjectMapper.createDeserializationContext()' overridable
 (requested by noter@github)
#207: Add explicit support for `short` datatypes, for tree model
 (contributed by msteiger@github)

New features:

#120: Extend BeanDeserializerModifier to work with non-POJO deserializers
#121: Extend BeanSerializerModifier to work with non-POJO serializers
#124: Add support for serialization converters (@JsonSerializer(converter=...))
#124: Add support for deserialization converters (@JsonDeserializer(converter=...))
#140: Add 'SerializationFeature.WRITE_BIGDECIMAL_AS_PLAIN' to allow forcing
  of non-scientific notation when serializing BigDecimals.
 (suggested by phedny@github)
#148: Add 'DeserializationFeature.FAIL_ON_INVALID_SUBTYPE`, which allows mapping
  entries with missing or invalid type id into null references (instead of failing).
  Also allows use of '@JsonTypeInfo.defaultImpl = NoClass.class' as alternative.
#159: Add more accessors in 'MappingIterator': getParser(), getParserSchema(),
  readAll()
 (suggested by Tom D)
#190: Add 'MapperFeature.ALLOW_FINAL_FIELDS_AS_MUTATORS' (default: true) for
 pruning out final fields (to avoid using as mutators)
 (requested by Eric T)
#195: Add 'MapperFeature.INFER_PROPERTY_MUTATORS' (default: enabled) for finer
  control of what mutators are auto-detected.
 (requested by Dain S)
#198: Add SPI metadata, handling in ObjectMapper (findModules()), for
  automatic registration of auto-detected extension modules
 (suggested by 'beamerblvd@github')
#203: Added new features to support advanced date/time handling:
  - SerializationFeature.WRITE_DATE_TIMESTAMPS_AS_NANOSECONDS
  - DeserializationFeature.READ_DATE_TIMESTAMPS_AS_NANOSECONDS
  - DeserializationFeature.ADJUST_DATES_TO_CONTEXT_TIME_ZONE

Other:

#126: Update JDK baseline to 1.6
* API under 'com.fasterxml.jackson.databind.jsonFormatVisitors' changed significantly
  based on experiences with external JSON Schema generator.
* Version information accessed via code-generated access class, instead of reading
  VERSION.txt
* Added 2 methods in Converter interface: getInputType(), getOutputType(),
  to allow programmatic overrides (needed by JAXB annotation module)

2.1.4 (26-Feb-2013)

* [JACKSON-887]: StackOverflow with parameterized sub-class field
 (reported by Alexander M)
* [#130]: TimeZone not set for GregorianCalendar, when deserializing
* [#157]: NPE when registering module twice
* [#162]: JsonNodeFactory: work around an old bug with BigDecimal and zero
 (submitted by fge@github)
* [#166]: Incorrect optimization for `ObjectMapper.convertValue(Class)`
 (reported by Eric T)
* [#167]: Problems with @JsonValue, polymorphic types (regression from 1.x)
 (reported by Eric T)
* [#170]: Problems deserializing `java.io.File` if creator auto-discovery disabled
 (reported by Eric T)
* [#175]: NPE for JsonMappingException, if no path is specified
 (reported by bramp@github)

2.1.3 (19-Jan-2013)

* [Issue#141]: ACCEPT_EMPTY_STRING_AS_NULL_OBJECT not working for enums
* [Issue#142]: Serialization of class containing EnumMap with polymorphic enum
  fails to generate class type data
 (reported by kidavis4@github)

2.1.2 (04-Dec-2012)

* [Issue#106]: NPE in ObjectArraySerializer.createContextual(...)
* [Issue#117]: HandlerInstantiator defaulting not working
 (reported by Alexander B)
* [Issue#118]: Problems with JsonTypeInfo.As.EXTERNAL_PROPERTY, scalar values
 (reported by Adva11@github)
* [Issue#119]: Problems with @JsonValue, JsonTypeInfo.As.EXTERNAL_PROPERTY
 (reported by Adva11@github)
* [Issue#122]: ObjectMapper.copy() was not copying underlying mix-in map
 (reported by rzlo@github)

2.1.1 (11-Nov-2012)

Fixes:

* [JACKSON-875]: Enum values not found if Feature.USE_ANNOTATIONS disabled
 (reported by Laurent P)
* [Issue#93]: ObjectNode.setAll() broken; would not add anything for
  empty ObjectNodes.
 (reported by Francis G)
* Making things implement java.io.Serializable:
  - Issues: #94, #99, #100, #102
    (reported by Sean B)
* [Issue#96]: Problem with JsonTypeInfo.As.EXTERNAL_PROPERTY, defaultImpl
 (reported by Adva11@github)

2.1.0 (08-Oct-2012)

  New minor version for 2.x series. Major improvements in multiple areas,
  including:

  - Dataformat auto-detection
  - More `@JsonFormat.shape` variant to serialize Collections as
    JSON Objects, POJOs as JSON Arrays (csv-like).
  - Much more configuration accessible via ObjectReader, ObjectWriter
  - New mechanism for JSON Schema generation, other uses (in future)

Fixes:

* [JACKSON-830]/[Issue#19]: Change OSGi bundle name to be fully-qualified
* ]JACKSON-847]: Make @JsonIdentityInfo work with property-based creator
* [JACKSON-851]: State corruption with ObjectWriter, DefaultPrettyPrinter
 (reported by Duncan A)
* [Issue#75]: Too aggressive KeySerializer caching
* Minor fix wrt [Issue#11], coercion needed extra checks

Improvements:

* [JACKSON-758]: Remove 'IOException' from throws clauses of "writeValueAsString"
  and "writeValueAsBytes" of ObjectMapper/ObjectWriter
 (suggested by G-T Chen)
* [JACKSON-839]: Allow "upgrade" of integer number types for
  UntypedObjectDeserializer, even with default typing enabled.
* [JACKSON-850]: Allow use of zero-arg factory methods as "default creator"
  (suggested by Razvan D)
* [Issue#9]: Implement 'required' JSON Schema attribute for bean properties
* [Issue#20]: Add new exception type, InvalidFormatException (sub-type of
  JsonMappingException) to indicate data format problems
 (suggested by HolySamosa@github)
* [Issue#30]: ObjectReader and ObjectWriter now try to pre-fetch root
  (de)serializer if possible; minor performance improvement (2% for small POJOs).
* [Issue#33]: Simplified/clarified definition of 'ObjectReader.readValues()';
  minor change in behavior for JSON Array "wrapped" sequences
* [Issue#60]: Add 'JsonNode.hasNonNull(...)' method(s)
 (suggested by Jeff S on mailing list) 
* [Issue#64]: Add new "standard" PropertyNamingStrategy, PascalCaseStrategy
  (PropertyNamingStrategy.PASCAL_CASE_TO_CAMEL_CASE)
 (contributed by Sean B)
* [Issue#65]: Add getters to `ObjectMapper`, DeserializationContext/-Factory.
 (contributed by Dmitry K)
* [Issue#69]: Add `PropertyName` abstraction, new methods in AnnotationIntrospector
* [Issue#80]: Make `DecimalNode` normalize input, to make "1.0" and "1.00"equal
 (reported by fge@github)

New features:

* [Issue#15]: Support data format auto-detection via ObjectReader (added
  'withFormatDetection(...)' fluent factories)
* [Issue#21]: Add 'ObjectNode.set(...)' method (and related) to improve
  chaining, semantic consistency of Tree Model API
 (suggested by fge@Github)
* [Issue#22]: Add 'ObjectMapper.setAnnotationIntrospectors()' which allows
  defining different introspectors for serialization, deserialization
* [Issue#24]: Allow serialization of Enums as JSON Objects
 (suggested by rveloso@github)
* [Issue#28]: Add 'ObjectMapper.copy()', to create non-linked copy of
  mapper, with same configuration settings
* [Issue#29]: Allow serializing, deserializing POJOs as JSON Arrays
  by using `@JsonFormat(shape=Shape.ARRAY)`
* [Issue#40]: Allow serialization of Collections as JSON Objects
  (and deserialization from)
 (suggested by 'rveloso@github')
* [Issue#42]: Allow specifying Base64 variant to use for Base64-encoded data
  using ObjectReader.with(Base64Variant), ObjectWriter.with(Base64Variant).
 (suggested by 'mpfau@github')
* [Issue#45]: Add '@JsonNaming' annotation to define per-class PropertyNamingStrategy
 (suggested by Mark W)
* [Pull#58]: Make 'MappingIterator' implement 'Closable'
 (contributed by Pascal G)
* [Issue#72]: Add 'MapperFeature.USE_WRAPPER_NAME_AS_PROPERTY_NAME' to use
  wrapper name annotations for renaming properties
* [Issue#87]: Add 'StdDelegatingSerializer', 'StdDelegatingDeserializer' to
  simplify writing of two-step handlers
* (issue #4 of jackson-annotations): Add `@JsonIdentityReference(alwaysAsId=true)`
  to force ALL references to an object written as Object Id, even the first one.
* Added 'ObjectReader#withHandler' to allow for reconfiguring deserialization
  problem handler
 (suggested by 'electricmonk')

Other changes:

* New variant of AnnotationIntrospector.getFormat(), to support class
  annotations
* It is now possible to serialize instances of plain old Object, iff
  'FAIL_ON_EMPTY_BEANS' is disabled.
* Trying to remove reference to "JSON" in datatype conversion errors
 (since databinding is format-agnostic)

INCOMPATIBILITIES: (rats!)

* Note that [Issue#33] (see above) is, technically speaking, backwards
  imcompatible change. It is estimated that it should NOT affect most
  users, as changes are to edge cases (and undocumented ones at that).
  However, it can potentially cause problems with upgrade.
* Implementation of `JsonFormatVisitable` resulting in 2 new methods
  being added in `BeanPropertyFilter` interface -- this is unfortunate,
  but was required to support full traversability.

2.0.4 (26-Jun-2012)

* [Issue#6]: element count for PrettyPrinter, endObject wrong
   (reported by "thebluemountain")
* [JACKSON-838]: Utf8StreamParser._reportInvalidToken() skips letters
    from reported token name
   (reported by Lóránt Pintér)
* [JACKSON-841] Data is doubled in SegmentedStringWriter output
   (reported by Scott S)
* [JACKSON-842] ArrayIndexOutOfBoundsException when skipping C-style comments
   (reported by Sebastien R)

2.0.3: no version 2.0.3 released -- only used for extension modules

2.0.2 [14-May-2012]

Fixes:

* [Issue#14]: Annotations were not included from parent classes of
  mix-in classes
 (reported by @guillaup)
* [JACKSON-824]: Combination of JSON Views, ObjectMapper.readerForUpdating()
  was not working
 (reported by Nir S)
(and all fixes from 1.9.7)

Improvements:

* [Issue#11]: Improve ObjectMapper.convertValue()/.treeToValue() to use
  cast if possible

2.0.1 [23-Apr-2012]

Fixes:

* [JACKSON-827] Ensure core packages work on JDK 1.5
 (reported by Pascal g)
* [JACKSON-829] Custom serializers not working for List<String> properties,
  @JsonSerialize(contentUsing)
 (reported by James R)

Improvements:

* [Issue#5]: Add support for maps with java.util.Locale keys to the set of
  StdKeyDeserializers
 (contributed by Ryan G)

2.0.0 [25-Mar-2012]

Fixes:

* [JACKSON-368]: Problems with managed references, abstract types
* [JACKSON-711]: Delegating @JsonCreator did not work with Injectable values
* [JACKSON-798]: Problem with external type id, creators
  (reported by Casey L)
(and all fixes up until and including 1.9.6)

Improvements:

* [JACKSON-546]: Indicate end-of-input with JsonMappingException instead
  of EOFException, when there is no parsing exception
* [JACKSON-664]: Reduce overhead of type resolution by adding caching
  in TypeFactory
* [JACKSON-690]: Pass DeserializationContext through ValueInstantiator
* [JACKSON-695]: Add 'isEmpty(value)' in JsonSerializer to allow
  customizing handling of serialization of empty values
* [JACKSON-710]: 'ObjectMapper.convertValue()' should ignore root value
  wrapping/unwrapping settings
* [JACKSON-730] Split various features (JsonParser, JsonGenerator,
  SerializationConfig, DeserializationConfig) into per-factory
  features (MapperFeature, JsonFactory.Feature) an per
  instance features (existing ones)
* [JACKSON-732]: Allow 'AnnotationIntrospector.findContentDeserializer()'
  (and similar) to return instance, not just Class<?> for instance
 (requested by James R)
* [JACKSON-736]: Add (more) access to array, container and map serializers
* [JACKSON-737]: Allow accessing of "creator properties" for BeanDeserializer
* [JACKSON-748]: Add 'registerSubtypes' to 'Module.setupContext' (and SimpleModule)
* [JACKSON-749]: Make @JsonValue work for Enum deserialization
* [JACKSON-769]: ObjectNode/ArrayNode: change 'put', 'insert', 'add' to return
  'this node' (unless already returning something)
* [JACKSON-770]: Simplify method naming for JsonNode, drop unnecessary 'get' prefix
  from methods like 'getTextValue()' (becomes 'textValue()')
* [JACKSON-777]: Rename 'SerializationConfig.Feature' as 'SerializationFeature',
  'DeserializationConfig.Feature' as 'DeserializationFeature'
* [JACKSON-780]: MissingNode, NullNode should return 'defaultValue' from 'asXxx' methods,
  (not 0 for numbers), as they are not numeric types
* [JACKSON-787]: Allow use of @JsonIgnoreProperties for properties (fields, getters, setters)
* [JACKSON-795]: @JsonValue was not working for Maps, Collections
* [JACKSON-800]: Add 'Module.SetupContext#addDeserializationProblemHandler'
 (suggested by James R)

New features:

* [JACKSON-107]: Add support for Object Identity (to handled cycles, shared refs),
  with @JsonIdentityInfo
* [JACKSON-435]: Allow per-property Date formatting using @JsonFormat.
* [JACKSON-437]: Allow injecting of type id as POJO property, by setting
  new '@JsonTypeInfo.visible' property to true.
* [JACKSON-469]: Support "Builder pattern" for deserialiation; that is, allow
  use of separate Builder object for data binding, creating actual value
* [JACKSON-608]: Allow use of JSON Views for deserialization
* [JACKSON-636]: Add 'SerializationFeature.ORDER_MAP_ENTRIES_BY_KEYS' to allow
  forced sorting of Maps during serialization
  (suggested by Joern H)
* [JACKSON-669]: Allow prefix/suffix for @JsonUnwrapped properties
 (requested by Aner P)
* [JACKSON-707]: Add 'JsonNode.deepCopy()', to create safe deep copies
  of ObjectNodes, ArrayNodes.
* [JACKSON-714]: Add general-purpose @JsonFormat annotation
* [JACKSON-718]: Added 'JsonNode.canConvertToInt()', 'JsonNode.canConvertToLong()'
* [JACKSON-747]: Allow changing of 'SerializationFeature' for ObjectWriter,
  'DeserializationFeature' for ObjectReader.
* [JACKSON-752]: Add @JsonInclude (replacement of @JsonSerialize.include)
* [JACKSON-754]: Add @JacksonAnnotationsInside for creating "annotation
  bundles" (also: AnnotationIntrospector.isAnnotationBundle())
* [JACKSON-762]: Allow using @JsonTypeId to specify property to use as
  type id, instead of using separate type id resolver.
* [JACKSON-764]: Allow specifying "root name" to use for root wrapping
  via ObjectReader, ObjectWriter.
* [JACKSON-772]: Add 'JsonNode.withArray()' to use for traversing Array nodes.
* [JACKSON-793]: Add support for configurable Locale, TimeZone to use
  (via SerializationConfig, DeserializationConfig)
* [JACKSON-805]: Add 'SerializationFeature.WRITE_SINGLE_ELEM_ARRAYS_UNWRAPPED'
  to improve interoperability with BadgerFish/Jettison
* [JACKSON-810]: Deserialization Feature: Allow unknown Enum values via
  'DeserializationFeature.READ_UNKNOWN_ENUM_VALUES_AS_NULL'
  (suggested by Raymond R)
* [JACKSON-813]: Add '@JsonSerializableSchema.id' attribute, to indicate
  'id' value to add to generated JSON Schemas.

[entries for versions 1.x and earlier not retained; refer to earlier releases)<|MERGE_RESOLUTION|>--- conflicted
+++ resolved
@@ -4,7 +4,6 @@
 === Releases === 
 ------------------------------------------------------------------------
 
-<<<<<<< HEAD
 2.14.0 (not yet released)
 
 #3357: `@JsonIgnore` does not if together with `@JsonProperty` or `@JsonFormat`
@@ -26,13 +25,12 @@
  (reported by Deniz H)
 #3476: Implement `JsonNodeFeature.WRITE_NULL_PROPERTIES` to allow skipping
   JSON `null` values on writing
-=======
+
 2.13.4 (not yet released)
 
 #3275: JDK 16 Illegal reflective access for `Throwable.setCause()` with
   `PropertyNamingStrategy.UPPER_CAMEL_CASE`
  (reported by Jason H)
->>>>>>> 2f60d39a
 
 2.13.3 (14-May-2022)
 
