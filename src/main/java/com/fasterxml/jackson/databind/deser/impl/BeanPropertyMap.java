--- conflicted
+++ resolved
@@ -8,11 +8,7 @@
 import com.fasterxml.jackson.core.util.Named;
 import com.fasterxml.jackson.databind.DeserializationContext;
 import com.fasterxml.jackson.databind.JsonDeserializer;
-<<<<<<< HEAD
-=======
-import com.fasterxml.jackson.databind.JsonMappingException;
 import com.fasterxml.jackson.databind.MapperFeature;
->>>>>>> 2b30eab7
 import com.fasterxml.jackson.databind.PropertyName;
 import com.fasterxml.jackson.databind.cfg.MapperConfig;
 import com.fasterxml.jackson.databind.deser.SettableBeanProperty;
@@ -30,24 +26,13 @@
  * as it is done for each and every POJO property deserialized.
  */
 public class BeanPropertyMap
-    implements Iterable<SettableBeanProperty>,
-        java.io.Serializable
+    implements Iterable<SettableBeanProperty>
 {
-    private static final long serialVersionUID = 2L;
-
     /*
     /**********************************************************
     /* Configuration
     /**********************************************************
      */
-
-    protected final boolean _caseInsensitive;
-
-    /**
-     * Configuration of alias mappings, if any (`null` if none),
-     * aligned with properties in <code>_propsInOrder</code>
-     */
-    private final PropertyName[][] _aliasDefs;
 
     /**
      * Array of properties in the exact order they were handed in. This is
@@ -57,6 +42,16 @@
      */
     private SettableBeanProperty[] _propsInOrder;
 
+    /**
+     * Configuration of alias mappings, if any (`null` if none),
+     * aligned with properties in <code>_propsInOrder</code>
+     */
+    private final PropertyName[][] _aliasDefs;
+
+    private final Locale _locale;
+
+    private final boolean _caseInsensitive;
+
     /*
     /**********************************************************
     /* Lookup index information constructed
@@ -79,35 +74,19 @@
      */
     
     /**
-<<<<<<< HEAD
      * @param caseInsensitive Whether property name matching should case-insensitive or not
      * @param props Sequence of primary properties to index
      * @param aliasDefs Alias mappings, if any (null if none)
      * @param assignIndexes Whether to assign indices to property entities or not
      */
-    protected BeanPropertyMap(boolean caseInsensitive, Collection<SettableBeanProperty> props,
+    protected BeanPropertyMap(Collection<SettableBeanProperty> props,
             PropertyName[][] aliasDefs,
+            Locale locale, boolean caseInsensitive,
             boolean assignIndexes)
-=======
-     * We require {@link Locale} since case changes are locale-sensitive in certain
-     * cases (see <a href="https://en.wikipedia.org/wiki/Dotted_and_dotless_I">Turkish I</a>
-     * for example)
-     *
-     * @since 2.11
-     */
-    private final Locale _locale;
-
-    /**
-     * @since 2.11
-     */
-    public BeanPropertyMap(boolean caseInsensitive, Collection<SettableBeanProperty> props,
-            Map<String,List<PropertyName>> aliasDefs,
-            Locale locale)
->>>>>>> 2b30eab7
-    {
+    {
+        _locale = locale;
         _caseInsensitive = caseInsensitive;
         _aliasDefs = aliasDefs;
-<<<<<<< HEAD
         _propsInOrder = props.toArray(new SettableBeanProperty[0]);
         // Former `assignIndexes`
         // order is arbitrary, but stable:
@@ -115,103 +94,14 @@
             // note: only assign to primary entries, not to aliased (since they are dups)
             for (int i = 0, end = props.size(); i < end; ++i) {
                 _propsInOrder[i].assignIndex(i);
-=======
-        _aliasMapping = _buildAliasMapping(aliasDefs);
-        _locale = locale;
-        init(props);
-    }
-
-    /**
-     * @deprecated since 2.11
-     */
-    @Deprecated
-    public BeanPropertyMap(boolean caseInsensitive, Collection<SettableBeanProperty> props,
-            Map<String,List<PropertyName>> aliasDefs) {
-        this(caseInsensitive, props, aliasDefs, Locale.getDefault());
-    }
-    
-    /* Copy constructors used when a property can replace existing one
-     *
-     * @since 2.9.6
-     */
-    private BeanPropertyMap(BeanPropertyMap src,
-            SettableBeanProperty newProp, int hashIndex, int orderedIndex)
-    {
-        // First, copy most fields as is:
-        _caseInsensitive = src._caseInsensitive;
-        _locale = src._locale;
-        _hashMask = src._hashMask;
-        _size = src._size;
-        _spillCount = src._spillCount;
-        _aliasDefs = src._aliasDefs;
-        _aliasMapping = src._aliasMapping;
-
-        // but then make deep copy of arrays to modify
-        _hashArea = Arrays.copyOf(src._hashArea, src._hashArea.length);
-        _propsInOrder = Arrays.copyOf(src._propsInOrder, src._propsInOrder.length);
-        _hashArea[hashIndex] = newProp;
-        _propsInOrder[orderedIndex] = newProp;
-    }
-
-    /* Copy constructors used when a property needs to be appended (can't replace)
-     *
-     * @since 2.9.6
-     */
-    private BeanPropertyMap(BeanPropertyMap src,
-            SettableBeanProperty newProp, String key, int slot)
-    {
-        // First, copy most fields as is:
-        _caseInsensitive = src._caseInsensitive;
-        _locale = src._locale;
-        _hashMask = src._hashMask;
-        _size = src._size;
-        _spillCount = src._spillCount;
-        _aliasDefs = src._aliasDefs;
-        _aliasMapping = src._aliasMapping;
-
-        // but then make deep copy of arrays to modify
-        _hashArea = Arrays.copyOf(src._hashArea, src._hashArea.length);
-        int last = src._propsInOrder.length;
-        // and append property at the end of ordering
-        _propsInOrder = Arrays.copyOf(src._propsInOrder, last+1);
-        _propsInOrder[last] = newProp;
-
-        final int hashSize = _hashMask+1;
-        int ix = (slot<<1);
-
-        // primary slot not free?
-        if (_hashArea[ix] != null) {
-            // secondary?
-            ix = (hashSize + (slot >> 1)) << 1;
-            if (_hashArea[ix] != null) {
-                // ok, spill over.
-                ix = ((hashSize + (hashSize >> 1) ) << 1) + _spillCount;
-                _spillCount += 2;
-                if (ix >= _hashArea.length) {
-                    _hashArea = Arrays.copyOf(_hashArea, _hashArea.length + 4);
-                }
->>>>>>> 2b30eab7
-            }
-        }
-    }
-
-<<<<<<< HEAD
-=======
-    @Deprecated // since 2.8
-    public BeanPropertyMap(boolean caseInsensitive, Collection<SettableBeanProperty> props)
-    {
-        this(caseInsensitive, props, Collections.<String,List<PropertyName>>emptyMap(),
-                Locale.getDefault());
-    }
-
-    /**
-     * @since 2.8
-     */
->>>>>>> 2b30eab7
+            }
+        }
+    }
+
     protected BeanPropertyMap(BeanPropertyMap base, boolean caseInsensitive)
     {
+        _locale = base._locale;
         _caseInsensitive = caseInsensitive;
-        _locale = base._locale;
         _aliasDefs = base._aliasDefs;
 
         // 16-May-2016, tatu: Alas, not enough to just change flag, need to re-init as well.
@@ -219,10 +109,14 @@
 //        init(Arrays.asList(_propsInOrder));
     }
 
-    public static BeanPropertyMap construct(Collection<SettableBeanProperty> props,
-            boolean caseInsensitive, PropertyName[][] aliases)
-    {
-        return new BeanPropertyMap(caseInsensitive, props, aliases, true);
+    public static BeanPropertyMap construct(MapperConfig<?> config,
+            Collection<SettableBeanProperty> props,
+            PropertyName[][] aliases)
+    {
+        return new BeanPropertyMap(props, aliases,
+                config.getLocale(),
+                config.isEnabled(MapperFeature.ACCEPT_CASE_INSENSITIVE_PROPERTIES),
+                true);
     }
 
     /*
@@ -243,96 +137,6 @@
         return new BeanPropertyMap(this, state);
     }
 
-<<<<<<< HEAD
-=======
-    protected void init(Collection<SettableBeanProperty> props)
-    {
-        _size = props.size();
-
-        // First: calculate size of primary hash area
-        final int hashSize = findSize(_size);
-        _hashMask = hashSize-1;
-
-        // and allocate enough to contain primary/secondary, expand for spillovers as need be
-        int alloc = (hashSize + (hashSize>>1)) * 2;
-        Object[] hashed = new Object[alloc];
-        int spillCount = 0;
-
-        for (SettableBeanProperty prop : props) {
-            // Due to removal, renaming, theoretically possible we'll have "holes" so:
-            if (prop == null) {
-                continue;
-            }
-
-            String key = getPropertyName(prop);
-            int slot = _hashCode(key);
-            int ix = (slot<<1);
-
-            // primary slot not free?
-            if (hashed[ix] != null) {
-                // secondary?
-                ix = (hashSize + (slot >> 1)) << 1;
-                if (hashed[ix] != null) {
-                    // ok, spill over.
-                    ix = ((hashSize + (hashSize >> 1) ) << 1) + spillCount;
-                    spillCount += 2;
-                    if (ix >= hashed.length) {
-                        hashed = Arrays.copyOf(hashed, hashed.length + 4);
-                    }
-                }
-            }
-            hashed[ix] = key;
-            hashed[ix+1] = prop;
-
-            // and aliases
-        }
-        _hashArea = hashed;
-        _spillCount = spillCount;
-    }
-
-    private final static int findSize(int size)
-    {
-        if (size <= 5) {
-            return 8;
-        }
-        if (size <= 12) {
-            return 16;
-        }
-        int needed = size + (size >> 2); // at most 80% full
-        int result = 32;
-        while (result < needed) {
-            result += result;
-        }
-        return result;
-    }
-
-    /**
-     * @since 2.11
-     */
-    public static BeanPropertyMap construct(MapperConfig<?> config,
-            Collection<SettableBeanProperty> props,
-            Map<String,List<PropertyName>> aliasMapping) {
-        return new BeanPropertyMap(config.isEnabled(MapperFeature.ACCEPT_CASE_INSENSITIVE_PROPERTIES),
-                props, aliasMapping,
-                config.getLocale());
-    }
-
-    /**
-     * @deprecated since 2.11
-     */
-    @Deprecated
-    public static BeanPropertyMap construct(Collection<SettableBeanProperty> props,
-            boolean caseInsensitive, Map<String,List<PropertyName>> aliasMapping) {
-        return new BeanPropertyMap(caseInsensitive, props, aliasMapping);
-    }
-
-    @Deprecated // since 2.9
-    public static BeanPropertyMap construct(Collection<SettableBeanProperty> props, boolean caseInsensitive) {
-        return construct(props, caseInsensitive,
-                Collections.<String,List<PropertyName>>emptyMap());
-    }
-
->>>>>>> 2b30eab7
     /**
      * Fluent copy method that creates a new instance that is a copy
      * of this instance except for one additional property that is
@@ -355,7 +159,7 @@
         ArrayList<SettableBeanProperty> newProps = new ArrayList<SettableBeanProperty>(Arrays.asList(_propsInOrder));
         newProps.add(newProp);
         // !!! TODO: assign index for the last entry?
-        return new BeanPropertyMap(_caseInsensitive, newProps, _aliasDefs, false);
+        return new BeanPropertyMap(newProps, _aliasDefs, _locale, _caseInsensitive, false);
     }
 
     /**
@@ -380,7 +184,7 @@
         // NOTE: do NOT try reassigning indexes of properties; number doesn't change
 
         // !!! 18-Nov-2017, tatu: Should try recreating FieldNameMatcher here but...
-        return new BeanPropertyMap(_caseInsensitive, newProps, _aliasDefs, false)
+        return new BeanPropertyMap(newProps, _aliasDefs, _locale, _caseInsensitive, false)
                 .initMatcher(ctxt.getParserFactory());
     }
 
@@ -426,7 +230,7 @@
         // should we try to re-index? Apparently no need
         // 17-Nov-2017, tatu: do NOT try to change indexes since this could lead to discrepancies
         //    (unless we actually copy property instances)
-        return new BeanPropertyMap(_caseInsensitive, newProps, _aliasDefs, false);
+        return new BeanPropertyMap(newProps, _aliasDefs, _locale, _caseInsensitive, false);
     }
 
     /**
@@ -545,15 +349,6 @@
         return _propsInOrder;
     }
 
-<<<<<<< HEAD
-=======
-    // Confining this case insensitivity to this function (and the find method) in case we want to
-    // apply a particular locale to the lower case function.  For now, using the default.
-    protected final String getPropertyName(SettableBeanProperty prop) {
-        return _caseInsensitive ? prop.getName().toLowerCase(_locale) : prop.getName();
-    }
-
->>>>>>> 2b30eab7
     /*
     /**********************************************************
     /* Public API, property definition lookup
@@ -579,90 +374,9 @@
         if (key == null) {
             throw new IllegalArgumentException("Cannot pass null property name");
         }
-<<<<<<< HEAD
         for (SettableBeanProperty prop : _propsInOrder) {
             if (key.equals(prop.getName())) {
                 return prop;
-=======
-        if (_caseInsensitive) {
-            key = key.toLowerCase(_locale);
-        }
-
-        // inlined `_hashCode(key)`
-        int slot = key.hashCode() & _hashMask;
-//        int h = key.hashCode();
-//        int slot = (h + (h >> 13)) & _hashMask;
-
-        int ix = (slot<<1);
-        Object match = _hashArea[ix];
-        if ((match == key) || key.equals(match)) {
-            return (SettableBeanProperty) _hashArea[ix+1];
-        }
-        return _find2(key, slot, match);
-    }
-
-    private final SettableBeanProperty _find2(String key, int slot, Object match)
-    {
-        if (match == null) {
-            // 26-Feb-2017, tatu: Need to consider aliases
-            return _findWithAlias(_aliasMapping.get(key));
-        }
-        // no? secondary?
-        int hashSize = _hashMask+1;
-        int ix = hashSize + (slot>>1) << 1;
-        match = _hashArea[ix];
-        if (key.equals(match)) {
-            return (SettableBeanProperty) _hashArea[ix+1];
-        }
-        if (match != null) { // _findFromSpill(...)
-            int i = (hashSize + (hashSize>>1)) << 1;
-            for (int end = i + _spillCount; i < end; i += 2) {
-                match = _hashArea[i];
-                if ((match == key) || key.equals(match)) {
-                    return (SettableBeanProperty) _hashArea[i+1];
-                }
-            }
-        }
-        // 26-Feb-2017, tatu: Need to consider aliases
-        return _findWithAlias(_aliasMapping.get(key));
-    }
-
-    private SettableBeanProperty _findWithAlias(String keyFromAlias)
-    {
-        if (keyFromAlias == null) {
-            return null;
-        }
-        // NOTE: need to inline much of handling do avoid cyclic calls via alias
-        // first, inlined main `find(String)`
-        int slot = _hashCode(keyFromAlias);
-        int ix = (slot<<1);
-        Object match = _hashArea[ix];
-        if (keyFromAlias.equals(match)) {
-            return (SettableBeanProperty) _hashArea[ix+1];
-        }
-        if (match == null) {
-            return null;
-        }
-        return _find2ViaAlias(keyFromAlias, slot, match);
-    }
-
-    private SettableBeanProperty _find2ViaAlias(String key, int slot, Object match)
-    {
-        // no? secondary?
-        int hashSize = _hashMask+1;
-        int ix = hashSize + (slot>>1) << 1;
-        match = _hashArea[ix];
-        if (key.equals(match)) {
-            return (SettableBeanProperty) _hashArea[ix+1];
-        }
-        if (match != null) { // _findFromSpill(...)
-            int i = (hashSize + (hashSize>>1)) << 1;
-            for (int end = i + _spillCount; i < end; i += 2) {
-                match = _hashArea[i];
-                if ((match == key) || key.equals(match)) {
-                    return (SettableBeanProperty) _hashArea[i+1];
-                }
->>>>>>> 2b30eab7
             }
         }
         return null;
@@ -695,133 +409,4 @@
         }
         return sb.toString();
     }
-<<<<<<< HEAD
-=======
-    
-    /*
-    /**********************************************************
-    /* Helper methods
-    /**********************************************************
-     */
-
-    protected SettableBeanProperty _rename(SettableBeanProperty prop, NameTransformer xf)
-    {
-        if (prop == null) {
-            return prop;
-        }
-        String newName = xf.transform(prop.getName());
-        prop = prop.withSimpleName(newName);
-        JsonDeserializer<?> deser = prop.getValueDeserializer();
-        if (deser != null) {
-            @SuppressWarnings("unchecked")
-            JsonDeserializer<Object> newDeser = (JsonDeserializer<Object>)
-                deser.unwrappingDeserializer(xf);
-            if (newDeser != deser) {
-                prop = prop.withValueDeserializer(newDeser);
-            }
-        }
-        return prop;
-    }
-
-    protected void wrapAndThrow(Throwable t, Object bean, String fieldName, DeserializationContext ctxt)
-        throws IOException
-    {
-        // inlined 'throwOrReturnThrowable'
-        while (t instanceof InvocationTargetException && t.getCause() != null) {
-            t = t.getCause();
-        }
-        // Errors to be passed as is
-        ClassUtil.throwIfError(t);
-        // StackOverflowErrors are tricky ones; need to be careful...
-        boolean wrap = (ctxt == null) || ctxt.isEnabled(DeserializationFeature.WRAP_EXCEPTIONS);
-        // Ditto for IOExceptions; except we may want to wrap JSON exceptions
-        if (t instanceof IOException) {
-            if (!wrap || !(t instanceof JsonProcessingException)) {
-                throw (IOException) t;
-            }
-        } else if (!wrap) { // allow disabling wrapping for unchecked exceptions
-            ClassUtil.throwIfRTE(t);
-        }
-        throw JsonMappingException.wrapWithPath(t, bean, fieldName);
-    }
-
-    /**
-     * Helper method used to find exact location of a property with name
-     * given exactly, not subject to case changes, within hash area.
-     * Expectation is that such property SHOULD exist, although no
-     * exception is thrown.
-     *
-     * @since 2.7
-     */
-    private final int _findIndexInHash(String key)
-    {
-        final int slot = _hashCode(key);
-        int ix = (slot<<1);
-        
-        // primary match?
-        if (key.equals(_hashArea[ix])) {
-            return ix+1;
-        }
-        // no? secondary?
-        int hashSize = _hashMask+1;
-        ix = hashSize + (slot>>1) << 1;
-        if (key.equals(_hashArea[ix])) {
-            return ix+1;
-        }
-        // perhaps spill then
-        int i = (hashSize + (hashSize>>1)) << 1;
-        for (int end = i + _spillCount; i < end; i += 2) {
-            if (key.equals(_hashArea[i])) {
-                return i+1;
-            }
-        }
-        return -1;
-    }
-    
-    private final int _findFromOrdered(SettableBeanProperty prop) {
-        for (int i = 0, end = _propsInOrder.length; i < end; ++i) {
-            if (_propsInOrder[i] == prop) {
-                return i;
-            }
-        }
-        throw new IllegalStateException("Illegal state: property '"+prop.getName()+"' missing from _propsInOrder");
-    }
-
-    // Offlined version for convenience if we want to change hashing scheme
-    private final int _hashCode(String key) {
-        // This method produces better hash, fewer collisions... yet for some
-        // reason produces slightly worse performance. Very strange.
-
-        // 05-Aug-2015, tatu: ... still true?
-
-        /*
-        int h = key.hashCode();
-        return (h + (h >> 13)) & _hashMask;
-        */
-        return key.hashCode() & _hashMask;
-    }
-
-    // @since 2.9
-    private Map<String,String> _buildAliasMapping(Map<String,List<PropertyName>> defs)
-    {
-        if ((defs == null) || defs.isEmpty()) {
-            return Collections.emptyMap();
-        }
-        Map<String,String> aliases = new HashMap<>();
-        for (Map.Entry<String,List<PropertyName>> entry : defs.entrySet()) {
-            String key = entry.getKey();
-            if (_caseInsensitive) {
-                key = key.toLowerCase(_locale);
-            }
-            for (PropertyName pn : entry.getValue()) {
-                String mapped = pn.getSimpleName();
-                if (_caseInsensitive) {
-                    mapped = mapped.toLowerCase();
-                }
-                aliases.put(mapped, key);
-            }
-        }
-        return aliases;
-    }
->>>>>>> 2b30eab7
 }