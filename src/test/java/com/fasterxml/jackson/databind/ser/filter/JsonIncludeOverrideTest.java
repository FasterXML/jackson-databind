package com.fasterxml.jackson.databind.ser.filter;

import java.io.IOException;
import java.util.Collections;
import java.util.List;
import java.util.Map;

import com.fasterxml.jackson.annotation.JsonInclude;
import com.fasterxml.jackson.annotation.JsonPropertyOrder;

import com.fasterxml.jackson.databind.BaseMapTest;
import com.fasterxml.jackson.databind.ObjectMapper;

/**
 * Unit tests for checking that overridden settings for
 * <code>JsonInclude</code> annotation property work
 * as expected.
 */
public class JsonIncludeOverrideTest
    extends BaseMapTest
{
    @JsonPropertyOrder({"list", "map"})
    static class EmptyListMapBean
    {
        public List<String> list = Collections.emptyList();

        public Map<String,String> map = Collections.emptyMap();
    }

    @JsonInclude(JsonInclude.Include.ALWAYS)
    @JsonPropertyOrder({"num", "annotated", "plain"})
    static class MixedTypeAlwaysBean
    {
        @JsonInclude(JsonInclude.Include.USE_DEFAULTS)
        public Integer num = null;

        @JsonInclude(JsonInclude.Include.NON_NULL)
        public String annotated = null;

        public String plain = null;
    }

    @JsonInclude(JsonInclude.Include.NON_NULL)
    @JsonPropertyOrder({"num", "annotated", "plain"})
    static class MixedTypeNonNullBean
    {
        @JsonInclude(JsonInclude.Include.USE_DEFAULTS)
        public Integer num = null;

        @JsonInclude(JsonInclude.Include.ALWAYS)
        public String annotated = null;

        public String plain = null;
    }

    public void testPropConfigOverridesForInclude() throws IOException
    {
        ObjectMapper mapper = new ObjectMapper();
        // First, with defaults, both included:
        JsonIncludeOverrideTest.EmptyListMapBean empty = new JsonIncludeOverrideTest.EmptyListMapBean();
        assertEquals(a2q("{'list':[],'map':{}}"),
                mapper.writeValueAsString(empty));

        // and then change inclusion criteria for either
<<<<<<< HEAD
        mapper = jsonMapperBuilder()
                .withConfigOverride(Map.class,
                        o -> o.setInclude(JsonInclude.Value.construct(JsonInclude.Include.NON_EMPTY, null)))
                .build();
        assertEquals(aposToQuotes("{'list':[]}"),
                mapper.writeValueAsString(empty));

        mapper = jsonMapperBuilder()
                .withConfigOverride(List.class,
                        o -> o.setInclude(JsonInclude.Value.construct(JsonInclude.Include.NON_EMPTY, null)))
                .build();
        assertEquals(aposToQuotes("{'map':{}}"),
=======
        mapper = new ObjectMapper();
        mapper.configOverride(Map.class)
            .setInclude(JsonInclude.Value.construct(JsonInclude.Include.NON_EMPTY, null));
        assertEquals(a2q("{'list':[]}"),
                mapper.writeValueAsString(empty));

        mapper = new ObjectMapper();
        mapper.configOverride(List.class)
            .setInclude(JsonInclude.Value.construct(JsonInclude.Include.NON_EMPTY, null));
        assertEquals(a2q("{'map':{}}"),
>>>>>>> 27f62d3c
                mapper.writeValueAsString(empty));
    }

    public void testOverrideForIncludeAsPropertyNonNull() throws Exception
    {
        ObjectMapper mapper = new ObjectMapper();
        // First, with defaults, all but NON_NULL annotated included
        JsonIncludeOverrideTest.MixedTypeAlwaysBean nullValues = new JsonIncludeOverrideTest.MixedTypeAlwaysBean();
        assertEquals(a2q("{'num':null,'plain':null}"),
                mapper.writeValueAsString(nullValues));

        // and then change inclusion as property criteria for either
        mapper = jsonMapperBuilder()
                .withConfigOverride(String.class,
                        o -> o.setIncludeAsProperty(JsonInclude.Value
                        .construct(JsonInclude.Include.NON_NULL, null)))
                .build();
        assertEquals("{\"num\":null}",
                mapper.writeValueAsString(nullValues));

        mapper = jsonMapperBuilder()
                .withConfigOverride(Integer.class,
                        o -> o.setIncludeAsProperty(JsonInclude.Value
                        .construct(JsonInclude.Include.NON_NULL, null)))
                .build();
        assertEquals("{\"plain\":null}",
                mapper.writeValueAsString(nullValues));
    }

    public void testOverrideForIncludeAsPropertyAlways() throws Exception
    {
        ObjectMapper mapper = new ObjectMapper();
        // First, with defaults, only ALWAYS annotated included
        JsonIncludeOverrideTest.MixedTypeNonNullBean nullValues = new JsonIncludeOverrideTest.MixedTypeNonNullBean();
        assertEquals("{\"annotated\":null}",
                mapper.writeValueAsString(nullValues));

        // and then change inclusion as property criteria for either
<<<<<<< HEAD
        mapper = jsonMapperBuilder()
                .withConfigOverride(String.class,
                        o -> o.setIncludeAsProperty(JsonInclude.Value
                        .construct(JsonInclude.Include.ALWAYS, null)))
                .build();
        assertEquals(aposToQuotes("{'annotated':null,'plain':null}"),
                mapper.writeValueAsString(nullValues));

        mapper = jsonMapperBuilder()
                .withConfigOverride(Integer.class,
                        o -> o.setIncludeAsProperty(JsonInclude.Value
                        .construct(JsonInclude.Include.ALWAYS, null)))
                .build();
        assertEquals(aposToQuotes("{'num':null,'annotated':null}"),
=======
        mapper = new ObjectMapper();
        mapper.configOverride(String.class)
                .setIncludeAsProperty(JsonInclude.Value
                        .construct(JsonInclude.Include.ALWAYS, null));
        assertEquals(a2q("{'annotated':null,'plain':null}"),
                mapper.writeValueAsString(nullValues));

        mapper = new ObjectMapper();
        mapper.configOverride(Integer.class)
                .setIncludeAsProperty(JsonInclude.Value
                        .construct(JsonInclude.Include.ALWAYS, null));
        assertEquals(a2q("{'num':null,'annotated':null}"),
>>>>>>> 27f62d3c
                mapper.writeValueAsString(nullValues));
    }

    public void testOverridesForIncludeAndIncludeAsPropertyNonNull() throws Exception
    {
        // First, with ALWAYS override on containing bean, all included
        JsonIncludeOverrideTest.MixedTypeNonNullBean nullValues = new JsonIncludeOverrideTest.MixedTypeNonNullBean();
<<<<<<< HEAD
        ObjectMapper mapper = jsonMapperBuilder()
                .withConfigOverride(JsonIncludeOverrideTest.MixedTypeNonNullBean.class,
                        o -> o.setInclude(JsonInclude.Value
                        .construct(JsonInclude.Include.ALWAYS, null)))
                .build();
        assertEquals(aposToQuotes("{'num':null,'annotated':null,'plain':null}"),
                mapper.writeValueAsString(nullValues));

        // and then change inclusion as property criteria for either
        mapper = jsonMapperBuilder()
                .withConfigOverride(JsonIncludeOverrideTest.MixedTypeNonNullBean.class,
                        o -> o.setInclude(JsonInclude.Value
                        .construct(JsonInclude.Include.ALWAYS, null)))
                .withConfigOverride(String.class,
                    o -> o.setIncludeAsProperty(JsonInclude.Value
                            .construct(JsonInclude.Include.NON_NULL, null)))
                .build();
        assertEquals(aposToQuotes("{'num':null,'annotated':null}"),
                mapper.writeValueAsString(nullValues));

        mapper = jsonMapperBuilder()
                .withConfigOverride(JsonIncludeOverrideTest.MixedTypeNonNullBean.class,
                        o -> o.setInclude(JsonInclude.Value
                                .construct(JsonInclude.Include.ALWAYS, null)))
                .withConfigOverride(Integer.class,
                    o -> o.setIncludeAsProperty(JsonInclude.Value
                        .construct(JsonInclude.Include.NON_NULL, null)))
            .build();
        assertEquals(aposToQuotes("{'annotated':null,'plain':null}"),
=======
        ObjectMapper mapper = new ObjectMapper();
        mapper.configOverride(JsonIncludeOverrideTest.MixedTypeNonNullBean.class)
                .setInclude(JsonInclude.Value
                        .construct(JsonInclude.Include.ALWAYS, null));
        assertEquals(a2q("{'num':null,'annotated':null,'plain':null}"),
                mapper.writeValueAsString(nullValues));

        // and then change inclusion as property criteria for either
        mapper = new ObjectMapper();
        mapper.configOverride(JsonIncludeOverrideTest.MixedTypeNonNullBean.class)
                .setInclude(JsonInclude.Value
                        .construct(JsonInclude.Include.ALWAYS, null));
        mapper.configOverride(String.class)
                .setIncludeAsProperty(JsonInclude.Value
                        .construct(JsonInclude.Include.NON_NULL, null));
        assertEquals(a2q("{'num':null,'annotated':null}"),
                mapper.writeValueAsString(nullValues));

        mapper = new ObjectMapper();
        mapper.configOverride(JsonIncludeOverrideTest.MixedTypeNonNullBean.class)
                .setInclude(JsonInclude.Value
                        .construct(JsonInclude.Include.ALWAYS, null));
        mapper.configOverride(Integer.class)
                .setIncludeAsProperty(JsonInclude.Value
                        .construct(JsonInclude.Include.NON_NULL, null));
        assertEquals(a2q("{'annotated':null,'plain':null}"),
>>>>>>> 27f62d3c
                mapper.writeValueAsString(nullValues));
    }

    public void testOverridesForIncludeAndIncludeAsPropertyAlways() throws Exception
    {
        // First, with NON_NULL override on containing bean, empty
        JsonIncludeOverrideTest.MixedTypeAlwaysBean nullValues = new JsonIncludeOverrideTest.MixedTypeAlwaysBean();
        ObjectMapper mapper = jsonMapperBuilder()
                .withConfigOverride(JsonIncludeOverrideTest.MixedTypeAlwaysBean.class,
                        o -> o.setInclude(JsonInclude.Value
                        .construct(JsonInclude.Include.NON_NULL, null)))
                .build();
        assertEquals("{}",
                mapper.writeValueAsString(nullValues));

        // and then change inclusion as property criteria for either
        mapper = jsonMapperBuilder()
                .withConfigOverride(JsonIncludeOverrideTest.MixedTypeAlwaysBean.class,
                        o -> o.setInclude(JsonInclude.Value
                        .construct(JsonInclude.Include.NON_NULL, null)))
                .withConfigOverride(String.class,
                        o -> o.setIncludeAsProperty(JsonInclude.Value
                                .construct(JsonInclude.Include.ALWAYS, null)))
                .build();
        assertEquals("{\"plain\":null}",
                mapper.writeValueAsString(nullValues));

        mapper = jsonMapperBuilder()
                .withConfigOverride(JsonIncludeOverrideTest.MixedTypeAlwaysBean.class,
                        o -> o.setInclude(JsonInclude.Value
                        .construct(JsonInclude.Include.NON_NULL, null)))
                .withConfigOverride(Integer.class,
                        o -> o.setIncludeAsProperty(JsonInclude.Value
                                .construct(JsonInclude.Include.ALWAYS, null)))
                .build();
        assertEquals("{\"num\":null}",
                mapper.writeValueAsString(nullValues));
    }
}<|MERGE_RESOLUTION|>--- conflicted
+++ resolved
@@ -62,31 +62,18 @@
                 mapper.writeValueAsString(empty));
 
         // and then change inclusion criteria for either
-<<<<<<< HEAD
         mapper = jsonMapperBuilder()
                 .withConfigOverride(Map.class,
                         o -> o.setInclude(JsonInclude.Value.construct(JsonInclude.Include.NON_EMPTY, null)))
                 .build();
-        assertEquals(aposToQuotes("{'list':[]}"),
+        assertEquals(a2q("{'list':[]}"),
                 mapper.writeValueAsString(empty));
 
         mapper = jsonMapperBuilder()
                 .withConfigOverride(List.class,
                         o -> o.setInclude(JsonInclude.Value.construct(JsonInclude.Include.NON_EMPTY, null)))
                 .build();
-        assertEquals(aposToQuotes("{'map':{}}"),
-=======
-        mapper = new ObjectMapper();
-        mapper.configOverride(Map.class)
-            .setInclude(JsonInclude.Value.construct(JsonInclude.Include.NON_EMPTY, null));
-        assertEquals(a2q("{'list':[]}"),
-                mapper.writeValueAsString(empty));
-
-        mapper = new ObjectMapper();
-        mapper.configOverride(List.class)
-            .setInclude(JsonInclude.Value.construct(JsonInclude.Include.NON_EMPTY, null));
         assertEquals(a2q("{'map':{}}"),
->>>>>>> 27f62d3c
                 mapper.writeValueAsString(empty));
     }
 
@@ -125,35 +112,20 @@
                 mapper.writeValueAsString(nullValues));
 
         // and then change inclusion as property criteria for either
-<<<<<<< HEAD
-        mapper = jsonMapperBuilder()
-                .withConfigOverride(String.class,
-                        o -> o.setIncludeAsProperty(JsonInclude.Value
-                        .construct(JsonInclude.Include.ALWAYS, null)))
-                .build();
-        assertEquals(aposToQuotes("{'annotated':null,'plain':null}"),
-                mapper.writeValueAsString(nullValues));
-
-        mapper = jsonMapperBuilder()
-                .withConfigOverride(Integer.class,
-                        o -> o.setIncludeAsProperty(JsonInclude.Value
-                        .construct(JsonInclude.Include.ALWAYS, null)))
-                .build();
-        assertEquals(aposToQuotes("{'num':null,'annotated':null}"),
-=======
-        mapper = new ObjectMapper();
-        mapper.configOverride(String.class)
-                .setIncludeAsProperty(JsonInclude.Value
-                        .construct(JsonInclude.Include.ALWAYS, null));
+        mapper = jsonMapperBuilder()
+                .withConfigOverride(String.class,
+                        o -> o.setIncludeAsProperty(JsonInclude.Value
+                        .construct(JsonInclude.Include.ALWAYS, null)))
+                .build();
         assertEquals(a2q("{'annotated':null,'plain':null}"),
                 mapper.writeValueAsString(nullValues));
 
-        mapper = new ObjectMapper();
-        mapper.configOverride(Integer.class)
-                .setIncludeAsProperty(JsonInclude.Value
-                        .construct(JsonInclude.Include.ALWAYS, null));
+        mapper = jsonMapperBuilder()
+                .withConfigOverride(Integer.class,
+                        o -> o.setIncludeAsProperty(JsonInclude.Value
+                        .construct(JsonInclude.Include.ALWAYS, null)))
+                .build();
         assertEquals(a2q("{'num':null,'annotated':null}"),
->>>>>>> 27f62d3c
                 mapper.writeValueAsString(nullValues));
     }
 
@@ -161,13 +133,12 @@
     {
         // First, with ALWAYS override on containing bean, all included
         JsonIncludeOverrideTest.MixedTypeNonNullBean nullValues = new JsonIncludeOverrideTest.MixedTypeNonNullBean();
-<<<<<<< HEAD
         ObjectMapper mapper = jsonMapperBuilder()
                 .withConfigOverride(JsonIncludeOverrideTest.MixedTypeNonNullBean.class,
                         o -> o.setInclude(JsonInclude.Value
                         .construct(JsonInclude.Include.ALWAYS, null)))
                 .build();
-        assertEquals(aposToQuotes("{'num':null,'annotated':null,'plain':null}"),
+        assertEquals(a2q("{'num':null,'annotated':null,'plain':null}"),
                 mapper.writeValueAsString(nullValues));
 
         // and then change inclusion as property criteria for either
@@ -179,7 +150,7 @@
                     o -> o.setIncludeAsProperty(JsonInclude.Value
                             .construct(JsonInclude.Include.NON_NULL, null)))
                 .build();
-        assertEquals(aposToQuotes("{'num':null,'annotated':null}"),
+        assertEquals(a2q("{'num':null,'annotated':null}"),
                 mapper.writeValueAsString(nullValues));
 
         mapper = jsonMapperBuilder()
@@ -190,35 +161,7 @@
                     o -> o.setIncludeAsProperty(JsonInclude.Value
                         .construct(JsonInclude.Include.NON_NULL, null)))
             .build();
-        assertEquals(aposToQuotes("{'annotated':null,'plain':null}"),
-=======
-        ObjectMapper mapper = new ObjectMapper();
-        mapper.configOverride(JsonIncludeOverrideTest.MixedTypeNonNullBean.class)
-                .setInclude(JsonInclude.Value
-                        .construct(JsonInclude.Include.ALWAYS, null));
-        assertEquals(a2q("{'num':null,'annotated':null,'plain':null}"),
-                mapper.writeValueAsString(nullValues));
-
-        // and then change inclusion as property criteria for either
-        mapper = new ObjectMapper();
-        mapper.configOverride(JsonIncludeOverrideTest.MixedTypeNonNullBean.class)
-                .setInclude(JsonInclude.Value
-                        .construct(JsonInclude.Include.ALWAYS, null));
-        mapper.configOverride(String.class)
-                .setIncludeAsProperty(JsonInclude.Value
-                        .construct(JsonInclude.Include.NON_NULL, null));
-        assertEquals(a2q("{'num':null,'annotated':null}"),
-                mapper.writeValueAsString(nullValues));
-
-        mapper = new ObjectMapper();
-        mapper.configOverride(JsonIncludeOverrideTest.MixedTypeNonNullBean.class)
-                .setInclude(JsonInclude.Value
-                        .construct(JsonInclude.Include.ALWAYS, null));
-        mapper.configOverride(Integer.class)
-                .setIncludeAsProperty(JsonInclude.Value
-                        .construct(JsonInclude.Include.NON_NULL, null));
         assertEquals(a2q("{'annotated':null,'plain':null}"),
->>>>>>> 27f62d3c
                 mapper.writeValueAsString(nullValues));
     }
 
