package com.fasterxml.jackson.databind.introspect;

import java.lang.annotation.Annotation;
import java.util.ArrayList;
import java.util.Collection;
import java.util.List;

import com.fasterxml.jackson.annotation.*;

import com.fasterxml.jackson.core.Version;

import com.fasterxml.jackson.databind.*;
import com.fasterxml.jackson.databind.annotation.JsonPOJOBuilder;
import com.fasterxml.jackson.databind.annotation.JsonSerialize;
import com.fasterxml.jackson.databind.cfg.MapperConfig;
import com.fasterxml.jackson.databind.jsontype.NamedType;
import com.fasterxml.jackson.databind.ser.BeanPropertyWriter;
import com.fasterxml.jackson.databind.util.ClassUtil;
import com.fasterxml.jackson.databind.util.NameTransformer;

/**
 * Helper class that allows using 2 introspectors such that one
 * introspector acts as the primary one to use; and second one
 * as a fallback used if the primary does not provide conclusive
 * or useful result for a method.
 *<p>
 * An obvious consequence of priority is that it is easy to construct
 * longer chains of introspectors by linking multiple pairs.
 * Currently most likely combination is that of using the default
 * Jackson provider, along with JAXB annotation introspector.
 */
public class AnnotationIntrospectorPair
    extends AnnotationIntrospector
    implements java.io.Serializable
{
    private static final long serialVersionUID = 1L;

    protected final AnnotationIntrospector _primary, _secondary;

    public AnnotationIntrospectorPair(AnnotationIntrospector p, AnnotationIntrospector s)
    {
        _primary = p;
        _secondary = s;
    }

    @Override
    public Version version() {
        return _primary.version();
    }

    /**
     * Helper method for constructing a Pair from two given introspectors (if
     * neither is null); or returning non-null introspector if one is null
     * (and return just null if both are null)
     */
    public static AnnotationIntrospector create(AnnotationIntrospector primary,
            AnnotationIntrospector secondary)
    {
        if (primary == null) {
            return secondary;
        }
        if (secondary == null) {
            return primary;
        }
        return new AnnotationIntrospectorPair(primary, secondary);
    }

    @Override
    public Collection<AnnotationIntrospector> allIntrospectors() {
        return allIntrospectors(new ArrayList<AnnotationIntrospector>());
    }

    @Override
    public Collection<AnnotationIntrospector> allIntrospectors(Collection<AnnotationIntrospector> result)
    {
        _primary.allIntrospectors(result);
        _secondary.allIntrospectors(result);
        return result;
    }
    
    // // // Generic annotation properties, lookup
    
    @Override
    public boolean isAnnotationBundle(Annotation ann) {
        return _primary.isAnnotationBundle(ann) || _secondary.isAnnotationBundle(ann);
    }
    
    /*
    /**********************************************************************
    /* General class annotations
    /**********************************************************************
     */

    @Override
    public PropertyName findRootName(MapperConfig<?> config, AnnotatedClass ac)
    {
        PropertyName name1 = _primary.findRootName(config, ac);
        if (name1 == null) {
            return _secondary.findRootName(config, ac);
        }
        if (name1.hasSimpleName()) {
            return name1;
        }
        // name1 is empty; how about secondary?
        PropertyName name2 = _secondary.findRootName(config, ac);
        return (name2 == null) ? name1 : name2;
    }

    @Override
    public JsonIgnoreProperties.Value findPropertyIgnoralByName(MapperConfig<?> config, Annotated a)
    {
        JsonIgnoreProperties.Value v2 = _secondary.findPropertyIgnoralByName(config, a);
        JsonIgnoreProperties.Value v1 = _primary.findPropertyIgnoralByName(config, a);
        return (v2 == null) // shouldn't occur but
            ? v1 : v2.withOverrides(v1);
    }
    
    @Override
    public JsonIncludeProperties.Value findPropertyInclusionByName(MapperConfig<?> config, Annotated a)
    {
        JsonIncludeProperties.Value v2 = _secondary.findPropertyInclusionByName(config, a);
        JsonIncludeProperties.Value v1 = _primary.findPropertyInclusionByName(config, a);
        return (v2 == null) // shouldn't occur but
                ? v1 : v2.withOverrides(v1);
    }

    @Override
    public Boolean isIgnorableType(MapperConfig<?> config, AnnotatedClass ac)
    {
        Boolean result = _primary.isIgnorableType(config, ac);
        if (result == null) {
            result = _secondary.isIgnorableType(config, ac);
        }
        return result;
    }

    @Override
    public Object findFilterId(MapperConfig<?> config, Annotated ann)
    {
        Object id = _primary.findFilterId(config, ann);
        if (id == null) {
            id = _secondary.findFilterId(config, ann);
        }
        return id;
    }
    
    @Override
    public Object findNamingStrategy(MapperConfig<?> config, AnnotatedClass ac)
    {
        Object str = _primary.findNamingStrategy(config, ac);
        if (str == null) {
            str = _secondary.findNamingStrategy(config, ac);
        }
        return str;
    }

    @Override
    public String findClassDescription(MapperConfig<?> config, AnnotatedClass ac) {
        String str = _primary.findClassDescription(config, ac);
        if ((str == null) || str.isEmpty()) {
            str = _secondary.findClassDescription(config, ac);
        }
        return str;
    }

    /*
    /**********************************************************************
    /* Property auto-detection
    /**********************************************************************
     */
    
    @Override
    public VisibilityChecker findAutoDetectVisibility(MapperConfig<?> config,
            AnnotatedClass ac, VisibilityChecker checker)
    {
        /* Note: to have proper priorities, we must actually call delegatees
         * in reverse order:
         */
        checker = _secondary.findAutoDetectVisibility(config, ac, checker);
        return _primary.findAutoDetectVisibility(config, ac, checker);
    }

    /*
    /**********************************************************************
    /* Type handling
    /**********************************************************************
     */

    @Override
    public JsonTypeInfo.Value findPolymorphicTypeInfo(MapperConfig<?> config,
            Annotated ann)
    {
        JsonTypeInfo.Value v = _primary.findPolymorphicTypeInfo(config, ann);
        if (v == null) {
            v = _secondary.findPolymorphicTypeInfo(config, ann);
        }
        return v;
    }

    @Override
    public Object findTypeResolverBuilder(MapperConfig<?> config,
            Annotated ann) {
        Object b = _primary.findTypeResolverBuilder(config, ann);
        if (b == null) {
            b = _secondary.findTypeResolverBuilder(config, ann);
        }
        return b;
    }

    @Override
    public Object findTypeIdResolver(MapperConfig<?> config, Annotated ann) {
        Object b = _primary.findTypeIdResolver(config, ann);
        if (b == null) {
            b = _secondary.findTypeIdResolver(config, ann);
        }
        return b;
    }

    /*
    @Override
    public TypeResolverBuilder<?> findPropertyTypeResolver(MapperConfig<?> config,
            Annotated ann, JavaType baseType, JsonTypeInfo.Value typeInfo)
    {
        TypeResolverBuilder<?> b = _primary.findPropertyTypeResolver(config, ann, baseType, typeInfo);
        if (b == null) {
            b = _secondary.findPropertyTypeResolver(config, ann, baseType, typeInfo);
        }
        return b;
    }

    @Override
    public TypeResolverBuilder<?> findPropertyContentTypeResolver(MapperConfig<?> config,
            Annotated ann, JavaType baseType, JsonTypeInfo.Value typeInfo)
    {
        TypeResolverBuilder<?> b = _primary.findPropertyContentTypeResolver(config, ann, baseType, typeInfo);
        if (b == null) {
            b = _secondary.findPropertyContentTypeResolver(config, ann, baseType, typeInfo);
        }
        return b;
    }
    */
    
    @Override
    public List<NamedType> findSubtypes(MapperConfig<?> config, Annotated a)
    {
        List<NamedType> types1 = _primary.findSubtypes(config, a);
        List<NamedType> types2 = _secondary.findSubtypes(config, a);
        if (types1 == null || types1.isEmpty()) return types2;
        if (types2 == null || types2.isEmpty()) return types1;
        ArrayList<NamedType> result = new ArrayList<NamedType>(types1.size() + types2.size());
        result.addAll(types1);
        result.addAll(types2);
        return result;
    }

    @Override
    public String findTypeName(MapperConfig<?> config, AnnotatedClass ac)
    {
        String name = _primary.findTypeName(config, ac);
        if (name == null || name.length() == 0) {
            name = _secondary.findTypeName(config, ac);                
        }
        return name;
    }

    /*
    /**********************************************************************
    /* General member (field, method/constructor) annotations
    /**********************************************************************
     */
    
    @Override        
    public ReferenceProperty findReferenceType(MapperConfig<?> config, AnnotatedMember member) {
        ReferenceProperty r = _primary.findReferenceType(config, member);
        return (r == null) ? _secondary.findReferenceType(config, member) : r;
    }

    @Override        
    public NameTransformer findUnwrappingNameTransformer(MapperConfig<?> config, AnnotatedMember member) {
        NameTransformer r = _primary.findUnwrappingNameTransformer(config, member);
        return (r == null) ? _secondary.findUnwrappingNameTransformer(config, member) : r;
    }

    @Override
    public JacksonInject.Value findInjectableValue(MapperConfig<?> config, AnnotatedMember m) {
        JacksonInject.Value r = _primary.findInjectableValue(config, m);
        if (r == null || r.getUseInput() == null) {
<<<<<<< HEAD
            JacksonInject.Value secondary = _secondary.findInjectableValue(config, m);
            r = (r == null || secondary == null) ? secondary : r.withUseInput(secondary.getUseInput());
=======
            JacksonInject.Value secondary = _secondary.findInjectableValue(m);
            if (secondary != null) {
                r = (r == null) ? secondary : r.withUseInput(secondary.getUseInput());
            }
>>>>>>> 6f4a608a
        }
        return r;
    }

    @Override
    public boolean hasIgnoreMarker(MapperConfig<?> config, AnnotatedMember m) {
        return _primary.hasIgnoreMarker(config, m) || _secondary.hasIgnoreMarker(config, m);
    }

    @Override
    public Boolean hasRequiredMarker(MapperConfig<?> config, AnnotatedMember m) {
        Boolean r = _primary.hasRequiredMarker(config, m);
        return (r == null) ? _secondary.hasRequiredMarker(config, m) : r;
    }

    // // // Serialization: general annotations

    @Override
    public Object findSerializer(MapperConfig<?> config, Annotated am) {
        Object r = _primary.findSerializer(config, am);
        if (_isExplicitClassOrOb(r, ValueSerializer.None.class)) {
            return r;
        }
        return _explicitClassOrOb(_secondary.findSerializer(config, am),
                ValueSerializer.None.class);
    }
    
    @Override
    public Object findKeySerializer(MapperConfig<?> config, Annotated a) {
        Object r = _primary.findKeySerializer(config, a);
        if (_isExplicitClassOrOb(r, ValueSerializer.None.class)) {
            return r;
        }
        return _explicitClassOrOb(_secondary.findKeySerializer(config, a),
                ValueSerializer.None.class);
    }

    @Override
    public Object findContentSerializer(MapperConfig<?> config, Annotated a) {
        Object r = _primary.findContentSerializer(config, a);
        if (_isExplicitClassOrOb(r, ValueSerializer.None.class)) {
            return r;
        }
        return _explicitClassOrOb(_secondary.findContentSerializer(config, a),
                ValueSerializer.None.class);
    }
    
    @Override
    public Object findNullSerializer(MapperConfig<?> config, Annotated a) {
        Object r = _primary.findNullSerializer(config, a);
        if (_isExplicitClassOrOb(r, ValueSerializer.None.class)) {
            return r;
        }
        return _explicitClassOrOb(_secondary.findNullSerializer(config, a),
                ValueSerializer.None.class);
    }

    @Override
    public JsonInclude.Value findPropertyInclusion(MapperConfig<?> config, Annotated a)
    {
        JsonInclude.Value v2 = _secondary.findPropertyInclusion(config, a);
        JsonInclude.Value v1 = _primary.findPropertyInclusion(config, a);

        if (v2 == null) { // shouldn't occur but
            return v1;
        }
        return v2.withOverrides(v1);
    }

    @Override
    public JsonSerialize.Typing findSerializationTyping(MapperConfig<?> config, Annotated a) {
        JsonSerialize.Typing r = _primary.findSerializationTyping(config, a);
        return (r == null) ? _secondary.findSerializationTyping(config, a) : r;
    }

    @Override
    public Object findSerializationConverter(MapperConfig<?> config, Annotated a) {
        Object r = _primary.findSerializationConverter(config, a);
        return (r == null) ? _secondary.findSerializationConverter(config, a) : r;
    }

    @Override
    public Object findSerializationContentConverter(MapperConfig<?> config, AnnotatedMember a) {
        Object r = _primary.findSerializationContentConverter(config, a);
        return (r == null) ? _secondary.findSerializationContentConverter(config, a) : r;
    }

    @Override
    public Class<?>[] findViews(MapperConfig<?> config, Annotated a) {
        /* Theoretically this could be trickier, if multiple introspectors
         * return non-null entries. For now, though, we'll just consider
         * first one to return non-null to win.
         */
        Class<?>[] result = _primary.findViews(config, a);
        if (result == null) {
            result = _secondary.findViews(config, a);
        }
        return result;
    }

    @Override
    public Boolean isTypeId(MapperConfig<?> config, AnnotatedMember member) {
        Boolean b = _primary.isTypeId(config, member);
        return (b == null) ? _secondary.isTypeId(config, member) : b;
    }

    @Override
    public ObjectIdInfo findObjectIdInfo(MapperConfig<?> config, Annotated ann) {
        ObjectIdInfo r = _primary.findObjectIdInfo(config, ann);
        return (r == null) ? _secondary.findObjectIdInfo(config, ann) : r;
    }

    @Override
    public ObjectIdInfo findObjectReferenceInfo(MapperConfig<?> config, 
            Annotated ann, ObjectIdInfo objectIdInfo) {
        // to give precedence for primary, must start with secondary:
        objectIdInfo = _secondary.findObjectReferenceInfo(config, ann, objectIdInfo);
        objectIdInfo = _primary.findObjectReferenceInfo(config, ann, objectIdInfo);
        return objectIdInfo;
    }

    @Override
    public JsonFormat.Value findFormat(MapperConfig<?> config, Annotated ann) {
        JsonFormat.Value v1 = _primary.findFormat(config, ann);
        JsonFormat.Value v2 = _secondary.findFormat(config, ann);
        if (v2 == null) { // shouldn't occur but just in case
            return v1;
        }
        return v2.withOverrides(v1);
    }

    @Override
    public PropertyName findWrapperName(MapperConfig<?> config, Annotated ann) {
        PropertyName name = _primary.findWrapperName(config, ann);
        if (name == null) {
            name = _secondary.findWrapperName(config, ann);
        } else if (name == PropertyName.USE_DEFAULT) {
            // does the other introspector have a better idea?
            PropertyName name2 = _secondary.findWrapperName(config, ann);
            if (name2 != null) {
                name = name2;
            }
        }
        return name;
    }

    @Override
    public String findPropertyDefaultValue(MapperConfig<?> config, Annotated ann) {
        String str = _primary.findPropertyDefaultValue(config, ann);
        return (str == null || str.isEmpty()) ? _secondary.findPropertyDefaultValue(config, ann) : str;
    }

    @Override
    public String findPropertyDescription(MapperConfig<?> config, Annotated ann) {
        String r = _primary.findPropertyDescription(config, ann);
        return (r == null) ? _secondary.findPropertyDescription(config, ann) : r;
    }

    @Override
    public Integer findPropertyIndex(MapperConfig<?> config, Annotated ann) {
        Integer r = _primary.findPropertyIndex(config, ann);
        return (r == null) ? _secondary.findPropertyIndex(config, ann) : r;
    }

    @Override
    public String findImplicitPropertyName(MapperConfig<?> config, AnnotatedMember ann) {
        String r = _primary.findImplicitPropertyName(config, ann);
        return (r == null) ? _secondary.findImplicitPropertyName(config, ann) : r;
    }

    @Override
    public List<PropertyName> findPropertyAliases(MapperConfig<?> config, Annotated ann) {
        List<PropertyName> r = _primary.findPropertyAliases(config, ann);
        return (r == null) ? _secondary.findPropertyAliases(config, ann) : r;
    }

    @Override
    public JsonProperty.Access findPropertyAccess(MapperConfig<?> config, Annotated ann) {
        JsonProperty.Access acc = _primary.findPropertyAccess(config, ann);
        if ((acc != null) && (acc != JsonProperty.Access.AUTO)) {
            return acc;
        }
        acc = _secondary.findPropertyAccess(config, ann);
        if (acc != null) {
            return acc;
        }
        return JsonProperty.Access.AUTO;
    }

    @Override
    public AnnotatedMethod resolveSetterConflict(MapperConfig<?> config,
            AnnotatedMethod setter1, AnnotatedMethod setter2)
    {
        AnnotatedMethod res = _primary.resolveSetterConflict(config, setter1, setter2);
        if (res == null) {
            res = _secondary.resolveSetterConflict(config, setter1, setter2);
        }
        return res;
    }

    @Override // since 2.11
    public PropertyName findRenameByField(MapperConfig<?> config,
            AnnotatedField f, PropertyName implName) {
        PropertyName n = _secondary.findRenameByField(config, f, implName);
        if (n == null) {
            n = _primary.findRenameByField(config, f, implName);
        }
        return n;
    }

    // // // Serialization: type refinements

    @Override
    public JavaType refineSerializationType(MapperConfig<?> config,
            Annotated a, JavaType baseType)
    {
        JavaType t = _secondary.refineSerializationType(config, a, baseType);
        return _primary.refineSerializationType(config, a, t);
    }

    // // // Serialization: class annotations

    @Override
    public String[] findSerializationPropertyOrder(MapperConfig<?> config, AnnotatedClass ac) {
        String[] r = _primary.findSerializationPropertyOrder(config, ac);
        return (r == null) ? _secondary.findSerializationPropertyOrder(config, ac) : r;
    }

    @Override
    public Boolean findSerializationSortAlphabetically(MapperConfig<?> config, Annotated ann) {
        Boolean r = _primary.findSerializationSortAlphabetically(config, ann);
        return (r == null) ? _secondary.findSerializationSortAlphabetically(config, ann) : r;
    }

    @Override
    public void findAndAddVirtualProperties(MapperConfig<?> config, AnnotatedClass ac,
            List<BeanPropertyWriter> properties) {
        // first secondary, then primary, to give proper precedence
        _primary.findAndAddVirtualProperties(config, ac, properties);
        _secondary.findAndAddVirtualProperties(config, ac, properties);
    }

    // // // Serialization: property annotations
    
    @Override
    public PropertyName findNameForSerialization(MapperConfig<?> config, Annotated a) {
        PropertyName n = _primary.findNameForSerialization(config, a);
        // note: "use default" should not block explicit answer, so:
        if (n == null) {
            n = _secondary.findNameForSerialization(config, a);
        } else if (n == PropertyName.USE_DEFAULT) {
            PropertyName n2 = _secondary.findNameForSerialization(config, a);
            if (n2 != null) {
                n = n2;
            }
        }
        return n;
    }

    @Override
    public Boolean hasAsKey(MapperConfig<?> config, Annotated a) {
        Boolean b = _primary.hasAsKey(config, a);
        if (b == null) {
            b = _secondary.hasAsKey(config, a);
        }
        return b;
    }

    @Override
    public Boolean hasAsValue(MapperConfig<?> config, Annotated a) {
        Boolean b = _primary.hasAsValue(config, a);
        if (b == null) {
            b = _secondary.hasAsValue(config, a);
        }
        return b;
    }

    @Override
    public Boolean hasAnyGetter(MapperConfig<?> config, Annotated a) {
        Boolean b = _primary.hasAnyGetter(config, a);
        if (b == null) {
            b = _secondary.hasAnyGetter(config, a);
        }
        return b;
    }

    @Override
    public  String[] findEnumValues(MapperConfig<?> config,
            Class<?> enumType, Enum<?>[] enumValues, String[] names) {
        // reverse order to give _primary higher precedence
        names = _secondary.findEnumValues(config, enumType, enumValues, names);
        names = _primary.findEnumValues(config, enumType, enumValues, names);
        return names;
    }

    @Override
    public Enum<?> findDefaultEnumValue(MapperConfig<?> config, Class<?> enumCls) {
        Enum<?> en = _primary.findDefaultEnumValue(config, enumCls);
        return (en == null) ? _secondary.findDefaultEnumValue(config, enumCls) : en;
    }

    @Override
    public void findEnumAliases(MapperConfig<?> config,
            Class<?> enumType, Enum<?>[] enumValues, String[][] aliases) {
        // reverse order to give _primary higher precedence
        _secondary.findEnumAliases(config, enumType, enumValues, aliases);
        _primary.findEnumAliases(config, enumType, enumValues, aliases);
    }

    // // // Deserialization: general annotations

    @Override
    public Object findDeserializer(MapperConfig<?> config, Annotated a) {
        Object r = _primary.findDeserializer(config, a);
        if (_isExplicitClassOrOb(r, ValueDeserializer.None.class)) {
            return r;
        }
        return _explicitClassOrOb(_secondary.findDeserializer(config, a),
                ValueDeserializer.None.class);
    }

    @Override
    public Object findKeyDeserializer(MapperConfig<?> config, Annotated a) {
        Object r = _primary.findKeyDeserializer(config, a);
        if (_isExplicitClassOrOb(r, KeyDeserializer.None.class)) {
            return r;
        }
        return _explicitClassOrOb(_secondary.findKeyDeserializer(config, a),
                KeyDeserializer.None.class);
    }

    @Override
    public Object findContentDeserializer(MapperConfig<?> config, Annotated am) {
        Object r = _primary.findContentDeserializer(config, am);
        if (_isExplicitClassOrOb(r, ValueDeserializer.None.class)) {
            return r;
        }
        return _explicitClassOrOb(_secondary.findContentDeserializer(config, am),
                ValueDeserializer.None.class);
                
    }

    @Override
    public Object findDeserializationConverter(MapperConfig<?> config, Annotated a) {
        Object ob = _primary.findDeserializationConverter(config, a);
        return (ob == null) ? _secondary.findDeserializationConverter(config, a) : ob;
    }

    @Override
    public Object findDeserializationContentConverter(MapperConfig<?> config, AnnotatedMember a) {
        Object ob = _primary.findDeserializationContentConverter(config, a);
        return (ob == null) ? _secondary.findDeserializationContentConverter(config, a) : ob;
    }

    // // // Deserialization: type refinements

    @Override
    public JavaType refineDeserializationType(MapperConfig<?> config,
            Annotated a, JavaType baseType)
    {
        JavaType t = _secondary.refineDeserializationType(config, a, baseType);
        return _primary.refineDeserializationType(config, a, t);
    }

    // // // Deserialization: class annotations

    @Override
    public Object findValueInstantiator(MapperConfig<?> config, AnnotatedClass ac) {
        Object result = _primary.findValueInstantiator(config, ac);
        return (result == null) ? _secondary.findValueInstantiator(config, ac) : result;
    }

    @Override
    public Class<?> findPOJOBuilder(MapperConfig<?> config, AnnotatedClass ac) {
        Class<?> result = _primary.findPOJOBuilder(config, ac);
        return (result == null) ? _secondary.findPOJOBuilder(config, ac) : result;
    }

    @Override
    public JsonPOJOBuilder.Value findPOJOBuilderConfig(MapperConfig<?> config, AnnotatedClass ac) {
        JsonPOJOBuilder.Value result = _primary.findPOJOBuilderConfig(config, ac);
        return (result == null) ? _secondary.findPOJOBuilderConfig(config, ac) : result;
    }

    // // // Deserialization: method annotations

    @Override
    public PropertyName findNameForDeserialization(MapperConfig<?> config, Annotated a)
    {
        // note: "use default" should not block explicit answer, so:
        PropertyName n = _primary.findNameForDeserialization(config, a);
        if (n == null) {
            n = _secondary.findNameForDeserialization(config, a);
        } else if (n == PropertyName.USE_DEFAULT) {
            PropertyName n2 = _secondary.findNameForDeserialization(config, a);
            if (n2 != null) {
                n = n2;
            }
        }
        return n;
    }

    @Override
    public Boolean hasAnySetter(MapperConfig<?> config, Annotated a) {
        Boolean b = _primary.hasAnySetter(config, a);
        if (b == null) {
            b = _secondary.hasAnySetter(config, a);
        }
        return b;
    }

    @Override
    public JsonSetter.Value findSetterInfo(MapperConfig<?> config, Annotated a) {
        JsonSetter.Value v2 = _secondary.findSetterInfo(config, a);
        JsonSetter.Value v1 = _primary.findSetterInfo(config, a);
        return (v2 == null) // shouldn't occur but
            ? v1 : v2.withOverrides(v1);
    }

    @Override
    public Boolean findMergeInfo(MapperConfig<?> config, Annotated a) {
        Boolean b = _primary.findMergeInfo(config, a);
        if (b == null) {
            b = _secondary.findMergeInfo(config, a);
        }
        return b;
    }

    @Override
    public JsonCreator.Mode findCreatorAnnotation(MapperConfig<?> config, Annotated a) {
        JsonCreator.Mode mode = _primary.findCreatorAnnotation(config, a);
        return (mode == null) ? _secondary.findCreatorAnnotation(config, a) : mode;
    }

    protected boolean _isExplicitClassOrOb(Object maybeCls, Class<?> implicit) {
        if ((maybeCls == null) || (maybeCls == implicit)) {
            return false;
        }
        if (maybeCls instanceof Class<?>) {
            return !ClassUtil.isBogusClass((Class<?>) maybeCls);
        }
        return true;
    }

    protected Object _explicitClassOrOb(Object maybeCls, Class<?> implicit) {
        if ((maybeCls == null) || (maybeCls == implicit)) {
            return null;
        }
        if ((maybeCls instanceof Class<?>) && ClassUtil.isBogusClass((Class<?>) maybeCls)) {
            return null;
        }
        return maybeCls;
    }
}<|MERGE_RESOLUTION|>--- conflicted
+++ resolved
@@ -285,15 +285,10 @@
     public JacksonInject.Value findInjectableValue(MapperConfig<?> config, AnnotatedMember m) {
         JacksonInject.Value r = _primary.findInjectableValue(config, m);
         if (r == null || r.getUseInput() == null) {
-<<<<<<< HEAD
             JacksonInject.Value secondary = _secondary.findInjectableValue(config, m);
-            r = (r == null || secondary == null) ? secondary : r.withUseInput(secondary.getUseInput());
-=======
-            JacksonInject.Value secondary = _secondary.findInjectableValue(m);
             if (secondary != null) {
                 r = (r == null) ? secondary : r.withUseInput(secondary.getUseInput());
             }
->>>>>>> 6f4a608a
         }
         return r;
     }
