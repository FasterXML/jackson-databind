package com.fasterxml.jackson.databind.deser;

import java.io.IOException;

import com.fasterxml.jackson.core.JsonParser;
import com.fasterxml.jackson.core.JsonToken;
import com.fasterxml.jackson.databind.DeserializationConfig;
import com.fasterxml.jackson.databind.DeserializationContext;
import com.fasterxml.jackson.databind.JavaType;
import com.fasterxml.jackson.databind.JsonDeserializer;
import com.fasterxml.jackson.databind.ObjectMapper;
import com.fasterxml.jackson.databind.jsontype.TypeIdResolver;

/**
 * This is the class that can be registered (via
 * {@link DeserializationConfig} object owner by
 * {@link ObjectMapper}) to get called when a potentially
 * recoverable problem is encountered during deserialization
 * process. Handlers can try to resolve the problem, throw
 * an exception or just skip the content.
 *<p>
 * Default implementations for all methods implemented minimal
 * "do nothing" functionality, which is roughly equivalent to
 * not having a registered listener at all. This allows for
 * only implemented handler methods one is interested in, without
 * handling other cases.
 *<p>
 * NOTE: it is typically <b>NOT</b> acceptable to simply do nothing,
 * because this will result in unprocessed tokens being left in
 * token stream (read via {@link JsonParser}, in case a structured
 * (JSON Object or JSON Array) value is being pointed to by parser.
 */
public abstract class DeserializationProblemHandler
{
    /**
     * Marker value returned by some handler methods to indicate that
     * they could not handle problem and produce replacement value.
     */
    public final static Object NOT_HANDLED = new Object();
    
    /**
     * Method called when a JSON Object property with an unrecognized
     * name is encountered.
     * Content (supposedly) matching the property are accessible via
     * parser that can be obtained from passed deserialization context.
     * Handler can also choose to skip the content; if so, it MUST return
     * true to indicate it did handle property successfully.
     * Skipping is usually done like so:
     *<pre>
     *  parser.skipChildren();
     *</pre>
     *<p>
     * Note: {@link com.fasterxml.jackson.databind.DeserializationFeature#FAIL_ON_UNKNOWN_PROPERTIES})
     * takes effect only <b>after</b> handler is called, and only
     * if handler did <b>not</b> handle the problem.
     *
     * @param beanOrClass Either bean instance being deserialized (if one
     *   has been instantiated so far); or Class that indicates type that
     *   will be instantiated (if no instantiation done yet: for example
     *   when bean uses non-default constructors)
     * @param p Parser to use for handling problematic content
     * 
     * @return True if the problem is resolved (and content available used or skipped);
     *  false if the handler did not anything and the problem is unresolved. Note that in
     *  latter case caller will either throw an exception or explicitly skip the content,
     *  depending on configuration.
     */
    public boolean handleUnknownProperty(DeserializationContext ctxt, JsonParser p,
            JsonDeserializer<?> deserializer, Object beanOrClass, String propertyName)
        throws IOException
    {
        return false;
    }

    /**
     * Method called when a property name from input cannot be converted to a
     * non-Java-String key type (passed as <code>rawKeyType</code>) due to format problem.
     * Handler may choose to do one of 3 things:
     *<ul>
     * <li>Indicate it does not know what to do by returning {@link #NOT_HANDLED}
     *  </li>
     * <li>Throw a {@link IOException} to indicate specific fail message (instead of
     *    standard exception caller would throw
     *  </li>
     * <li>Return actual key value to use as replacement, and continue processing.
     *  </li>
     * </ul>
     *
     * @param failureMsg Message that will be used by caller (by calling
     *    {@link DeserializationContext#weirdKeyException(Class, String, String)})
     *    to indicate type of failure unless handler produces key to use
     *
     * @return Either {@link #NOT_HANDLED} to indicate that handler does not know
     *    what to do (and exception may be thrown), or value to use as key (possibly
     *    <code>null</code>
     */
    public Object handleWeirdKey(DeserializationContext ctxt,
            Class<?> rawKeyType, String keyValue,
            String failureMsg)
        throws IOException
    {
        return NOT_HANDLED;
    }

    /**
     * Method called when a String value
     * cannot be converted to a non-String value type due to specific problem
     * (as opposed to String values never being usable).
     * Handler may choose to do one of 3 things:
     *<ul>
     * <li>Indicate it does not know what to do by returning {@link #NOT_HANDLED}
     *  </li>
     * <li>Throw a {@link IOException} to indicate specific fail message (instead of
     *    standard exception caller would throw
     *  </li>
     * <li>Return actual converted value (of type <code>targetType</code>) to use as
     *    replacement, and continue processing.
     *  </li>
     * </ul>
     *
     * @param failureMsg Message that will be used by caller (by calling
     *    {@link DeserializationContext#weirdNumberException})
     *    to indicate type of failure unless handler produces key to use
     *
     * @return Either {@link #NOT_HANDLED} to indicate that handler does not know
     *    what to do (and exception may be thrown), or value to use as (possibly
     *    <code>null</code>)
     */
    public Object handleWeirdStringValue(DeserializationContext ctxt,
            Class<?> targetType, String valueToConvert,
            String failureMsg)
        throws IOException
    {
        return NOT_HANDLED;
    }

    /**
     * Method called when a numeric value (integral or floating-point from input
     * cannot be converted to a non-numeric value type due to specific problem
     * (as opposed to numeric values never being usable).
     * Handler may choose to do one of 3 things:
     *<ul>
     * <li>Indicate it does not know what to do by returning {@link #NOT_HANDLED}
     *  </li>
     * <li>Throw a {@link IOException} to indicate specific fail message (instead of
     *    standard exception caller would throw
     *  </li>
     * <li>Return actual converted value (of type <code>targetType</code>) to use as
     *    replacement, and continue processing.
     *  </li>
     * </ul>
     *
     * @param failureMsg Message that will be used by caller (by calling
     *    {@link DeserializationContext#weirdNumberException})
     *    to indicate type of failure unless handler produces key to use
     *
     * @return Either {@link #NOT_HANDLED} to indicate that handler does not know
     *    what to do (and exception may be thrown), or value to use as (possibly
     *    <code>null</code>)
     */
    public Object handleWeirdNumberValue(DeserializationContext ctxt,
            Class<?> targetType, Number valueToConvert, String failureMsg)
        throws IOException
    {
        return NOT_HANDLED;
    }

    /**
     * Method called when an embedded (native) value ({@link JsonToken#VALUE_EMBEDDED_OBJECT})
     * cannot be converted directly into expected value type (usually POJO).
     * Handler may choose to do one of 3 things:
     *<ul>
     * <li>Indicate it does not know what to do by returning {@link #NOT_HANDLED}
     *  </li>
     * <li>Throw a {@link IOException} to indicate specific fail message (instead of
     *    standard exception caller would throw
     *  </li>
     * <li>Return actual converted value (of type <code>targetType</code>) to use as
     *    replacement, and continue processing.
     *  </li>
     * </ul>
     *
     * @return Either {@link #NOT_HANDLED} to indicate that handler does not know
     *    what to do (and exception may be thrown), or value to use (possibly
     *    <code>null</code>)
     */
    public Object handleWeirdNativeValue(DeserializationContext ctxt,
            JavaType targetType, Object valueToConvert, JsonParser p)
        throws IOException
    {
        return NOT_HANDLED;
    }

    /**
<<<<<<< HEAD
=======
     * Deprecated variant of
     * {@link #handleUnexpectedToken(DeserializationContext, JavaType, JsonToken, JsonParser, String)}
     *
     * @since 2.8
     *
     * @deprecated Since 2.10
     */
    @Deprecated
    public Object handleUnexpectedToken(DeserializationContext ctxt,
            Class<?> targetType, JsonToken t, JsonParser p,
            String failureMsg)
        throws IOException
    {
        return NOT_HANDLED;
    }

    /**
>>>>>>> 5397f87d
     * Method that deserializers should call if the first token of the value to
     * deserialize is of unexpected type (that is, type of token that deserializer
     * cannot handle). This could occur, for example, if a Number deserializer
     * encounter {@link JsonToken#START_ARRAY} instead of
     * {@link JsonToken#VALUE_NUMBER_INT} or {@link JsonToken#VALUE_NUMBER_FLOAT}.
     *<ul>
     * <li>Indicate it does not know what to do by returning {@link #NOT_HANDLED}
     *  </li>
     * <li>Throw a {@link IOException} to indicate specific fail message (instead of
     *    standard exception caller would throw
     *  </li>
     * <li>Handle content to match (by consuming or skipping it), and return actual
     *    instantiated value (of type <code>targetType</code>) to use as replacement;
     *    value may be `null` as well as expected target type.
     *  </li>
     * </ul>
     *
     * @param failureMsg Message that will be used by caller
     *    to indicate type of failure unless handler produces value to use
     *
     * @return Either {@link #NOT_HANDLED} to indicate that handler does not know
     *    what to do (and exception may be thrown), or value to use (possibly
     *    <code>null</code>
     */
    public Object handleUnexpectedToken(DeserializationContext ctxt,
            JavaType targetType, JsonToken t, JsonParser p,
            String failureMsg)
        throws IOException
    {
        return NOT_HANDLED;
    }

    /**
     * Method called when instance creation for a type fails due to an exception.
     * Handler may choose to do one of following things:
     *<ul>
     * <li>Indicate it does not know what to do by returning {@link #NOT_HANDLED}
     *  </li>
     * <li>Throw a {@link IOException} to indicate specific fail message (instead of
     *    standard exception caller would throw
     *  </li>
     * <li>Return actual instantiated value (of type <code>targetType</code>) to use as
     *    replacement, and continue processing.
     *  </li>
     * <li>Return <code>null</code> to use null as value but not to try further
     *   processing (in cases where properties would otherwise be bound)
     *  </li>
     * </ul>
     *
     * @param instClass Type that was to be instantiated
     * @param argument (optional) Additional argument that was passed to creator, if any
     * @param t Exception that caused instantiation failure
     *
     * @return Either {@link #NOT_HANDLED} to indicate that handler does not know
     *    what to do (and exception may be thrown), or value to use (possibly
     *    <code>null</code>
     */
    public Object handleInstantiationProblem(DeserializationContext ctxt,
            Class<?> instClass, Object argument, Throwable t)
        throws IOException
    {
        return NOT_HANDLED;
    }

    /**
     * Method called when instance creation for a type fails due to lack of an
     * instantiator. Method is called before actual deserialization from input
     * is attempted, so handler may do one of following things:
     *<ul>
     * <li>Indicate it does not know what to do by returning {@link #NOT_HANDLED}
     *  </li>
     * <li>Throw a {@link IOException} to indicate specific fail message (instead of
     *    standard exception caller would throw
     *  </li>
     * <li>Handle content to match (by consuming or skipping it), and return actual
     *    instantiated value (of type <code>targetType</code>) to use as replacement;
     *    value may be `null` as well as expected target type.
     *  </li>
     * </ul>
     *
     * @param instClass Type that was to be instantiated
     * @param p Parser to use for accessing content that needs handling, to either
     *   use it or skip it (latter with {@link JsonParser#skipChildren()}.
     *
     * @return Either {@link #NOT_HANDLED} to indicate that handler does not know
     *    what to do (and exception may be thrown), or value to use (possibly
     *    <code>null</code>
     */
    public Object handleMissingInstantiator(DeserializationContext ctxt,
            Class<?> instClass, ValueInstantiator valueInsta, JsonParser p,
            String msg)
        throws IOException
    {
        return NOT_HANDLED;
    }

    /**
     * Handler method called if resolution of type id from given String failed
     * to produce a subtype; usually because logical id is not mapped to actual
     * implementation class.
     * Handler may choose to do one of following things:
     *<ul>
     * <li>Indicate it does not know what to do by returning `null`
     *  </li>
     * <li>Indicate that nothing should be deserialized, by return `Void.class`
     *  </li>
     * <li>Throw a {@link IOException} to indicate specific fail message (instead of
     *    standard exception caller would throw
     *  </li>
     * <li>Return actual resolved type to use for type id.
     *  </li>
     * </ul>
     *
     * @param ctxt Deserialization context to use for accessing information or
     *    constructing exception to throw
     * @param baseType Base type to use for resolving subtype id
     * @param subTypeId Subtype id that failed to resolve
     * @param failureMsg Informational message that would be thrown as part of
     *    exception, if resolution still fails
     *
     * @return Actual type to use, if resolved; `null` if handler does not know what
     *     to do; or `Void.class` to indicate that nothing should be deserialized for
     *     type with the id (which caller may choose to do... or not)
     */
    public JavaType handleUnknownTypeId(DeserializationContext ctxt,
            JavaType baseType, String subTypeId, TypeIdResolver idResolver,
            String failureMsg)
        throws IOException
    {
        return null;
    }

    /**
     * Handler method called if an expected type id for a polymorphic value is
     * not found and no "default type" is specified or allowed.
     * Handler may choose to do one of following things:
     *<ul>
     * <li>Indicate it does not know what to do by returning `null`
     *  </li>
     * <li>Indicate that nothing should be deserialized, by return `Void.class`
     *  </li>
     * <li>Throw a {@link IOException} to indicate specific fail message (instead of
     *    standard exception caller would throw
     *  </li>
     * <li>Return actual resolved type to use for this particular case.
     *  </li>
     * </ul>
     *
     * @param ctxt Deserialization context to use for accessing information or
     *    constructing exception to throw
     * @param baseType Base type to use for resolving subtype id
     * @param failureMsg Informational message that would be thrown as part of
     *    exception, if resolution still fails
     *
     * @return Actual type to use, if resolved; `null` if handler does not know what
     *     to do; or `Void.class` to indicate that nothing should be deserialized for
     *     type with the id (which caller may choose to do... or not)
     */
    public JavaType handleMissingTypeId(DeserializationContext ctxt,
            JavaType baseType, TypeIdResolver idResolver,
            String failureMsg)
        throws IOException
    {
        return null;
    }
}<|MERGE_RESOLUTION|>--- conflicted
+++ resolved
@@ -4,11 +4,8 @@
 
 import com.fasterxml.jackson.core.JsonParser;
 import com.fasterxml.jackson.core.JsonToken;
-import com.fasterxml.jackson.databind.DeserializationConfig;
-import com.fasterxml.jackson.databind.DeserializationContext;
-import com.fasterxml.jackson.databind.JavaType;
-import com.fasterxml.jackson.databind.JsonDeserializer;
-import com.fasterxml.jackson.databind.ObjectMapper;
+
+import com.fasterxml.jackson.databind.*;
 import com.fasterxml.jackson.databind.jsontype.TypeIdResolver;
 
 /**
@@ -192,26 +189,6 @@
     }
 
     /**
-<<<<<<< HEAD
-=======
-     * Deprecated variant of
-     * {@link #handleUnexpectedToken(DeserializationContext, JavaType, JsonToken, JsonParser, String)}
-     *
-     * @since 2.8
-     *
-     * @deprecated Since 2.10
-     */
-    @Deprecated
-    public Object handleUnexpectedToken(DeserializationContext ctxt,
-            Class<?> targetType, JsonToken t, JsonParser p,
-            String failureMsg)
-        throws IOException
-    {
-        return NOT_HANDLED;
-    }
-
-    /**
->>>>>>> 5397f87d
      * Method that deserializers should call if the first token of the value to
      * deserialize is of unexpected type (that is, type of token that deserializer
      * cannot handle). This could occur, for example, if a Number deserializer
