Project: jackson-databind

------------------------------------------------------------------------
=== Releases === 
------------------------------------------------------------------------

2.19.0 (not yet released)

<<<<<<< HEAD
#4680: Custom key deserialiser registered for Object.class is ignored on nested JSON
 (reported by @devdanylo)
 (fix by Joo-Hyuk K)
=======
#4676: Support other enum naming strategies than camelCase
 (requested by @hajdamak)
 (contributed by Lars B)
>>>>>>> 26bdfec3

2.18.1 (WIP-2024)

#4508: Deserialized JsonAnySetter field in Kotlin data class is null
 (reported by @MaximValeev)
 (fix by Joo-Hyuk K)
#4718: Should not fail on trying to serialize `java.time.DateTimeException`

2.18.0 (26-Sep-2024)

#562: Allow `@JsonAnySetter` to flow through Creators
 (reported by Benson M)
 (fix by Joo-Hyuk K)
#806: Problem with `NamingStrategy`, creator methods with implicit names
#2977: Incompatible `FAIL_ON_MISSING_PRIMITIVE_PROPERTIES` and
  field level `@JsonProperty`
 (reported by @GeorgiPetkov)
#3120: Return `ListIterator` from `ArrayNode.elements()`
 (requested by @ludgerb)
 (fix by Joo-Hyuk K)
#3241: `constructorDetector` seems to invalidate `defaultSetterInfo`
  for nullability
 (reported by @joca-bt)
#3439: Java Record `@JsonAnySetter` value is null after deserialization
 (reported by @oujesky)
#4085: `@JsonView` does not work on class-level for records
 (reported by Ulf D)
#4119: Exception when deserialization uses a record with a constructor
  property with `access=READ_ONLY`
 (reported by @Mochis)
#4356: `BeanDeserializerModifier::updateBuilder()` doesn't work for
  beans with Creator methods
 (reported by Mark H)
#4407: `null` type id handling does not work with `writeTypePrefix()`
#4452: `@JsonProperty` not serializing field names properly
  on `@JsonCreator` in Record
 (reported by @Incara)
#4453: Allow JSON Integer to deserialize into a single-arg constructor of
  parameter type `double`
 (contributed by David M)
#4456: Rework locking in `DeserializerCache`
 (contributed by @pjfanning)
#4458: Rework synchronized block from `BeanDeserializerBase`
 (contributed by @pjfanning)
#4464: When `Include.NON_DEFAULT` setting is used, `isEmpty()` method is
  not called on the serializer
 (reported by Teodor D)
 (fix by Joo-Hyuk K)
#4472: Rework synchronized block in `TypeDeserializerBase`
 (contributed by @pjfanning)
#4483: Remove `final` on method BeanSerializer.serialize()
 (contributed by Matthew L)
#4515: Rewrite Bean Property Introspection logic in Jackson 2.x
#4545: Unexpected deserialization behavior with `@JsonCreator`,
  `@JsonProperty` and javac `-parameters`
 (reported by Alexandre J)
#4570: Deprecate `ObjectMapper.canDeserialize()`/`ObjectMapper.canSerialize()`
#4580: Add `MapperFeature.SORT_CREATOR_PROPERTIES_BY_DECLARATION_ORDER` to use
  Creator properties' declaration order for sorting
#4584: Provide extension point for detecting "primary" Constructor for Kotlin
  (and similar) data classes
#4602: Possible wrong use of _arrayDelegateDeserializer in
  BeanDeserializerBase::deserializeFromObjectUsingNonDefault()
 (reported by Eduard G)
#4617: Record property serialization order not preserved
 (reported by @GeorgiPetkov)
#4626: `@JsonIgnore` on Record property ignored for deserialization, if
  there is getter override
 (reported by Sim Y-T)
#4630: `@JsonIncludeProperties`, `@JsonIgnoreProperties` ignored when serializing
  Records, if there is getter override
 (reported by Sim Y-T)
#4634: `@JsonAnySetter` not working when annotated on both constructor
  parameter & field
 (contributed by Sim Y-T)
#4678: Java records don't serialize with `MapperFeature.REQUIRE_SETTERS_FOR_GETTERS`
 (reported by Mathijs V)
#4688: Should allow deserializing with no-arg `@JsonCreator(mode = DELEGATING)`
 (contributed by Carter K)
#4694: Deserializing `BigDecimal` with large number of decimals result in incorrect value
 (reported by @lnthai2002)
#4699: Add extra `writeNumber()` method in `TokenBuffer`
 (contributed by @pjfanning)
#4709: Add `JacksonCollectors` with `toArrayNode()` implementation
 (contributed by @rikkarth)

2.17.3 (not yet released)

#4718: Should not fail on trying to serialize `java.time.DateTimeException`

2.17.2 (05-Jul-2024)

#4561: Issues using jackson-databind 2.17.1 with Reactor
 (reported by @wdallastella)
#4575: StdDelegatingSerializer does not consider a Converter that may
  return null for a non-null input
 (reported, fix contributed by Peter L)
#4577: Cannot deserialize value of type `java.math.BigDecimal` from
   String "3." (not a valid representation)
 (reported by @dmelisso)
#4595: No way to explicitly disable wrapping in custom annotation processor
 (reported by @SimonCockx)
#4607: `MismatchedInput`: No Object Id found for an instance of X to
  assign to property '@id'
 (reported by Susan W)
#4610: `DeserializationFeature.FAIL_ON_UNRESOLVED_OBJECT_IDS` does not work when
 used with Polymorphic type handling
 (fix by Joo-Hyuk K)

2.17.1 (04-May-2024)

#4428: `ByteBuddy` scope went beyond `test` in version 2.17.0
 (reported by Miguel M-R)
 (fix by Joo-Hyuk K)
#4430: Use `ReentrantLock` instead of `synchronized` in `DeserializerCache`
  to avoid deadlock on pinning
 (reported, fix contributed by Oddbjørn K)
#4435: Cannot deserialize value of type `java.math.BigDecimal` from
  String ".05": not a valid representation
 (reported by @EAlf91)
 (fix by @pjfanning)
#4441: `@JsonSetter(nulls = Nulls.SKIP)` doesn't work in some situations
 (reported by @Asapin)
 (fix by Joo-Hyuk K)
#4450: Empty QName deserialized as `null`
 (reported by @winfriedgerlach)
#4471: Reconsider deprecation of `JsonNode.asText(defaultValue)`
 (requested by @aerisnju)
 (fix by Joo-Hyuk K)
#4481: Unable to override `DeserializationFeature.READ_UNKNOWN_ENUM_VALUES_AS_NULL`
  with `JsonFormat.Feature.READ_UNKNOWN_ENUM_VALUES_AS_NULL`
 (reported by @luozhenyu)
#4489: Unable to override `DeserializationFeature.READ_UNKNOWN_ENUM_VALUES_USING_DEFAULT_VALUE`
  with `JsonFormat.Feature.READ_UNKNOWN_ENUM_VALUES_USING_DEFAULT_VALUE`
 (fix by Joo-Hyuk K)

2.17.0 (12-Mar-2024)

#437: Support throwing `MismatchedInputException` when deserializing
  properties that are not part of the view
 (contributed by Joo-Hyuk K)
#736: `MapperFeature.REQUIRE_SETTERS_FOR_GETTERS` has no effect
 (reported by @migel)
 (fix contributed by Joo-Hyuk K)
#2543: Introspection includes delegating ctor's only parameter as
  a property in `BeanDescription`
 (reported by @nikita2206)
 (fix contributed by Kyrylo M)
#4160: Deprecate `DefaultTyping.EVERYTHING` in `2.x` and remove in `3.0`
 (contributed by Joo-Hyuk K)
#4194: Add `JsonNodeFeature.FAIL_ON_NAN_TO_BIG_DECIMAL_COERCION` option to
  fail on attempting to coerce `NaN` into `BigDecimal`
 (contributed by Joo-Hyuk K)
#4205: Consider types in `sun.*` package(s) to be JDK (platform) types
  for purposes of handling
#4209: Make `BeanDeserializerModifier`/`BeanSerializerModifier`
  implement `java.io.Serializable`
 (fix contributed by Muhammad K)
#4214: `EnumSet` deserialization does not work when we activate
  default typing in `ObjectMapper`
 (reported by @dvhvsekhar)
#4248: `ThrowableDeserializer` does not handle `null` well for `cause`
#4250: Add input validation for `NumberDeserializers` deserializers
 for "stringified" FP numbers
#4262: Improve handling of `null` insertion failure for `TreeSet`
#4263: Change `ObjectArrayDeserializer` to use "generic" type parameter
  (`java.lang.Object`) to remove co-variant return type
#4299: Some `Collection` and `Map` fallbacks don't work in GraalVM native image
 (contributed by Eduard D)
#4309: `@JsonSetter(nulls=...)` handling of `Collection` `null` values during
  deserialization with `READ_UNKNOWN_ENUM_VALUES_AS_NULL` and `FAIL_ON_INVALID_SUBTYPE` wrong
 (reported by @ivan-zaitsev)
 (fix contributed by Joo-Hyuk K)
#4327: `@JsonAlias` not respected by polymorphic deduction
 (reported by @k-wall)
 (fix contributed by Joo-Hyuk K)
#4337: `AtomicReference` serializer does not support `@JsonSerialize(contentConverter=...)`
#4364: `@JsonProperty` and equivalents should merge with `AnnotationIntrospectorPair`
#4394: Better Base64 support for `java.util.UUIDs`
  without padding
 (fix contributed by Jesper B)
#4403: Deserialization of unknown value for enums does not yield default enum value
 (reported by @dominik-henning)
#4416: Deprecate `JsonNode.asText(String)`
 (suggested by András P)
- JUnit5 upgraded to 5.10.1

2.16.3 (not yet released)

#4564: Possible 2.16.0 Enum-as-JSON-Object serialization regression
 (reported by Guillaume J)
 (fix contributed by Joo-Hyuk K)
#4581: Incompatible Constructor Parameter Type in `EnumDeserializer`
 (reported by @Hunter-Lam)

2.16.2 (09-Mar-2024)

#4302: Problem deserializing some type of Enums when using `PropertyNamingStrategy`
 (reported by Pieter D-S)
 (fix contributed by Joo-Hyuk K)
#4303: `ObjectReader` is not serializable if it's configured for polymorphism
 (reported by @asardaes)
 (fix contributed by Joo-Hyuk K)
#4316: NPE when deserializing `JsonAnySetter` in `Throwable`
 (reported by @jpraet)
 (fix contributed by Joo-Hyuk K)
#4355: Jackson 2.16 fails attempting to obtain `ObjectWriter` for an `Enum` of which
  some value returns null from `toString()`
 (reported by @YutaHiguchi-bsn)
#4409: Deserialization of enums with name defined with different cases leads to
  `InvalidDefinitionException`: Multiple fields representing property
 (reported by Stephane B)
 (fix contributed by Joo-Hyuk K)

2.16.1 (24-Dec-2023)

#4200: `JsonSetter(contentNulls = FAIL)` is ignored in delegating
  `@JsonCreator` argument
#4216: Primitive array deserializer cannot being captured by `DeserializerModifier`
 (reported by @SakuraKoi)
 (fix contributed by Joo-Hyuk K)
#4229 JsonNode findValues and findParents missing expected values in 2.16.0
 (reported by @gcookemoto)
 (fix contributed by Joo-Hyuk K)

2.16.0 (15-Nov-2023)

#1770: Incorrect deserialization for `BigDecimal` numbers
 (reported by @cristian-mocanu-mob)
 (fix by @pjfanning)
#2502: Add a way to configure caches Jackson uses
 (contributed by Joo-Hyuk K)
#2787: Mix-ins do not work for `Enum`s
 (fix contributed by Joo-Hyuk K)
#3133: Map deserialization results in different numeric classes based on
  json ordering (BigDecimal / Double) when used in combination with @JsonSubTypes
 (reported by @mreiterer)
#3277: Combination of `@JsonUnwrapped` and `@JsonAnySetter` results in `BigDecimal`
  instead of `Double`
 (reported John H)
#3251: Generic class with generic field of runtime type `Double` is deserialized
  as `BigDecimal` when used with `@JsonTypeInfo` and `JsonTypeInfo.As.EXISTING_PROPERTY`
 (reported by Kevin B)
#3647: `@JsonIgnoreProperties` not working with `@JsonValue`
 (reported by @ThatSneakyRaccoon)
 (fix contributed by Joo-Hyuk K)
#3780: Deprecated JsonNode.with(String) suggests using JsonNode.withObject(String)
  but it is not the same thing
 (reported by @bmatasar)
#3838: Difference in the handling of `ObjectId-property` in `JsonIdentityInfo`
  depending on the deserialization route
 (fix contributed by Joo-Hyuk K)
#3877: Add new `OptBoolean` valued property in `@JsonTypeInfo`, handling,
   to allow per-polymorphic type loose Type Id handling
 (contributed by Joo-Hyuk K)
#3906: Regression: 2.15.0 breaks deserialization for records when
   `mapper.setVisibility(PropertyAccessor.ALL, Visibility.NONE)`
 (reported by Endre S)
#3924: Incorrect target type when disabling coercion, trying to deserialize
  String from Array/Object
 (reported by João G)
 (fix contributed by Joo-Hyuk K)
#3928: `@JsonProperty` on constructor parameter changes default field serialization order
 (contributed by @pjfanning)
#3948: `@JsonIgnore` no longer works for transient backing fields
 (reported by Jason L)
#3950: Create new `JavaType` subtype `IterationType` (extending `SimpleType`)
#3953: Use `JsonTypeInfo.Value` for annotation handling
 (contributed by Joo-Hyuk K)
#3965: Add `JsonNodeFeature.WRITE_PROPERTIES_SORTED` for sorting `ObjectNode` properties
  on serialization
#3992: `@JsonIgnore` on Record property ignored if there is getter override
 (reported by @ennishol)
#4008: Optimize `ObjectNode` findValue(s) and findParent(s) fast paths
 (contributed by David S)
#4009: Locale "" is deserialised as `null` if `ACCEPT_EMPTY_STRING_AS_NULL_OBJECT`
  is enabled
 (reported by Philipp K)
#4011: Add guardrail setting for `TypeParser` handling of type parameters
#4036: Use `@JsonProperty` for Enum values also when `READ_ENUMS_USING_TO_STRING` enabled
 (contributed by @iProdigy)
#4037: Fix `Enum` deserialization to use `@JsonProperty`, `@JsonAlias` even if
  `EnumNamingStrategy` used
 (contributed by @iProdigy)
#4039: Use `@JsonProperty` and lowercase feature when serializing Enums despite
  using toString()
 (contributed by @iProdigy)
#4040: Use `@JsonProperty` over `EnumNamingStrategy` for Enum serialization
 (contributed by @iProdigy)
#4041: Actually cache EnumValues#internalMap
 (contributed by @iProdigy)
#4047: `ObjectMapper.valueToTree()` will ignore the configuration
  `SerializationFeature.WRAP_ROOT_VALUE`
 (contributed by Joo-Hyuk K)
#4056: Provide the "ObjectMapper.treeToValue(TreeNode, TypeReference)" method
 (contributed by @fantasy0v0)
#4060: Expose `NativeImageUtil.isRunningInNativeImage()` method
#4061: Add JsonTypeInfo.Id.SIMPLE_NAME which defaults type id to `Class.getSimpleName()`
 (requested by Omar A)
 (contributed by Joo-Hyuk K)
#4071: Impossible to deserialize custom `Throwable` sub-classes that do not
  have single-String constructors
 (reported by @PasKal)
 (fix contributed by Joo-Hyuk K)
#4078: `java.desktop` module is no longer optional
 (reported by Andreas Z)
 (fix contributed by Joo-Hyuk K)
#4082: `ClassUtil` fails with `java.lang.reflect.InaccessibleObjectException`
  trying to setAccessible on `OptionalInt` with JDK 17+
#4090: Support sequenced collections (JDK 21)S
 (contributed by @pjfanning)
#4095: Add `withObjectProperty(String)`, `withArrayProperty(String)` in `JsonNode`
#4096: Change `JsonNode.withObject(String)` to work similar to `withArray()`
  wrt argument
#4144: Log WARN if deprecated subclasses of `PropertyNamingStrategy` is used
 (contributed by Naoki T)
#4145: NPE when transforming a tree to a model class object, at `ArrayNode.elements()`
 (reported by Ondrej Z)
#4153: Deprecated `ObjectReader.withType(Type)` has no direct replacement;
  need `forType(Type)`
 (reported by Garren W)
#4164: Do not rewind `position` when serializing direct `ByteBuffer`
 (fix contributed by Jonas K)
#4159: Add new `DefaultTyping.NON_FINAL_AND_ENUMS` to allow Default Typing for `Enum`s
 (contributed by Joo-Hyuk K)
#4175: Exception when deserialization of private record with default constructor
 (reported by Jan P)
 (contributed by Joo-Hyuk K)
#4184: `BeanDeserializer` updates `currentValue` incorrectly when
  deserialising empty Object
 (reported by @nocny-x)

2.15.4 (15-Feb-2024)

#1172: `@JsonView` doesn't work with `@JsonCreator`
 (reported by Dmitry B)
#4185: `@JsonIgnoreProperties` with `@JsonTypeInfo(include = JsonTypeInfo.As.EXTERNAL_PROPERTY)`
  does not work
 (reported by @jonasho)
 (fix contributed by Joo-Hyuk K)
#4303: `ObjectReader` is not serializable if it's configured for polymorphism
 (reported by @asardaes)
 (fix contributed by Joo-Hyuk K)
#4378: `TextNode.equals()` throws `NullPointerException` when `TextNode`
  constructed with `null`
 (reported by @Javed6234)
 (fix contributed by @pjfanning)

2.15.3 (12-Oct-2023)

#3968: Records with additional constructors failed to deserialize
 (fix contributed by Sim Y-T)
#4121: Preserve the original component type in merging to an array
 (contributed by Yury M)

2.15.2 (30-May-2023)

#3938: Record setter not included from interface (2.15 regression)

2.15.1 (16-May-2023)

#3882: Error in creating nested `ArrayNode`s with `JsonNode.withArray()`
 (reported by @SaiKrishna369)
#3894: Only avoid Records fields detection for deserialization
 (contributed by Sim Y-T)
#3895: 2.15.0 breaking behaviour change for records and Getter Visibility
 (reported by Matteo B)
#3897: 2.15.0 breaks deserialization when POJO/Record only has a single field
  and is marked `Access.WRITE_ONLY`
 (reported by Antti L)
 (fix contributed by Sim Y-T)
#3913: Issue with deserialization when there are unexpected properties (due
  to null `StreamReadConstraints`)
 (reported by @sbertault)
#3914: Fix TypeId serialization for `JsonTypeInfo.Id.DEDUCTION`, native type ids

2.15.0 (23-Apr-2023)

#2536: Add `EnumFeature.READ_ENUM_KEYS_USING_INDEX` to work with
   existing "WRITE_ENUM_KEYS_USING_INDEX"#
#2667: Add `@EnumNaming`, `EnumNamingStrategy` to allow use of naming
   strategies for Enums
 (contributed by Joo-Hyuk K)
#2968: Deserialization of `@JsonTypeInfo` annotated type fails with
  missing type id even for explicit concrete subtypes
 (requested by Patrick S) 
 (fix contributed by Joo-Hyuk K)
#2974: Null coercion with `@JsonSetter` does not work with `java.lang.Record`
 (fix contributed by Sim Y-T)
#2992: Properties naming strategy do not work with Record
 (fix contributed by Sim Y-T)
#3053: Allow serializing enums to lowercase (`EnumFeature.WRITE_ENUMS_TO_LOWERCASE`)
 (requested by Vojtěch K)
 (fix contributed by Joo-Hyuk K)
#3180: Support `@JsonCreator` annotation on record classes
 (fix contributed by Sim Y-T)
#3262: InvalidDefinitionException when calling mapper.createObjectNode().putPOJO
#3297: `@JsonDeserialize(converter = ...)` does not work with Records
 (fix contributed by Sim Y-T)
#3342: `JsonTypeInfo.As.EXTERNAL_PROPERTY` does not work with record wrappers
 (fix contributed by Sim Y-T)
#3352: Do not require the usage of opens in a modular app when using records
#3566: Cannot use both `JsonCreator.Mode.DELEGATING` and `JsonCreator.Mode.PROPERTIES`
  static creator factory methods for Enums
 (reported by @andrewbents)
#3637: Add enum features into `@JsonFormat.Feature`
 (requested by @Anatoly4444)
 (fix contributed by Ajay S)
#3638: Case-insensitive and number-based enum deserialization are
  (unnecessarily) mutually exclusive
 (reported by Phil G)
 (fix contributed by Joo-Hyuk K)
#3651: Deprecate "exact values" setting from `JsonNodeFactory`, replace with
  `JsonNodeFeature.STRIP_TRAILING_BIGDECIMAL_ZEROES`
#3654: Infer `@JsonCreator(mode = Mode.DELEGATING)` from use of `@JsonValue`)
#3676: Allow use of `@JsonCreator(mode = Mode.PROPERTIES)` creator for POJOs
 with"empty String" coercion
#3680: Timestamp in classes inside jar showing 02/01/1980
 (fix contributed by Hervé B)
#3682: Transient `Field`s are not ignored as Mutators if there is visible Getter
#3690: Incorrect target type for arrays when disabling coercion
 (reported by João G)
#3708: Seems like `java.nio.file.Path` is safe for Android API level 26
 (contributed by @pjfanning)
#3730: Add support in `TokenBuffer` for lazily decoded (big) numbers
 (contributed by @pjfanning)
#3736: Try to avoid auto-detecting Fields for Record types
#3742: schemaType of `LongSerializer` is wrong
 (reported by @luozhenyu)
#3745: Deprecate classes in package `com.fasterxml.jackson.databind.jsonschema`
 (contributed by @luozhenyu)
#3748: `DelegatingDeserializer` missing override of `getAbsentValue()`
 (and couple of other methods)
#3771: Classloader leak: DEFAULT_ANNOTATION_INTROSPECTOR holds annotation reference
 (reported by Christoph S)
#3791: Flush readonly map together with shared on `SerializerCache.flush()`
 (suggested by @vdaniloff)
#3796: Enum Deserialisation Failing with Polymorphic type validator
 (reported by @sagarika4)
#3809: Add Stream-friendly alternative to `ObjectNode.fields()`:
  `Set<Map.Entry<String, JsonNode>> properties()`
#3814: Enhance `StdNodeBasedDeserializer` to support `readerForUpdating`
 (requested by Matt N)
 (contributed by Joo-Hyuk K)
#3816: TokenBuffer does not implement writeString(Reader reader, int len)
 (reported by Patrick S)
#3819: Add convenience method `SimpleBeanPropertyFilter.filterOutAll()` as
  counterpart of `serializeAll()`
 (contributed by Joo-Hyuk K)
#3836: `Optional<Boolean>` is not recognized as boolean field
 (reported by @thnaeff)
 (fix contributed by Joo-Hyuk K)
#3853: Add `MapperFeature.REQUIRE_TYPE_ID_FOR_SUBTYPES` to enable/disable
  strict subtype Type Id handling
 (contributed by Steve S))
#3876: `TypeFactory` cache performance degradation with `constructSpecializedType()`
 (contributed by Carter K)

2.14.3 (05-May-2023)

#3784: `PrimitiveArrayDeserializers$ByteDeser.deserialize` ignores
  `DeserializationProblemHandler` for invalid Base64 content
#3837: Set transformer factory attributes to improve protection against XXE
 (contributed by @pjfanning)

2.14.2 (28-Jan-2023)

#1751: `@JsonTypeInfo` does not work if the Type Id is an Integer value
 (reported by @marvin-we)
#3063: `@JsonValue` fails for Java Record
 (reported by Gili T)
#3699: Allow custom `JsonNode` implementations
 (contributed by Philippe M)
#3711: Enum polymorphism not working correctly with DEDUCTION
 (reported by @smilep)
#3741: `StdDelegatingDeserializer` ignores `nullValue` of `_delegateDeserializer`.

2.14.1 (21-Nov-2022)

#3655: `Enum` values can not be read from single-element array even with
  `DeserializationFeature.UNWRAP_SINGLE_VALUE_ARRAYS`
 (reported by Andrej M)
 (fix contributed by Jonas K)
#3665: `ObjectMapper` default heap consumption increased significantly from 2.13.x to 2.14.0
 (reported by Moritz H)
 (fix contributed by Jonas K)

2.14.0 (05-Nov-2022)

#1980: Add method(s) in `JsonNode` that works like combination of `at()`
  and `with()`: `withObject(...)` and `withArray(...)`
#2541: Cannot merge polymorphic objects
 (reported by Matthew A)
 (fix contributed by James W)
#3013: Allow disabling Integer to String coercion via `CoercionConfig`
 (reported by @emilkostadinov)
 (fix contributed by Jordi O-A)
#3212: Add method `ObjectMapper.copyWith(JsonFactory)`
 (requested by @quaff)
 (contributed by Felix V)
#3311: Add serializer-cache size limit to avoid Metaspace issues from
  caching Serializers
 (requested by mcolemanNOW@github)
#3338: `configOverride.setMergeable(false)` not supported by `ArrayNode`
 (requested by Ernst-Jan vdL)
#3357: `@JsonIgnore` does not if together with `@JsonProperty` or `@JsonFormat`
 (reported by lizongbo@github)
#3373: Change `TypeSerializerBase` to skip `generator.writeTypePrefix()`
  for `null` typeId
#3394: Allow use of `JsonNode` field for `@JsonAnySetter`
 (requested by @sixcorners)
#3405: Create DataTypeFeature abstraction (for JSTEP-7) with placeholder features
#3417: Allow (de)serializing records using Bean(De)SerializerModifier even when
  reflection is unavailable
 (contributed by Jonas K)
#3419: Improve performance of `UnresolvedForwardReference` for forward reference
 resolution
(contributed by Gary M)
#3421: Implement `JsonNodeFeature.READ_NULL_PROPERTIES` to allow skipping of
  JSON `null` values on reading
#3443: Do not strip generic type from `Class<C>` when resolving `JavaType`
 (contributed by Jan J)
#3447: Deeply nested JsonNode throws StackOverflowError for toString()
 (reported by Deniz H)
#3475: Support use of fast double parse
 (contributed by @pjfanning)
#3476: Implement `JsonNodeFeature.WRITE_NULL_PROPERTIES` to allow skipping
  JSON `null` values on writing
#3481: Filter method only got called once if the field is null when using
  `@JsonInclude(value = JsonInclude.Include.CUSTOM, valueFilter = SomeFieldFilter.class)`
 (contributed by AmiDavidW@github)
#3484: Update `MapDeserializer` to support `StreamReadCapability.DUPLICATE_PROPERTIES`
#3497: Deserialization of Throwables with PropertyNamingStrategy does not work
#3500: Add optional explicit `JsonSubTypes` repeated names check
 (contributed by Igor S)
#3503: `StdDeserializer` coerces ints to floats even if configured to fail
 (contributed by Jordi O-A)
#3505: Fix deduction deserializer with DefaultTypeResolverBuilder
 (contributed by Arnaud S)
#3528: `TokenBuffer` defaults for parser/stream-read features neither passed
  from parser nor use real defaults
#3530: Change LRUMap to just evict one entry when maxEntries reached
 (contributed by @pjfanning)
#3533: Deserialize missing value of `EXTERNAL_PROPERTY` type using
  custom `NullValueProvider`
#3535: Replace `JsonNode.with()` with `JsonNode.withObject()`
#3559: Support `null`-valued `Map` fields with "any setter"
#3568: Change `JsonNode.with(String)` and `withArray(String)` to consider
  argument as `JsonPointer` if valid expression
#3590: Add check in primitive value deserializers to avoid deep wrapper array
  nesting wrt `UNWRAP_SINGLE_VALUE_ARRAYS` [CVE-2022-42003]
#3609: Allow non-boolean return type for "is-getters" with
  `MapperFeature.ALLOW_IS_GETTERS_FOR_NON_BOOLEAN`
 (contributed by Richard K)
#3613: Implement `float` and `boolean` to `String` coercion config
 (fix contributed by Jordi O-A)
#3624: Legacy `ALLOW_COERCION_OF_SCALARS` interacts poorly with Integer to
  Float coercion
 (contributed by Carter K)
#3633: Expose `translate()` method of standard `PropertyNamingStrategy` implementations
 (requested by Joachim D)

2.13.5 (23-Jan-2023)

#3659: Improve testing (likely via CI) to try to ensure compatibility with
  specific Android SDKs
#3661: Jackson 2.13 uses Class.getTypeName() that is only available on Android SDK 26
  (with fix works on ASDK 24)

2.13.4.2 (13-Oct-2022)

#3627: Gradle module metadata for `2.13.4.1` references non-existent
  jackson-bom `2.13.4.1` (instead of `2.13.4.20221012`)
  (NOTE: root cause is [jackson-bom#52])

2.13.4.1 (12-Oct-2022)

#3590: Add check in primitive value deserializers to avoid deep wrapper array
  nesting wrt `UNWRAP_SINGLE_VALUE_ARRAYS` [CVE-2022-42003]

2.13.4 (03-Sep-2022)

#3275: JDK 16 Illegal reflective access for `Throwable.setCause()` with
  `PropertyNamingStrategy.UPPER_CAMEL_CASE`
 (reported by Jason H)
 (fix suggested by gsinghlulu@github)
#3565: `Arrays.asList()` value deserialization has changed from mutable to
  immutable in 2.13
 (reported by JonasWilms@github)
#3582: Add check in `BeanDeserializer._deserializeFromArray()` to prevent
  use of deeply nested arrays [CVE-2022-42004]

2.13.3 (14-May-2022)

#3412: Version 2.13.2 uses `Method.getParameterCount()` which is not supported on
  Android before API 26
#3419: Improve performance of `UnresolvedForwardReference` for forward
 reference resolution
(contributed by Gary M)
#3446: `java.lang.StringBuffer` cannot be deserialized
 (reported by Lolf1010@github)
#3450: DeserializationProblemHandler is not working with wrapper type
  when returning null
 (reported by LJeanneau@github)

2.13.2.2 (28-Mar-2022)

No changes since 2.13.2.1 but fixed Gradle Module Metadata ("module.json")

2.13.2.1 (24-Mar-2022)

#2816: Optimize UntypedObjectDeserializer wrt recursion
 (contributed by Taylor S, Spence N)
#3412: Version 2.13.2 uses `Method.getParameterCount()` which is not
  supported on Android before API 26
 (reported by Matthew F)

2.13.2 (06-Mar-2022)

#3293: Use Method.getParameterCount() where possible
 (suggested by Christoph D)
#3344: `Set.of()` (Java 9) cannot be deserialized with polymorphic handling
 (reported by Sam K)
#3368: `SnakeCaseStrategy` causes unexpected `MismatchedInputException` during
  deserialization
 (reported by sszuev@github)
#3369: Deserialization ignores other Object fields when Object or Array
  value used for enum
 (reported by Krishna G)
#3380: `module-info.java` is in `META-INF/versions/11` instead of `META-INF/versions/9`

2.13.1 (19-Dec-2021)

#3006: Argument type mismatch for `enum` with `@JsonCreator` that takes String,
  gets JSON Number
 (reported by GrozaAnton@github)
#3299: Do not automatically trim trailing whitespace from `java.util.regex.Pattern` values
 (reported by Joel B)
#3305: ObjectMapper serializes `CharSequence` subtypes as POJO instead of
  as String (JDK 15+)
 (reported by stevenupton@github; fix suggested by Sergey C)
#3308: `ObjectMapper.valueToTree()` fails when
 `DeserializationFeature.FAIL_ON_TRAILING_TOKENS` is enabled
 (fix contributed by raphaelNguyen@github)
#3328: Possible DoS if using JDK serialization to serialize JsonNode

2.13.0 (30-Sep-2021)

#1850: `@JsonValue` with integer for enum does not deserialize correctly
 (reported by tgolden-andplus@github)
 (fix contributed by limengning@github)
#1988: MapperFeature.ACCEPT_CASE_INSENSITIVE_ENUM does not work for Enum keys of Map
 (reported by Myp3ik@github)
#2509: `AnnotatedMethod.getValue()/setValue()` doesn't have useful exception message
 (reported by henryptung@github)
 (fix contributed by Stephan S)
#2828: Add `DatabindException` as intermediate subtype of `JsonMappingException`
#2900: Jackson does not support deserializing new Java 9 unmodifiable collections
 (reported by Daniel H)
#2989: Allocate TokenBuffer instance via context objects (to allow format-specific
  buffer types)
#3001: Add mechanism for setting default `ContextAttributes` for `ObjectMapper`
#3002: Add `DeserializationContext.readTreeAsValue()` methods for more convenient
  conversions for deserializers to use
#3011: Clean up support of typed "unmodifiable", "singleton" Maps/Sets/Collections
#3033: Extend internal bitfield of `MapperFeature` to be `long`
#3035: Add `removeMixIn()` method in `MapperBuilder`
#3036: Backport `MapperBuilder` lambda-taking methods: `withConfigOverride()`,
  `withCoercionConfig()`, `withCoercionConfigDefaults()`
#3080: configOverrides(boolean.class) silently ignored, whereas .configOverride(Boolean.class)
  works for both primitives and boxed boolean values
 (reported by Asaf R)
#3082: Dont track unknown props in buffer if `ignoreAllUnknown` is true
 (contributed by David H)
#3091: Should allow deserialization of java.time types via opaque
   `JsonToken.VALUE_EMBEDDED_OBJECT`
#3099: Optimize "AnnotatedConstructor.call()" case by passing explicit null
#3101: Add AnnotationIntrospector.XmlExtensions interface for decoupling javax dependencies
#3110: Custom SimpleModule not included in list returned by ObjectMapper.getRegisteredModuleIds()
  after registration
 (reported by dkindler@github)
#3117: Use more limiting default visibility settings for JDK types (java.*, javax.*)
#3122: Deep merge for `JsonNode` using `ObjectReader.readTree()`
 (reported by Eric S)
#3125: IllegalArgumentException: Conflicting setter definitions for property
  with more than 2 setters
 (reported by mistyzyq@github)
#3130: Serializing java.lang.Thread fails on JDK 11 and above (should suppress
  serialization of ClassLoader)
#3143: String-based `Map` key deserializer is not deterministic when there is no
  single arg constructor
 (reported by Halil İbrahim Ş)
#3154: Add ArrayNode#set(int index, primitive_type value)
 (contributed by Tarekk Mohamed A)
#3160: JsonStreamContext "currentValue" wrongly references to @JsonTypeInfo
  annotated object
 (reported by Aritz B)
#3174: DOM `Node` serialization omits the default namespace declaration
 (contributed by Morten A-G)
#3177: Support `suppressed` property when deserializing `Throwable`
 (contributed by Klaas D)
#3187: `AnnotatedMember.equals()` does not work reliably
 (contributed by Klaas D)
#3193: Add `MapperFeature.APPLY_DEFAULT_VALUES`, initially for Scala module
 (suggested by Nick B)
#3214: For an absent property Jackson injects `NullNode` instead of `null` to a
  JsonNode-typed constructor argument of a `@ConstructorProperties`-annotated constructor
 (reported by robvarga@github)
#3217: `XMLGregorianCalendar` doesn't work with default typing
 (reported by Xinzhe Y)
#3227: Content `null` handling not working for root values
 (reported by João G)
 (fix contributed by proost@github)
#3234: StdDeserializer rejects blank (all-whitespace) strings for ints
 (reported by Peter B)
 (fix proposed by qthegreat3@github)
#3235: `USE_BASE_TYPE_AS_DEFAULT_IMPL` not working with `DefaultTypeResolverBuilder`
 (reported, fix contributed by silas.u / sialais@github)
#3238: Add PropertyNamingStrategies.UpperSnakeCaseStrategy (and UPPER_SNAKE_CASE constant)
 (requested by Kenneth J)
 (contributed by Tanvesh)
#3244: StackOverflowError when serializing JsonProcessingException
 (reported by saneksanek@github)
#3259: Support for BCP 47 `java.util.Locale` serialization/deserialization
 (contributed by Abishek R)
#3271: String property deserializes null as "null" for JsonTypeInfo.As.EXISTING_PROPERTY
 (reported by jonc2@github)
#3280: Can not deserialize json to enum value with Object-/Array-valued input,
  `@JsonCreator`
 (reported by peteryuanpan@github)
#3397: Optimize `JsonNodeDeserialization` wrt recursion
- Fix to avoid problem with `BigDecimalNode`, scale of `Integer.MIN_VALUE` (see
  [dataformats-binary#264] for details)
- Extend handling of `FAIL_ON_NULL_FOR_PRIMITIVES` to cover coercion from (Empty) String
  via `AsNull`
- Add `mvnw` wrapper

2.12.7.1 (12-Oct-2022)

#3582: Add check in `BeanDeserializer._deserializeFromArray()` to prevent
  use of deeply nested arrays [CVE-2022-42004]
#3590: Add check in primitive value deserializers to avoid deep wrapper array
  nesting wrt `UNWRAP_SINGLE_VALUE_ARRAYS` [CVE-2022-42003]

2.12.7 (26-May-2022)

#2816: Optimize UntypedObjectDeserializer wrt recursion [CVE-2020-36518]

2.12.6 (15-Dec-2021)

#3280: Can not deserialize json to enum value with Object-/Array-valued input,
  `@JsonCreator`
 (reported by peteryuanpan@github)
#3305: ObjectMapper serializes `CharSequence` subtypes as POJO instead of
  as String (JDK 15+)
 (reported by stevenupton@github; fix suggested by Sergey C)
#3328: Possible DoS if using JDK serialization to serialize JsonNode

2.12.5 (27-Aug-2021)

#3220: (regression) Factory method generic type resolution does not use
  Class-bound type parameter
 (reported by Marcos P)

2.12.4 (06-Jul-2021)

#3139: Deserialization of "empty" subtype with DEDUCTION failed
 (reported by JoeWoo; fix provided by drekbour@github)
#3146: Merge findInjectableValues() results in AnnotationIntrospectorPair
 (contributed by Joe B)
#3171: READ_UNKNOWN_ENUM_VALUES_USING_DEFAULT_VALUE doesn't work with empty strings
 (reported by unintended@github)

2.12.3 (12-Apr-2021)

#3108: `TypeFactory` cannot convert `Collection` sub-type without type parameters
  to canonical form and back
 (reported by lbilger@github)
- Fix for [modules-java8#207]: prevent fail on secondary Java 8 date/time types

2.12.2 (03-Mar-2021)

#754: EXTERNAL_PROPERTY does not work well with `@JsonCreator` and
   `FAIL_ON_UNKNOWN_PROPERTIES`
 (reported by Vassil D)
#3008: String property deserializes null as "null" for
   `JsonTypeInfo.As.EXTERNAL_PROPERTY`
#3022: Property ignorals cause `BeanDeserializer `to forget how to read
  from arrays (not copying `_arrayDelegateDeserializer`)
 (reported by Gian M)
#3025: UntypedObjectDeserializer` mixes multiple unwrapped
  collections (related to #2733)
 (fix contributed by Migwel@github)
#3038: Two cases of incorrect error reporting about DeserializationFeature
 (reported by Jelle V)
#3045: Bug in polymorphic deserialization with `@JsonCreator`, `@JsonAnySetter`,
  `JsonTypeInfo.As.EXTERNAL_PROPERTY`
 (reported by martineaus83@github)
#3055: Polymorphic subtype deduction ignores `defaultImpl` attribute
 (contributed by drekbour@github)
#3056: MismatchedInputException: Cannot deserialize instance of
  `com.fasterxml.jackson.databind.node.ObjectNode` out of VALUE_NULL token
 (reported by Stexxen@github)
#3060: Missing override for `hasAsKey()` in `AnnotationIntrospectorPair`
#3062: Creator lookup fails with `InvalidDefinitionException` for conflict
  between single-double/single-Double arg constructor
#3068: `MapDeserializer` forcing `JsonMappingException` wrapping even if
  WRAP_EXCEPTIONS set to false
 (reported by perkss@github)

2.12.1 (08-Jan-2021)

#2962: Auto-detection of constructor-based creator method skipped if there is
   an annotated factory-based creator method (regression from 2.11)
 (reported by Halil I-S)
#2972: `ObjectMapper.treeToValue()` no longer invokes `JsonDeserializer.getNullValue()`
 (reported by andpal@github)
#2973: DeserializationProblemHandler is not invoked when trying to deserializing String
 (reported by zigzago@github)
#2978: Fix failing `double` JsonCreators in jackson 2.12.0
 (contributed by Carter K)
#2979: Conflicting in POJOPropertiesCollector when having namingStrategy
 (reported, fix suggested by SunYiJun)
#2990: Breaking API change in `BasicClassIntrospector` (2.12.0)
 (reported, fix contributed by Faron D)
#3005: `JsonNode.requiredAt()` does NOT fail on some path expressions
#3009: Exception thrown when `Collections.synchronizedList()` is serialized
  with type info, deserialized
 (reported by pcloves@github)

2.12.0 (29-Nov-2020)

#43: Add option to resolve type from multiple existing properties,
  `@JsonTypeInfo(use=DEDUCTION)`
 (contributed by drekbour@github)
#426: `@JsonIgnoreProperties` does not prevent Exception Conflicting getter/setter
  definitions for property
 (reported by gmkll@github)
#921: Deserialization Not Working Right with Generic Types and Builders
 (reported by Mike G; fix contributed by Ville K)
#1296: Add `@JsonIncludeProperties(propertyNames)` (reverse of `@JsonIgnoreProperties`)
 (contributed Baptiste P)
#1458: `@JsonAnyGetter` should be allowed on a field
 (contributed by Dominik K)
#1498: Allow handling of single-arg constructor as property based by default
 (requested by Lovro P)
#1852: Allow case insensitive deserialization of String value into
  `boolean`/`Boolean` (esp for Excel)
 (requested by Patrick J)
#1886: Allow use of `@JsonFormat(with=JsonFormat.Feature.ACCEPT_CASE_INSENSITIVE_PROPERTIES)`
  on Class
#1919: Abstract class included as part of known type ids for error message
  when using JsonSubTypes
 (reported by Incara@github)
#2066: Distinguish null from empty string for UUID deserialization
 (requested by leonshaw@github)
#2091: `ReferenceType` does not expose valid containedType
 (reported by Nate B)
#2113: Add `CoercionConfig[s]` mechanism for configuring allowed coercions
#2118: `JsonProperty.Access.READ_ONLY` does not work with "getter-as-setter" `Collection`s
 (reported by Xiang Z)
#2215: Support `BigInteger` and `BigDecimal` creators in `StdValueInstantiator`
 (requested by David N, implementation contributed by Tiago M)
#2283: `JsonProperty.Access.READ_ONLY` fails with collections when a property name is specified
 (reported by Yona A)
#2644: `BigDecimal` precision not retained for polymorphic deserialization
 (reported by rost5000@github)
#2675: Support use of `Void` valued properties (`MapperFeature.ALLOW_VOID_VALUED_PROPERTIES`)
#2683: Explicitly fail (de)serialization of `java.time.*` types in absence of
  registered custom (de)serializers
#2707: Improve description included in by `DeserializationContext.handleUnexpectedToken()`
#2709: Support for JDK 14 record types (`java.lang.Record`)
 (contributed by Youri B)
#2715: `PropertyNamingStrategy` class initialization depends on its subclass, this can
  lead to class loading deadlock
 (reported by fangwentong@github)
#2719: `FAIL_ON_IGNORED_PROPERTIES` does not throw on `READONLY` properties with
  an explicit name
 (reported, fix contributed by David B)
#2726: Add Gradle Module Metadata for version alignment with Gradle 6
 (contributed by Jendrik J)
#2732: Allow `JsonNode` auto-convert into `ArrayNode` if duplicates found (for XML)
#2733: Allow values of "untyped" auto-convert into `List` if duplicates found (for XML)
#2751: Add `ValueInstantiator.createContextual(...)
#2761: Support multiple names in `JsonSubType.Type`
 (contributed by Swayam R)
#2775: Disabling `FAIL_ON_INVALID_SUBTYPE` breaks polymorphic deserialization of Enums
 (reported by holgerknoche@github)
#2776: Explicitly fail (de)serialization of `org.joda.time.*` types in absence of registered
  custom (de)serializers
#2784: Trailing zeros are stripped when deserializing BigDecimal values inside a
  @JsonUnwrapped property
 (reported by mjustin@github)
#2800: Extract getter/setter/field name mangling from `BeanUtil` into
  pluggable `AccessorNamingStrategy`
#2804: Throw `InvalidFormatException` instead of `MismatchedInputException`
   for ACCEPT_FLOAT_AS_INT coercion failures
 (requested by mjustin@github)
#2871: Add `@JsonKey` annotation (similar to `@JsonValue`) for customizable
  serialization of Map keys
 (requested by CidTori@github; implementation contributed by Kevin B)
#2873: `MapperFeature.ACCEPT_CASE_INSENSITIVE_ENUMS` should work for enum as keys
 (fix contributed by Ilya G)
#2879: Add support for disabling special handling of "Creator properties" wrt
  alphabetic property ordering
 (contributed by Sergiy Y)
#2885: Add `JsonNode.canConvertToExactIntegral()` to indicate whether floating-point/BigDecimal
  values could be converted to integers losslessly
 (requested by Oguzhan U; implementation contributed by Siavash S)
#2895: Improve static factory method generic type resolution logic
 (contributed by Carter K)
#2903: Allow preventing "Enum from integer" coercion using new `CoercionConfig` system
#2909: `@JsonValue` not considered when evaluating inclusion
 (reported by chrylis@github)
#2910: Make some java platform modules optional
 (contributed by XakepSDK@github)
#2925: Add support for serializing `java.sql.Blob`
 (contributed by M Rizky S)
#2928: `AnnotatedCreatorCollector` should avoid processing synthetic static
  (factory) methods
 (contributed by Carter K)
#2931: Add errorprone static analysis profile to detect bugs at build time
 (contributed by Carter K)
#2932: Problem with implicit creator name detection for constructor detection
- Add `BeanDeserializerBase.isCaseInsensitive()`
- Some refactoring of `CollectionDeserializer` to solve CSV array handling issues
- Full "LICENSE" included in jar for easier access by compliancy tools

2.11.4 (12-Dec-2020)

#2894: Fix type resolution for static methods (regression in 2.11.3 due to #2821 fix)
 (reported by Łukasz W)
#2944: `@JsonCreator` on constructor not compatible with `@JsonIdentityInfo`,
  `PropertyGenerator`
 (reported by Lucian H)
- Add debug improvements wrt #2807 (`ClassUtil.getClassMethods()`)

2.11.3 (02-Oct-2020)

#2795: Cannot detect creator arguments of mixins for JDK types
 (reported by Marcos P)
#2815: Add `JsonFormat.Shape` awareness for UUID serialization (`UUIDSerializer`)
#2821: Json serialization fails or a specific case that contains generics and
  static methods with generic parameters (2.11.1 -> 2.11.2 regression)
 (reported by Lari H)
#2822: Using JsonValue and JsonFormat on one field does not work as expected
 (reported by Nils-Christian E)
#2840: `ObjectMapper.activateDefaultTypingAsProperty()` is not using
  parameter `PolymorphicTypeValidator`
 (reported by Daniel W)
#2846: Problem deserialization "raw generic" fields (like `Map`) in 2.11.2
- Fix issues with `MapLikeType.isTrueMapType()`,
  `CollectionLikeType.isTrueCollectionType()`

2.11.2 (02-Aug-2020)

#2783: Parser/Generator features not set when using `ObjectMapper.createParser()`,
  `createGenerator()`
#2785: Polymorphic subtypes not registering on copied ObjectMapper (2.11.1)
 (reported, fix contributed by Joshua S)
#2789: Failure to read AnnotatedField value in Jackson 2.11
 (reported by isaki@github)
#2796: `TypeFactory.constructType()` does not take `TypeBindings` correctly
 (reported by Daniel H)

2.11.1 (25-Jun-2020)

#2486: Builder Deserialization with JsonCreator Value vs Array
 (reported by Ville K)
#2725: JsonCreator on static method in Enum and Enum used as key in map
  fails randomly
 (reported by Michael C)
#2755: `StdSubtypeResolver` is not thread safe (possibly due to copy
  not being made with `ObjectMapper.copy()`)
 (reported by tjwilson90@github)
#2757: "Conflicting setter definitions for property" exception for `Map`
  subtype during deserialization
 (reported by Frank S)
#2758: Fail to deserialize local Records
 (reported by Johannes K)
#2759: Rearranging of props when property-based generator is in use leads
  to incorrect output
 (reported by Oleg C)
#2760: Jackson doesn't respect `CAN_OVERRIDE_ACCESS_MODIFIERS=false` for
  deserializer properties
 (reported by Johannes K)
#2767: `DeserializationFeature.UNWRAP_SINGLE_VALUE_ARRAYS` don't support `Map`
  type field
 (reported by abomb4@github)
#2770: JsonParser from MismatchedInputException cannot getText() for
  floating-point value
 (reported by João G)

2.11.0 (26-Apr-2020)

#953: i-I case conversion problem in Turkish locale with case-insensitive deserialization
 (reported by Máté R)
#962: `@JsonInject` fails on trying to find deserializer even if inject-only
 (reported by David B)
#1983: Polymorphic deserialization should handle case-insensitive Type Id property name
  if `MapperFeature.ACCEPT_CASE_INSENSITIVE_PROPERTIES` is enabled
 (reported by soundvibe@github, fix contributed by Oleksandr P)
#2049: TreeTraversingParser and UTF8StreamJsonParser create contexts differently
 (reported by Antonio P)
#2352: Support use of `@JsonAlias` for enum values
 (contributed by Robert D)
#2365: `declaringClass` of "enum-as-POJO" not removed for `ObjectMapper` with
  a naming strategy
 (reported by Tynakuh@github)
#2480: Fix `JavaType.isEnumType()` to support sub-classes
#2487: BeanDeserializerBuilder Protected Factory Method for Extension
 (contributed by Ville K)
#2503: Support `@JsonSerialize(keyUsing)` and `@JsonDeserialize(keyUsing)` on Key class
#2511: Add `SerializationFeature.WRITE_SELF_REFERENCES_AS_NULL`
 (contributed by Joongsoo P)
#2515: `ObjectMapper.registerSubtypes(NamedType...)` doesn't allow registering
  same POJO for two different type ids
 (contributed by Joseph K)
#2522: `DeserializationContext.handleMissingInstantiator()` throws
  `MismatchedInputException` for non-static inner classes
#2525: Incorrect `JsonStreamContext` for `TokenBuffer` and `TreeTraversingParser`
#2527: Add `AnnotationIntrospector.findRenameByField()` to support Kotlin's
  "is-getter" naming convention
#2555: Use `@JsonProperty(index)` for sorting properties on serialization
#2565: Java 8 `Optional` not working with `@JsonUnwrapped` on unwrappable type
 (reported by Haowei W)
#2587: Add `MapperFeature.BLOCK_UNSAFE_POLYMORPHIC_BASE_TYPES` to allow blocking
  use of unsafe base type for polymorphic deserialization
#2589: `DOMDeserializer`: setExpandEntityReferences(false) may not prevent
  external entity expansion in all cases [CVE-2020-25649]
 (reported by Bartosz B)
#2592: `ObjectMapper.setSerializationInclusion()` is ignored for `JsonAnyGetter`
 (reported by Oleksii K)
#2608: `ValueInstantiationException` when deserializing using a builder and
  `UNWRAP_SINGLE_VALUE_ARRAYS`
 (reported by cadrake@github)
#2627: JsonIgnoreProperties(ignoreUnknown = true) does not work on field and method level
 (reported by robotmrv@github)
#2632: Failure to resolve generic type parameters on serialization
 (reported by Simone D)
#2635: JsonParser cannot getText() for input stream on MismatchedInputException
 (reported by João G)
#2636: ObjectReader readValue lacks Class<T> argument
 (contributed by Robin R)
#2643: Change default textual serialization of `java.util.Date`/`Calendar`
  to include colon in timezone offset
#2647: Add `ObjectMapper.createParser()` and `createGenerator()` methods
#2657: Allow serialization of `Properties` with non-String values
#2663: Add new factory method for creating custom `EnumValues` to pass to `EnumDeserializer
 (requested by Rafal K)
#2668: `IllegalArgumentException` thrown for mismatched subclass deserialization
 (reported by nbruno@github)
#2693: Add convenience methods for creating `List`, `Map` valued `ObjectReader`s
  (ObjectMapper.readerForListOf())
- Add `SerializerProvider.findContentValueSerializer()` methods

2.10.5.1 (02-Dec-2020)

#2589: (see desc on 2.11.0 -- backported)

2.10.5 (21-Jul-2020)

#2787 (partial fix): NPE after add mixin for enum
 (reported by Denis K)

2.10.4 (03-May-2020)

#2679: `ObjectMapper.readValue("123", Void.TYPE)` throws "should never occur"
 (reported by Endre S)

2.10.3 (03-Mar-2020)

#2482: `JSONMappingException` `Location` column number is one line Behind the actual
  location
 (reported by Kamal A, fixed by Ivo S)
#2599: NoClassDefFoundError at DeserializationContext.<init> on Android 4.1.2
  and Jackson 2.10.0
 (reported by Tobias P)
#2602: ByteBufferSerializer produces unexpected results with a duplicated ByteBuffer
  and a position > 0
 (reported by Eduard T)
#2605: Failure to deserializer polymorphic subtypes of base type `Enum`
 (reported by uewle@github)
#2610: `EXTERNAL_PROPERTY` doesn't work with `@JsonIgnoreProperties`
 (reported, fix suggested by Alexander S)

2.10.2 (05-Jan-2020)

#2101: `FAIL_ON_NULL_FOR_PRIMITIVES` failure does not indicate field name in exception message
 (reported by raderio@github)

2.10.1 (09-Nov-2019)

#2457: Extended enum values are not handled as enums when used as Map keys
 (reported by Andrey K)
#2473: Array index missing in path of `JsonMappingException` for `Collection<String>`,
  with custom deserializer
 (reported by João G)
#2475: `StringCollectionSerializer` calls `JsonGenerator.setCurrentValue(value)`,
  which messes up current value for sibling properties
 (reported by Ryan B)
#2485: Add `uses` for `Module` in module-info
 (contributed by Marc M)
#2513: BigDecimalAsStringSerializer in NumberSerializer throws IllegalStateException in 2.10
 (reported by Johan H)
#2519: Serializing `BigDecimal` values inside containers ignores shape override
 (reported by Richard W)
#2520: Sub-optimal exception message when failing to deserialize non-static inner classes
 (reported by Mark S)
#2529: Add tests to ensure `EnumSet` and `EnumMap` work correctly with "null-as-empty"
#2534: Add `BasicPolymorphicTypeValidator.Builder.allowIfSubTypeIsArray()`
#2535: Allow String-to-byte[] coercion for String-value collections

2.10.0 (26-Sep-2019)

#18: Make `JsonNode` serializable
#1093: Default typing does not work with `writerFor(Object.class)`
 (reported by hoomanv@github)
#1675: Remove "impossible" `IOException` in `readTree()` and `readValue()` `ObjectMapper`
  methods which accept Strings
 (requested by matthew-pwnieexpress@github)
#1954: Add Builder pattern for creating configured `ObjectMapper` instances
#1995: Limit size of `DeserializerCache`, auto-flush on exceeding
#2059: Remove `final` modifier for `TypeFactory`
 (requested by Thibaut R)
#2077: `JsonTypeInfo` with a subtype having `JsonFormat.Shape.ARRAY` and
  no fields generates `{}` not `[]`
 (reported by Sadayuki F)
#2115: Support naive deserialization of `Serializable` values as "untyped", same
  as `java.lang.Object`
 (requested by Christopher S)
#2116: Make NumberSerializers.Base public and its inherited classes not final
 (requested by Édouard M)
#2126: `DeserializationContext.instantiationException()` throws `InvalidDefinitionException`
#2129: Add `SerializationFeature.WRITE_ENUM_KEYS_USING_INDEX`, separate from value setting
 (suggested by renzihui@github)
#2133: Improve `DeserializationProblemHandler.handleUnexpectedToken()` to allow handling of
  Collection problems
 (contributed by Semyon L)
#2149: Add `MapperFeature.ACCEPT_CASE_INSENSITIVE_VALUES`
 (suggested by Craig P)
#2153: Add `JsonMapper` to replace generic `ObjectMapper` usage
#2164: `FactoryBasedEnumDeserializer` does not respect
  `DeserializationFeature.WRAP_EXCEPTIONS`
 (reported by Yiqiu H)
#2187: Make `JsonNode.toString()` use shared `ObjectMapper` to produce valid json
#2189: `TreeTraversingParser` does not check int bounds
 (reported by Alexander S)
#2195: Add abstraction `PolymorphicTypeValidator`, for limiting subtypes allowed by
  default typing, `@JsonTypeInfo`
#2196: Type safety for `readValue()` with `TypeReference`
 (suggested by nguyenfilip@github)
#2204: Add `JsonNode.isEmpty()` as convenience alias
#2211: Change of behavior (2.8 -> 2.9) with `ObjectMapper.readTree(input)` with no content
#2217: Suboptimal memory allocation in `TextNode.getBinaryValue()`
 (reported by Christoph B)
#2220: Force serialization always for `convertValue()`; avoid short-cuts
#2223: Add `missingNode()` method in `JsonNodeFactory`
#2227: Minor cleanup of exception message for `Enum` binding failure
 (reported by RightHandedMonkey@github)
#2230: `WRITE_BIGDECIMAL_AS_PLAIN` is ignored if `@JsonFormat` is used
 (reported by Pavel C)
#2236: Type id not provided on `Double.NaN`, `Infinity` with `@JsonTypeInfo`
 (reported by C-B-B@github)
#2237: Add "required" methods in `JsonNode`: `required(String | int)`,
  `requiredAt(JsonPointer)`
#2241: Add `PropertyNamingStrategy.LOWER_DOT_CASE` for dot-delimited names
 (contributed by zenglian@github.com)
#2251: Getter that returns an abstract collection breaks a delegating `@JsonCreator`
#2265: Inconsistent handling of Collections$UnmodifiableList vs Collections$UnmodifiableRandomAccessList
#2273: Add basic Java 9+ module info
#2280: JsonMerge not work with constructor args
 (reported by Deblock T)
#2309: READ_ENUMS_USING_TO_STRING doesn't support null values
 (reported, fix suggested by Ben A)
#2311: Unnecessary MultiView creation for property writers
 (suggested by Manuel H)
#2331: `JsonMappingException` through nested getter with generic wildcard return type
 (reported by sunchezz89@github)
#2336: `MapDeserializer` can not merge `Map`s with polymorphic values
 (reported by Robert G)
#2338: Suboptimal return type for `JsonNode.withArray()`
 (reported by Victor N)
#2339: Suboptimal return type for `ObjectNode.set()`
 (reported by Victor N)
#2348: Add sanity checks for `ObjectMapper.readXXX()` methods
 (requested by ebundy@github)
#2349: Add option `DefaultTyping.EVERYTHING` to support Kotlin data classes
#2357: Lack of path on MismatchedInputException
 (suggested by TheEin@github)
#2378: `@JsonAlias` doesn't work with AutoValue
 (reported by David H)
#2390: `Iterable` serialization breaks when adding `@JsonFilter` annotation
 (reported by Chris M)
#2392: `BeanDeserializerModifier.modifyDeserializer()` not applied to custom bean deserializers
 (reported by andreasbaus@github)
#2393: `TreeTraversingParser.getLongValue()` incorrectly checks `canConvertToInt()`
 (reported by RabbidDog@github)
#2398: Replace recursion in `TokenBuffer.copyCurrentStructure()` with iteration
 (reported by Sam S)
#2415: Builder-based POJO deserializer should pass builder instance, not type,
  to `handleUnknownVanilla()`
 (proposed by Vladimir T, follow up to #822)
#2416: Optimize `ValueInstantiator` construction for default `Collection`, `Map` types
#2422: `scala.collection.immutable.ListMap` fails to serialize since 2.9.3
 (reported by dejanlokar1@github)
#2424: Add global config override setting for `@JsonFormat.lenient()`
#2428: Use "activateDefaultTyping" over "enableDefaultTyping" in 2.10 with new methods
#2430: Change `ObjectMapper.valueToTree()` to convert `null` to `NullNode`
#2432: Add support for module bundles
 (contributed by Marcos P)
#2433: Improve `NullNode.equals()`
 (suggested by David B)
#2442: `ArrayNode.addAll()` adds raw `null` values which cause NPE on `deepCopy()`
  and `toString()`
 (reported, fix contributed by Hesham M)
#2446: Java 11: Unable to load JDK7 types (annotations, java.nio.file.Path): no Java7 support added
 (reported by David C)
#2451: Add new `JsonValueFormat` value, `UUID`
#2453: Add `DeserializationContext.readTree(JsonParser)` convenience method
#2458: `Nulls` property metadata ignored for creators
 (reported  by XakepSDK@github)
#2466: Didn't find class "java.nio.file.Path" below Android api 26
 (reported by KevynBct@github)
#2467: Accept `JsonTypeInfo.As.WRAPPER_ARRAY` with no second argument to
  deserialize as "null value"
 (contributed by Martin C)

[2.9.10.x micro-patches omitted]

2.9.10 (21-Sep-2019)

#2331: `JsonMappingException` through nested getter with generic wildcard return type
#2334: Block one more gadget type (CVE-2019-12384)
#2341: Block one more gadget type (CVE-2019-12814)
#2374: `ObjectMapper. getRegisteredModuleIds()` throws NPE if no modules registered
#2387: Block yet another deserialization gadget (CVE-2019-14379)
#2389: Block yet another deserialization gadget (CVE-2019-14439)
 (reported by xiexq)
#2404: FAIL_ON_MISSING_EXTERNAL_TYPE_ID_PROPERTY setting ignored when
  creator properties are buffered
 (contributed by Joe B)
#2410: Block one more gadget type (HikariCP, CVE-2019-14540)
  (reported by iSafeBlue@github / blue@ixsec.org)
#2420: Block one more gadget type (cxf-jax-rs, no CVE allocated yet)
  (reported by crazylirui@gmail.com)
#2449: Block one more gadget type (HikariCP, CVE-2019-14439 / CVE-2019-16335)
  (reported by kingkk)
#2460: Block one more gadget type (ehcache, CVE-2019-17267)
  (reported by Fei Lu)
#2462: Block two more gadget types (commons-configuration/-2)
#2469: Block one more gadget type (xalan2)

2.9.9 (16-May-2019)

#1408: Call to `TypeVariable.getBounds()` without synchronization unsafe on some platforms
 (reported by Thomas K)
#2221: `DeserializationProblemHandler.handleUnknownTypeId()` returning `Void.class`,
  enableDefaultTyping causing NPE
 (reported by MeyerNils@github)
#2251: Getter that returns an abstract collection breaks a delegating `@JsonCreator`
#2265: Inconsistent handling of Collections$UnmodifiableList vs Collections$UnmodifiableRandomAccessList
 (reported by Joffrey B)
#2299: Fix for using jackson-databind in an OSGi environment under Android
 (contributed by Christoph F)
#2303: Deserialize null, when java type is "TypeRef of TypeRef of T", does not provide "Type(Type(null))"
 (reported by Cyril M)
#2324: `StringCollectionDeserializer` fails with custom collection
 (reported byb Daniil B)
#2326: Block one more gadget type (CVE-2019-12086)
- Prevent String coercion of `null` in `WritableObjectId` when calling `JsonGenerator.writeObjectId()`,
  mostly relevant for formats like YAML that have native Object Ids

2.9.8 (15-Dec-2018)

#1662: `ByteBuffer` serialization is broken if offset is not 0
 (reported by j-baker@github)
#2155: Type parameters are checked for equality while isAssignableFrom expected
 (reported by frankfiedler@github)
#2167: Large ISO-8601 Dates are formatted/serialized incorrectly
#2181: Don't re-use dynamic serializers for property-updating copy constructors
 (suggested by Pavel N)
#2183: Base64 JsonMappingException: Unexpected end-of-input
 (reported by ViToni@github)
#2186: Block more classes from polymorphic deserialization (CVE-2018-19360,
  CVE-2018-19361, CVE-2018-19362)
 (reported by Guixiong Wu)
#2197: Illegal reflective access operation warning when using `java.lang.Void`
  as value type
 (reported by René K)
#2202: StdKeyDeserializer Class method _getToStringResolver is slow causing Thread Block
 (reported by sushobhitrajan@github)

2.9.7 (19-Sep-2018)

#2060: `UnwrappingBeanPropertyWriter` incorrectly assumes the found serializer is
  of type `UnwrappingBeanSerializer`
 (reported by Petar T)
#2064: Cannot set custom format for `SqlDateSerializer` globally
 (reported by Brandon K)
#2079: NPE when visiting StaticListSerializerBase
 (reported by WorldSEnder@github)
#2082: `FactoryBasedEnumDeserializer` should be cachable
#2088: `@JsonUnwrapped` fields are skipped when using `PropertyBasedCreator` if
  they appear after the last creator property
 (reported, fix contributed by 6bangs@github)
#2096: `TreeTraversingParser` does not take base64 variant into account
 (reported by tangiel@github)
#2097: Block more classes from polymorphic deserialization (CVE-2018-14718
  - CVE-2018-14721)
#2109: Canonical string for reference type is built incorrectly
 (reported by svarzee@github)
#2120: `NioPathDeserializer` improvement
 (contributed by Semyon L)
#2128: Location information included twice for some `JsonMappingException`s

2.9.6 (12-Jun-2018)

#955: Add `MapperFeature.USE_BASE_TYPE_AS_DEFAULT_IMPL` to use declared base type
   as `defaultImpl` for polymorphic deserialization
  (contributed by mikeldpl@github)
#1328: External property polymorphic deserialization does not work with enums
#1565: Deserialization failure with Polymorphism using JsonTypeInfo `defaultImpl`,
  subtype as target
#1964: Failed to specialize `Map` type during serialization where key type
  incompatibility overidden via "raw" types
 (reported by ptirador@github)
#1990: MixIn `@JsonProperty` for `Object.hashCode()` is ignored
 (reported by Freddy B)
#1991: Context attributes are not passed/available to custom serializer if object is in POJO
 (reported by dletin@github)
#1998: Removing "type" attribute with Mixin not taken in account if
  using ObjectMapper.copy()
 (reported by SBKila@github)
#1999: "Duplicate property" issue should mention which class it complains about
 (reported by Ondrej Z)
#2001: Deserialization issue with `@JsonIgnore` and `@JsonCreator` + `@JsonProperty`
  for same property name
 (reported, fix contributed by Jakub S)
#2015: `@Jsonsetter with Nulls.SKIP` collides with
  `DeserializationFeature.READ_UNKNOWN_ENUM_VALUES_AS_NULL` when parsing enum
 (reported by ndori@github)
#2016: Delegating JsonCreator disregards JsonDeserialize info
 (reported by Carter K)
#2019: Abstract Type mapping in 2.9 fails when multiple modules are registered
 (reported by asger82@github)
#2021: Delegating JsonCreator disregards `JsonDeserialize.using` annotation
#2023: `JsonFormat.Feature.ACCEPT_EMPTY_STRING_AS_NULL_OBJECT` not working
  with `null` coercion with `@JsonSetter`
#2027: Concurrency error causes `IllegalStateException` on `BeanPropertyMap`
 (reported by franboragina@github)
#2032: CVE-2018-11307: Potential information exfiltration with default typing, serialization gadget from MyBatis
 (reported by Guixiong Wu)
#2034: Serialization problem with type specialization of nested generic types
 (reported by Reinhard P)
#2038: JDK Serializing and using Deserialized `ObjectMapper` loses linkage
  back from `JsonParser.getCodec()`
 (reported by Chetan N)
#2051: Implicit constructor property names are not renamed properly with
  `PropertyNamingStrategy`
#2052: CVE-2018-12022: Block polymorphic deserialization of types from Jodd-db library
 (reported by Guixiong Wu)
#2058: CVE-2018-12023: Block polymorphic deserialization of types from Oracle JDBC driver
 (reported by Guixiong Wu)

2.9.5 (26-Mar-2018)

#1911: Allow serialization of `BigDecimal` as String, using
  `@JsonFormat(shape=Shape.String)`, config overrides
 (suggested by cen1@github)
#1912: `BeanDeserializerModifier.updateBuilder()` not work to set custom
  deserializer on a property (since 2.9.0)
 (contributed by Deblock T)
#1931: Two more `c3p0` gadgets to exploit default typing issue
 (reported by lilei@venusgroup.com.cn)
#1932: `EnumMap` cannot deserialize with type inclusion as property
#1940: `Float` values with integer value beyond `int` lose precision if
  bound to `long`
 (reported by Aniruddha M)
#1941: `TypeFactory.constructFromCanonical()` throws NPE for Unparameterized
  generic canonical strings
 (reported by ayushgp@github)
#1947: `MapperFeature.AUTO_DETECT_XXX` do not work if all disabled
 (reported by Timur S)
#1977: Serializing an Iterator with multiple sub-types fails after upgrading to 2.9.x
 (reported by ssivanand@github)
#1978: Using @JsonUnwrapped annotation in builderdeserializer hangs in infinite loop
 (reported by roeltje25@github)

2.9.4 (24-Jan-2018)

#1382: `@JsonProperty(access=READ_ONLY)` unxepected behaviour with `Collections`
 (reported by hexfaker@github)
#1673: Serialising generic value classes via Reference Types (like Optional) fails
  to include type information
 (reported by Pier-Luc W)
#1729: Integer bounds verification when calling `TokenBuffer.getIntValue()`
 (reported by Kevin G)
#1853: Deserialise from Object (using Creator methods) returns field name instead of value
 (reported by Alexander S)
#1854: NPE deserializing collection with `@JsonCreator` and `ACCEPT_CASE_INSENSITIVE_PROPERTIES`
 (reported by rue-jw@github)
#1855: Blacklist for more serialization gadgets (dbcp/tomcat, spring, CVE-2017-17485)
#1859: Issue handling unknown/unmapped Enum keys
 (reported by remya11@github)
#1868: Class name handling for JDK unmodifiable Collection types changed
  (reported by Rob W)
#1870: Remove `final` on inherited methods in `BuilderBasedDeserializer` to allow
  overriding by subclasses
  (requested by Ville K)
#1878: `@JsonBackReference` property is always ignored when deserializing since 2.9.0
 (reported by reda-alaoui@github)
#1895: Per-type config override "JsonFormat.Shape.OBJECT" for Map.Entry not working
 (reported by mcortella@github)
#1899: Another two gadgets to exploit default typing issue in jackson-databind
 (reported by OneSourceCat@github)
#1906: Add string format specifier for error message in `PropertyValueBuffer`
 (reported by Joe S)
#1907: Remove `getClass()` from `_valueType` argument for error reporting
 (reported by Joe S)

2.9.3 (09-Dec-2017)

#1604: Nested type arguments doesn't work with polymorphic types
#1794: `StackTraceElementDeserializer` not working if field visibility changed
 (reported by dsingley@github)
#1799: Allow creation of custom sub-types of `NullNode`, `BooleanNode`, `MissingNode`
#1804: `ValueInstantiator.canInstantiate()` ignores `canCreateUsingArrayDelegate()`
 (reported byb henryptung@github)
#1807: Jackson-databind caches plain map deserializer and use it even map has `@JsonDeserializer`
 (reported by lexas2509@github)
#1823: ClassNameIdResolver doesn't handle resolve Collections$SingletonMap & Collections$SingletonSet
 (reported by Peter J)
#1831: `ObjectReader.readValue(JsonNode)` does not work correctly with polymorphic types,
  value to update
 (reported by basmastr@github)
#1835: ValueInjector break from 2.8.x to 2.9.x
 (repoted by kinigitbyday@github)
#1842: `null` String for `Exception`s deserialized as String "null" instead of `null`
 (reported by ZeleniJure@github)
#1843: Include name of unsettable property in exception from `SetterlessProperty.set()`
 (suggested by andreh7@github)
#1844: Map "deep" merge only adds new items, but not override existing values
 (reported by alinakovalenko@github)

2.9.2 (14-Oct-2017)

(possibly) #1756: Deserialization error with custom `AnnotationIntrospector`
 (reported by Daniel N)
#1705: Non-generic interface method hides type resolution info from generic base class
  (reported by Tim B)
 NOTE: was originally reported fixed in 2.9.1 -- turns out it wasn't.
#1767: Allow `DeserializationProblemHandler` to respond to primitive types
 (reported by nhtzr@github)
#1768: Improve `TypeFactory.constructFromCanonical()` to work with
  `java.lang.reflect.Type.getTypeName()' format
 (suggested by Luís C)
#1771: Pass missing argument for string formatting in `ObjectMapper`
 (reported by Nils B)
#1788: `StdDateFormat._parseAsISO8601()` does not parse "fractional" timezone correctly
#1793: `java.lang.NullPointerException` in `ObjectArraySerializer.acceptJsonFormatVisitor()`
  for array value with `@JsonValue`
 (reported by Vincent D)

2.9.1 (07-Sep-2017)

#1725: `NPE` In `TypeFactory. constructParametricType(...)`
 (reported by ctytgat@github)
#1730: InvalidFormatException` for `JsonToken.VALUE_EMBEDDED_OBJECT`
 (reported by zigzago@github)
#1744: StdDateFormat: add option to serialize timezone offset with a colon
 (contributed by Bertrand R)
#1745: StdDateFormat: accept and truncate millis larger than 3 digits
 (suggested by Bertrand R)
#1749: StdDateFormat: performance improvement of '_format(..)' method 
 (contributed by Bertrand R)
#1759: Reuse `Calendar` instance during parsing by `StdDateFormat`
 (contributed by Bertrand R)
- Fix `DelegatingDeserializer` constructor to pass `handledType()` (and
  not type of deserializer being delegated to!)
- Add `Automatic-Module-Name` ("com.fasterxml.jackson.databind") for JDK 9 module system

2.9.0 (30-Jul-2017)

#219: SqlDateSerializer does not obey SerializationConfig.Feature.WRITE_DATES_AS_TIMESTAMPS
 (reported by BrentDouglas@github)
#265: Add descriptive exception for attempts to use `@JsonWrapped` via Creator parameter
#291: @JsonTypeInfo with As.EXTERNAL_PROPERTY doesn't work if external type property
  is referenced more than once
 (reported by Starkom@github)
#357: StackOverflowError with contentConverter that returns array type
 (reported by Florian S)
#383: Recursive `@JsonUnwrapped` (`child` with same type) fail: "No _valueDeserializer assigned"
 (reported by tdavis@github)
#403: Make FAIL_ON_NULL_FOR_PRIMITIVES apply to primitive arrays and other types that wrap primitives
 (reported by Harleen S)
#476: Allow "Serialize as POJO" using `@JsonFormat(shape=Shape.OBJECT)` class annotation
#507: Support for default `@JsonView` for a class
 (suggested by Mark W)
#687: Exception deserializing a collection @JsonIdentityInfo and a property based creator
#865: `JsonFormat.Shape.OBJECT` ignored when class implements `Map.Entry`
#888: Allow specifying custom exclusion comparator via `@JsonInclude`,
  using `JsonInclude.Include.CUSTOM`
#994: `DeserializationFeature.UNWRAP_SINGLE_VALUE_ARRAYS` only works for POJOs, Maps
#1029: Add a way to define property name aliases
#1035: `@JsonAnySetter` assumes key of `String`, does not consider declared type.
 (reported by Michael F)
#1060: Allow use of `@JsonIgnoreProperties` for POJO-valued arrays, `Collection`s
#1106: Add `MapperFeature.ALLOW_COERCION_OF_SCALARS` for enabling/disabling coercions
#1284: Make `StdKeySerializers` use new `JsonGenerator.writeFieldId()` for `int`/`long` keys
#1320: Add `ObjectNode.put(String, BigInteger)`
 (proposed by Jan L)
#1341: `DeserializationFeature.FAIL_ON_MISSING_EXTERNAL_TYPE_ID_PROPERTY`
 (contributed by Connor K)
#1347: Extend `ObjectMapper.configOverrides()` to allow changing visibility rules
#1356: Differentiate between input and code exceptions on deserialization
 (suggested by Nick B)
#1369: Improve `@JsonCreator` detection via `AnnotationIntrospector`
 by passing `MappingConfig`
#1371: Add `MapperFeature.INFER_CREATOR_FROM_CONSTRUCTOR_PROPERTIES` to allow
 disabling use of `@CreatorProperties` as explicit `@JsonCreator` equivalent
#1376: Add ability to disable JsonAnySetter/JsonAnyGetter via mixin
 (suggested by brentryan@github)
#1399: Add support for `@JsonMerge` to allow "deep update"
#1402: Use `@JsonSetter(nulls=...)` to specify handling of `null` values during deserialization
#1406: `ObjectMapper.readTree()` methods do not return `null` on end-of-input
 (reported by Fabrizio C)
#1407: `@JsonFormat.pattern` is ignored for `java.sql.Date` valued properties
 (reported by sangpire@github)
#1415: Creating CollectionType for non generic collection class broken
#1428: Allow `@JsonValue` on a field, not just getter
#1434: Explicitly pass null on invoke calls with no arguments
 (contributed by Emiliano C)
#1433: `ObjectMapper.convertValue()` with null does not consider null conversions
  (`JsonDeserializer.getNullValue()`)
 (contributed by jdmichal@github)
#1440: Wrong `JsonStreamContext` in `DeserializationProblemHandler` when reading
  `TokenBuffer` content
 (reported by Patrick G)
#1444: Change `ObjectMapper.setSerializationInclusion()` to apply to content inclusion too
#1450: `SimpleModule.addKeyDeserializer()` should throw `IllegalArgumentException` if `null`
  reference of `KeyDeserializer` passed
 (suggested by PawelJagus@github)
#1454: Support `@JsonFormat.lenient` for `java.util.Date`, `java.util.Calendar`
#1474: Replace use of `Class.newInstance()` (deprecated in Java 9) with call via Constructor
#1480: Add support for serializing `boolean`/`Boolean` as number (0 or 1)
 (suggested by jwilmoth@github)
#1520: Case insensitive enum deserialization with `MapperFeature.ACCEPT_CASE_INSENSITIVE_ENUMS`
 (contributed by Ana-Eliza B)
#1522: Global `@JsonInclude(Include.NON_NULL)` for all properties with a specific type
 (contributed by Carsten W)
#1544: EnumMapDeserializer assumes a pure EnumMap and does not support EnumMap derived classes
 (reported by Lyor G)
#1550: Unexpected behavior with `@JsonInclude(JsonInclude.Include.NON_EMPTY)` and
 `java.util.Date` serialization
#1551: `JsonMappingException` with polymorphic type and `JsonIdentityInfo` when basic type is abstract
 (reported by acm073@github)
#1552: Map key converted to byte array is not serialized as base64 string
 (reported by nmatt@github)
#1554: Support deserialization of `Shape.OBJECT` ("as POJO") for `Map`s (and map-like types)
#1556: Add `ObjectMapper.updateValue()` method to update instance with given overrides
 (suggested by syncer@github)
#1583: Add a `DeserializationFeature.FAIL_ON_TRAILING_TOKENS` to force reading of the
  whole input as single value
#1592: Add support for handling primitive/discrepancy problem with type refinements
#1605: Allow serialization of `InetAddress` as simple numeric host address
 (requested by Jared J)
#1616: Extraneous type id mapping added for base type itself
#1619: By-pass annotation introspection for array types
#1637: `ObjectReader.at()` with `JsonPointer` stops after first collection
 (reported by Chris P)
#1653: Convenience overload(s) for ObjectMapper#registerSubtypes
#1655: `@JsonAnyGetter` uses different `bean` parameter in `SimpleBeanPropertyFilter`
 (reported by georgeflugq@github)
#1678: Rewrite `StdDateFormat` ISO-8601 handling functionality
#1684: Rewrite handling of type ids to let `JsonGenerator` handle (more of) details
#1688: Deserialization fails for `java.nio.file.Path` implementations when default typing
  enabled
 (reported by Christian B)
#1690: Prevent use of quoted number (index) for Enum deserialization via
  `MapperFeature.ALLOW_COERCION_OF_SCALARS`
 (requested by magdel@github)

2.8.11.4 (25-Jul-2019)

#2334: Block one more gadget type (CVE-2019-12384)
#2341: Block one more gadget type (CVE-2019-12814)
#2387: Block one more gadget type (CVE-2019-14379)
#2389: Block one more gadget type (CVE-2019-14439)
 (reported by xiexq)

2.8.11.3 (23-Nov-2018)

#2326: Block one more gadget type (CVE-2019-12086)
 (contributed by MaximilianTews@github)

2.8.11.2 (08-Jun-2018)

#1941: `TypeFactory.constructFromCanonical()` throws NPE for Unparameterized
  generic canonical strings
 (reported by ayushgp@github)
#2032: CVE-2018-11307: Potential information exfiltration with default typing, serialization gadget from MyBatis
 (reported by Guixiong Wu)
#2052: CVE-2018-12022: Block polymorphic deserialization of types from Jodd-db library
 (reported by Guixiong Wu)
#2058: CVE-2018-12023: Block polymorphic deserialization of types from Oracle JDBC driver
 (reported by Guixiong Wu)

2.8.11.1 (11-Feb-2018)

#1872: `NullPointerException` in `SubTypeValidator.validateSubType` when
  validating Spring interface
 (reported by Rob W)
#1899: Another two gadgets to exploit default typing issue (CVE-2018-5968)
 (reported by OneSourceCat@github)
#1931: Two more `c3p0` gadgets to exploit default typing issue (c3p0, CVE-2018-7489)

2.8.11 (24-Dec-2017)

#1604: Nested type arguments doesn't work with polymorphic types
#1680: Blacklist couple more types for deserialization
#1767: Allow `DeserializationProblemHandler` to respond to primitive types
 (reported by nhtzr@github)
#1768: Improve `TypeFactory.constructFromCanonical()` to work with
  `java.lang.reflect.Type.getTypeName()` format
#1804: `ValueInstantiator.canInstantiate()` ignores `canCreateUsingArrayDelegate()`
 (reported by henryptung@github)
#1807: Jackson-databind caches plain map deserializer and use it even map has `@JsonDeserializer`
 (reported by lexas2509@github)
#1855: Blacklist for more serialization gadgets (dbcp/tomcat, spring / CVE-2017-17485)

2.8.10 (24-Aug-2017)

#1657: `StdDateFormat` deserializes dates with no tz/offset as UTC instead of
  configured timezone
 (reported by Bertrand R)
#1680: Blacklist couple more types for deserialization
#1658: Infinite recursion when deserializing a class extending a Map,
  with a recursive value type
 (reported by Kevin G)
#1679: `StackOverflowError` in Dynamic `StdKeySerializer`
#1711: Delegating creator fails to work for binary data (`byte[]`) with
 binary formats (CBOR, Smile)
#1735: Missing type checks when using polymorphic type ids
 (reported by Lukas Euler)
#1737: Block more JDK types from polymorphic deserialization (CVE 2017-15095)

2.8.9 (12-Jun-2017)

#1595: `JsonIgnoreProperties.allowSetters` is not working in Jackson 2.8
 (reported by Javy L)
#1597: Escape JSONP breaking characters
 (contributed by Marco C)
#1629: `FromStringDeserializer` ignores registered `DeserializationProblemHandler`
  for `java.util.UUID`
 (reported by Andrew J)
#1642: Support `READ_UNKNOWN_ENUM_VALUES_AS_NULL` with `@JsonCreator`
 (contributed by Joe L)
#1647: Missing properties from base class when recursive types are involved
 (reported by Slobodan P)
#1648: `DateTimeSerializerBase` ignores configured date format when creating contextual
 (reported by Bertrand R)
#1651: `StdDateFormat` fails to parse 'zulu' date when TimeZone other than UTC
 (reported by Bertrand R)

2.8.8.1 (19-Apr-2017)

#1585: Invoke ServiceLoader.load() inside of a privileged block when loading
  modules using `ObjectMapper.findModules()`
 (contributed by Ivo S)
#1599: Jackson Deserializer security vulnerability (CVE-2017-7525)
 (reported by ayound@github)
#1607: @JsonIdentityReference not used when setup on class only
 (reported by vboulaye@github)

2.8.8 (05-Apr-2017)

(partial) #994: `DeserializationFeature.UNWRAP_SINGLE_VALUE_ARRAYS` only works for POJOs, Maps
#1345: `@JsonProperty(access = READ_ONLY)` together with generated constructor (Lombok) causes
 exception: "Could not find creator property with name ..."
 (reported by Raniz85@github)
#1533: `AsPropertyTypeDeserializer` ignores `DeserializationFeature.ACCEPT_EMPTY_STRING_AS_NULL_OBJECT`
#1543: JsonFormat.Shape.NUMBER_INT does not work when defined on enum type in 2.8
 (reported by Alex P)
#1570: `Enum` key for `Map` ignores `SerializationFeature.WRITE_ENUMS_USING_INDEX`
 (reported by SolaKun@github)
#1573: Missing properties when deserializing using a builder class with a non-default
  constructor and a mutator annotated with `@JsonUnwrapped`
 (reported by Joshua J)
#1575: Problem with `@JsonIgnoreProperties` on recursive property (regression in 2.8)
 (reported by anujkumar04@github)
- Minor fix to creation of `PropertyMetadata`, had one path that could lead to NPE

2.8.7 (21-Feb-2017)

#935: `@JsonProperty(access = Access.READ_ONLY)` - unexpected behaviour
#1317: '@JsonIgnore' annotation not working with creator properties, serialization

2.8.6 (12-Jan-2017)

#349: @JsonAnySetter with @JsonUnwrapped: deserialization fails with arrays
 (reported by hdave@github)
#1388: `@JsonIdentityInfo`: id has to be the first key in deserialization when
  deserializing with `@JsonCreator`
 (reported by moodysalem@github)
#1425: `JsonNode.binaryValue()` ignores illegal character if it's the last one
 (reported by binoternary@github)
#1453: `UntypedObjectDeserializer` does not retain `float` type (over `double`)
#1456: `TypeFactory` type resolution broken in 2.7 for generic types
   when using `constructType` with context
#1473: Add explicit deserializer for `StringBuilder` due to Java 9 changes
#1493: `ACCEPT_CASE_INSENSITIVE_PROPERTIES` fails with `@JsonUnwrapped`

2.8.5 (14-Nov-2016)

#1417: Further issues with `@JsonInclude` with `NON_DEFAULT`
#1421: ACCEPT_SINGLE_VALUE_AS_ARRAY partially broken in 2.7.x, 2.8.x
#1429: `StdKeyDeserializer` can erroneously use a static factory method
  with more than one argument
#1432: Off by 1 bug in PropertyValueBuffer
 (reported by Kevin D)
#1438: `ACCEPT_CASE_INSENSITIVE_PROPERTIES` is not respected for creator properties
 (reported by Jayson M)
#1439: NPE when using with filter id, serializing `java.util.Map` types
#1441: Failure with custom Enum key deserializer, polymorphic types
 (reported by Nathanial O)
#1445: Map key deserializerModifiers ignored
 (reported by alfonsobonso@github)
- Improvements to #1411 fix to ensure consistent `null` key handling

2.8.4 (14-Oct-2016)

#466: Jackson ignores Type information when raw return type is BigDecimal or BigInteger 
#1001: Parameter names module gets confused with delegate creator which is a static method
#1324: Boolean parsing with `StdDeserializer` is too slow with huge integer value
 (reported by pavankumar-parankusam@github)
#1383: Problem with `@JsonCreator` with 1-arg factory-method, implicit param names
#1384: `@JsonDeserialize(keyUsing = ...)` does not work correctly together with
  DefaultTyping.NON_FINAL
 (reported by Oleg Z)
#1385: Polymorphic type lost when using `@JsonValue`
 (reported by TomMarkuske@github)
#1389 Problem with handling of multi-argument creator with Enums
 (fix contributed by Pavel P)
#1392: Custom UnmodifiableSetMixin Fails in Jackson 2.7+ but works in Jackson 2.6
 (reported by Rob W)
#1395: Problems deserializing primitive `long` field while using `TypeResolverBuilder`
 (reported by UghZan3@github)
#1403: Reference-chain hints use incorrect class-name for inner classes
 (reported by Josh G)
#1411: MapSerializer._orderEntries should check for null keys
 (reported by Jörn H)

2.8.3 (17-Sep-2016)

#1351: `@JsonInclude(NON_DEFAULT)` doesn't omit null fields
 (reported by Gili T)
#1353: Improve error-handling for `java.net.URL` deserialization
#1361: Change `TokenBuffer` to use new `writeEmbeddedObject()` if possible

2.8.2 (30-Aug-2016)

#1315: Binding numeric values can BigDecimal lose precision
 (reported by Andrew S)
#1327: Class level `@JsonInclude(JsonInclude.Include.NON_EMPTY)` is ignored
 (reported by elruwen@github)
#1335: Unconditionally call `TypeIdResolver.getDescForKnownTypeIds`
 (contributed by Chris J-Y)

2.8.1 (20-Jul-2016)

#1256: `Optional.empty()` not excluded if property declared with type `Object`
#1288: Type id not exposed for `JsonTypeInfo.As.EXTERNAL_PROPERTY` even when `visible` set to `true`
 (reported by libetl@github)
#1289: Optimize construction of `ArrayList`, `LinkedHashMap` instances
#1291: Backward-incompatible behaviour of 2.8: deserializing enum types
   with two static factory methods fail by default
#1297: Deserialization of generic type with Map.class
 (reported by Arek G)
#1302: NPE for `ResolvedRecursiveType` in 2.8.0 due to caching

2.8.0 (04-Jul-2016)

#621: Allow definition of "ignorable types" without annotation (using
  `Mapper.configOverride(type).setIsIgnoredType(true)`
#867: Support `SerializationFeature.WRITE_EMPTY_JSON_ARRAYS ` for `JsonNode`
#903: Add `JsonGenerator` reference to `SerializerProvider`
#931: Add new method in `Deserializers.Base` to support `ReferenceType`
#960: `@JsonCreator` not working on a factory with no arguments for an enum type
 (reported by Artur J)
#990: Allow failing on `null` values for creator (add 
  `DeserializationFeature.FAIL_ON_NULL_CREATOR_PROPERTIES`)
 (contributed by mkokho@github)
#999: External property is not deserialized
 (reported by Aleksandr O)
#1017: Add new mapping exception type ('InvalidTypeIdException') for subtype resolution errors
 (suggested by natnan@github)
#1028: Ignore USE_BIG_DECIMAL_FOR_FLOATS for NaN/Infinity
 (reported by Vladimir K, lightoze@github)
#1047: Allow use of `@JsonAnySetter` on a Map-valued field, no need for setter
#1082: Can not use static Creator factory methods for `Enum`s, with JsonCreator.Mode.PROPERTIES
 (contributed by Lokesh K)
#1084: Change `TypeDeserializerBase` to take `JavaType` for `defaultImpl`, NOT `Class`
#1126: Allow deserialization of unknown Enums using a predefined value
 (contributed by Alejandro R)
#1136: Implement `TokenBuffer.writeEmbeddedObject(Object)`
 (suggested by Gregoire C, gcxRun@github)
#1165: CoreXMLDeserializers does not handle time-only XMLGregorianCalendars
 (reported, contributed fix by Ross G)
#1181: Add the ability to specify the initial capacity of the ArrayNode
 (suggested by Matt V, mveitas@github)
#1184: Allow overriding of `transient` with explicit inclusion with `@JsonProperty`
 (suggested by Maarten B)
#1187: Refactor `AtomicReferenceDeserializer` into `ReferenceTypeDeserializer`
#1204: Add a convenience accessor `JavaType.hasContentType()` (true for container or reference type)
#1206: Add "anchor type" member for `ReferenceType`
#1211: Change `JsonValueSerializer` to get `AnnotatedMethod`, not "raw" method
#1217: `@JsonIgnoreProperties` on Pojo fields not working for deserialization
 (reported by Lokesh K)
#1221: Use `Throwable.addSuppressed()` directly and/or via try-with-resources
#1232: Add support for `JsonFormat.Feature.ACCEPT_CASE_INSENSITIVE_PROPERTIES`
#1233: Add support for `JsonFormat.Feature.WRITE_SORTED_MAP_ENTRIES`
#1235: `java.nio.file.Path` support incomplete
 (reported by, fix contributed by Benson M)
#1261: JsonIdentityInfo broken deserialization involving forward references and/or cycles
 (reported by, fix contributed by Ari F)
#1270: Generic type returned from type id resolver seems to be ignored
 (reported by Benson M)
#1277: Add caching of resolved generic types for `TypeFactory`
 (requested by Andriy P)

2.7.9.5 (23-Nov-2018)

#2097: Block more classes from polymorphic deserialization (CVE-2018-14718
  - CVE-2018-14721)
 (reported by Guixiong Wu)
#2109: Canonical string for reference type is built incorrectly
 (reported by svarzee@github)
#2186: Block more classes from polymorphic deserialization (CVE-2018-19360,
  CVE-2018-19361, CVE-2018-19362)
 (reported by Guixiong Wu)

2.7.9 (04-Feb-2017)

#1367: No Object Id found for an instance when using `@ConstructorProperties`
#1505: @JsonEnumDefaultValue should take precedence over FAIL_ON_NUMBERS_FOR_ENUMS
 (suggested by Stephan S)
#1506: Missing `KeyDeserializer` for `CharSequence`
#1513: `MapSerializer._orderEntries()` throws NPE when operating on `ConcurrentHashMap`
 (reported by Sovietaced@github)
- Simplified processing of class annotations (for `AnnotatedClass`) to try to
  solve rare concurrency problems with "root name" annotations.

2.7.8 (26-Sep-2016)

#877: @JsonIgnoreProperties`: ignoring the "cause" property of `Throwable` on GAE
#1359: Improve `JsonNode` deserializer to create `FloatNode` if parser supports
#1362: ObjectReader.readValues()` ignores offset and length when reading an array
 (reported by wastevenson@github)
#1363: The static field ClassUtil.sCached can cause a class loader leak
 (reported by Stuart D)
#1368: Problem serializing `JsonMappingException` due to addition of non-ignored
  `processor` property (added in 2.7)
 (reported, suggesed fix by Josh C)
#1383: Problem with `@JsonCreator` with 1-arg factory-method, implicit param names

2.7.7 (27-Aug-2016)

#1322: EnumMap keys not using enum's `@JsonProperty` values unlike Enum values
 (reported by MichaelChambers@github)
#1332: Fixed ArrayIndexOutOfBoundException for enum by index deser
 (reported by Max D)
#1344: Deserializing locale assumes JDK separator (underscore), does not
  accept RFC specified (hyphen)
 (reported by Jim M)

2.7.6 (23-Jul-2016)

#1215: Problem with type specialization for Maps with `@JsonDeserialize(as=subtype)`
 (reported by brentryan@github)
#1279: Ensure DOM parsing defaults to not expanding external entities
#1288: Type id not exposed for `JsonTypeInfo.As.EXTERNAL_PROPERTY` even when `visible` set to `true`
#1299: Timestamp deserialization error
 (reported by liyuj@github)
#1301: Problem with `JavaType.toString()` for recursive (self-referential) types
 (reported by Brian P)
#1307: `TypeWrappedDeserializer` doesn't delegate the `getNullValue()` method to `_deserializer`
 (reported by vfries@github)

2.7.5 (11-Jun-2016)

#1098: DeserializationFeature.FAIL_ON_INVALID_SUBTYPE does not work with
  `JsonTypeInfo.Id.CLASS`
 (reported by szaccaria@github)
#1223: `BasicClassIntrospector.forSerialization(...).findProperties` should
  respect MapperFeature.AUTO_DETECT_GETTERS/SETTERS?
 (reported by William H)
#1225: `JsonMappingException` should override getProcessor()
 (reported by Nick B)

2.6.7.1 (11-Jul-2017)

#1383: Problem with `@JsonCreator` with 1-arg factory-method, implicit param names
#1599: Backport the extra safety checks for polymorphic deserialization

2.6.7 (05-Jun-2016)

#1194: Incorrect signature for generic type via `JavaType.getGenericSignature
#1228: @JsonAnySetter does not deserialize null to Deserializer's NullValue
 (contributed by Eric S)
#1231: `@JsonSerialize(as=superType)` behavior disallowed in 2.7.4
 (reported by Mark W)
#1248: `Annotated` returns raw type in place of Generic Type in 2.7.x
 (reported by Andrew J, apjoseph@github)
#1253: Problem with context handling for `TokenBuffer`, field name
#1260: `NullPointerException` in `JsonNodeDeserializer`
 (reported by Eric S)

2.7.4 (29-Apr-2016)

#1122: Jackson 2.7 and Lombok: 'Conflicting/ambiguous property name definitions'
#1178: `@JsonSerialize(contentAs=superType)` behavior disallowed in 2.7
#1186: SimpleAbstractTypeResolver breaks generic parameters
 (reported by tobiash@github)
#1189: Converter called twice results in ClassCastException
 (reported by carrino@github)
#1191: Non-matching quotes used in error message for date parsing
#1194: Incorrect signature for generic type via `JavaType.getGenericSignature
#1195: `JsonMappingException` not Serializable due to 2.7 reference to source (parser)
 (reported by mjustin@github)
#1197: `SNAKE_CASE` doesn't work when using Lombok's `@AllArgsConstructor`
#1198: Problem with `@JsonTypeInfo.As.EXTERNAL_PROPERTY`, `defaultImpl`, missing type id, NPE
#1203: `@JsonTypeInfo` does not work correctly for ReferenceTypes like `AtomicReference`
#1208: treeToValue doesn't handle POJONodes that contain exactly the requested value type
  (reported by Tom M)
- Improve handling of custom content (de)serializers for `AtomicReference`

2.7.3 (16-Mar-2016)

#1125: Problem with polymorphic types, losing properties from base type(s)
#1150: Problem with Object id handling, explicit `null` token
 (reported by Xavi T)
#1154: @JsonFormat.pattern on dates is now ignored if shape is not explicitely provided
 (reported by Yoann R)
#1161: `DeserializationFeature.READ_ENUMS_USING_TO_STRING` not dynamically
  changeable with 2.7
 (reported by asa-git@github)
- Minor fixes to `AnnotationIntrospector.findEnumValues()` to correct problems with
  merging of explicit enum value names.

2.7.2 (26-Feb-2016)

#1124: JsonAnyGetter ignores JsonSerialize(contentUsing=...)
 (reported by Jiri M)
#1128: UnrecognizedPropertyException in 2.7.1 for properties that work with version 2.6.5
 (reported by Roleek@github)
#1129: When applying type modifiers, don't ignore container types.
#1130: NPE in `StdDateFormat` hashCode and equals
 (reported by Kazuki S, kazuki43zoo@github)
#1134: Jackson 2.7 doesn't work with jdk6 due to use of `Collections.emptyIterator()`
 (reported by Timur S, saladinkzn@github)

2.7.1-1 (03-Feb-2016)

Special one-off "micro patch" for:

#1115: Problems with deprecated `TypeFactory.constructType(type, ctxt)` methods if `ctxt` is `null`

2.7.1 (02-Feb-2016)

#1079: Add back `TypeFactory.constructType(Type, Class)` as "deprecated" in 2.7.1
#1083: Field in base class is not recognized, when using `@JsonType.defaultImpl`
 (reported by Julian H)
#1095: Prevent coercion of `int` from empty String to `null` if
  `DeserializationFeature .FAIL_ON_NULL_FOR_PRIMITIVES` is `true`
 (reported by yzmyyff@github)
#1102: Handling of deprecated `SimpleType.construct()` too minimalistic
 (reported by Thibault K)
#1109: @JsonFormat is ignored by the DateSerializer unless either a custom pattern
  or a timezone are specified
 (contributed by Aleks S)

2.7.0 (10-Jan-2016)

#76: Problem handling datatypes Recursive type parameters
 (reported by Aram K)
#357: StackOverflowError with contentConverter that returns array type
 (reported by Florian S)
#432: `StdValueInstantiator` unwraps exceptions, losing context
 (reported by Miles K)
#497: Add new JsonInclude.Include feature to exclude maps after exclusion removes all elements
#803: Allow use of `StdDateFormat.setLenient()`
 (suggested by raj-ghodke@github)
#819: Add support for setting `FormatFeature` via `ObjectReader`, `ObjectWriter`
#857: Add support for java.beans.Transient (requires Java 7)
 (suggested by Thomas M)
#898: Add `ObjectMapper.getSerializerProviderInstance()`
#905: Add support for `@ConstructorProperties` (requires Java 7)
 (requested by Jonas K)
#909: Rename PropertyNamingStrategy CAMEL_CASE_TO_LOWER_CASE_WITH_UNDERSCORES as SNAKE_CASE,
   PASCAL_CASE_TO_CAMEL_CASE as UPPER_CAMEL_CASE
 (suggested by marcottedan@github)
#915: ObjectMapper default timezone is GMT, should be UTC
 (suggested by Infrag@github)
#918: Add `MapperFeature.ALLOW_EXPLICIT_PROPERTY_RENAMING`
 (contributed by David H)
#924: `SequenceWriter.writeAll()` could accept `Iterable`
 (suggested by Jiri-Kremser@github(
#932: Rewrite ser/deser for `AtomicReference`, based on "optional" ser/desers
#933: Close some gaps to allow using the `tryToResolveUnresolved` flows
#936: Deserialization into List subtype with JsonCreator no longer works
 (reported by adamjoeldavis@github)
#948: Support leap seconds, any number of millisecond digits for ISO-8601 Dates.
 (contributed by Jesse W)
#952: Revert non-empty handling of primitive numbers wrt `NON_EMPTY`; make
  `NON_DEFAULT` use extended criteria
#957: Merge `datatype-jdk7` stuff in (java.nio.file.Path handling)
#959: Schema generation: consider active view, discard non-included properties
#963: Add PropertyNameStrategy `KEBAB_CASE`
 (requested by Daniel M)
#978: ObjectMapper#canSerialize(Object.class) returns false even though FAIL_ON_EMPTY_BEANS is disabled
 (reported by Shumpei A)
#997: Add `MapperFeature.OVERRIDE_PUBLIC_ACCESS_MODIFIERS`
#998: Allow use of `NON_DEFAULT` for POJOs without default constructor
#1000: Add new mapping exception type for enums and UUIDs
 (suggesed by natnan@github)
#1010: Support for array delegator
 (contributed by Hugo W)
#1011: Change ObjectWriter::withAttributes() to take a Map with some kind of wildcard types
 (suggested by David B)
#1043: @JsonFormat(with = JsonFormat.Feature.ACCEPT_SINGLE_VALUE_AS_ARRAY) does not work on fields
 (reported by fabiolaa@github)
#1044: Add `AnnotationIntrospector.resolveSetterConflict(...)` to allow custom setter conflict resolution
 (suggested by clydebarrow@github)
- Make `JsonValueFormat` (self-)serializable, deserializable, to/from valid external
  value (as per JSON Schema spec)

INCOMPATIBILITIES:

- While unlikely to be problematic, #959 above required an addition of `SerializerProvider`
  argument for `depositSchemaProperty()` method `BeanProperty` and `PropertyWriter` interfaces
- JDK baseline now Java 7 (JDK 1.7), from Java 6/JDK 1.6

2.6.6 (05-Apr-2016)

#1088: NPE possibility in SimpleMixinResolver
 (reported by Laird N)
#1099: Fix custom comparator container node traversal
 (contributed by Daniel N)
#1108: Jackson not continue to parse after DeserializationFeature.FAIL_ON_INVALID_SUBTYPE error
 (reported by jefferyyuan@github)
#1112: Detailed error message from custom key deserializer is discarded
 (contributed by Benson M)
#1120: String value omitted from weirdStringException
 (reported by Benson M)
#1123: Serializing and Deserializing Locale.ROOT
 (reported by hookumsnivy@github)

2.6.5 (19-Jan-2016)

#1052: Don't generate a spurious NullNode after parsing an embedded object
 (reported by philipa@github)
#1061: Problem with Object Id and Type Id as Wrapper Object (regression in 2.5.1)
#1073: Add try-catch around `java.sql` type serializers
 (suggested by claudemt@github)
#1078: ObjectMapper.copy() still does not preserve _registeredModuleTypes
 (reported by ajonkisz@github)

2.6.4 (07-Dec-2015)

#984: JsonStreamContexts are not build the same way for write.. and convert methods
 (reported by Antibrumm@github)
#989: Deserialization from "{}" to java.lang.Object causes "out of END_OBJECT token" error
 (reported by Ievgen P)
#1003: JsonTypeInfo.As.EXTERNAL_PROPERTY does not work with a Delegate
 (reported by alexwen@github)
#1005: Synthetic constructors confusing Jackson data binding
 (reported by Jayson M)
#1013: `@JsonUnwrapped` is not treated as assuming `@JsonProperty("")`
 (reported by David B)
#1036: Problem with case-insensitive deserialization
 (repoted by Dmitry R)
- Fix a minor problem with `@JsonNaming` not recognizing default value

2.6.3 (12-Oct-2015)

#749: `EnumMap` serialization ignores `SerializationFeature.WRITE_ENUMS_USING_TO_STRING`
 (reported by scubasau@github)
#938: Regression: `StackOverflowError` with recursive types that contain `Map.Entry`
 (reported by jloisel@github)
#939: Regression: DateConversionError in 2.6.x 
 (reported by Andreas P, anpieber@github)
#940: Add missing `hashCode()` implementations for `JsonNode` types that did not have them
 (contributed by Sergio M)
#941: Deserialization from "{}" to ObjectNode field causes "out of END_OBJECT token" error
 (reported by Sadayuki F)
#942: Handle null type id for polymorphic values that use external type id
 (reported by Warren B, stormboy@github)
#943: Incorrect serialization of enum map key
 (reported by Benson M)
#944: Failure to use custom deserializer for key deserializer
 (contributed by Benson M)
#949: Report the offending substring when number parsing fails
 (contributed by Jesse W)
#965: BigDecimal values via @JsonTypeInfo/@JsonSubTypes get rounded
 (reported by gmjabs@github)

2.6.2 (14-Sep-2015)

#894: When using withFactory on ObjectMapper, the created Factory has a TypeParser
  which still has the original Factory
 (reported by lufe66@github)
#899: Problem serializing `ObjectReader` (and possibly `ObjectMapper`)
#913: ObjectMapper.copy does not preserve MappingJsonFactory features
 (reported, fixed by Daniel W)
#922: ObjectMapper.copy() does not preserve _registeredModuleTypes
#928: Problem deserializing External Type Id if type id comes before POJO

2.6.1 (09-Aug-2015)

#873: Add missing OSGi import
#881: BeanDeserializerBase having issues with non-CreatorProperty properties.
 (reported by dharaburda@github)
#884: ArrayIndexOutOfBoundException for `BeanPropertyMap` (with ObjectId)
 (reported by alterGauner@github)
#889: Configuring an ObjectMapper's DateFormat changes time zone
 (reported by Andy W, wilkinsona@github)
#890: Exception deserializing a byte[] when the target type comes from an annotation
 (reported by gmjabs@github)

2.6.0 (19-Jul-2015)

#77: Allow injection of 'transient' fields
#95: Allow read-only properties with `@JsonIgnoreProperties(allowGetters=true)`
#222: EXTERNAL_PROPERTY adds property multiple times and in multiple places
 (reported by Rob E, thatsnotright@github)
#296: Serialization of transient fields with public getters (add
    MapperFeature.PROPAGATE_TRANSIENT_MARKER)
 (suggested by Michal L)
#312: Support Type Id mappings where two ids map to same Class
#348: ObjectMapper.valueToTree does not work with @JsonRawValue
 (reported by Chris P, pimlottc@github)
#504: Add `DeserializationFeature.USE_LONG_FOR_INTS`
 (suggested by Jeff S)
#624: Allow setting external `ClassLoader` to use, via `TypeFactory`
#649: Make `BeanDeserializer` use new `parser.nextFieldName()` and `.hasTokenId()` methods
#664: Add `DeserializationFeature.ACCEPT_FLOAT_AS_INT` to prevent coercion of floating point
 numbers int `int`/`long`/`Integer`/`Long`
 (requested by wenzis@github)
#677: Specifying `Enum` value serialization using `@JsonProperty`
 (requested by Allen C, allenchen1154@github)
#679: Add `isEmpty()` implementation for `JsonNode` serializers
#688: Provide a means for an ObjectMapper to discover mixin annotation classes on demand
 (requested by Laird N)
#689: Add `ObjectMapper.setDefaultPrettyPrinter(PrettyPrinter)`
 (requested by derknorton@github)
#696: Copy constructor does not preserve `_injectableValues`
 (reported by Charles A)
#698: Add support for referential types (ReferenceType)
#700: Cannot Change Default Abstract Type Mapper from LinkedHashMap
 (reported by wealdtech@github)
#725: Auto-detect multi-argument constructor with implicit names if it is the only visible creator
#727: Improve `ObjectWriter.forType()` to avoid forcing base type for container types
#734: Add basic error-recovery for `ObjectReader.readValues()`
#737: Add support for writing raw values in TokenBuffer
 (suggested by Guillaume S, gsmet@github)
#740: Ensure proper `null` (as empty) handling for `AtomicReference`
#741: Pass `DeserializationContext' argument for `JsonDeserializer` methods "getNullValue()"
 and "getEmptyValue()"
#743: Add `RawValue` helper type, for piping raw values through `TokenBuffer`
#756: Disabling SerializationFeature.FAIL_ON_EMPTY_BEANS does not affect `canSerialize()`
 (reported by nickwongdev@github)
#762: Add `ObjectWriter.withoutRootName()`, `ObjectReader.withoutRootName()`
#765: `SimpleType.withStaticTyping()` impl incorrect
#769: Fix `JacksonAnnotationIntrospector.findDeserializer` to return `Object` (as per
  `AnnotationIntrospector`); similarly for other `findXxx(De)Serializer(...)` methods
#777: Allow missing build method if its name is empty ("")
 (suggested by galdosd@github)
#781: Support handling of `@JsonProperty.required` for Creator methods
#787: Add `ObjectMapper setFilterProvider(FilterProvider)` to allow chaining
 (suggested by rgoldberg@githin)
#790: Add `JsonNode.equals(Comparator<JsonNode>, JsonNode)` to support
  configurable/external equality comparison
#794: Add `SerializationFeature.WRITE_DATES_WITH_ZONE_ID` to allow inclusion/exclusion of
  timezone id for date/time values (as opposed to timezone offset)
#795: Converter annotation not honored for abstract types
 (reported by myrosia@github)
#797: `JsonNodeFactory` method `numberNode(long)` produces `IntNode` for small numbers
#810: Force value coercion for `java.util.Properties`, so that values are `String`s
#811: Add new option, `JsonInclude.Include.NON_ABSENT` (to support exclusion of
  JDK8/Guava Optionals)
#812: Java 8 breaks Class-value annotation properties, wrt generics: need to work around
#813: Add support for new property of `@JsonProperty.access` to support
  read-only/write-only use cases
#820: Add new method for `ObjectReader`, to bind from JSON Pointer position
 (contributed by Jerry Y, islanderman@github)
#824: Contextual `TimeZone` changes don't take effect wrt `java.util.Date`,
  `java.util.Calendar` serialization
#826: Replaced synchronized HashMap with ConcurrentHashMap in TypeDeserializerBase._findDeserializer
 (contributed by Lars P)
#827: Fix for polymorphic custom map key serializer
 (reported by mjr6140@gitgub)
#828: Respect DeserializationFeatures.WRAP_EXCEPTIONS in CollectionDeserializer
 (contributed by Steve G, thezerobit@github)
#840: Change semantics of `@JsonPropertyOrder(alphabetic)` to only count `true` value
#848: Custom serializer not used if POJO has `@JsonValue`
#849: Possible problem with `NON_EMPTY` exclusion, `int`s, `Strings`
#868: Annotations are lost in the case of duplicate methods
- Remove old cglib compatibility tests; cause problems in Eclipse
- Add `withFilterId()` method in `JsonSerializer` (demote from `BeanSerializer`)

2.5.5 (07-Dec-2015)

#844: Using JsonCreator still causes invalid path references in JsonMappingException
 (reported by Ian B)
#852: Accept scientific number notation for quoted numbers too
#878: serializeWithType on BeanSerializer does not setCurrentValue
 (reported by Chi K, chikim79@github)

2.5.4 (09-Jun-2015)

#676: Deserialization of class with generic collection inside depends on
  how is was deserialized first time
 (reported by lunaticare@github)
#771: Annotation bundles ignored when added to Mixin
 (reported by Andrew D)
#774: NPE from SqlDateSerializer as _useTimestamp is not checked for being null
 (reported by mrowkow@github)
#785: Add handlings for classes which are available in `Thread.currentThread().getContextClassLoader()`
 (contributed by Charles A)
#792: Ensure Constructor Parameter annotations are linked with those of Field, Getter, or Setter
#793: `ObjectMapper.readTree()` does not work with defaultTyping enabled
 (reported by gracefulgopher@github)
#801: Using `@JsonCreator` cause generating invalid path reference in `JsonMappingException`
 (contributed by Kamil B)
#815: Presence of PropertyNamingStrategy Makes Deserialization fail
#816: Allow date-only ISO strings to have no time zone
 (contributed by Andrew G)
- Fix handling of Enums wrt JSON Schema, when 'toString()' used for serialization

2.5.3 (24-Apr-2015)

#731: XmlAdapter result marshaling error in case of ValueType=Object
 (reported, debugged by Dmitry S)
#742: Allow deserialization of `null` Object Id (missing already allowed)
#744: Custom deserializer with parent object update failing
 (reported by migel@github)
#745: EnumDeserializer.deserializerForCreator fails when used to deserialize a Map key
 (contributed by John M)
#761: Builder deserializer: in-compatible type exception when return type is super type
 (contributed by Alexey G)
#766: Fix Infinite recursion (StackOverflowError) when serializing a SOAP object
 (contributed by Alain G)

2.5.2 (29-Mar-2015)

#609: Problem resolving locally declared generic type
 (repoted by Hal H)
#691: NullSerializer for MapProperty failing when using polymorphic handling
 (reported by Antibrumm@github)
#703: Multiple calls to ObjectMapper#canSerialize(Object.class) returns different values
 (reported by flexfrank@github)
#705: JsonAnyGetter doesn't work with JsonSerialize (except with keyUsing)
 (reported by natnan@github)
#728: TypeFactory#_fromVariable returns unknownType() even though it has enough information
  to provide a more specific type
 (reported by jkochaniak@github)
#733: MappingIterator should move past errors or not return hasNext() == true
 (reported by Lorrin N, lorrin@github)
#738: @JsonTypeInfo non-deterministically ignored in 2.5.1 (concurrency issue)
 (reported by Dylan S, dylanscott@github)
- Improvement to handling of custom `ValueInstantiator` for delegating mode; no more NPE
  if `getDelegateCreator()` returns null
- Refactor `TypedKey` into separate util class

2.5.1 (06-Feb-2015)

#667: Problem with bogus conflict between single-arg-String vs `CharSequence` constructor
#669: JSOG usage of @JsonTypeInfo and @JsonIdentityInfo(generator=JSOGGenerator.class) fails
 (reported by ericali78@github)
#671: Adding `java.util.Currency` deserialization support for maps
 (contributed by Alexandre S-C)
#674: Spring CGLIB proxies not handled as intended
 (reported by Zoltan F)
#682: Class<?>-valued Map keys not serialized properly
 (reported by Ludevik@github)
#684: FAIL_ON_NUMBERS_FOR_ENUMS does not fail when integer value is quoted
 (reported by kllp@github)
#696: Copy constructor does not preserve `_injectableValues`
 (reported by Charles A)
- Add a work-around in `ISO8601DateFormat` to allow omission of ':' from timezone
- Bit more work to complete #633

2.5.0 (01-Jan-2015)

#47: Support `@JsonValue` for (Map) key serialization 
#113: Problem deserializing polymorphic types with @JsonCreator
#165: Add `DeserializationContext.getContextualType()` to let deserializer
  known the expected type.
#299: Add `DeserializationFeature.FAIL_ON_UNRESOLVED_OBJECT_IDS` to allow missing
  Object Ids (as global default)
#408: External type id does not allow use of 'visible=true'
#421: @JsonCreator not used in case of multiple creators with parameter names
 (reported by Lovro P, lpandzic@github)
#427: Make array and Collection serializers call `JsonGenerator.writeStartArray(int)`
#521: Keep bundle annotations, prevent problems with recursive annotation types
 (reported by tea-dragon@github)
#527: Add support for `@JsonInclude(content=Include.NON_NULL)` (and others) for Maps
#528: Add support for `JsonType.As.EXISTING_PROPERTY`
 (reported by heapifyman@github; implemented by fleebytes@github)
#539: Problem with post-procesing of "empty bean" serializer; was not calling
  'BeanSerializerModifier.modifySerializer()` for empty beans
 (reported by Fabien R, fabienrenaud@github)
#540: Support deserializing `[]` as null or empty collection when the java type
  is a not an object, `DeserializationFeature.ACCEPT_EMPTY_ARRAY_AS_NULL_OBJECT`
 (requested by Fabien R, fabienrenaud@github)
#543: Problem resolving self-referential recursive types
 (reported by ahgittin@github)
#550: Minor optimization: prune introspection of "well-known" JDK types
#552: Improved handling for ISO-8601 (date) format
 (contributed by Jerome G, geronimo-iia@github)
#559: Add `getDateFormat()`, `getPropertyNamingStrategy()` in `ObjectMapper`
#560: @JsonCreator to deserialize BigInteger to Enum
 (requested by gisupp@github)
#565: Add support for handling `Map.Entry`
#566: Add support for case-insensitive deserialization (`MapperFeature.ACCEPT_CASE_INSENSITIVE_PROPERTIES`)
 (contributed by Michael R)
#571: Add support in ObjectMapper for custom `ObjectReader`, `ObjectWriter` (sub-classes)
#572: Override default serialization of Enums
 (requested by herau@github)
#576: Add fluent API for adding mixins
 (contributed by Adam S, adstro@github)
#594: `@JsonValue` on enum not used when enum value is a Map key
 (reported by chrylis@github)
#596: Add support for `@JsonProperty.defaultValue`, exposed via `BeanProperty.getMetadata().getDefaultValue()`
#597: Improve error messaging for cases where JSON Creator returns null (which
  is illegal)
 (contributed by Aurelien L)
#599: Add a simple mechanism for avoiding multiple registrations of the same module
#607: Allow (re)config of `JsonParser.Feature`s via `ObjectReader`
#608: Allow (re)config of `JsonGenerator.Feature`s via `ObjectWriter`
#614: Add a mechanism for using `@JsonCreator.mode` for resolving possible ambiguity between
  delegating- and property-based creators
#616: Add `SerializationFeature.WRITE_DURATIONS_AS_TIMESTAMPS`
#622: Support for non-scalar ObjectId Reference deserialiazation (like JSOG)
#623: Add `StdNodeBasedDeserializer`
#630: Add `KeyDeserializer` for `Class`
#631: Update `current value` of `JsonParser`, `JsonGenerator` from standard serializers,
 deserializers
 (suggested by Antibrumm@github)
#633: Allow returning null value from IdResolver to make type information optional
 (requested by Antibrumm@github)
#634: Add `typeFromId(DatabindContext,String)` in `TypeIdDeserializer`
#636: `ClassNotFoundException` for classes not (yet) needed during serialization
 (contributed by mspiegel@github)
#638: Add annotation-based method(s) for injecting properties during serialization
 (using @JsonAppend, VirtualBeanPropertyWriter)
#647: Deserialization fails when @JsonUnwrapped property contains an object with same property name
 (reported by Konstantin L)
#653: Jackson doesn't follow JavaBean naming convention (added `MapperFeature.USE_STD_BEAN_NAMING`)
#654: Add support for (re)configuring `JsonGenerator.setRootValueSeparator()` via `ObjectWriter`
#655: Add `ObjectWriter.writeValues()` for writing value sequences
#660: `@JsonCreator`-annotated factory method is ignored if constructor exists
- Allow use of `Shape.ARRAY` for Enums, as an alias to 'use index'
- Start using `JsonGenerator.writeStartArray(int)` to help data formats
  that benefit from knowing number of elements in arrays (and would otherwise
  need to buffer values to know length)
- Added new overload for `JsonSerializer.isEmpty()`, to eventually solve #588
- Improve error messaging (related to [jaxb-annotations#38]) to include known subtype ids.

2.4.6 (23-Apr-2015)

#735: (complete fix) @JsonDeserialize on Map with contentUsing custom deserializer overwrites default behavior
 (reported by blackfyre512@github) (regression due to #604)
$744: Custom deserializer with parent object update fails

2.4.5.1 (26-Mar-2015)

Special one-off "micro patch" for:

#706: Add support for `@JsonUnwrapped` via JSON Schema module
#707: Error in getting string representation of an ObjectNode with a float number value
 (reported by @navidqar)
#735: (partial) @JsonDeserialize on Map with contentUsing custom deserializer overwrites default behavior

2.4.5 (13-Jan-2015)

#635: Reduce cachability of `Map` deserializers, to avoid problems with per-property config changes
    (regression due to #604)
#656: `defaultImpl` configuration is ignored for `WRAPPER_OBJECT`
- Solve potential cyclic-resolution problem for `UntypedObjectDeserializer`

2.4.4 (24-Nov-2014)

(jackson-core)#158: Setter confusion on assignable types
 (reported by tsquared2763@github)
#245: Calls to ObjectMapper.addMixInAnnotations() on an instance returned by ObjectMapper.copy()
 don't work
 (reported by Erik D)
#580: delegate deserializers choke on a (single) abstract/polymorphic parameter
 (reported by Ian B, tea-dragon@github)
#590: Binding invalid Currency gives nonsense at end of the message
 (reported by Jerbell@github)
#592: Wrong `TokenBuffer` delegate deserialization using `@JsonCreator`
 (reported by Eugene L)
#601: ClassCastException for a custom serializer for enum key in `EnumMap`
 (reported by Benson M)
#604: `Map` deserializers not being cached, causing performance problems
#610: Fix forward reference in hierarchies
 (contributed by zeito@github)
#619: Off by one error in AnnotatedWithParams
 (reported by stevetodd@github)
- Minor fix to `EnumSerializer` regarding detection "serialize using index"
- Minor fix to number serializers, to call proper callback for schema generation

2.4.3 (02-Oct-2014)

#496: Wrong result with `new TextNode("false").asBoolean(true)`
 (reported by Ivar R, ivarru@github)
#511: DeserializationFeature.FAIL_ON_INVALID_SUBTYPE does not work
 (reported by sbelikov@github)
#523: MapDeserializer and friends do not report the field/key name for mapping exceptions
 (reported by Ian B, tea-dragon@github)
#524: @JsonIdentityReference(alwaysAsId = true) Custom resolver is reset to SimpleObjectIdResolver
 (reported by pkokorev@github)
#541: @JsonProperty in @JsonCreator is conflicting with POJOs getters/attributes
 (reported by fabienrenaud@github)
#543: Problem resolving self-referential generic types
#570: Add Support for Parsing All Compliant ISO-8601 Date Formats
 (requested by pfconrey@github)
- Fixed a problem with `acceptJsonFormatVisitor` with Collection/array types that
  are marked with `@JsonValue`; could cause NPE in JSON Schema generator module.

2.4.2 (14-Aug-2014)

#515: Mixin annotations lost when using a mixin class hierarchy with non-mixin interfaces
 (reported by 'stevebread@github')
- Fixed a problem related to [jackson-dataformat-smile#19].

2.4.1.2 (12-Jul-2014)

Special one-off "micro patch" for:

#503: Concurrency issue inside com.fasterxml.jackson.databind.util.LRUMap.get(Object)
 (reported by fjtc@github)

2.4.1.1 (18-Jun-2014)

Special one-off "micro patch" for:

#491: Temporary work-around for issue #490 (full fix for 2.5 needs to be
  in `jackson-annotations`)
#506: Index is never set for Collection and Array in InvalidFormatException.Reference
 (reported by Fabrice D, fabdouglas@github)
- Fixed a problem related to [jackson-dataformat-smile#19].

2.4.1 (17-Jun-2014)

#479: NPE on trying to deserialize a `String[]` that contains null
 (reported by huxi@github)
#482: Make date parsing error behavior consistent with JDK
 (suggested by Steve S, sanbeg@github)
#489 (partial): TypeFactory cache prevents garbage collection of custom ClassLoader
 (reported by sftwrengnr@github)

2.4.0 (02-Jun-2014)

#81: Allow use of @JsonUnwrapped with typed (@JsonTypeInfo) classes, provided
  that (new) feature `SerializationFeature.FAIL_ON_UNWRAPPED_TYPE_IDENTIFIERS`
  is disabled
 (constributed by Ben F, UnquietCode@github)
#88: Prevent use of type information for `JsonNode` via default typing
 (reported by electricmonk@github)
#149: Allow use of "stringified" indexes for Enum values
 (requested by chenboxiang@github)
#176: Allow use external Object Id resolver (to use with @JsonIdentityInfo etc)
 (implemented by Pascal G)
#193: Conflicting property name definitions
 (reported by Stuart J, sgjohnston@github)
#323: Serialization of the field with deserialization config
 (reported by metanet@github)
#327: Should not consider explicitly differing renames a fail, as long as all are explicit
#335: Allow use of `@JsonPropertyOrder(alphabetic=true)` for Map properties
#351: ObjectId does not properly handle forward references during deserialization
 (contributed by pgelinas)
#352 Add `ObjectMapper.setConfig()` for overriding `SerializationConfig`/`DeserializationConfig`
#353: Problems with polymorphic types, `JsonNode` (related to #88)
 (reported by cemo@github)
#359: Converted object not using explicitly annotated serializer
 (reported by Florian S [fschopp@github])
#369: Incorrect comparison for renaming in `POJOPropertyBuilder`
#375: Add `readValue()`/`readPropertyValue()` methods in `DeserializationContext`
#376: Add support for `@JsonFormat(shape=STRING)` for number serializers
#381: Allow inlining/unwrapping of value from single-component JSON array
 (contributed by yinzara@github)
#390: Change order in which managed/back references are resolved (now back-ref
 first, then forward)
 (requested by zAlbee@github)
#407: Properly use null handlers for value types when serializer Collection
 and array types
 (contributed by Will P)
#425: Add support for using `Void.class` as "no class", instead of `NoClass.class`
#428: `PropertyNamingStrategy` will rename even explicit name from `@JsonProperty`
 (reported by turskip@github)
#435: Performance bottleneck in TypeFactory._fromClass
 (reported by Sean D, sdonovanuk@github)
#434: Ensure that DecimalNodes with mathematically equal values are equal
 (contributed by Francis G)
#435: Performance bottleneck in TypeFactory._fromClass
 (reported by sdonovanuk@github)
#438: Add support for accessing `@JsonProperty(index=N)` annotations
#442: Make `@JsonUnwrapped` indicate property inclusion
 (suggested by Ben F)
#447: ArrayNode#addAll should accept Collection<? extends JsonNode>
 (suggested by alias@github)
#461: Add new standard naming strategy, `PropertyNamingStrategy.LowerCaseStrategy`
#463: Add 'JsonNode.asText(String defaultValue)`
 (suggested by Chris C)
#464: Include `JsonLocation` in more mapping exceptions
 (contributed by Andy C (q3aiml@github))
#465: Make it easier to support serialization of custom subtypes of `Number`
#467: Unwanted POJO's embedded in tree via serialization to tree
 (reported by Benson M)
- Slightly improve `SqlDateSerializer` to support `@JsonFormat`
- Improve handling of native type ids (YAML, CBOR) to use non-native type ids
  as fallback

2.3.5 (13-Jan-2015)

#496: Wrong result for TextNode("false").asBoolean(true)
 (reported by Ivar R, ivarru@github)
#543: Problems resolving self-referential generic types.
#656: defaultImpl configuration is ignored for WRAPPER_OBJECT

2.3.4 (17-Jul-2014)

#459: BeanDeserializerBuilder copy constructor not copying `_injectables`
#462: Annotation-provided Deserializers are not contextualized inside CreatorProperties
 (reported by aarondav@github)

2.3.3 (10-Apr-2014)

#420: Remove 'final' modifier from `BeanDeserializerBase.deserializeWithType`
 (requested by Ghoughpteighbteau@github)
#422: Allow use of "True" and "False" as aliases for booleans when coercing from
  JSON String
#423: Fix `CalendarSerializer` to work with custom format
 (reported by sergeymetallic@github)
#433: `ObjectMapper`'s `.valueToTree()` wraps `JsonSerializable` objects into a POJONode
 (reported by Francis G)
- Fix null-handling for `CollectionSerializer`

2.3.2 (01-Mar-2014)

#378: Fix a problem with custom enum deserializer construction
 (reported by BokoEnos@github)
#379: Fix a problem with (re)naming of Creator properties; needed to make
 Paranamer module work with NamingStrategy.
 (reported by Chris P, cpilsworth@github)
#398: Should deserialize empty (not null) URI from empty String
 (reported by pgieser@github)
#406: @JsonTypeIdResolver not working with external type ids
 (reported by Martin T)
#411: NumberDeserializers throws exception with NaN and +/- Infinity
 (reported by clarkbreyman@github)
#412: ObjectMapper.writerWithType() does not change root name being used
 (repoted by jhalterman@github)
- Added `BeanSerializerBase._serializeObjectId()` needed by modules that
  override standard BeanSerializer; specifically, XML module.

2.3.1 (28-Dec-2013)

#346: Fix problem deserializing `ObjectNode`, with @JsonCreator, empty
  JSON Object
 (reported by gaff78@github)
#358: `IterableSerializer` ignoring annotated content serializer
 (reported by Florian S)
#361: Reduce sync overhead for SerializerCache by using volatile, double-locking
 (contributed by stuartwdouglas@github)
#362: UUID output as Base64 String with ObjectMapper.convertValue()
 (reported by jknack@github)
#367: Make `TypeNameIdResolver` call `TypeResolver` for resolving base type
 (suggested by Ben F)
#370: Fail to add Object Id for POJO with no properties
 (reported by jh3141@github)
- Fix for [jackson-module-afterburner#38]: need to remove @JacksonStdImpl from
  `RawSerializer`, to avoid accidental removal of proper handling.

2.3.0 (13-Nov-2013)

#48: Add support for `InetSocketAddress`
 (contributed by Nick T)
#152: Add support for traversing `JsonNode` with (new!) `JsonPointer` implementation
 (suggested by fge@github)
#208: Accept "fromString()" as an implicit Creator (factory) method (alias for "valueOf()")
 (requested by David P)
#215: Allow registering custom `CharacterEscapes` to use for serialization,
 via `ObjectWriter.with(CharacterEscapes)` (and `ObjectMapper.writer(CharacterEscapes)`)
#227: Allow "generic" Enum serializers, deserializers, via `SimpleModule`
#234: Incorrect type information for deeply nested Maps
 (reported by Andrei P)
#237: Add `DeserializationFeature.FAIL_ON_READING_DUP_TREE_KEY` to optionally
  throw `JsonMappingException` on duplicate keys, tree model (`JsonNode`)
#238: Allow existence of overlapping getter, is-getter (choose 'regular' getter)
#239: Support `ByteBuffer`
 (suggested by mckamey@github)
#240: Make sure `@JsonSerialize.include` does not accidentally override
  class inclusion settings
 (requested by thierryhenrio@github)
#253: `DelegatingDeserializer` causes problems for Managed/BackReferences
 (reported by bfelaco@github)
#257: Make `UntypedObjectDeserializer` support overides for `List`, `Map` etc
#268: Add new variant of `ObjectMapper.canSerialize()` that can return `Throwable`
 that caused false to be returned (if any)
#269: Add support for new `@JsonPropertyDescription` via `AnnotationIntrospector`
 as well as `BeanProperty.getMedata().getDescription()`
#270: Add `SerializationFeature.USE_EQUALITY_FOR_OBJECT_ID` to allow use of equality
 (instead of identity) for figuring out when to use Object Id
 (requested by beku8@github)
#271: Support handling of `@JsonUnwrapped` for in-built JSON Schema generation
#277: Make `TokenBuffer` support new native type and object ids
#302: Add `setNamingStrategy` in `Module.SetupContext`
 (suggested by Miguel C)
#305: Add support for accessing `TypeFactory` via `TypeIdResolverBase`
 (not yet via `TypeIdResolver` interface), other configuration
#306: Allow use of `@JsonFilter` for properties, not just classes 
#307: Allow use of `@JsonFilter` for Maps in addition to POJOs
#308: Improve serialization and deserialization speed of `java.util.UUID` by 4x
 (suggested by David P)
#310: Improve `java.util.UUID` serialization with binary codecs, to use "raw" form.
#311: Make sure that "creator properties" are alphabetically ordered too, if
  so requested.
#315: Allow per-property definition of null serializer to use, using
 new `@JsonSerialize(nullsUsing=xxx)` annotation property
#317: Fix `JsonNode` support for nulls bound to `ObjectNode`, `ArrayNode`
 (contributed by Seth P)
#318: Problems with `ObjectMapper.updateValue()`, creator property-backed accessors
#319: Add support for per-call ("contextual") attributes, with defaulting,
 to allow keeping track of state during (de)serialization
#324: Make sure to throw `JsonMappingException` from `EnumDeserializer` creator,
  not `IllegalArgumentException`
 (reported by beverku@github)
#326: Support `@JsonFilter` for "any getter" properties
#334: Make `ArrayNode`, `ObjectNode` non-final again
#337: `AnySetter` does not support polymorphic types
 (reported by askvortsov@github)
#340: AtomicReference not working with polymorphic types
#342: Add `DeserializationFeature.FAIL_ON_IGNORED_PROPERTIES` to make `ObjectMapper`
  throw exception when encountering explicitly ignored properties
 (requested by Ruslan M)
[JACKSON-890]: Support managed/back-references for polymorphic (abstract) types
- Add 'BeanPropertyWriter.isUnwrapping()' for future needs (by Afterburner)
- Add coercions from String "null" (as if null token was parsed) for primitives/Wrappers.
- Add `JsonDeserializer.handledType()`

2.2.4 (10-Jun-2014)

#292: Problems with abstract `Map`s, `Collection`s, polymorphic deserialization
#324: EnumDeserializer should throw JsonMappingException, not IllegalArgumentException
#346: Problems deserializing `ObjectNode` from empty JSON Object, with @JsonCreator

2.2.3 (22-Aug-2013)

#234: Problems with serializing types for deeply nested generic Maps, default typing 
#251: SerializationFeature.WRITE_BIGDECIMAL_AS_PLAIN ignored with JsonNode
  serialization
 (reported by fge@github)
#259: Fix a problem with JSON Schema generation for `@JsonValue`
 (reported by Lior L)
#267: Handle negative, stringified timestamps
 (reported by Drecth@github)
#281: Make `NullNode` use configured null-value serializer
#287: Fix problems with converters, Maps with Object values
 (reported by antubis@github)
#288: Fix problem with serialization converters assigned with annotations
 (reported by cemo@github)

2.2.2 (26-May-2013)

#216: Problems with Android, 1.6-only types
#217: JsonProcessingExceptions not all wrapped as expected
 (reported by karldmoore@github)
#220: ContainerNode missing 'createNumber(BigInteger)'
 (reported by Pascal G)
#223: Duplicated nulls with @JsonFormat(shape=Shape.ARRAY)
 (reported by lukegh@github)
#226: Field mapping fail on deserialization to common referenced object when
  @JsonUnwrapped is used
 (reported by ikvia@github)
#232: Converting bound BigDecimal value to tree fails with WRITE_BIGDECIMAL_AS_PLAIN
 (reported by celkings@github)
- Minor fix to handle primitive types for key deserializer lookups
- Add convenience method `MappingIterator.getCurrentLocation()`
 (suggested by Tomdz@github)

2.2.1 (03-May-2013)

#214: Problem with LICENSE, NOTICE, Android packaging
 (reported by thierryd@github)

2.2.0 (22-Apr-2013)

Fixes:

#23: Fixing typing of root-level collections
#118: JsonTypeInfo.as.EXTERNAL_PROPERTY not working correctly
 with missing type id, scalar types
#130: TimeZone not set for GregorianCalendar, even if configured
#144: MissingNode.isValueNode() should return 'false'
 (reported by 'fge@github')
#146: Creator properties were not being renamed as expected
 (contributed by Christoper C)
#188: Problem with ObjectId serialization, 'alwaysAsId' references

Improvements:

#116: JavaType implements `java.lang.reflect.Type` (as does `TypeReference`)
#147: Defer reporting of problems with missing creator parameters
 (contributed by Christoper C)
#155: Make `ObjectNode` and `ArrayNode` final (other node types already were)
 (requested by fge@github)
#161: Add deserializer for java.util.concurrent.ArrayBlockingQueue
#173: Add 'JsonNode.traverse(ObjectCodec)' for convenience
#181: Improve error reporting for missing '_valueDeserializer'
#194: Add `FloatNode` type in tree model (JsonNode)
 (requested by msteiger@github)
#199: Allow deserializing `Iterable` instances (as basic `Collection`s)
 (requested by electrum@github)
#206: Make 'ObjectMapper.createDeserializationContext()' overridable
 (requested by noter@github)
#207: Add explicit support for `short` datatypes, for tree model
 (contributed by msteiger@github)

New features:

#120: Extend BeanDeserializerModifier to work with non-POJO deserializers
#121: Extend BeanSerializerModifier to work with non-POJO serializers
#124: Add support for serialization converters (@JsonSerializer(converter=...))
#124: Add support for deserialization converters (@JsonDeserializer(converter=...))
#140: Add 'SerializationFeature.WRITE_BIGDECIMAL_AS_PLAIN' to allow forcing
  of non-scientific notation when serializing BigDecimals.
 (suggested by phedny@github)
#148: Add 'DeserializationFeature.FAIL_ON_INVALID_SUBTYPE`, which allows mapping
  entries with missing or invalid type id into null references (instead of failing).
  Also allows use of '@JsonTypeInfo.defaultImpl = NoClass.class' as alternative.
#159: Add more accessors in 'MappingIterator': getParser(), getParserSchema(),
  readAll()
 (suggested by Tom D)
#190: Add 'MapperFeature.ALLOW_FINAL_FIELDS_AS_MUTATORS' (default: true) for
 pruning out final fields (to avoid using as mutators)
 (requested by Eric T)
#195: Add 'MapperFeature.INFER_PROPERTY_MUTATORS' (default: enabled) for finer
  control of what mutators are auto-detected.
 (requested by Dain S)
#198: Add SPI metadata, handling in ObjectMapper (findModules()), for
  automatic registration of auto-detected extension modules
 (suggested by 'beamerblvd@github')
#203: Added new features to support advanced date/time handling:
  - SerializationFeature.WRITE_DATE_TIMESTAMPS_AS_NANOSECONDS
  - DeserializationFeature.READ_DATE_TIMESTAMPS_AS_NANOSECONDS
  - DeserializationFeature.ADJUST_DATES_TO_CONTEXT_TIME_ZONE

Other:

#126: Update JDK baseline to 1.6
* API under 'com.fasterxml.jackson.databind.jsonFormatVisitors' changed significantly
  based on experiences with external JSON Schema generator.
* Version information accessed via code-generated access class, instead of reading
  VERSION.txt
* Added 2 methods in Converter interface: getInputType(), getOutputType(),
  to allow programmatic overrides (needed by JAXB annotation module)

2.1.4 (26-Feb-2013)

* [JACKSON-887]: StackOverflow with parameterized sub-class field
 (reported by Alexander M)
* [#130]: TimeZone not set for GregorianCalendar, when deserializing
* [#157]: NPE when registering module twice
* [#162]: JsonNodeFactory: work around an old bug with BigDecimal and zero
 (submitted by fge@github)
* [#166]: Incorrect optimization for `ObjectMapper.convertValue(Class)`
 (reported by Eric T)
* [#167]: Problems with @JsonValue, polymorphic types (regression from 1.x)
 (reported by Eric T)
* [#170]: Problems deserializing `java.io.File` if creator auto-discovery disabled
 (reported by Eric T)
* [#175]: NPE for JsonMappingException, if no path is specified
 (reported by bramp@github)

2.1.3 (19-Jan-2013)

* [Issue#141]: ACCEPT_EMPTY_STRING_AS_NULL_OBJECT not working for enums
* [Issue#142]: Serialization of class containing EnumMap with polymorphic enum
  fails to generate class type data
 (reported by kidavis4@github)

2.1.2 (04-Dec-2012)

* [Issue#106]: NPE in ObjectArraySerializer.createContextual(...)
* [Issue#117]: HandlerInstantiator defaulting not working
 (reported by Alexander B)
* [Issue#118]: Problems with JsonTypeInfo.As.EXTERNAL_PROPERTY, scalar values
 (reported by Adva11@github)
* [Issue#119]: Problems with @JsonValue, JsonTypeInfo.As.EXTERNAL_PROPERTY
 (reported by Adva11@github)
* [Issue#122]: ObjectMapper.copy() was not copying underlying mix-in map
 (reported by rzlo@github)

2.1.1 (11-Nov-2012)

Fixes:

* [JACKSON-875]: Enum values not found if Feature.USE_ANNOTATIONS disabled
 (reported by Laurent P)
* [Issue#93]: ObjectNode.setAll() broken; would not add anything for
  empty ObjectNodes.
 (reported by Francis G)
* Making things implement java.io.Serializable:
  - Issues: #94, #99, #100, #102
    (reported by Sean B)
* [Issue#96]: Problem with JsonTypeInfo.As.EXTERNAL_PROPERTY, defaultImpl
 (reported by Adva11@github)

2.1.0 (08-Oct-2012)

  New minor version for 2.x series. Major improvements in multiple areas,
  including:

  - Dataformat auto-detection
  - More `@JsonFormat.shape` variant to serialize Collections as
    JSON Objects, POJOs as JSON Arrays (csv-like).
  - Much more configuration accessible via ObjectReader, ObjectWriter
  - New mechanism for JSON Schema generation, other uses (in future)

Fixes:

* [JACKSON-830]/[Issue#19]: Change OSGi bundle name to be fully-qualified
* ]JACKSON-847]: Make @JsonIdentityInfo work with property-based creator
* [JACKSON-851]: State corruption with ObjectWriter, DefaultPrettyPrinter
 (reported by Duncan A)
* [Issue#75]: Too aggressive KeySerializer caching
* Minor fix wrt [Issue#11], coercion needed extra checks

Improvements:

* [JACKSON-758]: Remove 'IOException' from throws clauses of "writeValueAsString"
  and "writeValueAsBytes" of ObjectMapper/ObjectWriter
 (suggested by G-T Chen)
* [JACKSON-839]: Allow "upgrade" of integer number types for
  UntypedObjectDeserializer, even with default typing enabled.
* [JACKSON-850]: Allow use of zero-arg factory methods as "default creator"
  (suggested by Razvan D)
* [Issue#9]: Implement 'required' JSON Schema attribute for bean properties
* [Issue#20]: Add new exception type, InvalidFormatException (sub-type of
  JsonMappingException) to indicate data format problems
 (suggested by HolySamosa@github)
* [Issue#30]: ObjectReader and ObjectWriter now try to pre-fetch root
  (de)serializer if possible; minor performance improvement (2% for small POJOs).
* [Issue#33]: Simplified/clarified definition of 'ObjectReader.readValues()';
  minor change in behavior for JSON Array "wrapped" sequences
* [Issue#60]: Add 'JsonNode.hasNonNull(...)' method(s)
 (suggested by Jeff S on mailing list) 
* [Issue#64]: Add new "standard" PropertyNamingStrategy, PascalCaseStrategy
  (PropertyNamingStrategy.PASCAL_CASE_TO_CAMEL_CASE)
 (contributed by Sean B)
* [Issue#65]: Add getters to `ObjectMapper`, DeserializationContext/-Factory.
 (contributed by Dmitry K)
* [Issue#69]: Add `PropertyName` abstraction, new methods in AnnotationIntrospector
* [Issue#80]: Make `DecimalNode` normalize input, to make "1.0" and "1.00"equal
 (reported by fge@github)

New features:

* [Issue#15]: Support data format auto-detection via ObjectReader (added
  'withFormatDetection(...)' fluent factories)
* [Issue#21]: Add 'ObjectNode.set(...)' method (and related) to improve
  chaining, semantic consistency of Tree Model API
 (suggested by fge@Github)
* [Issue#22]: Add 'ObjectMapper.setAnnotationIntrospectors()' which allows
  defining different introspectors for serialization, deserialization
* [Issue#24]: Allow serialization of Enums as JSON Objects
 (suggested by rveloso@github)
* [Issue#28]: Add 'ObjectMapper.copy()', to create non-linked copy of
  mapper, with same configuration settings
* [Issue#29]: Allow serializing, deserializing POJOs as JSON Arrays
  by using `@JsonFormat(shape=Shape.ARRAY)`
* [Issue#40]: Allow serialization of Collections as JSON Objects
  (and deserialization from)
 (suggested by 'rveloso@github')
* [Issue#42]: Allow specifying Base64 variant to use for Base64-encoded data
  using ObjectReader.with(Base64Variant), ObjectWriter.with(Base64Variant).
 (suggested by 'mpfau@github')
* [Issue#45]: Add '@JsonNaming' annotation to define per-class PropertyNamingStrategy
 (suggested by Mark W)
* [Pull#58]: Make 'MappingIterator' implement 'Closable'
 (contributed by Pascal G)
* [Issue#72]: Add 'MapperFeature.USE_WRAPPER_NAME_AS_PROPERTY_NAME' to use
  wrapper name annotations for renaming properties
* [Issue#87]: Add 'StdDelegatingSerializer', 'StdDelegatingDeserializer' to
  simplify writing of two-step handlers
* (issue #4 of jackson-annotations): Add `@JsonIdentityReference(alwaysAsId=true)`
  to force ALL references to an object written as Object Id, even the first one.
* Added 'ObjectReader#withHandler' to allow for reconfiguring deserialization
  problem handler
 (suggested by 'electricmonk')

Other changes:

* New variant of AnnotationIntrospector.getFormat(), to support class
  annotations
* It is now possible to serialize instances of plain old Object, iff
  'FAIL_ON_EMPTY_BEANS' is disabled.
* Trying to remove reference to "JSON" in datatype conversion errors
 (since databinding is format-agnostic)

INCOMPATIBILITIES: (rats!)

* Note that [Issue#33] (see above) is, technically speaking, backwards
  imcompatible change. It is estimated that it should NOT affect most
  users, as changes are to edge cases (and undocumented ones at that).
  However, it can potentially cause problems with upgrade.
* Implementation of `JsonFormatVisitable` resulting in 2 new methods
  being added in `BeanPropertyFilter` interface -- this is unfortunate,
  but was required to support full traversability.

2.0.4 (26-Jun-2012)

* [Issue#6]: element count for PrettyPrinter, endObject wrong
   (reported by "thebluemountain")
* [JACKSON-838]: Utf8StreamParser._reportInvalidToken() skips letters
    from reported token name
   (reported by Lóránt Pintér)
* [JACKSON-841] Data is doubled in SegmentedStringWriter output
   (reported by Scott S)
* [JACKSON-842] ArrayIndexOutOfBoundsException when skipping C-style comments
   (reported by Sebastien R)

2.0.3: no version 2.0.3 released -- only used for extension modules

2.0.2 [14-May-2012]

Fixes:

* [Issue#14]: Annotations were not included from parent classes of
  mix-in classes
 (reported by @guillaup)
* [JACKSON-824]: Combination of JSON Views, ObjectMapper.readerForUpdating()
  was not working
 (reported by Nir S)
(and all fixes from 1.9.7)

Improvements:

* [Issue#11]: Improve ObjectMapper.convertValue()/.treeToValue() to use
  cast if possible

2.0.1 [23-Apr-2012]

Fixes:

* [JACKSON-827] Ensure core packages work on JDK 1.5
 (reported by Pascal g)
* [JACKSON-829] Custom serializers not working for List<String> properties,
  @JsonSerialize(contentUsing)
 (reported by James R)

Improvements:

* [Issue#5]: Add support for maps with java.util.Locale keys to the set of
  StdKeyDeserializers
 (contributed by Ryan G)

2.0.0 [25-Mar-2012]

Fixes:

* [JACKSON-368]: Problems with managed references, abstract types
* [JACKSON-711]: Delegating @JsonCreator did not work with Injectable values
* [JACKSON-798]: Problem with external type id, creators
  (reported by Casey L)
(and all fixes up until and including 1.9.6)

Improvements:

* [JACKSON-546]: Indicate end-of-input with JsonMappingException instead
  of EOFException, when there is no parsing exception
* [JACKSON-664]: Reduce overhead of type resolution by adding caching
  in TypeFactory
* [JACKSON-690]: Pass DeserializationContext through ValueInstantiator
* [JACKSON-695]: Add 'isEmpty(value)' in JsonSerializer to allow
  customizing handling of serialization of empty values
* [JACKSON-710]: 'ObjectMapper.convertValue()' should ignore root value
  wrapping/unwrapping settings
* [JACKSON-730] Split various features (JsonParser, JsonGenerator,
  SerializationConfig, DeserializationConfig) into per-factory
  features (MapperFeature, JsonFactory.Feature) an per
  instance features (existing ones)
* [JACKSON-732]: Allow 'AnnotationIntrospector.findContentDeserializer()'
  (and similar) to return instance, not just Class<?> for instance
 (requested by James R)
* [JACKSON-736]: Add (more) access to array, container and map serializers
* [JACKSON-737]: Allow accessing of "creator properties" for BeanDeserializer
* [JACKSON-748]: Add 'registerSubtypes' to 'Module.setupContext' (and SimpleModule)
* [JACKSON-749]: Make @JsonValue work for Enum deserialization
* [JACKSON-769]: ObjectNode/ArrayNode: change 'put', 'insert', 'add' to return
  'this node' (unless already returning something)
* [JACKSON-770]: Simplify method naming for JsonNode, drop unnecessary 'get' prefix
  from methods like 'getTextValue()' (becomes 'textValue()')
* [JACKSON-777]: Rename 'SerializationConfig.Feature' as 'SerializationFeature',
  'DeserializationConfig.Feature' as 'DeserializationFeature'
* [JACKSON-780]: MissingNode, NullNode should return 'defaultValue' from 'asXxx' methods,
  (not 0 for numbers), as they are not numeric types
* [JACKSON-787]: Allow use of @JsonIgnoreProperties for properties (fields, getters, setters)
* [JACKSON-795]: @JsonValue was not working for Maps, Collections
* [JACKSON-800]: Add 'Module.SetupContext#addDeserializationProblemHandler'
 (suggested by James R)

New features:

* [JACKSON-107]: Add support for Object Identity (to handled cycles, shared refs),
  with @JsonIdentityInfo
* [JACKSON-435]: Allow per-property Date formatting using @JsonFormat.
* [JACKSON-437]: Allow injecting of type id as POJO property, by setting
  new '@JsonTypeInfo.visible' property to true.
* [JACKSON-469]: Support "Builder pattern" for deserialiation; that is, allow
  use of separate Builder object for data binding, creating actual value
* [JACKSON-608]: Allow use of JSON Views for deserialization
* [JACKSON-636]: Add 'SerializationFeature.ORDER_MAP_ENTRIES_BY_KEYS' to allow
  forced sorting of Maps during serialization
  (suggested by Joern H)
* [JACKSON-669]: Allow prefix/suffix for @JsonUnwrapped properties
 (requested by Aner P)
* [JACKSON-707]: Add 'JsonNode.deepCopy()', to create safe deep copies
  of ObjectNodes, ArrayNodes.
* [JACKSON-714]: Add general-purpose @JsonFormat annotation
* [JACKSON-718]: Added 'JsonNode.canConvertToInt()', 'JsonNode.canConvertToLong()'
* [JACKSON-747]: Allow changing of 'SerializationFeature' for ObjectWriter,
  'DeserializationFeature' for ObjectReader.
* [JACKSON-752]: Add @JsonInclude (replacement of @JsonSerialize.include)
* [JACKSON-754]: Add @JacksonAnnotationsInside for creating "annotation
  bundles" (also: AnnotationIntrospector.isAnnotationBundle())
* [JACKSON-762]: Allow using @JsonTypeId to specify property to use as
  type id, instead of using separate type id resolver.
* [JACKSON-764]: Allow specifying "root name" to use for root wrapping
  via ObjectReader, ObjectWriter.
* [JACKSON-772]: Add 'JsonNode.withArray()' to use for traversing Array nodes.
* [JACKSON-793]: Add support for configurable Locale, TimeZone to use
  (via SerializationConfig, DeserializationConfig)
* [JACKSON-805]: Add 'SerializationFeature.WRITE_SINGLE_ELEM_ARRAYS_UNWRAPPED'
  to improve interoperability with BadgerFish/Jettison
* [JACKSON-810]: Deserialization Feature: Allow unknown Enum values via
  'DeserializationFeature.READ_UNKNOWN_ENUM_VALUES_AS_NULL'
  (suggested by Raymond R)
* [JACKSON-813]: Add '@JsonSerializableSchema.id' attribute, to indicate
  'id' value to add to generated JSON Schemas.

[entries for versions 1.x and earlier not retained; refer to earlier releases)<|MERGE_RESOLUTION|>--- conflicted
+++ resolved
@@ -6,15 +6,12 @@
 
 2.19.0 (not yet released)
 
-<<<<<<< HEAD
+#4676: Support other enum naming strategies than camelCase
+ (requested by @hajdamak)
+ (contributed by Lars B)
 #4680: Custom key deserialiser registered for Object.class is ignored on nested JSON
  (reported by @devdanylo)
  (fix by Joo-Hyuk K)
-=======
-#4676: Support other enum naming strategies than camelCase
- (requested by @hajdamak)
- (contributed by Lars B)
->>>>>>> 26bdfec3
 
 2.18.1 (WIP-2024)
 
