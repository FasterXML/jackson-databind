--- conflicted
+++ resolved
@@ -8,8 +8,6 @@
 import java.util.concurrent.atomic.AtomicReference;
 
 import com.fasterxml.jackson.annotation.*;
-import com.fasterxml.jackson.annotation.JacksonInject.Value;
-import com.fasterxml.jackson.annotation.JsonCreator.Mode;
 
 import com.fasterxml.jackson.databind.*;
 import com.fasterxml.jackson.databind.cfg.ConfigOverride;
@@ -399,7 +397,7 @@
         // 21-Sep-2017, tatu: First let's handle explicitly annotated ones
         for (AnnotatedConstructor ctor : beanDesc.getConstructors()) {
             JsonCreator.Mode creatorMode = intr.findCreatorAnnotation(config, ctor);
-            if (Mode.DISABLED == creatorMode) {
+            if (JsonCreator.Mode.DISABLED == creatorMode) {
                 continue;
             }
             if (creatorMode == null) {
@@ -450,14 +448,9 @@
             final AnnotatedWithParams ctor = candidate.creator();
             // some single-arg factory methods (String, number) are auto-detected
             if (argCount == 1) {
-<<<<<<< HEAD
-                BeanPropertyDefinition propDef = candidate.propertyDef(0);
-                boolean useProps = _checkIfCreatorPropertyBased(ctxt, ctor, propDef);
-=======
                 final BeanPropertyDefinition propDef = candidate.propertyDef(0);
-                final boolean useProps = preferPropsBased || _checkIfCreatorPropertyBased(intr, ctor, propDef);
-
->>>>>>> 151a6b69
+                final boolean useProps = preferPropsBased || _checkIfCreatorPropertyBased(ctxt, ctor, propDef);
+
                 if (useProps) {
                     SettableBeanProperty[] properties = new SettableBeanProperty[1];
                     final JacksonInject.Value injection = candidate.injection(0);
@@ -612,7 +605,7 @@
                 }
                 continue;
             }
-            if (creatorMode == Mode.DISABLED) {
+            if (creatorMode == JsonCreator.Mode.DISABLED) {
                 continue;
             }
             
