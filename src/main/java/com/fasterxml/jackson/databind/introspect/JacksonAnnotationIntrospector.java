--- conflicted
+++ resolved
@@ -521,9 +521,7 @@
         return (ann == null) ? null : ann.value();
     }
 
-<<<<<<< HEAD
-    @Override
-=======
+    @Override
     /**
      * Specific implementation that will use following tie-breaker on
      * given setter parameter types:
@@ -538,8 +536,6 @@
      * </ol>
      * Returning {@code null} will indicate that resolution could not be done.
      */
-    @Override // since 2.7
->>>>>>> f550e221
     public AnnotatedMethod resolveSetterConflict(MapperConfig<?> config,
             AnnotatedMethod setter1, AnnotatedMethod setter2)
     {
