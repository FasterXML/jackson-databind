package com.fasterxml.jackson.databind;

import java.io.IOException;
<<<<<<< HEAD
=======
import java.io.StringWriter;
>>>>>>> b373f16c
import java.util.Collections;
import java.util.List;
import java.util.Map;
import java.util.Set;

import com.fasterxml.jackson.annotation.JsonCreator;
import com.fasterxml.jackson.annotation.JsonProperty;
import com.fasterxml.jackson.core.*;
import com.fasterxml.jackson.core.json.JsonReadFeature;
import com.fasterxml.jackson.databind.cfg.ContextAttributes;
import com.fasterxml.jackson.databind.deser.DeserializationProblemHandler;
import com.fasterxml.jackson.databind.json.JsonMapper;
import com.fasterxml.jackson.databind.node.ArrayNode;
import com.fasterxml.jackson.databind.node.JsonNodeFactory;

public class ObjectReaderTest extends BaseMapTest
{
    final JsonMapper MAPPER = JsonMapper.builder().build();

    static class POJO {
        public Map<String, Object> name;
    }

    public void testSimpleViaParser() throws Exception
    {
        final String JSON = "[1]";
        JsonParser p = MAPPER.createParser(JSON);
        Object ob = MAPPER.readerFor(Object.class)
                .readValue(p);
        p.close();
        assertTrue(ob instanceof List<?>);
    }

    public void testSimpleAltSources() throws Exception
    {
        final String JSON = "[1]";
        final byte[] BYTES = JSON.getBytes("UTF-8");
        Object ob = MAPPER.readerFor(Object.class)
                .readValue(BYTES);
        assertTrue(ob instanceof List<?>);

        ob = MAPPER.readerFor(Object.class)
                .readValue(BYTES, 0, BYTES.length);
        assertTrue(ob instanceof List<?>);
        assertEquals(1, ((List<?>) ob).size());
    }

    public void testJsonReadFeatures() throws Exception
    {
        final String JSON = "[ /* foo */ 7 ]";
        // default won't accept comments, let's change that:
        ObjectReader reader = MAPPER.readerFor(int[].class)
                .with(JsonReadFeature.ALLOW_JAVA_COMMENTS);

        int[] value = reader.readValue(JSON);
        assertNotNull(value);
        assertEquals(1, value.length);
        assertEquals(7, value[0]);

        // but also can go back
        try {
            reader.without(JsonReadFeature.ALLOW_JAVA_COMMENTS).readValue(JSON);
            fail("Should not have passed");
        } catch (JsonProcessingException e) {
            verifyException(e, "foo");
        }
    }

    public void testNodeHandling() throws Exception
    {
        JsonNodeFactory nodes = new JsonNodeFactory(true);
        ObjectReader r = MAPPER.reader().with(nodes);
        // but also no further changes if attempting again
        assertSame(r, r.with(nodes));
        assertTrue(r.createArrayNode().isArray());
        assertTrue(r.createObjectNode().isObject());
    }

    public void testFeatureSettings() throws Exception
    {
        ObjectReader r = MAPPER.reader();
        assertFalse(r.isEnabled(MapperFeature.ACCEPT_CASE_INSENSITIVE_PROPERTIES));
        assertFalse(r.isEnabled(StreamReadFeature.IGNORE_UNDEFINED));
        
        r = r.withoutFeatures(DeserializationFeature.FAIL_ON_IGNORED_PROPERTIES,
                DeserializationFeature.FAIL_ON_INVALID_SUBTYPE);
        assertFalse(r.isEnabled(DeserializationFeature.FAIL_ON_IGNORED_PROPERTIES));
        assertFalse(r.isEnabled(DeserializationFeature.FAIL_ON_INVALID_SUBTYPE));
        r = r.withFeatures(DeserializationFeature.FAIL_ON_IGNORED_PROPERTIES,
                DeserializationFeature.FAIL_ON_INVALID_SUBTYPE);
        assertTrue(r.isEnabled(DeserializationFeature.FAIL_ON_IGNORED_PROPERTIES));
        assertTrue(r.isEnabled(DeserializationFeature.FAIL_ON_INVALID_SUBTYPE));

        // alternative method too... can't recall why two
        assertSame(r, r.with(DeserializationFeature.FAIL_ON_IGNORED_PROPERTIES,
                DeserializationFeature.FAIL_ON_INVALID_SUBTYPE));
    }

    public void testMiscSettings() throws Exception
    {
        ObjectReader r = MAPPER.reader();
        assertSame(MAPPER.tokenStreamFactory(), r.parserFactory());

        assertNotNull(r.typeFactory());
        assertNull(r.getInjectableValues());

        r = r.withAttributes(Collections.emptyMap());
        ContextAttributes attrs = r.getAttributes();
        assertNotNull(attrs);
        assertNull(attrs.getAttribute("abc"));
        assertSame(r, r.withoutAttribute("foo"));

        ObjectReader newR = r.forType(MAPPER.constructType(String.class));
        assertNotSame(r, newR);
        assertSame(newR, newR.forType(String.class));

        DeserializationProblemHandler probH = new DeserializationProblemHandler() {
        };
        newR = r.withHandler(probH);
        assertNotSame(r, newR);
        assertSame(newR, newR.withHandler(probH));
        r = newR;
    }

    public void testNoPrefetch() throws Exception
    {
        ObjectReader r = MAPPER.reader()
                .without(DeserializationFeature.EAGER_DESERIALIZER_FETCH);
        Number n = r.forType(Integer.class).readValue("123 ");
        assertEquals(Integer.valueOf(123), n);
    }

    public void testGetValueType() throws Exception
    {
        ObjectReader r = MAPPER.reader();
        assertNull(r.getValueType());

        r = r.forType(String.class);
        assertEquals(MAPPER.constructType(String.class), r.getValueType());
    }

    /*
    /**********************************************************
    /* Test methods, JsonPointer
    /**********************************************************
     */

    public void testNoPointerLoading() throws Exception {
        final String source = "{\"foo\":{\"bar\":{\"caller\":{\"name\":{\"value\":1234}}}}}";

        JsonNode tree = MAPPER.readTree(source);
        JsonNode node = tree.at("/foo/bar/caller");
        POJO pojo = MAPPER.treeToValue(node, POJO.class);
        assertTrue(pojo.name.containsKey("value"));
        assertEquals(1234, pojo.name.get("value"));
    }

    public void testPointerLoading() throws Exception {
        final String source = "{\"foo\":{\"bar\":{\"caller\":{\"name\":{\"value\":1234}}}}}";

        ObjectReader reader = MAPPER.readerFor(POJO.class).at("/foo/bar/caller");

        POJO pojo = reader.readValue(source);
        assertTrue(pojo.name.containsKey("value"));
        assertEquals(1234, pojo.name.get("value"));
    }

    public void testPointerLoadingAsJsonNode() throws Exception {
        final String source = "{\"foo\":{\"bar\":{\"caller\":{\"name\":{\"value\":1234}}}}}";

        ObjectReader reader = MAPPER.readerFor(POJO.class).at(JsonPointer.compile("/foo/bar/caller"));

        JsonNode node = reader.readTree(source);
        assertTrue(node.has("name"));
        JsonNode entry = node.get("name");
        assertNotNull(entry);
        assertTrue(entry.isObject());
        assertEquals(1234, entry.get("value").asInt());
    }

    public void testPointerLoadingMappingIteratorOne() throws Exception {
        final String source = "{\"foo\":{\"bar\":{\"caller\":{\"name\":{\"value\":1234}}}}}";

        ObjectReader reader = MAPPER.readerFor(POJO.class).at("/foo/bar/caller");

        MappingIterator<POJO> itr = reader.readValues(source);

        POJO pojo = itr.next();

        assertTrue(pojo.name.containsKey("value"));
        assertEquals(1234, pojo.name.get("value"));
        assertFalse(itr.hasNext());
        itr.close();
    }
    
    public void testPointerLoadingMappingIteratorMany() throws Exception {
        final String source = "{\"foo\":{\"bar\":{\"caller\":[{\"name\":{\"value\":1234}}, {\"name\":{\"value\":5678}}]}}}";

        ObjectReader reader = MAPPER.readerFor(POJO.class).at("/foo/bar/caller");

        MappingIterator<POJO> itr = reader.readValues(source);

        POJO pojo = itr.next();

        assertTrue(pojo.name.containsKey("value"));
        assertEquals(1234, pojo.name.get("value"));
        assertTrue(itr.hasNext());
        
        pojo = itr.next();

        assertNotNull(pojo.name);
        assertTrue(pojo.name.containsKey("value"));
        assertEquals(5678, pojo.name.get("value"));
        assertFalse(itr.hasNext());
        itr.close();
    }

    // [databind#1637]
    public void testPointerWithArrays() throws Exception
    {
        final String json = aposToQuotes("{\n'wrapper1': {\n" +
                "  'set1': ['one', 'two', 'three'],\n" +
                "  'set2': ['four', 'five', 'six']\n" +
                "},\n" +
                "'wrapper2': {\n" +
                "  'set1': ['one', 'two', 'three'],\n" +
                "  'set2': ['four', 'five', 'six']\n" +
                "}\n}");

        final Pojo1637 testObject = MAPPER.readerFor(Pojo1637.class)
                .at("/wrapper1")
                .readValue(json);
        assertNotNull(testObject);

        assertNotNull(testObject.set1);
        assertTrue(!testObject.set1.isEmpty());

        assertNotNull(testObject.set2);
        assertTrue(!testObject.set2.isEmpty());
    }

    public static class Pojo1637 {
        public Set<String> set1;
        public Set<String> set2;
    }    

    /*
    /**********************************************************
    /* Test methods, ObjectCodec
    /**********************************************************
     */

    public void testTreeToValue() throws Exception
    {
        ArrayNode n = MAPPER.createArrayNode();
        n.add("xyz");
        ObjectReader r = MAPPER.readerFor(String.class);
        List<?> list = r.treeToValue(n, List.class);
        assertEquals(1, list.size());
    }

    /*
    /**********************************************************
    /* Test methods, failures, other
    /**********************************************************
     */

    public void testMissingType() throws Exception
    {
        ObjectReader r = MAPPER.reader();
        try {
            r.readValue("1");
            fail("Should not pass");
        } catch (JsonMappingException e) {
            verifyException(e, "No value type configured");
        }
    }

    public void testSchema() throws Exception
    {
        ObjectReader r = MAPPER.readerFor(String.class);
        
        // Ok to try to set `null` schema, always:
        r = r.with((FormatSchema) null);

        try {
            // but not schema that doesn't match format (no schema exists for json)
            r = r.with(new BogusSchema())
                .readValue(quote("foo"));
            
            fail("Should not pass");
        } catch (IllegalArgumentException e) {
            verifyException(e, "Cannot use FormatSchema");
        }
    }

<<<<<<< HEAD
=======
    // For [databind#2297]
>>>>>>> b373f16c
    public void testUnknownFields() throws Exception
    {
        ObjectMapper mapper = JsonMapper.builder().addHandler(new DeserializationProblemHandler(){
            @Override
            public boolean handleUnknownProperty(DeserializationContext ctxt, JsonParser p, JsonDeserializer<?> deserializer, Object beanOrClass, String propertyName) throws IOException {
                p.readValueAsTree();
                return true;
            }
        }).build();
        A aObject = mapper.readValue("{\"unknownField\" : 1, \"knownField\": \"test\"}", A.class);

        assertEquals("test", aObject.knownField);
    }
<<<<<<< HEAD
=======

>>>>>>> b373f16c
    private static class A{
        private String knownField;

        @JsonCreator
        private A(@JsonProperty("knownField") String knownField) {
            this.knownField = knownField;
        }
    }
}<|MERGE_RESOLUTION|>--- conflicted
+++ resolved
@@ -1,10 +1,6 @@
 package com.fasterxml.jackson.databind;
 
 import java.io.IOException;
-<<<<<<< HEAD
-=======
-import java.io.StringWriter;
->>>>>>> b373f16c
 import java.util.Collections;
 import java.util.List;
 import java.util.Map;
@@ -28,6 +24,15 @@
         public Map<String, Object> name;
     }
 
+    static class A2297 {
+        private String knownField;
+
+        @JsonCreator
+        private A2297(@JsonProperty("knownField") String knownField) {
+            this.knownField = knownField;
+        }
+    }
+    
     public void testSimpleViaParser() throws Exception
     {
         final String JSON = "[1]";
@@ -147,9 +152,9 @@
     }
 
     /*
-    /**********************************************************
+    /**********************************************************************
     /* Test methods, JsonPointer
-    /**********************************************************
+    /**********************************************************************
      */
 
     public void testNoPointerLoading() throws Exception {
@@ -252,9 +257,9 @@
     }    
 
     /*
-    /**********************************************************
+    /**********************************************************************
     /* Test methods, ObjectCodec
-    /**********************************************************
+    /**********************************************************************
      */
 
     public void testTreeToValue() throws Exception
@@ -267,9 +272,9 @@
     }
 
     /*
-    /**********************************************************
+    /**********************************************************************
     /* Test methods, failures, other
-    /**********************************************************
+    /**********************************************************************
      */
 
     public void testMissingType() throws Exception
@@ -301,11 +306,8 @@
         }
     }
 
-<<<<<<< HEAD
-=======
     // For [databind#2297]
->>>>>>> b373f16c
-    public void testUnknownFields() throws Exception
+    public void testUnknownFields2297() throws Exception
     {
         ObjectMapper mapper = JsonMapper.builder().addHandler(new DeserializationProblemHandler(){
             @Override
@@ -314,20 +316,8 @@
                 return true;
             }
         }).build();
-        A aObject = mapper.readValue("{\"unknownField\" : 1, \"knownField\": \"test\"}", A.class);
+        A2297 aObject = mapper.readValue("{\"unknownField\" : 1, \"knownField\": \"test\"}", A2297.class);
 
         assertEquals("test", aObject.knownField);
     }
-<<<<<<< HEAD
-=======
-
->>>>>>> b373f16c
-    private static class A{
-        private String knownField;
-
-        @JsonCreator
-        private A(@JsonProperty("knownField") String knownField) {
-            this.knownField = knownField;
-        }
-    }
 }