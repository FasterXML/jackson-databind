--- conflicted
+++ resolved
@@ -112,21 +112,11 @@
     // // // Mappers with Default Typing
     
     private final ObjectMapper MAPPER_DEF_TYPING_NAME_CHECK = jsonMapperBuilder()
-<<<<<<< HEAD
-            .polymorphicTypeValidator(new SimpleNameBasedValidator())
-            .enableDefaultTyping()
-            .build();
-
-    private final ObjectMapper MAPPER_DEF_TYPING_CLASS_CHECK = jsonMapperBuilder()
-            .polymorphicTypeValidator(new SimpleClassBasedValidator())
-            .enableDefaultTyping()
-=======
             .enableDefaultTyping(new SimpleNameBasedValidator())
             .build();
 
     private final ObjectMapper MAPPER_DEF_TYPING_CLASS_CHECK = jsonMapperBuilder()
-            .enableDefaultTyping(new SimpleClassBasedValidator())
->>>>>>> 63f626dd
+            .enableDefaultTyping(new SimpleNameBasedValidator())
             .build();
 
     // // // Mappers without Default Typing (explicit annotation needed)
