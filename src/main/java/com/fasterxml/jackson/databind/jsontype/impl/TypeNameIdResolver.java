package com.fasterxml.jackson.databind.jsontype.impl;

import java.util.*;
import java.util.concurrent.ConcurrentHashMap;

import com.fasterxml.jackson.annotation.JsonTypeInfo;

import com.fasterxml.jackson.databind.DatabindContext;
import com.fasterxml.jackson.databind.JavaType;
import com.fasterxml.jackson.databind.cfg.MapperConfig;
import com.fasterxml.jackson.databind.jsontype.NamedType;

public class TypeNameIdResolver extends TypeIdResolverBase
{
    /**
     * Mappings from class name to type id, used for serialization.
     *<p>
     * Since lazily constructed will require synchronization (either internal
     * by type, or external)
     */
    protected final ConcurrentHashMap<String, String> _typeToId;

    /**
     * Mappings from type id to JavaType, used for deserialization.
     *<p>
     * Eagerly constructed, not modified, can use regular unsynchronized {@link Map}.
     */
    protected final Map<String, JavaType> _idToType;

<<<<<<< HEAD
    protected TypeNameIdResolver(JavaType baseType,
            Map<String, String> typeToId, Map<String, JavaType> idToType)
=======
    protected TypeNameIdResolver(MapperConfig<?> config, JavaType baseType,
            ConcurrentHashMap<String, String> typeToId,
            HashMap<String, JavaType> idToType)
>>>>>>> 3090479f
    {
        super(baseType);
        _typeToId = typeToId;
        _idToType = idToType;
    }

    public static TypeNameIdResolver construct(MapperConfig<?> config, JavaType baseType,
            Collection<NamedType> subtypes, boolean forSer, boolean forDeser)
    {
        // sanity check
        if (forSer == forDeser) throw new IllegalArgumentException();

        final ConcurrentHashMap<String, String> typeToId;
        final HashMap<String, JavaType> idToType;

        if (forSer) {
            // Only need Class-to-id for serialization; but synchronized since may be
            // lazily built (if adding type-id-mappings dynamically)
            typeToId = new ConcurrentHashMap<>();
            idToType = null;
        } else {
            idToType = new HashMap<>();
            // 14-Apr-2016, tatu: Apparently needed for special case of `defaultImpl`;
            //    see [databind#1198] for details: but essentially we only need room
            //    for a single value.
            typeToId = new ConcurrentHashMap<>(4);
        }
        if (subtypes != null) {
            for (NamedType t : subtypes) {
                // no name? Need to figure out default; for now, let's just
                // use non-qualified class name
                Class<?> cls = t.getType();
                String id = t.hasName() ? t.getName() : _defaultTypeId(cls);
                if (forSer) {
                    typeToId.put(cls.getName(), id);
                }
                if (forDeser) {
                    // One more problem; sometimes we have same name for multiple types;
                    // if so, use most specific
                    JavaType prev = idToType.get(id);
                    if (prev != null) { // Can only override if more specific
                        if (cls.isAssignableFrom(prev.getRawClass())) { // nope, more generic (or same)
                            continue;
                        }
                    }
                    idToType.put(id, config.constructType(cls));
                }
            }
        }
        return new TypeNameIdResolver(baseType, typeToId, idToType);
    }

    @Override
    public JsonTypeInfo.Id getMechanism() { return JsonTypeInfo.Id.NAME; }

    @Override
    public String idFromValue(DatabindContext ctxt, Object value) {
        return idFromClass(ctxt, value.getClass());
    }

    protected String idFromClass(DatabindContext ctxt, Class<?> cls)
    {
        if (cls == null) {
            return null;
        }
<<<<<<< HEAD
        // 12-Oct-2019, tatu: This looked weird; was done in 2.x to force application
        //   of `TypeModifier`. But that just... does not seem right, at least not in
        //   the sense that raw class would be changed (intent for modifier is to change
        //   `JavaType` being resolved, not underlying class. Hence commented out in
        //   3.x. There should be better way to support whatever the use case is.

        // 29-Nov-2019, tatu: Looking at 2.x, test in `TestTypeModifierNameResolution` suggested
        //   that use of `TypeModifier` was used for demoting some types (from impl class to
        //   interface. For what that's worth. Still not supported for 3.x until proven necessary

//        cls = _typeFactory.constructType(cls).getRawClass();

        final String key = cls.getName();
        String name;

        synchronized (_typeToId) {
            name = _typeToId.get(key);
        }
=======
        // NOTE: although we may need to let `TypeModifier` change actual type to use
        // for id, we can use original type as key for more efficient lookup:
        final String key = clazz.getName();
        String name = _typeToId.get(key);
>>>>>>> 3090479f

        if (name == null) {
            // 24-Feb-2011, tatu: As per [JACKSON-498], may need to dynamically look up name
            // can either throw an exception, or use default name...
            if (ctxt.isAnnotationProcessingEnabled()) {
                name = ctxt.getAnnotationIntrospector().findTypeName(ctxt.getConfig(),
                        ctxt.introspectClassAnnotations(cls));
            }
            if (name == null) {
                // And if still not found, let's choose default?
                name = _defaultTypeId(cls);
            }
            _typeToId.put(key, name);
        }
        return name;
    }

    @Override
    public String idFromValueAndType(DatabindContext ctxt, Object value, Class<?> type) {
        // 18-Jan-2013, tatu: We may be called with null value occasionally
        //   it seems; nothing much we can figure out that way.
        if (value == null) {
            return idFromClass(ctxt, type);
        }
        return idFromValue(ctxt, value);
    }

    @Override
    public JavaType typeFromId(DatabindContext context, String id) {
        return _typeFromId(id);
    }
    
    protected JavaType _typeFromId(String id) {
        // Now: if no type is found, should we try to locate it by
        // some other means? (specifically, if in same package as base type,
        // could just try Class.forName)
        // For now let's not add any such workarounds; can add if need be
        return _idToType.get(id);
    }    

    @Override
    public String getDescForKnownTypeIds() {
        return new TreeSet<String>(_idToType.keySet()).toString();
    }

    @Override
    public String toString() {
        return String.format("[%s; id-to-type=%s]", getClass().getName(), _idToType);
    }

    /*
    /*********************************************************
    /* Helper methods
    /*********************************************************
     */
    
    /**
     * If no name was explicitly given for a class, we will just
     * use non-qualified class name
     */
    protected static String _defaultTypeId(Class<?> cls)
    {
        String n = cls.getName();
        int ix = n.lastIndexOf('.');
        return (ix < 0) ? n : n.substring(ix+1);
    }
}<|MERGE_RESOLUTION|>--- conflicted
+++ resolved
@@ -27,14 +27,9 @@
      */
     protected final Map<String, JavaType> _idToType;
 
-<<<<<<< HEAD
     protected TypeNameIdResolver(JavaType baseType,
-            Map<String, String> typeToId, Map<String, JavaType> idToType)
-=======
-    protected TypeNameIdResolver(MapperConfig<?> config, JavaType baseType,
             ConcurrentHashMap<String, String> typeToId,
             HashMap<String, JavaType> idToType)
->>>>>>> 3090479f
     {
         super(baseType);
         _typeToId = typeToId;
@@ -100,7 +95,6 @@
         if (cls == null) {
             return null;
         }
-<<<<<<< HEAD
         // 12-Oct-2019, tatu: This looked weird; was done in 2.x to force application
         //   of `TypeModifier`. But that just... does not seem right, at least not in
         //   the sense that raw class would be changed (intent for modifier is to change
@@ -114,17 +108,7 @@
 //        cls = _typeFactory.constructType(cls).getRawClass();
 
         final String key = cls.getName();
-        String name;
-
-        synchronized (_typeToId) {
-            name = _typeToId.get(key);
-        }
-=======
-        // NOTE: although we may need to let `TypeModifier` change actual type to use
-        // for id, we can use original type as key for more efficient lookup:
-        final String key = clazz.getName();
         String name = _typeToId.get(key);
->>>>>>> 3090479f
 
         if (name == null) {
             // 24-Feb-2011, tatu: As per [JACKSON-498], may need to dynamically look up name
@@ -176,9 +160,9 @@
     }
 
     /*
-    /*********************************************************
+    /**********************************************************************
     /* Helper methods
-    /*********************************************************
+    /**********************************************************************
      */
     
     /**
