Project: jackson-databind

------------------------------------------------------------------------
=== Releases === 
------------------------------------------------------------------------

<<<<<<< HEAD
2.16.0 (not yet released)

No changes since 2.15
=======
2.15.1 (not yet released)

#3894: Only avoid Records fields detection for deserialization
 (contributed by Sim Y-T)
>>>>>>> 40b4e2aa

2.15.0 (23-Apr-2023)

#2536: Add `EnumFeature.READ_ENUM_KEYS_USING_INDEX` to work with
   existing "WRITE_ENUM_KEYS_USING_INDEX"#
#2667: Add `@EnumNaming`, `EnumNamingStrategy` to allow use of naming
   strategies for Enums
 (contributed by Joo-Hyuk K)
#2968: Deserialization of `@JsonTypeInfo` annotated type fails with
  missing type id even for explicit concrete subtypes
 (requested by Patrick S) 
 (fix contributed by Joo-Hyuk K)
#2974: Null coercion with `@JsonSetter` does not work with `java.lang.Record`
 (fix contributed by Sim Y-T)
#2992: Properties naming strategy do not work with Record
 (fix contributed by Sim Y-T)
#3053: Allow serializing enums to lowercase (`EnumFeature.WRITE_ENUMS_TO_LOWERCASE`)
 (requested by Vojtěch K)
 (fix contributed by Joo-Hyuk K)
#3180: Support `@JsonCreator` annotation on record classes
 (fix contributed by Sim Y-T)
#3262: InvalidDefinitionException when calling mapper.createObjectNode().putPOJO
#3297: `@JsonDeserialize(converter = ...)` does not work with Records
 (fix contributed by Sim Y-T)
#3342: `JsonTypeInfo.As.EXTERNAL_PROPERTY` does not work with record wrappers
 (fix contributed by Sim Y-T)
#3352: Do not require the usage of opens in a modular app when using records
#3566: Cannot use both `JsonCreator.Mode.DELEGATING` and `JsonCreator.Mode.PROPERTIES`
  static creator factory methods for Enums
 (reported by @andrewbents)
#3637: Add enum features into `@JsonFormat.Feature`
 (requested by @Anatoly4444)
 (fix contributed by Ajay S)
#3638: Case-insensitive and number-based enum deserialization are
  (unnecessarily) mutually exclusive
 (reported by Phil G)
 (fix contributed by Joo-Hyuk K)
#3651: Deprecate "exact values" setting from `JsonNodeFactory`, replace with
  `JsonNodeFeature.STRIP_TRAILING_BIGDECIMAL_ZEROES`
#3654: Infer `@JsonCreator(mode = Mode.DELEGATING)` from use of `@JsonValue`)
#3676: Allow use of `@JsonCreator(mode = Mode.PROPERTIES)` creator for POJOs
 with"empty String" coercion
#3680: Timestamp in classes inside jar showing 02/01/1980
 (fix contributed by Hervé B)
#3682: Transient `Field`s are not ignored as Mutators if there is visible Getter
#3690: Incorrect target type for arrays when disabling coercion
 (reported by João G)
#3708: Seems like `java.nio.file.Path` is safe for Android API level 26
 (contributed by @pjfanning)
#3730: Add support in `TokenBuffer` for lazily decoded (big) numbers
 (contributed by @pjfanning)
#3736: Try to avoid auto-detecting Fields for Record types
#3742: schemaType of `LongSerializer` is wrong
 (reported by @luozhenyu)
#3745: Deprecate classes in package `com.fasterxml.jackson.databind.jsonschema`
 (contributed by @luozhenyu)
#3748: `DelegatingDeserializer` missing override of `getAbsentValue()`
 (and couple of other methods)
#3771: Classloader leak: DEFAULT_ANNOTATION_INTROSPECTOR holds annotation reference
 (reported by Christoph S)
#3791: Flush readonly map together with shared on `SerializerCache.flush()`
 (suggested by @vdaniloff)
#3796: Enum Deserialisation Failing with Polymorphic type validator
 (reported by @sagarika4)
#3809: Add Stream-friendly alternative to `ObjectNode.fields()`:
  `Set<Map.Entry<String, JsonNode>> properties()`
#3814: Enhance `StdNodeBasedDeserializer` to support `readerForUpdating`
 (requested by Matt N)
 (contributed by Joo-Hyuk K)
#3816: TokenBuffer does not implement writeString(Reader reader, int len)
 (reported by Patrick S)
#3819: Add convenience method `SimpleBeanPropertyFilter.filterOutAll()` as
  counterpart of `serializeAll()`
 (contributed by Joo-Hyuk K)
#3836: `Optional<Boolean>` is not recognized as boolean field
 (reported by @thnaeff)
 (fix contributed by Joo-Hyuk K)
#3853: Add `MapperFeature.REQUIRE_TYPE_ID_FOR_SUBTYPES` to enable/disable
  strict subtype Type Id handling
 (contributed by Steve S))
#3876: `TypeFactory` cache performance degradation with `constructSpecializedType()`
 (contributed by Carter K)

2.14.3 (not yet released)

#3784: `PrimitiveArrayDeserializers$ByteDeser.deserialize` ignores
  `DeserializationProblemHandler` for invalid Base64 content
#3837: Set transformer factory attributes to improve protection against XXE
 (contributed by @pjfanning)

2.14.2 (28-Jan-2023)

#1751: `@JsonTypeInfo` does not work if the Type Id is an Integer value
 (reported by @marvin-we)
#3063: `@JsonValue` fails for Java Record
 (reported by Gili T)
#3699: Allow custom `JsonNode` implementations
 (contributed by Philippe M)
#3711: Enum polymorphism not working correctly with DEDUCTION
 (reported by @smilep)
#3741: `StdDelegatingDeserializer` ignores `nullValue` of `_delegateDeserializer`.

2.14.1 (21-Nov-2022)

#3655: `Enum` values can not be read from single-element array even with
  `DeserializationFeature.UNWRAP_SINGLE_VALUE_ARRAYS`
 (reported by Andrej M)
 (fix contributed by Jonas K)
#3665: `ObjectMapper` default heap consumption increased significantly from 2.13.x to 2.14.0
 (reported by Moritz H)
 (fix contributed by Jonas K)

2.14.0 (05-Nov-2022)

#1980: Add method(s) in `JsonNode` that works like combination of `at()`
  and `with()`: `withObject(...)` and `withArray(...)`
#2541: Cannot merge polymorphic objects
 (reported by Matthew A)
 (fix contributed by James W)
#3013: Allow disabling Integer to String coercion via `CoercionConfig`
 (reported by @emilkostadinov)
 (fix contributed by Jordi O-A)
#3212: Add method `ObjectMapper.copyWith(JsonFactory)`
 (requested by @quaff)
 (contributed by Felix V)
#3311: Add serializer-cache size limit to avoid Metaspace issues from
  caching Serializers
 (requested by mcolemanNOW@github)
#3338: `configOverride.setMergeable(false)` not supported by `ArrayNode`
 (requested by Ernst-Jan vdL)
#3357: `@JsonIgnore` does not if together with `@JsonProperty` or `@JsonFormat`
 (reported by lizongbo@github)
#3373: Change `TypeSerializerBase` to skip `generator.writeTypePrefix()`
  for `null` typeId
#3394: Allow use of `JsonNode` field for `@JsonAnySetter`
 (requested by @sixcorners)
#3405: Create DataTypeFeature abstraction (for JSTEP-7) with placeholder features
#3417: Allow (de)serializing records using Bean(De)SerializerModifier even when
  reflection is unavailable
 (contributed by Jonas K)
#3419: Improve performance of `UnresolvedForwardReference` for forward reference
 resolution
(contributed by Gary M)
#3421: Implement `JsonNodeFeature.READ_NULL_PROPERTIES` to allow skipping of
  JSON `null` values on reading
#3443: Do not strip generic type from `Class<C>` when resolving `JavaType`
 (contributed by Jan J)
#3447: Deeply nested JsonNode throws StackOverflowError for toString()
 (reported by Deniz H)
#3475: Support use of fast double parse
 (contributed by @pjfanning)
#3476: Implement `JsonNodeFeature.WRITE_NULL_PROPERTIES` to allow skipping
  JSON `null` values on writing
#3481: Filter method only got called once if the field is null when using
  `@JsonInclude(value = JsonInclude.Include.CUSTOM, valueFilter = SomeFieldFilter.class)`
 (contributed by AmiDavidW@github)
#3484: Update `MapDeserializer` to support `StreamReadCapability.DUPLICATE_PROPERTIES`
#3497: Deserialization of Throwables with PropertyNamingStrategy does not work
#3500: Add optional explicit `JsonSubTypes` repeated names check
 (contributed by Igor S)
#3503: `StdDeserializer` coerces ints to floats even if configured to fail
 (contributed by Jordi O-A)
#3505: Fix deduction deserializer with DefaultTypeResolverBuilder
 (contributed by Arnaud S)
#3528: `TokenBuffer` defaults for parser/stream-read features neither passed
  from parser nor use real defaults
#3530: Change LRUMap to just evict one entry when maxEntries reached
 (contributed by @pjfanning)
#3533: Deserialize missing value of `EXTERNAL_PROPERTY` type using
  custom `NullValueProvider`
#3535: Replace `JsonNode.with()` with `JsonNode.withObject()`
#3559: Support `null`-valued `Map` fields with "any setter"
#3568: Change `JsonNode.with(String)` and `withArray(String)` to consider
  argument as `JsonPointer` if valid expression
#3590: Add check in primitive value deserializers to avoid deep wrapper array
  nesting wrt `UNWRAP_SINGLE_VALUE_ARRAYS` [CVE-2022-42003]
#3609: Allow non-boolean return type for "is-getters" with
  `MapperFeature.ALLOW_IS_GETTERS_FOR_NON_BOOLEAN`
 (contributed by Richard K)
#3613: Implement `float` and `boolean` to `String` coercion config
 (fix contributed by Jordi O-A)
#3624: Legacy `ALLOW_COERCION_OF_SCALARS` interacts poorly with Integer to
  Float coercion
 (contributed by Carter K)
#3633: Expose `translate()` method of standard `PropertyNamingStrategy` implementations
 (requested by Joachim D)

2.13.5 (23-Jan-2023)

#3659: Improve testing (likely via CI) to try to ensure compatibility with
  specific Android SDKs
#3661: Jackson 2.13 uses Class.getTypeName() that is only available on Android SDK 26
  (with fix works on ASDK 24)

2.13.4.2 (13-Oct-2022)

#3627: Gradle module metadata for `2.13.4.1` references non-existent
  jackson-bom `2.13.4.1` (instead of `2.13.4.20221012`)
  (NOTE: root cause is [jackson-bom#52])

2.13.4.1 (12-Oct-2022)

#3590: Add check in primitive value deserializers to avoid deep wrapper array
  nesting wrt `UNWRAP_SINGLE_VALUE_ARRAYS` [CVE-2022-42003]

2.13.4 (03-Sep-2022)

#3275: JDK 16 Illegal reflective access for `Throwable.setCause()` with
  `PropertyNamingStrategy.UPPER_CAMEL_CASE`
 (reported by Jason H)
 (fix suggested by gsinghlulu@github)
#3565: `Arrays.asList()` value deserialization has changed from mutable to
  immutable in 2.13
 (reported by JonasWilms@github)
#3582: Add check in `BeanDeserializer._deserializeFromArray()` to prevent
  use of deeply nested arrays [CVE-2022-42004]

2.13.3 (14-May-2022)

#3412: Version 2.13.2 uses `Method.getParameterCount()` which is not supported on
  Android before API 26
#3419: Improve performance of `UnresolvedForwardReference` for forward
 reference resolution
(contributed by Gary M)
#3446: `java.lang.StringBuffer` cannot be deserialized
 (reported by Lolf1010@github)
#3450: DeserializationProblemHandler is not working with wrapper type
  when returning null
 (reported by LJeanneau@github)

2.13.2.2 (28-Mar-2022)

No changes since 2.13.2.1 but fixed Gradle Module Metadata ("module.json")

2.13.2.1 (24-Mar-2022)

#2816: Optimize UntypedObjectDeserializer wrt recursion
 (contributed by Taylor S, Spence N)
#3412: Version 2.13.2 uses `Method.getParameterCount()` which is not
  supported on Android before API 26
 (reported by Matthew F)

2.13.2 (06-Mar-2022)

#3293: Use Method.getParameterCount() where possible
 (suggested by Christoph D)
#3344: `Set.of()` (Java 9) cannot be deserialized with polymorphic handling
 (reported by Sam K)
#3368: `SnakeCaseStrategy` causes unexpected `MismatchedInputException` during
  deserialization
 (reported by sszuev@github)
#3369: Deserialization ignores other Object fields when Object or Array
  value used for enum
 (reported by Krishna G)
#3380: `module-info.java` is in `META-INF/versions/11` instead of `META-INF/versions/9`

2.13.1 (19-Dec-2021)

#3006: Argument type mismatch for `enum` with `@JsonCreator` that takes String,
  gets JSON Number
 (reported by GrozaAnton@github)
#3299: Do not automatically trim trailing whitespace from `java.util.regex.Pattern` values
 (reported by Joel B)
#3305: ObjectMapper serializes `CharSequence` subtypes as POJO instead of
  as String (JDK 15+)
 (reported by stevenupton@github; fix suggested by Sergey C)
#3308: `ObjectMapper.valueToTree()` fails when
 `DeserializationFeature.FAIL_ON_TRAILING_TOKENS` is enabled
 (fix contributed by raphaelNguyen@github)
#3328: Possible DoS if using JDK serialization to serialize JsonNode

2.13.0 (30-Sep-2021)

#1850: `@JsonValue` with integer for enum does not deserialize correctly
 (reported by tgolden-andplus@github)
 (fix contributed by limengning@github)
#1988: MapperFeature.ACCEPT_CASE_INSENSITIVE_ENUM does not work for Enum keys of Map
 (reported by Myp3ik@github)
#2509: `AnnotatedMethod.getValue()/setValue()` doesn't have useful exception message
 (reported by henryptung@github)
 (fix contributed by Stephan S)
#2828: Add `DatabindException` as intermediate subtype of `JsonMappingException`
#2900: Jackson does not support deserializing new Java 9 unmodifiable collections
 (reported by Daniel H)
#2989: Allocate TokenBuffer instance via context objects (to allow format-specific
  buffer types)
#3001: Add mechanism for setting default `ContextAttributes` for `ObjectMapper`
#3002: Add `DeserializationContext.readTreeAsValue()` methods for more convenient
  conversions for deserializers to use
#3011: Clean up support of typed "unmodifiable", "singleton" Maps/Sets/Collections
#3033: Extend internal bitfield of `MapperFeature` to be `long`
#3035: Add `removeMixIn()` method in `MapperBuilder`
#3036: Backport `MapperBuilder` lambda-taking methods: `withConfigOverride()`,
  `withCoercionConfig()`, `withCoercionConfigDefaults()`
#3080: configOverrides(boolean.class) silently ignored, whereas .configOverride(Boolean.class)
  works for both primitives and boxed boolean values
 (reported by Asaf R)
#3082: Dont track unknown props in buffer if `ignoreAllUnknown` is true
 (contributed by David H)
#3091: Should allow deserialization of java.time types via opaque
   `JsonToken.VALUE_EMBEDDED_OBJECT`
#3099: Optimize "AnnotatedConstructor.call()" case by passing explicit null
#3101: Add AnnotationIntrospector.XmlExtensions interface for decoupling javax dependencies
#3110: Custom SimpleModule not included in list returned by ObjectMapper.getRegisteredModuleIds()
  after registration
 (reported by dkindler@github)
#3117: Use more limiting default visibility settings for JDK types (java.*, javax.*)
#3122: Deep merge for `JsonNode` using `ObjectReader.readTree()`
 (reported by Eric S)
#3125: IllegalArgumentException: Conflicting setter definitions for property
  with more than 2 setters
 (reported by mistyzyq@github)
#3130: Serializing java.lang.Thread fails on JDK 11 and above (should suppress
  serialization of ClassLoader)
#3143: String-based `Map` key deserializer is not deterministic when there is no
  single arg constructor
 (reported by Halil İbrahim Ş)
#3154: Add ArrayNode#set(int index, primitive_type value)
 (contributed by Tarekk Mohamed A)
#3160: JsonStreamContext "currentValue" wrongly references to @JsonTypeInfo
  annotated object
 (reported by Aritz B)
#3174: DOM `Node` serialization omits the default namespace declaration
 (contributed by Morten A-G)
#3177: Support `suppressed` property when deserializing `Throwable`
 (contributed by Klaas D)
#3187: `AnnotatedMember.equals()` does not work reliably
 (contributed by Klaas D)
#3193: Add `MapperFeature.APPLY_DEFAULT_VALUES`, initially for Scala module
 (suggested by Nick B)
#3214: For an absent property Jackson injects `NullNode` instead of `null` to a
  JsonNode-typed constructor argument of a `@ConstructorProperties`-annotated constructor
 (reported by robvarga@github)
#3217: `XMLGregorianCalendar` doesn't work with default typing
 (reported by Xinzhe Y)
#3227: Content `null` handling not working for root values
 (reported by João G)
 (fix contributed by proost@github)
#3234: StdDeserializer rejects blank (all-whitespace) strings for ints
 (reported by Peter B)
 (fix proposed by qthegreat3@github)
#3235: `USE_BASE_TYPE_AS_DEFAULT_IMPL` not working with `DefaultTypeResolverBuilder`
 (reported, fix contributed by silas.u / sialais@github)
#3238: Add PropertyNamingStrategies.UpperSnakeCaseStrategy (and UPPER_SNAKE_CASE constant)
 (requested by Kenneth J)
 (contributed by Tanvesh)
#3244: StackOverflowError when serializing JsonProcessingException
 (reported by saneksanek@github)
#3259: Support for BCP 47 `java.util.Locale` serialization/deserialization
 (contributed by Abishek R)
#3271: String property deserializes null as "null" for JsonTypeInfo.As.EXISTING_PROPERTY
 (reported by jonc2@github)
#3280: Can not deserialize json to enum value with Object-/Array-valued input,
  `@JsonCreator`
 (reported by peteryuanpan@github)
#3397: Optimize `JsonNodeDeserialization` wrt recursion
- Fix to avoid problem with `BigDecimalNode`, scale of `Integer.MIN_VALUE` (see
  [dataformats-binary#264] for details)
- Extend handling of `FAIL_ON_NULL_FOR_PRIMITIVES` to cover coercion from (Empty) String
  via `AsNull`
- Add `mvnw` wrapper

2.12.7.1 (12-Oct-2022)

#3582: Add check in `BeanDeserializer._deserializeFromArray()` to prevent
  use of deeply nested arrays [CVE-2022-42004]
#3590: Add check in primitive value deserializers to avoid deep wrapper array
  nesting wrt `UNWRAP_SINGLE_VALUE_ARRAYS` [CVE-2022-42003]

2.12.7 (26-May-2022)

#2816: Optimize UntypedObjectDeserializer wrt recursion [CVE-2020-36518]

2.12.6 (15-Dec-2021)

#3280: Can not deserialize json to enum value with Object-/Array-valued input,
  `@JsonCreator`
 (reported by peteryuanpan@github)
#3305: ObjectMapper serializes `CharSequence` subtypes as POJO instead of
  as String (JDK 15+)
 (reported by stevenupton@github; fix suggested by Sergey C)
#3328: Possible DoS if using JDK serialization to serialize JsonNode

2.12.5 (27-Aug-2021)

#3220: (regression) Factory method generic type resolution does not use
  Class-bound type parameter
 (reported by Marcos P)

2.12.4 (06-Jul-2021)

#3139: Deserialization of "empty" subtype with DEDUCTION failed
 (reported by JoeWoo; fix provided by drekbour@github)
#3146: Merge findInjectableValues() results in AnnotationIntrospectorPair
 (contributed by Joe B)
#3171: READ_UNKNOWN_ENUM_VALUES_USING_DEFAULT_VALUE doesn't work with empty strings
 (reported by unintended@github)

2.12.3 (12-Apr-2021)

#3108: `TypeFactory` cannot convert `Collection` sub-type without type parameters
  to canonical form and back
 (reported by lbilger@github)
- Fix for [modules-java8#207]: prevent fail on secondary Java 8 date/time types

2.12.2 (03-Mar-2021)

#754: EXTERNAL_PROPERTY does not work well with `@JsonCreator` and
   `FAIL_ON_UNKNOWN_PROPERTIES`
 (reported by Vassil D)
#3008: String property deserializes null as "null" for
   `JsonTypeInfo.As.EXTERNAL_PROPERTY`
#3022: Property ignorals cause `BeanDeserializer `to forget how to read
  from arrays (not copying `_arrayDelegateDeserializer`)
 (reported by Gian M)
#3025: UntypedObjectDeserializer` mixes multiple unwrapped
  collections (related to #2733)
 (fix contributed by Migwel@github)
#3038: Two cases of incorrect error reporting about DeserializationFeature
 (reported by Jelle V)
#3045: Bug in polymorphic deserialization with `@JsonCreator`, `@JsonAnySetter`,
  `JsonTypeInfo.As.EXTERNAL_PROPERTY`
 (reported by martineaus83@github)
#3055: Polymorphic subtype deduction ignores `defaultImpl` attribute
 (contributed by drekbour@github)
#3056: MismatchedInputException: Cannot deserialize instance of
  `com.fasterxml.jackson.databind.node.ObjectNode` out of VALUE_NULL token
 (reported by Stexxen@github)
#3060: Missing override for `hasAsKey()` in `AnnotationIntrospectorPair`
#3062: Creator lookup fails with `InvalidDefinitionException` for conflict
  between single-double/single-Double arg constructor
#3068: `MapDeserializer` forcing `JsonMappingException` wrapping even if
  WRAP_EXCEPTIONS set to false
 (reported by perkss@github)

2.12.1 (08-Jan-2021)

#2962: Auto-detection of constructor-based creator method skipped if there is
   an annotated factory-based creator method (regression from 2.11)
 (reported by Halil I-S)
#2972: `ObjectMapper.treeToValue()` no longer invokes `JsonDeserializer.getNullValue()`
 (reported by andpal@github)
#2973: DeserializationProblemHandler is not invoked when trying to deserializing String
 (reported by zigzago@github)
#2978: Fix failing `double` JsonCreators in jackson 2.12.0
 (contributed by Carter K)
#2979: Conflicting in POJOPropertiesCollector when having namingStrategy
 (reported, fix suggested by SunYiJun)
#2990: Breaking API change in `BasicClassIntrospector` (2.12.0)
 (reported, fix contributed by Faron D)
#3005: `JsonNode.requiredAt()` does NOT fail on some path expressions
#3009: Exception thrown when `Collections.synchronizedList()` is serialized
  with type info, deserialized
 (reported by pcloves@github)

2.12.0 (29-Nov-2020)

#43: Add option to resolve type from multiple existing properties,
  `@JsonTypeInfo(use=DEDUCTION)`
 (contributed by drekbour@github)
#426: `@JsonIgnoreProperties` does not prevent Exception Conflicting getter/setter
  definitions for property
 (reported by gmkll@github)
#921: Deserialization Not Working Right with Generic Types and Builders
 (reported by Mike G; fix contributed by Ville K)
#1296: Add `@JsonIncludeProperties(propertyNames)` (reverse of `@JsonIgnoreProperties`)
 (contributed Baptiste P)
#1458: `@JsonAnyGetter` should be allowed on a field
 (contributed by Dominik K)
#1498: Allow handling of single-arg constructor as property based by default
 (requested by Lovro P)
#1852: Allow case insensitive deserialization of String value into
  `boolean`/`Boolean` (esp for Excel)
 (requested by Patrick J)
#1886: Allow use of `@JsonFormat(with=JsonFormat.Feature.ACCEPT_CASE_INSENSITIVE_PROPERTIES)`
  on Class
#1919: Abstract class included as part of known type ids for error message
  when using JsonSubTypes
 (reported by Incara@github)
#2066: Distinguish null from empty string for UUID deserialization
 (requested by leonshaw@github)
#2091: `ReferenceType` does not expose valid containedType
 (reported by Nate B)
#2113: Add `CoercionConfig[s]` mechanism for configuring allowed coercions
#2118: `JsonProperty.Access.READ_ONLY` does not work with "getter-as-setter" `Collection`s
 (reported by Xiang Z)
#2215: Support `BigInteger` and `BigDecimal` creators in `StdValueInstantiator`
 (requested by David N, implementation contributed by Tiago M)
#2283: `JsonProperty.Access.READ_ONLY` fails with collections when a property name is specified
 (reported by Yona A)
#2644: `BigDecimal` precision not retained for polymorphic deserialization
 (reported by rost5000@github)
#2675: Support use of `Void` valued properties (`MapperFeature.ALLOW_VOID_VALUED_PROPERTIES`)
#2683: Explicitly fail (de)serialization of `java.time.*` types in absence of
  registered custom (de)serializers
#2707: Improve description included in by `DeserializationContext.handleUnexpectedToken()`
#2709: Support for JDK 14 record types (`java.lang.Record`)
 (contributed by Youri B)
#2715: `PropertyNamingStrategy` class initialization depends on its subclass, this can
  lead to class loading deadlock
 (reported by fangwentong@github)
#2719: `FAIL_ON_IGNORED_PROPERTIES` does not throw on `READONLY` properties with
  an explicit name
 (reported, fix contributed by David B)
#2726: Add Gradle Module Metadata for version alignment with Gradle 6
 (contributed by Jendrik J)
#2732: Allow `JsonNode` auto-convert into `ArrayNode` if duplicates found (for XML)
#2733: Allow values of "untyped" auto-convert into `List` if duplicates found (for XML)
#2751: Add `ValueInstantiator.createContextual(...)
#2761: Support multiple names in `JsonSubType.Type`
 (contributed by Swayam R)
#2775: Disabling `FAIL_ON_INVALID_SUBTYPE` breaks polymorphic deserialization of Enums
 (reported by holgerknoche@github)
#2776: Explicitly fail (de)serialization of `org.joda.time.*` types in absence of registered
  custom (de)serializers
#2784: Trailing zeros are stripped when deserializing BigDecimal values inside a
  @JsonUnwrapped property
 (reported by mjustin@github)
#2800: Extract getter/setter/field name mangling from `BeanUtil` into
  pluggable `AccessorNamingStrategy`
#2804: Throw `InvalidFormatException` instead of `MismatchedInputException`
   for ACCEPT_FLOAT_AS_INT coercion failures
 (requested by mjustin@github)
#2871: Add `@JsonKey` annotation (similar to `@JsonValue`) for customizable
  serialization of Map keys
 (requested by CidTori@github; implementation contributed by Kevin B)
#2873: `MapperFeature.ACCEPT_CASE_INSENSITIVE_ENUMS` should work for enum as keys
 (fix contributed by Ilya G)
#2879: Add support for disabling special handling of "Creator properties" wrt
  alphabetic property ordering
 (contributed by Sergiy Y)
#2885: Add `JsonNode.canConvertToExactIntegral()` to indicate whether floating-point/BigDecimal
  values could be converted to integers losslessly
 (requested by Oguzhan U; implementation contributed by Siavash S)
#2895: Improve static factory method generic type resolution logic
 (contributed by Carter K)
#2903: Allow preventing "Enum from integer" coercion using new `CoercionConfig` system
#2909: `@JsonValue` not considered when evaluating inclusion
 (reported by chrylis@github)
#2910: Make some java platform modules optional
 (contributed by XakepSDK@github)
#2925: Add support for serializing `java.sql.Blob`
 (contributed by M Rizky S)
#2928: `AnnotatedCreatorCollector` should avoid processing synthetic static
  (factory) methods
 (contributed by Carter K)
#2931: Add errorprone static analysis profile to detect bugs at build time
 (contributed by Carter K)
#2932: Problem with implicit creator name detection for constructor detection
- Add `BeanDeserializerBase.isCaseInsensitive()`
- Some refactoring of `CollectionDeserializer` to solve CSV array handling issues
- Full "LICENSE" included in jar for easier access by compliancy tools

2.11.4 (12-Dec-2020)

#2894: Fix type resolution for static methods (regression in 2.11.3 due to #2821 fix)
 (reported by Łukasz W)
#2944: `@JsonCreator` on constructor not compatible with `@JsonIdentityInfo`,
  `PropertyGenerator`
 (reported by Lucian H)
- Add debug improvements wrt #2807 (`ClassUtil.getClassMethods()`)

2.11.3 (02-Oct-2020)

#2795: Cannot detect creator arguments of mixins for JDK types
 (reported by Marcos P)
#2815: Add `JsonFormat.Shape` awareness for UUID serialization (`UUIDSerializer`)
#2821: Json serialization fails or a specific case that contains generics and
  static methods with generic parameters (2.11.1 -> 2.11.2 regression)
 (reported by Lari H)
#2822: Using JsonValue and JsonFormat on one field does not work as expected
 (reported by Nils-Christian E)
#2840: `ObjectMapper.activateDefaultTypingAsProperty()` is not using
  parameter `PolymorphicTypeValidator`
 (reported by Daniel W)
#2846: Problem deserialization "raw generic" fields (like `Map`) in 2.11.2
- Fix issues with `MapLikeType.isTrueMapType()`,
  `CollectionLikeType.isTrueCollectionType()`

2.11.2 (02-Aug-2020)

#2783: Parser/Generator features not set when using `ObjectMapper.createParser()`,
  `createGenerator()`
#2785: Polymorphic subtypes not registering on copied ObjectMapper (2.11.1)
 (reported, fix contributed by Joshua S)
#2789: Failure to read AnnotatedField value in Jackson 2.11
 (reported by isaki@github)
#2796: `TypeFactory.constructType()` does not take `TypeBindings` correctly
 (reported by Daniel H)

2.11.1 (25-Jun-2020)

#2486: Builder Deserialization with JsonCreator Value vs Array
 (reported by Ville K)
#2725: JsonCreator on static method in Enum and Enum used as key in map
  fails randomly
 (reported by Michael C)
#2755: `StdSubtypeResolver` is not thread safe (possibly due to copy
  not being made with `ObjectMapper.copy()`)
 (reported by tjwilson90@github)
#2757: "Conflicting setter definitions for property" exception for `Map`
  subtype during deserialization
 (reported by Frank S)
#2758: Fail to deserialize local Records
 (reported by Johannes K)
#2759: Rearranging of props when property-based generator is in use leads
  to incorrect output
 (reported by Oleg C)
#2760: Jackson doesn't respect `CAN_OVERRIDE_ACCESS_MODIFIERS=false` for
  deserializer properties
 (reported by Johannes K)
#2767: `DeserializationFeature.UNWRAP_SINGLE_VALUE_ARRAYS` don't support `Map`
  type field
 (reported by abomb4@github)
#2770: JsonParser from MismatchedInputException cannot getText() for
  floating-point value
 (reported by João G)

2.11.0 (26-Apr-2020)

#953: i-I case conversion problem in Turkish locale with case-insensitive deserialization
 (reported by Máté R)
#962: `@JsonInject` fails on trying to find deserializer even if inject-only
 (reported by David B)
#1983: Polymorphic deserialization should handle case-insensitive Type Id property name
  if `MapperFeature.ACCEPT_CASE_INSENSITIVE_PROPERTIES` is enabled
 (reported by soundvibe@github, fix contributed by Oleksandr P)
#2049: TreeTraversingParser and UTF8StreamJsonParser create contexts differently
 (reported by Antonio P)
#2352: Support use of `@JsonAlias` for enum values
 (contributed by Robert D)
#2365: `declaringClass` of "enum-as-POJO" not removed for `ObjectMapper` with
  a naming strategy
 (reported by Tynakuh@github)
#2480: Fix `JavaType.isEnumType()` to support sub-classes
#2487: BeanDeserializerBuilder Protected Factory Method for Extension
 (contributed by Ville K)
#2503: Support `@JsonSerialize(keyUsing)` and `@JsonDeserialize(keyUsing)` on Key class
#2511: Add `SerializationFeature.WRITE_SELF_REFERENCES_AS_NULL`
 (contributed by Joongsoo P)
#2515: `ObjectMapper.registerSubtypes(NamedType...)` doesn't allow registering
  same POJO for two different type ids
 (contributed by Joseph K)
#2522: `DeserializationContext.handleMissingInstantiator()` throws
  `MismatchedInputException` for non-static inner classes
#2525: Incorrect `JsonStreamContext` for `TokenBuffer` and `TreeTraversingParser`
#2527: Add `AnnotationIntrospector.findRenameByField()` to support Kotlin's
  "is-getter" naming convention
#2555: Use `@JsonProperty(index)` for sorting properties on serialization
#2565: Java 8 `Optional` not working with `@JsonUnwrapped` on unwrappable type
 (reported by Haowei W)
#2587: Add `MapperFeature.BLOCK_UNSAFE_POLYMORPHIC_BASE_TYPES` to allow blocking
  use of unsafe base type for polymorphic deserialization
#2589: `DOMDeserializer`: setExpandEntityReferences(false) may not prevent
  external entity expansion in all cases [CVE-2020-25649]
 (reported by Bartosz B)
#2592: `ObjectMapper.setSerializationInclusion()` is ignored for `JsonAnyGetter`
 (reported by Oleksii K)
#2608: `ValueInstantiationException` when deserializing using a builder and
  `UNWRAP_SINGLE_VALUE_ARRAYS`
 (reported by cadrake@github)
#2627: JsonIgnoreProperties(ignoreUnknown = true) does not work on field and method level
 (reported by robotmrv@github)
#2632: Failure to resolve generic type parameters on serialization
 (reported by Simone D)
#2635: JsonParser cannot getText() for input stream on MismatchedInputException
 (reported by João G)
#2636: ObjectReader readValue lacks Class<T> argument
 (contributed by Robin R)
#2643: Change default textual serialization of `java.util.Date`/`Calendar`
  to include colon in timezone offset
#2647: Add `ObjectMapper.createParser()` and `createGenerator()` methods
#2657: Allow serialization of `Properties` with non-String values
#2663: Add new factory method for creating custom `EnumValues` to pass to `EnumDeserializer
 (requested by Rafal K)
#2668: `IllegalArgumentException` thrown for mismatched subclass deserialization
 (reported by nbruno@github)
#2693: Add convenience methods for creating `List`, `Map` valued `ObjectReader`s
  (ObjectMapper.readerForListOf())
- Add `SerializerProvider.findContentValueSerializer()` methods

2.10.5.1 (02-Dec-2020)

#2589: (see desc on 2.11.0 -- backported)

2.10.5 (21-Jul-2020)

#2787 (partial fix): NPE after add mixin for enum
 (reported by Denis K)

2.10.4 (03-May-2020)

#2679: `ObjectMapper.readValue("123", Void.TYPE)` throws "should never occur"
 (reported by Endre S)

2.10.3 (03-Mar-2020)

#2482: `JSONMappingException` `Location` column number is one line Behind the actual
  location
 (reported by Kamal A, fixed by Ivo S)
#2599: NoClassDefFoundError at DeserializationContext.<init> on Android 4.1.2
  and Jackson 2.10.0
 (reported by Tobias P)
#2602: ByteBufferSerializer produces unexpected results with a duplicated ByteBuffer
  and a position > 0
 (reported by Eduard T)
#2605: Failure to deserializer polymorphic subtypes of base type `Enum`
 (reported by uewle@github)
#2610: `EXTERNAL_PROPERTY` doesn't work with `@JsonIgnoreProperties`
 (reported, fix suggested by Alexander S)

2.10.2 (05-Jan-2020)

#2101: `FAIL_ON_NULL_FOR_PRIMITIVES` failure does not indicate field name in exception message
 (reported by raderio@github)

2.10.1 (09-Nov-2019)

#2457: Extended enum values are not handled as enums when used as Map keys
 (reported by Andrey K)
#2473: Array index missing in path of `JsonMappingException` for `Collection<String>`,
  with custom deserializer
 (reported by João G)
#2475: `StringCollectionSerializer` calls `JsonGenerator.setCurrentValue(value)`,
  which messes up current value for sibling properties
 (reported by Ryan B)
#2485: Add `uses` for `Module` in module-info
 (contributed by Marc M)
#2513: BigDecimalAsStringSerializer in NumberSerializer throws IllegalStateException in 2.10
 (reported by Johan H)
#2519: Serializing `BigDecimal` values inside containers ignores shape override
 (reported by Richard W)
#2520: Sub-optimal exception message when failing to deserialize non-static inner classes
 (reported by Mark S)
#2529: Add tests to ensure `EnumSet` and `EnumMap` work correctly with "null-as-empty"
#2534: Add `BasicPolymorphicTypeValidator.Builder.allowIfSubTypeIsArray()`
#2535: Allow String-to-byte[] coercion for String-value collections

2.10.0 (26-Sep-2019)

#18: Make `JsonNode` serializable
#1093: Default typing does not work with `writerFor(Object.class)`
 (reported by hoomanv@github)
#1675: Remove "impossible" `IOException` in `readTree()` and `readValue()` `ObjectMapper`
  methods which accept Strings
 (requested by matthew-pwnieexpress@github)
#1954: Add Builder pattern for creating configured `ObjectMapper` instances
#1995: Limit size of `DeserializerCache`, auto-flush on exceeding
#2059: Remove `final` modifier for `TypeFactory`
 (requested by Thibaut R)
#2077: `JsonTypeInfo` with a subtype having `JsonFormat.Shape.ARRAY` and
  no fields generates `{}` not `[]`
 (reported by Sadayuki F)
#2115: Support naive deserialization of `Serializable` values as "untyped", same
  as `java.lang.Object`
 (requested by Christopher S)
#2116: Make NumberSerializers.Base public and its inherited classes not final
 (requested by Édouard M)
#2126: `DeserializationContext.instantiationException()` throws `InvalidDefinitionException`
#2129: Add `SerializationFeature.WRITE_ENUM_KEYS_USING_INDEX`, separate from value setting
 (suggested by renzihui@github)
#2133: Improve `DeserializationProblemHandler.handleUnexpectedToken()` to allow handling of
  Collection problems
 (contributed by Semyon L)
#2149: Add `MapperFeature.ACCEPT_CASE_INSENSITIVE_VALUES`
 (suggested by Craig P)
#2153: Add `JsonMapper` to replace generic `ObjectMapper` usage
#2164: `FactoryBasedEnumDeserializer` does not respect
  `DeserializationFeature.WRAP_EXCEPTIONS`
 (reported by Yiqiu H)
#2187: Make `JsonNode.toString()` use shared `ObjectMapper` to produce valid json
#2189: `TreeTraversingParser` does not check int bounds
 (reported by Alexander S)
#2195: Add abstraction `PolymorphicTypeValidator`, for limiting subtypes allowed by
  default typing, `@JsonTypeInfo`
#2196: Type safety for `readValue()` with `TypeReference`
 (suggested by nguyenfilip@github)
#2204: Add `JsonNode.isEmpty()` as convenience alias
#2211: Change of behavior (2.8 -> 2.9) with `ObjectMapper.readTree(input)` with no content
#2217: Suboptimal memory allocation in `TextNode.getBinaryValue()`
 (reported by Christoph B)
#2220: Force serialization always for `convertValue()`; avoid short-cuts
#2223: Add `missingNode()` method in `JsonNodeFactory`
#2227: Minor cleanup of exception message for `Enum` binding failure
 (reported by RightHandedMonkey@github)
#2230: `WRITE_BIGDECIMAL_AS_PLAIN` is ignored if `@JsonFormat` is used
 (reported by Pavel C)
#2236: Type id not provided on `Double.NaN`, `Infinity` with `@JsonTypeInfo`
 (reported by C-B-B@github)
#2237: Add "required" methods in `JsonNode`: `required(String | int)`,
  `requiredAt(JsonPointer)`
#2241: Add `PropertyNamingStrategy.LOWER_DOT_CASE` for dot-delimited names
 (contributed by zenglian@github.com)
#2251: Getter that returns an abstract collection breaks a delegating `@JsonCreator`
#2265: Inconsistent handling of Collections$UnmodifiableList vs Collections$UnmodifiableRandomAccessList
#2273: Add basic Java 9+ module info
#2280: JsonMerge not work with constructor args
 (reported by Deblock T)
#2309: READ_ENUMS_USING_TO_STRING doesn't support null values
 (reported, fix suggested by Ben A)
#2311: Unnecessary MultiView creation for property writers
 (suggested by Manuel H)
#2331: `JsonMappingException` through nested getter with generic wildcard return type
 (reported by sunchezz89@github)
#2336: `MapDeserializer` can not merge `Map`s with polymorphic values
 (reported by Robert G)
#2338: Suboptimal return type for `JsonNode.withArray()`
 (reported by Victor N)
#2339: Suboptimal return type for `ObjectNode.set()`
 (reported by Victor N)
#2348: Add sanity checks for `ObjectMapper.readXXX()` methods
 (requested by ebundy@github)
#2349: Add option `DefaultTyping.EVERYTHING` to support Kotlin data classes
#2357: Lack of path on MismatchedInputException
 (suggested by TheEin@github)
#2378: `@JsonAlias` doesn't work with AutoValue
 (reported by David H)
#2390: `Iterable` serialization breaks when adding `@JsonFilter` annotation
 (reported by Chris M)
#2392: `BeanDeserializerModifier.modifyDeserializer()` not applied to custom bean deserializers
 (reported by andreasbaus@github)
#2393: `TreeTraversingParser.getLongValue()` incorrectly checks `canConvertToInt()`
 (reported by RabbidDog@github)
#2398: Replace recursion in `TokenBuffer.copyCurrentStructure()` with iteration
 (reported by Sam S)
#2415: Builder-based POJO deserializer should pass builder instance, not type,
  to `handleUnknownVanilla()`
 (proposed by Vladimir T, follow up to #822)
#2416: Optimize `ValueInstantiator` construction for default `Collection`, `Map` types
#2422: `scala.collection.immutable.ListMap` fails to serialize since 2.9.3
 (reported by dejanlokar1@github)
#2424: Add global config override setting for `@JsonFormat.lenient()`
#2428: Use "activateDefaultTyping" over "enableDefaultTyping" in 2.10 with new methods
#2430: Change `ObjectMapper.valueToTree()` to convert `null` to `NullNode`
#2432: Add support for module bundles
 (contributed by Marcos P)
#2433: Improve `NullNode.equals()`
 (suggested by David B)
#2442: `ArrayNode.addAll()` adds raw `null` values which cause NPE on `deepCopy()`
  and `toString()`
 (reported, fix contributed by Hesham M)
#2446: Java 11: Unable to load JDK7 types (annotations, java.nio.file.Path): no Java7 support added
 (reported by David C)
#2451: Add new `JsonValueFormat` value, `UUID`
#2453: Add `DeserializationContext.readTree(JsonParser)` convenience method
#2458: `Nulls` property metadata ignored for creators
 (reported  by XakepSDK@github)
#2466: Didn't find class "java.nio.file.Path" below Android api 26
 (reported by KevynBct@github)
#2467: Accept `JsonTypeInfo.As.WRAPPER_ARRAY` with no second argument to
  deserialize as "null value"
 (contributed by Martin C)

[2.9.10.x micro-patches omitted]

2.9.10 (21-Sep-2019)

#2331: `JsonMappingException` through nested getter with generic wildcard return type
#2334: Block one more gadget type (CVE-2019-12384)
#2341: Block one more gadget type (CVE-2019-12814)
#2374: `ObjectMapper. getRegisteredModuleIds()` throws NPE if no modules registered
#2387: Block yet another deserialization gadget (CVE-2019-14379)
#2389: Block yet another deserialization gadget (CVE-2019-14439)
 (reported by xiexq)
#2404: FAIL_ON_MISSING_EXTERNAL_TYPE_ID_PROPERTY setting ignored when
  creator properties are buffered
 (contributed by Joe B)
#2410: Block one more gadget type (HikariCP, CVE-2019-14540)
  (reported by iSafeBlue@github / blue@ixsec.org)
#2420: Block one more gadget type (cxf-jax-rs, no CVE allocated yet)
  (reported by crazylirui@gmail.com)
#2449: Block one more gadget type (HikariCP, CVE-2019-14439 / CVE-2019-16335)
  (reported by kingkk)
#2460: Block one more gadget type (ehcache, CVE-2019-17267)
  (reported by Fei Lu)
#2462: Block two more gadget types (commons-configuration/-2)
#2469: Block one more gadget type (xalan2)

2.9.9 (16-May-2019)

#1408: Call to `TypeVariable.getBounds()` without synchronization unsafe on some platforms
 (reported by Thomas K)
#2221: `DeserializationProblemHandler.handleUnknownTypeId()` returning `Void.class`,
  enableDefaultTyping causing NPE
 (reported by MeyerNils@github)
#2251: Getter that returns an abstract collection breaks a delegating `@JsonCreator`
#2265: Inconsistent handling of Collections$UnmodifiableList vs Collections$UnmodifiableRandomAccessList
 (reported by Joffrey B)
#2299: Fix for using jackson-databind in an OSGi environment under Android
 (contributed by Christoph F)
#2303: Deserialize null, when java type is "TypeRef of TypeRef of T", does not provide "Type(Type(null))"
 (reported by Cyril M)
#2324: `StringCollectionDeserializer` fails with custom collection
 (reported byb Daniil B)
#2326: Block one more gadget type (CVE-2019-12086)
- Prevent String coercion of `null` in `WritableObjectId` when calling `JsonGenerator.writeObjectId()`,
  mostly relevant for formats like YAML that have native Object Ids

2.9.8 (15-Dec-2018)

#1662: `ByteBuffer` serialization is broken if offset is not 0
 (reported by j-baker@github)
#2155: Type parameters are checked for equality while isAssignableFrom expected
 (reported by frankfiedler@github)
#2167: Large ISO-8601 Dates are formatted/serialized incorrectly
#2181: Don't re-use dynamic serializers for property-updating copy constructors
 (suggested by Pavel N)
#2183: Base64 JsonMappingException: Unexpected end-of-input
 (reported by ViToni@github)
#2186: Block more classes from polymorphic deserialization (CVE-2018-19360,
  CVE-2018-19361, CVE-2018-19362)
 (reported by Guixiong Wu)
#2197: Illegal reflective access operation warning when using `java.lang.Void`
  as value type
 (reported by René K)
#2202: StdKeyDeserializer Class method _getToStringResolver is slow causing Thread Block
 (reported by sushobhitrajan@github)

2.9.7 (19-Sep-2018)

#2060: `UnwrappingBeanPropertyWriter` incorrectly assumes the found serializer is
  of type `UnwrappingBeanSerializer`
 (reported by Petar T)
#2064: Cannot set custom format for `SqlDateSerializer` globally
 (reported by Brandon K)
#2079: NPE when visiting StaticListSerializerBase
 (reported by WorldSEnder@github)
#2082: `FactoryBasedEnumDeserializer` should be cachable
#2088: `@JsonUnwrapped` fields are skipped when using `PropertyBasedCreator` if
  they appear after the last creator property
 (reported, fix contributed by 6bangs@github)
#2096: `TreeTraversingParser` does not take base64 variant into account
 (reported by tangiel@github)
#2097: Block more classes from polymorphic deserialization (CVE-2018-14718
  - CVE-2018-14721)
#2109: Canonical string for reference type is built incorrectly
 (reported by svarzee@github)
#2120: `NioPathDeserializer` improvement
 (contributed by Semyon L)
#2128: Location information included twice for some `JsonMappingException`s

2.9.6 (12-Jun-2018)

#955: Add `MapperFeature.USE_BASE_TYPE_AS_DEFAULT_IMPL` to use declared base type
   as `defaultImpl` for polymorphic deserialization
  (contributed by mikeldpl@github)
#1328: External property polymorphic deserialization does not work with enums
#1565: Deserialization failure with Polymorphism using JsonTypeInfo `defaultImpl`,
  subtype as target
#1964: Failed to specialize `Map` type during serialization where key type
  incompatibility overidden via "raw" types
 (reported by ptirador@github)
#1990: MixIn `@JsonProperty` for `Object.hashCode()` is ignored
 (reported by Freddy B)
#1991: Context attributes are not passed/available to custom serializer if object is in POJO
 (reported by dletin@github)
#1998: Removing "type" attribute with Mixin not taken in account if
  using ObjectMapper.copy()
 (reported by SBKila@github)
#1999: "Duplicate property" issue should mention which class it complains about
 (reported by Ondrej Z)
#2001: Deserialization issue with `@JsonIgnore` and `@JsonCreator` + `@JsonProperty`
  for same property name
 (reported, fix contributed by Jakub S)
#2015: `@Jsonsetter with Nulls.SKIP` collides with
  `DeserializationFeature.READ_UNKNOWN_ENUM_VALUES_AS_NULL` when parsing enum
 (reported by ndori@github)
#2016: Delegating JsonCreator disregards JsonDeserialize info
 (reported by Carter K)
#2019: Abstract Type mapping in 2.9 fails when multiple modules are registered
 (reported by asger82@github)
#2021: Delegating JsonCreator disregards `JsonDeserialize.using` annotation
#2023: `JsonFormat.Feature.ACCEPT_EMPTY_STRING_AS_NULL_OBJECT` not working
  with `null` coercion with `@JsonSetter`
#2027: Concurrency error causes `IllegalStateException` on `BeanPropertyMap`
 (reported by franboragina@github)
#2032: CVE-2018-11307: Potential information exfiltration with default typing, serialization gadget from MyBatis
 (reported by Guixiong Wu)
#2034: Serialization problem with type specialization of nested generic types
 (reported by Reinhard P)
#2038: JDK Serializing and using Deserialized `ObjectMapper` loses linkage
  back from `JsonParser.getCodec()`
 (reported by Chetan N)
#2051: Implicit constructor property names are not renamed properly with
  `PropertyNamingStrategy`
#2052: CVE-2018-12022: Block polymorphic deserialization of types from Jodd-db library
 (reported by Guixiong Wu)
#2058: CVE-2018-12023: Block polymorphic deserialization of types from Oracle JDBC driver
 (reported by Guixiong Wu)

2.9.5 (26-Mar-2018)

#1911: Allow serialization of `BigDecimal` as String, using
  `@JsonFormat(shape=Shape.String)`, config overrides
 (suggested by cen1@github)
#1912: `BeanDeserializerModifier.updateBuilder()` not work to set custom
  deserializer on a property (since 2.9.0)
 (contributed by Deblock T)
#1931: Two more `c3p0` gadgets to exploit default typing issue
 (reported by lilei@venusgroup.com.cn)
#1932: `EnumMap` cannot deserialize with type inclusion as property
#1940: `Float` values with integer value beyond `int` lose precision if
  bound to `long`
 (reported by Aniruddha M)
#1941: `TypeFactory.constructFromCanonical()` throws NPE for Unparameterized
  generic canonical strings
 (reported by ayushgp@github)
#1947: `MapperFeature.AUTO_DETECT_XXX` do not work if all disabled
 (reported by Timur S)
#1977: Serializing an Iterator with multiple sub-types fails after upgrading to 2.9.x
 (reported by ssivanand@github)
#1978: Using @JsonUnwrapped annotation in builderdeserializer hangs in infinite loop
 (reported by roeltje25@github)

2.9.4 (24-Jan-2018)

#1382: `@JsonProperty(access=READ_ONLY)` unxepected behaviour with `Collections`
 (reported by hexfaker@github)
#1673: Serialising generic value classes via Reference Types (like Optional) fails
  to include type information
 (reported by Pier-Luc W)
#1729: Integer bounds verification when calling `TokenBuffer.getIntValue()`
 (reported by Kevin G)
#1853: Deserialise from Object (using Creator methods) returns field name instead of value
 (reported by Alexander S)
#1854: NPE deserializing collection with `@JsonCreator` and `ACCEPT_CASE_INSENSITIVE_PROPERTIES`
 (reported by rue-jw@github)
#1855: Blacklist for more serialization gadgets (dbcp/tomcat, spring, CVE-2017-17485)
#1859: Issue handling unknown/unmapped Enum keys
 (reported by remya11@github)
#1868: Class name handling for JDK unmodifiable Collection types changed
  (reported by Rob W)
#1870: Remove `final` on inherited methods in `BuilderBasedDeserializer` to allow
  overriding by subclasses
  (requested by Ville K)
#1878: `@JsonBackReference` property is always ignored when deserializing since 2.9.0
 (reported by reda-alaoui@github)
#1895: Per-type config override "JsonFormat.Shape.OBJECT" for Map.Entry not working
 (reported by mcortella@github)
#1899: Another two gadgets to exploit default typing issue in jackson-databind
 (reported by OneSourceCat@github)
#1906: Add string format specifier for error message in `PropertyValueBuffer`
 (reported by Joe S)
#1907: Remove `getClass()` from `_valueType` argument for error reporting
 (reported by Joe S)

2.9.3 (09-Dec-2017)

#1604: Nested type arguments doesn't work with polymorphic types
#1794: `StackTraceElementDeserializer` not working if field visibility changed
 (reported by dsingley@github)
#1799: Allow creation of custom sub-types of `NullNode`, `BooleanNode`, `MissingNode`
#1804: `ValueInstantiator.canInstantiate()` ignores `canCreateUsingArrayDelegate()`
 (reported byb henryptung@github)
#1807: Jackson-databind caches plain map deserializer and use it even map has `@JsonDeserializer`
 (reported by lexas2509@github)
#1823: ClassNameIdResolver doesn't handle resolve Collections$SingletonMap & Collections$SingletonSet
 (reported by Peter J)
#1831: `ObjectReader.readValue(JsonNode)` does not work correctly with polymorphic types,
  value to update
 (reported by basmastr@github)
#1835: ValueInjector break from 2.8.x to 2.9.x
 (repoted by kinigitbyday@github)
#1842: `null` String for `Exception`s deserialized as String "null" instead of `null`
 (reported by ZeleniJure@github)
#1843: Include name of unsettable property in exception from `SetterlessProperty.set()`
 (suggested by andreh7@github)
#1844: Map "deep" merge only adds new items, but not override existing values
 (reported by alinakovalenko@github)

2.9.2 (14-Oct-2017)

(possibly) #1756: Deserialization error with custom `AnnotationIntrospector`
 (reported by Daniel N)
#1705: Non-generic interface method hides type resolution info from generic base class
  (reported by Tim B)
 NOTE: was originally reported fixed in 2.9.1 -- turns out it wasn't.
#1767: Allow `DeserializationProblemHandler` to respond to primitive types
 (reported by nhtzr@github)
#1768: Improve `TypeFactory.constructFromCanonical()` to work with
  `java.lang.reflect.Type.getTypeName()' format
 (suggested by Luís C)
#1771: Pass missing argument for string formatting in `ObjectMapper`
 (reported by Nils B)
#1788: `StdDateFormat._parseAsISO8601()` does not parse "fractional" timezone correctly
#1793: `java.lang.NullPointerException` in `ObjectArraySerializer.acceptJsonFormatVisitor()`
  for array value with `@JsonValue`
 (reported by Vincent D)

2.9.1 (07-Sep-2017)

#1725: `NPE` In `TypeFactory. constructParametricType(...)`
 (reported by ctytgat@github)
#1730: InvalidFormatException` for `JsonToken.VALUE_EMBEDDED_OBJECT`
 (reported by zigzago@github)
#1744: StdDateFormat: add option to serialize timezone offset with a colon
 (contributed by Bertrand R)
#1745: StdDateFormat: accept and truncate millis larger than 3 digits
 (suggested by Bertrand R)
#1749: StdDateFormat: performance improvement of '_format(..)' method 
 (contributed by Bertrand R)
#1759: Reuse `Calendar` instance during parsing by `StdDateFormat`
 (contributed by Bertrand R)
- Fix `DelegatingDeserializer` constructor to pass `handledType()` (and
  not type of deserializer being delegated to!)
- Add `Automatic-Module-Name` ("com.fasterxml.jackson.databind") for JDK 9 module system

2.9.0 (30-Jul-2017)

#219: SqlDateSerializer does not obey SerializationConfig.Feature.WRITE_DATES_AS_TIMESTAMPS
 (reported by BrentDouglas@github)
#265: Add descriptive exception for attempts to use `@JsonWrapped` via Creator parameter
#291: @JsonTypeInfo with As.EXTERNAL_PROPERTY doesn't work if external type property
  is referenced more than once
 (reported by Starkom@github)
#357: StackOverflowError with contentConverter that returns array type
 (reported by Florian S)
#383: Recursive `@JsonUnwrapped` (`child` with same type) fail: "No _valueDeserializer assigned"
 (reported by tdavis@github)
#403: Make FAIL_ON_NULL_FOR_PRIMITIVES apply to primitive arrays and other types that wrap primitives
 (reported by Harleen S)
#476: Allow "Serialize as POJO" using `@JsonFormat(shape=Shape.OBJECT)` class annotation
#507: Support for default `@JsonView` for a class
 (suggested by Mark W)
#687: Exception deserializing a collection @JsonIdentityInfo and a property based creator
#865: `JsonFormat.Shape.OBJECT` ignored when class implements `Map.Entry`
#888: Allow specifying custom exclusion comparator via `@JsonInclude`,
  using `JsonInclude.Include.CUSTOM`
#994: `DeserializationFeature.UNWRAP_SINGLE_VALUE_ARRAYS` only works for POJOs, Maps
#1029: Add a way to define property name aliases
#1035: `@JsonAnySetter` assumes key of `String`, does not consider declared type.
 (reported by Michael F)
#1060: Allow use of `@JsonIgnoreProperties` for POJO-valued arrays, `Collection`s
#1106: Add `MapperFeature.ALLOW_COERCION_OF_SCALARS` for enabling/disabling coercions
#1284: Make `StdKeySerializers` use new `JsonGenerator.writeFieldId()` for `int`/`long` keys
#1320: Add `ObjectNode.put(String, BigInteger)`
 (proposed by Jan L)
#1341: `DeserializationFeature.FAIL_ON_MISSING_EXTERNAL_TYPE_ID_PROPERTY`
 (contributed by Connor K)
#1347: Extend `ObjectMapper.configOverrides()` to allow changing visibility rules
#1356: Differentiate between input and code exceptions on deserialization
 (suggested by Nick B)
#1369: Improve `@JsonCreator` detection via `AnnotationIntrospector`
 by passing `MappingConfig`
#1371: Add `MapperFeature.INFER_CREATOR_FROM_CONSTRUCTOR_PROPERTIES` to allow
 disabling use of `@CreatorProperties` as explicit `@JsonCreator` equivalent
#1376: Add ability to disable JsonAnySetter/JsonAnyGetter via mixin
 (suggested by brentryan@github)
#1399: Add support for `@JsonMerge` to allow "deep update"
#1402: Use `@JsonSetter(nulls=...)` to specify handling of `null` values during deserialization
#1406: `ObjectMapper.readTree()` methods do not return `null` on end-of-input
 (reported by Fabrizio C)
#1407: `@JsonFormat.pattern` is ignored for `java.sql.Date` valued properties
 (reported by sangpire@github)
#1415: Creating CollectionType for non generic collection class broken
#1428: Allow `@JsonValue` on a field, not just getter
#1434: Explicitly pass null on invoke calls with no arguments
 (contributed by Emiliano C)
#1433: `ObjectMapper.convertValue()` with null does not consider null conversions
  (`JsonDeserializer.getNullValue()`)
 (contributed by jdmichal@github)
#1440: Wrong `JsonStreamContext` in `DeserializationProblemHandler` when reading
  `TokenBuffer` content
 (reported by Patrick G)
#1444: Change `ObjectMapper.setSerializationInclusion()` to apply to content inclusion too
#1450: `SimpleModule.addKeyDeserializer()' should throw `IllegalArgumentException` if `null`
  reference of `KeyDeserializer` passed
 (suggested by PawelJagus@github)
#1454: Support `@JsonFormat.lenient` for `java.util.Date`, `java.util.Calendar`
#1474: Replace use of `Class.newInstance()` (deprecated in Java 9) with call via Constructor
#1480: Add support for serializing `boolean`/`Boolean` as number (0 or 1)
 (suggested by jwilmoth@github)
#1520: Case insensitive enum deserialization with `MapperFeature.ACCEPT_CASE_INSENSITIVE_ENUMS`
 (contributed by Ana-Eliza B)
#1522: Global `@JsonInclude(Include.NON_NULL)` for all properties with a specific type
 (contributed by Carsten W)
#1544: EnumMapDeserializer assumes a pure EnumMap and does not support EnumMap derived classes
 (reported by Lyor G)
#1550: Unexpected behavior with `@JsonInclude(JsonInclude.Include.NON_EMPTY)` and
 `java.util.Date` serialization
#1551: `JsonMappingException` with polymorphic type and `JsonIdentityInfo` when basic type is abstract
 (reported by acm073@github)
#1552: Map key converted to byte array is not serialized as base64 string
 (reported by nmatt@github)
#1554: Support deserialization of `Shape.OBJECT` ("as POJO") for `Map`s (and map-like types)
#1556: Add `ObjectMapper.updateValue()` method to update instance with given overrides
 (suggested by syncer@github)
#1583: Add a `DeserializationFeature.FAIL_ON_TRAILING_TOKENS` to force reading of the
  whole input as single value
#1592: Add support for handling primitive/discrepancy problem with type refinements
#1605: Allow serialization of `InetAddress` as simple numeric host address
 (requested by Jared J)
#1616: Extraneous type id mapping added for base type itself
#1619: By-pass annotation introspection for array types
#1637: `ObjectReader.at()` with `JsonPointer` stops after first collection
 (reported by Chris P)
#1653: Convenience overload(s) for ObjectMapper#registerSubtypes
#1655: `@JsonAnyGetter` uses different `bean` parameter in `SimpleBeanPropertyFilter`
 (reported by georgeflugq@github)
#1678: Rewrite `StdDateFormat` ISO-8601 handling functionality
#1684: Rewrite handling of type ids to let `JsonGenerator` handle (more of) details
#1688: Deserialization fails for `java.nio.file.Path` implementations when default typing
  enabled
 (reported by Christian B)
#1690: Prevent use of quoted number (index) for Enum deserialization via
  `MapperFeature.ALLOW_COERCION_OF_SCALARS`
 (requested by magdel@github)

2.8.11.4 (25-Jul-2019)

#2334: Block one more gadget type (CVE-2019-12384)
#2341: Block one more gadget type (CVE-2019-12814)
#2387: Block one more gadget type (CVE-2019-14379)
#2389: Block one more gadget type (CVE-2019-14439)
 (reported by xiexq)

2.8.11.3 (23-Nov-2018)

#2326: Block one more gadget type (CVE-2019-12086)
 (contributed by MaximilianTews@github)

2.8.11.2 (08-Jun-2018)

#1941: `TypeFactory.constructFromCanonical()` throws NPE for Unparameterized
  generic canonical strings
 (reported by ayushgp@github)
#2032: CVE-2018-11307: Potential information exfiltration with default typing, serialization gadget from MyBatis
 (reported by Guixiong Wu)
#2052: CVE-2018-12022: Block polymorphic deserialization of types from Jodd-db library
 (reported by Guixiong Wu)
#2058: CVE-2018-12023: Block polymorphic deserialization of types from Oracle JDBC driver
 (reported by Guixiong Wu)

2.8.11.1 (11-Feb-2018)

#1872: `NullPointerException` in `SubTypeValidator.validateSubType` when
  validating Spring interface
 (reported by Rob W)
#1899: Another two gadgets to exploit default typing issue (CVE-2018-5968)
 (reported by OneSourceCat@github)
#1931: Two more `c3p0` gadgets to exploit default typing issue (c3p0, CVE-2018-7489)

2.8.11 (24-Dec-2017)

#1604: Nested type arguments doesn't work with polymorphic types
#1680: Blacklist couple more types for deserialization
#1767: Allow `DeserializationProblemHandler` to respond to primitive types
 (reported by nhtzr@github)
#1768: Improve `TypeFactory.constructFromCanonical()` to work with
  `java.lang.reflect.Type.getTypeName()` format
#1804: `ValueInstantiator.canInstantiate()` ignores `canCreateUsingArrayDelegate()`
 (reported by henryptung@github)
#1807: Jackson-databind caches plain map deserializer and use it even map has `@JsonDeserializer`
 (reported by lexas2509@github)
#1855: Blacklist for more serialization gadgets (dbcp/tomcat, spring / CVE-2017-17485)

2.8.10 (24-Aug-2017)

#1657: `StdDateFormat` deserializes dates with no tz/offset as UTC instead of
  configured timezone
 (reported by Bertrand R)
#1680: Blacklist couple more types for deserialization
#1658: Infinite recursion when deserializing a class extending a Map,
  with a recursive value type
 (reported by Kevin G)
#1679: `StackOverflowError` in Dynamic `StdKeySerializer`
#1711: Delegating creator fails to work for binary data (`byte[]`) with
 binary formats (CBOR, Smile)
#1735: Missing type checks when using polymorphic type ids
 (reported by Lukas Euler)
#1737: Block more JDK types from polymorphic deserialization (CVE 2017-15095)

2.8.9 (12-Jun-2017)

#1595: `JsonIgnoreProperties.allowSetters` is not working in Jackson 2.8
 (reported by Javy L)
#1597: Escape JSONP breaking characters
 (contributed by Marco C)
#1629: `FromStringDeserializer` ignores registered `DeserializationProblemHandler`
  for `java.util.UUID`
 (reported by Andrew J)
#1642: Support `READ_UNKNOWN_ENUM_VALUES_AS_NULL` with `@JsonCreator`
 (contributed by Joe L)
#1647: Missing properties from base class when recursive types are involved
 (reported by Slobodan P)
#1648: `DateTimeSerializerBase` ignores configured date format when creating contextual
 (reported by Bertrand R)
#1651: `StdDateFormat` fails to parse 'zulu' date when TimeZone other than UTC
 (reported by Bertrand R)

2.8.8.1 (19-Apr-2017)

#1585: Invoke ServiceLoader.load() inside of a privileged block when loading
  modules using `ObjectMapper.findModules()`
 (contributed by Ivo S)
#1599: Jackson Deserializer security vulnerability (CVE-2017-7525)
 (reported by ayound@github)
#1607: @JsonIdentityReference not used when setup on class only
 (reported by vboulaye@github)

2.8.8 (05-Apr-2017)

(partial) #994: `DeserializationFeature.UNWRAP_SINGLE_VALUE_ARRAYS` only works for POJOs, Maps
#1345: `@JsonProperty(access = READ_ONLY)` together with generated constructor (Lombok) causes
 exception: "Could not find creator property with name ..."
 (reported by Raniz85@github)
#1533: `AsPropertyTypeDeserializer` ignores `DeserializationFeature.ACCEPT_EMPTY_STRING_AS_NULL_OBJECT`
#1543: JsonFormat.Shape.NUMBER_INT does not work when defined on enum type in 2.8
 (reported by Alex P)
#1570: `Enum` key for `Map` ignores `SerializationFeature.WRITE_ENUMS_USING_INDEX`
 (reported by SolaKun@github)
#1573: Missing properties when deserializing using a builder class with a non-default
  constructor and a mutator annotated with `@JsonUnwrapped`
 (reported by Joshua J)
#1575: Problem with `@JsonIgnoreProperties` on recursive property (regression in 2.8)
 (reported by anujkumar04@github)
- Minor fix to creation of `PropertyMetadata`, had one path that could lead to NPE

2.8.7 (21-Feb-2017)

#935: `@JsonProperty(access = Access.READ_ONLY)` - unexpected behaviour
#1317: '@JsonIgnore' annotation not working with creator properties, serialization

2.8.6 (12-Jan-2017)

#349: @JsonAnySetter with @JsonUnwrapped: deserialization fails with arrays
 (reported by hdave@github)
#1388: `@JsonIdentityInfo`: id has to be the first key in deserialization when
  deserializing with `@JsonCreator`
 (reported by moodysalem@github)
#1425: `JsonNode.binaryValue()` ignores illegal character if it's the last one
 (reported by binoternary@github)
#1453: `UntypedObjectDeserializer` does not retain `float` type (over `double`)
#1456: `TypeFactory` type resolution broken in 2.7 for generic types
   when using `constructType` with context
#1473: Add explicit deserializer for `StringBuilder` due to Java 9 changes
#1493: `ACCEPT_CASE_INSENSITIVE_PROPERTIES` fails with `@JsonUnwrapped`

2.8.5 (14-Nov-2016)

#1417: Further issues with `@JsonInclude` with `NON_DEFAULT`
#1421: ACCEPT_SINGLE_VALUE_AS_ARRAY partially broken in 2.7.x, 2.8.x
#1429: `StdKeyDeserializer` can erroneously use a static factory method
  with more than one argument
#1432: Off by 1 bug in PropertyValueBuffer
 (reported by Kevin D)
#1438: `ACCEPT_CASE_INSENSITIVE_PROPERTIES` is not respected for creator properties
 (reported by Jayson M)
#1439: NPE when using with filter id, serializing `java.util.Map` types
#1441: Failure with custom Enum key deserializer, polymorphic types
 (reported by Nathanial O)
#1445: Map key deserializerModifiers ignored
 (reported by alfonsobonso@github)
- Improvements to #1411 fix to ensure consistent `null` key handling

2.8.4 (14-Oct-2016)

#466: Jackson ignores Type information when raw return type is BigDecimal or BigInteger 
#1001: Parameter names module gets confused with delegate creator which is a static method
#1324: Boolean parsing with `StdDeserializer` is too slow with huge integer value
 (reported by pavankumar-parankusam@github)
#1383: Problem with `@JsonCreator` with 1-arg factory-method, implicit param names
#1384: `@JsonDeserialize(keyUsing = ...)` does not work correctly together with
  DefaultTyping.NON_FINAL
 (reported by Oleg Z)
#1385: Polymorphic type lost when using `@JsonValue`
 (reported by TomMarkuske@github)
#1389 Problem with handling of multi-argument creator with Enums
 (fix contributed by Pavel P)
#1392: Custom UnmodifiableSetMixin Fails in Jackson 2.7+ but works in Jackson 2.6
 (reported by Rob W)
#1395: Problems deserializing primitive `long` field while using `TypeResolverBuilder`
 (reported by UghZan3@github)
#1403: Reference-chain hints use incorrect class-name for inner classes
 (reported by Josh G)
#1411: MapSerializer._orderEntries should check for null keys
 (reported by Jörn H)

2.8.3 (17-Sep-2016)

#1351: `@JsonInclude(NON_DEFAULT)` doesn't omit null fields
 (reported by Gili T)
#1353: Improve error-handling for `java.net.URL` deserialization
#1361: Change `TokenBuffer` to use new `writeEmbeddedObject()` if possible

2.8.2 (30-Aug-2016)

#1315: Binding numeric values can BigDecimal lose precision
 (reported by Andrew S)
#1327: Class level `@JsonInclude(JsonInclude.Include.NON_EMPTY)` is ignored
 (reported by elruwen@github)
#1335: Unconditionally call `TypeIdResolver.getDescForKnownTypeIds`
 (contributed by Chris J-Y)

2.8.1 (20-Jul-2016)

#1256: `Optional.empty()` not excluded if property declared with type `Object`
#1288: Type id not exposed for `JsonTypeInfo.As.EXTERNAL_PROPERTY` even when `visible` set to `true`
 (reported by libetl@github)
#1289: Optimize construction of `ArrayList`, `LinkedHashMap` instances
#1291: Backward-incompatible behaviour of 2.8: deserializing enum types
   with two static factory methods fail by default
#1297: Deserialization of generic type with Map.class
 (reported by Arek G)
#1302: NPE for `ResolvedRecursiveType` in 2.8.0 due to caching

2.8.0 (04-Jul-2016)

#621: Allow definition of "ignorable types" without annotation (using
  `Mapper.configOverride(type).setIsIgnoredType(true)`
#867: Support `SerializationFeature.WRITE_EMPTY_JSON_ARRAYS ` for `JsonNode`
#903: Add `JsonGenerator` reference to `SerializerProvider`
#931: Add new method in `Deserializers.Base` to support `ReferenceType`
#960: `@JsonCreator` not working on a factory with no arguments for an enum type
 (reported by Artur J)
#990: Allow failing on `null` values for creator (add 
  `DeserializationFeature.FAIL_ON_NULL_CREATOR_PROPERTIES`)
 (contributed by mkokho@github)
#999: External property is not deserialized
 (reported by Aleksandr O)
#1017: Add new mapping exception type ('InvalidTypeIdException') for subtype resolution errors
 (suggested by natnan@github)
#1028: Ignore USE_BIG_DECIMAL_FOR_FLOATS for NaN/Infinity
 (reported by Vladimir K, lightoze@github)
#1047: Allow use of `@JsonAnySetter` on a Map-valued field, no need for setter
#1082: Can not use static Creator factory methods for `Enum`s, with JsonCreator.Mode.PROPERTIES
 (contributed by Lokesh K)
#1084: Change `TypeDeserializerBase` to take `JavaType` for `defaultImpl`, NOT `Class`
#1126: Allow deserialization of unknown Enums using a predefined value
 (contributed by Alejandro R)
#1136: Implement `TokenBuffer.writeEmbeddedObject(Object)`
 (suggested by Gregoire C, gcxRun@github)
#1165: CoreXMLDeserializers does not handle time-only XMLGregorianCalendars
 (reported, contributed fix by Ross G)
#1181: Add the ability to specify the initial capacity of the ArrayNode
 (suggested by Matt V, mveitas@github)
#1184: Allow overriding of `transient` with explicit inclusion with `@JsonProperty`
 (suggested by Maarten B)
#1187: Refactor `AtomicReferenceDeserializer` into `ReferenceTypeDeserializer`
#1204: Add a convenience accessor `JavaType.hasContentType()` (true for container or reference type)
#1206: Add "anchor type" member for `ReferenceType`
#1211: Change `JsonValueSerializer` to get `AnnotatedMethod`, not "raw" method
#1217: `@JsonIgnoreProperties` on Pojo fields not working for deserialization
 (reported by Lokesh K)
#1221: Use `Throwable.addSuppressed()` directly and/or via try-with-resources
#1232: Add support for `JsonFormat.Feature.ACCEPT_CASE_INSENSITIVE_PROPERTIES`
#1233: Add support for `JsonFormat.Feature.WRITE_SORTED_MAP_ENTRIES`
#1235: `java.nio.file.Path` support incomplete
 (reported by, fix contributed by Benson M)
#1261: JsonIdentityInfo broken deserialization involving forward references and/or cycles
 (reported by, fix contributed by Ari F)
#1270: Generic type returned from type id resolver seems to be ignored
 (reported by Benson M)
#1277: Add caching of resolved generic types for `TypeFactory`
 (requested by Andriy P)

2.7.9.5 (23-Nov-2018)

#2097: Block more classes from polymorphic deserialization (CVE-2018-14718
  - CVE-2018-14721)
 (reported by Guixiong Wu)
#2109: Canonical string for reference type is built incorrectly
 (reported by svarzee@github)
#2186: Block more classes from polymorphic deserialization (CVE-2018-19360,
  CVE-2018-19361, CVE-2018-19362)
 (reported by Guixiong Wu)

2.7.9 (04-Feb-2017)

#1367: No Object Id found for an instance when using `@ConstructorProperties`
#1505: @JsonEnumDefaultValue should take precedence over FAIL_ON_NUMBERS_FOR_ENUMS
 (suggested by Stephan S)
#1506: Missing `KeyDeserializer` for `CharSequence`
#1513: `MapSerializer._orderEntries()` throws NPE when operating on `ConcurrentHashMap`
 (reported by Sovietaced@github)
- Simplified processing of class annotations (for `AnnotatedClass`) to try to
  solve rare concurrency problems with "root name" annotations.

2.7.8 (26-Sep-2016)

#877: @JsonIgnoreProperties`: ignoring the "cause" property of `Throwable` on GAE
#1359: Improve `JsonNode` deserializer to create `FloatNode` if parser supports
#1362: ObjectReader.readValues()` ignores offset and length when reading an array
 (reported by wastevenson@github)
#1363: The static field ClassUtil.sCached can cause a class loader leak
 (reported by Stuart D)
#1368: Problem serializing `JsonMappingException` due to addition of non-ignored
  `processor` property (added in 2.7)
 (reported, suggesed fix by Josh C)
#1383: Problem with `@JsonCreator` with 1-arg factory-method, implicit param names

2.7.7 (27-Aug-2016)

#1322: EnumMap keys not using enum's `@JsonProperty` values unlike Enum values
 (reported by MichaelChambers@github)
#1332: Fixed ArrayIndexOutOfBoundException for enum by index deser
 (reported by Max D)
#1344: Deserializing locale assumes JDK separator (underscore), does not
  accept RFC specified (hyphen)
 (reported by Jim M)

2.7.6 (23-Jul-2016)

#1215: Problem with type specialization for Maps with `@JsonDeserialize(as=subtype)`
 (reported by brentryan@github)
#1279: Ensure DOM parsing defaults to not expanding external entities
#1288: Type id not exposed for `JsonTypeInfo.As.EXTERNAL_PROPERTY` even when `visible` set to `true`
#1299: Timestamp deserialization error
 (reported by liyuj@github)
#1301: Problem with `JavaType.toString()` for recursive (self-referential) types
 (reported by Brian P)
#1307: `TypeWrappedDeserializer` doesn't delegate the `getNullValue()` method to `_deserializer`
 (reported by vfries@github)

2.7.5 (11-Jun-2016)

#1098: DeserializationFeature.FAIL_ON_INVALID_SUBTYPE does not work with
  `JsonTypeInfo.Id.CLASS`
 (reported by szaccaria@github)
#1223: `BasicClassIntrospector.forSerialization(...).findProperties` should
  respect MapperFeature.AUTO_DETECT_GETTERS/SETTERS?
 (reported by William H)
#1225: `JsonMappingException` should override getProcessor()
 (reported by Nick B)

2.6.7.1 (11-Jul-2017)

#1383: Problem with `@JsonCreator` with 1-arg factory-method, implicit param names
#1599: Backport the extra safety checks for polymorphic deserialization

2.6.7 (05-Jun-2016)

#1194: Incorrect signature for generic type via `JavaType.getGenericSignature
#1228: @JsonAnySetter does not deserialize null to Deserializer's NullValue
 (contributed by Eric S)
#1231: `@JsonSerialize(as=superType)` behavior disallowed in 2.7.4
 (reported by Mark W)
#1248: `Annotated` returns raw type in place of Generic Type in 2.7.x
 (reported by Andrew J, apjoseph@github)
#1253: Problem with context handling for `TokenBuffer`, field name
#1260: `NullPointerException` in `JsonNodeDeserializer`
 (reported by Eric S)

2.7.4 (29-Apr-2016)

#1122: Jackson 2.7 and Lombok: 'Conflicting/ambiguous property name definitions'
#1178: `@JsonSerialize(contentAs=superType)` behavior disallowed in 2.7
#1186: SimpleAbstractTypeResolver breaks generic parameters
 (reported by tobiash@github)
#1189: Converter called twice results in ClassCastException
 (reported by carrino@github)
#1191: Non-matching quotes used in error message for date parsing
#1194: Incorrect signature for generic type via `JavaType.getGenericSignature
#1195: `JsonMappingException` not Serializable due to 2.7 reference to source (parser)
 (reported by mjustin@github)
#1197: `SNAKE_CASE` doesn't work when using Lombok's `@AllArgsConstructor`
#1198: Problem with `@JsonTypeInfo.As.EXTERNAL_PROPERTY`, `defaultImpl`, missing type id, NPE
#1203: `@JsonTypeInfo` does not work correctly for ReferenceTypes like `AtomicReference`
#1208: treeToValue doesn't handle POJONodes that contain exactly the requested value type
  (reported by Tom M)
- Improve handling of custom content (de)serializers for `AtomicReference`

2.7.3 (16-Mar-2016)

#1125: Problem with polymorphic types, losing properties from base type(s)
#1150: Problem with Object id handling, explicit `null` token
 (reported by Xavi T)
#1154: @JsonFormat.pattern on dates is now ignored if shape is not explicitely provided
 (reported by Yoann R)
#1161: `DeserializationFeature.READ_ENUMS_USING_TO_STRING` not dynamically
  changeable with 2.7
 (reported by asa-git@github)
- Minor fixes to `AnnotationIntrospector.findEnumValues()` to correct problems with
  merging of explicit enum value names.

2.7.2 (26-Feb-2016)

#1124: JsonAnyGetter ignores JsonSerialize(contentUsing=...)
 (reported by Jiri M)
#1128: UnrecognizedPropertyException in 2.7.1 for properties that work with version 2.6.5
 (reported by Roleek@github)
#1129: When applying type modifiers, don't ignore container types.
#1130: NPE in `StdDateFormat` hashCode and equals
 (reported by Kazuki S, kazuki43zoo@github)
#1134: Jackson 2.7 doesn't work with jdk6 due to use of `Collections.emptyIterator()`
 (reported by Timur S, saladinkzn@github)

2.7.1-1 (03-Feb-2016)

Special one-off "micro patch" for:

#1115: Problems with deprecated `TypeFactory.constructType(type, ctxt)` methods if `ctxt` is `null`

2.7.1 (02-Feb-2016)

#1079: Add back `TypeFactory.constructType(Type, Class)` as "deprecated" in 2.7.1
#1083: Field in base class is not recognized, when using `@JsonType.defaultImpl`
 (reported by Julian H)
#1095: Prevent coercion of `int` from empty String to `null` if
  `DeserializationFeature .FAIL_ON_NULL_FOR_PRIMITIVES` is `true`
 (reported by yzmyyff@github)
#1102: Handling of deprecated `SimpleType.construct()` too minimalistic
 (reported by Thibault K)
#1109: @JsonFormat is ignored by the DateSerializer unless either a custom pattern
  or a timezone are specified
 (contributed by Aleks S)

2.7.0 (10-Jan-2016)

#76: Problem handling datatypes Recursive type parameters
 (reported by Aram K)
#357: StackOverflowError with contentConverter that returns array type
 (reported by Florian S)
#432: `StdValueInstantiator` unwraps exceptions, losing context
 (reported by Miles K)
#497: Add new JsonInclude.Include feature to exclude maps after exclusion removes all elements
#803: Allow use of `StdDateFormat.setLenient()`
 (suggested by raj-ghodke@github)
#819: Add support for setting `FormatFeature` via `ObjectReader`, `ObjectWriter`
#857: Add support for java.beans.Transient (requires Java 7)
 (suggested by Thomas M)
#898: Add `ObjectMapper.getSerializerProviderInstance()`
#905: Add support for `@ConstructorProperties` (requires Java 7)
 (requested by Jonas K)
#909: Rename PropertyNamingStrategy CAMEL_CASE_TO_LOWER_CASE_WITH_UNDERSCORES as SNAKE_CASE,
   PASCAL_CASE_TO_CAMEL_CASE as UPPER_CAMEL_CASE
 (suggested by marcottedan@github)
#915: ObjectMapper default timezone is GMT, should be UTC
 (suggested by Infrag@github)
#918: Add `MapperFeature.ALLOW_EXPLICIT_PROPERTY_RENAMING`
 (contributed by David H)
#924: `SequenceWriter.writeAll()` could accept `Iterable`
 (suggested by Jiri-Kremser@github(
#932: Rewrite ser/deser for `AtomicReference`, based on "optional" ser/desers
#933: Close some gaps to allow using the `tryToResolveUnresolved` flows
#936: Deserialization into List subtype with JsonCreator no longer works
 (reported by adamjoeldavis@github)
#948: Support leap seconds, any number of millisecond digits for ISO-8601 Dates.
 (contributed by Jesse W)
#952: Revert non-empty handling of primitive numbers wrt `NON_EMPTY`; make
  `NON_DEFAULT` use extended criteria
#957: Merge `datatype-jdk7` stuff in (java.nio.file.Path handling)
#959: Schema generation: consider active view, discard non-included properties
#963: Add PropertyNameStrategy `KEBAB_CASE`
 (requested by Daniel M)
#978: ObjectMapper#canSerialize(Object.class) returns false even though FAIL_ON_EMPTY_BEANS is disabled
 (reported by Shumpei A)
#997: Add `MapperFeature.OVERRIDE_PUBLIC_ACCESS_MODIFIERS`
#998: Allow use of `NON_DEFAULT` for POJOs without default constructor
#1000: Add new mapping exception type for enums and UUIDs
 (suggesed by natnan@github)
#1010: Support for array delegator
 (contributed by Hugo W)
#1011: Change ObjectWriter::withAttributes() to take a Map with some kind of wildcard types
 (suggested by David B)
#1043: @JsonFormat(with = JsonFormat.Feature.ACCEPT_SINGLE_VALUE_AS_ARRAY) does not work on fields
 (reported by fabiolaa@github)
#1044: Add `AnnotationIntrospector.resolveSetterConflict(...)` to allow custom setter conflict resolution
 (suggested by clydebarrow@github)
- Make `JsonValueFormat` (self-)serializable, deserializable, to/from valid external
  value (as per JSON Schema spec)

INCOMPATIBILITIES:

- While unlikely to be problematic, #959 above required an addition of `SerializerProvider`
  argument for `depositSchemaProperty()` method `BeanProperty` and `PropertyWriter` interfaces
- JDK baseline now Java 7 (JDK 1.7), from Java 6/JDK 1.6

2.6.6 (05-Apr-2016)

#1088: NPE possibility in SimpleMixinResolver
 (reported by Laird N)
#1099: Fix custom comparator container node traversal
 (contributed by Daniel N)
#1108: Jackson not continue to parse after DeserializationFeature.FAIL_ON_INVALID_SUBTYPE error
 (reported by jefferyyuan@github)
#1112: Detailed error message from custom key deserializer is discarded
 (contributed by Benson M)
#1120: String value omitted from weirdStringException
 (reported by Benson M)
#1123: Serializing and Deserializing Locale.ROOT
 (reported by hookumsnivy@github)

2.6.5 (19-Jan-2016)

#1052: Don't generate a spurious NullNode after parsing an embedded object
 (reported by philipa@github)
#1061: Problem with Object Id and Type Id as Wrapper Object (regression in 2.5.1)
#1073: Add try-catch around `java.sql` type serializers
 (suggested by claudemt@github)
#1078: ObjectMapper.copy() still does not preserve _registeredModuleTypes
 (reported by ajonkisz@github)

2.6.4 (07-Dec-2015)

#984: JsonStreamContexts are not build the same way for write.. and convert methods
 (reported by Antibrumm@github)
#989: Deserialization from "{}" to java.lang.Object causes "out of END_OBJECT token" error
 (reported by Ievgen P)
#1003: JsonTypeInfo.As.EXTERNAL_PROPERTY does not work with a Delegate
 (reported by alexwen@github)
#1005: Synthetic constructors confusing Jackson data binding
 (reported by Jayson M)
#1013: `@JsonUnwrapped` is not treated as assuming `@JsonProperty("")`
 (reported by David B)
#1036: Problem with case-insensitive deserialization
 (repoted by Dmitry R)
- Fix a minor problem with `@JsonNaming` not recognizing default value

2.6.3 (12-Oct-2015)

#749: `EnumMap` serialization ignores `SerializationFeature.WRITE_ENUMS_USING_TO_STRING`
 (reported by scubasau@github)
#938: Regression: `StackOverflowError` with recursive types that contain `Map.Entry`
 (reported by jloisel@github)
#939: Regression: DateConversionError in 2.6.x 
 (reported by Andreas P, anpieber@github)
#940: Add missing `hashCode()` implementations for `JsonNode` types that did not have them
 (contributed by Sergio M)
#941: Deserialization from "{}" to ObjectNode field causes "out of END_OBJECT token" error
 (reported by Sadayuki F)
#942: Handle null type id for polymorphic values that use external type id
 (reported by Warren B, stormboy@github)
#943: Incorrect serialization of enum map key
 (reported by Benson M)
#944: Failure to use custom deserializer for key deserializer
 (contributed by Benson M)
#949: Report the offending substring when number parsing fails
 (contributed by Jesse W)
#965: BigDecimal values via @JsonTypeInfo/@JsonSubTypes get rounded
 (reported by gmjabs@github)

2.6.2 (14-Sep-2015)

#894: When using withFactory on ObjectMapper, the created Factory has a TypeParser
  which still has the original Factory
 (reported by lufe66@github)
#899: Problem serializing `ObjectReader` (and possibly `ObjectMapper`)
#913: ObjectMapper.copy does not preserve MappingJsonFactory features
 (reported, fixed by Daniel W)
#922: ObjectMapper.copy() does not preserve _registeredModuleTypes
#928: Problem deserializing External Type Id if type id comes before POJO

2.6.1 (09-Aug-2015)

#873: Add missing OSGi import
#881: BeanDeserializerBase having issues with non-CreatorProperty properties.
 (reported by dharaburda@github)
#884: ArrayIndexOutOfBoundException for `BeanPropertyMap` (with ObjectId)
 (reported by alterGauner@github)
#889: Configuring an ObjectMapper's DateFormat changes time zone
 (reported by Andy W, wilkinsona@github)
#890: Exception deserializing a byte[] when the target type comes from an annotation
 (reported by gmjabs@github)

2.6.0 (19-Jul-2015)

#77: Allow injection of 'transient' fields
#95: Allow read-only properties with `@JsonIgnoreProperties(allowGetters=true)`
#222: EXTERNAL_PROPERTY adds property multiple times and in multiple places
 (reported by Rob E, thatsnotright@github)
#296: Serialization of transient fields with public getters (add
    MapperFeature.PROPAGATE_TRANSIENT_MARKER)
 (suggested by Michal L)
#312: Support Type Id mappings where two ids map to same Class
#348: ObjectMapper.valueToTree does not work with @JsonRawValue
 (reported by Chris P, pimlottc@github)
#504: Add `DeserializationFeature.USE_LONG_FOR_INTS`
 (suggested by Jeff S)
#624: Allow setting external `ClassLoader` to use, via `TypeFactory`
#649: Make `BeanDeserializer` use new `parser.nextFieldName()` and `.hasTokenId()` methods
#664: Add `DeserializationFeature.ACCEPT_FLOAT_AS_INT` to prevent coercion of floating point
 numbers int `int`/`long`/`Integer`/`Long`
 (requested by wenzis@github)
#677: Specifying `Enum` value serialization using `@JsonProperty`
 (requested by Allen C, allenchen1154@github)
#679: Add `isEmpty()` implementation for `JsonNode` serializers
#688: Provide a means for an ObjectMapper to discover mixin annotation classes on demand
 (requested by Laird N)
#689: Add `ObjectMapper.setDefaultPrettyPrinter(PrettyPrinter)`
 (requested by derknorton@github)
#696: Copy constructor does not preserve `_injectableValues`
 (reported by Charles A)
#698: Add support for referential types (ReferenceType)
#700: Cannot Change Default Abstract Type Mapper from LinkedHashMap
 (reported by wealdtech@github)
#725: Auto-detect multi-argument constructor with implicit names if it is the only visible creator
#727: Improve `ObjectWriter.forType()` to avoid forcing base type for container types
#734: Add basic error-recovery for `ObjectReader.readValues()`
#737: Add support for writing raw values in TokenBuffer
 (suggested by Guillaume S, gsmet@github)
#740: Ensure proper `null` (as empty) handling for `AtomicReference`
#741: Pass `DeserializationContext' argument for `JsonDeserializer` methods "getNullValue()"
 and "getEmptyValue()"
#743: Add `RawValue` helper type, for piping raw values through `TokenBuffer`
#756: Disabling SerializationFeature.FAIL_ON_EMPTY_BEANS does not affect `canSerialize()`
 (reported by nickwongdev@github)
#762: Add `ObjectWriter.withoutRootName()`, `ObjectReader.withoutRootName()`
#765: `SimpleType.withStaticTyping()` impl incorrect
#769: Fix `JacksonAnnotationIntrospector.findDeserializer` to return `Object` (as per
  `AnnotationIntrospector`); similarly for other `findXxx(De)Serializer(...)` methods
#777: Allow missing build method if its name is empty ("")
 (suggested by galdosd@github)
#781: Support handling of `@JsonProperty.required` for Creator methods
#787: Add `ObjectMapper setFilterProvider(FilterProvider)` to allow chaining
 (suggested by rgoldberg@githin)
#790: Add `JsonNode.equals(Comparator<JsonNode>, JsonNode)` to support
  configurable/external equality comparison
#794: Add `SerializationFeature.WRITE_DATES_WITH_ZONE_ID` to allow inclusion/exclusion of
  timezone id for date/time values (as opposed to timezone offset)
#795: Converter annotation not honored for abstract types
 (reported by myrosia@github)
#797: `JsonNodeFactory` method `numberNode(long)` produces `IntNode` for small numbers
#810: Force value coercion for `java.util.Properties`, so that values are `String`s
#811: Add new option, `JsonInclude.Include.NON_ABSENT` (to support exclusion of
  JDK8/Guava Optionals)
#812: Java 8 breaks Class-value annotation properties, wrt generics: need to work around
#813: Add support for new property of `@JsonProperty.access` to support
  read-only/write-only use cases
#820: Add new method for `ObjectReader`, to bind from JSON Pointer position
 (contributed by Jerry Y, islanderman@github)
#824: Contextual `TimeZone` changes don't take effect wrt `java.util.Date`,
  `java.util.Calendar` serialization
#826: Replaced synchronized HashMap with ConcurrentHashMap in TypeDeserializerBase._findDeserializer
 (contributed by Lars P)
#827: Fix for polymorphic custom map key serializer
 (reported by mjr6140@gitgub)
#828: Respect DeserializationFeatures.WRAP_EXCEPTIONS in CollectionDeserializer
 (contributed by Steve G, thezerobit@github)
#840: Change semantics of `@JsonPropertyOrder(alphabetic)` to only count `true` value
#848: Custom serializer not used if POJO has `@JsonValue`
#849: Possible problem with `NON_EMPTY` exclusion, `int`s, `Strings`
#868: Annotations are lost in the case of duplicate methods
- Remove old cglib compatibility tests; cause problems in Eclipse
- Add `withFilterId()` method in `JsonSerializer` (demote from `BeanSerializer`)

2.5.5 (07-Dec-2015)

#844: Using JsonCreator still causes invalid path references in JsonMappingException
 (reported by Ian B)
#852: Accept scientific number notation for quoted numbers too
#878: serializeWithType on BeanSerializer does not setCurrentValue
 (reported by Chi K, chikim79@github)

2.5.4 (09-Jun-2015)

#676: Deserialization of class with generic collection inside depends on
  how is was deserialized first time
 (reported by lunaticare@github)
#771: Annotation bundles ignored when added to Mixin
 (reported by Andrew D)
#774: NPE from SqlDateSerializer as _useTimestamp is not checked for being null
 (reported by mrowkow@github)
#785: Add handlings for classes which are available in `Thread.currentThread().getContextClassLoader()`
 (contributed by Charles A)
#792: Ensure Constructor Parameter annotations are linked with those of Field, Getter, or Setter
#793: `ObjectMapper.readTree()` does not work with defaultTyping enabled
 (reported by gracefulgopher@github)
#801: Using `@JsonCreator` cause generating invalid path reference in `JsonMappingException`
 (contributed by Kamil B)
#815: Presence of PropertyNamingStrategy Makes Deserialization fail
#816: Allow date-only ISO strings to have no time zone
 (contributed by Andrew G)
- Fix handling of Enums wrt JSON Schema, when 'toString()' used for serialization

2.5.3 (24-Apr-2015)

#731: XmlAdapter result marshaling error in case of ValueType=Object
 (reported, debugged by Dmitry S)
#742: Allow deserialization of `null` Object Id (missing already allowed)
#744: Custom deserializer with parent object update failing
 (reported by migel@github)
#745: EnumDeserializer.deserializerForCreator fails when used to deserialize a Map key
 (contributed by John M)
#761: Builder deserializer: in-compatible type exception when return type is super type
 (contributed by Alexey G)
#766: Fix Infinite recursion (StackOverflowError) when serializing a SOAP object
 (contributed by Alain G)

2.5.2 (29-Mar-2015)

#609: Problem resolving locally declared generic type
 (repoted by Hal H)
#691: NullSerializer for MapProperty failing when using polymorphic handling
 (reported by Antibrumm@github)
#703: Multiple calls to ObjectMapper#canSerialize(Object.class) returns different values
 (reported by flexfrank@github)
#705: JsonAnyGetter doesn't work with JsonSerialize (except with keyUsing)
 (reported by natnan@github)
#728: TypeFactory#_fromVariable returns unknownType() even though it has enough information
  to provide a more specific type
 (reported by jkochaniak@github)
#733: MappingIterator should move past errors or not return hasNext() == true
 (reported by Lorrin N, lorrin@github)
#738: @JsonTypeInfo non-deterministically ignored in 2.5.1 (concurrency issue)
 (reported by Dylan S, dylanscott@github)
- Improvement to handling of custom `ValueInstantiator` for delegating mode; no more NPE
  if `getDelegateCreator()` returns null
- Refactor `TypedKey` into separate util class

2.5.1 (06-Feb-2015)

#667: Problem with bogus conflict between single-arg-String vs `CharSequence` constructor
#669: JSOG usage of @JsonTypeInfo and @JsonIdentityInfo(generator=JSOGGenerator.class) fails
 (reported by ericali78@github)
#671: Adding `java.util.Currency` deserialization support for maps
 (contributed by Alexandre S-C)
#674: Spring CGLIB proxies not handled as intended
 (reported by Zoltan F)
#682: Class<?>-valued Map keys not serialized properly
 (reported by Ludevik@github)
#684: FAIL_ON_NUMBERS_FOR_ENUMS does not fail when integer value is quoted
 (reported by kllp@github)
#696: Copy constructor does not preserve `_injectableValues`
 (reported by Charles A)
- Add a work-around in `ISO8601DateFormat` to allow omission of ':' from timezone
- Bit more work to complete #633

2.5.0 (01-Jan-2015)

#47: Support `@JsonValue` for (Map) key serialization 
#113: Problem deserializing polymorphic types with @JsonCreator
#165: Add `DeserializationContext.getContextualType()` to let deserializer
  known the expected type.
#299: Add `DeserializationFeature.FAIL_ON_UNRESOLVED_OBJECT_IDS` to allow missing
  Object Ids (as global default)
#408: External type id does not allow use of 'visible=true'
#421: @JsonCreator not used in case of multiple creators with parameter names
 (reported by Lovro P, lpandzic@github)
#427: Make array and Collection serializers call `JsonGenerator.writeStartArray(int)`
#521: Keep bundle annotations, prevent problems with recursive annotation types
 (reported by tea-dragon@github)
#527: Add support for `@JsonInclude(content=Include.NON_NULL)` (and others) for Maps
#528: Add support for `JsonType.As.EXISTING_PROPERTY`
 (reported by heapifyman@github; implemented by fleebytes@github)
#539: Problem with post-procesing of "empty bean" serializer; was not calling
  'BeanSerializerModifier.modifySerializer()` for empty beans
 (reported by Fabien R, fabienrenaud@github)
#540: Support deserializing `[]` as null or empty collection when the java type
  is a not an object, `DeserializationFeature.ACCEPT_EMPTY_ARRAY_AS_NULL_OBJECT`
 (requested by Fabien R, fabienrenaud@github)
#543: Problem resolving self-referential recursive types
 (reported by ahgittin@github)
#550: Minor optimization: prune introspection of "well-known" JDK types
#552: Improved handling for ISO-8601 (date) format
 (contributed by Jerome G, geronimo-iia@github)
#559: Add `getDateFormat()`, `getPropertyNamingStrategy()` in `ObjectMapper`
#560: @JsonCreator to deserialize BigInteger to Enum
 (requested by gisupp@github)
#565: Add support for handling `Map.Entry`
#566: Add support for case-insensitive deserialization (`MapperFeature.ACCEPT_CASE_INSENSITIVE_PROPERTIES`)
 (contributed by Michael R)
#571: Add support in ObjectMapper for custom `ObjectReader`, `ObjectWriter` (sub-classes)
#572: Override default serialization of Enums
 (requested by herau@github)
#576: Add fluent API for adding mixins
 (contributed by Adam S, adstro@github)
#594: `@JsonValue` on enum not used when enum value is a Map key
 (reported by chrylis@github)
#596: Add support for `@JsonProperty.defaultValue`, exposed via `BeanProperty.getMetadata().getDefaultValue()`
#597: Improve error messaging for cases where JSON Creator returns null (which
  is illegal)
 (contributed by Aurelien L)
#599: Add a simple mechanism for avoiding multiple registrations of the same module
#607: Allow (re)config of `JsonParser.Feature`s via `ObjectReader`
#608: Allow (re)config of `JsonGenerator.Feature`s via `ObjectWriter`
#614: Add a mechanism for using `@JsonCreator.mode` for resolving possible ambiguity between
  delegating- and property-based creators
#616: Add `SerializationFeature.WRITE_DURATIONS_AS_TIMESTAMPS`
#622: Support for non-scalar ObjectId Reference deserialiazation (like JSOG)
#623: Add `StdNodeBasedDeserializer`
#630: Add `KeyDeserializer` for `Class`
#631: Update `current value` of `JsonParser`, `JsonGenerator` from standard serializers,
 deserializers
 (suggested by Antibrumm@github)
#633: Allow returning null value from IdResolver to make type information optional
 (requested by Antibrumm@github)
#634: Add `typeFromId(DatabindContext,String)` in `TypeIdDeserializer`
#636: `ClassNotFoundException` for classes not (yet) needed during serialization
 (contributed by mspiegel@github)
#638: Add annotation-based method(s) for injecting properties during serialization
 (using @JsonAppend, VirtualBeanPropertyWriter)
#647: Deserialization fails when @JsonUnwrapped property contains an object with same property name
 (reported by Konstantin L)
#653: Jackson doesn't follow JavaBean naming convention (added `MapperFeature.USE_STD_BEAN_NAMING`)
#654: Add support for (re)configuring `JsonGenerator.setRootValueSeparator()` via `ObjectWriter`
#655: Add `ObjectWriter.writeValues()` for writing value sequences
#660: `@JsonCreator`-annotated factory method is ignored if constructor exists
- Allow use of `Shape.ARRAY` for Enums, as an alias to 'use index'
- Start using `JsonGenerator.writeStartArray(int)` to help data formats
  that benefit from knowing number of elements in arrays (and would otherwise
  need to buffer values to know length)
- Added new overload for `JsonSerializer.isEmpty()`, to eventually solve #588
- Improve error messaging (related to [jaxb-annotations#38]) to include known subtype ids.

2.4.6 (23-Apr-2015)

#735: (complete fix) @JsonDeserialize on Map with contentUsing custom deserializer overwrites default behavior
 (reported by blackfyre512@github) (regression due to #604)
$744: Custom deserializer with parent object update fails

2.4.5.1 (26-Mar-2015)

Special one-off "micro patch" for:

#706: Add support for `@JsonUnwrapped` via JSON Schema module
#707: Error in getting string representation of an ObjectNode with a float number value
 (reported by @navidqar)
#735: (partial) @JsonDeserialize on Map with contentUsing custom deserializer overwrites default behavior

2.4.5 (13-Jan-2015)

#635: Reduce cachability of `Map` deserializers, to avoid problems with per-property config changes
    (regression due to #604)
#656: `defaultImpl` configuration is ignored for `WRAPPER_OBJECT`
- Solve potential cyclic-resolution problem for `UntypedObjectDeserializer`

2.4.4 (24-Nov-2014)

(jackson-core)#158: Setter confusion on assignable types
 (reported by tsquared2763@github)
#245: Calls to ObjectMapper.addMixInAnnotations() on an instance returned by ObjectMapper.copy()
 don't work
 (reported by Erik D)
#580: delegate deserializers choke on a (single) abstract/polymorphic parameter
 (reported by Ian B, tea-dragon@github)
#590: Binding invalid Currency gives nonsense at end of the message
 (reported by Jerbell@github)
#592: Wrong `TokenBuffer` delegate deserialization using `@JsonCreator`
 (reported by Eugene L)
#601: ClassCastException for a custom serializer for enum key in `EnumMap`
 (reported by Benson M)
#604: `Map` deserializers not being cached, causing performance problems
#610: Fix forward reference in hierarchies
 (contributed by zeito@github)
#619: Off by one error in AnnotatedWithParams
 (reported by stevetodd@github)
- Minor fix to `EnumSerializer` regarding detection "serialize using index"
- Minor fix to number serializers, to call proper callback for schema generation

2.4.3 (02-Oct-2014)

#496: Wrong result with `new TextNode("false").asBoolean(true)`
 (reported by Ivar R, ivarru@github)
#511: DeserializationFeature.FAIL_ON_INVALID_SUBTYPE does not work
 (reported by sbelikov@github)
#523: MapDeserializer and friends do not report the field/key name for mapping exceptions
 (reported by Ian B, tea-dragon@github)
#524: @JsonIdentityReference(alwaysAsId = true) Custom resolver is reset to SimpleObjectIdResolver
 (reported by pkokorev@github)
#541: @JsonProperty in @JsonCreator is conflicting with POJOs getters/attributes
 (reported by fabienrenaud@github)
#543: Problem resolving self-referential generic types
#570: Add Support for Parsing All Compliant ISO-8601 Date Formats
 (requested by pfconrey@github)
- Fixed a problem with `acceptJsonFormatVisitor` with Collection/array types that
  are marked with `@JsonValue`; could cause NPE in JSON Schema generator module.

2.4.2 (14-Aug-2014)

#515: Mixin annotations lost when using a mixin class hierarchy with non-mixin interfaces
 (reported by 'stevebread@github')
- Fixed a problem related to [jackson-dataformat-smile#19].

2.4.1.2 (12-Jul-2014)

Special one-off "micro patch" for:

#503: Concurrency issue inside com.fasterxml.jackson.databind.util.LRUMap.get(Object)
 (reported by fjtc@github)

2.4.1.1 (18-Jun-2014)

Special one-off "micro patch" for:

#491: Temporary work-around for issue #490 (full fix for 2.5 needs to be
  in `jackson-annotations`)
#506: Index is never set for Collection and Array in InvalidFormatException.Reference
 (reported by Fabrice D, fabdouglas@github)
- Fixed a problem related to [jackson-dataformat-smile#19].

2.4.1 (17-Jun-2014)

#479: NPE on trying to deserialize a `String[]` that contains null
 (reported by huxi@github)
#482: Make date parsing error behavior consistent with JDK
 (suggested by Steve S, sanbeg@github)
#489 (partial): TypeFactory cache prevents garbage collection of custom ClassLoader
 (reported by sftwrengnr@github)

2.4.0 (02-Jun-2014)

#81: Allow use of @JsonUnwrapped with typed (@JsonTypeInfo) classes, provided
  that (new) feature `SerializationFeature.FAIL_ON_UNWRAPPED_TYPE_IDENTIFIERS`
  is disabled
 (constributed by Ben F, UnquietCode@github)
#88: Prevent use of type information for `JsonNode` via default typing
 (reported by electricmonk@github)
#149: Allow use of "stringified" indexes for Enum values
 (requested by chenboxiang@github)
#176: Allow use external Object Id resolver (to use with @JsonIdentityInfo etc)
 (implemented by Pascal G)
#193: Conflicting property name definitions
 (reported by Stuart J, sgjohnston@github)
#323: Serialization of the field with deserialization config
 (reported by metanet@github)
#327: Should not consider explicitly differing renames a fail, as long as all are explicit
#335: Allow use of `@JsonPropertyOrder(alphabetic=true)` for Map properties
#351: ObjectId does not properly handle forward references during deserialization
 (contributed by pgelinas)
#352 Add `ObjectMapper.setConfig()` for overriding `SerializationConfig`/`DeserializationConfig`
#353: Problems with polymorphic types, `JsonNode` (related to #88)
 (reported by cemo@github)
#359: Converted object not using explicitly annotated serializer
 (reported by Florian S [fschopp@github])
#369: Incorrect comparison for renaming in `POJOPropertyBuilder`
#375: Add `readValue()`/`readPropertyValue()` methods in `DeserializationContext`
#376: Add support for `@JsonFormat(shape=STRING)` for number serializers
#381: Allow inlining/unwrapping of value from single-component JSON array
 (contributed by yinzara@github)
#390: Change order in which managed/back references are resolved (now back-ref
 first, then forward)
 (requested by zAlbee@github)
#407: Properly use null handlers for value types when serializer Collection
 and array types
 (contributed by Will P)
#425: Add support for using `Void.class` as "no class", instead of `NoClass.class`
#428: `PropertyNamingStrategy` will rename even explicit name from `@JsonProperty`
 (reported by turskip@github)
#435: Performance bottleneck in TypeFactory._fromClass
 (reported by Sean D, sdonovanuk@github)
#434: Ensure that DecimalNodes with mathematically equal values are equal
 (contributed by Francis G)
#435: Performance bottleneck in TypeFactory._fromClass
 (reported by sdonovanuk@github)
#438: Add support for accessing `@JsonProperty(index=N)` annotations
#442: Make `@JsonUnwrapped` indicate property inclusion
 (suggested by Ben F)
#447: ArrayNode#addAll should accept Collection<? extends JsonNode>
 (suggested by alias@github)
#461: Add new standard naming strategy, `PropertyNamingStrategy.LowerCaseStrategy`
#463: Add 'JsonNode.asText(String defaultValue)`
 (suggested by Chris C)
#464: Include `JsonLocation` in more mapping exceptions
 (contributed by Andy C (q3aiml@github))
#465: Make it easier to support serialization of custom subtypes of `Number`
#467: Unwanted POJO's embedded in tree via serialization to tree
 (reported by Benson M)
- Slightly improve `SqlDateSerializer` to support `@JsonFormat`
- Improve handling of native type ids (YAML, CBOR) to use non-native type ids
  as fallback

2.3.5 (13-Jan-2015)

#496: Wrong result for TextNode("false").asBoolean(true)
 (reported by Ivar R, ivarru@github)
#543: Problems resolving self-referential generic types.
#656: defaultImpl configuration is ignored for WRAPPER_OBJECT

2.3.4 (17-Jul-2014)

#459: BeanDeserializerBuilder copy constructor not copying `_injectables`
#462: Annotation-provided Deserializers are not contextualized inside CreatorProperties
 (reported by aarondav@github)

2.3.3 (10-Apr-2014)

#420: Remove 'final' modifier from `BeanDeserializerBase.deserializeWithType`
 (requested by Ghoughpteighbteau@github)
#422: Allow use of "True" and "False" as aliases for booleans when coercing from
  JSON String
#423: Fix `CalendarSerializer` to work with custom format
 (reported by sergeymetallic@github)
#433: `ObjectMapper`'s `.valueToTree()` wraps `JsonSerializable` objects into a POJONode
 (reported by Francis G)
- Fix null-handling for `CollectionSerializer`

2.3.2 (01-Mar-2014)

#378: Fix a problem with custom enum deserializer construction
 (reported by BokoEnos@github)
#379: Fix a problem with (re)naming of Creator properties; needed to make
 Paranamer module work with NamingStrategy.
 (reported by Chris P, cpilsworth@github)
#398: Should deserialize empty (not null) URI from empty String
 (reported by pgieser@github)
#406: @JsonTypeIdResolver not working with external type ids
 (reported by Martin T)
#411: NumberDeserializers throws exception with NaN and +/- Infinity
 (reported by clarkbreyman@github)
#412: ObjectMapper.writerWithType() does not change root name being used
 (repoted by jhalterman@github)
- Added `BeanSerializerBase._serializeObjectId()` needed by modules that
  override standard BeanSerializer; specifically, XML module.

2.3.1 (28-Dec-2013)

#346: Fix problem deserializing `ObjectNode`, with @JsonCreator, empty
  JSON Object
 (reported by gaff78@github)
#358: `IterableSerializer` ignoring annotated content serializer
 (reported by Florian S)
#361: Reduce sync overhead for SerializerCache by using volatile, double-locking
 (contributed by stuartwdouglas@github)
#362: UUID output as Base64 String with ObjectMapper.convertValue()
 (reported by jknack@github)
#367: Make `TypeNameIdResolver` call `TypeResolver` for resolving base type
 (suggested by Ben F)
#370: Fail to add Object Id for POJO with no properties
 (reported by jh3141@github)
- Fix for [jackson-module-afterburner#38]: need to remove @JacksonStdImpl from
  `RawSerializer`, to avoid accidental removal of proper handling.

2.3.0 (13-Nov-2013)

#48: Add support for `InetSocketAddress`
 (contributed by Nick T)
#152: Add support for traversing `JsonNode` with (new!) `JsonPointer` implementation
 (suggested by fge@github)
#208: Accept "fromString()" as an implicit Creator (factory) method (alias for "valueOf()")
 (requested by David P)
#215: Allow registering custom `CharacterEscapes` to use for serialization,
 via `ObjectWriter.with(CharacterEscapes)` (and `ObjectMapper.writer(CharacterEscapes)`)
#227: Allow "generic" Enum serializers, deserializers, via `SimpleModule`
#234: Incorrect type information for deeply nested Maps
 (reported by Andrei P)
#237: Add `DeserializationFeature.FAIL_ON_READING_DUP_TREE_KEY` to optionally
  throw `JsonMappingException` on duplicate keys, tree model (`JsonNode`)
#238: Allow existence of overlapping getter, is-getter (choose 'regular' getter)
#239: Support `ByteBuffer`
 (suggested by mckamey@github)
#240: Make sure `@JsonSerialize.include` does not accidentally override
  class inclusion settings
 (requested by thierryhenrio@github)
#253: `DelegatingDeserializer` causes problems for Managed/BackReferences
 (reported by bfelaco@github)
#257: Make `UntypedObjectDeserializer` support overides for `List`, `Map` etc
#268: Add new variant of `ObjectMapper.canSerialize()` that can return `Throwable`
 that caused false to be returned (if any)
#269: Add support for new `@JsonPropertyDescription` via `AnnotationIntrospector`
 as well as `BeanProperty.getMedata().getDescription()`
#270: Add `SerializationFeature.USE_EQUALITY_FOR_OBJECT_ID` to allow use of equality
 (instead of identity) for figuring out when to use Object Id
 (requested by beku8@github)
#271: Support handling of `@JsonUnwrapped` for in-built JSON Schema generation
#277: Make `TokenBuffer` support new native type and object ids
#302: Add `setNamingStrategy` in `Module.SetupContext`
 (suggested by Miguel C)
#305: Add support for accessing `TypeFactory` via `TypeIdResolverBase`
 (not yet via `TypeIdResolver` interface), other configuration
#306: Allow use of `@JsonFilter` for properties, not just classes 
#307: Allow use of `@JsonFilter` for Maps in addition to POJOs
#308: Improve serialization and deserialization speed of `java.util.UUID` by 4x
 (suggested by David P)
#310: Improve `java.util.UUID` serialization with binary codecs, to use "raw" form.
#311: Make sure that "creator properties" are alphabetically ordered too, if
  so requested.
#315: Allow per-property definition of null serializer to use, using
 new `@JsonSerialize(nullsUsing=xxx)` annotation property
#317: Fix `JsonNode` support for nulls bound to `ObjectNode`, `ArrayNode`
 (contributed by Seth P)
#318: Problems with `ObjectMapper.updateValue()`, creator property-backed accessors
#319: Add support for per-call ("contextual") attributes, with defaulting,
 to allow keeping track of state during (de)serialization
#324: Make sure to throw `JsonMappingException` from `EnumDeserializer` creator,
  not `IllegalArgumentException`
 (reported by beverku@github)
#326: Support `@JsonFilter` for "any getter" properties
#334: Make `ArrayNode`, `ObjectNode` non-final again
#337: `AnySetter` does not support polymorphic types
 (reported by askvortsov@github)
#340: AtomicReference not working with polymorphic types
#342: Add `DeserializationFeature.FAIL_ON_IGNORED_PROPERTIES` to make `ObjectMapper`
  throw exception when encountering explicitly ignored properties
 (requested by Ruslan M)
[JACKSON-890]: Support managed/back-references for polymorphic (abstract) types
- Add 'BeanPropertyWriter.isUnwrapping()' for future needs (by Afterburner)
- Add coercions from String "null" (as if null token was parsed) for primitives/Wrappers.
- Add `JsonDeserializer.handledType()`

2.2.4 (10-Jun-2014)

#292: Problems with abstract `Map`s, `Collection`s, polymorphic deserialization
#324: EnumDeserializer should throw JsonMappingException, not IllegalArgumentException
#346: Problems deserializing `ObjectNode` from empty JSON Object, with @JsonCreator

2.2.3 (22-Aug-2013)

#234: Problems with serializing types for deeply nested generic Maps, default typing 
#251: SerializationFeature.WRITE_BIGDECIMAL_AS_PLAIN ignored with JsonNode
  serialization
 (reported by fge@github)
#259: Fix a problem with JSON Schema generation for `@JsonValue`
 (reported by Lior L)
#267: Handle negative, stringified timestamps
 (reported by Drecth@github)
#281: Make `NullNode` use configured null-value serializer
#287: Fix problems with converters, Maps with Object values
 (reported by antubis@github)
#288: Fix problem with serialization converters assigned with annotations
 (reported by cemo@github)

2.2.2 (26-May-2013)

#216: Problems with Android, 1.6-only types
#217: JsonProcessingExceptions not all wrapped as expected
 (reported by karldmoore@github)
#220: ContainerNode missing 'createNumber(BigInteger)'
 (reported by Pascal G)
#223: Duplicated nulls with @JsonFormat(shape=Shape.ARRAY)
 (reported by lukegh@github)
#226: Field mapping fail on deserialization to common referenced object when
  @JsonUnwrapped is used
 (reported by ikvia@github)
#232: Converting bound BigDecimal value to tree fails with WRITE_BIGDECIMAL_AS_PLAIN
 (reported by celkings@github)
- Minor fix to handle primitive types for key deserializer lookups
- Add convenience method `MappingIterator.getCurrentLocation()`
 (suggested by Tomdz@github)

2.2.1 (03-May-2013)

#214: Problem with LICENSE, NOTICE, Android packaging
 (reported by thierryd@github)

2.2.0 (22-Apr-2013)

Fixes:

#23: Fixing typing of root-level collections
#118: JsonTypeInfo.as.EXTERNAL_PROPERTY not working correctly
 with missing type id, scalar types
#130: TimeZone not set for GregorianCalendar, even if configured
#144: MissingNode.isValueNode() should return 'false'
 (reported by 'fge@github')
#146: Creator properties were not being renamed as expected
 (contributed by Christoper C)
#188: Problem with ObjectId serialization, 'alwaysAsId' references

Improvements:

#116: JavaType implements `java.lang.reflect.Type` (as does `TypeReference`)
#147: Defer reporting of problems with missing creator parameters
 (contributed by Christoper C)
#155: Make `ObjectNode` and `ArrayNode` final (other node types already were)
 (requested by fge@github)
#161: Add deserializer for java.util.concurrent.ArrayBlockingQueue
#173: Add 'JsonNode.traverse(ObjectCodec)' for convenience
#181: Improve error reporting for missing '_valueDeserializer'
#194: Add `FloatNode` type in tree model (JsonNode)
 (requested by msteiger@github)
#199: Allow deserializing `Iterable` instances (as basic `Collection`s)
 (requested by electrum@github)
#206: Make 'ObjectMapper.createDeserializationContext()' overridable
 (requested by noter@github)
#207: Add explicit support for `short` datatypes, for tree model
 (contributed by msteiger@github)

New features:

#120: Extend BeanDeserializerModifier to work with non-POJO deserializers
#121: Extend BeanSerializerModifier to work with non-POJO serializers
#124: Add support for serialization converters (@JsonSerializer(converter=...))
#124: Add support for deserialization converters (@JsonDeserializer(converter=...))
#140: Add 'SerializationFeature.WRITE_BIGDECIMAL_AS_PLAIN' to allow forcing
  of non-scientific notation when serializing BigDecimals.
 (suggested by phedny@github)
#148: Add 'DeserializationFeature.FAIL_ON_INVALID_SUBTYPE`, which allows mapping
  entries with missing or invalid type id into null references (instead of failing).
  Also allows use of '@JsonTypeInfo.defaultImpl = NoClass.class' as alternative.
#159: Add more accessors in 'MappingIterator': getParser(), getParserSchema(),
  readAll()
 (suggested by Tom D)
#190: Add 'MapperFeature.ALLOW_FINAL_FIELDS_AS_MUTATORS' (default: true) for
 pruning out final fields (to avoid using as mutators)
 (requested by Eric T)
#195: Add 'MapperFeature.INFER_PROPERTY_MUTATORS' (default: enabled) for finer
  control of what mutators are auto-detected.
 (requested by Dain S)
#198: Add SPI metadata, handling in ObjectMapper (findModules()), for
  automatic registration of auto-detected extension modules
 (suggested by 'beamerblvd@github')
#203: Added new features to support advanced date/time handling:
  - SerializationFeature.WRITE_DATE_TIMESTAMPS_AS_NANOSECONDS
  - DeserializationFeature.READ_DATE_TIMESTAMPS_AS_NANOSECONDS
  - DeserializationFeature.ADJUST_DATES_TO_CONTEXT_TIME_ZONE

Other:

#126: Update JDK baseline to 1.6
* API under 'com.fasterxml.jackson.databind.jsonFormatVisitors' changed significantly
  based on experiences with external JSON Schema generator.
* Version information accessed via code-generated access class, instead of reading
  VERSION.txt
* Added 2 methods in Converter interface: getInputType(), getOutputType(),
  to allow programmatic overrides (needed by JAXB annotation module)

2.1.4 (26-Feb-2013)

* [JACKSON-887]: StackOverflow with parameterized sub-class field
 (reported by Alexander M)
* [#130]: TimeZone not set for GregorianCalendar, when deserializing
* [#157]: NPE when registering module twice
* [#162]: JsonNodeFactory: work around an old bug with BigDecimal and zero
 (submitted by fge@github)
* [#166]: Incorrect optimization for `ObjectMapper.convertValue(Class)`
 (reported by Eric T)
* [#167]: Problems with @JsonValue, polymorphic types (regression from 1.x)
 (reported by Eric T)
* [#170]: Problems deserializing `java.io.File` if creator auto-discovery disabled
 (reported by Eric T)
* [#175]: NPE for JsonMappingException, if no path is specified
 (reported by bramp@github)

2.1.3 (19-Jan-2013)

* [Issue#141]: ACCEPT_EMPTY_STRING_AS_NULL_OBJECT not working for enums
* [Issue#142]: Serialization of class containing EnumMap with polymorphic enum
  fails to generate class type data
 (reported by kidavis4@github)

2.1.2 (04-Dec-2012)

* [Issue#106]: NPE in ObjectArraySerializer.createContextual(...)
* [Issue#117]: HandlerInstantiator defaulting not working
 (reported by Alexander B)
* [Issue#118]: Problems with JsonTypeInfo.As.EXTERNAL_PROPERTY, scalar values
 (reported by Adva11@github)
* [Issue#119]: Problems with @JsonValue, JsonTypeInfo.As.EXTERNAL_PROPERTY
 (reported by Adva11@github)
* [Issue#122]: ObjectMapper.copy() was not copying underlying mix-in map
 (reported by rzlo@github)

2.1.1 (11-Nov-2012)

Fixes:

* [JACKSON-875]: Enum values not found if Feature.USE_ANNOTATIONS disabled
 (reported by Laurent P)
* [Issue#93]: ObjectNode.setAll() broken; would not add anything for
  empty ObjectNodes.
 (reported by Francis G)
* Making things implement java.io.Serializable:
  - Issues: #94, #99, #100, #102
    (reported by Sean B)
* [Issue#96]: Problem with JsonTypeInfo.As.EXTERNAL_PROPERTY, defaultImpl
 (reported by Adva11@github)

2.1.0 (08-Oct-2012)

  New minor version for 2.x series. Major improvements in multiple areas,
  including:

  - Dataformat auto-detection
  - More `@JsonFormat.shape` variant to serialize Collections as
    JSON Objects, POJOs as JSON Arrays (csv-like).
  - Much more configuration accessible via ObjectReader, ObjectWriter
  - New mechanism for JSON Schema generation, other uses (in future)

Fixes:

* [JACKSON-830]/[Issue#19]: Change OSGi bundle name to be fully-qualified
* ]JACKSON-847]: Make @JsonIdentityInfo work with property-based creator
* [JACKSON-851]: State corruption with ObjectWriter, DefaultPrettyPrinter
 (reported by Duncan A)
* [Issue#75]: Too aggressive KeySerializer caching
* Minor fix wrt [Issue#11], coercion needed extra checks

Improvements:

* [JACKSON-758]: Remove 'IOException' from throws clauses of "writeValueAsString"
  and "writeValueAsBytes" of ObjectMapper/ObjectWriter
 (suggested by G-T Chen)
* [JACKSON-839]: Allow "upgrade" of integer number types for
  UntypedObjectDeserializer, even with default typing enabled.
* [JACKSON-850]: Allow use of zero-arg factory methods as "default creator"
  (suggested by Razvan D)
* [Issue#9]: Implement 'required' JSON Schema attribute for bean properties
* [Issue#20]: Add new exception type, InvalidFormatException (sub-type of
  JsonMappingException) to indicate data format problems
 (suggested by HolySamosa@github)
* [Issue#30]: ObjectReader and ObjectWriter now try to pre-fetch root
  (de)serializer if possible; minor performance improvement (2% for small POJOs).
* [Issue#33]: Simplified/clarified definition of 'ObjectReader.readValues()';
  minor change in behavior for JSON Array "wrapped" sequences
* [Issue#60]: Add 'JsonNode.hasNonNull(...)' method(s)
 (suggested by Jeff S on mailing list) 
* [Issue#64]: Add new "standard" PropertyNamingStrategy, PascalCaseStrategy
  (PropertyNamingStrategy.PASCAL_CASE_TO_CAMEL_CASE)
 (contributed by Sean B)
* [Issue#65]: Add getters to `ObjectMapper`, DeserializationContext/-Factory.
 (contributed by Dmitry K)
* [Issue#69]: Add `PropertyName` abstraction, new methods in AnnotationIntrospector
* [Issue#80]: Make `DecimalNode` normalize input, to make "1.0" and "1.00"equal
 (reported by fge@github)

New features:

* [Issue#15]: Support data format auto-detection via ObjectReader (added
  'withFormatDetection(...)' fluent factories)
* [Issue#21]: Add 'ObjectNode.set(...)' method (and related) to improve
  chaining, semantic consistency of Tree Model API
 (suggested by fge@Github)
* [Issue#22]: Add 'ObjectMapper.setAnnotationIntrospectors()' which allows
  defining different introspectors for serialization, deserialization
* [Issue#24]: Allow serialization of Enums as JSON Objects
 (suggested by rveloso@github)
* [Issue#28]: Add 'ObjectMapper.copy()', to create non-linked copy of
  mapper, with same configuration settings
* [Issue#29]: Allow serializing, deserializing POJOs as JSON Arrays
  by using `@JsonFormat(shape=Shape.ARRAY)`
* [Issue#40]: Allow serialization of Collections as JSON Objects
  (and deserialization from)
 (suggested by 'rveloso@github')
* [Issue#42]: Allow specifying Base64 variant to use for Base64-encoded data
  using ObjectReader.with(Base64Variant), ObjectWriter.with(Base64Variant).
 (suggested by 'mpfau@github')
* [Issue#45]: Add '@JsonNaming' annotation to define per-class PropertyNamingStrategy
 (suggested by Mark W)
* [Pull#58]: Make 'MappingIterator' implement 'Closable'
 (contributed by Pascal G)
* [Issue#72]: Add 'MapperFeature.USE_WRAPPER_NAME_AS_PROPERTY_NAME' to use
  wrapper name annotations for renaming properties
* [Issue#87]: Add 'StdDelegatingSerializer', 'StdDelegatingDeserializer' to
  simplify writing of two-step handlers
* (issue #4 of jackson-annotations): Add `@JsonIdentityReference(alwaysAsId=true)`
  to force ALL references to an object written as Object Id, even the first one.
* Added 'ObjectReader#withHandler' to allow for reconfiguring deserialization
  problem handler
 (suggested by 'electricmonk')

Other changes:

* New variant of AnnotationIntrospector.getFormat(), to support class
  annotations
* It is now possible to serialize instances of plain old Object, iff
  'FAIL_ON_EMPTY_BEANS' is disabled.
* Trying to remove reference to "JSON" in datatype conversion errors
 (since databinding is format-agnostic)

INCOMPATIBILITIES: (rats!)

* Note that [Issue#33] (see above) is, technically speaking, backwards
  imcompatible change. It is estimated that it should NOT affect most
  users, as changes are to edge cases (and undocumented ones at that).
  However, it can potentially cause problems with upgrade.
* Implementation of `JsonFormatVisitable` resulting in 2 new methods
  being added in `BeanPropertyFilter` interface -- this is unfortunate,
  but was required to support full traversability.

2.0.4 (26-Jun-2012)

* [Issue#6]: element count for PrettyPrinter, endObject wrong
   (reported by "thebluemountain")
* [JACKSON-838]: Utf8StreamParser._reportInvalidToken() skips letters
    from reported token name
   (reported by Lóránt Pintér)
* [JACKSON-841] Data is doubled in SegmentedStringWriter output
   (reported by Scott S)
* [JACKSON-842] ArrayIndexOutOfBoundsException when skipping C-style comments
   (reported by Sebastien R)

2.0.3: no version 2.0.3 released -- only used for extension modules

2.0.2 [14-May-2012]

Fixes:

* [Issue#14]: Annotations were not included from parent classes of
  mix-in classes
 (reported by @guillaup)
* [JACKSON-824]: Combination of JSON Views, ObjectMapper.readerForUpdating()
  was not working
 (reported by Nir S)
(and all fixes from 1.9.7)

Improvements:

* [Issue#11]: Improve ObjectMapper.convertValue()/.treeToValue() to use
  cast if possible

2.0.1 [23-Apr-2012]

Fixes:

* [JACKSON-827] Ensure core packages work on JDK 1.5
 (reported by Pascal g)
* [JACKSON-829] Custom serializers not working for List<String> properties,
  @JsonSerialize(contentUsing)
 (reported by James R)

Improvements:

* [Issue#5]: Add support for maps with java.util.Locale keys to the set of
  StdKeyDeserializers
 (contributed by Ryan G)

2.0.0 [25-Mar-2012]

Fixes:

* [JACKSON-368]: Problems with managed references, abstract types
* [JACKSON-711]: Delegating @JsonCreator did not work with Injectable values
* [JACKSON-798]: Problem with external type id, creators
  (reported by Casey L)
(and all fixes up until and including 1.9.6)

Improvements:

* [JACKSON-546]: Indicate end-of-input with JsonMappingException instead
  of EOFException, when there is no parsing exception
* [JACKSON-664]: Reduce overhead of type resolution by adding caching
  in TypeFactory
* [JACKSON-690]: Pass DeserializationContext through ValueInstantiator
* [JACKSON-695]: Add 'isEmpty(value)' in JsonSerializer to allow
  customizing handling of serialization of empty values
* [JACKSON-710]: 'ObjectMapper.convertValue()' should ignore root value
  wrapping/unwrapping settings
* [JACKSON-730] Split various features (JsonParser, JsonGenerator,
  SerializationConfig, DeserializationConfig) into per-factory
  features (MapperFeature, JsonFactory.Feature) an per
  instance features (existing ones)
* [JACKSON-732]: Allow 'AnnotationIntrospector.findContentDeserializer()'
  (and similar) to return instance, not just Class<?> for instance
 (requested by James R)
* [JACKSON-736]: Add (more) access to array, container and map serializers
* [JACKSON-737]: Allow accessing of "creator properties" for BeanDeserializer
* [JACKSON-748]: Add 'registerSubtypes' to 'Module.setupContext' (and SimpleModule)
* [JACKSON-749]: Make @JsonValue work for Enum deserialization
* [JACKSON-769]: ObjectNode/ArrayNode: change 'put', 'insert', 'add' to return
  'this node' (unless already returning something)
* [JACKSON-770]: Simplify method naming for JsonNode, drop unnecessary 'get' prefix
  from methods like 'getTextValue()' (becomes 'textValue()')
* [JACKSON-777]: Rename 'SerializationConfig.Feature' as 'SerializationFeature',
  'DeserializationConfig.Feature' as 'DeserializationFeature'
* [JACKSON-780]: MissingNode, NullNode should return 'defaultValue' from 'asXxx' methods,
  (not 0 for numbers), as they are not numeric types
* [JACKSON-787]: Allow use of @JsonIgnoreProperties for properties (fields, getters, setters)
* [JACKSON-795]: @JsonValue was not working for Maps, Collections
* [JACKSON-800]: Add 'Module.SetupContext#addDeserializationProblemHandler'
 (suggested by James R)

New features:

* [JACKSON-107]: Add support for Object Identity (to handled cycles, shared refs),
  with @JsonIdentityInfo
* [JACKSON-435]: Allow per-property Date formatting using @JsonFormat.
* [JACKSON-437]: Allow injecting of type id as POJO property, by setting
  new '@JsonTypeInfo.visible' property to true.
* [JACKSON-469]: Support "Builder pattern" for deserialiation; that is, allow
  use of separate Builder object for data binding, creating actual value
* [JACKSON-608]: Allow use of JSON Views for deserialization
* [JACKSON-636]: Add 'SerializationFeature.ORDER_MAP_ENTRIES_BY_KEYS' to allow
  forced sorting of Maps during serialization
  (suggested by Joern H)
* [JACKSON-669]: Allow prefix/suffix for @JsonUnwrapped properties
 (requested by Aner P)
* [JACKSON-707]: Add 'JsonNode.deepCopy()', to create safe deep copies
  of ObjectNodes, ArrayNodes.
* [JACKSON-714]: Add general-purpose @JsonFormat annotation
* [JACKSON-718]: Added 'JsonNode.canConvertToInt()', 'JsonNode.canConvertToLong()'
* [JACKSON-747]: Allow changing of 'SerializationFeature' for ObjectWriter,
  'DeserializationFeature' for ObjectReader.
* [JACKSON-752]: Add @JsonInclude (replacement of @JsonSerialize.include)
* [JACKSON-754]: Add @JacksonAnnotationsInside for creating "annotation
  bundles" (also: AnnotationIntrospector.isAnnotationBundle())
* [JACKSON-762]: Allow using @JsonTypeId to specify property to use as
  type id, instead of using separate type id resolver.
* [JACKSON-764]: Allow specifying "root name" to use for root wrapping
  via ObjectReader, ObjectWriter.
* [JACKSON-772]: Add 'JsonNode.withArray()' to use for traversing Array nodes.
* [JACKSON-793]: Add support for configurable Locale, TimeZone to use
  (via SerializationConfig, DeserializationConfig)
* [JACKSON-805]: Add 'SerializationFeature.WRITE_SINGLE_ELEM_ARRAYS_UNWRAPPED'
  to improve interoperability with BadgerFish/Jettison
* [JACKSON-810]: Deserialization Feature: Allow unknown Enum values via
  'DeserializationFeature.READ_UNKNOWN_ENUM_VALUES_AS_NULL'
  (suggested by Raymond R)
* [JACKSON-813]: Add '@JsonSerializableSchema.id' attribute, to indicate
  'id' value to add to generated JSON Schemas.

[entries for versions 1.x and earlier not retained; refer to earlier releases)<|MERGE_RESOLUTION|>--- conflicted
+++ resolved
@@ -4,16 +4,14 @@
 === Releases === 
 ------------------------------------------------------------------------
 
-<<<<<<< HEAD
 2.16.0 (not yet released)
 
 No changes since 2.15
-=======
+
 2.15.1 (not yet released)
 
 #3894: Only avoid Records fields detection for deserialization
  (contributed by Sim Y-T)
->>>>>>> 40b4e2aa
 
 2.15.0 (23-Apr-2023)
 
