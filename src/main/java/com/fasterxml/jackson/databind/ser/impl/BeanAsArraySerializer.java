--- conflicted
+++ resolved
@@ -114,13 +114,8 @@
         return new BeanAsArraySerializer(this, _objectIdWriter, filterId);
     }
 
-<<<<<<< HEAD
-    @Override
-    protected BeanAsArraySerializer withIgnorals(Set<String> toIgnore, Set<String> toInclude) {
-=======
-    @Override // @since 2.12
+    @Override
     protected BeanAsArraySerializer withByNameInclusion(Set<String> toIgnore, Set<String> toInclude) {
->>>>>>> 825ab66f
         return new BeanAsArraySerializer(this, toIgnore, toInclude);
     }
 
