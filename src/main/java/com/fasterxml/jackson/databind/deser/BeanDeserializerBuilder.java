--- conflicted
+++ resolved
@@ -345,7 +345,6 @@
     {
         Collection<SettableBeanProperty> props = _properties.values();
         _fixAccess(props);
-<<<<<<< HEAD
         if (_objectIdReader != null) {
             // 18-Nov-2012, tatu: May or may not have annotations for id property;
             //   but no easy access. But hard to see id property being optional,
@@ -353,11 +352,7 @@
             props = _addIdProp(_properties,
                     new ObjectIdValueProperty(_objectIdReader, PropertyMetadata.STD_REQUIRED));
         }
-        BeanPropertyMap propertyMap = BeanPropertyMap.construct(props,
-                _config.isEnabled(MapperFeature.ACCEPT_CASE_INSENSITIVE_PROPERTIES),
-=======
         BeanPropertyMap propertyMap = BeanPropertyMap.construct(_config, props,
->>>>>>> 2b30eab7
                 _collectAliases(props));
 
         // view processing must be enabled if:
@@ -419,7 +414,6 @@
         }
         _fixAccess(_properties.values());
         // And if so, we can try building the deserializer
-<<<<<<< HEAD
         Collection<SettableBeanProperty> props;
         if (_objectIdReader != null) {
             // May or may not have annotations for id property; but no easy access.
@@ -429,13 +423,7 @@
         } else {
             props = _properties.values();
         }
-        BeanPropertyMap propertyMap = BeanPropertyMap.construct(props,
-                _config.isEnabled(MapperFeature.ACCEPT_CASE_INSENSITIVE_PROPERTIES),
-=======
-        Collection<SettableBeanProperty> props = _properties.values();
-        _fixAccess(props);
         BeanPropertyMap propertyMap = BeanPropertyMap.construct(_config, props,
->>>>>>> 2b30eab7
                 _collectAliases(props));
 
         boolean anyViews = !_config.isEnabled(MapperFeature.DEFAULT_VIEW_INCLUSION);
