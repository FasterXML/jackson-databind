--- conflicted
+++ resolved
@@ -332,11 +332,7 @@
                     && _elementClass == Byte.class) {
                 return deserializeFromBase64(p, ctxt);
             }
-<<<<<<< HEAD
-            return (Object[]) ctxt.handleUnexpectedToken(getValueType(ctxt), p);
-=======
             return (Object[]) ctxt.handleUnexpectedToken(_containerType, p);
->>>>>>> d5bbb674
         }
         JsonToken t = p.currentToken();
         Object value;
