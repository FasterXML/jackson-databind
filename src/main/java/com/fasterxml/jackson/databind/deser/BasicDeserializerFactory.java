--- conflicted
+++ resolved
@@ -430,13 +430,8 @@
             }
             if (creatorMode == null) {
                 // let's check Visibility here, to avoid further processing for non-visible?
-<<<<<<< HEAD
-                if (_constructorVisible(vchecker, ctor)) {
-                    nonAnnotated.add(ctor);
-=======
                 if (vchecker.isCreatorVisible(ctor)) {
                     nonAnnotated.add(CreatorCandidate.construct(intr, ctor, creatorParams.get(ctor)));
->>>>>>> 9458672f
                 }
                 continue;
             }
@@ -459,20 +454,10 @@
         // And only if and when those handled, consider potentially visible ones
 
         // may need to keep track for [#725]
-<<<<<<< HEAD
-        List<AnnotatedConstructor> implicitCtors = null;
-        for (AnnotatedConstructor ctor : nonAnnotated) {
-            JsonCreator.Mode creatorMode = intr.findCreatorAnnotation(ctxt.getConfig(), ctor);
-            final boolean isCreator = (creatorMode != null); // disabled excluded earlier
-            BeanPropertyDefinition[] propDefs = creatorParams.get(ctor);
-            final int argCount = ctor.getParameterCount();
-=======
         List<AnnotatedWithParams> implicitCtors = null;
         for (CreatorCandidate candidate : nonAnnotated) {
             final int argCount = candidate.paramCount();
             final AnnotatedWithParams ctor = candidate.creator();
-
->>>>>>> 9458672f
             // some single-arg factory methods (String, number) are auto-detected
             if (argCount == 1) {
                 BeanPropertyDefinition propDef = candidate.propertyDef(0);
@@ -485,15 +470,9 @@
                             candidate.parameter(0), candidate.injection(0));
                     creators.addPropertyCreator(ctor, false, properties);
                 } else {
-<<<<<<< HEAD
-                    /*boolean added = */ _handleSingleArgumentConstructor(ctxt, beanDesc, vchecker, intr, creators,
-                            ctor, isCreator,
-                            vchecker.isScalarConstructorVisible(ctor));
-=======
                     /*boolean added = */ _handleSingleArgumentCreator(creators,
                             ctor, false,
                             vchecker.isCreatorVisible(ctor));
->>>>>>> 9458672f
                     // one more thing: sever link to creator property, to avoid possible later
                     // problems with "unresolved" constructor property
                     if (propDef != null) {
@@ -770,15 +749,11 @@
         // `@JsonCreator` (or equivalent) annotation, we need to do bit more re-inspection...
 
         main_loop:
-<<<<<<< HEAD
-        for (AnnotatedConstructor ctor : implicitCtors) {
+        for (AnnotatedWithParams ctor : implicitCtors) {
             // 21-Sep-2017, tatu: Note that "scalar constructors" are always delegating,
             //    so use regular creator visibility here.
-            if (!_constructorVisible(vchecker, ctor)) {
-=======
-        for (AnnotatedWithParams ctor : implicitCtors) {
+//            if (!_constructorVisible(vchecker, ctor)) {
             if (!vchecker.isCreatorVisible(ctor)) {
->>>>>>> 9458672f
                 continue;
             }
             // as per earlier notes, only end up here if no properties associated with creator
@@ -818,7 +793,7 @@
         }
     }
 
-<<<<<<< HEAD
+    /*
     protected boolean _handleSingleArgumentConstructor(DeserializationContext ctxt,
             BeanDescription beanDesc, VisibilityChecker<?> vchecker,
             AnnotationIntrospector intr, CreatorCollector creators,
@@ -864,11 +839,9 @@
         }
         return false;
     }
+*/
 
     protected void _addFactoryCreators
-=======
-    protected void _addDeserializerFactoryMethods
->>>>>>> 9458672f
         (DeserializationContext ctxt, BeanDescription beanDesc, VisibilityChecker<?> vchecker,
          AnnotationIntrospector intr, CreatorCollector creators,
          Map<AnnotatedWithParams,BeanPropertyDefinition[]> creatorParams)
@@ -1014,14 +987,15 @@
         }
     }
 
-<<<<<<< HEAD
+    /*
     protected boolean _constructorVisible(VisibilityChecker<?> vchecker, AnnotatedConstructor ctor) {
         if (ctor.getParameterCount() == 1) {
             return vchecker.isScalarConstructorVisible(ctor);
         }
         return vchecker.isCreatorVisible(ctor);
     }
-    
+    */
+/*    
     protected boolean _handleSingleArgumentFactory(DeserializationConfig config,
             BeanDescription beanDesc, VisibilityChecker<?> vchecker,
             AnnotationIntrospector intr, CreatorCollector creators,
@@ -1029,17 +1003,12 @@
         throws JsonMappingException
     {
         Class<?> type = factory.getRawParameterType(0);
-        
-        // 21-Sep-2017, tatu: Note that factory methods are never considered
-        //   "single scalar constructors" (that is, we do not use more lax visibility
-        //   for factories, ever, unlike constructors)
-=======
+*/
     protected boolean _handleSingleArgumentCreator(CreatorCollector creators,
             AnnotatedWithParams ctor, boolean isCreator, boolean isVisible)
     {
         // otherwise either 'simple' number, String, or general delegate:
         Class<?> type = ctor.getRawParameterType(0);
->>>>>>> 9458672f
         if (type == String.class || type == CharSequence.class) {
             if (isCreator || isVisible) {
                 creators.addStringCreator(ctor, isCreator);
@@ -1161,7 +1130,7 @@
         return null;
     }
 
-<<<<<<< HEAD
+    /*
     protected PropertyName _findImplicitParamName(AnnotatedParameter param, AnnotationIntrospector intr)
     {
         String str = intr.findImplicitPropertyName(param);
@@ -1171,10 +1140,6 @@
         return null;
     }
 
-    /**
-     * Method called on a single-arg Creator method to see whether it should be
-     * considered property-based or not (if not, it's to be taken as delegate)
-     */
     protected boolean _checkIfCreatorPropertyBased(AnnotationIntrospector intr,
             AnnotatedWithParams creator, BeanPropertyDefinition propDef)
     {
@@ -1196,9 +1161,8 @@
         // in absence of everything else, default to delegating
         return false;
     }
-
-=======
->>>>>>> 9458672f
+*/
+    
     /*
     /**********************************************************
     /* JsonDeserializerFactory impl: array deserializers
