--- conflicted
+++ resolved
@@ -4,7 +4,6 @@
 === Releases === 
 ------------------------------------------------------------------------
 
-<<<<<<< HEAD
 2.11.2 (not yet released)
 
 #2783: Parser/Generator features not set when using `ObjectMapper.createParser()`,
@@ -107,10 +106,7 @@
   (ObjectMapper.readerForListOf())
 - Add `SerializerProvider.findContentValueSerializer()` methods
 
-2.10.5 (not yet released)
-=======
 2.10.5 (21-Jul-2020)
->>>>>>> 65d81901
 
 #2787 (partial fix): NPE after add mixin for enum
  (reported by Denis K)
