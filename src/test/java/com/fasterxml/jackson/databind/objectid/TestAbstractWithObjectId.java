--- conflicted
+++ resolved
@@ -53,15 +53,9 @@
         myList.add(two);
 
         // make an object mapper that will add class info in so deserialisation works
-<<<<<<< HEAD
         ObjectMapper mapper = jsonMapperBuilder()
-                .enableDefaultTypingAsProperty(NoCheckSubTypeValidator.instance,
+                .activateDefaultTypingAsProperty(NoCheckSubTypeValidator.instance,
                         DefaultTyping.NON_FINAL, "@class")
-=======
-        ObjectMapper om = JsonMapper.builder()
-                .activateDefaultTypingAsProperty(NoCheckSubTypeValidator.instance,
-                        ObjectMapper.DefaultTyping.NON_FINAL, "@class")
->>>>>>> ac787903
                 .build();
 
         // write and print the JSON
