--- conflicted
+++ resolved
@@ -11,11 +11,7 @@
 jobs:
   build:
     # Do we want wide matrix build? For now, limited
-<<<<<<< HEAD
-    runs-on: 'ubuntu-22.04'
-=======
     runs-on: 'ubuntu-latest'
->>>>>>> aac13a28
     strategy:
       fail-fast: false
       matrix:
