--- conflicted
+++ resolved
@@ -1,16 +1,14 @@
 package com.fasterxml.jackson.databind.ext;
 
-<<<<<<< HEAD
+import java.util.HashMap;
+import java.util.Map;
 import javax.xml.datatype.Duration;
 import javax.xml.datatype.XMLGregorianCalendar;
 import javax.xml.namespace.QName;
-=======
-import java.util.HashMap;
-import java.util.Map;
->>>>>>> 5d0e6e50
 
 import com.fasterxml.jackson.databind.*;
 import com.fasterxml.jackson.databind.ser.std.ToStringSerializer;
+import com.fasterxml.jackson.databind.util.ClassUtil;
 
 /**
  * Helper class used for isolating details of handling optional+external types
@@ -58,39 +56,17 @@
     {
         final Class<?> rawType = type.getRawClass();
         if ((CLASS_DOM_NODE != null) && CLASS_DOM_NODE.isAssignableFrom(rawType)) {
-<<<<<<< HEAD
             return new DOMSerializer();
-=======
-            return (JsonSerializer<?>) instantiate(SERIALIZER_FOR_DOM_NODE, type);
-        }
-
-        if (_jdk7Helper != null) {
-            JsonSerializer<?> ser = _jdk7Helper.getSerializerForJavaNioFilePath(rawType);
-            if (ser != null) {
-                return ser;
-            }
->>>>>>> 5d0e6e50
         }
 
         String className = rawType.getName();
         if (className.startsWith(PACKAGE_PREFIX_JAVAX_XML) || hasSuperClassStartingWith(rawType, PACKAGE_PREFIX_JAVAX_XML)) {
-<<<<<<< HEAD
             if (Duration.class.isAssignableFrom(rawType) || QName.class.isAssignableFrom(rawType)) {
                 return ToStringSerializer.instance;
             }
             if (XMLGregorianCalendar.class.isAssignableFrom(rawType)) {
                 return XMLGregorianCalendarSerializer.instance;
             }
-=======
-            factoryName = SERIALIZERS_FOR_JAVAX_XML;
-        } else {
-            return null;
-        }
-
-        Object ob = instantiate(factoryName, type);
-        if (ob == null) { // could warn, if we had logging system (j.u.l?)
-            return null;
->>>>>>> 5d0e6e50
         }
         return null;
     }
@@ -100,39 +76,19 @@
     {
         final Class<?> rawType = type.getRawClass();
         if ((CLASS_DOM_NODE != null) && CLASS_DOM_NODE.isAssignableFrom(rawType)) {
-<<<<<<< HEAD
             return new DOMDeserializer.NodeDeserializer();
         }
         if ((CLASS_DOM_DOCUMENT != null) && CLASS_DOM_DOCUMENT.isAssignableFrom(rawType)) {
             return new DOMDeserializer.DocumentDeserializer();
         }
         String className = rawType.getName();
-
-        if (className.startsWith(PACKAGE_PREFIX_JAVAX_XML)
-                || hasSuperClassStartingWith(rawType, PACKAGE_PREFIX_JAVAX_XML)) {
-            return CoreXMLDeserializers.findBeanDeserializer(config, type);
-=======
-            return (JsonDeserializer<?>) instantiate(DESERIALIZER_FOR_DOM_NODE, type);
-        }
-        if ((CLASS_DOM_DOCUMENT != null) && CLASS_DOM_DOCUMENT.isAssignableFrom(rawType)) {
-            return (JsonDeserializer<?>) instantiate(DESERIALIZER_FOR_DOM_DOCUMENT, type);
-        }
-        String className = rawType.getName();
         final String deserName = _sqlClasses.get(className);
         if (deserName != null) {
             return (JsonDeserializer<?>) instantiate(deserName, type);
         }
-        String factoryName;
         if (className.startsWith(PACKAGE_PREFIX_JAVAX_XML)
                 || hasSuperClassStartingWith(rawType, PACKAGE_PREFIX_JAVAX_XML)) {
-            factoryName = DESERIALIZERS_FOR_JAVAX_XML;
-        } else {
-            return null;
-        }
-        Object ob = instantiate(factoryName, type);
-        if (ob == null) { // could warn, if we had logging system (j.u.l?)
-            return null;
->>>>>>> 5d0e6e50
+            return CoreXMLDeserializers.findBeanDeserializer(config, type);
         }
         return null;
     }
@@ -160,8 +116,6 @@
     /**********************************************************************
      */
 
-<<<<<<< HEAD
-=======
     private Object instantiate(String className, JavaType valueType)
     {
         try {
@@ -173,7 +127,6 @@
         }
     }
 
->>>>>>> 5d0e6e50
     /**
      * Since 2.7 we only need to check for class extension, as all implemented
      * types are classes, not interfaces. This has performance implications for
