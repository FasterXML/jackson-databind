--- conflicted
+++ resolved
@@ -36,7 +36,7 @@
     
     static class UntypedEnumBean
     {
-       @JsonTypeInfo(use=JsonTypeInfo.Id.CLASS, include=JsonTypeInfo.As.PROPERTY, property="__type")
+        @JsonTypeInfo(use=JsonTypeInfo.Id.CLASS, include=JsonTypeInfo.As.PROPERTY, property="__type")
         public Object value;
 
         public UntypedEnumBean() { }
@@ -107,16 +107,11 @@
 
     public void testUntypedEnum() throws Exception
     {
-<<<<<<< HEAD
         final ObjectMapper mapper = jsonMapperBuilder()
                 .polymorphicTypeValidator(new NoCheckSubTypeValidator())
                 .build();
         String str = mapper.writeValueAsString(new UntypedEnumBean(TestEnum.B));
         UntypedEnumBean result = mapper.readValue(str, UntypedEnumBean.class);
-=======
-        String str = MAPPER.writeValueAsString(new UntypedEnumBean(TestEnum.B));
-        UntypedEnumBean result = MAPPER.readValue(str, UntypedEnumBean.class);
->>>>>>> 2149c30a
         assertNotNull(result);
         assertNotNull(result.value);
         Object ob = result.value;
