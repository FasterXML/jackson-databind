Project: jackson-databind

------------------------------------------------------------------------
=== Releases === 
------------------------------------------------------------------------

2.18.0 (not yet released)

<<<<<<< HEAD
#562: Allow `@JsonAnySetter` to flow through Creators
 (reported by Benson M)
 (fix by Joo-Hyuk K)
#806: Problem with `NamingStrategy`, creator methods with implicit names
#2977: Incompatible `FAIL_ON_MISSING_PRIMITIVE_PROPERTIES` and
  field level `@JsonProperty`
 (reported by @GeorgiPetkov)
#3241: `constructorDetector` seems to invalidate `defaultSetterInfo`
  for nullability
 (reported by @joca-bt)
#4085: `@JsonView` does not work on class-level for records
 (reported by Ulf D)
#4119: Exception when deserialization uses a record with a constructor
  property with `access=READ_ONLY`
 (reported by @Mochis)
#4356: `BeanDeserializerModifier::updateBuilder()` doesn't work for
  beans with Creator methods
 (reported by Mark H)
#4407: `null` type id handling does not work with `writeTypePrefix()`
#4452: `@JsonProperty` not serializing field names properly
  on `@JsonCreator` in Record
 (reported by @Incara)
#4453: Allow JSON Integer to deserialize into a single-arg constructor of
  parameter type `double`
 (contributed by David M)
#4456: Rework locking in `DeserializerCache`
 (contributed by @pjfanning)
#4458: Rework synchronized block from `BeanDeserializerBase`
 (contributed by @pjfanning)
#4464: When `Include.NON_DEFAULT` setting is used, `isEmpty()` method is
  not called on the serializer
 (reported by Teodor D)
 (fix by Joo-Hyuk K)
#4472: Rework synchronized block in `TypeDeserializerBase`
 (contributed by @pjfanning)
#4483: Remove `final` on method BeanSerializer.serialize()
 (contributed by Matthew L)
#4515: Rewrite Bean Property Introspection logic in Jackson 2.x
#4545: Unexpected deserialization behavior with `@JsonCreator`,
  `@JsonProperty` and javac `-parameters`
 (reported by Alexandre J)
#4570: Deprecate `ObjectMapper.canDeserialize()`/`ObjectMapper.canSerialize()`
#4580: Add `MapperFeature.SORT_CREATOR_PROPERTIES_BY_DECLARATION_ORDER` to use
  Creator properties' declaration order for sorting
#4602: Possible wrong use of _arrayDelegateDeserializer in
  BeanDeserializerBase::deserializeFromObjectUsingNonDefault()
 (reported by Eduard G)

2.17.2 (not yet released)
=======
2.17.2 (05-Jul-2024)
>>>>>>> 8e277e97

#4561: Issues using jackson-databind 2.17.1 with Reactor
 (reported by @wdallastella)
#4575: StdDelegatingSerializer does not consider a Converter that may
  return null for a non-null input
 (reported, fix contributed by Peter L)
#4577: Cannot deserialize value of type `java.math.BigDecimal` from
   String "3." (not a valid representation)
 (reported by @dmelisso)
#4595: No way to explicitly disable wrapping in custom annotation processor
 (reported by @SimonCockx)
#4607: `MismatchedInput`: No Object Id found for an instance of X to
  assign to property '@id'
 (reported by Susan W)
#4610: `DeserializationFeature.FAIL_ON_UNRESOLVED_OBJECT_IDS` does not work when
 used with Polymorphic type handling
 (fix by Joo-Hyuk K)

2.17.1 (04-May-2024)

#4428: `ByteBuddy` scope went beyond `test` in version 2.17.0
 (reported by Miguel M-R)
 (fix by Joo-Hyuk K)
#4430: Use `ReentrantLock` instead of `synchronized` in `DeserializerCache`
  to avoid deadlock on pinning
 (reported, fix contributed by Oddbjørn K)
#4435: Cannot deserialize value of type `java.math.BigDecimal` from
  String ".05": not a valid representation
 (reported by @EAlf91)
 (fix by @pjfanning)
#4441: `@JsonSetter(nulls = Nulls.SKIP)` doesn't work in some situations
 (reported by @Asapin)
 (fix by Joo-Hyuk K)
#4450: Empty QName deserialized as `null`
 (reported by @winfriedgerlach)
#4471: Reconsider deprecation of `JsonNode.asText(defaultValue)`
 (requested by @aerisnju)
 (fix by Joo-Hyuk K)
#4481: Unable to override `DeserializationFeature.READ_UNKNOWN_ENUM_VALUES_AS_NULL`
  with `JsonFormat.Feature.READ_UNKNOWN_ENUM_VALUES_AS_NULL`
 (reported by @luozhenyu)
#4489: Unable to override `DeserializationFeature.READ_UNKNOWN_ENUM_VALUES_USING_DEFAULT_VALUE`
  with `JsonFormat.Feature.READ_UNKNOWN_ENUM_VALUES_USING_DEFAULT_VALUE`
 (fix by Joo-Hyuk K)

2.17.0 (12-Mar-2024)

#437: Support throwing `MismatchedInputException` when deserializing
  properties that are not part of the view
 (contributed by Joo-Hyuk K)
#736: `MapperFeature.REQUIRE_SETTERS_FOR_GETTERS` has no effect
 (reported by @migel)
 (fix contributed by Joo-Hyuk K)
#2543: Introspection includes delegating ctor's only parameter as
  a property in `BeanDescription`
 (reported by @nikita2206)
 (fix contributed by Kyrylo M)
#4160: Deprecate `DefaultTyping.EVERYTHING` in `2.x` and remove in `3.0`
 (contributed by Joo-Hyuk K)
#4194: Add `JsonNodeFeature.FAIL_ON_NAN_TO_BIG_DECIMAL_COERCION` option to
  fail on attempting to coerce `NaN` into `BigDecimal`
 (contributed by Joo-Hyuk K)
#4205: Consider types in `sun.*` package(s) to be JDK (platform) types
  for purposes of handling
#4209: Make `BeanDeserializerModifier`/`BeanSerializerModifier`
  implement `java.io.Serializable`
 (fix contributed by Muhammad K)
#4214: `EnumSet` deserialization does not work when we activate
  default typing in `ObjectMapper`
 (reported by @dvhvsekhar)
#4248: `ThrowableDeserializer` does not handle `null` well for `cause`
#4250: Add input validation for `NumberDeserializers` deserializers
 for "stringified" FP numbers
#4262: Improve handling of `null` insertion failure for `TreeSet`
#4263: Change `ObjectArrayDeserializer` to use "generic" type parameter
  (`java.lang.Object`) to remove co-variant return type
#4299: Some `Collection` and `Map` fallbacks don't work in GraalVM native image
 (contributed by Eduard D)
#4309: `@JsonSetter(nulls=...)` handling of `Collection` `null` values during
  deserialization with `READ_UNKNOWN_ENUM_VALUES_AS_NULL` and `FAIL_ON_INVALID_SUBTYPE` wrong
 (reported by @ivan-zaitsev)
 (fix contributed by Joo-Hyuk K)
#4327: `@JsonAlias` not respected by polymorphic deduction
 (reported by @k-wall)
 (fix contributed by Joo-Hyuk K)
#4337: `AtomicReference` serializer does not support `@JsonSerialize(contentConverter=...)`
#4364: `@JsonProperty` and equivalents should merge with `AnnotationIntrospectorPair`
#4394: Better Base64 support for `java.util.UUIDs`
  without padding
 (fix contributed by Jesper B)
#4403: Deserialization of unknown value for enums does not yield default enum value
 (reported by @dominik-henning)
#4416: Deprecate `JsonNode.asText(String)`
 (suggested by András P)
- JUnit5 upgraded to 5.10.1

2.16.3 (not yet released)

#4564: Possible 2.16.0 Enum-as-JSON-Object serialization regression
 (reported by Guillaume J)
 (fix contributed by Joo-Hyuk K)
#4581: Incompatible Constructor Parameter Type in `EnumDeserializer`
 (reported by @Hunter-Lam)

2.16.2 (09-Mar-2024)

#4302: Problem deserializing some type of Enums when using `PropertyNamingStrategy`
 (reported by Pieter D-S)
 (fix contributed by Joo-Hyuk K)
#4303: `ObjectReader` is not serializable if it's configured for polymorphism
 (reported by @asardaes)
 (fix contributed by Joo-Hyuk K)
#4316: NPE when deserializing `JsonAnySetter` in `Throwable`
 (reported by @jpraet)
 (fix contributed by Joo-Hyuk K)
#4355: Jackson 2.16 fails attempting to obtain `ObjectWriter` for an `Enum` of which
  some value returns null from `toString()`
 (reported by @YutaHiguchi-bsn)
#4409: Deserialization of enums with name defined with different cases leads to
  `InvalidDefinitionException`: Multiple fields representing property
 (reported by Stephane B)
 (fix contributed by Joo-Hyuk K)

2.16.1 (24-Dec-2023)

#4200: `JsonSetter(contentNulls = FAIL)` is ignored in delegating
  `@JsonCreator` argument
#4216: Primitive array deserializer cannot being captured by `DeserializerModifier`
 (reported by @SakuraKoi)
 (fix contributed by Joo-Hyuk K)
#4229 JsonNode findValues and findParents missing expected values in 2.16.0
 (reported by @gcookemoto)
 (fix contributed by Joo-Hyuk K)

2.16.0 (15-Nov-2023)

#1770: Incorrect deserialization for `BigDecimal` numbers
 (reported by @cristian-mocanu-mob)
 (fix by @pjfanning)
#2502: Add a way to configure caches Jackson uses
 (contributed by Joo-Hyuk K)
#2787: Mix-ins do not work for `Enum`s
 (fix contributed by Joo-Hyuk K)
#3133: Map deserialization results in different numeric classes based on
  json ordering (BigDecimal / Double) when used in combination with @JsonSubTypes
 (reported by @mreiterer)
#3277: Combination of `@JsonUnwrapped` and `@JsonAnySetter` results in `BigDecimal`
  instead of `Double`
 (reported John H)
#3251: Generic class with generic field of runtime type `Double` is deserialized
  as `BigDecimal` when used with `@JsonTypeInfo` and `JsonTypeInfo.As.EXISTING_PROPERTY`
 (reported by Kevin B)
#3647: `@JsonIgnoreProperties` not working with `@JsonValue`
 (reported by @ThatSneakyRaccoon)
 (fix contributed by Joo-Hyuk K)
#3780: Deprecated JsonNode.with(String) suggests using JsonNode.withObject(String)
  but it is not the same thing
 (reported by @bmatasar)
#3838: Difference in the handling of `ObjectId-property` in `JsonIdentityInfo`
  depending on the deserialization route
 (fix contributed by Joo-Hyuk K)
#3877: Add new `OptBoolean` valued property in `@JsonTypeInfo`, handling,
   to allow per-polymorphic type loose Type Id handling
 (contributed by Joo-Hyuk K)
#3906: Regression: 2.15.0 breaks deserialization for records when
   `mapper.setVisibility(PropertyAccessor.ALL, Visibility.NONE)`
 (reported by Endre S)
#3924: Incorrect target type when disabling coercion, trying to deserialize
  String from Array/Object
 (reported by João G)
 (fix contributed by Joo-Hyuk K)
#3928: `@JsonProperty` on constructor parameter changes default field serialization order
 (contributed by @pjfanning)
#3948: `@JsonIgnore` no longer works for transient backing fields
 (reported by Jason L)
#3950: Create new `JavaType` subtype `IterationType` (extending `SimpleType`)
#3953: Use `JsonTypeInfo.Value` for annotation handling
 (contributed by Joo-Hyuk K)
#3965: Add `JsonNodeFeature.WRITE_PROPERTIES_SORTED` for sorting `ObjectNode` properties
  on serialization
#3992: `@JsonIgnore` on Record property ignored if there is getter override
 (reported by @ennishol)
#4008: Optimize `ObjectNode` findValue(s) and findParent(s) fast paths
 (contributed by David S)
#4009: Locale "" is deserialised as `null` if `ACCEPT_EMPTY_STRING_AS_NULL_OBJECT`
  is enabled
 (reported by Philipp K)
#4011: Add guardrail setting for `TypeParser` handling of type parameters
#4036: Use `@JsonProperty` for Enum values also when `READ_ENUMS_USING_TO_STRING` enabled
 (contributed by @iProdigy)
#4037: Fix `Enum` deserialization to use `@JsonProperty`, `@JsonAlias` even if
  `EnumNamingStrategy` used
 (contributed by @iProdigy)
#4039: Use `@JsonProperty` and lowercase feature when serializing Enums despite
  using toString()
 (contributed by @iProdigy)
#4040: Use `@JsonProperty` over `EnumNamingStrategy` for Enum serialization
 (contributed by @iProdigy)
#4041: Actually cache EnumValues#internalMap
 (contributed by @iProdigy)
#4047: `ObjectMapper.valueToTree()` will ignore the configuration
  `SerializationFeature.WRAP_ROOT_VALUE`
 (contributed by Joo-Hyuk K)
#4056: Provide the "ObjectMapper.treeToValue(TreeNode, TypeReference)" method
 (contributed by @fantasy0v0)
#4060: Expose `NativeImageUtil.isRunningInNativeImage()` method
#4061: Add JsonTypeInfo.Id.SIMPLE_NAME which defaults type id to `Class.getSimpleName()`
 (requested by Omar A)
 (contributed by Joo-Hyuk K)
#4071: Impossible to deserialize custom `Throwable` sub-classes that do not
  have single-String constructors
 (reported by @PasKal)
 (fix contributed by Joo-Hyuk K)
#4078: `java.desktop` module is no longer optional
 (reported by Andreas Z)
 (fix contributed by Joo-Hyuk K)
#4082: `ClassUtil` fails with `java.lang.reflect.InaccessibleObjectException`
  trying to setAccessible on `OptionalInt` with JDK 17+
#4090: Support sequenced collections (JDK 21)S
 (contributed by @pjfanning)
#4095: Add `withObjectProperty(String)`, `withArrayProperty(String)` in `JsonNode`
#4096: Change `JsonNode.withObject(String)` to work similar to `withArray()`
  wrt argument
#4144: Log WARN if deprecated subclasses of `PropertyNamingStrategy` is used
 (contributed by Naoki T)
#4145: NPE when transforming a tree to a model class object, at `ArrayNode.elements()`
 (reported by Ondrej Z)
#4153: Deprecated `ObjectReader.withType(Type)` has no direct replacement;
  need `forType(Type)`
 (reported by Garren W)
#4164: Do not rewind `position` when serializing direct `ByteBuffer`
 (fix contributed by Jonas K)
#4159: Add new `DefaultTyping.NON_FINAL_AND_ENUMS` to allow Default Typing for `Enum`s
 (contributed by Joo-Hyuk K)
#4175: Exception when deserialization of private record with default constructor
 (reported by Jan P)
 (contributed by Joo-Hyuk K)
#4184: `BeanDeserializer` updates `currentValue` incorrectly when
  deserialising empty Object
 (reported by @nocny-x)

2.15.4 (15-Feb-2024)

#1172: `@JsonView` doesn't work with `@JsonCreator`
 (reported by Dmitry B)
#4185: `@JsonIgnoreProperties` with `@JsonTypeInfo(include = JsonTypeInfo.As.EXTERNAL_PROPERTY)`
  does not work
 (reported by @jonasho)
 (fix contributed by Joo-Hyuk K)
#4303: `ObjectReader` is not serializable if it's configured for polymorphism
 (reported by @asardaes)
 (fix contributed by Joo-Hyuk K)
#4378: `TextNode.equals()` throws `NullPointerException` when `TextNode`
  constructed with `null`
 (reported by @Javed6234)
 (fix contributed by @pjfanning)

2.15.3 (12-Oct-2023)

#3968: Records with additional constructors failed to deserialize
 (fix contributed by Sim Y-T)
#4121: Preserve the original component type in merging to an array
 (contributed by Yury M)

2.15.2 (30-May-2023)

#3938: Record setter not included from interface (2.15 regression)

2.15.1 (16-May-2023)

#3882: Error in creating nested `ArrayNode`s with `JsonNode.withArray()`
 (reported by @SaiKrishna369)
#3894: Only avoid Records fields detection for deserialization
 (contributed by Sim Y-T)
#3895: 2.15.0 breaking behaviour change for records and Getter Visibility
 (reported by Matteo B)
#3897: 2.15.0 breaks deserialization when POJO/Record only has a single field
  and is marked `Access.WRITE_ONLY`
 (reported by Antti L)
 (fix contributed by Sim Y-T)
#3913: Issue with deserialization when there are unexpected properties (due
  to null `StreamReadConstraints`)
 (reported by @sbertault)
#3914: Fix TypeId serialization for `JsonTypeInfo.Id.DEDUCTION`, native type ids

2.15.0 (23-Apr-2023)

#2536: Add `EnumFeature.READ_ENUM_KEYS_USING_INDEX` to work with
   existing "WRITE_ENUM_KEYS_USING_INDEX"#
#2667: Add `@EnumNaming`, `EnumNamingStrategy` to allow use of naming
   strategies for Enums
 (contributed by Joo-Hyuk K)
#2968: Deserialization of `@JsonTypeInfo` annotated type fails with
  missing type id even for explicit concrete subtypes
 (requested by Patrick S) 
 (fix contributed by Joo-Hyuk K)
#2974: Null coercion with `@JsonSetter` does not work with `java.lang.Record`
 (fix contributed by Sim Y-T)
#2992: Properties naming strategy do not work with Record
 (fix contributed by Sim Y-T)
#3053: Allow serializing enums to lowercase (`EnumFeature.WRITE_ENUMS_TO_LOWERCASE`)
 (requested by Vojtěch K)
 (fix contributed by Joo-Hyuk K)
#3180: Support `@JsonCreator` annotation on record classes
 (fix contributed by Sim Y-T)
#3262: InvalidDefinitionException when calling mapper.createObjectNode().putPOJO
#3297: `@JsonDeserialize(converter = ...)` does not work with Records
 (fix contributed by Sim Y-T)
#3342: `JsonTypeInfo.As.EXTERNAL_PROPERTY` does not work with record wrappers
 (fix contributed by Sim Y-T)
#3352: Do not require the usage of opens in a modular app when using records
#3566: Cannot use both `JsonCreator.Mode.DELEGATING` and `JsonCreator.Mode.PROPERTIES`
  static creator factory methods for Enums
 (reported by @andrewbents)
#3637: Add enum features into `@JsonFormat.Feature`
 (requested by @Anatoly4444)
 (fix contributed by Ajay S)
#3638: Case-insensitive and number-based enum deserialization are
  (unnecessarily) mutually exclusive
 (reported by Phil G)
 (fix contributed by Joo-Hyuk K)
#3651: Deprecate "exact values" setting from `JsonNodeFactory`, replace with
  `JsonNodeFeature.STRIP_TRAILING_BIGDECIMAL_ZEROES`
#3654: Infer `@JsonCreator(mode = Mode.DELEGATING)` from use of `@JsonValue`)
#3676: Allow use of `@JsonCreator(mode = Mode.PROPERTIES)` creator for POJOs
 with"empty String" coercion
#3680: Timestamp in classes inside jar showing 02/01/1980
 (fix contributed by Hervé B)
#3682: Transient `Field`s are not ignored as Mutators if there is visible Getter
#3690: Incorrect target type for arrays when disabling coercion
 (reported by João G)
#3708: Seems like `java.nio.file.Path` is safe for Android API level 26
 (contributed by @pjfanning)
#3730: Add support in `TokenBuffer` for lazily decoded (big) numbers
 (contributed by @pjfanning)
#3736: Try to avoid auto-detecting Fields for Record types
#3742: schemaType of `LongSerializer` is wrong
 (reported by @luozhenyu)
#3745: Deprecate classes in package `com.fasterxml.jackson.databind.jsonschema`
 (contributed by @luozhenyu)
#3748: `DelegatingDeserializer` missing override of `getAbsentValue()`
 (and couple of other methods)
#3771: Classloader leak: DEFAULT_ANNOTATION_INTROSPECTOR holds annotation reference
 (reported by Christoph S)
#3791: Flush readonly map together with shared on `SerializerCache.flush()`
 (suggested by @vdaniloff)
#3796: Enum Deserialisation Failing with Polymorphic type validator
 (reported by @sagarika4)
#3809: Add Stream-friendly alternative to `ObjectNode.fields()`:
  `Set<Map.Entry<String, JsonNode>> properties()`
#3814: Enhance `StdNodeBasedDeserializer` to support `readerForUpdating`
 (requested by Matt N)
 (contributed by Joo-Hyuk K)
#3816: TokenBuffer does not implement writeString(Reader reader, int len)
 (reported by Patrick S)
#3819: Add convenience method `SimpleBeanPropertyFilter.filterOutAll()` as
  counterpart of `serializeAll()`
 (contributed by Joo-Hyuk K)
#3836: `Optional<Boolean>` is not recognized as boolean field
 (reported by @thnaeff)
 (fix contributed by Joo-Hyuk K)
#3853: Add `MapperFeature.REQUIRE_TYPE_ID_FOR_SUBTYPES` to enable/disable
  strict subtype Type Id handling
 (contributed by Steve S))
#3876: `TypeFactory` cache performance degradation with `constructSpecializedType()`
 (contributed by Carter K)

2.14.3 (05-May-2023)

#3784: `PrimitiveArrayDeserializers$ByteDeser.deserialize` ignores
  `DeserializationProblemHandler` for invalid Base64 content
#3837: Set transformer factory attributes to improve protection against XXE
 (contributed by @pjfanning)

2.14.2 (28-Jan-2023)

#1751: `@JsonTypeInfo` does not work if the Type Id is an Integer value
 (reported by @marvin-we)
#3063: `@JsonValue` fails for Java Record
 (reported by Gili T)
#3699: Allow custom `JsonNode` implementations
 (contributed by Philippe M)
#3711: Enum polymorphism not working correctly with DEDUCTION
 (reported by @smilep)
#3741: `StdDelegatingDeserializer` ignores `nullValue` of `_delegateDeserializer`.

2.14.1 (21-Nov-2022)

#3655: `Enum` values can not be read from single-element array even with
  `DeserializationFeature.UNWRAP_SINGLE_VALUE_ARRAYS`
 (reported by Andrej M)
 (fix contributed by Jonas K)
#3665: `ObjectMapper` default heap consumption increased significantly from 2.13.x to 2.14.0
 (reported by Moritz H)
 (fix contributed by Jonas K)

2.14.0 (05-Nov-2022)

#1980: Add method(s) in `JsonNode` that works like combination of `at()`
  and `with()`: `withObject(...)` and `withArray(...)`
#2541: Cannot merge polymorphic objects
 (reported by Matthew A)
 (fix contributed by James W)
#3013: Allow disabling Integer to String coercion via `CoercionConfig`
 (reported by @emilkostadinov)
 (fix contributed by Jordi O-A)
#3212: Add method `ObjectMapper.copyWith(JsonFactory)`
 (requested by @quaff)
 (contributed by Felix V)
#3311: Add serializer-cache size limit to avoid Metaspace issues from
  caching Serializers
 (requested by mcolemanNOW@github)
#3338: `configOverride.setMergeable(false)` not supported by `ArrayNode`
 (requested by Ernst-Jan vdL)
#3357: `@JsonIgnore` does not if together with `@JsonProperty` or `@JsonFormat`
 (reported by lizongbo@github)
#3373: Change `TypeSerializerBase` to skip `generator.writeTypePrefix()`
  for `null` typeId
#3394: Allow use of `JsonNode` field for `@JsonAnySetter`
 (requested by @sixcorners)
#3405: Create DataTypeFeature abstraction (for JSTEP-7) with placeholder features
#3417: Allow (de)serializing records using Bean(De)SerializerModifier even when
  reflection is unavailable
 (contributed by Jonas K)
#3419: Improve performance of `UnresolvedForwardReference` for forward reference
 resolution
(contributed by Gary M)
#3421: Implement `JsonNodeFeature.READ_NULL_PROPERTIES` to allow skipping of
  JSON `null` values on reading
#3443: Do not strip generic type from `Class<C>` when resolving `JavaType`
 (contributed by Jan J)
#3447: Deeply nested JsonNode throws StackOverflowError for toString()
 (reported by Deniz H)
#3475: Support use of fast double parse
 (contributed by @pjfanning)
#3476: Implement `JsonNodeFeature.WRITE_NULL_PROPERTIES` to allow skipping
  JSON `null` values on writing
#3481: Filter method only got called once if the field is null when using
  `@JsonInclude(value = JsonInclude.Include.CUSTOM, valueFilter = SomeFieldFilter.class)`
 (contributed by AmiDavidW@github)
#3484: Update `MapDeserializer` to support `StreamReadCapability.DUPLICATE_PROPERTIES`
#3497: Deserialization of Throwables with PropertyNamingStrategy does not work
#3500: Add optional explicit `JsonSubTypes` repeated names check
 (contributed by Igor S)
#3503: `StdDeserializer` coerces ints to floats even if configured to fail
 (contributed by Jordi O-A)
#3505: Fix deduction deserializer with DefaultTypeResolverBuilder
 (contributed by Arnaud S)
#3528: `TokenBuffer` defaults for parser/stream-read features neither passed
  from parser nor use real defaults
#3530: Change LRUMap to just evict one entry when maxEntries reached
 (contributed by @pjfanning)
#3533: Deserialize missing value of `EXTERNAL_PROPERTY` type using
  custom `NullValueProvider`
#3535: Replace `JsonNode.with()` with `JsonNode.withObject()`
#3559: Support `null`-valued `Map` fields with "any setter"
#3568: Change `JsonNode.with(String)` and `withArray(String)` to consider
  argument as `JsonPointer` if valid expression
#3590: Add check in primitive value deserializers to avoid deep wrapper array
  nesting wrt `UNWRAP_SINGLE_VALUE_ARRAYS` [CVE-2022-42003]
#3609: Allow non-boolean return type for "is-getters" with
  `MapperFeature.ALLOW_IS_GETTERS_FOR_NON_BOOLEAN`
 (contributed by Richard K)
#3613: Implement `float` and `boolean` to `String` coercion config
 (fix contributed by Jordi O-A)
#3624: Legacy `ALLOW_COERCION_OF_SCALARS` interacts poorly with Integer to
  Float coercion
 (contributed by Carter K)
#3633: Expose `translate()` method of standard `PropertyNamingStrategy` implementations
 (requested by Joachim D)

2.13.5 (23-Jan-2023)

#3659: Improve testing (likely via CI) to try to ensure compatibility with
  specific Android SDKs
#3661: Jackson 2.13 uses Class.getTypeName() that is only available on Android SDK 26
  (with fix works on ASDK 24)

2.13.4.2 (13-Oct-2022)

#3627: Gradle module metadata for `2.13.4.1` references non-existent
  jackson-bom `2.13.4.1` (instead of `2.13.4.20221012`)
  (NOTE: root cause is [jackson-bom#52])

2.13.4.1 (12-Oct-2022)

#3590: Add check in primitive value deserializers to avoid deep wrapper array
  nesting wrt `UNWRAP_SINGLE_VALUE_ARRAYS` [CVE-2022-42003]

2.13.4 (03-Sep-2022)

#3275: JDK 16 Illegal reflective access for `Throwable.setCause()` with
  `PropertyNamingStrategy.UPPER_CAMEL_CASE`
 (reported by Jason H)
 (fix suggested by gsinghlulu@github)
#3565: `Arrays.asList()` value deserialization has changed from mutable to
  immutable in 2.13
 (reported by JonasWilms@github)
#3582: Add check in `BeanDeserializer._deserializeFromArray()` to prevent
  use of deeply nested arrays [CVE-2022-42004]

2.13.3 (14-May-2022)

#3412: Version 2.13.2 uses `Method.getParameterCount()` which is not supported on
  Android before API 26
#3419: Improve performance of `UnresolvedForwardReference` for forward
 reference resolution
(contributed by Gary M)
#3446: `java.lang.StringBuffer` cannot be deserialized
 (reported by Lolf1010@github)
#3450: DeserializationProblemHandler is not working with wrapper type
  when returning null
 (reported by LJeanneau@github)

2.13.2.2 (28-Mar-2022)

No changes since 2.13.2.1 but fixed Gradle Module Metadata ("module.json")

2.13.2.1 (24-Mar-2022)

#2816: Optimize UntypedObjectDeserializer wrt recursion
 (contributed by Taylor S, Spence N)
#3412: Version 2.13.2 uses `Method.getParameterCount()` which is not
  supported on Android before API 26
 (reported by Matthew F)

2.13.2 (06-Mar-2022)

#3293: Use Method.getParameterCount() where possible
 (suggested by Christoph D)
#3344: `Set.of()` (Java 9) cannot be deserialized with polymorphic handling
 (reported by Sam K)
#3368: `SnakeCaseStrategy` causes unexpected `MismatchedInputException` during
  deserialization
 (reported by sszuev@github)
#3369: Deserialization ignores other Object fields when Object or Array
  value used for enum
 (reported by Krishna G)
#3380: `module-info.java` is in `META-INF/versions/11` instead of `META-INF/versions/9`

2.13.1 (19-Dec-2021)

#3006: Argument type mismatch for `enum` with `@JsonCreator` that takes String,
  gets JSON Number
 (reported by GrozaAnton@github)
#3299: Do not automatically trim trailing whitespace from `java.util.regex.Pattern` values
 (reported by Joel B)
#3305: ObjectMapper serializes `CharSequence` subtypes as POJO instead of
  as String (JDK 15+)
 (reported by stevenupton@github; fix suggested by Sergey C)
#3308: `ObjectMapper.valueToTree()` fails when
 `DeserializationFeature.FAIL_ON_TRAILING_TOKENS` is enabled
 (fix contributed by raphaelNguyen@github)
#3328: Possible DoS if using JDK serialization to serialize JsonNode

2.13.0 (30-Sep-2021)

#1850: `@JsonValue` with integer for enum does not deserialize correctly
 (reported by tgolden-andplus@github)
 (fix contributed by limengning@github)
#1988: MapperFeature.ACCEPT_CASE_INSENSITIVE_ENUM does not work for Enum keys of Map
 (reported by Myp3ik@github)
#2509: `AnnotatedMethod.getValue()/setValue()` doesn't have useful exception message
 (reported by henryptung@github)
 (fix contributed by Stephan S)
#2828: Add `DatabindException` as intermediate subtype of `JsonMappingException`
#2900: Jackson does not support deserializing new Java 9 unmodifiable collections
 (reported by Daniel H)
#2989: Allocate TokenBuffer instance via context objects (to allow format-specific
  buffer types)
#3001: Add mechanism for setting default `ContextAttributes` for `ObjectMapper`
#3002: Add `DeserializationContext.readTreeAsValue()` methods for more convenient
  conversions for deserializers to use
#3011: Clean up support of typed "unmodifiable", "singleton" Maps/Sets/Collections
#3033: Extend internal bitfield of `MapperFeature` to be `long`
#3035: Add `removeMixIn()` method in `MapperBuilder`
#3036: Backport `MapperBuilder` lambda-taking methods: `withConfigOverride()`,
  `withCoercionConfig()`, `withCoercionConfigDefaults()`
#3080: configOverrides(boolean.class) silently ignored, whereas .configOverride(Boolean.class)
  works for both primitives and boxed boolean values
 (reported by Asaf R)
#3082: Dont track unknown props in buffer if `ignoreAllUnknown` is true
 (contributed by David H)
#3091: Should allow deserialization of java.time types via opaque
   `JsonToken.VALUE_EMBEDDED_OBJECT`
#3099: Optimize "AnnotatedConstructor.call()" case by passing explicit null
#3101: Add AnnotationIntrospector.XmlExtensions interface for decoupling javax dependencies
#3110: Custom SimpleModule not included in list returned by ObjectMapper.getRegisteredModuleIds()
  after registration
 (reported by dkindler@github)
#3117: Use more limiting default visibility settings for JDK types (java.*, javax.*)
#3122: Deep merge for `JsonNode` using `ObjectReader.readTree()`
 (reported by Eric S)
#3125: IllegalArgumentException: Conflicting setter definitions for property
  with more than 2 setters
 (reported by mistyzyq@github)
#3130: Serializing java.lang.Thread fails on JDK 11 and above (should suppress
  serialization of ClassLoader)
#3143: String-based `Map` key deserializer is not deterministic when there is no
  single arg constructor
 (reported by Halil İbrahim Ş)
#3154: Add ArrayNode#set(int index, primitive_type value)
 (contributed by Tarekk Mohamed A)
#3160: JsonStreamContext "currentValue" wrongly references to @JsonTypeInfo
  annotated object
 (reported by Aritz B)
#3174: DOM `Node` serialization omits the default namespace declaration
 (contributed by Morten A-G)
#3177: Support `suppressed` property when deserializing `Throwable`
 (contributed by Klaas D)
#3187: `AnnotatedMember.equals()` does not work reliably
 (contributed by Klaas D)
#3193: Add `MapperFeature.APPLY_DEFAULT_VALUES`, initially for Scala module
 (suggested by Nick B)
#3214: For an absent property Jackson injects `NullNode` instead of `null` to a
  JsonNode-typed constructor argument of a `@ConstructorProperties`-annotated constructor
 (reported by robvarga@github)
#3217: `XMLGregorianCalendar` doesn't work with default typing
 (reported by Xinzhe Y)
#3227: Content `null` handling not working for root values
 (reported by João G)
 (fix contributed by proost@github)
#3234: StdDeserializer rejects blank (all-whitespace) strings for ints
 (reported by Peter B)
 (fix proposed by qthegreat3@github)
#3235: `USE_BASE_TYPE_AS_DEFAULT_IMPL` not working with `DefaultTypeResolverBuilder`
 (reported, fix contributed by silas.u / sialais@github)
#3238: Add PropertyNamingStrategies.UpperSnakeCaseStrategy (and UPPER_SNAKE_CASE constant)
 (requested by Kenneth J)
 (contributed by Tanvesh)
#3244: StackOverflowError when serializing JsonProcessingException
 (reported by saneksanek@github)
#3259: Support for BCP 47 `java.util.Locale` serialization/deserialization
 (contributed by Abishek R)
#3271: String property deserializes null as "null" for JsonTypeInfo.As.EXISTING_PROPERTY
 (reported by jonc2@github)
#3280: Can not deserialize json to enum value with Object-/Array-valued input,
  `@JsonCreator`
 (reported by peteryuanpan@github)
#3397: Optimize `JsonNodeDeserialization` wrt recursion
- Fix to avoid problem with `BigDecimalNode`, scale of `Integer.MIN_VALUE` (see
  [dataformats-binary#264] for details)
- Extend handling of `FAIL_ON_NULL_FOR_PRIMITIVES` to cover coercion from (Empty) String
  via `AsNull`
- Add `mvnw` wrapper

2.12.7.1 (12-Oct-2022)

#3582: Add check in `BeanDeserializer._deserializeFromArray()` to prevent
  use of deeply nested arrays [CVE-2022-42004]
#3590: Add check in primitive value deserializers to avoid deep wrapper array
  nesting wrt `UNWRAP_SINGLE_VALUE_ARRAYS` [CVE-2022-42003]

2.12.7 (26-May-2022)

#2816: Optimize UntypedObjectDeserializer wrt recursion [CVE-2020-36518]

2.12.6 (15-Dec-2021)

#3280: Can not deserialize json to enum value with Object-/Array-valued input,
  `@JsonCreator`
 (reported by peteryuanpan@github)
#3305: ObjectMapper serializes `CharSequence` subtypes as POJO instead of
  as String (JDK 15+)
 (reported by stevenupton@github; fix suggested by Sergey C)
#3328: Possible DoS if using JDK serialization to serialize JsonNode

2.12.5 (27-Aug-2021)

#3220: (regression) Factory method generic type resolution does not use
  Class-bound type parameter
 (reported by Marcos P)

2.12.4 (06-Jul-2021)

#3139: Deserialization of "empty" subtype with DEDUCTION failed
 (reported by JoeWoo; fix provided by drekbour@github)
#3146: Merge findInjectableValues() results in AnnotationIntrospectorPair
 (contributed by Joe B)
#3171: READ_UNKNOWN_ENUM_VALUES_USING_DEFAULT_VALUE doesn't work with empty strings
 (reported by unintended@github)

2.12.3 (12-Apr-2021)

#3108: `TypeFactory` cannot convert `Collection` sub-type without type parameters
  to canonical form and back
 (reported by lbilger@github)
- Fix for [modules-java8#207]: prevent fail on secondary Java 8 date/time types

2.12.2 (03-Mar-2021)

#754: EXTERNAL_PROPERTY does not work well with `@JsonCreator` and
   `FAIL_ON_UNKNOWN_PROPERTIES`
 (reported by Vassil D)
#3008: String property deserializes null as "null" for
   `JsonTypeInfo.As.EXTERNAL_PROPERTY`
#3022: Property ignorals cause `BeanDeserializer `to forget how to read
  from arrays (not copying `_arrayDelegateDeserializer`)
 (reported by Gian M)
#3025: UntypedObjectDeserializer` mixes multiple unwrapped
  collections (related to #2733)
 (fix contributed by Migwel@github)
#3038: Two cases of incorrect error reporting about DeserializationFeature
 (reported by Jelle V)
#3045: Bug in polymorphic deserialization with `@JsonCreator`, `@JsonAnySetter`,
  `JsonTypeInfo.As.EXTERNAL_PROPERTY`
 (reported by martineaus83@github)
#3055: Polymorphic subtype deduction ignores `defaultImpl` attribute
 (contributed by drekbour@github)
#3056: MismatchedInputException: Cannot deserialize instance of
  `com.fasterxml.jackson.databind.node.ObjectNode` out of VALUE_NULL token
 (reported by Stexxen@github)
#3060: Missing override for `hasAsKey()` in `AnnotationIntrospectorPair`
#3062: Creator lookup fails with `InvalidDefinitionException` for conflict
  between single-double/single-Double arg constructor
#3068: `MapDeserializer` forcing `JsonMappingException` wrapping even if
  WRAP_EXCEPTIONS set to false
 (reported by perkss@github)

2.12.1 (08-Jan-2021)

#2962: Auto-detection of constructor-based creator method skipped if there is
   an annotated factory-based creator method (regression from 2.11)
 (reported by Halil I-S)
#2972: `ObjectMapper.treeToValue()` no longer invokes `JsonDeserializer.getNullValue()`
 (reported by andpal@github)
#2973: DeserializationProblemHandler is not invoked when trying to deserializing String
 (reported by zigzago@github)
#2978: Fix failing `double` JsonCreators in jackson 2.12.0
 (contributed by Carter K)
#2979: Conflicting in POJOPropertiesCollector when having namingStrategy
 (reported, fix suggested by SunYiJun)
#2990: Breaking API change in `BasicClassIntrospector` (2.12.0)
 (reported, fix contributed by Faron D)
#3005: `JsonNode.requiredAt()` does NOT fail on some path expressions
#3009: Exception thrown when `Collections.synchronizedList()` is serialized
  with type info, deserialized
 (reported by pcloves@github)

2.12.0 (29-Nov-2020)

#43: Add option to resolve type from multiple existing properties,
  `@JsonTypeInfo(use=DEDUCTION)`
 (contributed by drekbour@github)
#426: `@JsonIgnoreProperties` does not prevent Exception Conflicting getter/setter
  definitions for property
 (reported by gmkll@github)
#921: Deserialization Not Working Right with Generic Types and Builders
 (reported by Mike G; fix contributed by Ville K)
#1296: Add `@JsonIncludeProperties(propertyNames)` (reverse of `@JsonIgnoreProperties`)
 (contributed Baptiste P)
#1458: `@JsonAnyGetter` should be allowed on a field
 (contributed by Dominik K)
#1498: Allow handling of single-arg constructor as property based by default
 (requested by Lovro P)
#1852: Allow case insensitive deserialization of String value into
  `boolean`/`Boolean` (esp for Excel)
 (requested by Patrick J)
#1886: Allow use of `@JsonFormat(with=JsonFormat.Feature.ACCEPT_CASE_INSENSITIVE_PROPERTIES)`
  on Class
#1919: Abstract class included as part of known type ids for error message
  when using JsonSubTypes
 (reported by Incara@github)
#2066: Distinguish null from empty string for UUID deserialization
 (requested by leonshaw@github)
#2091: `ReferenceType` does not expose valid containedType
 (reported by Nate B)
#2113: Add `CoercionConfig[s]` mechanism for configuring allowed coercions
#2118: `JsonProperty.Access.READ_ONLY` does not work with "getter-as-setter" `Collection`s
 (reported by Xiang Z)
#2215: Support `BigInteger` and `BigDecimal` creators in `StdValueInstantiator`
 (requested by David N, implementation contributed by Tiago M)
#2283: `JsonProperty.Access.READ_ONLY` fails with collections when a property name is specified
 (reported by Yona A)
#2644: `BigDecimal` precision not retained for polymorphic deserialization
 (reported by rost5000@github)
#2675: Support use of `Void` valued properties (`MapperFeature.ALLOW_VOID_VALUED_PROPERTIES`)
#2683: Explicitly fail (de)serialization of `java.time.*` types in absence of
  registered custom (de)serializers
#2707: Improve description included in by `DeserializationContext.handleUnexpectedToken()`
#2709: Support for JDK 14 record types (`java.lang.Record`)
 (contributed by Youri B)
#2715: `PropertyNamingStrategy` class initialization depends on its subclass, this can
  lead to class loading deadlock
 (reported by fangwentong@github)
#2719: `FAIL_ON_IGNORED_PROPERTIES` does not throw on `READONLY` properties with
  an explicit name
 (reported, fix contributed by David B)
#2726: Add Gradle Module Metadata for version alignment with Gradle 6
 (contributed by Jendrik J)
#2732: Allow `JsonNode` auto-convert into `ArrayNode` if duplicates found (for XML)
#2733: Allow values of "untyped" auto-convert into `List` if duplicates found (for XML)
#2751: Add `ValueInstantiator.createContextual(...)
#2761: Support multiple names in `JsonSubType.Type`
 (contributed by Swayam R)
#2775: Disabling `FAIL_ON_INVALID_SUBTYPE` breaks polymorphic deserialization of Enums
 (reported by holgerknoche@github)
#2776: Explicitly fail (de)serialization of `org.joda.time.*` types in absence of registered
  custom (de)serializers
#2784: Trailing zeros are stripped when deserializing BigDecimal values inside a
  @JsonUnwrapped property
 (reported by mjustin@github)
#2800: Extract getter/setter/field name mangling from `BeanUtil` into
  pluggable `AccessorNamingStrategy`
#2804: Throw `InvalidFormatException` instead of `MismatchedInputException`
   for ACCEPT_FLOAT_AS_INT coercion failures
 (requested by mjustin@github)
#2871: Add `@JsonKey` annotation (similar to `@JsonValue`) for customizable
  serialization of Map keys
 (requested by CidTori@github; implementation contributed by Kevin B)
#2873: `MapperFeature.ACCEPT_CASE_INSENSITIVE_ENUMS` should work for enum as keys
 (fix contributed by Ilya G)
#2879: Add support for disabling special handling of "Creator properties" wrt
  alphabetic property ordering
 (contributed by Sergiy Y)
#2885: Add `JsonNode.canConvertToExactIntegral()` to indicate whether floating-point/BigDecimal
  values could be converted to integers losslessly
 (requested by Oguzhan U; implementation contributed by Siavash S)
#2895: Improve static factory method generic type resolution logic
 (contributed by Carter K)
#2903: Allow preventing "Enum from integer" coercion using new `CoercionConfig` system
#2909: `@JsonValue` not considered when evaluating inclusion
 (reported by chrylis@github)
#2910: Make some java platform modules optional
 (contributed by XakepSDK@github)
#2925: Add support for serializing `java.sql.Blob`
 (contributed by M Rizky S)
#2928: `AnnotatedCreatorCollector` should avoid processing synthetic static
  (factory) methods
 (contributed by Carter K)
#2931: Add errorprone static analysis profile to detect bugs at build time
 (contributed by Carter K)
#2932: Problem with implicit creator name detection for constructor detection
- Add `BeanDeserializerBase.isCaseInsensitive()`
- Some refactoring of `CollectionDeserializer` to solve CSV array handling issues
- Full "LICENSE" included in jar for easier access by compliancy tools

2.11.4 (12-Dec-2020)

#2894: Fix type resolution for static methods (regression in 2.11.3 due to #2821 fix)
 (reported by Łukasz W)
#2944: `@JsonCreator` on constructor not compatible with `@JsonIdentityInfo`,
  `PropertyGenerator`
 (reported by Lucian H)
- Add debug improvements wrt #2807 (`ClassUtil.getClassMethods()`)

2.11.3 (02-Oct-2020)

#2795: Cannot detect creator arguments of mixins for JDK types
 (reported by Marcos P)
#2815: Add `JsonFormat.Shape` awareness for UUID serialization (`UUIDSerializer`)
#2821: Json serialization fails or a specific case that contains generics and
  static methods with generic parameters (2.11.1 -> 2.11.2 regression)
 (reported by Lari H)
#2822: Using JsonValue and JsonFormat on one field does not work as expected
 (reported by Nils-Christian E)
#2840: `ObjectMapper.activateDefaultTypingAsProperty()` is not using
  parameter `PolymorphicTypeValidator`
 (reported by Daniel W)
#2846: Problem deserialization "raw generic" fields (like `Map`) in 2.11.2
- Fix issues with `MapLikeType.isTrueMapType()`,
  `CollectionLikeType.isTrueCollectionType()`

2.11.2 (02-Aug-2020)

#2783: Parser/Generator features not set when using `ObjectMapper.createParser()`,
  `createGenerator()`
#2785: Polymorphic subtypes not registering on copied ObjectMapper (2.11.1)
 (reported, fix contributed by Joshua S)
#2789: Failure to read AnnotatedField value in Jackson 2.11
 (reported by isaki@github)
#2796: `TypeFactory.constructType()` does not take `TypeBindings` correctly
 (reported by Daniel H)

2.11.1 (25-Jun-2020)

#2486: Builder Deserialization with JsonCreator Value vs Array
 (reported by Ville K)
#2725: JsonCreator on static method in Enum and Enum used as key in map
  fails randomly
 (reported by Michael C)
#2755: `StdSubtypeResolver` is not thread safe (possibly due to copy
  not being made with `ObjectMapper.copy()`)
 (reported by tjwilson90@github)
#2757: "Conflicting setter definitions for property" exception for `Map`
  subtype during deserialization
 (reported by Frank S)
#2758: Fail to deserialize local Records
 (reported by Johannes K)
#2759: Rearranging of props when property-based generator is in use leads
  to incorrect output
 (reported by Oleg C)
#2760: Jackson doesn't respect `CAN_OVERRIDE_ACCESS_MODIFIERS=false` for
  deserializer properties
 (reported by Johannes K)
#2767: `DeserializationFeature.UNWRAP_SINGLE_VALUE_ARRAYS` don't support `Map`
  type field
 (reported by abomb4@github)
#2770: JsonParser from MismatchedInputException cannot getText() for
  floating-point value
 (reported by João G)

2.11.0 (26-Apr-2020)

#953: i-I case conversion problem in Turkish locale with case-insensitive deserialization
 (reported by Máté R)
#962: `@JsonInject` fails on trying to find deserializer even if inject-only
 (reported by David B)
#1983: Polymorphic deserialization should handle case-insensitive Type Id property name
  if `MapperFeature.ACCEPT_CASE_INSENSITIVE_PROPERTIES` is enabled
 (reported by soundvibe@github, fix contributed by Oleksandr P)
#2049: TreeTraversingParser and UTF8StreamJsonParser create contexts differently
 (reported by Antonio P)
#2352: Support use of `@JsonAlias` for enum values
 (contributed by Robert D)
#2365: `declaringClass` of "enum-as-POJO" not removed for `ObjectMapper` with
  a naming strategy
 (reported by Tynakuh@github)
#2480: Fix `JavaType.isEnumType()` to support sub-classes
#2487: BeanDeserializerBuilder Protected Factory Method for Extension
 (contributed by Ville K)
#2503: Support `@JsonSerialize(keyUsing)` and `@JsonDeserialize(keyUsing)` on Key class
#2511: Add `SerializationFeature.WRITE_SELF_REFERENCES_AS_NULL`
 (contributed by Joongsoo P)
#2515: `ObjectMapper.registerSubtypes(NamedType...)` doesn't allow registering
  same POJO for two different type ids
 (contributed by Joseph K)
#2522: `DeserializationContext.handleMissingInstantiator()` throws
  `MismatchedInputException` for non-static inner classes
#2525: Incorrect `JsonStreamContext` for `TokenBuffer` and `TreeTraversingParser`
#2527: Add `AnnotationIntrospector.findRenameByField()` to support Kotlin's
  "is-getter" naming convention
#2555: Use `@JsonProperty(index)` for sorting properties on serialization
#2565: Java 8 `Optional` not working with `@JsonUnwrapped` on unwrappable type
 (reported by Haowei W)
#2587: Add `MapperFeature.BLOCK_UNSAFE_POLYMORPHIC_BASE_TYPES` to allow blocking
  use of unsafe base type for polymorphic deserialization
#2589: `DOMDeserializer`: setExpandEntityReferences(false) may not prevent
  external entity expansion in all cases [CVE-2020-25649]
 (reported by Bartosz B)
#2592: `ObjectMapper.setSerializationInclusion()` is ignored for `JsonAnyGetter`
 (reported by Oleksii K)
#2608: `ValueInstantiationException` when deserializing using a builder and
  `UNWRAP_SINGLE_VALUE_ARRAYS`
 (reported by cadrake@github)
#2627: JsonIgnoreProperties(ignoreUnknown = true) does not work on field and method level
 (reported by robotmrv@github)
#2632: Failure to resolve generic type parameters on serialization
 (reported by Simone D)
#2635: JsonParser cannot getText() for input stream on MismatchedInputException
 (reported by João G)
#2636: ObjectReader readValue lacks Class<T> argument
 (contributed by Robin R)
#2643: Change default textual serialization of `java.util.Date`/`Calendar`
  to include colon in timezone offset
#2647: Add `ObjectMapper.createParser()` and `createGenerator()` methods
#2657: Allow serialization of `Properties` with non-String values
#2663: Add new factory method for creating custom `EnumValues` to pass to `EnumDeserializer
 (requested by Rafal K)
#2668: `IllegalArgumentException` thrown for mismatched subclass deserialization
 (reported by nbruno@github)
#2693: Add convenience methods for creating `List`, `Map` valued `ObjectReader`s
  (ObjectMapper.readerForListOf())
- Add `SerializerProvider.findContentValueSerializer()` methods

2.10.5.1 (02-Dec-2020)

#2589: (see desc on 2.11.0 -- backported)

2.10.5 (21-Jul-2020)

#2787 (partial fix): NPE after add mixin for enum
 (reported by Denis K)

2.10.4 (03-May-2020)

#2679: `ObjectMapper.readValue("123", Void.TYPE)` throws "should never occur"
 (reported by Endre S)

2.10.3 (03-Mar-2020)

#2482: `JSONMappingException` `Location` column number is one line Behind the actual
  location
 (reported by Kamal A, fixed by Ivo S)
#2599: NoClassDefFoundError at DeserializationContext.<init> on Android 4.1.2
  and Jackson 2.10.0
 (reported by Tobias P)
#2602: ByteBufferSerializer produces unexpected results with a duplicated ByteBuffer
  and a position > 0
 (reported by Eduard T)
#2605: Failure to deserializer polymorphic subtypes of base type `Enum`
 (reported by uewle@github)
#2610: `EXTERNAL_PROPERTY` doesn't work with `@JsonIgnoreProperties`
 (reported, fix suggested by Alexander S)

2.10.2 (05-Jan-2020)

#2101: `FAIL_ON_NULL_FOR_PRIMITIVES` failure does not indicate field name in exception message
 (reported by raderio@github)

2.10.1 (09-Nov-2019)

#2457: Extended enum values are not handled as enums when used as Map keys
 (reported by Andrey K)
#2473: Array index missing in path of `JsonMappingException` for `Collection<String>`,
  with custom deserializer
 (reported by João G)
#2475: `StringCollectionSerializer` calls `JsonGenerator.setCurrentValue(value)`,
  which messes up current value for sibling properties
 (reported by Ryan B)
#2485: Add `uses` for `Module` in module-info
 (contributed by Marc M)
#2513: BigDecimalAsStringSerializer in NumberSerializer throws IllegalStateException in 2.10
 (reported by Johan H)
#2519: Serializing `BigDecimal` values inside containers ignores shape override
 (reported by Richard W)
#2520: Sub-optimal exception message when failing to deserialize non-static inner classes
 (reported by Mark S)
#2529: Add tests to ensure `EnumSet` and `EnumMap` work correctly with "null-as-empty"
#2534: Add `BasicPolymorphicTypeValidator.Builder.allowIfSubTypeIsArray()`
#2535: Allow String-to-byte[] coercion for String-value collections

2.10.0 (26-Sep-2019)

#18: Make `JsonNode` serializable
#1093: Default typing does not work with `writerFor(Object.class)`
 (reported by hoomanv@github)
#1675: Remove "impossible" `IOException` in `readTree()` and `readValue()` `ObjectMapper`
  methods which accept Strings
 (requested by matthew-pwnieexpress@github)
#1954: Add Builder pattern for creating configured `ObjectMapper` instances
#1995: Limit size of `DeserializerCache`, auto-flush on exceeding
#2059: Remove `final` modifier for `TypeFactory`
 (requested by Thibaut R)
#2077: `JsonTypeInfo` with a subtype having `JsonFormat.Shape.ARRAY` and
  no fields generates `{}` not `[]`
 (reported by Sadayuki F)
#2115: Support naive deserialization of `Serializable` values as "untyped", same
  as `java.lang.Object`
 (requested by Christopher S)
#2116: Make NumberSerializers.Base public and its inherited classes not final
 (requested by Édouard M)
#2126: `DeserializationContext.instantiationException()` throws `InvalidDefinitionException`
#2129: Add `SerializationFeature.WRITE_ENUM_KEYS_USING_INDEX`, separate from value setting
 (suggested by renzihui@github)
#2133: Improve `DeserializationProblemHandler.handleUnexpectedToken()` to allow handling of
  Collection problems
 (contributed by Semyon L)
#2149: Add `MapperFeature.ACCEPT_CASE_INSENSITIVE_VALUES`
 (suggested by Craig P)
#2153: Add `JsonMapper` to replace generic `ObjectMapper` usage
#2164: `FactoryBasedEnumDeserializer` does not respect
  `DeserializationFeature.WRAP_EXCEPTIONS`
 (reported by Yiqiu H)
#2187: Make `JsonNode.toString()` use shared `ObjectMapper` to produce valid json
#2189: `TreeTraversingParser` does not check int bounds
 (reported by Alexander S)
#2195: Add abstraction `PolymorphicTypeValidator`, for limiting subtypes allowed by
  default typing, `@JsonTypeInfo`
#2196: Type safety for `readValue()` with `TypeReference`
 (suggested by nguyenfilip@github)
#2204: Add `JsonNode.isEmpty()` as convenience alias
#2211: Change of behavior (2.8 -> 2.9) with `ObjectMapper.readTree(input)` with no content
#2217: Suboptimal memory allocation in `TextNode.getBinaryValue()`
 (reported by Christoph B)
#2220: Force serialization always for `convertValue()`; avoid short-cuts
#2223: Add `missingNode()` method in `JsonNodeFactory`
#2227: Minor cleanup of exception message for `Enum` binding failure
 (reported by RightHandedMonkey@github)
#2230: `WRITE_BIGDECIMAL_AS_PLAIN` is ignored if `@JsonFormat` is used
 (reported by Pavel C)
#2236: Type id not provided on `Double.NaN`, `Infinity` with `@JsonTypeInfo`
 (reported by C-B-B@github)
#2237: Add "required" methods in `JsonNode`: `required(String | int)`,
  `requiredAt(JsonPointer)`
#2241: Add `PropertyNamingStrategy.LOWER_DOT_CASE` for dot-delimited names
 (contributed by zenglian@github.com)
#2251: Getter that returns an abstract collection breaks a delegating `@JsonCreator`
#2265: Inconsistent handling of Collections$UnmodifiableList vs Collections$UnmodifiableRandomAccessList
#2273: Add basic Java 9+ module info
#2280: JsonMerge not work with constructor args
 (reported by Deblock T)
#2309: READ_ENUMS_USING_TO_STRING doesn't support null values
 (reported, fix suggested by Ben A)
#2311: Unnecessary MultiView creation for property writers
 (suggested by Manuel H)
#2331: `JsonMappingException` through nested getter with generic wildcard return type
 (reported by sunchezz89@github)
#2336: `MapDeserializer` can not merge `Map`s with polymorphic values
 (reported by Robert G)
#2338: Suboptimal return type for `JsonNode.withArray()`
 (reported by Victor N)
#2339: Suboptimal return type for `ObjectNode.set()`
 (reported by Victor N)
#2348: Add sanity checks for `ObjectMapper.readXXX()` methods
 (requested by ebundy@github)
#2349: Add option `DefaultTyping.EVERYTHING` to support Kotlin data classes
#2357: Lack of path on MismatchedInputException
 (suggested by TheEin@github)
#2378: `@JsonAlias` doesn't work with AutoValue
 (reported by David H)
#2390: `Iterable` serialization breaks when adding `@JsonFilter` annotation
 (reported by Chris M)
#2392: `BeanDeserializerModifier.modifyDeserializer()` not applied to custom bean deserializers
 (reported by andreasbaus@github)
#2393: `TreeTraversingParser.getLongValue()` incorrectly checks `canConvertToInt()`
 (reported by RabbidDog@github)
#2398: Replace recursion in `TokenBuffer.copyCurrentStructure()` with iteration
 (reported by Sam S)
#2415: Builder-based POJO deserializer should pass builder instance, not type,
  to `handleUnknownVanilla()`
 (proposed by Vladimir T, follow up to #822)
#2416: Optimize `ValueInstantiator` construction for default `Collection`, `Map` types
#2422: `scala.collection.immutable.ListMap` fails to serialize since 2.9.3
 (reported by dejanlokar1@github)
#2424: Add global config override setting for `@JsonFormat.lenient()`
#2428: Use "activateDefaultTyping" over "enableDefaultTyping" in 2.10 with new methods
#2430: Change `ObjectMapper.valueToTree()` to convert `null` to `NullNode`
#2432: Add support for module bundles
 (contributed by Marcos P)
#2433: Improve `NullNode.equals()`
 (suggested by David B)
#2442: `ArrayNode.addAll()` adds raw `null` values which cause NPE on `deepCopy()`
  and `toString()`
 (reported, fix contributed by Hesham M)
#2446: Java 11: Unable to load JDK7 types (annotations, java.nio.file.Path): no Java7 support added
 (reported by David C)
#2451: Add new `JsonValueFormat` value, `UUID`
#2453: Add `DeserializationContext.readTree(JsonParser)` convenience method
#2458: `Nulls` property metadata ignored for creators
 (reported  by XakepSDK@github)
#2466: Didn't find class "java.nio.file.Path" below Android api 26
 (reported by KevynBct@github)
#2467: Accept `JsonTypeInfo.As.WRAPPER_ARRAY` with no second argument to
  deserialize as "null value"
 (contributed by Martin C)

[2.9.10.x micro-patches omitted]

2.9.10 (21-Sep-2019)

#2331: `JsonMappingException` through nested getter with generic wildcard return type
#2334: Block one more gadget type (CVE-2019-12384)
#2341: Block one more gadget type (CVE-2019-12814)
#2374: `ObjectMapper. getRegisteredModuleIds()` throws NPE if no modules registered
#2387: Block yet another deserialization gadget (CVE-2019-14379)
#2389: Block yet another deserialization gadget (CVE-2019-14439)
 (reported by xiexq)
#2404: FAIL_ON_MISSING_EXTERNAL_TYPE_ID_PROPERTY setting ignored when
  creator properties are buffered
 (contributed by Joe B)
#2410: Block one more gadget type (HikariCP, CVE-2019-14540)
  (reported by iSafeBlue@github / blue@ixsec.org)
#2420: Block one more gadget type (cxf-jax-rs, no CVE allocated yet)
  (reported by crazylirui@gmail.com)
#2449: Block one more gadget type (HikariCP, CVE-2019-14439 / CVE-2019-16335)
  (reported by kingkk)
#2460: Block one more gadget type (ehcache, CVE-2019-17267)
  (reported by Fei Lu)
#2462: Block two more gadget types (commons-configuration/-2)
#2469: Block one more gadget type (xalan2)

2.9.9 (16-May-2019)

#1408: Call to `TypeVariable.getBounds()` without synchronization unsafe on some platforms
 (reported by Thomas K)
#2221: `DeserializationProblemHandler.handleUnknownTypeId()` returning `Void.class`,
  enableDefaultTyping causing NPE
 (reported by MeyerNils@github)
#2251: Getter that returns an abstract collection breaks a delegating `@JsonCreator`
#2265: Inconsistent handling of Collections$UnmodifiableList vs Collections$UnmodifiableRandomAccessList
 (reported by Joffrey B)
#2299: Fix for using jackson-databind in an OSGi environment under Android
 (contributed by Christoph F)
#2303: Deserialize null, when java type is "TypeRef of TypeRef of T", does not provide "Type(Type(null))"
 (reported by Cyril M)
#2324: `StringCollectionDeserializer` fails with custom collection
 (reported byb Daniil B)
#2326: Block one more gadget type (CVE-2019-12086)
- Prevent String coercion of `null` in `WritableObjectId` when calling `JsonGenerator.writeObjectId()`,
  mostly relevant for formats like YAML that have native Object Ids

2.9.8 (15-Dec-2018)

#1662: `ByteBuffer` serialization is broken if offset is not 0
 (reported by j-baker@github)
#2155: Type parameters are checked for equality while isAssignableFrom expected
 (reported by frankfiedler@github)
#2167: Large ISO-8601 Dates are formatted/serialized incorrectly
#2181: Don't re-use dynamic serializers for property-updating copy constructors
 (suggested by Pavel N)
#2183: Base64 JsonMappingException: Unexpected end-of-input
 (reported by ViToni@github)
#2186: Block more classes from polymorphic deserialization (CVE-2018-19360,
  CVE-2018-19361, CVE-2018-19362)
 (reported by Guixiong Wu)
#2197: Illegal reflective access operation warning when using `java.lang.Void`
  as value type
 (reported by René K)
#2202: StdKeyDeserializer Class method _getToStringResolver is slow causing Thread Block
 (reported by sushobhitrajan@github)

2.9.7 (19-Sep-2018)

#2060: `UnwrappingBeanPropertyWriter` incorrectly assumes the found serializer is
  of type `UnwrappingBeanSerializer`
 (reported by Petar T)
#2064: Cannot set custom format for `SqlDateSerializer` globally
 (reported by Brandon K)
#2079: NPE when visiting StaticListSerializerBase
 (reported by WorldSEnder@github)
#2082: `FactoryBasedEnumDeserializer` should be cachable
#2088: `@JsonUnwrapped` fields are skipped when using `PropertyBasedCreator` if
  they appear after the last creator property
 (reported, fix contributed by 6bangs@github)
#2096: `TreeTraversingParser` does not take base64 variant into account
 (reported by tangiel@github)
#2097: Block more classes from polymorphic deserialization (CVE-2018-14718
  - CVE-2018-14721)
#2109: Canonical string for reference type is built incorrectly
 (reported by svarzee@github)
#2120: `NioPathDeserializer` improvement
 (contributed by Semyon L)
#2128: Location information included twice for some `JsonMappingException`s

2.9.6 (12-Jun-2018)

#955: Add `MapperFeature.USE_BASE_TYPE_AS_DEFAULT_IMPL` to use declared base type
   as `defaultImpl` for polymorphic deserialization
  (contributed by mikeldpl@github)
#1328: External property polymorphic deserialization does not work with enums
#1565: Deserialization failure with Polymorphism using JsonTypeInfo `defaultImpl`,
  subtype as target
#1964: Failed to specialize `Map` type during serialization where key type
  incompatibility overidden via "raw" types
 (reported by ptirador@github)
#1990: MixIn `@JsonProperty` for `Object.hashCode()` is ignored
 (reported by Freddy B)
#1991: Context attributes are not passed/available to custom serializer if object is in POJO
 (reported by dletin@github)
#1998: Removing "type" attribute with Mixin not taken in account if
  using ObjectMapper.copy()
 (reported by SBKila@github)
#1999: "Duplicate property" issue should mention which class it complains about
 (reported by Ondrej Z)
#2001: Deserialization issue with `@JsonIgnore` and `@JsonCreator` + `@JsonProperty`
  for same property name
 (reported, fix contributed by Jakub S)
#2015: `@Jsonsetter with Nulls.SKIP` collides with
  `DeserializationFeature.READ_UNKNOWN_ENUM_VALUES_AS_NULL` when parsing enum
 (reported by ndori@github)
#2016: Delegating JsonCreator disregards JsonDeserialize info
 (reported by Carter K)
#2019: Abstract Type mapping in 2.9 fails when multiple modules are registered
 (reported by asger82@github)
#2021: Delegating JsonCreator disregards `JsonDeserialize.using` annotation
#2023: `JsonFormat.Feature.ACCEPT_EMPTY_STRING_AS_NULL_OBJECT` not working
  with `null` coercion with `@JsonSetter`
#2027: Concurrency error causes `IllegalStateException` on `BeanPropertyMap`
 (reported by franboragina@github)
#2032: CVE-2018-11307: Potential information exfiltration with default typing, serialization gadget from MyBatis
 (reported by Guixiong Wu)
#2034: Serialization problem with type specialization of nested generic types
 (reported by Reinhard P)
#2038: JDK Serializing and using Deserialized `ObjectMapper` loses linkage
  back from `JsonParser.getCodec()`
 (reported by Chetan N)
#2051: Implicit constructor property names are not renamed properly with
  `PropertyNamingStrategy`
#2052: CVE-2018-12022: Block polymorphic deserialization of types from Jodd-db library
 (reported by Guixiong Wu)
#2058: CVE-2018-12023: Block polymorphic deserialization of types from Oracle JDBC driver
 (reported by Guixiong Wu)

2.9.5 (26-Mar-2018)

#1911: Allow serialization of `BigDecimal` as String, using
  `@JsonFormat(shape=Shape.String)`, config overrides
 (suggested by cen1@github)
#1912: `BeanDeserializerModifier.updateBuilder()` not work to set custom
  deserializer on a property (since 2.9.0)
 (contributed by Deblock T)
#1931: Two more `c3p0` gadgets to exploit default typing issue
 (reported by lilei@venusgroup.com.cn)
#1932: `EnumMap` cannot deserialize with type inclusion as property
#1940: `Float` values with integer value beyond `int` lose precision if
  bound to `long`
 (reported by Aniruddha M)
#1941: `TypeFactory.constructFromCanonical()` throws NPE for Unparameterized
  generic canonical strings
 (reported by ayushgp@github)
#1947: `MapperFeature.AUTO_DETECT_XXX` do not work if all disabled
 (reported by Timur S)
#1977: Serializing an Iterator with multiple sub-types fails after upgrading to 2.9.x
 (reported by ssivanand@github)
#1978: Using @JsonUnwrapped annotation in builderdeserializer hangs in infinite loop
 (reported by roeltje25@github)

2.9.4 (24-Jan-2018)

#1382: `@JsonProperty(access=READ_ONLY)` unxepected behaviour with `Collections`
 (reported by hexfaker@github)
#1673: Serialising generic value classes via Reference Types (like Optional) fails
  to include type information
 (reported by Pier-Luc W)
#1729: Integer bounds verification when calling `TokenBuffer.getIntValue()`
 (reported by Kevin G)
#1853: Deserialise from Object (using Creator methods) returns field name instead of value
 (reported by Alexander S)
#1854: NPE deserializing collection with `@JsonCreator` and `ACCEPT_CASE_INSENSITIVE_PROPERTIES`
 (reported by rue-jw@github)
#1855: Blacklist for more serialization gadgets (dbcp/tomcat, spring, CVE-2017-17485)
#1859: Issue handling unknown/unmapped Enum keys
 (reported by remya11@github)
#1868: Class name handling for JDK unmodifiable Collection types changed
  (reported by Rob W)
#1870: Remove `final` on inherited methods in `BuilderBasedDeserializer` to allow
  overriding by subclasses
  (requested by Ville K)
#1878: `@JsonBackReference` property is always ignored when deserializing since 2.9.0
 (reported by reda-alaoui@github)
#1895: Per-type config override "JsonFormat.Shape.OBJECT" for Map.Entry not working
 (reported by mcortella@github)
#1899: Another two gadgets to exploit default typing issue in jackson-databind
 (reported by OneSourceCat@github)
#1906: Add string format specifier for error message in `PropertyValueBuffer`
 (reported by Joe S)
#1907: Remove `getClass()` from `_valueType` argument for error reporting
 (reported by Joe S)

2.9.3 (09-Dec-2017)

#1604: Nested type arguments doesn't work with polymorphic types
#1794: `StackTraceElementDeserializer` not working if field visibility changed
 (reported by dsingley@github)
#1799: Allow creation of custom sub-types of `NullNode`, `BooleanNode`, `MissingNode`
#1804: `ValueInstantiator.canInstantiate()` ignores `canCreateUsingArrayDelegate()`
 (reported byb henryptung@github)
#1807: Jackson-databind caches plain map deserializer and use it even map has `@JsonDeserializer`
 (reported by lexas2509@github)
#1823: ClassNameIdResolver doesn't handle resolve Collections$SingletonMap & Collections$SingletonSet
 (reported by Peter J)
#1831: `ObjectReader.readValue(JsonNode)` does not work correctly with polymorphic types,
  value to update
 (reported by basmastr@github)
#1835: ValueInjector break from 2.8.x to 2.9.x
 (repoted by kinigitbyday@github)
#1842: `null` String for `Exception`s deserialized as String "null" instead of `null`
 (reported by ZeleniJure@github)
#1843: Include name of unsettable property in exception from `SetterlessProperty.set()`
 (suggested by andreh7@github)
#1844: Map "deep" merge only adds new items, but not override existing values
 (reported by alinakovalenko@github)

2.9.2 (14-Oct-2017)

(possibly) #1756: Deserialization error with custom `AnnotationIntrospector`
 (reported by Daniel N)
#1705: Non-generic interface method hides type resolution info from generic base class
  (reported by Tim B)
 NOTE: was originally reported fixed in 2.9.1 -- turns out it wasn't.
#1767: Allow `DeserializationProblemHandler` to respond to primitive types
 (reported by nhtzr@github)
#1768: Improve `TypeFactory.constructFromCanonical()` to work with
  `java.lang.reflect.Type.getTypeName()' format
 (suggested by Luís C)
#1771: Pass missing argument for string formatting in `ObjectMapper`
 (reported by Nils B)
#1788: `StdDateFormat._parseAsISO8601()` does not parse "fractional" timezone correctly
#1793: `java.lang.NullPointerException` in `ObjectArraySerializer.acceptJsonFormatVisitor()`
  for array value with `@JsonValue`
 (reported by Vincent D)

2.9.1 (07-Sep-2017)

#1725: `NPE` In `TypeFactory. constructParametricType(...)`
 (reported by ctytgat@github)
#1730: InvalidFormatException` for `JsonToken.VALUE_EMBEDDED_OBJECT`
 (reported by zigzago@github)
#1744: StdDateFormat: add option to serialize timezone offset with a colon
 (contributed by Bertrand R)
#1745: StdDateFormat: accept and truncate millis larger than 3 digits
 (suggested by Bertrand R)
#1749: StdDateFormat: performance improvement of '_format(..)' method 
 (contributed by Bertrand R)
#1759: Reuse `Calendar` instance during parsing by `StdDateFormat`
 (contributed by Bertrand R)
- Fix `DelegatingDeserializer` constructor to pass `handledType()` (and
  not type of deserializer being delegated to!)
- Add `Automatic-Module-Name` ("com.fasterxml.jackson.databind") for JDK 9 module system

2.9.0 (30-Jul-2017)

#219: SqlDateSerializer does not obey SerializationConfig.Feature.WRITE_DATES_AS_TIMESTAMPS
 (reported by BrentDouglas@github)
#265: Add descriptive exception for attempts to use `@JsonWrapped` via Creator parameter
#291: @JsonTypeInfo with As.EXTERNAL_PROPERTY doesn't work if external type property
  is referenced more than once
 (reported by Starkom@github)
#357: StackOverflowError with contentConverter that returns array type
 (reported by Florian S)
#383: Recursive `@JsonUnwrapped` (`child` with same type) fail: "No _valueDeserializer assigned"
 (reported by tdavis@github)
#403: Make FAIL_ON_NULL_FOR_PRIMITIVES apply to primitive arrays and other types that wrap primitives
 (reported by Harleen S)
#476: Allow "Serialize as POJO" using `@JsonFormat(shape=Shape.OBJECT)` class annotation
#507: Support for default `@JsonView` for a class
 (suggested by Mark W)
#687: Exception deserializing a collection @JsonIdentityInfo and a property based creator
#865: `JsonFormat.Shape.OBJECT` ignored when class implements `Map.Entry`
#888: Allow specifying custom exclusion comparator via `@JsonInclude`,
  using `JsonInclude.Include.CUSTOM`
#994: `DeserializationFeature.UNWRAP_SINGLE_VALUE_ARRAYS` only works for POJOs, Maps
#1029: Add a way to define property name aliases
#1035: `@JsonAnySetter` assumes key of `String`, does not consider declared type.
 (reported by Michael F)
#1060: Allow use of `@JsonIgnoreProperties` for POJO-valued arrays, `Collection`s
#1106: Add `MapperFeature.ALLOW_COERCION_OF_SCALARS` for enabling/disabling coercions
#1284: Make `StdKeySerializers` use new `JsonGenerator.writeFieldId()` for `int`/`long` keys
#1320: Add `ObjectNode.put(String, BigInteger)`
 (proposed by Jan L)
#1341: `DeserializationFeature.FAIL_ON_MISSING_EXTERNAL_TYPE_ID_PROPERTY`
 (contributed by Connor K)
#1347: Extend `ObjectMapper.configOverrides()` to allow changing visibility rules
#1356: Differentiate between input and code exceptions on deserialization
 (suggested by Nick B)
#1369: Improve `@JsonCreator` detection via `AnnotationIntrospector`
 by passing `MappingConfig`
#1371: Add `MapperFeature.INFER_CREATOR_FROM_CONSTRUCTOR_PROPERTIES` to allow
 disabling use of `@CreatorProperties` as explicit `@JsonCreator` equivalent
#1376: Add ability to disable JsonAnySetter/JsonAnyGetter via mixin
 (suggested by brentryan@github)
#1399: Add support for `@JsonMerge` to allow "deep update"
#1402: Use `@JsonSetter(nulls=...)` to specify handling of `null` values during deserialization
#1406: `ObjectMapper.readTree()` methods do not return `null` on end-of-input
 (reported by Fabrizio C)
#1407: `@JsonFormat.pattern` is ignored for `java.sql.Date` valued properties
 (reported by sangpire@github)
#1415: Creating CollectionType for non generic collection class broken
#1428: Allow `@JsonValue` on a field, not just getter
#1434: Explicitly pass null on invoke calls with no arguments
 (contributed by Emiliano C)
#1433: `ObjectMapper.convertValue()` with null does not consider null conversions
  (`JsonDeserializer.getNullValue()`)
 (contributed by jdmichal@github)
#1440: Wrong `JsonStreamContext` in `DeserializationProblemHandler` when reading
  `TokenBuffer` content
 (reported by Patrick G)
#1444: Change `ObjectMapper.setSerializationInclusion()` to apply to content inclusion too
#1450: `SimpleModule.addKeyDeserializer()` should throw `IllegalArgumentException` if `null`
  reference of `KeyDeserializer` passed
 (suggested by PawelJagus@github)
#1454: Support `@JsonFormat.lenient` for `java.util.Date`, `java.util.Calendar`
#1474: Replace use of `Class.newInstance()` (deprecated in Java 9) with call via Constructor
#1480: Add support for serializing `boolean`/`Boolean` as number (0 or 1)
 (suggested by jwilmoth@github)
#1520: Case insensitive enum deserialization with `MapperFeature.ACCEPT_CASE_INSENSITIVE_ENUMS`
 (contributed by Ana-Eliza B)
#1522: Global `@JsonInclude(Include.NON_NULL)` for all properties with a specific type
 (contributed by Carsten W)
#1544: EnumMapDeserializer assumes a pure EnumMap and does not support EnumMap derived classes
 (reported by Lyor G)
#1550: Unexpected behavior with `@JsonInclude(JsonInclude.Include.NON_EMPTY)` and
 `java.util.Date` serialization
#1551: `JsonMappingException` with polymorphic type and `JsonIdentityInfo` when basic type is abstract
 (reported by acm073@github)
#1552: Map key converted to byte array is not serialized as base64 string
 (reported by nmatt@github)
#1554: Support deserialization of `Shape.OBJECT` ("as POJO") for `Map`s (and map-like types)
#1556: Add `ObjectMapper.updateValue()` method to update instance with given overrides
 (suggested by syncer@github)
#1583: Add a `DeserializationFeature.FAIL_ON_TRAILING_TOKENS` to force reading of the
  whole input as single value
#1592: Add support for handling primitive/discrepancy problem with type refinements
#1605: Allow serialization of `InetAddress` as simple numeric host address
 (requested by Jared J)
#1616: Extraneous type id mapping added for base type itself
#1619: By-pass annotation introspection for array types
#1637: `ObjectReader.at()` with `JsonPointer` stops after first collection
 (reported by Chris P)
#1653: Convenience overload(s) for ObjectMapper#registerSubtypes
#1655: `@JsonAnyGetter` uses different `bean` parameter in `SimpleBeanPropertyFilter`
 (reported by georgeflugq@github)
#1678: Rewrite `StdDateFormat` ISO-8601 handling functionality
#1684: Rewrite handling of type ids to let `JsonGenerator` handle (more of) details
#1688: Deserialization fails for `java.nio.file.Path` implementations when default typing
  enabled
 (reported by Christian B)
#1690: Prevent use of quoted number (index) for Enum deserialization via
  `MapperFeature.ALLOW_COERCION_OF_SCALARS`
 (requested by magdel@github)

2.8.11.4 (25-Jul-2019)

#2334: Block one more gadget type (CVE-2019-12384)
#2341: Block one more gadget type (CVE-2019-12814)
#2387: Block one more gadget type (CVE-2019-14379)
#2389: Block one more gadget type (CVE-2019-14439)
 (reported by xiexq)

2.8.11.3 (23-Nov-2018)

#2326: Block one more gadget type (CVE-2019-12086)
 (contributed by MaximilianTews@github)

2.8.11.2 (08-Jun-2018)

#1941: `TypeFactory.constructFromCanonical()` throws NPE for Unparameterized
  generic canonical strings
 (reported by ayushgp@github)
#2032: CVE-2018-11307: Potential information exfiltration with default typing, serialization gadget from MyBatis
 (reported by Guixiong Wu)
#2052: CVE-2018-12022: Block polymorphic deserialization of types from Jodd-db library
 (reported by Guixiong Wu)
#2058: CVE-2018-12023: Block polymorphic deserialization of types from Oracle JDBC driver
 (reported by Guixiong Wu)

2.8.11.1 (11-Feb-2018)

#1872: `NullPointerException` in `SubTypeValidator.validateSubType` when
  validating Spring interface
 (reported by Rob W)
#1899: Another two gadgets to exploit default typing issue (CVE-2018-5968)
 (reported by OneSourceCat@github)
#1931: Two more `c3p0` gadgets to exploit default typing issue (c3p0, CVE-2018-7489)

2.8.11 (24-Dec-2017)

#1604: Nested type arguments doesn't work with polymorphic types
#1680: Blacklist couple more types for deserialization
#1767: Allow `DeserializationProblemHandler` to respond to primitive types
 (reported by nhtzr@github)
#1768: Improve `TypeFactory.constructFromCanonical()` to work with
  `java.lang.reflect.Type.getTypeName()` format
#1804: `ValueInstantiator.canInstantiate()` ignores `canCreateUsingArrayDelegate()`
 (reported by henryptung@github)
#1807: Jackson-databind caches plain map deserializer and use it even map has `@JsonDeserializer`
 (reported by lexas2509@github)
#1855: Blacklist for more serialization gadgets (dbcp/tomcat, spring / CVE-2017-17485)

2.8.10 (24-Aug-2017)

#1657: `StdDateFormat` deserializes dates with no tz/offset as UTC instead of
  configured timezone
 (reported by Bertrand R)
#1680: Blacklist couple more types for deserialization
#1658: Infinite recursion when deserializing a class extending a Map,
  with a recursive value type
 (reported by Kevin G)
#1679: `StackOverflowError` in Dynamic `StdKeySerializer`
#1711: Delegating creator fails to work for binary data (`byte[]`) with
 binary formats (CBOR, Smile)
#1735: Missing type checks when using polymorphic type ids
 (reported by Lukas Euler)
#1737: Block more JDK types from polymorphic deserialization (CVE 2017-15095)

2.8.9 (12-Jun-2017)

#1595: `JsonIgnoreProperties.allowSetters` is not working in Jackson 2.8
 (reported by Javy L)
#1597: Escape JSONP breaking characters
 (contributed by Marco C)
#1629: `FromStringDeserializer` ignores registered `DeserializationProblemHandler`
  for `java.util.UUID`
 (reported by Andrew J)
#1642: Support `READ_UNKNOWN_ENUM_VALUES_AS_NULL` with `@JsonCreator`
 (contributed by Joe L)
#1647: Missing properties from base class when recursive types are involved
 (reported by Slobodan P)
#1648: `DateTimeSerializerBase` ignores configured date format when creating contextual
 (reported by Bertrand R)
#1651: `StdDateFormat` fails to parse 'zulu' date when TimeZone other than UTC
 (reported by Bertrand R)

2.8.8.1 (19-Apr-2017)

#1585: Invoke ServiceLoader.load() inside of a privileged block when loading
  modules using `ObjectMapper.findModules()`
 (contributed by Ivo S)
#1599: Jackson Deserializer security vulnerability (CVE-2017-7525)
 (reported by ayound@github)
#1607: @JsonIdentityReference not used when setup on class only
 (reported by vboulaye@github)

2.8.8 (05-Apr-2017)

(partial) #994: `DeserializationFeature.UNWRAP_SINGLE_VALUE_ARRAYS` only works for POJOs, Maps
#1345: `@JsonProperty(access = READ_ONLY)` together with generated constructor (Lombok) causes
 exception: "Could not find creator property with name ..."
 (reported by Raniz85@github)
#1533: `AsPropertyTypeDeserializer` ignores `DeserializationFeature.ACCEPT_EMPTY_STRING_AS_NULL_OBJECT`
#1543: JsonFormat.Shape.NUMBER_INT does not work when defined on enum type in 2.8
 (reported by Alex P)
#1570: `Enum` key for `Map` ignores `SerializationFeature.WRITE_ENUMS_USING_INDEX`
 (reported by SolaKun@github)
#1573: Missing properties when deserializing using a builder class with a non-default
  constructor and a mutator annotated with `@JsonUnwrapped`
 (reported by Joshua J)
#1575: Problem with `@JsonIgnoreProperties` on recursive property (regression in 2.8)
 (reported by anujkumar04@github)
- Minor fix to creation of `PropertyMetadata`, had one path that could lead to NPE

2.8.7 (21-Feb-2017)

#935: `@JsonProperty(access = Access.READ_ONLY)` - unexpected behaviour
#1317: '@JsonIgnore' annotation not working with creator properties, serialization

2.8.6 (12-Jan-2017)

#349: @JsonAnySetter with @JsonUnwrapped: deserialization fails with arrays
 (reported by hdave@github)
#1388: `@JsonIdentityInfo`: id has to be the first key in deserialization when
  deserializing with `@JsonCreator`
 (reported by moodysalem@github)
#1425: `JsonNode.binaryValue()` ignores illegal character if it's the last one
 (reported by binoternary@github)
#1453: `UntypedObjectDeserializer` does not retain `float` type (over `double`)
#1456: `TypeFactory` type resolution broken in 2.7 for generic types
   when using `constructType` with context
#1473: Add explicit deserializer for `StringBuilder` due to Java 9 changes
#1493: `ACCEPT_CASE_INSENSITIVE_PROPERTIES` fails with `@JsonUnwrapped`

2.8.5 (14-Nov-2016)

#1417: Further issues with `@JsonInclude` with `NON_DEFAULT`
#1421: ACCEPT_SINGLE_VALUE_AS_ARRAY partially broken in 2.7.x, 2.8.x
#1429: `StdKeyDeserializer` can erroneously use a static factory method
  with more than one argument
#1432: Off by 1 bug in PropertyValueBuffer
 (reported by Kevin D)
#1438: `ACCEPT_CASE_INSENSITIVE_PROPERTIES` is not respected for creator properties
 (reported by Jayson M)
#1439: NPE when using with filter id, serializing `java.util.Map` types
#1441: Failure with custom Enum key deserializer, polymorphic types
 (reported by Nathanial O)
#1445: Map key deserializerModifiers ignored
 (reported by alfonsobonso@github)
- Improvements to #1411 fix to ensure consistent `null` key handling

2.8.4 (14-Oct-2016)

#466: Jackson ignores Type information when raw return type is BigDecimal or BigInteger 
#1001: Parameter names module gets confused with delegate creator which is a static method
#1324: Boolean parsing with `StdDeserializer` is too slow with huge integer value
 (reported by pavankumar-parankusam@github)
#1383: Problem with `@JsonCreator` with 1-arg factory-method, implicit param names
#1384: `@JsonDeserialize(keyUsing = ...)` does not work correctly together with
  DefaultTyping.NON_FINAL
 (reported by Oleg Z)
#1385: Polymorphic type lost when using `@JsonValue`
 (reported by TomMarkuske@github)
#1389 Problem with handling of multi-argument creator with Enums
 (fix contributed by Pavel P)
#1392: Custom UnmodifiableSetMixin Fails in Jackson 2.7+ but works in Jackson 2.6
 (reported by Rob W)
#1395: Problems deserializing primitive `long` field while using `TypeResolverBuilder`
 (reported by UghZan3@github)
#1403: Reference-chain hints use incorrect class-name for inner classes
 (reported by Josh G)
#1411: MapSerializer._orderEntries should check for null keys
 (reported by Jörn H)

2.8.3 (17-Sep-2016)

#1351: `@JsonInclude(NON_DEFAULT)` doesn't omit null fields
 (reported by Gili T)
#1353: Improve error-handling for `java.net.URL` deserialization
#1361: Change `TokenBuffer` to use new `writeEmbeddedObject()` if possible

2.8.2 (30-Aug-2016)

#1315: Binding numeric values can BigDecimal lose precision
 (reported by Andrew S)
#1327: Class level `@JsonInclude(JsonInclude.Include.NON_EMPTY)` is ignored
 (reported by elruwen@github)
#1335: Unconditionally call `TypeIdResolver.getDescForKnownTypeIds`
 (contributed by Chris J-Y)

2.8.1 (20-Jul-2016)

#1256: `Optional.empty()` not excluded if property declared with type `Object`
#1288: Type id not exposed for `JsonTypeInfo.As.EXTERNAL_PROPERTY` even when `visible` set to `true`
 (reported by libetl@github)
#1289: Optimize construction of `ArrayList`, `LinkedHashMap` instances
#1291: Backward-incompatible behaviour of 2.8: deserializing enum types
   with two static factory methods fail by default
#1297: Deserialization of generic type with Map.class
 (reported by Arek G)
#1302: NPE for `ResolvedRecursiveType` in 2.8.0 due to caching

2.8.0 (04-Jul-2016)

#621: Allow definition of "ignorable types" without annotation (using
  `Mapper.configOverride(type).setIsIgnoredType(true)`
#867: Support `SerializationFeature.WRITE_EMPTY_JSON_ARRAYS ` for `JsonNode`
#903: Add `JsonGenerator` reference to `SerializerProvider`
#931: Add new method in `Deserializers.Base` to support `ReferenceType`
#960: `@JsonCreator` not working on a factory with no arguments for an enum type
 (reported by Artur J)
#990: Allow failing on `null` values for creator (add 
  `DeserializationFeature.FAIL_ON_NULL_CREATOR_PROPERTIES`)
 (contributed by mkokho@github)
#999: External property is not deserialized
 (reported by Aleksandr O)
#1017: Add new mapping exception type ('InvalidTypeIdException') for subtype resolution errors
 (suggested by natnan@github)
#1028: Ignore USE_BIG_DECIMAL_FOR_FLOATS for NaN/Infinity
 (reported by Vladimir K, lightoze@github)
#1047: Allow use of `@JsonAnySetter` on a Map-valued field, no need for setter
#1082: Can not use static Creator factory methods for `Enum`s, with JsonCreator.Mode.PROPERTIES
 (contributed by Lokesh K)
#1084: Change `TypeDeserializerBase` to take `JavaType` for `defaultImpl`, NOT `Class`
#1126: Allow deserialization of unknown Enums using a predefined value
 (contributed by Alejandro R)
#1136: Implement `TokenBuffer.writeEmbeddedObject(Object)`
 (suggested by Gregoire C, gcxRun@github)
#1165: CoreXMLDeserializers does not handle time-only XMLGregorianCalendars
 (reported, contributed fix by Ross G)
#1181: Add the ability to specify the initial capacity of the ArrayNode
 (suggested by Matt V, mveitas@github)
#1184: Allow overriding of `transient` with explicit inclusion with `@JsonProperty`
 (suggested by Maarten B)
#1187: Refactor `AtomicReferenceDeserializer` into `ReferenceTypeDeserializer`
#1204: Add a convenience accessor `JavaType.hasContentType()` (true for container or reference type)
#1206: Add "anchor type" member for `ReferenceType`
#1211: Change `JsonValueSerializer` to get `AnnotatedMethod`, not "raw" method
#1217: `@JsonIgnoreProperties` on Pojo fields not working for deserialization
 (reported by Lokesh K)
#1221: Use `Throwable.addSuppressed()` directly and/or via try-with-resources
#1232: Add support for `JsonFormat.Feature.ACCEPT_CASE_INSENSITIVE_PROPERTIES`
#1233: Add support for `JsonFormat.Feature.WRITE_SORTED_MAP_ENTRIES`
#1235: `java.nio.file.Path` support incomplete
 (reported by, fix contributed by Benson M)
#1261: JsonIdentityInfo broken deserialization involving forward references and/or cycles
 (reported by, fix contributed by Ari F)
#1270: Generic type returned from type id resolver seems to be ignored
 (reported by Benson M)
#1277: Add caching of resolved generic types for `TypeFactory`
 (requested by Andriy P)

2.7.9.5 (23-Nov-2018)

#2097: Block more classes from polymorphic deserialization (CVE-2018-14718
  - CVE-2018-14721)
 (reported by Guixiong Wu)
#2109: Canonical string for reference type is built incorrectly
 (reported by svarzee@github)
#2186: Block more classes from polymorphic deserialization (CVE-2018-19360,
  CVE-2018-19361, CVE-2018-19362)
 (reported by Guixiong Wu)

2.7.9 (04-Feb-2017)

#1367: No Object Id found for an instance when using `@ConstructorProperties`
#1505: @JsonEnumDefaultValue should take precedence over FAIL_ON_NUMBERS_FOR_ENUMS
 (suggested by Stephan S)
#1506: Missing `KeyDeserializer` for `CharSequence`
#1513: `MapSerializer._orderEntries()` throws NPE when operating on `ConcurrentHashMap`
 (reported by Sovietaced@github)
- Simplified processing of class annotations (for `AnnotatedClass`) to try to
  solve rare concurrency problems with "root name" annotations.

2.7.8 (26-Sep-2016)

#877: @JsonIgnoreProperties`: ignoring the "cause" property of `Throwable` on GAE
#1359: Improve `JsonNode` deserializer to create `FloatNode` if parser supports
#1362: ObjectReader.readValues()` ignores offset and length when reading an array
 (reported by wastevenson@github)
#1363: The static field ClassUtil.sCached can cause a class loader leak
 (reported by Stuart D)
#1368: Problem serializing `JsonMappingException` due to addition of non-ignored
  `processor` property (added in 2.7)
 (reported, suggesed fix by Josh C)
#1383: Problem with `@JsonCreator` with 1-arg factory-method, implicit param names

2.7.7 (27-Aug-2016)

#1322: EnumMap keys not using enum's `@JsonProperty` values unlike Enum values
 (reported by MichaelChambers@github)
#1332: Fixed ArrayIndexOutOfBoundException for enum by index deser
 (reported by Max D)
#1344: Deserializing locale assumes JDK separator (underscore), does not
  accept RFC specified (hyphen)
 (reported by Jim M)

2.7.6 (23-Jul-2016)

#1215: Problem with type specialization for Maps with `@JsonDeserialize(as=subtype)`
 (reported by brentryan@github)
#1279: Ensure DOM parsing defaults to not expanding external entities
#1288: Type id not exposed for `JsonTypeInfo.As.EXTERNAL_PROPERTY` even when `visible` set to `true`
#1299: Timestamp deserialization error
 (reported by liyuj@github)
#1301: Problem with `JavaType.toString()` for recursive (self-referential) types
 (reported by Brian P)
#1307: `TypeWrappedDeserializer` doesn't delegate the `getNullValue()` method to `_deserializer`
 (reported by vfries@github)

2.7.5 (11-Jun-2016)

#1098: DeserializationFeature.FAIL_ON_INVALID_SUBTYPE does not work with
  `JsonTypeInfo.Id.CLASS`
 (reported by szaccaria@github)
#1223: `BasicClassIntrospector.forSerialization(...).findProperties` should
  respect MapperFeature.AUTO_DETECT_GETTERS/SETTERS?
 (reported by William H)
#1225: `JsonMappingException` should override getProcessor()
 (reported by Nick B)

2.6.7.1 (11-Jul-2017)

#1383: Problem with `@JsonCreator` with 1-arg factory-method, implicit param names
#1599: Backport the extra safety checks for polymorphic deserialization

2.6.7 (05-Jun-2016)

#1194: Incorrect signature for generic type via `JavaType.getGenericSignature
#1228: @JsonAnySetter does not deserialize null to Deserializer's NullValue
 (contributed by Eric S)
#1231: `@JsonSerialize(as=superType)` behavior disallowed in 2.7.4
 (reported by Mark W)
#1248: `Annotated` returns raw type in place of Generic Type in 2.7.x
 (reported by Andrew J, apjoseph@github)
#1253: Problem with context handling for `TokenBuffer`, field name
#1260: `NullPointerException` in `JsonNodeDeserializer`
 (reported by Eric S)

2.7.4 (29-Apr-2016)

#1122: Jackson 2.7 and Lombok: 'Conflicting/ambiguous property name definitions'
#1178: `@JsonSerialize(contentAs=superType)` behavior disallowed in 2.7
#1186: SimpleAbstractTypeResolver breaks generic parameters
 (reported by tobiash@github)
#1189: Converter called twice results in ClassCastException
 (reported by carrino@github)
#1191: Non-matching quotes used in error message for date parsing
#1194: Incorrect signature for generic type via `JavaType.getGenericSignature
#1195: `JsonMappingException` not Serializable due to 2.7 reference to source (parser)
 (reported by mjustin@github)
#1197: `SNAKE_CASE` doesn't work when using Lombok's `@AllArgsConstructor`
#1198: Problem with `@JsonTypeInfo.As.EXTERNAL_PROPERTY`, `defaultImpl`, missing type id, NPE
#1203: `@JsonTypeInfo` does not work correctly for ReferenceTypes like `AtomicReference`
#1208: treeToValue doesn't handle POJONodes that contain exactly the requested value type
  (reported by Tom M)
- Improve handling of custom content (de)serializers for `AtomicReference`

2.7.3 (16-Mar-2016)

#1125: Problem with polymorphic types, losing properties from base type(s)
#1150: Problem with Object id handling, explicit `null` token
 (reported by Xavi T)
#1154: @JsonFormat.pattern on dates is now ignored if shape is not explicitely provided
 (reported by Yoann R)
#1161: `DeserializationFeature.READ_ENUMS_USING_TO_STRING` not dynamically
  changeable with 2.7
 (reported by asa-git@github)
- Minor fixes to `AnnotationIntrospector.findEnumValues()` to correct problems with
  merging of explicit enum value names.

2.7.2 (26-Feb-2016)

#1124: JsonAnyGetter ignores JsonSerialize(contentUsing=...)
 (reported by Jiri M)
#1128: UnrecognizedPropertyException in 2.7.1 for properties that work with version 2.6.5
 (reported by Roleek@github)
#1129: When applying type modifiers, don't ignore container types.
#1130: NPE in `StdDateFormat` hashCode and equals
 (reported by Kazuki S, kazuki43zoo@github)
#1134: Jackson 2.7 doesn't work with jdk6 due to use of `Collections.emptyIterator()`
 (reported by Timur S, saladinkzn@github)

2.7.1-1 (03-Feb-2016)

Special one-off "micro patch" for:

#1115: Problems with deprecated `TypeFactory.constructType(type, ctxt)` methods if `ctxt` is `null`

2.7.1 (02-Feb-2016)

#1079: Add back `TypeFactory.constructType(Type, Class)` as "deprecated" in 2.7.1
#1083: Field in base class is not recognized, when using `@JsonType.defaultImpl`
 (reported by Julian H)
#1095: Prevent coercion of `int` from empty String to `null` if
  `DeserializationFeature .FAIL_ON_NULL_FOR_PRIMITIVES` is `true`
 (reported by yzmyyff@github)
#1102: Handling of deprecated `SimpleType.construct()` too minimalistic
 (reported by Thibault K)
#1109: @JsonFormat is ignored by the DateSerializer unless either a custom pattern
  or a timezone are specified
 (contributed by Aleks S)

2.7.0 (10-Jan-2016)

#76: Problem handling datatypes Recursive type parameters
 (reported by Aram K)
#357: StackOverflowError with contentConverter that returns array type
 (reported by Florian S)
#432: `StdValueInstantiator` unwraps exceptions, losing context
 (reported by Miles K)
#497: Add new JsonInclude.Include feature to exclude maps after exclusion removes all elements
#803: Allow use of `StdDateFormat.setLenient()`
 (suggested by raj-ghodke@github)
#819: Add support for setting `FormatFeature` via `ObjectReader`, `ObjectWriter`
#857: Add support for java.beans.Transient (requires Java 7)
 (suggested by Thomas M)
#898: Add `ObjectMapper.getSerializerProviderInstance()`
#905: Add support for `@ConstructorProperties` (requires Java 7)
 (requested by Jonas K)
#909: Rename PropertyNamingStrategy CAMEL_CASE_TO_LOWER_CASE_WITH_UNDERSCORES as SNAKE_CASE,
   PASCAL_CASE_TO_CAMEL_CASE as UPPER_CAMEL_CASE
 (suggested by marcottedan@github)
#915: ObjectMapper default timezone is GMT, should be UTC
 (suggested by Infrag@github)
#918: Add `MapperFeature.ALLOW_EXPLICIT_PROPERTY_RENAMING`
 (contributed by David H)
#924: `SequenceWriter.writeAll()` could accept `Iterable`
 (suggested by Jiri-Kremser@github(
#932: Rewrite ser/deser for `AtomicReference`, based on "optional" ser/desers
#933: Close some gaps to allow using the `tryToResolveUnresolved` flows
#936: Deserialization into List subtype with JsonCreator no longer works
 (reported by adamjoeldavis@github)
#948: Support leap seconds, any number of millisecond digits for ISO-8601 Dates.
 (contributed by Jesse W)
#952: Revert non-empty handling of primitive numbers wrt `NON_EMPTY`; make
  `NON_DEFAULT` use extended criteria
#957: Merge `datatype-jdk7` stuff in (java.nio.file.Path handling)
#959: Schema generation: consider active view, discard non-included properties
#963: Add PropertyNameStrategy `KEBAB_CASE`
 (requested by Daniel M)
#978: ObjectMapper#canSerialize(Object.class) returns false even though FAIL_ON_EMPTY_BEANS is disabled
 (reported by Shumpei A)
#997: Add `MapperFeature.OVERRIDE_PUBLIC_ACCESS_MODIFIERS`
#998: Allow use of `NON_DEFAULT` for POJOs without default constructor
#1000: Add new mapping exception type for enums and UUIDs
 (suggesed by natnan@github)
#1010: Support for array delegator
 (contributed by Hugo W)
#1011: Change ObjectWriter::withAttributes() to take a Map with some kind of wildcard types
 (suggested by David B)
#1043: @JsonFormat(with = JsonFormat.Feature.ACCEPT_SINGLE_VALUE_AS_ARRAY) does not work on fields
 (reported by fabiolaa@github)
#1044: Add `AnnotationIntrospector.resolveSetterConflict(...)` to allow custom setter conflict resolution
 (suggested by clydebarrow@github)
- Make `JsonValueFormat` (self-)serializable, deserializable, to/from valid external
  value (as per JSON Schema spec)

INCOMPATIBILITIES:

- While unlikely to be problematic, #959 above required an addition of `SerializerProvider`
  argument for `depositSchemaProperty()` method `BeanProperty` and `PropertyWriter` interfaces
- JDK baseline now Java 7 (JDK 1.7), from Java 6/JDK 1.6

2.6.6 (05-Apr-2016)

#1088: NPE possibility in SimpleMixinResolver
 (reported by Laird N)
#1099: Fix custom comparator container node traversal
 (contributed by Daniel N)
#1108: Jackson not continue to parse after DeserializationFeature.FAIL_ON_INVALID_SUBTYPE error
 (reported by jefferyyuan@github)
#1112: Detailed error message from custom key deserializer is discarded
 (contributed by Benson M)
#1120: String value omitted from weirdStringException
 (reported by Benson M)
#1123: Serializing and Deserializing Locale.ROOT
 (reported by hookumsnivy@github)

2.6.5 (19-Jan-2016)

#1052: Don't generate a spurious NullNode after parsing an embedded object
 (reported by philipa@github)
#1061: Problem with Object Id and Type Id as Wrapper Object (regression in 2.5.1)
#1073: Add try-catch around `java.sql` type serializers
 (suggested by claudemt@github)
#1078: ObjectMapper.copy() still does not preserve _registeredModuleTypes
 (reported by ajonkisz@github)

2.6.4 (07-Dec-2015)

#984: JsonStreamContexts are not build the same way for write.. and convert methods
 (reported by Antibrumm@github)
#989: Deserialization from "{}" to java.lang.Object causes "out of END_OBJECT token" error
 (reported by Ievgen P)
#1003: JsonTypeInfo.As.EXTERNAL_PROPERTY does not work with a Delegate
 (reported by alexwen@github)
#1005: Synthetic constructors confusing Jackson data binding
 (reported by Jayson M)
#1013: `@JsonUnwrapped` is not treated as assuming `@JsonProperty("")`
 (reported by David B)
#1036: Problem with case-insensitive deserialization
 (repoted by Dmitry R)
- Fix a minor problem with `@JsonNaming` not recognizing default value

2.6.3 (12-Oct-2015)

#749: `EnumMap` serialization ignores `SerializationFeature.WRITE_ENUMS_USING_TO_STRING`
 (reported by scubasau@github)
#938: Regression: `StackOverflowError` with recursive types that contain `Map.Entry`
 (reported by jloisel@github)
#939: Regression: DateConversionError in 2.6.x 
 (reported by Andreas P, anpieber@github)
#940: Add missing `hashCode()` implementations for `JsonNode` types that did not have them
 (contributed by Sergio M)
#941: Deserialization from "{}" to ObjectNode field causes "out of END_OBJECT token" error
 (reported by Sadayuki F)
#942: Handle null type id for polymorphic values that use external type id
 (reported by Warren B, stormboy@github)
#943: Incorrect serialization of enum map key
 (reported by Benson M)
#944: Failure to use custom deserializer for key deserializer
 (contributed by Benson M)
#949: Report the offending substring when number parsing fails
 (contributed by Jesse W)
#965: BigDecimal values via @JsonTypeInfo/@JsonSubTypes get rounded
 (reported by gmjabs@github)

2.6.2 (14-Sep-2015)

#894: When using withFactory on ObjectMapper, the created Factory has a TypeParser
  which still has the original Factory
 (reported by lufe66@github)
#899: Problem serializing `ObjectReader` (and possibly `ObjectMapper`)
#913: ObjectMapper.copy does not preserve MappingJsonFactory features
 (reported, fixed by Daniel W)
#922: ObjectMapper.copy() does not preserve _registeredModuleTypes
#928: Problem deserializing External Type Id if type id comes before POJO

2.6.1 (09-Aug-2015)

#873: Add missing OSGi import
#881: BeanDeserializerBase having issues with non-CreatorProperty properties.
 (reported by dharaburda@github)
#884: ArrayIndexOutOfBoundException for `BeanPropertyMap` (with ObjectId)
 (reported by alterGauner@github)
#889: Configuring an ObjectMapper's DateFormat changes time zone
 (reported by Andy W, wilkinsona@github)
#890: Exception deserializing a byte[] when the target type comes from an annotation
 (reported by gmjabs@github)

2.6.0 (19-Jul-2015)

#77: Allow injection of 'transient' fields
#95: Allow read-only properties with `@JsonIgnoreProperties(allowGetters=true)`
#222: EXTERNAL_PROPERTY adds property multiple times and in multiple places
 (reported by Rob E, thatsnotright@github)
#296: Serialization of transient fields with public getters (add
    MapperFeature.PROPAGATE_TRANSIENT_MARKER)
 (suggested by Michal L)
#312: Support Type Id mappings where two ids map to same Class
#348: ObjectMapper.valueToTree does not work with @JsonRawValue
 (reported by Chris P, pimlottc@github)
#504: Add `DeserializationFeature.USE_LONG_FOR_INTS`
 (suggested by Jeff S)
#624: Allow setting external `ClassLoader` to use, via `TypeFactory`
#649: Make `BeanDeserializer` use new `parser.nextFieldName()` and `.hasTokenId()` methods
#664: Add `DeserializationFeature.ACCEPT_FLOAT_AS_INT` to prevent coercion of floating point
 numbers int `int`/`long`/`Integer`/`Long`
 (requested by wenzis@github)
#677: Specifying `Enum` value serialization using `@JsonProperty`
 (requested by Allen C, allenchen1154@github)
#679: Add `isEmpty()` implementation for `JsonNode` serializers
#688: Provide a means for an ObjectMapper to discover mixin annotation classes on demand
 (requested by Laird N)
#689: Add `ObjectMapper.setDefaultPrettyPrinter(PrettyPrinter)`
 (requested by derknorton@github)
#696: Copy constructor does not preserve `_injectableValues`
 (reported by Charles A)
#698: Add support for referential types (ReferenceType)
#700: Cannot Change Default Abstract Type Mapper from LinkedHashMap
 (reported by wealdtech@github)
#725: Auto-detect multi-argument constructor with implicit names if it is the only visible creator
#727: Improve `ObjectWriter.forType()` to avoid forcing base type for container types
#734: Add basic error-recovery for `ObjectReader.readValues()`
#737: Add support for writing raw values in TokenBuffer
 (suggested by Guillaume S, gsmet@github)
#740: Ensure proper `null` (as empty) handling for `AtomicReference`
#741: Pass `DeserializationContext' argument for `JsonDeserializer` methods "getNullValue()"
 and "getEmptyValue()"
#743: Add `RawValue` helper type, for piping raw values through `TokenBuffer`
#756: Disabling SerializationFeature.FAIL_ON_EMPTY_BEANS does not affect `canSerialize()`
 (reported by nickwongdev@github)
#762: Add `ObjectWriter.withoutRootName()`, `ObjectReader.withoutRootName()`
#765: `SimpleType.withStaticTyping()` impl incorrect
#769: Fix `JacksonAnnotationIntrospector.findDeserializer` to return `Object` (as per
  `AnnotationIntrospector`); similarly for other `findXxx(De)Serializer(...)` methods
#777: Allow missing build method if its name is empty ("")
 (suggested by galdosd@github)
#781: Support handling of `@JsonProperty.required` for Creator methods
#787: Add `ObjectMapper setFilterProvider(FilterProvider)` to allow chaining
 (suggested by rgoldberg@githin)
#790: Add `JsonNode.equals(Comparator<JsonNode>, JsonNode)` to support
  configurable/external equality comparison
#794: Add `SerializationFeature.WRITE_DATES_WITH_ZONE_ID` to allow inclusion/exclusion of
  timezone id for date/time values (as opposed to timezone offset)
#795: Converter annotation not honored for abstract types
 (reported by myrosia@github)
#797: `JsonNodeFactory` method `numberNode(long)` produces `IntNode` for small numbers
#810: Force value coercion for `java.util.Properties`, so that values are `String`s
#811: Add new option, `JsonInclude.Include.NON_ABSENT` (to support exclusion of
  JDK8/Guava Optionals)
#812: Java 8 breaks Class-value annotation properties, wrt generics: need to work around
#813: Add support for new property of `@JsonProperty.access` to support
  read-only/write-only use cases
#820: Add new method for `ObjectReader`, to bind from JSON Pointer position
 (contributed by Jerry Y, islanderman@github)
#824: Contextual `TimeZone` changes don't take effect wrt `java.util.Date`,
  `java.util.Calendar` serialization
#826: Replaced synchronized HashMap with ConcurrentHashMap in TypeDeserializerBase._findDeserializer
 (contributed by Lars P)
#827: Fix for polymorphic custom map key serializer
 (reported by mjr6140@gitgub)
#828: Respect DeserializationFeatures.WRAP_EXCEPTIONS in CollectionDeserializer
 (contributed by Steve G, thezerobit@github)
#840: Change semantics of `@JsonPropertyOrder(alphabetic)` to only count `true` value
#848: Custom serializer not used if POJO has `@JsonValue`
#849: Possible problem with `NON_EMPTY` exclusion, `int`s, `Strings`
#868: Annotations are lost in the case of duplicate methods
- Remove old cglib compatibility tests; cause problems in Eclipse
- Add `withFilterId()` method in `JsonSerializer` (demote from `BeanSerializer`)

2.5.5 (07-Dec-2015)

#844: Using JsonCreator still causes invalid path references in JsonMappingException
 (reported by Ian B)
#852: Accept scientific number notation for quoted numbers too
#878: serializeWithType on BeanSerializer does not setCurrentValue
 (reported by Chi K, chikim79@github)

2.5.4 (09-Jun-2015)

#676: Deserialization of class with generic collection inside depends on
  how is was deserialized first time
 (reported by lunaticare@github)
#771: Annotation bundles ignored when added to Mixin
 (reported by Andrew D)
#774: NPE from SqlDateSerializer as _useTimestamp is not checked for being null
 (reported by mrowkow@github)
#785: Add handlings for classes which are available in `Thread.currentThread().getContextClassLoader()`
 (contributed by Charles A)
#792: Ensure Constructor Parameter annotations are linked with those of Field, Getter, or Setter
#793: `ObjectMapper.readTree()` does not work with defaultTyping enabled
 (reported by gracefulgopher@github)
#801: Using `@JsonCreator` cause generating invalid path reference in `JsonMappingException`
 (contributed by Kamil B)
#815: Presence of PropertyNamingStrategy Makes Deserialization fail
#816: Allow date-only ISO strings to have no time zone
 (contributed by Andrew G)
- Fix handling of Enums wrt JSON Schema, when 'toString()' used for serialization

2.5.3 (24-Apr-2015)

#731: XmlAdapter result marshaling error in case of ValueType=Object
 (reported, debugged by Dmitry S)
#742: Allow deserialization of `null` Object Id (missing already allowed)
#744: Custom deserializer with parent object update failing
 (reported by migel@github)
#745: EnumDeserializer.deserializerForCreator fails when used to deserialize a Map key
 (contributed by John M)
#761: Builder deserializer: in-compatible type exception when return type is super type
 (contributed by Alexey G)
#766: Fix Infinite recursion (StackOverflowError) when serializing a SOAP object
 (contributed by Alain G)

2.5.2 (29-Mar-2015)

#609: Problem resolving locally declared generic type
 (repoted by Hal H)
#691: NullSerializer for MapProperty failing when using polymorphic handling
 (reported by Antibrumm@github)
#703: Multiple calls to ObjectMapper#canSerialize(Object.class) returns different values
 (reported by flexfrank@github)
#705: JsonAnyGetter doesn't work with JsonSerialize (except with keyUsing)
 (reported by natnan@github)
#728: TypeFactory#_fromVariable returns unknownType() even though it has enough information
  to provide a more specific type
 (reported by jkochaniak@github)
#733: MappingIterator should move past errors or not return hasNext() == true
 (reported by Lorrin N, lorrin@github)
#738: @JsonTypeInfo non-deterministically ignored in 2.5.1 (concurrency issue)
 (reported by Dylan S, dylanscott@github)
- Improvement to handling of custom `ValueInstantiator` for delegating mode; no more NPE
  if `getDelegateCreator()` returns null
- Refactor `TypedKey` into separate util class

2.5.1 (06-Feb-2015)

#667: Problem with bogus conflict between single-arg-String vs `CharSequence` constructor
#669: JSOG usage of @JsonTypeInfo and @JsonIdentityInfo(generator=JSOGGenerator.class) fails
 (reported by ericali78@github)
#671: Adding `java.util.Currency` deserialization support for maps
 (contributed by Alexandre S-C)
#674: Spring CGLIB proxies not handled as intended
 (reported by Zoltan F)
#682: Class<?>-valued Map keys not serialized properly
 (reported by Ludevik@github)
#684: FAIL_ON_NUMBERS_FOR_ENUMS does not fail when integer value is quoted
 (reported by kllp@github)
#696: Copy constructor does not preserve `_injectableValues`
 (reported by Charles A)
- Add a work-around in `ISO8601DateFormat` to allow omission of ':' from timezone
- Bit more work to complete #633

2.5.0 (01-Jan-2015)

#47: Support `@JsonValue` for (Map) key serialization 
#113: Problem deserializing polymorphic types with @JsonCreator
#165: Add `DeserializationContext.getContextualType()` to let deserializer
  known the expected type.
#299: Add `DeserializationFeature.FAIL_ON_UNRESOLVED_OBJECT_IDS` to allow missing
  Object Ids (as global default)
#408: External type id does not allow use of 'visible=true'
#421: @JsonCreator not used in case of multiple creators with parameter names
 (reported by Lovro P, lpandzic@github)
#427: Make array and Collection serializers call `JsonGenerator.writeStartArray(int)`
#521: Keep bundle annotations, prevent problems with recursive annotation types
 (reported by tea-dragon@github)
#527: Add support for `@JsonInclude(content=Include.NON_NULL)` (and others) for Maps
#528: Add support for `JsonType.As.EXISTING_PROPERTY`
 (reported by heapifyman@github; implemented by fleebytes@github)
#539: Problem with post-procesing of "empty bean" serializer; was not calling
  'BeanSerializerModifier.modifySerializer()` for empty beans
 (reported by Fabien R, fabienrenaud@github)
#540: Support deserializing `[]` as null or empty collection when the java type
  is a not an object, `DeserializationFeature.ACCEPT_EMPTY_ARRAY_AS_NULL_OBJECT`
 (requested by Fabien R, fabienrenaud@github)
#543: Problem resolving self-referential recursive types
 (reported by ahgittin@github)
#550: Minor optimization: prune introspection of "well-known" JDK types
#552: Improved handling for ISO-8601 (date) format
 (contributed by Jerome G, geronimo-iia@github)
#559: Add `getDateFormat()`, `getPropertyNamingStrategy()` in `ObjectMapper`
#560: @JsonCreator to deserialize BigInteger to Enum
 (requested by gisupp@github)
#565: Add support for handling `Map.Entry`
#566: Add support for case-insensitive deserialization (`MapperFeature.ACCEPT_CASE_INSENSITIVE_PROPERTIES`)
 (contributed by Michael R)
#571: Add support in ObjectMapper for custom `ObjectReader`, `ObjectWriter` (sub-classes)
#572: Override default serialization of Enums
 (requested by herau@github)
#576: Add fluent API for adding mixins
 (contributed by Adam S, adstro@github)
#594: `@JsonValue` on enum not used when enum value is a Map key
 (reported by chrylis@github)
#596: Add support for `@JsonProperty.defaultValue`, exposed via `BeanProperty.getMetadata().getDefaultValue()`
#597: Improve error messaging for cases where JSON Creator returns null (which
  is illegal)
 (contributed by Aurelien L)
#599: Add a simple mechanism for avoiding multiple registrations of the same module
#607: Allow (re)config of `JsonParser.Feature`s via `ObjectReader`
#608: Allow (re)config of `JsonGenerator.Feature`s via `ObjectWriter`
#614: Add a mechanism for using `@JsonCreator.mode` for resolving possible ambiguity between
  delegating- and property-based creators
#616: Add `SerializationFeature.WRITE_DURATIONS_AS_TIMESTAMPS`
#622: Support for non-scalar ObjectId Reference deserialiazation (like JSOG)
#623: Add `StdNodeBasedDeserializer`
#630: Add `KeyDeserializer` for `Class`
#631: Update `current value` of `JsonParser`, `JsonGenerator` from standard serializers,
 deserializers
 (suggested by Antibrumm@github)
#633: Allow returning null value from IdResolver to make type information optional
 (requested by Antibrumm@github)
#634: Add `typeFromId(DatabindContext,String)` in `TypeIdDeserializer`
#636: `ClassNotFoundException` for classes not (yet) needed during serialization
 (contributed by mspiegel@github)
#638: Add annotation-based method(s) for injecting properties during serialization
 (using @JsonAppend, VirtualBeanPropertyWriter)
#647: Deserialization fails when @JsonUnwrapped property contains an object with same property name
 (reported by Konstantin L)
#653: Jackson doesn't follow JavaBean naming convention (added `MapperFeature.USE_STD_BEAN_NAMING`)
#654: Add support for (re)configuring `JsonGenerator.setRootValueSeparator()` via `ObjectWriter`
#655: Add `ObjectWriter.writeValues()` for writing value sequences
#660: `@JsonCreator`-annotated factory method is ignored if constructor exists
- Allow use of `Shape.ARRAY` for Enums, as an alias to 'use index'
- Start using `JsonGenerator.writeStartArray(int)` to help data formats
  that benefit from knowing number of elements in arrays (and would otherwise
  need to buffer values to know length)
- Added new overload for `JsonSerializer.isEmpty()`, to eventually solve #588
- Improve error messaging (related to [jaxb-annotations#38]) to include known subtype ids.

2.4.6 (23-Apr-2015)

#735: (complete fix) @JsonDeserialize on Map with contentUsing custom deserializer overwrites default behavior
 (reported by blackfyre512@github) (regression due to #604)
$744: Custom deserializer with parent object update fails

2.4.5.1 (26-Mar-2015)

Special one-off "micro patch" for:

#706: Add support for `@JsonUnwrapped` via JSON Schema module
#707: Error in getting string representation of an ObjectNode with a float number value
 (reported by @navidqar)
#735: (partial) @JsonDeserialize on Map with contentUsing custom deserializer overwrites default behavior

2.4.5 (13-Jan-2015)

#635: Reduce cachability of `Map` deserializers, to avoid problems with per-property config changes
    (regression due to #604)
#656: `defaultImpl` configuration is ignored for `WRAPPER_OBJECT`
- Solve potential cyclic-resolution problem for `UntypedObjectDeserializer`

2.4.4 (24-Nov-2014)

(jackson-core)#158: Setter confusion on assignable types
 (reported by tsquared2763@github)
#245: Calls to ObjectMapper.addMixInAnnotations() on an instance returned by ObjectMapper.copy()
 don't work
 (reported by Erik D)
#580: delegate deserializers choke on a (single) abstract/polymorphic parameter
 (reported by Ian B, tea-dragon@github)
#590: Binding invalid Currency gives nonsense at end of the message
 (reported by Jerbell@github)
#592: Wrong `TokenBuffer` delegate deserialization using `@JsonCreator`
 (reported by Eugene L)
#601: ClassCastException for a custom serializer for enum key in `EnumMap`
 (reported by Benson M)
#604: `Map` deserializers not being cached, causing performance problems
#610: Fix forward reference in hierarchies
 (contributed by zeito@github)
#619: Off by one error in AnnotatedWithParams
 (reported by stevetodd@github)
- Minor fix to `EnumSerializer` regarding detection "serialize using index"
- Minor fix to number serializers, to call proper callback for schema generation

2.4.3 (02-Oct-2014)

#496: Wrong result with `new TextNode("false").asBoolean(true)`
 (reported by Ivar R, ivarru@github)
#511: DeserializationFeature.FAIL_ON_INVALID_SUBTYPE does not work
 (reported by sbelikov@github)
#523: MapDeserializer and friends do not report the field/key name for mapping exceptions
 (reported by Ian B, tea-dragon@github)
#524: @JsonIdentityReference(alwaysAsId = true) Custom resolver is reset to SimpleObjectIdResolver
 (reported by pkokorev@github)
#541: @JsonProperty in @JsonCreator is conflicting with POJOs getters/attributes
 (reported by fabienrenaud@github)
#543: Problem resolving self-referential generic types
#570: Add Support for Parsing All Compliant ISO-8601 Date Formats
 (requested by pfconrey@github)
- Fixed a problem with `acceptJsonFormatVisitor` with Collection/array types that
  are marked with `@JsonValue`; could cause NPE in JSON Schema generator module.

2.4.2 (14-Aug-2014)

#515: Mixin annotations lost when using a mixin class hierarchy with non-mixin interfaces
 (reported by 'stevebread@github')
- Fixed a problem related to [jackson-dataformat-smile#19].

2.4.1.2 (12-Jul-2014)

Special one-off "micro patch" for:

#503: Concurrency issue inside com.fasterxml.jackson.databind.util.LRUMap.get(Object)
 (reported by fjtc@github)

2.4.1.1 (18-Jun-2014)

Special one-off "micro patch" for:

#491: Temporary work-around for issue #490 (full fix for 2.5 needs to be
  in `jackson-annotations`)
#506: Index is never set for Collection and Array in InvalidFormatException.Reference
 (reported by Fabrice D, fabdouglas@github)
- Fixed a problem related to [jackson-dataformat-smile#19].

2.4.1 (17-Jun-2014)

#479: NPE on trying to deserialize a `String[]` that contains null
 (reported by huxi@github)
#482: Make date parsing error behavior consistent with JDK
 (suggested by Steve S, sanbeg@github)
#489 (partial): TypeFactory cache prevents garbage collection of custom ClassLoader
 (reported by sftwrengnr@github)

2.4.0 (02-Jun-2014)

#81: Allow use of @JsonUnwrapped with typed (@JsonTypeInfo) classes, provided
  that (new) feature `SerializationFeature.FAIL_ON_UNWRAPPED_TYPE_IDENTIFIERS`
  is disabled
 (constributed by Ben F, UnquietCode@github)
#88: Prevent use of type information for `JsonNode` via default typing
 (reported by electricmonk@github)
#149: Allow use of "stringified" indexes for Enum values
 (requested by chenboxiang@github)
#176: Allow use external Object Id resolver (to use with @JsonIdentityInfo etc)
 (implemented by Pascal G)
#193: Conflicting property name definitions
 (reported by Stuart J, sgjohnston@github)
#323: Serialization of the field with deserialization config
 (reported by metanet@github)
#327: Should not consider explicitly differing renames a fail, as long as all are explicit
#335: Allow use of `@JsonPropertyOrder(alphabetic=true)` for Map properties
#351: ObjectId does not properly handle forward references during deserialization
 (contributed by pgelinas)
#352 Add `ObjectMapper.setConfig()` for overriding `SerializationConfig`/`DeserializationConfig`
#353: Problems with polymorphic types, `JsonNode` (related to #88)
 (reported by cemo@github)
#359: Converted object not using explicitly annotated serializer
 (reported by Florian S [fschopp@github])
#369: Incorrect comparison for renaming in `POJOPropertyBuilder`
#375: Add `readValue()`/`readPropertyValue()` methods in `DeserializationContext`
#376: Add support for `@JsonFormat(shape=STRING)` for number serializers
#381: Allow inlining/unwrapping of value from single-component JSON array
 (contributed by yinzara@github)
#390: Change order in which managed/back references are resolved (now back-ref
 first, then forward)
 (requested by zAlbee@github)
#407: Properly use null handlers for value types when serializer Collection
 and array types
 (contributed by Will P)
#425: Add support for using `Void.class` as "no class", instead of `NoClass.class`
#428: `PropertyNamingStrategy` will rename even explicit name from `@JsonProperty`
 (reported by turskip@github)
#435: Performance bottleneck in TypeFactory._fromClass
 (reported by Sean D, sdonovanuk@github)
#434: Ensure that DecimalNodes with mathematically equal values are equal
 (contributed by Francis G)
#435: Performance bottleneck in TypeFactory._fromClass
 (reported by sdonovanuk@github)
#438: Add support for accessing `@JsonProperty(index=N)` annotations
#442: Make `@JsonUnwrapped` indicate property inclusion
 (suggested by Ben F)
#447: ArrayNode#addAll should accept Collection<? extends JsonNode>
 (suggested by alias@github)
#461: Add new standard naming strategy, `PropertyNamingStrategy.LowerCaseStrategy`
#463: Add 'JsonNode.asText(String defaultValue)`
 (suggested by Chris C)
#464: Include `JsonLocation` in more mapping exceptions
 (contributed by Andy C (q3aiml@github))
#465: Make it easier to support serialization of custom subtypes of `Number`
#467: Unwanted POJO's embedded in tree via serialization to tree
 (reported by Benson M)
- Slightly improve `SqlDateSerializer` to support `@JsonFormat`
- Improve handling of native type ids (YAML, CBOR) to use non-native type ids
  as fallback

2.3.5 (13-Jan-2015)

#496: Wrong result for TextNode("false").asBoolean(true)
 (reported by Ivar R, ivarru@github)
#543: Problems resolving self-referential generic types.
#656: defaultImpl configuration is ignored for WRAPPER_OBJECT

2.3.4 (17-Jul-2014)

#459: BeanDeserializerBuilder copy constructor not copying `_injectables`
#462: Annotation-provided Deserializers are not contextualized inside CreatorProperties
 (reported by aarondav@github)

2.3.3 (10-Apr-2014)

#420: Remove 'final' modifier from `BeanDeserializerBase.deserializeWithType`
 (requested by Ghoughpteighbteau@github)
#422: Allow use of "True" and "False" as aliases for booleans when coercing from
  JSON String
#423: Fix `CalendarSerializer` to work with custom format
 (reported by sergeymetallic@github)
#433: `ObjectMapper`'s `.valueToTree()` wraps `JsonSerializable` objects into a POJONode
 (reported by Francis G)
- Fix null-handling for `CollectionSerializer`

2.3.2 (01-Mar-2014)

#378: Fix a problem with custom enum deserializer construction
 (reported by BokoEnos@github)
#379: Fix a problem with (re)naming of Creator properties; needed to make
 Paranamer module work with NamingStrategy.
 (reported by Chris P, cpilsworth@github)
#398: Should deserialize empty (not null) URI from empty String
 (reported by pgieser@github)
#406: @JsonTypeIdResolver not working with external type ids
 (reported by Martin T)
#411: NumberDeserializers throws exception with NaN and +/- Infinity
 (reported by clarkbreyman@github)
#412: ObjectMapper.writerWithType() does not change root name being used
 (repoted by jhalterman@github)
- Added `BeanSerializerBase._serializeObjectId()` needed by modules that
  override standard BeanSerializer; specifically, XML module.

2.3.1 (28-Dec-2013)

#346: Fix problem deserializing `ObjectNode`, with @JsonCreator, empty
  JSON Object
 (reported by gaff78@github)
#358: `IterableSerializer` ignoring annotated content serializer
 (reported by Florian S)
#361: Reduce sync overhead for SerializerCache by using volatile, double-locking
 (contributed by stuartwdouglas@github)
#362: UUID output as Base64 String with ObjectMapper.convertValue()
 (reported by jknack@github)
#367: Make `TypeNameIdResolver` call `TypeResolver` for resolving base type
 (suggested by Ben F)
#370: Fail to add Object Id for POJO with no properties
 (reported by jh3141@github)
- Fix for [jackson-module-afterburner#38]: need to remove @JacksonStdImpl from
  `RawSerializer`, to avoid accidental removal of proper handling.

2.3.0 (13-Nov-2013)

#48: Add support for `InetSocketAddress`
 (contributed by Nick T)
#152: Add support for traversing `JsonNode` with (new!) `JsonPointer` implementation
 (suggested by fge@github)
#208: Accept "fromString()" as an implicit Creator (factory) method (alias for "valueOf()")
 (requested by David P)
#215: Allow registering custom `CharacterEscapes` to use for serialization,
 via `ObjectWriter.with(CharacterEscapes)` (and `ObjectMapper.writer(CharacterEscapes)`)
#227: Allow "generic" Enum serializers, deserializers, via `SimpleModule`
#234: Incorrect type information for deeply nested Maps
 (reported by Andrei P)
#237: Add `DeserializationFeature.FAIL_ON_READING_DUP_TREE_KEY` to optionally
  throw `JsonMappingException` on duplicate keys, tree model (`JsonNode`)
#238: Allow existence of overlapping getter, is-getter (choose 'regular' getter)
#239: Support `ByteBuffer`
 (suggested by mckamey@github)
#240: Make sure `@JsonSerialize.include` does not accidentally override
  class inclusion settings
 (requested by thierryhenrio@github)
#253: `DelegatingDeserializer` causes problems for Managed/BackReferences
 (reported by bfelaco@github)
#257: Make `UntypedObjectDeserializer` support overides for `List`, `Map` etc
#268: Add new variant of `ObjectMapper.canSerialize()` that can return `Throwable`
 that caused false to be returned (if any)
#269: Add support for new `@JsonPropertyDescription` via `AnnotationIntrospector`
 as well as `BeanProperty.getMedata().getDescription()`
#270: Add `SerializationFeature.USE_EQUALITY_FOR_OBJECT_ID` to allow use of equality
 (instead of identity) for figuring out when to use Object Id
 (requested by beku8@github)
#271: Support handling of `@JsonUnwrapped` for in-built JSON Schema generation
#277: Make `TokenBuffer` support new native type and object ids
#302: Add `setNamingStrategy` in `Module.SetupContext`
 (suggested by Miguel C)
#305: Add support for accessing `TypeFactory` via `TypeIdResolverBase`
 (not yet via `TypeIdResolver` interface), other configuration
#306: Allow use of `@JsonFilter` for properties, not just classes 
#307: Allow use of `@JsonFilter` for Maps in addition to POJOs
#308: Improve serialization and deserialization speed of `java.util.UUID` by 4x
 (suggested by David P)
#310: Improve `java.util.UUID` serialization with binary codecs, to use "raw" form.
#311: Make sure that "creator properties" are alphabetically ordered too, if
  so requested.
#315: Allow per-property definition of null serializer to use, using
 new `@JsonSerialize(nullsUsing=xxx)` annotation property
#317: Fix `JsonNode` support for nulls bound to `ObjectNode`, `ArrayNode`
 (contributed by Seth P)
#318: Problems with `ObjectMapper.updateValue()`, creator property-backed accessors
#319: Add support for per-call ("contextual") attributes, with defaulting,
 to allow keeping track of state during (de)serialization
#324: Make sure to throw `JsonMappingException` from `EnumDeserializer` creator,
  not `IllegalArgumentException`
 (reported by beverku@github)
#326: Support `@JsonFilter` for "any getter" properties
#334: Make `ArrayNode`, `ObjectNode` non-final again
#337: `AnySetter` does not support polymorphic types
 (reported by askvortsov@github)
#340: AtomicReference not working with polymorphic types
#342: Add `DeserializationFeature.FAIL_ON_IGNORED_PROPERTIES` to make `ObjectMapper`
  throw exception when encountering explicitly ignored properties
 (requested by Ruslan M)
[JACKSON-890]: Support managed/back-references for polymorphic (abstract) types
- Add 'BeanPropertyWriter.isUnwrapping()' for future needs (by Afterburner)
- Add coercions from String "null" (as if null token was parsed) for primitives/Wrappers.
- Add `JsonDeserializer.handledType()`

2.2.4 (10-Jun-2014)

#292: Problems with abstract `Map`s, `Collection`s, polymorphic deserialization
#324: EnumDeserializer should throw JsonMappingException, not IllegalArgumentException
#346: Problems deserializing `ObjectNode` from empty JSON Object, with @JsonCreator

2.2.3 (22-Aug-2013)

#234: Problems with serializing types for deeply nested generic Maps, default typing 
#251: SerializationFeature.WRITE_BIGDECIMAL_AS_PLAIN ignored with JsonNode
  serialization
 (reported by fge@github)
#259: Fix a problem with JSON Schema generation for `@JsonValue`
 (reported by Lior L)
#267: Handle negative, stringified timestamps
 (reported by Drecth@github)
#281: Make `NullNode` use configured null-value serializer
#287: Fix problems with converters, Maps with Object values
 (reported by antubis@github)
#288: Fix problem with serialization converters assigned with annotations
 (reported by cemo@github)

2.2.2 (26-May-2013)

#216: Problems with Android, 1.6-only types
#217: JsonProcessingExceptions not all wrapped as expected
 (reported by karldmoore@github)
#220: ContainerNode missing 'createNumber(BigInteger)'
 (reported by Pascal G)
#223: Duplicated nulls with @JsonFormat(shape=Shape.ARRAY)
 (reported by lukegh@github)
#226: Field mapping fail on deserialization to common referenced object when
  @JsonUnwrapped is used
 (reported by ikvia@github)
#232: Converting bound BigDecimal value to tree fails with WRITE_BIGDECIMAL_AS_PLAIN
 (reported by celkings@github)
- Minor fix to handle primitive types for key deserializer lookups
- Add convenience method `MappingIterator.getCurrentLocation()`
 (suggested by Tomdz@github)

2.2.1 (03-May-2013)

#214: Problem with LICENSE, NOTICE, Android packaging
 (reported by thierryd@github)

2.2.0 (22-Apr-2013)

Fixes:

#23: Fixing typing of root-level collections
#118: JsonTypeInfo.as.EXTERNAL_PROPERTY not working correctly
 with missing type id, scalar types
#130: TimeZone not set for GregorianCalendar, even if configured
#144: MissingNode.isValueNode() should return 'false'
 (reported by 'fge@github')
#146: Creator properties were not being renamed as expected
 (contributed by Christoper C)
#188: Problem with ObjectId serialization, 'alwaysAsId' references

Improvements:

#116: JavaType implements `java.lang.reflect.Type` (as does `TypeReference`)
#147: Defer reporting of problems with missing creator parameters
 (contributed by Christoper C)
#155: Make `ObjectNode` and `ArrayNode` final (other node types already were)
 (requested by fge@github)
#161: Add deserializer for java.util.concurrent.ArrayBlockingQueue
#173: Add 'JsonNode.traverse(ObjectCodec)' for convenience
#181: Improve error reporting for missing '_valueDeserializer'
#194: Add `FloatNode` type in tree model (JsonNode)
 (requested by msteiger@github)
#199: Allow deserializing `Iterable` instances (as basic `Collection`s)
 (requested by electrum@github)
#206: Make 'ObjectMapper.createDeserializationContext()' overridable
 (requested by noter@github)
#207: Add explicit support for `short` datatypes, for tree model
 (contributed by msteiger@github)

New features:

#120: Extend BeanDeserializerModifier to work with non-POJO deserializers
#121: Extend BeanSerializerModifier to work with non-POJO serializers
#124: Add support for serialization converters (@JsonSerializer(converter=...))
#124: Add support for deserialization converters (@JsonDeserializer(converter=...))
#140: Add 'SerializationFeature.WRITE_BIGDECIMAL_AS_PLAIN' to allow forcing
  of non-scientific notation when serializing BigDecimals.
 (suggested by phedny@github)
#148: Add 'DeserializationFeature.FAIL_ON_INVALID_SUBTYPE`, which allows mapping
  entries with missing or invalid type id into null references (instead of failing).
  Also allows use of '@JsonTypeInfo.defaultImpl = NoClass.class' as alternative.
#159: Add more accessors in 'MappingIterator': getParser(), getParserSchema(),
  readAll()
 (suggested by Tom D)
#190: Add 'MapperFeature.ALLOW_FINAL_FIELDS_AS_MUTATORS' (default: true) for
 pruning out final fields (to avoid using as mutators)
 (requested by Eric T)
#195: Add 'MapperFeature.INFER_PROPERTY_MUTATORS' (default: enabled) for finer
  control of what mutators are auto-detected.
 (requested by Dain S)
#198: Add SPI metadata, handling in ObjectMapper (findModules()), for
  automatic registration of auto-detected extension modules
 (suggested by 'beamerblvd@github')
#203: Added new features to support advanced date/time handling:
  - SerializationFeature.WRITE_DATE_TIMESTAMPS_AS_NANOSECONDS
  - DeserializationFeature.READ_DATE_TIMESTAMPS_AS_NANOSECONDS
  - DeserializationFeature.ADJUST_DATES_TO_CONTEXT_TIME_ZONE

Other:

#126: Update JDK baseline to 1.6
* API under 'com.fasterxml.jackson.databind.jsonFormatVisitors' changed significantly
  based on experiences with external JSON Schema generator.
* Version information accessed via code-generated access class, instead of reading
  VERSION.txt
* Added 2 methods in Converter interface: getInputType(), getOutputType(),
  to allow programmatic overrides (needed by JAXB annotation module)

2.1.4 (26-Feb-2013)

* [JACKSON-887]: StackOverflow with parameterized sub-class field
 (reported by Alexander M)
* [#130]: TimeZone not set for GregorianCalendar, when deserializing
* [#157]: NPE when registering module twice
* [#162]: JsonNodeFactory: work around an old bug with BigDecimal and zero
 (submitted by fge@github)
* [#166]: Incorrect optimization for `ObjectMapper.convertValue(Class)`
 (reported by Eric T)
* [#167]: Problems with @JsonValue, polymorphic types (regression from 1.x)
 (reported by Eric T)
* [#170]: Problems deserializing `java.io.File` if creator auto-discovery disabled
 (reported by Eric T)
* [#175]: NPE for JsonMappingException, if no path is specified
 (reported by bramp@github)

2.1.3 (19-Jan-2013)

* [Issue#141]: ACCEPT_EMPTY_STRING_AS_NULL_OBJECT not working for enums
* [Issue#142]: Serialization of class containing EnumMap with polymorphic enum
  fails to generate class type data
 (reported by kidavis4@github)

2.1.2 (04-Dec-2012)

* [Issue#106]: NPE in ObjectArraySerializer.createContextual(...)
* [Issue#117]: HandlerInstantiator defaulting not working
 (reported by Alexander B)
* [Issue#118]: Problems with JsonTypeInfo.As.EXTERNAL_PROPERTY, scalar values
 (reported by Adva11@github)
* [Issue#119]: Problems with @JsonValue, JsonTypeInfo.As.EXTERNAL_PROPERTY
 (reported by Adva11@github)
* [Issue#122]: ObjectMapper.copy() was not copying underlying mix-in map
 (reported by rzlo@github)

2.1.1 (11-Nov-2012)

Fixes:

* [JACKSON-875]: Enum values not found if Feature.USE_ANNOTATIONS disabled
 (reported by Laurent P)
* [Issue#93]: ObjectNode.setAll() broken; would not add anything for
  empty ObjectNodes.
 (reported by Francis G)
* Making things implement java.io.Serializable:
  - Issues: #94, #99, #100, #102
    (reported by Sean B)
* [Issue#96]: Problem with JsonTypeInfo.As.EXTERNAL_PROPERTY, defaultImpl
 (reported by Adva11@github)

2.1.0 (08-Oct-2012)

  New minor version for 2.x series. Major improvements in multiple areas,
  including:

  - Dataformat auto-detection
  - More `@JsonFormat.shape` variant to serialize Collections as
    JSON Objects, POJOs as JSON Arrays (csv-like).
  - Much more configuration accessible via ObjectReader, ObjectWriter
  - New mechanism for JSON Schema generation, other uses (in future)

Fixes:

* [JACKSON-830]/[Issue#19]: Change OSGi bundle name to be fully-qualified
* ]JACKSON-847]: Make @JsonIdentityInfo work with property-based creator
* [JACKSON-851]: State corruption with ObjectWriter, DefaultPrettyPrinter
 (reported by Duncan A)
* [Issue#75]: Too aggressive KeySerializer caching
* Minor fix wrt [Issue#11], coercion needed extra checks

Improvements:

* [JACKSON-758]: Remove 'IOException' from throws clauses of "writeValueAsString"
  and "writeValueAsBytes" of ObjectMapper/ObjectWriter
 (suggested by G-T Chen)
* [JACKSON-839]: Allow "upgrade" of integer number types for
  UntypedObjectDeserializer, even with default typing enabled.
* [JACKSON-850]: Allow use of zero-arg factory methods as "default creator"
  (suggested by Razvan D)
* [Issue#9]: Implement 'required' JSON Schema attribute for bean properties
* [Issue#20]: Add new exception type, InvalidFormatException (sub-type of
  JsonMappingException) to indicate data format problems
 (suggested by HolySamosa@github)
* [Issue#30]: ObjectReader and ObjectWriter now try to pre-fetch root
  (de)serializer if possible; minor performance improvement (2% for small POJOs).
* [Issue#33]: Simplified/clarified definition of 'ObjectReader.readValues()';
  minor change in behavior for JSON Array "wrapped" sequences
* [Issue#60]: Add 'JsonNode.hasNonNull(...)' method(s)
 (suggested by Jeff S on mailing list) 
* [Issue#64]: Add new "standard" PropertyNamingStrategy, PascalCaseStrategy
  (PropertyNamingStrategy.PASCAL_CASE_TO_CAMEL_CASE)
 (contributed by Sean B)
* [Issue#65]: Add getters to `ObjectMapper`, DeserializationContext/-Factory.
 (contributed by Dmitry K)
* [Issue#69]: Add `PropertyName` abstraction, new methods in AnnotationIntrospector
* [Issue#80]: Make `DecimalNode` normalize input, to make "1.0" and "1.00"equal
 (reported by fge@github)

New features:

* [Issue#15]: Support data format auto-detection via ObjectReader (added
  'withFormatDetection(...)' fluent factories)
* [Issue#21]: Add 'ObjectNode.set(...)' method (and related) to improve
  chaining, semantic consistency of Tree Model API
 (suggested by fge@Github)
* [Issue#22]: Add 'ObjectMapper.setAnnotationIntrospectors()' which allows
  defining different introspectors for serialization, deserialization
* [Issue#24]: Allow serialization of Enums as JSON Objects
 (suggested by rveloso@github)
* [Issue#28]: Add 'ObjectMapper.copy()', to create non-linked copy of
  mapper, with same configuration settings
* [Issue#29]: Allow serializing, deserializing POJOs as JSON Arrays
  by using `@JsonFormat(shape=Shape.ARRAY)`
* [Issue#40]: Allow serialization of Collections as JSON Objects
  (and deserialization from)
 (suggested by 'rveloso@github')
* [Issue#42]: Allow specifying Base64 variant to use for Base64-encoded data
  using ObjectReader.with(Base64Variant), ObjectWriter.with(Base64Variant).
 (suggested by 'mpfau@github')
* [Issue#45]: Add '@JsonNaming' annotation to define per-class PropertyNamingStrategy
 (suggested by Mark W)
* [Pull#58]: Make 'MappingIterator' implement 'Closable'
 (contributed by Pascal G)
* [Issue#72]: Add 'MapperFeature.USE_WRAPPER_NAME_AS_PROPERTY_NAME' to use
  wrapper name annotations for renaming properties
* [Issue#87]: Add 'StdDelegatingSerializer', 'StdDelegatingDeserializer' to
  simplify writing of two-step handlers
* (issue #4 of jackson-annotations): Add `@JsonIdentityReference(alwaysAsId=true)`
  to force ALL references to an object written as Object Id, even the first one.
* Added 'ObjectReader#withHandler' to allow for reconfiguring deserialization
  problem handler
 (suggested by 'electricmonk')

Other changes:

* New variant of AnnotationIntrospector.getFormat(), to support class
  annotations
* It is now possible to serialize instances of plain old Object, iff
  'FAIL_ON_EMPTY_BEANS' is disabled.
* Trying to remove reference to "JSON" in datatype conversion errors
 (since databinding is format-agnostic)

INCOMPATIBILITIES: (rats!)

* Note that [Issue#33] (see above) is, technically speaking, backwards
  imcompatible change. It is estimated that it should NOT affect most
  users, as changes are to edge cases (and undocumented ones at that).
  However, it can potentially cause problems with upgrade.
* Implementation of `JsonFormatVisitable` resulting in 2 new methods
  being added in `BeanPropertyFilter` interface -- this is unfortunate,
  but was required to support full traversability.

2.0.4 (26-Jun-2012)

* [Issue#6]: element count for PrettyPrinter, endObject wrong
   (reported by "thebluemountain")
* [JACKSON-838]: Utf8StreamParser._reportInvalidToken() skips letters
    from reported token name
   (reported by Lóránt Pintér)
* [JACKSON-841] Data is doubled in SegmentedStringWriter output
   (reported by Scott S)
* [JACKSON-842] ArrayIndexOutOfBoundsException when skipping C-style comments
   (reported by Sebastien R)

2.0.3: no version 2.0.3 released -- only used for extension modules

2.0.2 [14-May-2012]

Fixes:

* [Issue#14]: Annotations were not included from parent classes of
  mix-in classes
 (reported by @guillaup)
* [JACKSON-824]: Combination of JSON Views, ObjectMapper.readerForUpdating()
  was not working
 (reported by Nir S)
(and all fixes from 1.9.7)

Improvements:

* [Issue#11]: Improve ObjectMapper.convertValue()/.treeToValue() to use
  cast if possible

2.0.1 [23-Apr-2012]

Fixes:

* [JACKSON-827] Ensure core packages work on JDK 1.5
 (reported by Pascal g)
* [JACKSON-829] Custom serializers not working for List<String> properties,
  @JsonSerialize(contentUsing)
 (reported by James R)

Improvements:

* [Issue#5]: Add support for maps with java.util.Locale keys to the set of
  StdKeyDeserializers
 (contributed by Ryan G)

2.0.0 [25-Mar-2012]

Fixes:

* [JACKSON-368]: Problems with managed references, abstract types
* [JACKSON-711]: Delegating @JsonCreator did not work with Injectable values
* [JACKSON-798]: Problem with external type id, creators
  (reported by Casey L)
(and all fixes up until and including 1.9.6)

Improvements:

* [JACKSON-546]: Indicate end-of-input with JsonMappingException instead
  of EOFException, when there is no parsing exception
* [JACKSON-664]: Reduce overhead of type resolution by adding caching
  in TypeFactory
* [JACKSON-690]: Pass DeserializationContext through ValueInstantiator
* [JACKSON-695]: Add 'isEmpty(value)' in JsonSerializer to allow
  customizing handling of serialization of empty values
* [JACKSON-710]: 'ObjectMapper.convertValue()' should ignore root value
  wrapping/unwrapping settings
* [JACKSON-730] Split various features (JsonParser, JsonGenerator,
  SerializationConfig, DeserializationConfig) into per-factory
  features (MapperFeature, JsonFactory.Feature) an per
  instance features (existing ones)
* [JACKSON-732]: Allow 'AnnotationIntrospector.findContentDeserializer()'
  (and similar) to return instance, not just Class<?> for instance
 (requested by James R)
* [JACKSON-736]: Add (more) access to array, container and map serializers
* [JACKSON-737]: Allow accessing of "creator properties" for BeanDeserializer
* [JACKSON-748]: Add 'registerSubtypes' to 'Module.setupContext' (and SimpleModule)
* [JACKSON-749]: Make @JsonValue work for Enum deserialization
* [JACKSON-769]: ObjectNode/ArrayNode: change 'put', 'insert', 'add' to return
  'this node' (unless already returning something)
* [JACKSON-770]: Simplify method naming for JsonNode, drop unnecessary 'get' prefix
  from methods like 'getTextValue()' (becomes 'textValue()')
* [JACKSON-777]: Rename 'SerializationConfig.Feature' as 'SerializationFeature',
  'DeserializationConfig.Feature' as 'DeserializationFeature'
* [JACKSON-780]: MissingNode, NullNode should return 'defaultValue' from 'asXxx' methods,
  (not 0 for numbers), as they are not numeric types
* [JACKSON-787]: Allow use of @JsonIgnoreProperties for properties (fields, getters, setters)
* [JACKSON-795]: @JsonValue was not working for Maps, Collections
* [JACKSON-800]: Add 'Module.SetupContext#addDeserializationProblemHandler'
 (suggested by James R)

New features:

* [JACKSON-107]: Add support for Object Identity (to handled cycles, shared refs),
  with @JsonIdentityInfo
* [JACKSON-435]: Allow per-property Date formatting using @JsonFormat.
* [JACKSON-437]: Allow injecting of type id as POJO property, by setting
  new '@JsonTypeInfo.visible' property to true.
* [JACKSON-469]: Support "Builder pattern" for deserialiation; that is, allow
  use of separate Builder object for data binding, creating actual value
* [JACKSON-608]: Allow use of JSON Views for deserialization
* [JACKSON-636]: Add 'SerializationFeature.ORDER_MAP_ENTRIES_BY_KEYS' to allow
  forced sorting of Maps during serialization
  (suggested by Joern H)
* [JACKSON-669]: Allow prefix/suffix for @JsonUnwrapped properties
 (requested by Aner P)
* [JACKSON-707]: Add 'JsonNode.deepCopy()', to create safe deep copies
  of ObjectNodes, ArrayNodes.
* [JACKSON-714]: Add general-purpose @JsonFormat annotation
* [JACKSON-718]: Added 'JsonNode.canConvertToInt()', 'JsonNode.canConvertToLong()'
* [JACKSON-747]: Allow changing of 'SerializationFeature' for ObjectWriter,
  'DeserializationFeature' for ObjectReader.
* [JACKSON-752]: Add @JsonInclude (replacement of @JsonSerialize.include)
* [JACKSON-754]: Add @JacksonAnnotationsInside for creating "annotation
  bundles" (also: AnnotationIntrospector.isAnnotationBundle())
* [JACKSON-762]: Allow using @JsonTypeId to specify property to use as
  type id, instead of using separate type id resolver.
* [JACKSON-764]: Allow specifying "root name" to use for root wrapping
  via ObjectReader, ObjectWriter.
* [JACKSON-772]: Add 'JsonNode.withArray()' to use for traversing Array nodes.
* [JACKSON-793]: Add support for configurable Locale, TimeZone to use
  (via SerializationConfig, DeserializationConfig)
* [JACKSON-805]: Add 'SerializationFeature.WRITE_SINGLE_ELEM_ARRAYS_UNWRAPPED'
  to improve interoperability with BadgerFish/Jettison
* [JACKSON-810]: Deserialization Feature: Allow unknown Enum values via
  'DeserializationFeature.READ_UNKNOWN_ENUM_VALUES_AS_NULL'
  (suggested by Raymond R)
* [JACKSON-813]: Add '@JsonSerializableSchema.id' attribute, to indicate
  'id' value to add to generated JSON Schemas.

[entries for versions 1.x and earlier not retained; refer to earlier releases)<|MERGE_RESOLUTION|>--- conflicted
+++ resolved
@@ -6,7 +6,6 @@
 
 2.18.0 (not yet released)
 
-<<<<<<< HEAD
 #562: Allow `@JsonAnySetter` to flow through Creators
  (reported by Benson M)
  (fix by Joo-Hyuk K)
@@ -55,10 +54,7 @@
   BeanDeserializerBase::deserializeFromObjectUsingNonDefault()
  (reported by Eduard G)
 
-2.17.2 (not yet released)
-=======
 2.17.2 (05-Jul-2024)
->>>>>>> 8e277e97
 
 #4561: Issues using jackson-databind 2.17.1 with Reactor
  (reported by @wdallastella)
