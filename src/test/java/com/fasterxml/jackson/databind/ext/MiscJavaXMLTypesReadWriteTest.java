--- conflicted
+++ resolved
@@ -4,11 +4,7 @@
 import javax.xml.namespace.QName;
 
 import com.fasterxml.jackson.databind.*;
-<<<<<<< HEAD
-=======
 import com.fasterxml.jackson.databind.testutil.NoCheckSubTypeValidator;
-import com.fasterxml.jackson.databind.type.TypeFactory;
->>>>>>> bbb5c99b
 
 /**
  * Core XML types (javax.xml) are considered "external" (or more precisely "optional")
@@ -19,16 +15,6 @@
 public class MiscJavaXMLTypesReadWriteTest
     extends BaseMapTest
 {
-<<<<<<< HEAD
-=======
-    private final ObjectMapper MAPPER = newJsonMapper();
-
-    private final ObjectMapper POLY_MAPPER = jsonMapperBuilder()
-            .activateDefaultTyping(NoCheckSubTypeValidator.instance,
-                    ObjectMapper.DefaultTyping.NON_FINAL)
-            .build();
-
->>>>>>> bbb5c99b
     /*
     /**********************************************************************
     /* Serializer tests
@@ -36,6 +22,10 @@
      */
 
     private final ObjectMapper MAPPER = newJsonMapper();
+    private final ObjectMapper POLY_MAPPER = jsonMapperBuilder()
+            .activateDefaultTyping(NoCheckSubTypeValidator.instance,
+                    DefaultTyping.NON_FINAL)
+            .build();
 
     public void testQNameSer() throws Exception
     {
@@ -94,19 +84,6 @@
     /* Deserializer tests
     /**********************************************************************
      */
-<<<<<<< HEAD
-=======
-
-    // First things first: must be able to load the deserializers...
-    public void testDeserializerLoading()
-    {
-        CoreXMLDeserializers sers = new CoreXMLDeserializers();
-        TypeFactory f = TypeFactory.defaultInstance();
-        sers.findBeanDeserializer(f.constructType(Duration.class), null, null);
-        sers.findBeanDeserializer(f.constructType(XMLGregorianCalendar.class), null, null);
-        sers.findBeanDeserializer(f.constructType(QName.class), null, null);
-    }
->>>>>>> bbb5c99b
 
     public void testQNameDeser() throws Exception
     {
@@ -142,7 +119,6 @@
     /**********************************************************************
      */
 
-
     public void testPolymorphicXMLGregorianCalendar() throws Exception
     {
         XMLGregorianCalendar cal = DatatypeFactory.newInstance().newXMLGregorianCalendar
