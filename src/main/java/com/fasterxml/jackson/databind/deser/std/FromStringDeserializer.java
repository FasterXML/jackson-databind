package com.fasterxml.jackson.databind.deser.std;

import java.net.MalformedURLException;
import java.net.UnknownHostException;

import com.fasterxml.jackson.core.JacksonException;
import com.fasterxml.jackson.core.JsonParser;
import com.fasterxml.jackson.core.JsonToken;

import com.fasterxml.jackson.databind.DeserializationContext;
import com.fasterxml.jackson.databind.JavaType;
import com.fasterxml.jackson.databind.cfg.CoercionAction;
import com.fasterxml.jackson.databind.cfg.CoercionInputShape;
import com.fasterxml.jackson.databind.deser.jdk.UUIDDeserializer;
import com.fasterxml.jackson.databind.type.LogicalType;
import com.fasterxml.jackson.databind.util.ClassUtil;

/**
 * Base class for building simple scalar value deserializers that accept
 * String values.
 */
public abstract class FromStringDeserializer<T> extends StdScalarDeserializer<T>
{
    /*
    /**********************************************************************
    /* Life-cycle
    /**********************************************************************
     */

    protected FromStringDeserializer(Class<?> vc) {
        super(vc);
    }

    protected FromStringDeserializer(JavaType type) {
        super(type);
    }

    @Override
    public LogicalType logicalType() {
        return LogicalType.OtherScalar;
    }

    /*
    /**********************************************************************
    /* Deserializer implementations
    /**********************************************************************
     */

    @SuppressWarnings("unchecked")
    @Override
    public T deserialize(JsonParser p, DeserializationContext ctxt) throws JacksonException
    {
        // Let's get textual value, possibly via coercion from other scalar types
        String text = p.getValueAsString();
        if (text == null) {
            JsonToken t = p.currentToken();
            if (t != JsonToken.START_OBJECT) {
                return (T) _deserializeFromOther(p, ctxt, t);
            }
            // 29-Jun-2020, tatu: New! "Scalar from Object" (mostly for XML)
            text = ctxt.extractScalarFromObject(p, this, _valueClass);
        }
        if (text.isEmpty()) {
            // 09-Jun-2020, tatu: Commonly `null` but may coerce to "empty" as well
            return (T) _deserializeFromEmptyString(ctxt);
        }
        if (_shouldTrim()) {
            final String old = text;
            text = text.trim();
            if (text != old) {
                if (text.isEmpty()) {
                    return (T) _deserializeFromEmptyString(ctxt);
                }
            }
        }
        Exception cause = null;
        try {
            // 19-May-2017, tatu: Used to require non-null result (assuming `null`
            //    indicated error; but that seems wrong. Should be able to return
            //    `null` as value.
            return _deserialize(text, ctxt);
        } catch (IllegalArgumentException | MalformedURLException | UnknownHostException e) {
            cause = e;
        }
        // note: `cause` can't be null
        String msg = "not a valid textual representation";
        String m2 = cause.getMessage();
        if (m2 != null) {
            msg = msg + ", problem: "+m2;
        }
        // 05-May-2016, tatu: Unlike most usage, this seems legit, so...
        throw ctxt.weirdStringException(text, _valueClass, msg)
            .withCause(cause);
    }

    /**
     * Main method from trying to deserialize actual value from non-empty
     * String.
     */
    protected abstract T _deserialize(String value, DeserializationContext ctxt)
        throws JacksonException, MalformedURLException, UnknownHostException;

<<<<<<< HEAD
=======
    // @since 2.13.1
    protected boolean _shouldTrim() {
        return true;
    }

    // @since 2.12
>>>>>>> f584290e
    protected Object _deserializeFromOther(JsonParser p, DeserializationContext ctxt,
            JsonToken t) throws JacksonException
    {
        // [databind#381]
        if (t == JsonToken.START_ARRAY) {
            return _deserializeFromArray(p, ctxt);
        }
        if (t == JsonToken.VALUE_EMBEDDED_OBJECT) {
            // Trivial cases; null to null, instance of type itself returned as is
            Object ob = p.getEmbeddedObject();
            if (ob == null) {
                return null;
            }
            if (_valueClass.isAssignableFrom(ob.getClass())) {
                return ob;
            }
            return _deserializeEmbedded(ob, ctxt);
        }
        return ctxt.handleUnexpectedToken(getValueType(ctxt), p);
    }

    /**
     * Overridable method to allow coercion from embedded value that is neither
     * {@code null} nor directly assignable to target type.
     * Used, for example, by {@link UUIDDeserializer} to coerce from {@code byte[]}.
     */
    protected T _deserializeEmbedded(Object ob, DeserializationContext ctxt) throws JacksonException {
        // default impl: error out
        ctxt.reportInputMismatch(this,
                "Don't know how to convert embedded Object of type %s into %s",
                ClassUtil.classNameOf(ob), _valueClass.getName());
        return null;
    }

    protected Object _deserializeFromEmptyString(DeserializationContext ctxt) throws JacksonException {
        CoercionAction act = ctxt.findCoercionAction(logicalType(), _valueClass,
                CoercionInputShape.EmptyString);
        if (act == CoercionAction.Fail) {
            ctxt.reportInputMismatch(this,
"Cannot coerce empty String (\"\") to %s (but could if enabling coercion using `CoercionConfig`)",
_coercedTypeDesc());
        }
        if (act == CoercionAction.AsNull) {
            return getNullValue(ctxt);
        }
        if (act == CoercionAction.AsEmpty) {
            return getEmptyValue(ctxt);
        }
        // 09-Jun-2020, tatu: semantics for `TryConvert` are bit interesting due to
        //    historical reasons
        return _deserializeFromEmptyStringDefault(ctxt);
    }

    protected Object _deserializeFromEmptyStringDefault(DeserializationContext ctxt)
        throws JacksonException
    {
        // by default, "as-null", but overridable by sub-classes
        return getNullValue(ctxt);
    }
<<<<<<< HEAD
=======

    /*
    /**********************************************************
    /* A general-purpose implementation
    /**********************************************************
     */

    /**
     * "Chameleon" deserializer that works on simple types that are deserialized
     * from a simple String.
     * 
     * @since 2.4
     */
    public static class Std extends FromStringDeserializer<Object>
    {
        private static final long serialVersionUID = 1;

        public final static int STD_FILE = 1;
        public final static int STD_URL = 2;
        public final static int STD_URI = 3;
        public final static int STD_CLASS = 4;
        public final static int STD_JAVA_TYPE = 5;
        public final static int STD_CURRENCY = 6;
        public final static int STD_PATTERN = 7;
        public final static int STD_LOCALE = 8;
        public final static int STD_CHARSET = 9;
        public final static int STD_TIME_ZONE = 10;
        public final static int STD_INET_ADDRESS = 11;
        public final static int STD_INET_SOCKET_ADDRESS = 12;
        // No longer implemented here since 2.12
        //        public final static int STD_STRING_BUILDER = 13;

        protected final static String LOCALE_EXT_MARKER = "_#";

        protected final int _kind;

        protected Std(Class<?> valueType, int kind) {
            super(valueType);
            _kind = kind;
        }

        @Override
        protected Object _deserialize(String value, DeserializationContext ctxt) throws IOException
        {
            switch (_kind) {
            case STD_FILE:
                return new File(value);
            case STD_URL:
                return new URL(value);
            case STD_URI:
                return URI.create(value);
            case STD_CLASS:
                try {
                    return ctxt.findClass(value);
                } catch (Exception e) {
                    return ctxt.handleInstantiationProblem(_valueClass, value,
                            ClassUtil.getRootCause(e));
                }
            case STD_JAVA_TYPE:
                return ctxt.getTypeFactory().constructFromCanonical(value);
            case STD_CURRENCY:
                // will throw IAE if unknown:
                return Currency.getInstance(value);
            case STD_PATTERN:
                // will throw IAE (or its subclass) if malformed
                return Pattern.compile(value);
            case STD_LOCALE:
                return _deserializeLocale(value, ctxt);
            case STD_CHARSET:
                return Charset.forName(value);
            case STD_TIME_ZONE:
                return TimeZone.getTimeZone(value);
            case STD_INET_ADDRESS:
                return InetAddress.getByName(value);
            case STD_INET_SOCKET_ADDRESS:
                if (value.startsWith("[")) {
                    // bracketed IPv6 (with port number)

                    int i = value.lastIndexOf(']');
                    if (i == -1) {
                        throw new InvalidFormatException(ctxt.getParser(),
                                "Bracketed IPv6 address must contain closing bracket",
                                value, InetSocketAddress.class);
                    }

                    int j = value.indexOf(':', i);
                    int port = j > -1 ? Integer.parseInt(value.substring(j + 1)) : 0;
                    return new InetSocketAddress(value.substring(0, i + 1), port);
                }
                int ix = value.indexOf(':');
                if (ix >= 0 && value.indexOf(':', ix + 1) < 0) {
                    // host:port
                    int port = Integer.parseInt(value.substring(ix+1));
                    return new InetSocketAddress(value.substring(0, ix), port);
                }
                // host or unbracketed IPv6, without port number
                return new InetSocketAddress(value, 0);
            }
            VersionUtil.throwInternal();
            return null;
        }

        @Override // since 2.12
        public Object getEmptyValue(DeserializationContext ctxt)
                throws JsonMappingException
        {
            switch (_kind) {
            case STD_URI:
                // As per [databind#398], URI requires special handling
                return URI.create("");
            case STD_LOCALE:
                // As per [databind#1123], Locale too
                return Locale.ROOT;
            }
            return super.getEmptyValue(ctxt);
        }

        @Override
        protected Object _deserializeFromEmptyStringDefault(DeserializationContext ctxt) throws IOException {
            // 09-Jun-2020, tatu: For backwards compatibility deserialize "as-empty"
            //    as URI and Locale did that in 2.11 (and StringBuilder probably ought to).
            //   But doing this here instead of super-class lets UUID return "as-null" instead
            return getEmptyValue(ctxt);
        }

        // @since 2.13.1
        @Override
        protected boolean _shouldTrim() {
            // 04-Dec-2021, tatu: For [databund#3290]
            return (_kind != STD_PATTERN);
        }

        protected int _firstHyphenOrUnderscore(String str)
        {
            for (int i = 0, end = str.length(); i < end; ++i) {
                char c = str.charAt(i);
                if (c == '_' || c == '-') {
                    return i;
                }
            }
            return -1;
        }

        private Locale _deserializeLocale(String value, DeserializationContext ctxt)
            throws IOException
        {
            int ix = _firstHyphenOrUnderscore(value);
            if (ix < 0) { // single argument
                return new Locale(value);
            }
            String first = value.substring(0, ix);
            value = value.substring(ix+1);
            ix = _firstHyphenOrUnderscore(value);
            if (ix < 0) { // two pieces
                return new Locale(first, value);
            }
            String second = value.substring(0, ix);
            // [databind#3259]: Support for BCP 47 java.util.Locale ser/deser
            int extMarkerIx = value.indexOf(LOCALE_EXT_MARKER);
            if (extMarkerIx < 0) {
                return new Locale(first, second, value.substring(ix+1));
            }
            return _deSerializeBCP47Locale(value, ix, first, second, extMarkerIx);
        }

        private Locale _deSerializeBCP47Locale(String value, int ix, String first, String second,
                int extMarkerIx)
        {
            String third = "";
            try {
                // Below condition checks if variant value is present to handle empty variant values such as
                // en__#Latn_x-ext
                // _US_#Latn
                if (extMarkerIx > 0 && extMarkerIx > ix) {
                    third = value.substring(ix + 1, extMarkerIx);
                }
                value = value.substring(extMarkerIx + 2);

                if (value.indexOf('_') < 0 && value.indexOf('-') < 0) {
                    return new Locale.Builder().setLanguage(first)
                            .setRegion(second).setVariant(third).setScript(value).build();
                }
                if (value.indexOf('_') < 0) {
                    ix = value.indexOf('-');
                    return new Locale.Builder().setLanguage(first)
                            .setRegion(second).setVariant(third)
                            .setExtension(value.charAt(0), value.substring(ix + 1))
                            .build();
                }
                ix = value.indexOf('_');
                return new Locale.Builder().setLanguage(first)
                        .setRegion(second).setVariant(third)
                        .setScript(value.substring(0, ix))
                        .setExtension(value.charAt(ix + 1), value.substring(ix + 3))
                        .build();
            } catch (IllformedLocaleException ex) {
                // should we really just swallow the exception?
                return new Locale(first, second, third);
            }
        }
    }

    // @since 2.12 to simplify logic a bit: should not use coercions when reading
    //   String Values
    static class StringBuilderDeserializer extends FromStringDeserializer<Object>
    {
        public StringBuilderDeserializer() {
            super(StringBuilder.class);
        }

        @Override
        public LogicalType logicalType() {
            return LogicalType.Textual;
        }

        @Override
        public Object getEmptyValue(DeserializationContext ctxt)
            throws JsonMappingException
        {
            return new StringBuilder();
        }

        @Override
        public Object deserialize(JsonParser p, DeserializationContext ctxt) throws IOException
        {
            String text = p.getValueAsString();
            if (text != null) {
                return _deserialize(text, ctxt);
            }
            return super.deserialize(p, ctxt);
        }

        @Override
        protected Object _deserialize(String value, DeserializationContext ctxt)
            throws IOException
        {
            return new StringBuilder(value);
        }
    }
>>>>>>> f584290e
}<|MERGE_RESOLUTION|>--- conflicted
+++ resolved
@@ -100,15 +100,10 @@
     protected abstract T _deserialize(String value, DeserializationContext ctxt)
         throws JacksonException, MalformedURLException, UnknownHostException;
 
-<<<<<<< HEAD
-=======
-    // @since 2.13.1
     protected boolean _shouldTrim() {
         return true;
     }
 
-    // @since 2.12
->>>>>>> f584290e
     protected Object _deserializeFromOther(JsonParser p, DeserializationContext ctxt,
             JsonToken t) throws JacksonException
     {
@@ -168,246 +163,4 @@
         // by default, "as-null", but overridable by sub-classes
         return getNullValue(ctxt);
     }
-<<<<<<< HEAD
-=======
-
-    /*
-    /**********************************************************
-    /* A general-purpose implementation
-    /**********************************************************
-     */
-
-    /**
-     * "Chameleon" deserializer that works on simple types that are deserialized
-     * from a simple String.
-     * 
-     * @since 2.4
-     */
-    public static class Std extends FromStringDeserializer<Object>
-    {
-        private static final long serialVersionUID = 1;
-
-        public final static int STD_FILE = 1;
-        public final static int STD_URL = 2;
-        public final static int STD_URI = 3;
-        public final static int STD_CLASS = 4;
-        public final static int STD_JAVA_TYPE = 5;
-        public final static int STD_CURRENCY = 6;
-        public final static int STD_PATTERN = 7;
-        public final static int STD_LOCALE = 8;
-        public final static int STD_CHARSET = 9;
-        public final static int STD_TIME_ZONE = 10;
-        public final static int STD_INET_ADDRESS = 11;
-        public final static int STD_INET_SOCKET_ADDRESS = 12;
-        // No longer implemented here since 2.12
-        //        public final static int STD_STRING_BUILDER = 13;
-
-        protected final static String LOCALE_EXT_MARKER = "_#";
-
-        protected final int _kind;
-
-        protected Std(Class<?> valueType, int kind) {
-            super(valueType);
-            _kind = kind;
-        }
-
-        @Override
-        protected Object _deserialize(String value, DeserializationContext ctxt) throws IOException
-        {
-            switch (_kind) {
-            case STD_FILE:
-                return new File(value);
-            case STD_URL:
-                return new URL(value);
-            case STD_URI:
-                return URI.create(value);
-            case STD_CLASS:
-                try {
-                    return ctxt.findClass(value);
-                } catch (Exception e) {
-                    return ctxt.handleInstantiationProblem(_valueClass, value,
-                            ClassUtil.getRootCause(e));
-                }
-            case STD_JAVA_TYPE:
-                return ctxt.getTypeFactory().constructFromCanonical(value);
-            case STD_CURRENCY:
-                // will throw IAE if unknown:
-                return Currency.getInstance(value);
-            case STD_PATTERN:
-                // will throw IAE (or its subclass) if malformed
-                return Pattern.compile(value);
-            case STD_LOCALE:
-                return _deserializeLocale(value, ctxt);
-            case STD_CHARSET:
-                return Charset.forName(value);
-            case STD_TIME_ZONE:
-                return TimeZone.getTimeZone(value);
-            case STD_INET_ADDRESS:
-                return InetAddress.getByName(value);
-            case STD_INET_SOCKET_ADDRESS:
-                if (value.startsWith("[")) {
-                    // bracketed IPv6 (with port number)
-
-                    int i = value.lastIndexOf(']');
-                    if (i == -1) {
-                        throw new InvalidFormatException(ctxt.getParser(),
-                                "Bracketed IPv6 address must contain closing bracket",
-                                value, InetSocketAddress.class);
-                    }
-
-                    int j = value.indexOf(':', i);
-                    int port = j > -1 ? Integer.parseInt(value.substring(j + 1)) : 0;
-                    return new InetSocketAddress(value.substring(0, i + 1), port);
-                }
-                int ix = value.indexOf(':');
-                if (ix >= 0 && value.indexOf(':', ix + 1) < 0) {
-                    // host:port
-                    int port = Integer.parseInt(value.substring(ix+1));
-                    return new InetSocketAddress(value.substring(0, ix), port);
-                }
-                // host or unbracketed IPv6, without port number
-                return new InetSocketAddress(value, 0);
-            }
-            VersionUtil.throwInternal();
-            return null;
-        }
-
-        @Override // since 2.12
-        public Object getEmptyValue(DeserializationContext ctxt)
-                throws JsonMappingException
-        {
-            switch (_kind) {
-            case STD_URI:
-                // As per [databind#398], URI requires special handling
-                return URI.create("");
-            case STD_LOCALE:
-                // As per [databind#1123], Locale too
-                return Locale.ROOT;
-            }
-            return super.getEmptyValue(ctxt);
-        }
-
-        @Override
-        protected Object _deserializeFromEmptyStringDefault(DeserializationContext ctxt) throws IOException {
-            // 09-Jun-2020, tatu: For backwards compatibility deserialize "as-empty"
-            //    as URI and Locale did that in 2.11 (and StringBuilder probably ought to).
-            //   But doing this here instead of super-class lets UUID return "as-null" instead
-            return getEmptyValue(ctxt);
-        }
-
-        // @since 2.13.1
-        @Override
-        protected boolean _shouldTrim() {
-            // 04-Dec-2021, tatu: For [databund#3290]
-            return (_kind != STD_PATTERN);
-        }
-
-        protected int _firstHyphenOrUnderscore(String str)
-        {
-            for (int i = 0, end = str.length(); i < end; ++i) {
-                char c = str.charAt(i);
-                if (c == '_' || c == '-') {
-                    return i;
-                }
-            }
-            return -1;
-        }
-
-        private Locale _deserializeLocale(String value, DeserializationContext ctxt)
-            throws IOException
-        {
-            int ix = _firstHyphenOrUnderscore(value);
-            if (ix < 0) { // single argument
-                return new Locale(value);
-            }
-            String first = value.substring(0, ix);
-            value = value.substring(ix+1);
-            ix = _firstHyphenOrUnderscore(value);
-            if (ix < 0) { // two pieces
-                return new Locale(first, value);
-            }
-            String second = value.substring(0, ix);
-            // [databind#3259]: Support for BCP 47 java.util.Locale ser/deser
-            int extMarkerIx = value.indexOf(LOCALE_EXT_MARKER);
-            if (extMarkerIx < 0) {
-                return new Locale(first, second, value.substring(ix+1));
-            }
-            return _deSerializeBCP47Locale(value, ix, first, second, extMarkerIx);
-        }
-
-        private Locale _deSerializeBCP47Locale(String value, int ix, String first, String second,
-                int extMarkerIx)
-        {
-            String third = "";
-            try {
-                // Below condition checks if variant value is present to handle empty variant values such as
-                // en__#Latn_x-ext
-                // _US_#Latn
-                if (extMarkerIx > 0 && extMarkerIx > ix) {
-                    third = value.substring(ix + 1, extMarkerIx);
-                }
-                value = value.substring(extMarkerIx + 2);
-
-                if (value.indexOf('_') < 0 && value.indexOf('-') < 0) {
-                    return new Locale.Builder().setLanguage(first)
-                            .setRegion(second).setVariant(third).setScript(value).build();
-                }
-                if (value.indexOf('_') < 0) {
-                    ix = value.indexOf('-');
-                    return new Locale.Builder().setLanguage(first)
-                            .setRegion(second).setVariant(third)
-                            .setExtension(value.charAt(0), value.substring(ix + 1))
-                            .build();
-                }
-                ix = value.indexOf('_');
-                return new Locale.Builder().setLanguage(first)
-                        .setRegion(second).setVariant(third)
-                        .setScript(value.substring(0, ix))
-                        .setExtension(value.charAt(ix + 1), value.substring(ix + 3))
-                        .build();
-            } catch (IllformedLocaleException ex) {
-                // should we really just swallow the exception?
-                return new Locale(first, second, third);
-            }
-        }
-    }
-
-    // @since 2.12 to simplify logic a bit: should not use coercions when reading
-    //   String Values
-    static class StringBuilderDeserializer extends FromStringDeserializer<Object>
-    {
-        public StringBuilderDeserializer() {
-            super(StringBuilder.class);
-        }
-
-        @Override
-        public LogicalType logicalType() {
-            return LogicalType.Textual;
-        }
-
-        @Override
-        public Object getEmptyValue(DeserializationContext ctxt)
-            throws JsonMappingException
-        {
-            return new StringBuilder();
-        }
-
-        @Override
-        public Object deserialize(JsonParser p, DeserializationContext ctxt) throws IOException
-        {
-            String text = p.getValueAsString();
-            if (text != null) {
-                return _deserialize(text, ctxt);
-            }
-            return super.deserialize(p, ctxt);
-        }
-
-        @Override
-        protected Object _deserialize(String value, DeserializationContext ctxt)
-            throws IOException
-        {
-            return new StringBuilder(value);
-        }
-    }
->>>>>>> f584290e
 }