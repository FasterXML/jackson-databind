package com.fasterxml.jackson.databind.cfg;

import com.fasterxml.jackson.databind.*;
import com.fasterxml.jackson.databind.deser.DeserializerCache;
import com.fasterxml.jackson.databind.util.LookupCache;
import com.fasterxml.jackson.databind.util.TypeKey;

/**
 * Interface that defines API Jackson uses for constructing various internal
 * caches. This allows configuring custom caches and cache configurations.
 * A {@link CacheProvider} instance will be configured through a builder such as
 * {@link com.fasterxml.jackson.databind.json.JsonMapper.Builder#cacheProvider(CacheProvider)}
 *
 * @since 2.16
 */
public interface CacheProvider
    extends java.io.Serializable
{
    /**
     * Method to provide a {@link LookupCache} instance for constructing {@link DeserializerCache}.
     *
     * @return {@link LookupCache} instance for constructing {@link DeserializerCache}.
     */
    LookupCache<JavaType, JsonDeserializer<Object>> forDeserializerCache(DeserializationConfig config);
<<<<<<< HEAD

    /**
     * Method to provide a {@link LookupCache} instance for constructing {@link com.fasterxml.jackson.databind.type.TypeFactory}.
     *
     * @return {@link LookupCache} instance for constructing {@link com.fasterxml.jackson.databind.type.TypeFactory}.
     */
    LookupCache<Object, JavaType> forTypeFactory();
=======
    
    /**
     * Method to provide a {@link LookupCache} instance for constructing {@link com.fasterxml.jackson.databind.ser.SerializerCache}.
     *
     * @return {@link LookupCache} instance for constructing {@link com.fasterxml.jackson.databind.ser.SerializerCache}.
     */
    LookupCache<TypeKey, JsonSerializer<Object>> forSerializerCache(SerializationConfig config);
>>>>>>> 01cf0bf9
}<|MERGE_RESOLUTION|>--- conflicted
+++ resolved
@@ -22,7 +22,13 @@
      * @return {@link LookupCache} instance for constructing {@link DeserializerCache}.
      */
     LookupCache<JavaType, JsonDeserializer<Object>> forDeserializerCache(DeserializationConfig config);
-<<<<<<< HEAD
+
+    /**
+     * Method to provide a {@link LookupCache} instance for constructing {@link com.fasterxml.jackson.databind.ser.SerializerCache}.
+     *
+     * @return {@link LookupCache} instance for constructing {@link com.fasterxml.jackson.databind.ser.SerializerCache}.
+     */
+    LookupCache<TypeKey, JsonSerializer<Object>> forSerializerCache(SerializationConfig config);
 
     /**
      * Method to provide a {@link LookupCache} instance for constructing {@link com.fasterxml.jackson.databind.type.TypeFactory}.
@@ -30,13 +36,5 @@
      * @return {@link LookupCache} instance for constructing {@link com.fasterxml.jackson.databind.type.TypeFactory}.
      */
     LookupCache<Object, JavaType> forTypeFactory();
-=======
-    
-    /**
-     * Method to provide a {@link LookupCache} instance for constructing {@link com.fasterxml.jackson.databind.ser.SerializerCache}.
-     *
-     * @return {@link LookupCache} instance for constructing {@link com.fasterxml.jackson.databind.ser.SerializerCache}.
-     */
-    LookupCache<TypeKey, JsonSerializer<Object>> forSerializerCache(SerializationConfig config);
->>>>>>> 01cf0bf9
+
 }