package com.fasterxml.jackson.databind.util;

import java.util.*;

import com.fasterxml.jackson.databind.AnnotationIntrospector;
import com.fasterxml.jackson.databind.DeserializationConfig;
import com.fasterxml.jackson.databind.MapperFeature;
import com.fasterxml.jackson.databind.EnumNamingStrategy;
import com.fasterxml.jackson.databind.cfg.MapperConfig;
import com.fasterxml.jackson.databind.introspect.*;

/**
 * Helper class used to resolve String values (either JSON Object field
 * names or regular String values) into Java Enum instances.
 */
public class EnumResolver implements java.io.Serializable
{
    private static final long serialVersionUID = 1L;

    protected final Class<Enum<?>> _enumClass;

    protected final Enum<?>[] _enums;

    protected final HashMap<String, Enum<?>> _enumsById;

    protected final Enum<?> _defaultValue;

    /**
     * Marker for case-insensitive handling
     *
     * @since 2.12
     */
    protected final boolean _isIgnoreCase;

    /**
     * Marker for case where value may come from {@code @JsonValue} annotated
     * accessor and is expected/likely to come from actual integral number
     * value (and not String).
     *<p>
     * Special case is needed since this specifically means that {@code Enum.index()}
     * should NOT be used or default to.
     *
     * @since 2.13
     */
    protected final boolean _isFromIntValue;

    /*
    /**********************************************************************
    /* Constructors (non-deprecated)
    /**********************************************************************
     */

    /**
     * @since 2.12
     */
    protected EnumResolver(Class<Enum<?>> enumClass, Enum<?>[] enums,
            HashMap<String, Enum<?>> map, Enum<?> defaultValue,
            boolean isIgnoreCase, boolean isFromIntValue)
    {
        _enumClass = enumClass;
        _enums = enums;
        _enumsById = map;
        _defaultValue = defaultValue;
        _isIgnoreCase = isIgnoreCase;
        _isFromIntValue = isFromIntValue;
    }

    /*
    /**********************************************************************
    /* Factory methods (non-deprecated)
    /**********************************************************************
     */

    /**
     * Factory method for constructing resolver that maps from Enum.name() into
     * Enum value.
     *
     * @since 2.12
     */
    public static EnumResolver constructFor(DeserializationConfig config,
            Class<?> enumCls) {
        return _constructFor(config, enumCls);
    }

    /**
     * @since 2.15
<<<<<<< HEAD
     */
    public static EnumResolver constructFor(DeserializationConfig config, AnnotatedClass annotatedClass) {
        return _constructFor(config, annotatedClass);
    }

    /**
     * @since 2.15
     */
    public static EnumResolver _constructFor(DeserializationConfig config, AnnotatedClass annotatedClass)
    {
        final AnnotationIntrospector ai = config.getAnnotationIntrospector();
        final Class<?> enumCls0 = annotatedClass.getRawType();
        final Class<Enum<?>> enumCls = _enumClass(enumCls0);
        final Enum<?>[] enumConstants = _enumConstants(enumCls0);
        String[] names = ai.findEnumValues(config, enumConstants, new String[enumConstants.length], annotatedClass);

        final String[][] allAliases = new String[names.length][];
        ai.findEnumAliases(config, enumConstants, allAliases, annotatedClass);

        HashMap<String, Enum<?>> map = new HashMap<String, Enum<?>>();
        for (int i = 0, len = enumConstants.length; i < len; ++i) {
            final Enum<?> enumValue = enumConstants[i];

            String name = names[i];
            if (name == null) {
                name = enumValue.name();
            }
            map.put(name, enumValue);

            String[] aliases = allAliases[i];
            if (aliases != null) {
                for (String alias : aliases) {
                    // Avoid overriding any primary names
                    map.putIfAbsent(alias, enumValue);
                }
            }
        }
        return new EnumResolver(enumCls, enumConstants, map,
            _enumDefault(ai, enumCls), config.isEnabled(MapperFeature.ACCEPT_CASE_INSENSITIVE_ENUMS),
            false);
    }

    /**
     * @since 2.12
=======
>>>>>>> 44f6640c
     */
    protected static EnumResolver _constructFor(DeserializationConfig config, Class<?> enumCls0)
    {
        final AnnotationIntrospector ai = config.getAnnotationIntrospector();
        final boolean isIgnoreCase = config.isEnabled(MapperFeature.ACCEPT_CASE_INSENSITIVE_ENUMS);
        final Class<Enum<?>> enumCls = _enumClass(enumCls0);
        final Enum<?>[] enumConstants = _enumConstants(enumCls0);
        String[] names = ai.findEnumValues(enumCls, enumConstants, new String[enumConstants.length]);
        final String[][] allAliases = new String[names.length][];
        ai.findEnumAliases(enumCls, enumConstants, allAliases);
        HashMap<String, Enum<?>> map = new HashMap<String, Enum<?>>();
        for (int i = 0, len = enumConstants.length; i < len; ++i) {
            final Enum<?> enumValue = enumConstants[i];
            String name = names[i];
            if (name == null) {
                name = enumValue.name();
            }
            map.put(name, enumValue);
            String[] aliases = allAliases[i];
            if (aliases != null) {
                for (String alias : aliases) {
                    // Avoid overriding any primary names
                    map.putIfAbsent(alias, enumValue);
                }
            }
        }
        return new EnumResolver(enumCls, enumConstants, map,
                _enumDefault(ai, enumCls), isIgnoreCase,
                false);
    }

    /**
     * Factory method for constructing resolver that maps from Enum.toString() into
     * Enum value
     *
     * @since 2.12
     */
    public static EnumResolver constructUsingToString(DeserializationConfig config,
            Class<?> enumCls) {
        return _constructUsingToString(config, enumCls);
    }

    /**
     * Factory method for constructing resolver that maps from index of Enum.values() into
     * Enum value
     *
     * @since 2.15
     */
    public static EnumResolver constructUsingIndex(DeserializationConfig config,
            Class<Enum<?>> enumCls) {
        return _constructUsingIndex(config, enumCls);
    }

    private static EnumResolver _constructUsingIndex(DeserializationConfig config,
            Class<Enum<?>> enumCls0)
    {
        final AnnotationIntrospector ai = config.getAnnotationIntrospector();
        final boolean isIgnoreCase = config.isEnabled(MapperFeature.ACCEPT_CASE_INSENSITIVE_ENUMS);
        final Class<Enum<?>> enumCls = _enumClass(enumCls0);
        final Enum<?>[] enumConstants = _enumConstants(enumCls0);
        HashMap<String, Enum<?>> map = new HashMap<>();

        // from last to first, so that in case of duplicate values, first wins
        for (int i = enumConstants.length; --i >= 0; ) {
            Enum<?> enumValue = enumConstants[i];
            map.put(String.valueOf(i), enumValue);
        }
        return new EnumResolver(enumCls, enumConstants, map,
            _enumDefault(ai, enumCls), isIgnoreCase, false);
    }

    /**
     * Factory method for constructing resolver that maps the name of enums converted to external property
     * names into Enum value using an implementation of {@link EnumNamingStrategy}.
     *
     * The output {@link EnumResolver} should contain values that are symmetric to
     * {@link EnumValues#constructUsingEnumNamingStrategy(MapperConfig, Class, EnumNamingStrategy)}.
     * @since 2.15
     */
    public static EnumResolver constructUsingEnumNamingStrategy(DeserializationConfig config,
            Class<?> enumCls, EnumNamingStrategy enumNamingStrategy) {
        return _constructUsingEnumNamingStrategy(config, enumCls, enumNamingStrategy);
    }

    /**
     * Internal method for
     * {@link EnumResolver#constructUsingEnumNamingStrategy(DeserializationConfig, Class, EnumNamingStrategy)}
     * 
     * @since 2.15
     */
    private static EnumResolver _constructUsingEnumNamingStrategy(
        DeserializationConfig config, Class<?> enumCls0, EnumNamingStrategy enumNamingStrategy)
    {
        final AnnotationIntrospector ai = config.getAnnotationIntrospector();
        final boolean isIgnoreCase = config.isEnabled(MapperFeature.ACCEPT_CASE_INSENSITIVE_ENUMS);
        final Class<Enum<?>> enumCls = _enumClass(enumCls0);
        final Enum<?>[] enumConstants = _enumConstants(enumCls0);
        HashMap<String, Enum<?>> map = new HashMap<>();

        // from last to first, so that in case of duplicate values, first wins
        for (int i = enumConstants.length; --i >= 0; ) {
            Enum<?> anEnum = enumConstants[i];
            String translatedExternalValue = enumNamingStrategy.convertEnumToExternalName(anEnum.name());
            map.put(translatedExternalValue, anEnum);
        }

        return new EnumResolver(enumCls, enumConstants, map,
            _enumDefault(ai, enumCls), isIgnoreCase, false);
    }

    /**
     * @since 2.12
     */
    protected static EnumResolver _constructUsingToString(DeserializationConfig config, Class<?> enumCls0)
    {
        final AnnotationIntrospector ai = config.getAnnotationIntrospector();
        final boolean isIgnoreCase = config.isEnabled(MapperFeature.ACCEPT_CASE_INSENSITIVE_ENUMS);
        final Class<Enum<?>> enumCls = _enumClass(enumCls0);
        final Enum<?>[] enumConstants = _enumConstants(enumCls0);
        HashMap<String, Enum<?>> map = new HashMap<String, Enum<?>>();
        final String[][] allAliases = new String[enumConstants.length][];
        if (ai != null) {
            ai.findEnumAliases(enumCls, enumConstants, allAliases);
        }

        // from last to first, so that in case of duplicate values, first wins
        for (int i = enumConstants.length; --i >= 0; ) {
            Enum<?> enumValue = enumConstants[i];
            map.put(enumValue.toString(), enumValue);
            String[] aliases = allAliases[i];
            if (aliases != null) {
                for (String alias : aliases) {
                    // Avoid overriding any primary names
                    map.putIfAbsent(alias, enumValue);
                }
            }
        }
        return new EnumResolver(enumCls, enumConstants, map,
                _enumDefault(ai, enumCls), isIgnoreCase, false);
    }

    /**
     * Method used when actual String serialization is indicated using @JsonValue
     * on a method in Enum class.
     *
     * @since 2.12
     */
    public static EnumResolver constructUsingMethod(DeserializationConfig config,
            Class<?> enumCls, AnnotatedMember accessor) {
        return _constructUsingMethod(config, enumCls, accessor);
    }

    /**
     * @since 2.12
     */
    protected static EnumResolver _constructUsingMethod(DeserializationConfig config, Class<?> enumCls0, AnnotatedMember accessor)
    {
        final AnnotationIntrospector ai = config.getAnnotationIntrospector();
        final boolean isIgnoreCase = config.isEnabled(MapperFeature.ACCEPT_CASE_INSENSITIVE_ENUMS);
        final Class<Enum<?>> enumCls = _enumClass(enumCls0);
        final Enum<?>[] enumConstants = _enumConstants(enumCls0);
        HashMap<String, Enum<?>> map = new HashMap<String, Enum<?>>();
        // from last to first, so that in case of duplicate values, first wins
        for (int i = enumConstants.length; --i >= 0; ) {
            Enum<?> en = enumConstants[i];
            try {
                Object o = accessor.getValue(en);
                if (o != null) {
                    map.put(o.toString(), en);
                }
            } catch (Exception e) {
                throw new IllegalArgumentException("Failed to access @JsonValue of Enum value "+en+": "+e.getMessage());
            }
        }
        return new EnumResolver(enumCls, enumConstants, map,
                _enumDefault(ai, enumCls), isIgnoreCase,
                // 26-Sep-2021, tatu: [databind#1850] Need to consider "from int" case
                _isIntType(accessor.getRawType())
        );
    }

    public CompactStringObjectMap constructLookup() {
        return CompactStringObjectMap.construct(_enumsById);
    }

    @SuppressWarnings("unchecked")
    protected static Class<Enum<?>> _enumClass(Class<?> enumCls0) {
        return (Class<Enum<?>>) enumCls0;
    }

    protected static Enum<?>[] _enumConstants(Class<?> enumCls) {
        final Enum<?>[] enumValues = _enumClass(enumCls).getEnumConstants();
        if (enumValues == null) {
            throw new IllegalArgumentException("No enum constants for class "+enumCls.getName());
        }
        return enumValues;
    }

    protected static Enum<?> _enumDefault(AnnotationIntrospector intr, Class<?> enumCls) {
        return (intr != null) ? intr.findDefaultEnumValue(_enumClass(enumCls)) : null;
    }

    protected static boolean _isIntType(Class<?> erasedType) {
        if (erasedType.isPrimitive()) {
            erasedType = ClassUtil.wrapperType(erasedType);
        }
        return (erasedType == Long.class)
                || (erasedType == Integer.class)
                || (erasedType == Short.class)
                || (erasedType == Byte.class)
                ;
    }

    /*
    /**********************************************************************
    /* Deprecated constructors, factory methods
    /**********************************************************************
     */

    /**
     * @deprecated Since 2.13 -- remove from 2.16
     */
    @Deprecated // since 2.13
    protected EnumResolver(Class<Enum<?>> enumClass, Enum<?>[] enums,
            HashMap<String, Enum<?>> map, Enum<?> defaultValue,
            boolean isIgnoreCase) {
        this(enumClass, enums, map, defaultValue, isIgnoreCase, false);
    }

    /*
    /**********************************************************************
    /* Public API
    /**********************************************************************
     */

    public Enum<?> findEnum(final String key) {
        Enum<?> en = _enumsById.get(key);
        if (en == null) {
            if (_isIgnoreCase) {
                return _findEnumCaseInsensitive(key);
            }
        }
        return en;
    }

    // @since 2.12
    protected Enum<?> _findEnumCaseInsensitive(final String key) {
        for (Map.Entry<String, Enum<?>> entry : _enumsById.entrySet()) {
            if (key.equalsIgnoreCase(entry.getKey())) {
                return entry.getValue();
            }
        }
        return null;
    }

    public Enum<?> getEnum(int index) {
        if (index < 0 || index >= _enums.length) {
            return null;
        }
        return _enums[index];
    }

    public Enum<?> getDefaultValue(){
        return _defaultValue;
    }

    public Enum<?>[] getRawEnums() {
        return _enums;
    }

    public List<Enum<?>> getEnums() {
        ArrayList<Enum<?>> enums = new ArrayList<Enum<?>>(_enums.length);
        for (Enum<?> e : _enums) {
            enums.add(e);
        }
        return enums;
    }

    /**
     * @since 2.7.3
     */
    public Collection<String> getEnumIds() {
        return _enumsById.keySet();
    }

    public Class<Enum<?>> getEnumClass() { return _enumClass; }

    public int lastValidIndex() { return _enums.length-1; }

    /**
     * Accessor for checking if we have a special case in which value to map
     * is from {@code @JsonValue} annotated accessor with integral type: this
     * matters for cases where incoming content value is of integral type
     * and should be mapped to specific value and NOT to {@code Enum.index()}.
     *
     * @since 2.13
     */
    public boolean isFromIntValue() {
        return _isFromIntValue;
    }
}
<|MERGE_RESOLUTION|>--- conflicted
+++ resolved
@@ -83,14 +83,17 @@
     }
 
     /**
-     * @since 2.15
-<<<<<<< HEAD
+     * Added mixin support.
+     *
+     * @since 2.15
      */
     public static EnumResolver constructFor(DeserializationConfig config, AnnotatedClass annotatedClass) {
         return _constructFor(config, annotatedClass);
     }
 
     /**
+     * Added mixin support.
+     *
      * @since 2.15
      */
     public static EnumResolver _constructFor(DeserializationConfig config, AnnotatedClass annotatedClass)
@@ -128,9 +131,7 @@
     }
 
     /**
-     * @since 2.12
-=======
->>>>>>> 44f6640c
+     * @since 2.15
      */
     protected static EnumResolver _constructFor(DeserializationConfig config, Class<?> enumCls0)
     {
