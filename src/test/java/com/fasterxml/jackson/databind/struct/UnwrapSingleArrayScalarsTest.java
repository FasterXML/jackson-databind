--- conflicted
+++ resolved
@@ -107,15 +107,9 @@
         final Byte byteWrapperValue = mapper.readValue(asArray(Byte.valueOf(byteTest)), Byte.class);
         assertEquals(Byte.valueOf(byteTest), byteWrapperValue);
 
-<<<<<<< HEAD
-        final char charValue = mapper.readValue(asArray(quote(String.valueOf(charTest))), Character.TYPE);
+        final char charValue = mapper.readValue(asArray(q(String.valueOf(charTest))), Character.TYPE);
         assertEquals(charTest, charValue);
-        final Character charWrapperValue = mapper.readValue(asArray(quote(String.valueOf(charTest))), Character.class);
-=======
-        final char charValue = UNWRAPPING_READER.readValue(asArray(q(String.valueOf(charTest))), Character.TYPE);
-        assertEquals(charTest, charValue);
-        final Character charWrapperValue = UNWRAPPING_READER.readValue(asArray(q(String.valueOf(charTest))), Character.class);
->>>>>>> 27f62d3c
+        final Character charWrapperValue = mapper.readValue(asArray(q(String.valueOf(charTest))), Character.class);
         assertEquals(Character.valueOf(charTest), charWrapperValue);
 
         final boolean booleanTrueValue = mapper.readValue(asArray(true), Boolean.TYPE);
@@ -346,27 +340,16 @@
 
     public void testClassAsArray() throws Exception
     {
-<<<<<<< HEAD
         Class<?> result = MAPPER
                     .readerFor(Class.class)
                     .with(DeserializationFeature.UNWRAP_SINGLE_VALUE_ARRAYS)
-                    .readValue(quote(String.class.getName()));
+                    .readValue(q(String.class.getName()));
         assertEquals(String.class, result);
 
         try {
             MAPPER.readerFor(Class.class)
                 .without(DeserializationFeature.UNWRAP_SINGLE_VALUE_ARRAYS)
-                .readValue("[" + quote(String.class.getName()) + "]");
-=======
-        Class<?> result = UNWRAPPING_READER
-                    .forType(Class.class)
-                    .readValue(q(String.class.getName()));
-        assertEquals(String.class, result);
-
-        try {
-            NO_UNWRAPPING_READER.forType(Class.class)
                 .readValue("[" + q(String.class.getName()) + "]");
->>>>>>> 27f62d3c
             fail("Did not throw exception when UNWRAP_SINGLE_VALUE_ARRAYS feature was disabled and attempted to read a Class array containing one element");
         } catch (MismatchedInputException e) {
             _verifyNoDeserFromArray(e);
@@ -374,14 +357,9 @@
 
         _verifyMultiValueArrayFail("[" + q(Object.class.getName()) + "," + q(Object.class.getName()) +"]",
                 Class.class);
-<<<<<<< HEAD
         result = MAPPER.readerFor(Class.class)
                 .with(DeserializationFeature.UNWRAP_SINGLE_VALUE_ARRAYS)
-                .readValue("[" + quote(String.class.getName()) + "]");
-=======
-        result = UNWRAPPING_READER.forType(Class.class)
                 .readValue("[" + q(String.class.getName()) + "]");
->>>>>>> 27f62d3c
         assertEquals(String.class, result);
     }
 
@@ -407,26 +385,15 @@
         UUID uuid = UUID.fromString(uuidStr);
         try {
             NO_UNWRAPPING_READER.forType(UUID.class)
-<<<<<<< HEAD
-                .readValue("[" + quote(uuidStr) + "]");
+                .readValue("[" + q(uuidStr) + "]");
             fail("Exception was not thrown when UNWRAP_SINGLE_VALUE_ARRAYS is disabled and attempted to read a single value array as a single element");
-=======
-                .readValue("[" + q(uuidStr) + "]");
-            fail("Exception was not thrown as expected");
->>>>>>> 27f62d3c
         } catch (MismatchedInputException e) {
             _verifyNoDeserFromArray(e);
         }
         assertEquals(uuid,
-<<<<<<< HEAD
                 reader.with(DeserializationFeature.UNWRAP_SINGLE_VALUE_ARRAYS)
-                    .readValue("[" + quote(uuidStr) + "]"));
-        _verifyMultiValueArrayFail("[" + quote(uuidStr) + "," + quote(uuidStr) + "]", UUID.class);
-=======
-                UNWRAPPING_READER.forType(UUID.class)
                     .readValue("[" + q(uuidStr) + "]"));
         _verifyMultiValueArrayFail("[" + q(uuidStr) + "," + q(uuidStr) + "]", UUID.class);
->>>>>>> 27f62d3c
     }
 
     /*
