--- conflicted
+++ resolved
@@ -456,26 +456,17 @@
      * Convenience method to bind from {@link JsonPointer}.  
      * {@link JsonPointerBasedFilter} is registered and will be used for parsing later. 
      */
-<<<<<<< HEAD
-    public ObjectReader at(String value) {
-        return new ObjectReader(this, new JsonPointerBasedFilter(value));
-=======
-    public ObjectReader at(final String pointerExpr) {
+    public ObjectReader at(String pointerExpr) {
         _assertNotNull("pointerExpr", pointerExpr);
         return new ObjectReader(this, new JsonPointerBasedFilter(pointerExpr));
->>>>>>> 603b395a
     }
 
     /**
      * Convenience method to bind from {@link JsonPointer}
       * {@link JsonPointerBasedFilter} is registered and will be used for parsing later.
      */
-<<<<<<< HEAD
     public ObjectReader at(JsonPointer pointer) {
-=======
-    public ObjectReader at(final JsonPointer pointer) {
         _assertNotNull("pointer", pointer);
->>>>>>> 603b395a
         return new ObjectReader(this, new JsonPointerBasedFilter(pointer));
     }
 
@@ -765,6 +756,7 @@
      * @since 3.0
      */
     public JsonParser createParser(File src) throws IOException {
+        _assertNotNull("src", src);
         DefaultDeserializationContext ctxt = createDeserializationContext();
         return ctxt.assignAndReturnParser(_parserFactory.createParser(ctxt, src));
     }
@@ -778,6 +770,7 @@
      * @since 3.0
      */
     public JsonParser createParser(URL src) throws IOException {
+        _assertNotNull("src", src);
         DefaultDeserializationContext ctxt = createDeserializationContext();
         return ctxt.assignAndReturnParser(_parserFactory.createParser(ctxt, src));
     }
@@ -790,9 +783,10 @@
      *
      * @since 3.0
      */
-    public JsonParser createParser(InputStream in) throws IOException {
-        DefaultDeserializationContext ctxt = createDeserializationContext();
-        return ctxt.assignAndReturnParser(_parserFactory.createParser(ctxt, in));
+    public JsonParser createParser(InputStream src) throws IOException {
+        _assertNotNull("src", src);
+        DefaultDeserializationContext ctxt = createDeserializationContext();
+        return ctxt.assignAndReturnParser(_parserFactory.createParser(ctxt, src));
     }
 
     /**
@@ -803,9 +797,10 @@
      *
      * @since 3.0
      */
-    public JsonParser createParser(Reader r) throws IOException {
-        DefaultDeserializationContext ctxt = createDeserializationContext();
-        return ctxt.assignAndReturnParser(_parserFactory.createParser(ctxt, r));
+    public JsonParser createParser(Reader src) throws IOException {
+        _assertNotNull("src", src);
+        DefaultDeserializationContext ctxt = createDeserializationContext();
+        return ctxt.assignAndReturnParser(_parserFactory.createParser(ctxt, src));
     }
 
     /**
@@ -816,9 +811,10 @@
      *
      * @since 3.0
      */
-    public JsonParser createParser(byte[] data) throws IOException {
-        DefaultDeserializationContext ctxt = createDeserializationContext();
-        return ctxt.assignAndReturnParser(_parserFactory.createParser(ctxt, data));
+    public JsonParser createParser(byte[] content) throws IOException {
+        _assertNotNull("content", content);
+        DefaultDeserializationContext ctxt = createDeserializationContext();
+        return ctxt.assignAndReturnParser(_parserFactory.createParser(ctxt, content));
     }
 
     /**
@@ -829,9 +825,10 @@
      *
      * @since 3.0
      */
-    public JsonParser createParser(byte[] data, int offset, int len) throws IOException {
-        DefaultDeserializationContext ctxt = createDeserializationContext();
-        return ctxt.assignAndReturnParser(_parserFactory.createParser(ctxt, data, offset, len));
+    public JsonParser createParser(byte[] content, int offset, int len) throws IOException {
+        _assertNotNull("content", content);
+        DefaultDeserializationContext ctxt = createDeserializationContext();
+        return ctxt.assignAndReturnParser(_parserFactory.createParser(ctxt, content, offset, len));
     }
 
     /**
@@ -843,6 +840,7 @@
      * @since 3.0
      */
     public JsonParser createParser(String content) throws IOException {
+        _assertNotNull("content", content);
         DefaultDeserializationContext ctxt = createDeserializationContext();
         return ctxt.assignAndReturnParser(_parserFactory.createParser(ctxt, content));
     }
@@ -856,6 +854,7 @@
      * @since 3.0
      */
     public JsonParser createParser(char[] content) throws IOException {
+        _assertNotNull("content", content);
         DefaultDeserializationContext ctxt = createDeserializationContext();
         return ctxt.assignAndReturnParser(_parserFactory.createParser(ctxt, content));
     }
@@ -869,6 +868,7 @@
      * @since 3.0
      */
     public JsonParser createParser(char[] content, int offset, int len) throws IOException {
+        _assertNotNull("content", content);
         DefaultDeserializationContext ctxt = createDeserializationContext();
         return ctxt.assignAndReturnParser(_parserFactory.createParser(ctxt, content, offset, len));
     }
@@ -882,6 +882,7 @@
      * @since 3.0
      */
     public JsonParser createParser(DataInput content) throws IOException {
+        _assertNotNull("content", content);
         DefaultDeserializationContext ctxt = createDeserializationContext();
         return ctxt.assignAndReturnParser(_parserFactory.createParser(ctxt, content));
     }
@@ -929,16 +930,10 @@
      * (data-format specific) parser is given.
      */
     @SuppressWarnings("unchecked")
-<<<<<<< HEAD
     public <T> T readValue(JsonParser p) throws IOException {
+        _assertNotNull("p", p);
         DefaultDeserializationContext ctxt = createDeserializationContext(p);
         return (T) _bind(ctxt, p, _valueToUpdate);
-=======
-    public <T> T readValue(JsonParser p) throws IOException
-    {
-        _assertNotNull("p", p);
-        return (T) _bind(p, _valueToUpdate);
->>>>>>> 603b395a
     }
 
     /**
@@ -951,17 +946,9 @@
      * NOTE: this method never tries to auto-detect format, since actual
      * (data-format specific) parser is given.
      */
-<<<<<<< HEAD
     public <T> T readValue(JsonParser p, Class<T> valueType) throws IOException {
+        _assertNotNull("p", p);
         return forType(valueType).readValue(p);
-=======
-    @SuppressWarnings("unchecked")
-    @Override
-    public <T> T readValue(JsonParser p, Class<T> valueType) throws IOException
-    {
-        _assertNotNull("p", p);
-        return (T) forType(valueType).readValue(p);
->>>>>>> 603b395a
     }
 
     /**
@@ -974,17 +961,9 @@
      * NOTE: this method never tries to auto-detect format, since actual
      * (data-format specific) parser is given.
      */
-<<<<<<< HEAD
     public <T> T readValue(JsonParser p, TypeReference<T> valueTypeRef) throws IOException {
+        _assertNotNull("p", p);
         return forType(valueTypeRef).readValue(p);
-=======
-    @SuppressWarnings("unchecked")
-    @Override
-    public <T> T readValue(JsonParser p, TypeReference<T> valueTypeRef) throws IOException
-    {
-        _assertNotNull("p", p);
-        return (T) forType(valueTypeRef).readValue(p);
->>>>>>> 603b395a
     }
 
     /**
@@ -1118,21 +1097,13 @@
      */
 
     public JsonParser treeAsTokens(TreeNode n) {
+        _assertNotNull("n", n);
         return treeAsTokens((JsonNode) n, createDeserializationContext());
     }
 
-<<<<<<< HEAD
     protected JsonParser treeAsTokens(JsonNode n, DeserializationContext ctxt) {
+        _assertNotNull("n", n);
         return new TreeTraversingParser(n, ctxt);
-=======
-    @Override
-    public JsonParser treeAsTokens(TreeNode n) {
-        _assertNotNull("n", n);
-        // 05-Dec-2017, tatu: Important! Must clear "valueToUpdate" since we do not
-        //    want update to be applied here, as a side effect
-        ObjectReader codec = withValueToUpdate(null);
-        return new TreeTraversingParser((JsonNode) n, codec);
->>>>>>> 603b395a
     }
 
     /**
@@ -1155,17 +1126,8 @@
      */
     @SuppressWarnings("unchecked")
     public <T extends TreeNode> T readTree(JsonParser p) throws IOException {
-<<<<<<< HEAD
+        _assertNotNull("p", p);
         return (T) _bindAsTreeOrNull(createDeserializationContext(p), p);
-=======
-        _assertNotNull("p", p);
-        return (T) _bindAsTreeOrNull(p);
-    }
-
-    @Override
-    public void writeTree(JsonGenerator g, TreeNode rootNode) {
-        throw new UnsupportedOperationException();
->>>>>>> 603b395a
     }
 
     /*
@@ -1183,17 +1145,10 @@
     @SuppressWarnings("unchecked")
     public <T> T readValue(InputStream src) throws IOException
     {
-<<<<<<< HEAD
+        _assertNotNull("src", src);
         DefaultDeserializationContext ctxt = createDeserializationContext();
         return (T) _bindAndClose(ctxt,
                 _considerFilter(_parserFactory.createParser(ctxt, src), false));
-=======
-        _assertNotNull("src", src);
-        if (_dataFormatReaders != null) {
-            return (T) _detectBindAndClose(_dataFormatReaders.findFormat(src), false);
-        }
-        return (T) _bindAndClose(_considerFilter(_parserFactory.createParser(src), false));
->>>>>>> 603b395a
     }
 
     /**
@@ -1205,17 +1160,10 @@
     @SuppressWarnings("unchecked")
     public <T> T readValue(Reader src) throws IOException
     {
-<<<<<<< HEAD
+        _assertNotNull("src", src);
         DefaultDeserializationContext ctxt = createDeserializationContext();
         return (T) _bindAndClose(ctxt,
                 _considerFilter(_parserFactory.createParser(ctxt, src), false));
-=======
-        _assertNotNull("src", src);
-        if (_dataFormatReaders != null) {
-            _reportUndetectableSource(src);
-        }
-        return (T) _bindAndClose(_considerFilter(_parserFactory.createParser(src), false));
->>>>>>> 603b395a
     }
 
     /**
@@ -1227,23 +1175,10 @@
     @SuppressWarnings("unchecked")
     public <T> T readValue(String src) throws IOException
     {
-<<<<<<< HEAD
+        _assertNotNull("src", src);
         DefaultDeserializationContext ctxt = createDeserializationContext();
         return (T) _bindAndClose(ctxt,
                 _considerFilter(_parserFactory.createParser(ctxt, src), false));
-=======
-        _assertNotNull("src", src);
-        if (_dataFormatReaders != null) {
-            _reportUndetectableSource(src);
-        }
-        try { // since 2.10 remove "impossible" IOException as per [databind#1675]
-            return (T) _bindAndClose(_considerFilter(_parserFactory.createParser(src), false));
-        } catch (JsonProcessingException e) {
-            throw e;
-        } catch (IOException e) { // shouldn't really happen but being declared need to
-            throw JsonMappingException.fromUnexpectedIOE(e);
-        }
->>>>>>> 603b395a
     }
 
     /**
@@ -1253,19 +1188,12 @@
      * was specified with {@link #withValueToUpdate(Object)}.
      */
     @SuppressWarnings("unchecked")
-    public <T> T readValue(byte[] src) throws IOException
-    {
-<<<<<<< HEAD
+    public <T> T readValue(byte[] content) throws IOException
+    {
+        _assertNotNull("content", content);
         DefaultDeserializationContext ctxt = createDeserializationContext();
         return (T) _bindAndClose(ctxt,
-                _considerFilter(_parserFactory.createParser(ctxt, src), false));
-=======
-        _assertNotNull("src", src);
-        if (_dataFormatReaders != null) {
-            return (T) _detectBindAndClose(src, 0, src.length);
-        }
-        return (T) _bindAndClose(_considerFilter(_parserFactory.createParser(src), false));
->>>>>>> 603b395a
+                _considerFilter(_parserFactory.createParser(ctxt, content), false));
     }
 
     /**
@@ -1275,37 +1203,21 @@
      * was specified with {@link #withValueToUpdate(Object)}.
      */
     @SuppressWarnings("unchecked")
-    public <T> T readValue(byte[] src, int offset, int length) throws IOException
-    {
-<<<<<<< HEAD
+    public <T> T readValue(byte[] content, int offset, int length) throws IOException
+    {
+        _assertNotNull("content", content);
         DefaultDeserializationContext ctxt = createDeserializationContext();
         return (T) _bindAndClose(ctxt,
-                _considerFilter(_parserFactory.createParser(ctxt, src, offset, length), false));
-=======
-        _assertNotNull("src", src);
-        if (_dataFormatReaders != null) {
-            return (T) _detectBindAndClose(src, offset, length);
-        }
-        return (T) _bindAndClose(_considerFilter(_parserFactory.createParser(src, offset, length),
-                false));
->>>>>>> 603b395a
+                _considerFilter(_parserFactory.createParser(ctxt, content, offset, length), false));
     }
     
     @SuppressWarnings("unchecked")
     public <T> T readValue(File src) throws IOException
     {
-<<<<<<< HEAD
+        _assertNotNull("src", src);
         DefaultDeserializationContext ctxt = createDeserializationContext();
         return (T) _bindAndClose(ctxt,
                 _considerFilter(_parserFactory.createParser(ctxt, src), false));
-=======
-        _assertNotNull("src", src);
-        if (_dataFormatReaders != null) {
-            return (T) _detectBindAndClose(_dataFormatReaders.findFormat(_inputStream(src)), true);
-        }
-
-        return (T) _bindAndClose(_considerFilter(_parserFactory.createParser(src), false));
->>>>>>> 603b395a
     }
 
     /**
@@ -1324,17 +1236,10 @@
     @SuppressWarnings("unchecked")
     public <T> T readValue(URL src) throws IOException
     {
-<<<<<<< HEAD
+        _assertNotNull("src", src);
         DefaultDeserializationContext ctxt = createDeserializationContext();
         return (T) _bindAndClose(ctxt,
                 _considerFilter(_parserFactory.createParser(ctxt, src), false));
-=======
-        _assertNotNull("src", src);
-        if (_dataFormatReaders != null) {
-            return (T) _detectBindAndClose(_dataFormatReaders.findFormat(_inputStream(src)), true);
-        }
-        return (T) _bindAndClose(_considerFilter(_parserFactory.createParser(src), false));
->>>>>>> 603b395a
     }
 
     /**
@@ -1344,39 +1249,22 @@
      *   objectReader.readValue(src.traverse())
      *</pre>
      */
-<<<<<<< HEAD
     @SuppressWarnings("unchecked")
-    public <T> T readValue(JsonNode src) throws IOException
-    {
+    public <T> T readValue(JsonNode content) throws IOException
+    {
+        _assertNotNull("content", content);
         DefaultDeserializationContext ctxt = createDeserializationContext();
         return (T) _bindAndClose(ctxt,
-                _considerFilter(treeAsTokens(src, ctxt), false));
-=======
-    @SuppressWarnings({ "unchecked", "resource" })
-    public <T> T readValue(JsonNode src) throws IOException
-    {
-        _assertNotNull("src", src);
-        if (_dataFormatReaders != null) {
-            _reportUndetectableSource(src);
-        }
-        return (T) _bindAndClose(_considerFilter(treeAsTokens(src), false));
->>>>>>> 603b395a
+                _considerFilter(treeAsTokens(content, ctxt), false));
     }
 
     @SuppressWarnings("unchecked")
-    public <T> T readValue(DataInput src) throws IOException
-    {
-<<<<<<< HEAD
+    public <T> T readValue(DataInput content) throws IOException
+    {
+        _assertNotNull("content", content);
         DefaultDeserializationContext ctxt = createDeserializationContext();
         return (T) _bindAndClose(ctxt,
-                _considerFilter(_parserFactory.createParser(ctxt, src), false));
-=======
-        _assertNotNull("src", src);
-        if (_dataFormatReaders != null) {
-            _reportUndetectableSource(src);
-        }
-        return (T) _bindAndClose(_considerFilter(_parserFactory.createParser(src), false));
->>>>>>> 603b395a
+                _considerFilter(_parserFactory.createParser(ctxt, content), false));
     }
 
     /*
@@ -1404,17 +1292,10 @@
      */
     public JsonNode readTree(InputStream src) throws IOException
     {
-<<<<<<< HEAD
+        _assertNotNull("src", src);
         DefaultDeserializationContext ctxt = createDeserializationContext();
         return _bindAndCloseAsTree(ctxt,
-                _considerFilter(_parserFactory.createParser(ctxt, in), false));
-=======
-        _assertNotNull("src", src);
-        if (_dataFormatReaders != null) {
-            return _detectBindAndCloseAsTree(src);
-        }
-        return _bindAndCloseAsTree(_considerFilter(_parserFactory.createParser(src), false));
->>>>>>> 603b395a
+                _considerFilter(_parserFactory.createParser(ctxt, src), false));
     }
     
     /**
@@ -1423,99 +1304,58 @@
      */
     public JsonNode readTree(Reader src) throws IOException
     {
-<<<<<<< HEAD
+        _assertNotNull("src", src);
         DefaultDeserializationContext ctxt = createDeserializationContext();
         return _bindAndCloseAsTree(ctxt,
-                _considerFilter(_parserFactory.createParser(ctxt, r), false));
-=======
-        _assertNotNull("src", src);
-        if (_dataFormatReaders != null) {
-            _reportUndetectableSource(src);
-        }
-        return _bindAndCloseAsTree(_considerFilter(_parserFactory.createParser(src), false));
->>>>>>> 603b395a
+                _considerFilter(_parserFactory.createParser(ctxt, src), false));
     }
 
     /**
      * Same as {@link #readTree(InputStream)} except content read from
      * passed-in {@link String}
      */
-    public JsonNode readTree(String json) throws IOException
-    {
-<<<<<<< HEAD
+    public JsonNode readTree(String content) throws IOException
+    {
+        _assertNotNull("content", content);
         DefaultDeserializationContext ctxt = createDeserializationContext();
         return _bindAndCloseAsTree(ctxt,
-                _considerFilter(_parserFactory.createParser(ctxt, json), false));
-=======
-        _assertNotNull("json", json);
-        if (_dataFormatReaders != null) {
-            _reportUndetectableSource(json);
-        }
-        try { // since 2.10 remove "impossible" IOException as per [databind#1675]
-            return _bindAndCloseAsTree(_considerFilter(_parserFactory.createParser(json), false));
-        } catch (JsonProcessingException e) {
-            throw e;
-        } catch (IOException e) { // shouldn't really happen but being declared need to
-            throw JsonMappingException.fromUnexpectedIOE(e);
-        }
->>>>>>> 603b395a
+                _considerFilter(_parserFactory.createParser(ctxt, content), false));
     }
 
     /**
      * Same as {@link #readTree(InputStream)} except content read from
      * passed-in byte array.
      */
-    public JsonNode readTree(byte[] json) throws IOException
-    {
-<<<<<<< HEAD
+    public JsonNode readTree(byte[] content) throws IOException
+    {
+        _assertNotNull("content", content);
         DefaultDeserializationContext ctxt = createDeserializationContext();
         return _bindAndCloseAsTree(ctxt,
-                _considerFilter(_parserFactory.createParser(ctxt, json), false));
-=======
-        _assertNotNull("json", json);
-        if (_dataFormatReaders != null) {
-            _reportUndetectableSource(json);
-        }
-        return _bindAndCloseAsTree(_considerFilter(_parserFactory.createParser(json), false));
->>>>>>> 603b395a
+                _considerFilter(_parserFactory.createParser(ctxt, content), false));
     }
 
     /**
      * Same as {@link #readTree(InputStream)} except content read from
      * passed-in byte array.
      */
-    public JsonNode readTree(byte[] json, int offset, int len) throws IOException
-    {
-<<<<<<< HEAD
+    public JsonNode readTree(byte[] content, int offset, int len) throws IOException
+    {
+        _assertNotNull("content", content);
         DefaultDeserializationContext ctxt = createDeserializationContext();
         return _bindAndCloseAsTree(ctxt,
-                _considerFilter(_parserFactory.createParser(ctxt, json, offset, len), false));
-=======
-        _assertNotNull("json", json);
-        if (_dataFormatReaders != null) {
-            _reportUndetectableSource(json);
-        }
-        return _bindAndCloseAsTree(_considerFilter(_parserFactory.createParser(json, offset, len), false));
->>>>>>> 603b395a
+                _considerFilter(_parserFactory.createParser(ctxt, content, offset, len), false));
     }
 
     /**
      * Same as {@link #readTree(InputStream)} except content read using
      * passed-in {@link DataInput}.
      */
-    public JsonNode readTree(DataInput src) throws IOException
-    {
-<<<<<<< HEAD
+    public JsonNode readTree(DataInput content) throws IOException
+    {
+        _assertNotNull("content", content);
         DefaultDeserializationContext ctxt = createDeserializationContext();
         return _bindAndCloseAsTree(ctxt,
-                _considerFilter(_parserFactory.createParser(ctxt, src), false));
-=======
-        _assertNotNull("src", src);
-        if (_dataFormatReaders != null) {
-            _reportUndetectableSource(src);
-        }
-        return _bindAndCloseAsTree(_considerFilter(_parserFactory.createParser(src), false));
->>>>>>> 603b395a
+                _considerFilter(_parserFactory.createParser(ctxt, content), false));
     }
 
     /*
@@ -1535,7 +1375,8 @@
      * parser MUST NOT point to the surrounding <code>START_ARRAY</code> but rather
      * to the token following it.
      */
-    public <T> MappingIterator<T> readValues(JsonParser p) throws IOException
+    public <T> MappingIterator<T> readValues(JsonParser p)
+        throws IOException
     {
         _assertNotNull("p", p);
         DeserializationContext ctxt = createDeserializationContext(p);
@@ -1565,18 +1406,10 @@
      */
     public <T> MappingIterator<T> readValues(InputStream src) throws IOException
     {
-<<<<<<< HEAD
+        _assertNotNull("src", src);
         DefaultDeserializationContext ctxt = createDeserializationContext();
         return _bindAndReadValues(ctxt,
                 _considerFilter(_parserFactory.createParser(ctxt, src), true));
-=======
-        _assertNotNull("src", src);
-        if (_dataFormatReaders != null) {
-            return _detectBindAndReadValues(_dataFormatReaders.findFormat(src), false);
-        }
-        
-        return _bindAndReadValues(_considerFilter(_parserFactory.createParser(src), true));
->>>>>>> 603b395a
     }
     
     /**
@@ -1585,17 +1418,9 @@
     @SuppressWarnings("resource")
     public <T> MappingIterator<T> readValues(Reader src) throws IOException
     {
-<<<<<<< HEAD
+        _assertNotNull("src", src);
         DefaultDeserializationContext ctxt = createDeserializationContext();
         JsonParser p = _considerFilter(_parserFactory.createParser(ctxt, src), true);
-=======
-        _assertNotNull("src", src);
-        if (_dataFormatReaders != null) {
-            _reportUndetectableSource(src);
-        }
-        JsonParser p = _considerFilter(_parserFactory.createParser(src), true);
-        DeserializationContext ctxt = createDeserializationContext(p);
->>>>>>> 603b395a
         _initForMultiRead(ctxt, p);
         p.nextToken();
         return _newIterator(p, ctxt, _findRootDeserializer(ctxt), true);
@@ -1604,22 +1429,14 @@
     /**
      * Overloaded version of {@link #readValue(InputStream)}.
      * 
-     * @param json String that contains JSON content to parse
+     * @param content String that contains JSON content to parse
      */
     @SuppressWarnings("resource")
-    public <T> MappingIterator<T> readValues(String json) throws IOException
-    {
-<<<<<<< HEAD
-        DefaultDeserializationContext ctxt = createDeserializationContext();
-        JsonParser p = _considerFilter(_parserFactory.createParser(ctxt, json), true);
-=======
-        _assertNotNull("json", json);
-        if (_dataFormatReaders != null) {
-            _reportUndetectableSource(json);
-        }
-        JsonParser p = _considerFilter(_parserFactory.createParser(json), true);
-        DeserializationContext ctxt = createDeserializationContext(p);
->>>>>>> 603b395a
+    public <T> MappingIterator<T> readValues(String content) throws IOException
+    {
+        _assertNotNull("content", content);
+        DefaultDeserializationContext ctxt = createDeserializationContext();
+        JsonParser p = _considerFilter(_parserFactory.createParser(ctxt, content), true);
         _initForMultiRead(ctxt, p);
         p.nextToken();
         return _newIterator(p, ctxt, _findRootDeserializer(ctxt), true);
@@ -1628,50 +1445,31 @@
     /**
      * Overloaded version of {@link #readValue(InputStream)}.
      */
-    public <T> MappingIterator<T> readValues(byte[] src, int offset, int length) throws IOException
-    {
-<<<<<<< HEAD
+    public <T> MappingIterator<T> readValues(byte[] content, int offset, int length) throws IOException
+    {
+        _assertNotNull("content", content);
         DefaultDeserializationContext ctxt = createDeserializationContext();
         return _bindAndReadValues(ctxt,
-                _considerFilter(_parserFactory.createParser(ctxt, src, offset, length), true));
-=======
+                _considerFilter(_parserFactory.createParser(ctxt, content, offset, length), true));
+    }
+
+    /**
+     * Overloaded version of {@link #readValue(InputStream)}.
+     */
+    public final <T> MappingIterator<T> readValues(byte[] content) throws IOException {
+        _assertNotNull("content", content);
+        return readValues(content, 0, content.length);
+    }
+
+    /**
+     * Overloaded version of {@link #readValue(InputStream)}.
+     */
+    public <T> MappingIterator<T> readValues(File src) throws IOException
+    {
         _assertNotNull("src", src);
-        if (_dataFormatReaders != null) {
-            return _detectBindAndReadValues(_dataFormatReaders.findFormat(src, offset, length), false);
-        }
-        return _bindAndReadValues(_considerFilter(_parserFactory.createParser(src, offset, length),
-                true));
->>>>>>> 603b395a
-    }
-
-    /**
-     * Overloaded version of {@link #readValue(InputStream)}.
-     */
-    public final <T> MappingIterator<T> readValues(byte[] src) throws IOException {
-<<<<<<< HEAD
-=======
-        _assertNotNull("src", src);
->>>>>>> 603b395a
-        return readValues(src, 0, src.length);
-    }
-
-    /**
-     * Overloaded version of {@link #readValue(InputStream)}.
-     */
-    public <T> MappingIterator<T> readValues(File src) throws IOException
-    {
-<<<<<<< HEAD
         DefaultDeserializationContext ctxt = createDeserializationContext();
         return _bindAndReadValues(ctxt,
                 _considerFilter(_parserFactory.createParser(ctxt, src), true));
-=======
-        _assertNotNull("src", src);
-        if (_dataFormatReaders != null) {
-            return _detectBindAndReadValues(
-                    _dataFormatReaders.findFormat(_inputStream(src)), false);
-        }
-        return _bindAndReadValues(_considerFilter(_parserFactory.createParser(src), true));
->>>>>>> 603b395a
     }
 
     /**
@@ -1687,33 +1485,18 @@
      */
     public <T> MappingIterator<T> readValues(URL src) throws IOException
     {
-<<<<<<< HEAD
+        _assertNotNull("src", src);
         DefaultDeserializationContext ctxt = createDeserializationContext();
         return _bindAndReadValues(ctxt,
                 _considerFilter(_parserFactory.createParser(ctxt, src), true));
-=======
+    }
+
+    public <T> MappingIterator<T> readValues(DataInput src) throws IOException
+    {
         _assertNotNull("src", src);
-        if (_dataFormatReaders != null) {
-            return _detectBindAndReadValues(
-                    _dataFormatReaders.findFormat(_inputStream(src)), true);
-        }
-        return _bindAndReadValues(_considerFilter(_parserFactory.createParser(src), true));
->>>>>>> 603b395a
-    }
-
-    public <T> MappingIterator<T> readValues(DataInput src) throws IOException
-    {
-<<<<<<< HEAD
         DefaultDeserializationContext ctxt = createDeserializationContext();
         return _bindAndReadValues(ctxt,
                 _considerFilter(_parserFactory.createParser(ctxt, src), true));
-=======
-        _assertNotNull("src", src);
-        if (_dataFormatReaders != null) {
-            _reportUndetectableSource(src);
-        }
-        return _bindAndReadValues(_considerFilter(_parserFactory.createParser(src), true));
->>>>>>> 603b395a
     }
 
     /*
@@ -2006,6 +1789,12 @@
                 +src.getClass().getName()+" with format auto-detection: must be byte- not char-based");
     }
 
+    protected final void _assertNotNull(String paramName, Object src) {
+        if (src == null){
+            throw new IllegalArgumentException(String.format("argument \"%s\" is null", paramName));
+        }
+    }
+    
     /*
     /**********************************************************************
     /* Helper methods, locating deserializers etc
@@ -2085,25 +1874,4 @@
         }
         return deser;
     }
-<<<<<<< HEAD
-=======
-
-    /**
-     * @since 2.10
-     */
-    protected final JavaType _jsonNodeType() {
-        JavaType t = _jsonNodeType;
-        if (t == null) {
-            t = getTypeFactory().constructType(JsonNode.class);
-            _jsonNodeType = t;
-        }
-        return t;
-    }
-
-    protected final void _assertNotNull(String paramName, Object src) {
-        if (src == null) {
-            throw new IllegalArgumentException(String.format("argument \"%s\" is null", paramName));
-        }
-    }
->>>>>>> 603b395a
 }