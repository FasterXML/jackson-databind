--- conflicted
+++ resolved
@@ -4,7 +4,6 @@
 === Releases === 
 ------------------------------------------------------------------------
 
-<<<<<<< HEAD
 2.12.0 (not yet released)
 
 #921: Deserialization Not Working Right with Generic Types and Builders
@@ -40,12 +39,11 @@
 #2751: Add `ValueInstantiator.createContextual(...)
 - Add `BeanDeserializerBase.isCaseInsensitive()`
 - Some refactoring of `CollectionDeserializer` to solve CSV array handling issues
-=======
+
 2.11.2 (not yet released)
 
 #2783: Parser/Generator features not set when using `ObjectMapper.createParser()`,
   `createGenerator()`
->>>>>>> dc135ecb
 
 2.11.1 (25-Jun-2020)
 
