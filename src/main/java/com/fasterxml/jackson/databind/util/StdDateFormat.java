--- conflicted
+++ resolved
@@ -12,11 +12,6 @@
 import com.fasterxml.jackson.core.io.NumberInput;
 
 /**
-<<<<<<< HEAD
- * Default {@link DateFormat} implementation used by standard Date
- * serializers and deserializers. For serialization defaults to using
- * an ISO-8601 compliant format (format String "yyyy-MM-dd'T'HH:mm:ss.SSSX")
-=======
  * Jackson's internal {@link DateFormat} implementation used by standard Date
  * serializers and deserializers to implement default behavior: does <b>NOT</b>
  * fully implement all aspects expected by {@link DateFormat} and as a consequence
@@ -24,29 +19,16 @@
  * In particular, {@code ParsePosition} argument of {@link #parse(String, ParsePosition)}
  * and {@link #format(Date, StringBuffer, FieldPosition)} methods is fully ignored;
  * Jackson itself never calls these methods.
- *<p>
  * For serialization defaults to using
- * an ISO-8601 compliant format (format String "yyyy-MM-dd'T'HH:mm:ss.SSSZ")
->>>>>>> ef388915
+ * an ISO-8601 compliant format (format String "yyyy-MM-dd'T'HH:mm:ss.SSSX")
  * and for deserialization, both ISO-8601 and RFC-1123.
  *<br>
  * Note that `X` in format String refers to ISO-8601 timezone offset notation which produces
  * values like "-08:00" -- that is, full minute/hour combo without colon, not using `Z`
  * as alias for "+00:00".
-<<<<<<< HEAD
  *<p>
  * Note also that to enable use of colon in timezone offset is possible by using method
  * {@link #withColonInTimeZone} for creating new differently configured format instance.
-=======
- * Inclusion of colon as separator, as default setting, started in Jackson 2.11:
- * prior versions omitted it.
- * Note that it is possible to enable/disable use of colon in time offset by using method
- * {@link #withColonInTimeZone} for creating new differently configured format instance,
- * and configuring {@code ObjectMapper} with it.
- *<p>
- * TODO: in Jackson 2.14 or later, should change behavior to fail if {@link ParsePosition}
- * is specified by caller (at least with non-0 offset).
->>>>>>> ef388915
  */
 @SuppressWarnings("serial")
 public class StdDateFormat
