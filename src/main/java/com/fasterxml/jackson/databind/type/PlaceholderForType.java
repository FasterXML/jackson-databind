package com.fasterxml.jackson.databind.type;

import com.fasterxml.jackson.databind.JavaType;

/**
 * Helper type used when introspecting bindings for already resolved types,
 * needed for specialization.
 *
 * @since 2.8.11
 */
public class PlaceholderForType extends TypeBase
{
    private static final long serialVersionUID = 1L;

    protected final int _ordinal;

    /**
     * Type assigned during wildcard resolution (which follows type
     * structure resolution)
     */
    protected JavaType _actualType;
    
    public PlaceholderForType(int ordinal)
    {
        super(Object.class, TypeBindings.emptyBindings(),
                TypeFactory.unknownType(), null, 1, // super-class, super-interfaces, hashCode
                null, null, false); // value/type handler, as-static
        _ordinal = ordinal;
    }

    public JavaType actualType() { return _actualType; }
    public void actualType(JavaType t) { _actualType = t; }

    // Override to get better diagnostics
    @Override
    protected String buildCanonicalName() {
        return toString();
    }

    @Override
    public StringBuilder getGenericSignature(StringBuilder sb) {
        return getErasedSignature(sb);
    }

    @Override
    public StringBuilder getErasedSignature(StringBuilder sb) {
        sb.append('$').append(_ordinal+1);
        return sb;
    }

    @Override
    public JavaType withTypeHandler(Object h) {
        return _unsupported();
    }

    @Override
    public JavaType withContentTypeHandler(Object h) {
        return _unsupported();
    }

    @Override
    public JavaType withValueHandler(Object h) {
        return _unsupported();
    }

    @Override
    public JavaType withContentValueHandler(Object h) {
        return _unsupported();
    }

    @Override
    public JavaType withContentType(JavaType contentType) {
        return _unsupported();
    }

    @Override
    public JavaType withStaticTyping() {
        return _unsupported();
    }

    @Override
    public JavaType refine(Class<?> rawType, TypeBindings bindings, JavaType superClass, JavaType[] superInterfaces) {
        return _unsupported();
    }

    @Override
<<<<<<< HEAD
=======
    @Deprecated // since 2.7
    protected JavaType _narrow(Class<?> subclass) {
        return _unsupported();
    }

    @Override
>>>>>>> a67fc295
    public boolean isContainerType() {
        return false;
    }

    @Override
    public String toString() {
        return getErasedSignature(new StringBuilder()).toString();
    }

    @Override
    public boolean equals(Object o) {
        return (o == this);
    }

    private <T> T _unsupported() {
        throw new UnsupportedOperationException("Operation should not be attempted on "+getClass().getName());
    }
}<|MERGE_RESOLUTION|>--- conflicted
+++ resolved
@@ -5,8 +5,6 @@
 /**
  * Helper type used when introspecting bindings for already resolved types,
  * needed for specialization.
- *
- * @since 2.8.11
  */
 public class PlaceholderForType extends TypeBase
 {
@@ -84,15 +82,6 @@
     }
 
     @Override
-<<<<<<< HEAD
-=======
-    @Deprecated // since 2.7
-    protected JavaType _narrow(Class<?> subclass) {
-        return _unsupported();
-    }
-
-    @Override
->>>>>>> a67fc295
     public boolean isContainerType() {
         return false;
     }
