package com.fasterxml.jackson.databind.introspect;

import java.util.Collection;
import java.util.HashMap;
import java.util.Map;
import java.util.Objects;

<<<<<<< HEAD
import com.fasterxml.jackson.databind.*;
=======
import com.fasterxml.jackson.databind.AnnotationIntrospector;
import com.fasterxml.jackson.databind.DeserializationConfig;
import com.fasterxml.jackson.databind.JavaType;
import com.fasterxml.jackson.databind.JsonNode;
import com.fasterxml.jackson.databind.SerializationConfig;
>>>>>>> 247c311f
import com.fasterxml.jackson.databind.annotation.JsonPOJOBuilder;
import com.fasterxml.jackson.databind.cfg.MapperConfig;
import com.fasterxml.jackson.databind.util.ClassUtil;

public class BasicClassIntrospector
    extends ClassIntrospector
    implements java.io.Serializable
{
    private static final long serialVersionUID = 3L;

    private final static Class<?> CLS_OBJECT = Object.class;
    private final static Class<?> CLS_STRING = String.class;
    private final static Class<?> CLS_NUMBER = Number.class;

    private final static Class<?> CLS_OBJECT = Object.class;
    private final static Class<?> CLS_STRING = String.class;
    private final static Class<?> CLS_JSON_NODE = JsonNode.class;

    /* We keep a small set of pre-constructed descriptions to use for
     * common non-structured values, such as Numbers and Strings.
     * This is strictly performance optimization to reduce what is
     * usually one-time cost, but seems useful for some cases considering
     * simplicity.
     */
<<<<<<< HEAD
    private final static AnnotatedClass OBJECT_AC = new AnnotatedClass(CLS_OBJECT);
    private final static AnnotatedClass STRING_AC = new AnnotatedClass(CLS_STRING);

    private final static AnnotatedClass BOOLEAN_AC = new AnnotatedClass(Boolean.TYPE);
    private final static AnnotatedClass INT_AC = new AnnotatedClass(Integer.TYPE);
    private final static AnnotatedClass LONG_AC = new AnnotatedClass(Long.TYPE);

    private final static AnnotatedClass NUMBER_AC = new AnnotatedClass(CLS_NUMBER);
=======
    protected final static BasicBeanDescription STRING_DESC;
    static {
        STRING_DESC = BasicBeanDescription.forOtherUse(null, SimpleType.constructUnsafe(String.class),
                AnnotatedClassResolver.createPrimordial(CLS_STRING));
    }
    protected final static BasicBeanDescription BOOLEAN_DESC;
    static {
        BOOLEAN_DESC = BasicBeanDescription.forOtherUse(null, SimpleType.constructUnsafe(Boolean.TYPE),
                AnnotatedClassResolver.createPrimordial(Boolean.TYPE));
    }
    protected final static BasicBeanDescription INT_DESC;
    static {
        INT_DESC = BasicBeanDescription.forOtherUse(null, SimpleType.constructUnsafe(Integer.TYPE),
                AnnotatedClassResolver.createPrimordial(Integer.TYPE));
    }
    protected final static BasicBeanDescription LONG_DESC;
    static {
        LONG_DESC = BasicBeanDescription.forOtherUse(null, SimpleType.constructUnsafe(Long.TYPE),
                AnnotatedClassResolver.createPrimordial(Long.TYPE));
    }
    protected final static BasicBeanDescription OBJECT_DESC;
    static {
        OBJECT_DESC = BasicBeanDescription.forOtherUse(null, SimpleType.constructUnsafe(Object.class),
                AnnotatedClassResolver.createPrimordial(CLS_OBJECT));
    }
>>>>>>> 247c311f

    /*
    /**********************************************************************
    /* Configuration
    /**********************************************************************
     */

    protected final MixInResolver _mixInResolver;

    protected final MapperConfig<?> _config;
    
    /*
    /**********************************************************************
    /* State
    /**********************************************************************
     */

    /**
     * Reuse fully-resolved annotations during a single operation
     */
    protected HashMap<JavaType, AnnotatedClass> _resolvedFullAnnotations;

    // 15-Oct-2019, tatu: No measurable benefit from trying to reuse direct
    //    annotation access.
//    protected HashMap<JavaType, AnnotatedClass> _resolvedDirectAnnotations;

    /**
     * Reuse full bean descriptions for serialization during a single operation
     */
    protected HashMap<JavaType, BasicBeanDescription> _resolvedSerBeanDescs;

    /**
     * Reuse full bean descriptions for serialization during a single operation
     */
    protected HashMap<JavaType, BasicBeanDescription> _resolvedDeserBeanDescs;

    /*
    /**********************************************************************
    /* Life cycle
    /**********************************************************************
     */

    public BasicClassIntrospector() {
        _config = null;
        _mixInResolver = null;
    }

    protected BasicClassIntrospector(MapperConfig<?> config) {
        _config = Objects.requireNonNull(config, "Can not pass null `config`");
        _mixInResolver = config;
    }

    @Override
    public ClassIntrospector forMapper() {
        // 14-Oct-2019, tatu: no per-mapper caching used, so just return as-is
        return this;
    }

    @Override
    public ClassIntrospector forOperation(MapperConfig<?> config) {
        return new BasicClassIntrospector(config);
    }
    /*
    /**********************************************************************
    /* Factory method impls: annotation resolution
    /**********************************************************************
     */

    @Override
<<<<<<< HEAD
    public AnnotatedClass introspectClassAnnotations(JavaType type)
    {
        AnnotatedClass ac = _findStdTypeDef(type.getRawClass());
        if (ac != null) {
//System.err.println(" AC.introspectClassAnnotations "+type.getRawClass().getSimpleName()+" -> std-def");
            return ac;
        }
        if (_resolvedFullAnnotations == null) {
            _resolvedFullAnnotations = new HashMap<>();
        } else {
            ac = _resolvedFullAnnotations.get(type);
            if (ac != null) {
//System.err.println(" AC.introspectClassAnnotations "+type.getRawClass().getSimpleName()+" -> CACHED");
                return ac;
=======
    public BasicBeanDescription forSerialization(SerializationConfig config,
            JavaType type, MixInResolver r)
    {
        // minor optimization: for some JDK types do minimal introspection
        BasicBeanDescription desc = _findStdTypeDesc(config, type);
        if (desc == null) {
            // As per [databind#550], skip full introspection for some of standard
            // structured types as well
            desc = _findStdJdkCollectionDesc(config, type);
            if (desc == null) {
                desc = BasicBeanDescription.forSerialization(collectProperties(config,
                        type, r, true, "set"));
>>>>>>> 247c311f
            }
        }
//System.err.println(" AC.introspectClassAnnotations "+type.getRawClass().getSimpleName()+" -> resolve");
        ac = _resolveAnnotatedClass(type);
        _resolvedFullAnnotations.put(type, ac);
        return ac;
    }

    @Override
<<<<<<< HEAD
    public AnnotatedClass introspectDirectClassAnnotations(JavaType type)
    {
        AnnotatedClass ac = _findStdTypeDef(type.getRawClass());
        return (ac != null) ? ac : _resolveAnnotatedWithoutSuperTypes(type);
    }

    protected AnnotatedClass _resolveAnnotatedClass(JavaType type) {
        return AnnotatedClassResolver.resolve(_config, type, _mixInResolver);
    }

    protected AnnotatedClass _resolveAnnotatedWithoutSuperTypes(JavaType type) {
        return AnnotatedClassResolver.resolveWithoutSuperTypes(_config, type, _mixInResolver);
    }
    
    /*
    /**********************************************************************
    /* Factory method impls: bean introspection
    /**********************************************************************
     */

    @Override
    public BasicBeanDescription introspectForSerialization(JavaType type)
=======
    public BasicBeanDescription forDeserialization(DeserializationConfig config,
            JavaType type, MixInResolver r)
>>>>>>> 247c311f
    {
        // minor optimization: for some JDK types do minimal introspection
        BasicBeanDescription desc = _findStdTypeDesc(config, type);
        if (desc == null) {
            // As per [databind#550], skip full introspection for some of standard
            // structured types as well
<<<<<<< HEAD
            desc = _findStdJdkCollectionDesc(type);
            if (desc == null) {
                if (_resolvedSerBeanDescs == null) {
                    _resolvedSerBeanDescs = new HashMap<>();
                } else {
                    desc = _resolvedSerBeanDescs.get(type);
                    if (desc != null) {
                        return desc;
                    }
                }
                desc = BasicBeanDescription.forSerialization(collectProperties(type,
                        introspectClassAnnotations(type),
                        true, "set"));
                _resolvedSerBeanDescs.put(type, desc);
=======
            desc = _findStdJdkCollectionDesc(config, type);
            if (desc == null) {
                desc = BasicBeanDescription.forDeserialization(collectProperties(config,
                        		type, r, false, "set"));
>>>>>>> 247c311f
            }
        }
        return desc;
    }

    @Override
<<<<<<< HEAD
    public BasicBeanDescription introspectForDeserialization(JavaType type)
    {
        // minor optimization: for some JDK types do minimal introspection
        BasicBeanDescription desc = _findStdTypeDesc(type);
        if (desc == null) {
            // As per [databind#550], skip full introspection for some of standard
            // structured types as well
            desc = _findStdJdkCollectionDesc(type);
            if (desc == null) {
                if (_resolvedDeserBeanDescs == null) {
                    _resolvedDeserBeanDescs = new HashMap<>();
                } else {
                    desc = _resolvedDeserBeanDescs.get(type);
                    if (desc != null) {
                        return desc;
                    }
                }
                desc = BasicBeanDescription.forDeserialization(collectProperties(type,
                        introspectClassAnnotations(type),
                        false, "set"));
                _resolvedDeserBeanDescs.put(type, desc);
=======
    public BasicBeanDescription forDeserializationWithBuilder(DeserializationConfig config,
            JavaType type, MixInResolver r)
    {
        // no std JDK types with Builders, so:
        return BasicBeanDescription.forDeserialization(collectPropertiesWithBuilder(config,
                type, r, false));
    }

    @Override
    public BasicBeanDescription forCreation(DeserializationConfig config,
            JavaType type, MixInResolver r)
    {
        BasicBeanDescription desc = _findStdTypeDesc(config, type);
        if (desc == null) {
            // As per [databind#550], skip full introspection for some of standard
            // structured types as well
            desc = _findStdJdkCollectionDesc(config, type);
            if (desc == null) {
                desc = BasicBeanDescription.forDeserialization(
                        collectProperties(config, type, r, false, "set"));
>>>>>>> 247c311f
            }
        }
        return desc;
    }

    @Override
    public BasicBeanDescription introspectForDeserializationWithBuilder(JavaType type)
    {
<<<<<<< HEAD
        // no std JDK types with Builders, so:
        return BasicBeanDescription.forDeserialization(collectPropertiesWithBuilder(type,
                introspectClassAnnotations(type),
                false));
=======
        BasicBeanDescription desc = _findStdTypeDesc(config, type);
        if (desc == null) {
            desc = BasicBeanDescription.forOtherUse(config, type,
                    _resolveAnnotatedClass(config, type, r));
        }
        return desc;
>>>>>>> 247c311f
    }

    @Override
    public BasicBeanDescription introspectForCreation(JavaType type)
    {
        BasicBeanDescription desc = _findStdTypeDesc(config, type);
        if (desc == null) {
            // As per [databind#550], skip full introspection for some of standard
            // structured types as well
            desc = _findStdJdkCollectionDesc(type);
            if (desc == null) {
                desc = BasicBeanDescription.forDeserialization(collectProperties(type,
                        introspectClassAnnotations(type),
                        false, "set"));
            }
        }
        return desc;
    }

    /*
    /**********************************************************************
    /* Overridable helper methods
    /**********************************************************************
     */

    protected POJOPropertiesCollector collectProperties(JavaType type, AnnotatedClass ac,
            boolean forSerialization, String mutatorPrefix)
    {
        return constructPropertyCollector(type, ac, forSerialization, mutatorPrefix);
    }

    protected POJOPropertiesCollector collectPropertiesWithBuilder(JavaType type, AnnotatedClass ac,
            boolean forSerialization)
    {
        AnnotationIntrospector ai = _config.isAnnotationProcessingEnabled() ? _config.getAnnotationIntrospector() : null;
        JsonPOJOBuilder.Value builderConfig = (ai == null) ? null
                : ai.findPOJOBuilderConfig(_config, ac);
        String mutatorPrefix = (builderConfig == null) ? JsonPOJOBuilder.DEFAULT_WITH_PREFIX : builderConfig.withPrefix;
        return constructPropertyCollector(type, ac, forSerialization, mutatorPrefix);
    }

    /**
     * Overridable method called for creating {@link POJOPropertiesCollector} instance
     * to use; override is needed if a custom sub-class is to be used.
     */
    protected POJOPropertiesCollector constructPropertyCollector(JavaType type, AnnotatedClass ac,
            boolean forSerialization, String mutatorPrefix)
    {
        return new POJOPropertiesCollector(_config, forSerialization, type, ac, mutatorPrefix);
    }

    protected BasicBeanDescription _findStdTypeDesc(JavaType type) {
        AnnotatedClass ac = _findStdTypeDef(type.getRawClass());
        return (ac == null) ? null : BasicBeanDescription.forOtherUse(_config, type, ac);
    }

    /**
     * Method called to see if type is one of core JDK types
     * that we have cached for efficiency.
     */
<<<<<<< HEAD
    protected AnnotatedClass _findStdTypeDef(Class<?> rawType)
=======
    protected BasicBeanDescription _findStdTypeDesc(MapperConfig<?> config, JavaType type)
>>>>>>> 247c311f
    {
        if (rawType.isPrimitive()) {
            if (rawType == Integer.TYPE) {
                return INT_AC;
            }
            if (rawType == Long.TYPE) {
                return LONG_AC;
            }
            if (rawType == Boolean.TYPE) {
                return BOOLEAN_AC;
            }
<<<<<<< HEAD
        } else if (ClassUtil.isJDKClass(rawType)) {
            if (rawType == CLS_STRING) {
                return STRING_AC;
            }
            // Should be ok to just pass "primitive" info
            if (rawType == Integer.class) {
                return INT_AC;
=======
        } else if (ClassUtil.isJDKClass(cls)) {
            if (cls == CLS_OBJECT) {
                return OBJECT_DESC;
            }
            if (cls == CLS_STRING) {
                return STRING_DESC;
>>>>>>> 247c311f
            }
            if (rawType == Long.class) {
                return LONG_AC;
            }
            if (rawType == Boolean.class) {
                return BOOLEAN_AC;
            }

            if (rawType == CLS_OBJECT) {
                return OBJECT_AC;
            }
            // This mostly matters for "untyped" deserialization
            if (rawType == CLS_NUMBER) {
                return NUMBER_AC;
            }
        } else if (CLS_JSON_NODE.isAssignableFrom(cls)) {
            return BasicBeanDescription.forOtherUse(config, type,
                    AnnotatedClassResolver.createPrimordial(cls));
        }
        return null;
    }

    protected BasicBeanDescription _findStdJdkCollectionDesc(JavaType type)
    {
        if (_isStdJDKCollection(type)) {
            return BasicBeanDescription.forOtherUse(_config, type,
                    introspectClassAnnotations(type));
        }
        return null;
    }

    /**
     * Helper method used to decide whether we can omit introspection
     * for members (methods, fields, constructors); we may do so for
     * a limited number of container types JDK provides.
     */
    private boolean _isStdJDKCollection(JavaType type)
    {
        if (!type.isContainerType() || type.isArrayType()) {
            return false;
        }
        Class<?> raw = type.getRawClass();
        if (ClassUtil.isJDKClass(raw)) {
            // 23-Sep-2014, tatu: Should we be conservative here (minimal number
            //    of matches), or ambitious? Let's do latter for now.
            if (Collection.class.isAssignableFrom(raw)
                    || Map.class.isAssignableFrom(raw)) {
                return true;
            }
        }
        return false;
    }
}<|MERGE_RESOLUTION|>--- conflicted
+++ resolved
@@ -5,15 +5,7 @@
 import java.util.Map;
 import java.util.Objects;
 
-<<<<<<< HEAD
 import com.fasterxml.jackson.databind.*;
-=======
-import com.fasterxml.jackson.databind.AnnotationIntrospector;
-import com.fasterxml.jackson.databind.DeserializationConfig;
-import com.fasterxml.jackson.databind.JavaType;
-import com.fasterxml.jackson.databind.JsonNode;
-import com.fasterxml.jackson.databind.SerializationConfig;
->>>>>>> 247c311f
 import com.fasterxml.jackson.databind.annotation.JsonPOJOBuilder;
 import com.fasterxml.jackson.databind.cfg.MapperConfig;
 import com.fasterxml.jackson.databind.util.ClassUtil;
@@ -27,9 +19,6 @@
     private final static Class<?> CLS_OBJECT = Object.class;
     private final static Class<?> CLS_STRING = String.class;
     private final static Class<?> CLS_NUMBER = Number.class;
-
-    private final static Class<?> CLS_OBJECT = Object.class;
-    private final static Class<?> CLS_STRING = String.class;
     private final static Class<?> CLS_JSON_NODE = JsonNode.class;
 
     /* We keep a small set of pre-constructed descriptions to use for
@@ -38,7 +27,6 @@
      * usually one-time cost, but seems useful for some cases considering
      * simplicity.
      */
-<<<<<<< HEAD
     private final static AnnotatedClass OBJECT_AC = new AnnotatedClass(CLS_OBJECT);
     private final static AnnotatedClass STRING_AC = new AnnotatedClass(CLS_STRING);
 
@@ -47,33 +35,6 @@
     private final static AnnotatedClass LONG_AC = new AnnotatedClass(Long.TYPE);
 
     private final static AnnotatedClass NUMBER_AC = new AnnotatedClass(CLS_NUMBER);
-=======
-    protected final static BasicBeanDescription STRING_DESC;
-    static {
-        STRING_DESC = BasicBeanDescription.forOtherUse(null, SimpleType.constructUnsafe(String.class),
-                AnnotatedClassResolver.createPrimordial(CLS_STRING));
-    }
-    protected final static BasicBeanDescription BOOLEAN_DESC;
-    static {
-        BOOLEAN_DESC = BasicBeanDescription.forOtherUse(null, SimpleType.constructUnsafe(Boolean.TYPE),
-                AnnotatedClassResolver.createPrimordial(Boolean.TYPE));
-    }
-    protected final static BasicBeanDescription INT_DESC;
-    static {
-        INT_DESC = BasicBeanDescription.forOtherUse(null, SimpleType.constructUnsafe(Integer.TYPE),
-                AnnotatedClassResolver.createPrimordial(Integer.TYPE));
-    }
-    protected final static BasicBeanDescription LONG_DESC;
-    static {
-        LONG_DESC = BasicBeanDescription.forOtherUse(null, SimpleType.constructUnsafe(Long.TYPE),
-                AnnotatedClassResolver.createPrimordial(Long.TYPE));
-    }
-    protected final static BasicBeanDescription OBJECT_DESC;
-    static {
-        OBJECT_DESC = BasicBeanDescription.forOtherUse(null, SimpleType.constructUnsafe(Object.class),
-                AnnotatedClassResolver.createPrimordial(CLS_OBJECT));
-    }
->>>>>>> 247c311f
 
     /*
     /**********************************************************************
@@ -143,10 +104,9 @@
      */
 
     @Override
-<<<<<<< HEAD
     public AnnotatedClass introspectClassAnnotations(JavaType type)
     {
-        AnnotatedClass ac = _findStdTypeDef(type.getRawClass());
+        AnnotatedClass ac = _findStdTypeDef(type);
         if (ac != null) {
 //System.err.println(" AC.introspectClassAnnotations "+type.getRawClass().getSimpleName()+" -> std-def");
             return ac;
@@ -158,20 +118,6 @@
             if (ac != null) {
 //System.err.println(" AC.introspectClassAnnotations "+type.getRawClass().getSimpleName()+" -> CACHED");
                 return ac;
-=======
-    public BasicBeanDescription forSerialization(SerializationConfig config,
-            JavaType type, MixInResolver r)
-    {
-        // minor optimization: for some JDK types do minimal introspection
-        BasicBeanDescription desc = _findStdTypeDesc(config, type);
-        if (desc == null) {
-            // As per [databind#550], skip full introspection for some of standard
-            // structured types as well
-            desc = _findStdJdkCollectionDesc(config, type);
-            if (desc == null) {
-                desc = BasicBeanDescription.forSerialization(collectProperties(config,
-                        type, r, true, "set"));
->>>>>>> 247c311f
             }
         }
 //System.err.println(" AC.introspectClassAnnotations "+type.getRawClass().getSimpleName()+" -> resolve");
@@ -181,10 +127,9 @@
     }
 
     @Override
-<<<<<<< HEAD
     public AnnotatedClass introspectDirectClassAnnotations(JavaType type)
     {
-        AnnotatedClass ac = _findStdTypeDef(type.getRawClass());
+        AnnotatedClass ac = _findStdTypeDef(type);
         return (ac != null) ? ac : _resolveAnnotatedWithoutSuperTypes(type);
     }
 
@@ -204,17 +149,12 @@
 
     @Override
     public BasicBeanDescription introspectForSerialization(JavaType type)
-=======
-    public BasicBeanDescription forDeserialization(DeserializationConfig config,
-            JavaType type, MixInResolver r)
->>>>>>> 247c311f
     {
         // minor optimization: for some JDK types do minimal introspection
-        BasicBeanDescription desc = _findStdTypeDesc(config, type);
+        BasicBeanDescription desc = _findStdTypeDesc(type);
         if (desc == null) {
             // As per [databind#550], skip full introspection for some of standard
             // structured types as well
-<<<<<<< HEAD
             desc = _findStdJdkCollectionDesc(type);
             if (desc == null) {
                 if (_resolvedSerBeanDescs == null) {
@@ -229,19 +169,12 @@
                         introspectClassAnnotations(type),
                         true, "set"));
                 _resolvedSerBeanDescs.put(type, desc);
-=======
-            desc = _findStdJdkCollectionDesc(config, type);
-            if (desc == null) {
-                desc = BasicBeanDescription.forDeserialization(collectProperties(config,
-                        		type, r, false, "set"));
->>>>>>> 247c311f
             }
         }
         return desc;
     }
 
     @Override
-<<<<<<< HEAD
     public BasicBeanDescription introspectForDeserialization(JavaType type)
     {
         // minor optimization: for some JDK types do minimal introspection
@@ -263,28 +196,6 @@
                         introspectClassAnnotations(type),
                         false, "set"));
                 _resolvedDeserBeanDescs.put(type, desc);
-=======
-    public BasicBeanDescription forDeserializationWithBuilder(DeserializationConfig config,
-            JavaType type, MixInResolver r)
-    {
-        // no std JDK types with Builders, so:
-        return BasicBeanDescription.forDeserialization(collectPropertiesWithBuilder(config,
-                type, r, false));
-    }
-
-    @Override
-    public BasicBeanDescription forCreation(DeserializationConfig config,
-            JavaType type, MixInResolver r)
-    {
-        BasicBeanDescription desc = _findStdTypeDesc(config, type);
-        if (desc == null) {
-            // As per [databind#550], skip full introspection for some of standard
-            // structured types as well
-            desc = _findStdJdkCollectionDesc(config, type);
-            if (desc == null) {
-                desc = BasicBeanDescription.forDeserialization(
-                        collectProperties(config, type, r, false, "set"));
->>>>>>> 247c311f
             }
         }
         return desc;
@@ -293,25 +204,16 @@
     @Override
     public BasicBeanDescription introspectForDeserializationWithBuilder(JavaType type)
     {
-<<<<<<< HEAD
         // no std JDK types with Builders, so:
         return BasicBeanDescription.forDeserialization(collectPropertiesWithBuilder(type,
                 introspectClassAnnotations(type),
                 false));
-=======
-        BasicBeanDescription desc = _findStdTypeDesc(config, type);
-        if (desc == null) {
-            desc = BasicBeanDescription.forOtherUse(config, type,
-                    _resolveAnnotatedClass(config, type, r));
-        }
-        return desc;
->>>>>>> 247c311f
     }
 
     @Override
     public BasicBeanDescription introspectForCreation(JavaType type)
     {
-        BasicBeanDescription desc = _findStdTypeDesc(config, type);
+        BasicBeanDescription desc = _findStdTypeDesc(type);
         if (desc == null) {
             // As per [databind#550], skip full introspection for some of standard
             // structured types as well
@@ -358,7 +260,7 @@
     }
 
     protected BasicBeanDescription _findStdTypeDesc(JavaType type) {
-        AnnotatedClass ac = _findStdTypeDef(type.getRawClass());
+        AnnotatedClass ac = _findStdTypeDef(type);
         return (ac == null) ? null : BasicBeanDescription.forOtherUse(_config, type, ac);
     }
 
@@ -366,12 +268,9 @@
      * Method called to see if type is one of core JDK types
      * that we have cached for efficiency.
      */
-<<<<<<< HEAD
-    protected AnnotatedClass _findStdTypeDef(Class<?> rawType)
-=======
-    protected BasicBeanDescription _findStdTypeDesc(MapperConfig<?> config, JavaType type)
->>>>>>> 247c311f
-    {
+    protected AnnotatedClass _findStdTypeDef(JavaType type)
+    {
+        final Class<?> rawType = type.getRawClass();
         if (rawType.isPrimitive()) {
             if (rawType == Integer.TYPE) {
                 return INT_AC;
@@ -382,7 +281,6 @@
             if (rawType == Boolean.TYPE) {
                 return BOOLEAN_AC;
             }
-<<<<<<< HEAD
         } else if (ClassUtil.isJDKClass(rawType)) {
             if (rawType == CLS_STRING) {
                 return STRING_AC;
@@ -390,14 +288,6 @@
             // Should be ok to just pass "primitive" info
             if (rawType == Integer.class) {
                 return INT_AC;
-=======
-        } else if (ClassUtil.isJDKClass(cls)) {
-            if (cls == CLS_OBJECT) {
-                return OBJECT_DESC;
-            }
-            if (cls == CLS_STRING) {
-                return STRING_DESC;
->>>>>>> 247c311f
             }
             if (rawType == Long.class) {
                 return LONG_AC;
@@ -413,9 +303,8 @@
             if (rawType == CLS_NUMBER) {
                 return NUMBER_AC;
             }
-        } else if (CLS_JSON_NODE.isAssignableFrom(cls)) {
-            return BasicBeanDescription.forOtherUse(config, type,
-                    AnnotatedClassResolver.createPrimordial(cls));
+        } else if (CLS_JSON_NODE.isAssignableFrom(rawType)) {
+            return new AnnotatedClass(rawType);
         }
         return null;
     }
