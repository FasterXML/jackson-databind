package com.fasterxml.jackson.databind.cfg;

import java.text.DateFormat;
import java.util.*;

import com.fasterxml.jackson.annotation.*;
import com.fasterxml.jackson.core.Base64Variant;
import com.fasterxml.jackson.core.type.TypeReference;
import com.fasterxml.jackson.databind.*;
import com.fasterxml.jackson.databind.introspect.*;
import com.fasterxml.jackson.databind.jsontype.SubtypeResolver;
import com.fasterxml.jackson.databind.jsontype.TypeResolverBuilder;
import com.fasterxml.jackson.databind.jsontype.TypeResolverProvider;
import com.fasterxml.jackson.databind.node.JsonNodeFactory;
import com.fasterxml.jackson.databind.type.TypeFactory;
import com.fasterxml.jackson.databind.util.RootNameLookup;

@SuppressWarnings("serial")
public abstract class MapperConfigBase<CFG extends ConfigFeature,
    T extends MapperConfigBase<CFG,T>>
    extends MapperConfig<T>
    implements java.io.Serializable
{
    protected final static ConfigOverride EMPTY_OVERRIDE = ConfigOverride.empty();

    /*
    /**********************************************************************
    /* Immutable config, factories
    /**********************************************************************
     */

    /**
     * Specific factory used for creating {@link JavaType} instances;
     * needed to allow modules to add more custom type handling
     * (mostly to support types of non-Java JVM languages)
     */
    protected final TypeFactory _typeFactory;

    protected final ClassIntrospector _classIntrospector;

    /**
     * @since 3.0
     */
    protected final TypeResolverProvider _typeResolverProvider;

    /**
     * Registered concrete subtypes that can be used instead of (or
     * in addition to) ones declared using annotations.
     *<p>
     * Note that instances are stateful and as such may need to be copied,
     * and may NOT be demoted down to {@link BaseSettings}.
     */
    protected final SubtypeResolver _subtypeResolver;

    /**
     * Mix-in annotation mappings to use, if any.
     */
    protected final MixInHandler _mixIns;

    /*
    /**********************************************************************
    /* Immutable config, factories
    /**********************************************************************
     */
    
    /**
     * Explicitly defined root name to use, if any; if empty
     * String, will disable root-name wrapping; if null, will
     * use defaults
     */
    protected final PropertyName _rootName;

    /**
     * View to use for filtering out properties to serialize
     * or deserialize.
     * Null if none (will also be assigned null if <code>Object.class</code>
     * is defined), meaning that all properties are to be included.
     */
    protected final Class<?> _view;

    /**
     * Contextual attributes accessible (get and set) during processing,
     * on per-call basis.
     */
    protected final ContextAttributes _attributes;

    /**
     * Simple cache used for finding out possible root name for root name
     * wrapping.
     *<p>
     * Note that instances are stateful (for caching) and as such may need to be copied,
     * and may NOT be demoted down to {@link BaseSettings}.
     */
    protected final RootNameLookup _rootNames;

    /**
     * Configuration overrides to apply, keyed by type of property.
     */
    protected final ConfigOverrides _configOverrides;

    /*
    /**********************************************************************
    /* Construction
    /**********************************************************************
     */

    /**
     * Constructor used when creating a new instance (compared to
     * that of creating fluent copies)
     */
    protected MapperConfigBase(MapperBuilder<?,?> b, int mapperFeatures,
            TypeFactory tf, ClassIntrospector classIntr, MixInHandler mixins, SubtypeResolver str,
            ConfigOverrides configOverrides, RootNameLookup rootNames)
    {
        super(b.baseSettings(), mapperFeatures);

        _typeFactory = tf;
        _classIntrospector = classIntr;
        _typeResolverProvider = b.typeResolverProvider();
        _subtypeResolver = str;

        _mixIns = mixins;
        _rootNames = rootNames;
        _rootName = null;
        _view = null;
        // default to "no attributes"
        _attributes = ContextAttributes.getEmpty();
        _configOverrides = configOverrides;
    }

    /**
     * Pass-through constructor used when no changes are needed to the
     * base class.
     */
    protected MapperConfigBase(MapperConfigBase<CFG,T> src)
    {
        super(src);
        _typeFactory = src._typeFactory;
        _classIntrospector = src._classIntrospector;
        _typeResolverProvider = src._typeResolverProvider;
        _subtypeResolver = src._subtypeResolver;

        _mixIns = src._mixIns;
        _rootNames = src._rootNames;
        _rootName = src._rootName;
        _view = src._view;
        _attributes = src._attributes;
        _configOverrides = src._configOverrides;
    }

    protected MapperConfigBase(MapperConfigBase<CFG,T> src, BaseSettings base)
    {
        super(src, base);
        _typeFactory = src._typeFactory;
        _classIntrospector = src._classIntrospector;
        _typeResolverProvider = src._typeResolverProvider;
        _subtypeResolver = src._subtypeResolver;

        _mixIns = src._mixIns;
        _rootNames = src._rootNames;
        _rootName = src._rootName;
        _view = src._view;
        _attributes = src._attributes;
        _configOverrides = src._configOverrides;
    }

    protected MapperConfigBase(MapperConfigBase<CFG,T> src, PropertyName rootName) {
        super(src);
        _typeFactory = src._typeFactory;
        _classIntrospector = src._classIntrospector;
        _typeResolverProvider = src._typeResolverProvider;
        _subtypeResolver = src._subtypeResolver;

        _mixIns = src._mixIns;
        _rootNames = src._rootNames;
        _rootName = rootName;
        _view = src._view;
        _attributes = src._attributes;
        _configOverrides = src._configOverrides;
    }

    protected MapperConfigBase(MapperConfigBase<CFG,T> src, Class<?> view)
    {
        super(src);
        _typeFactory = src._typeFactory;
        _classIntrospector = src._classIntrospector;
        _typeResolverProvider = src._typeResolverProvider;
        _subtypeResolver = src._subtypeResolver;

        _mixIns = src._mixIns;
        _rootNames = src._rootNames;
        _rootName = src._rootName;
        _view = view;
        _attributes = src._attributes;
        _configOverrides = src._configOverrides;
    }

    protected MapperConfigBase(MapperConfigBase<CFG,T> src, ContextAttributes attr)
    {
        super(src);
        _typeFactory = src._typeFactory;
        _classIntrospector = src._classIntrospector;
        _typeResolverProvider = src._typeResolverProvider;
        _subtypeResolver = src._subtypeResolver;

        _mixIns = src._mixIns;
        _rootNames = src._rootNames;
        _rootName = src._rootName;
        _view = src._view;
        _attributes = attr;
        _configOverrides = src._configOverrides;
    }

    /*
    /**********************************************************************
    /* Abstract fluent factory methods to be implemented by subtypes
    /**********************************************************************
     */

    protected abstract T _withBase(BaseSettings newBase);

    /*
    /**********************************************************************
    /* Additional shared fluent factory methods; attributes
    /**********************************************************************
     */

    /**
     * Method for constructing an instance that has specified
     * contextual attributes.
     */
    public abstract T with(ContextAttributes attrs);

    /**
     * Method for constructing an instance that has only specified
     * attributes, removing any attributes that exist before the call.
     */
    public T withAttributes(Map<?,?> attributes) {
        return with(getAttributes().withSharedAttributes(attributes));
    }
    
    /**
     * Method for constructing an instance that has specified
     * value for attribute for given key.
     */
    public T withAttribute(Object key, Object value) {
        return with(getAttributes().withSharedAttribute(key, value));
    }

    /**
     * Method for constructing an instance that has no
     * value for attribute for given key.
     */
    public T withoutAttribute(Object key) {
        return with(getAttributes().withoutSharedAttribute(key));
    }

    /*
    /**********************************************************************
    /* Additional shared fluent factory methods; factories
    /**********************************************************************
     */

    /**
     * Method for constructing and returning a new instance with different
     * {@link TypeResolverBuilder} to use.
     */
    public final T with(TypeResolverBuilder<?> trb) {
        return _withBase(_base.with(trb));
    }

    /*
    /**********************************************************************
    /* Additional shared fluent factory methods; other
    /**********************************************************************
     */

    /**
     * Fluent factory method that will construct a new instance with
     * specified {@link JsonNodeFactory}
     */
    public final T with(JsonNodeFactory f) {
        return _withBase(_base.with(f));
    }

    /**
     * Method for constructing and returning a new instance with different
     * default {@link Base64Variant} to use with base64-encoded binary values.
     */
    public final T with(Base64Variant base64) {
        return _withBase(_base.with(base64));
    }

    /**
     * Method for constructing and returning a new instance with different
     * {@link DateFormat}
     * to use.
     *<p>
     * NOTE: non-final since <code>SerializationConfig</code> needs to override this
     */
    public T with(DateFormat df) {
        return _withBase(_base.with(df));
    }

    /**
     * Method for constructing and returning a new instance with different
     * default {@link java.util.Locale} to use for formatting.
     */
    public final T with(Locale l) {
        return _withBase(_base.with(l));
    }

    /**
     * Method for constructing and returning a new instance with different
     * default {@link java.util.TimeZone} to use for formatting of date values.
     */
    public final T with(TimeZone tz) {
        return _withBase(_base.with(tz));
    }

    /**
     * Method for constructing and returning a new instance with different
     * root name to use (none, if null).
     *<p>
     * Note that when a root name is set to a non-Empty String, this will automatically force use
     * of root element wrapping with given name. If empty String passed, will
     * disable root name wrapping; and if null used, will instead use
     * <code>SerializationFeature</code> to determine if to use wrapping, and annotation
     * (or default name) for actual root name to use.
     * 
     * @param rootName to use: if null, means "use default" (clear setting);
     *   if empty String ("") means that no root name wrapping is used;
     *   otherwise defines root name to use.
     */
    public abstract T withRootName(PropertyName rootName);

    public T withRootName(String rootName) {
        if (rootName == null) {
            return withRootName((PropertyName) null);
        }
        return withRootName(PropertyName.construct(rootName));
    }

    /**
     * Method for constructing and returning a new instance with different
     * view to use.
     */
    public abstract T withView(Class<?> view);

    /*
    /**********************************************************************
    /* Simple factory access, related
    /**********************************************************************
     */

    @Override
    public final TypeFactory getTypeFactory() {
        return _typeFactory;
    }

    @Override
    public ClassIntrospector classIntrospectorInstance() {
        return _classIntrospector.forOperation(this);
    }

    @Override
    public TypeResolverProvider getTypeResolverProvider() {
        return _typeResolverProvider;
    }

    /**
     * Accessor for object used for finding out all reachable subtypes
     * for supertypes; needed when a logical type name is used instead
     * of class name (or custom scheme).
     */
    @Override
    public final SubtypeResolver getSubtypeResolver() {
        return _subtypeResolver;
    }

    @Override
    public final JavaType constructType(Class<?> cls) {
        return _typeFactory.constructType(cls);
    }

    @Override
    public final JavaType constructType(TypeReference<?> valueTypeRef) {
        return _typeFactory.constructType(valueTypeRef.getType());
    }

    /*
    /**********************************************************************
    /* Simple config property access
    /**********************************************************************
     */

    public final PropertyName getFullRootName() {
        return _rootName;
    }

    @Override
    public final Class<?> getActiveView() {
        return _view;
    }

    @Override
    public final ContextAttributes getAttributes() {
        return _attributes;
    }

    /*
    /**********************************************************************
    /* Configuration access; default/overrides
    /**********************************************************************
     */

    @Override
    public final ConfigOverride getConfigOverride(Class<?> type) {
        ConfigOverride override = _configOverrides.findOverride(type);
        return (override == null) ? EMPTY_OVERRIDE : override;
    }

    @Override
    public final ConfigOverride findConfigOverride(Class<?> type) {
        return _configOverrides.findOverride(type);
    }

    @Override
    public final JsonInclude.Value getDefaultPropertyInclusion() {
        return _configOverrides.getDefaultInclusion();
    }

    @Override
    public final JsonInclude.Value getDefaultPropertyInclusion(Class<?> baseType) {
        JsonInclude.Value v = getConfigOverride(baseType).getInclude();
        JsonInclude.Value def = getDefaultPropertyInclusion();
        if (def == null) {
            return v;
        }
        return def.withOverrides(v);
    }

    @Override
    public final JsonInclude.Value getDefaultInclusion(Class<?> baseType,
            Class<?> propertyType) {
        JsonInclude.Value v = getConfigOverride(propertyType).getIncludeAsProperty();
        JsonInclude.Value def = getDefaultPropertyInclusion(baseType);
        if (def == null) {
            return v;
        }
        return def.withOverrides(v);
    }

    @Override
    public final JsonFormat.Value getDefaultPropertyFormat(Class<?> type) {
        return _configOverrides.findFormatDefaults(type);
    }

    @Override
    public final JsonIgnoreProperties.Value getDefaultPropertyIgnorals(Class<?> type) {
        ConfigOverride overrides = _configOverrides.findOverride(type);
        if (overrides != null) {
            JsonIgnoreProperties.Value v = overrides.getIgnorals();
            if (v != null) {
                return v;
            }
        }
        // 01-May-2015, tatu: Could return `Value.empty()` but for now `null`
        //   seems simpler as callers can avoid processing.
        return null;
    }

    @Override
    public final JsonIgnoreProperties.Value getDefaultPropertyIgnorals(Class<?> baseType,
            AnnotatedClass actualClass)
    {
        AnnotationIntrospector intr = getAnnotationIntrospector();
        JsonIgnoreProperties.Value base = (intr == null) ? null
<<<<<<< HEAD
                : intr.findPropertyIgnorals(this, actualClass);
=======
                : intr.findPropertyIgnoralByName(this, actualClass);
>>>>>>> 12f9afea
        JsonIgnoreProperties.Value overrides = getDefaultPropertyIgnorals(baseType);
        return JsonIgnoreProperties.Value.merge(base, overrides);
    }

    @Override
    public final JsonIncludeProperties.Value getDefaultPropertyInclusions(Class<?> baseType,
            AnnotatedClass actualClass)
    {
        AnnotationIntrospector intr = getAnnotationIntrospector();
        return (intr == null) ? null : intr.findPropertyInclusionByName(this, actualClass);
    }

    @Override
    public final VisibilityChecker getDefaultVisibilityChecker()
    {
        return _configOverrides.getDefaultVisibility();
    }

    @Override
    public final VisibilityChecker getDefaultVisibilityChecker(Class<?> baseType,
            AnnotatedClass actualClass)
    {
        VisibilityChecker vc = getDefaultVisibilityChecker();
        AnnotationIntrospector intr = getAnnotationIntrospector();
        if (intr != null) {
            vc = intr.findAutoDetectVisibility(this, actualClass, vc);
        }
        ConfigOverride overrides = _configOverrides.findOverride(baseType);
        if (overrides != null) {
            vc = vc.withOverrides(overrides.getVisibility()); // ok to pass null
        }
        return vc;
    }

    @Override
    public final JsonSetter.Value getDefaultNullHandling() {
        return _configOverrides.getDefaultNullHandling();
    }

    @Override
    public Boolean getDefaultMergeable() {
        return _configOverrides.getDefaultMergeable();
    }

    @Override
    public Boolean getDefaultMergeable(Class<?> baseType) {
        Boolean b;
        ConfigOverride cfg = _configOverrides.findOverride(baseType);
        if (cfg != null) {
            b = cfg.getMergeable();
            if (b != null) {
                return b;
            }
        }
        return _configOverrides.getDefaultMergeable();
    }

    /*
    /**********************************************************************
    /* Other config access
    /**********************************************************************
     */

    @Override
    public PropertyName findRootName(DatabindContext ctxt, JavaType rootType) {
        if (_rootName != null) {
            return _rootName;
        }
        return _rootNames.findRootName(ctxt, rootType);
    }

    @Override
    public PropertyName findRootName(DatabindContext ctxt, Class<?> rawRootType) {
        if (_rootName != null) {
            return _rootName;
        }
        return _rootNames.findRootName(ctxt, rawRootType);
    }

    /*
    /**********************************************************************
    /* MixInResolver impl:
    /**********************************************************************
     */

    /**
     * Method that will check if there are "mix-in" classes (with mix-in
     * annotations) for given class
     */
    @Override
    public final Class<?> findMixInClassFor(Class<?> cls) {
        return _mixIns.findMixInClassFor(cls);
    }

    @Override
    public boolean hasMixIns() {
        return _mixIns.hasMixIns();
    }
    
    // Not really relevant here (should not get called)
    @Override
    public MixInResolver snapshot() {
        throw new UnsupportedOperationException();
    }
    
    /**
     * Test-only method -- does not reflect possibly open-ended set that external
     * mix-in resolver might provide.
     */
    public final int mixInCount() {
        return _mixIns.localSize();
    }
}<|MERGE_RESOLUTION|>--- conflicted
+++ resolved
@@ -476,11 +476,7 @@
     {
         AnnotationIntrospector intr = getAnnotationIntrospector();
         JsonIgnoreProperties.Value base = (intr == null) ? null
-<<<<<<< HEAD
-                : intr.findPropertyIgnorals(this, actualClass);
-=======
                 : intr.findPropertyIgnoralByName(this, actualClass);
->>>>>>> 12f9afea
         JsonIgnoreProperties.Value overrides = getDefaultPropertyIgnorals(baseType);
         return JsonIgnoreProperties.Value.merge(base, overrides);
     }
