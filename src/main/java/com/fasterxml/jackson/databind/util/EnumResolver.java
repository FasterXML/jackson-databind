--- conflicted
+++ resolved
@@ -118,7 +118,6 @@
     }
 
     /**
-<<<<<<< HEAD
      * Factory method for constructing an {@link EnumResolver} based on the given {@link DeserializationConfig} and
      * {@link AnnotatedClass} of the enum to be resolved.
      *
@@ -127,22 +126,15 @@
      * @return the constructed {@link EnumResolver}
      *
      * @since 2.16
-=======
-     * @since 2.15
->>>>>>> 872dd10b
      */
     public static EnumResolver constructFor(DeserializationConfig config, AnnotatedClass annotatedClass) {
         return _constructFor(config, annotatedClass);
     }
 
     /**
-<<<<<<< HEAD
      * Internal method for {@link #_constructFor(DeserializationConfig, AnnotatedClass)}.
      *
      * @since 2.16
-=======
-     * @since 2.15
->>>>>>> 872dd10b
      */
     public static EnumResolver _constructFor(DeserializationConfig config, AnnotatedClass annotatedClass)
     {
