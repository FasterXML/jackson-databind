--- conflicted
+++ resolved
@@ -5,13 +5,8 @@
 
 import com.fasterxml.jackson.annotation.*;
 import com.fasterxml.jackson.databind.*;
-<<<<<<< HEAD
+import com.fasterxml.jackson.databind.introspect.MixInHandler;
 import com.fasterxml.jackson.databind.introspect.MixInResolver;
-=======
-import com.fasterxml.jackson.databind.introspect.ClassIntrospector;
-import com.fasterxml.jackson.databind.introspect.SimpleMixInResolver;
-import com.fasterxml.jackson.databind.introspect.ClassIntrospector.MixInResolver;
->>>>>>> 4101b471
 
 public class TestMixinSerForMethods
     extends BaseMapTest
@@ -156,7 +151,7 @@
     }
 
     public void testSimpleMixInResolverHasMixins() {
-        SimpleMixInResolver simple = new SimpleMixInResolver(null);
+        MixInHandler simple = new MixInHandler(null);
         assertFalse(simple.hasMixIns());
         simple.addLocalDefinition(String.class, Number.class);
         assertTrue(simple.hasMixIns());
@@ -165,27 +160,7 @@
     // [databind#688]
     public void testCustomResolver() throws IOException
     {
-<<<<<<< HEAD
-        ObjectMapper mapper = jsonMapperBuilder()
-                .mixInOverrides(new MixInResolver() {
-                    @Override
-                    public Class<?> findMixInClassFor(Class<?> target) {
-                        if (target == EmptyBean.class) {
-                            return MixInForSimple.class;
-                        }
-                        return null;
-                    }
-        
-                    @Override
-                    public MixInResolver snapshot() {
-                        return this;
-                    }
-                })
-                .build();
-
-=======
-        ObjectMapper mapper = new ObjectMapper();
-        MixInResolver res = new ClassIntrospector.MixInResolver() {
+        final MixInResolver res = new MixInResolver() {
             @Override
             public Class<?> findMixInClassFor(Class<?> target) {
                 if (target == EmptyBean.class) {
@@ -193,19 +168,26 @@
                 }
                 return null;
             }
+        
+            @Override
+            public MixInResolver snapshot() {
+                return this;
+            }
 
             @Override
-            public MixInResolver copy() {
-                return this;
+            public boolean hasMixIns() {
+                return true;
             }
         };
-        mapper.setMixInResolver(res);
->>>>>>> 4101b471
+
+        ObjectMapper mapper = jsonMapperBuilder()
+                .mixInOverrides(res)
+                .build();
         Map<String,Object> result = writeAndMap(mapper, new SimpleBean());
         assertEquals(1, result.size());
         assertEquals(Integer.valueOf(42), result.get("x"));
 
-        SimpleMixInResolver simple = new SimpleMixInResolver(res);
+        MixInHandler simple = new MixInHandler(res);
         assertTrue(simple.hasMixIns());
     }
 }