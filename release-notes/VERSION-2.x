--- conflicted
+++ resolved
@@ -4,7 +4,6 @@
 === Releases === 
 ------------------------------------------------------------------------
 
-<<<<<<< HEAD
 2.16.0-rc1 (20-Oct-2023)
 
 #2502: Add a way to configure caches Jackson uses
@@ -96,12 +95,11 @@
  (fix contributed by Jonas K)
 #4159: Add new `DefaultTyping.NON_FINAL_AND_ENUMS` to allow Default Typing for `Enum`s
  (contributed by Joo-Hyuk K)
-=======
-Not yet released
+
+2.15.4 (not yet released)
 
 #1172: `@JsonView` doesn't work with `@JsonCreator`
  (reported by Dmitry B)
->>>>>>> 0dfae663
 
 2.15.3 (12-Oct-2023)
 
