--- conflicted
+++ resolved
@@ -64,10 +64,6 @@
         super(src, objectIdWriter, filterId);
     }
 
-    protected BeanSerializer(BeanSerializerBase src, Set<String> toIgnore) {
-        super(src, toIgnore);
-    }
-
     protected BeanSerializer(BeanSerializerBase src, Set<String> toIgnore, Set<String> toInclude) {
         super(src, toIgnore, toInclude);
     }
@@ -109,19 +105,11 @@
     }
 
     @Override
-    protected BeanSerializerBase withIgnorals(Set<String> toIgnore) {
-        return new BeanSerializer(this, toIgnore);
-    }
-
-    @Override
-<<<<<<< HEAD
-=======
     protected BeanSerializerBase withIgnorals(Set<String> toIgnore, Set<String> toInclude) {
         return new BeanSerializer(this, toIgnore, toInclude);
     }
 
-    @Override // @since 2.11.1
->>>>>>> d9c0332e
+    @Override
     protected BeanSerializerBase withProperties(BeanPropertyWriter[] properties,
             BeanPropertyWriter[] filteredProperties) {
         return new BeanSerializer(this, properties, filteredProperties);
