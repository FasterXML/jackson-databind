--- conflicted
+++ resolved
@@ -2,12 +2,7 @@
 
 import java.util.*;
 
-<<<<<<< HEAD
-=======
-import static org.junit.Assert.*;
-
 import com.fasterxml.jackson.annotation.JsonTypeInfo;
->>>>>>> 57f5e701
 import com.fasterxml.jackson.databind.*;
 import com.fasterxml.jackson.databind.jsontype.impl.StdTypeResolverBuilder;
 
@@ -29,9 +24,9 @@
     }
 
     /*
-    /**********************************************************
+    /**********************************************************************
     /* Test methods
-    /**********************************************************
+    /**********************************************************************
      */
 
     private final ObjectMapper DEFAULT_TYPING_MAPPER = ObjectMapper.builder()
@@ -98,10 +93,7 @@
         assertArrayEquals(input, output);
     }
 
-<<<<<<< HEAD
     // Loosely scalar
-=======
->>>>>>> 57f5e701
     public void test417() throws Exception
     {
         Jackson417Bean input = new Jackson417Bean();
@@ -121,13 +113,12 @@
         mapData.put("longAsField", data);
 
         // Configure Jackson to preserve types
-        ObjectMapper mapper = new ObjectMapper();
-        StdTypeResolverBuilder resolver = new StdTypeResolverBuilder();
-        resolver.init(JsonTypeInfo.Id.CLASS, null);
-        resolver.inclusion(JsonTypeInfo.As.PROPERTY);
-        resolver.typeProperty("__t");
-        mapper.setDefaultTyping(resolver);
-        mapper.enable(SerializationFeature.INDENT_OUTPUT);
+        StdTypeResolverBuilder resolver = new StdTypeResolverBuilder(JsonTypeInfo.Id.CLASS,
+                JsonTypeInfo.As.PROPERTY, "__t");
+        ObjectMapper mapper = ObjectMapper.builder()
+                .enable(SerializationFeature.INDENT_OUTPUT)
+                .setDefaultTyping(resolver)
+                .build();
 
         // Serialize
         String json = mapper.writeValueAsString(mapData);
