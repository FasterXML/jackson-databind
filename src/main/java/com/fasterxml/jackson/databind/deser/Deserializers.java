package com.fasterxml.jackson.databind.deser;

import com.fasterxml.jackson.databind.*;
import com.fasterxml.jackson.databind.jsontype.TypeDeserializer;
import com.fasterxml.jackson.databind.type.*;

/**
 * Interface that defines API for simple extensions that can provide additional deserializers
 * for various types. Access is by a single callback method; instance is to either return
 * a configured {@link ValueDeserializer} for specified type, or null to indicate that it
 * does not support handling of the type. In latter case, further calls can be made
 * for other providers; in former case returned deserializer is used for handling of
 * instances of specified type.
 *<p>
 * It is <b>strongly recommended</b> that implementations always extend {@link Deserializers.Base}
 * and NOT just implement {@link Deserializers}.
 */
public interface Deserializers
{
    // // // Scalar types first:

    /**
     * Method called to locate deserializer for specified {@link java.lang.Enum} type.
     * 
     * @param type Type of {@link java.lang.Enum} instances to deserialize
     * @param config Configuration in effect
     * @param beanDesc Definition of the enumeration type that contains class annotations and
     *    other information typically needed for building deserializers
     * 
     * @return Deserializer to use for the type; or null if this provider does not know how to construct it
     */
    public ValueDeserializer<?> findEnumDeserializer(Class<?> type,
            DeserializationConfig config, BeanDescription beanDesc);

    /**
     * Method called to locate deserializer for specified JSON tree node type.
     * 
     * @param nodeType Specific type of JSON tree nodes to deserialize
     *  (subtype of {@link com.fasterxml.jackson.databind.JsonNode})
     * @param config Configuration in effect
     * 
     * @return Deserializer to use for the type; or null if this provider does not know how to construct it
     */
    public ValueDeserializer<?> findTreeNodeDeserializer(Class<? extends JsonNode> nodeType,
            DeserializationConfig config, BeanDescription beanDesc);

    /**
     * Method called to locate deserializer for specified value type which does not belong to any other
     * category (not an Enum, Collection, Map, Array, reference value or tree node)
     * 
     * @param type Bean type to deserialize
     * @param config Configuration in effect
     * @param beanDesc Definition of the enumeration type that contains class annotations and
     *    other information typically needed for building deserializers
     * 
     * @return Deserializer to use for the type; or null if this provider does not know how to construct it
     */
    public ValueDeserializer<?> findBeanDeserializer(JavaType type,
            DeserializationConfig config, BeanDescription beanDesc);
    
    // // // Then container types
    
    /**
     * Method called to locate deserializer for value that is of referential
     * type,
     * 
     * @param refType Specific referential type to deserialize
     * @param config Configuration in effect
     * @param beanDesc Definition of the reference type that contains class annotations and
     *    other information typically needed for building deserializers
     * @param contentTypeDeserializer Possible type deserializer for referenced value
     * @param contentDeserializer Value deserializer to use for referenced value, if indicated
     *    by property annotation
     * 
     * @return Deserializer to use for the type; or null if this provider does not know how to construct it
     */
    public ValueDeserializer<?> findReferenceDeserializer(ReferenceType refType,
            DeserializationConfig config, BeanDescription beanDesc,
            TypeDeserializer contentTypeDeserializer, ValueDeserializer<?> contentDeserializer);

    /**
     * Method called to locate deserializer for specified array type.
     *<p>
     * Deserializer for element type may be passed, if configured explicitly at higher level (by
     * annotations, typically), but usually are not.
     * Type deserializer for element is passed if one is needed based on contextual information
     * (annotations on declared element class; or on field or method type is associated with).
     * 
     * @param type Type of array instances to deserialize
     * @param config Configuration in effect
     * @param beanDesc Definition of the enumeration type that contains class annotations and
     *    other information typically needed for building deserializers
     * @param elementTypeDeserializer If element type needs polymorphic type handling, this is
     *    the type information deserializer to use; should usually be used as is when constructing
     *    array deserializer.
     * @param elementDeserializer Deserializer to use for elements, if explicitly defined (by using
     *    annotations, for example). May be null, in which case it will need to be resolved
     *    by deserializer at a later point.
     * 
     * @return Deserializer to use for the type; or null if this provider does not know how to construct it
     */
    public ValueDeserializer<?> findArrayDeserializer(ArrayType type,
            DeserializationConfig config, BeanDescription beanDesc,
            TypeDeserializer elementTypeDeserializer, ValueDeserializer<?> elementDeserializer);

    /**
     * Method called to locate deserializer for specified {@link java.util.Collection} (List, Set etc) type.
     *<p>
     * Deserializer for element type may be passed, if configured explicitly at higher level (by
     * annotations, typically), but usually are not.
     * Type deserializer for element is passed if one is needed based on contextual information
     * (annotations on declared element class; or on field or method type is associated with).
     * 
     * @param type Type of collection instances to deserialize
     * @param config Configuration in effect
     * @param beanDesc Definition of the enumeration type that contains class annotations and
     *    other information typically needed for building deserializers
     * @param elementTypeDeserializer If element type needs polymorphic type handling, this is
     *    the type information deserializer to use; should usually be used as is when constructing
     *    array deserializer.
     * @param elementDeserializer Deserializer to use for elements, if explicitly defined (by using
     *    annotations, for example). May be null, in which case it will need to be resolved
     *    by deserializer at a later point.
     * 
     * @return Deserializer to use for the type; or null if this provider does not know how to construct it
     */
    public ValueDeserializer<?> findCollectionDeserializer(CollectionType type,
            DeserializationConfig config, BeanDescription beanDesc,
            TypeDeserializer elementTypeDeserializer, ValueDeserializer<?> elementDeserializer);

    /**
     * Method called to locate deserializer for specified
     * "Collection-like" type (one that acts
     * like {@link java.util.Collection} but does not implement it).
     *<p>
     * Deserializer for element type may be passed, if configured explicitly at higher level (by
     * annotations, typically), but usually are not.
     * Type deserializer for element is passed if one is needed based on contextual information
     * (annotations on declared element class; or on field or method type is associated with).
     * 
     * @param type Type of instances to deserialize
     * @param config Configuration in effect
     * @param beanDesc Definition of the enumeration type that contains class annotations and
     *    other information typically needed for building deserializers
     * @param elementTypeDeserializer If element type needs polymorphic type handling, this is
     *    the type information deserializer to use; should usually be used as is when constructing
     *    array deserializer.
     * @param elementDeserializer Deserializer to use for elements, if explicitly defined (by using
     *    annotations, for example). May be null, in which case it will need to be resolved
     *    by deserializer at a later point.
     * 
     * @return Deserializer to use for the type; or null if this provider does not know how to construct it
     */
    public ValueDeserializer<?> findCollectionLikeDeserializer(CollectionLikeType type,
            DeserializationConfig config, BeanDescription beanDesc,
            TypeDeserializer elementTypeDeserializer, ValueDeserializer<?> elementDeserializer);

    /**
     * Method called to locate deserializer for specified {@link java.util.Map} type.
     *<p>
     * Deserializer for element type may be passed, if configured explicitly at higher level (by
     * annotations, typically), but usually are not.
     * Type deserializer for element is passed if one is needed based on contextual information
     * (annotations on declared element class; or on field or method type is associated with).
     *<p>
     * Similarly, a {@link KeyDeserializer} may be passed, but this is only done if there is
     * a specific configuration override (annotations) to indicate instance to use.
     * Otherwise null is passed, and key deserializer needs to be obtained later during
     * resolution of map serializer constructed here.
     * 
     * @param type Type of {@link java.util.Map} instances to deserialize
     * @param config Configuration in effect
     * @param beanDesc Definition of the enumeration type that contains class annotations and
     *    other information typically needed for building deserializers
     * @param keyDeserializer Key deserializer use, if it is defined via annotations or other configuration;
     *    null if default key deserializer for key type can be used.
     * @param elementTypeDeserializer If element type needs polymorphic type handling, this is
     *    the type information deserializer to use; should usually be used as is when constructing
     *    array deserializer.
     * @param elementDeserializer Deserializer to use for elements, if explicitly defined (by using
     *    annotations, for example). May be null, in which case it will need to be resolved
     *    by deserializer at a later point.
     * 
     * @return Deserializer to use for the type; or null if this provider does not know how to construct it
     */
    public ValueDeserializer<?> findMapDeserializer(MapType type,
            DeserializationConfig config, BeanDescription beanDesc,
            KeyDeserializer keyDeserializer,
            TypeDeserializer elementTypeDeserializer, ValueDeserializer<?> elementDeserializer);

    /**
     * Method called to locate deserializer for specified
     * "Map-like" type (one that acts
     * like {@link java.util.Map} but does not implement it).
     *<p>
     * Deserializer for element type may be passed, if configured explicitly at higher level (by
     * annotations, typically), but usually are not.
     * Type deserializer for element is passed if one is needed based on contextual information
     * (annotations on declared element class; or on field or method type is associated with).
     *<p>
     * Similarly, a {@link KeyDeserializer} may be passed, but this is only done if there is
     * a specific configuration override (annotations) to indicate instance to use.
     * Otherwise null is passed, and key deserializer needs to be obtained later during
     * resolution, by deserializer constructed here.
     * 
     * @param type Type of {@link java.util.Map} instances to deserialize
     * @param config Configuration in effect
     * @param beanDesc Definition of the enumeration type that contains class annotations and
     *    other information typically needed for building deserializers
     * @param keyDeserializer Key deserializer use, if it is defined via annotations or other configuration;
     *    null if default key deserializer for key type can be used.
     * @param elementTypeDeserializer If element type needs polymorphic type handling, this is
     *    the type information deserializer to use; should usually be used as is when constructing
     *    array deserializer.
     * @param elementDeserializer Deserializer to use for elements, if explicitly defined (by using
     *    annotations, for example). May be null, in which case it will need to be resolved
     *    by deserializer at a later point.
     * 
     * @return Deserializer to use for the type; or null if this provider does not know how to construct it
     */
    public ValueDeserializer<?> findMapLikeDeserializer(MapLikeType type,
            DeserializationConfig config, BeanDescription beanDesc,
            KeyDeserializer keyDeserializer,
            TypeDeserializer elementTypeDeserializer, ValueDeserializer<?> elementDeserializer);

    /**
     * Method that may be called to check whether this deserializer provider would provide
     * deserializer for values of given type, without attempting to construct (and possibly
     * fail in some cases) actual deserializer. Mostly needed to support validation
     * of polymorphic type ids.
     *<p>
     * Note: implementations should take care NOT to claim supporting types that they do
     * not recognize as this could to incorrect assumption of safe support by caller.
     *<p>
<<<<<<< HEAD
     * Method added in this implementation since adding new methods for interfaces
     * before Java 8 is not a good idea: will be added in Jackson 3.0 for `Deserializers`.
     *
     * @since 3.0
     */
    public boolean hasDeserializerFor(DeserializationConfig config,
            Class<?> valueType);
=======
     * Method added in Jackson 2.13 now that Java 8 default implementations are available
     * for use with interface definitions.
     *
     * @since 2.13
     */
    public default boolean hasDeserializerFor(DeserializationConfig config,
            Class<?> valueType) {
        return false;
    }
>>>>>>> 1221684a

    /*
    /**********************************************************************
    /* Helper classes
    /**********************************************************************
     */

    /**
     * Basic {@link Deserializers} implementation that implements all methods but provides
     * no deserializers. Its main purpose is to serve as a base class so that
     * sub-classes only need to override methods they need, as most of the time some
     * of methods are not needed (especially enumeration and array deserializers are
     * very rarely overridden).
     */
    public abstract static class Base
        implements Deserializers
    {
        @Override
        public ValueDeserializer<?> findEnumDeserializer(Class<?> type,
                DeserializationConfig config, BeanDescription beanDesc)
        {
            return null;
        }
        
        @Override
        public ValueDeserializer<?> findTreeNodeDeserializer(Class<? extends JsonNode> nodeType,
                DeserializationConfig config, BeanDescription beanDesc)
        {
            return null;
        }

        @Override
        public ValueDeserializer<?> findReferenceDeserializer(ReferenceType refType,
                DeserializationConfig config, BeanDescription beanDesc,
                TypeDeserializer contentTypeDeserializer, ValueDeserializer<?> contentDeserializer)
        {
            return null;
        }
        
        @Override
        public ValueDeserializer<?> findBeanDeserializer(JavaType type,
                DeserializationConfig config, BeanDescription beanDesc)
        {
            return null;
        }
        
        @Override
        public ValueDeserializer<?> findArrayDeserializer(ArrayType type,
                DeserializationConfig config, BeanDescription beanDesc,
                TypeDeserializer elementTypeDeserializer, ValueDeserializer<?> elementDeserializer)
        {
            return null;
        }

        @Override
        public ValueDeserializer<?> findCollectionDeserializer(CollectionType type,
                DeserializationConfig config, BeanDescription beanDesc,
                TypeDeserializer elementTypeDeserializer, ValueDeserializer<?> elementDeserializer)
        {
            return null;
        }

        @Override
        public ValueDeserializer<?> findCollectionLikeDeserializer(CollectionLikeType type,
                DeserializationConfig config, BeanDescription beanDesc,
                TypeDeserializer elementTypeDeserializer, ValueDeserializer<?> elementDeserializer)
        {
            return null;
        }

        @Override
        public ValueDeserializer<?> findMapDeserializer(MapType type,
                DeserializationConfig config, BeanDescription beanDesc,
                KeyDeserializer keyDeserializer,
                TypeDeserializer elementTypeDeserializer, ValueDeserializer<?> elementDeserializer)
        {
            return null;
        }

        @Override
        public ValueDeserializer<?> findMapLikeDeserializer(MapLikeType type,
                DeserializationConfig config, BeanDescription beanDesc,
                KeyDeserializer keyDeserializer,
                TypeDeserializer elementTypeDeserializer, ValueDeserializer<?> elementDeserializer)
        {
            return null;
        }
<<<<<<< HEAD

        @Override
        public abstract boolean hasDeserializerFor(DeserializationConfig config,
                Class<?> valueType);
=======
>>>>>>> 1221684a
    }
}<|MERGE_RESOLUTION|>--- conflicted
+++ resolved
@@ -231,26 +231,11 @@
      *<p>
      * Note: implementations should take care NOT to claim supporting types that they do
      * not recognize as this could to incorrect assumption of safe support by caller.
-     *<p>
-<<<<<<< HEAD
-     * Method added in this implementation since adding new methods for interfaces
-     * before Java 8 is not a good idea: will be added in Jackson 3.0 for `Deserializers`.
      *
      * @since 3.0
      */
     public boolean hasDeserializerFor(DeserializationConfig config,
             Class<?> valueType);
-=======
-     * Method added in Jackson 2.13 now that Java 8 default implementations are available
-     * for use with interface definitions.
-     *
-     * @since 2.13
-     */
-    public default boolean hasDeserializerFor(DeserializationConfig config,
-            Class<?> valueType) {
-        return false;
-    }
->>>>>>> 1221684a
 
     /*
     /**********************************************************************
@@ -338,12 +323,5 @@
         {
             return null;
         }
-<<<<<<< HEAD
-
-        @Override
-        public abstract boolean hasDeserializerFor(DeserializationConfig config,
-                Class<?> valueType);
-=======
->>>>>>> 1221684a
     }
 }