--- conflicted
+++ resolved
@@ -26,7 +26,7 @@
     }
 
     static class A2297 {
-        private String knownField;
+        String knownField;
 
         @JsonCreator
         private A2297(@JsonProperty("knownField") String knownField) {
@@ -464,16 +464,4 @@
 
         assertEquals("test", aObject.knownField);
     }
-<<<<<<< HEAD
-=======
-
-    private static class A {
-        String knownField;
-
-        @JsonCreator
-        private A(@JsonProperty("knownField") String knownField) {
-            this.knownField = knownField;
-        }
-    }
->>>>>>> 2e494a9a
 }