--- conflicted
+++ resolved
@@ -6,7 +6,7 @@
 import com.fasterxml.jackson.core.JacksonException;
 import com.fasterxml.jackson.core.JsonParser;
 import com.fasterxml.jackson.core.JsonToken;
-import com.fasterxml.jackson.databind.DatabindException;
+
 import com.fasterxml.jackson.databind.DeserializationContext;
 import com.fasterxml.jackson.databind.JavaType;
 import com.fasterxml.jackson.databind.cfg.CoercionAction;
@@ -80,14 +80,8 @@
             msg = msg + ", problem: "+m2;
         }
         // 05-May-2016, tatu: Unlike most usage, this seems legit, so...
-<<<<<<< HEAD
-        DatabindException e = ctxt.weirdStringException(text, _valueClass, msg);
-        e.initCause(cause);
-        throw e;
-=======
         throw ctxt.weirdStringException(text, _valueClass, msg)
             .withCause(cause);
->>>>>>> c19ee630
     }
 
     /**
