--- conflicted
+++ resolved
@@ -211,11 +211,8 @@
         throws JsonMappingException
     {
         final CreatorCollectionState ccState;
-<<<<<<< HEAD
-=======
         final boolean findImplicit;
 
->>>>>>> cc6d3729
         {
             final DeserializationConfig config = ctxt.getConfig();
             // need to construct suitable visibility checker:
@@ -383,13 +380,8 @@
      */
 
     protected void _addExplicitConstructorCreators(DeserializationContext ctxt,
-<<<<<<< HEAD
-            CreatorCollectionState ccState)
-        throws JsonMappingException
-=======
             CreatorCollectionState ccState, boolean findImplicit)
                     throws JsonMappingException
->>>>>>> cc6d3729
     {
         final DeserializationConfig config = ctxt.getConfig();
         final BeanDescription beanDesc = ccState.beanDesc;
@@ -414,18 +406,15 @@
                 continue;
             }
             if (creatorMode == null) {
-                // let's check Visibility here, to avoid further processing for non-visible?
-<<<<<<< HEAD
-                boolean visible = (ctor.getParameterCount() == 1)
-                        ? vchecker.isScalarConstructorVisible(ctor)
-                        : vchecker.isCreatorVisible(ctor);
-                if (visible) {
-                    ccState.addImplicitConstructorCandidate(CreatorCandidate.construct(config,
-=======
-                if (findImplicit && vchecker.isCreatorVisible(ctor)) {
-                    ccState.addImplicitConstructorCandidate(CreatorCandidate.construct(intr,
->>>>>>> cc6d3729
+                if (findImplicit) {
+                    // let's check Visibility here, to avoid further processing for non-visible?
+                    boolean visible = (ctor.getParameterCount() == 1)
+                            ? vchecker.isScalarConstructorVisible(ctor)
+                            : vchecker.isCreatorVisible(ctor);
+                    if (visible) {
+                        ccState.addImplicitConstructorCandidate(CreatorCandidate.construct(config,
                             ctor, creatorParams.get(ctor)));
+                    }
                 }
                 continue;
             }
@@ -618,13 +607,8 @@
             final int argCount = factory.getParameterCount();
             if (creatorMode == null) {
                 // Only potentially accept 1-argument factory methods
-<<<<<<< HEAD
-                if ((argCount == 1) && vchecker.isCreatorVisible(factory)) {
+                if (findImplicit && (argCount == 1) && vchecker.isCreatorVisible(factory)) {
                     ccState.addImplicitFactoryCandidate(CreatorCandidate.construct(config, factory, null));
-=======
-                if (findImplicit && (argCount == 1) && vchecker.isCreatorVisible(factory)) {
-                    ccState.addImplicitFactoryCandidate(CreatorCandidate.construct(intr, factory, null));
->>>>>>> cc6d3729
                 }
                 continue;
             }
