package com.fasterxml.jackson.databind.convert;

import com.fasterxml.jackson.annotation.JsonEnumDefaultValue;
import com.fasterxml.jackson.core.JsonProcessingException;

import com.fasterxml.jackson.databind.*;
import com.fasterxml.jackson.databind.cfg.CoercionAction;
import com.fasterxml.jackson.databind.cfg.CoercionInputShape;
import com.fasterxml.jackson.databind.exc.MismatchedInputException;
import com.fasterxml.jackson.databind.type.LogicalType;

public class CoerceEnumTest extends BaseMapTest
{
    protected enum EnumCoerce {
        A, B, C,

        // since 2.12 defines Enum "empty" to be default value (if defined),
        // or `null` (if not defined), define default...
        @JsonEnumDefaultValue
        DEFAULT
        ;
    }

    private final ObjectMapper MAPPER = newJsonMapper();

    private final String JSON_EMPTY = quote("");
    private final String JSON_BLANK = quote("    ");

    private final EnumCoerce ENUM_DEFAULT = EnumCoerce.DEFAULT;
    
    /*
    /********************************************************
    /* Test methods, from empty String
    /********************************************************
     */

    public void testLegacyDefaults() throws Exception
    {
        // first, verify default settings which do not accept empty String:
        assertFalse(MAPPER.isEnabled(DeserializationFeature.FAIL_ON_NUMBERS_FOR_ENUMS));
    }

    public void testEnumFromEmptyGlobalConfig() throws Exception {
        _testEnumFromEmptyGlobalConfig(CoercionInputShape.EmptyString, JSON_EMPTY, null);
    }
    
    public void testEnumFromEmptyLogicalTypeConfig() throws Exception {
        _testEnumFromEmptyLogicalTypeConfig(CoercionInputShape.EmptyString, JSON_EMPTY, null);
    }

    public void testEnumFromEmptyPhysicalTypeConfig() throws Exception {
        _testEnumFromEmptyPhysicalTypeConfig(CoercionInputShape.EmptyString, JSON_EMPTY, null);
    }

    /*
    /********************************************************
    /* Test methods, from blank String
    /********************************************************
     */

    public void testEnumFromBlankGlobalConfig() throws Exception {
        _testEnumFromEmptyGlobalConfig(CoercionInputShape.EmptyString, JSON_BLANK, Boolean.TRUE);
    }

    public void testEnumFromBlankLogicalTypeConfig() throws Exception {
        _testEnumFromEmptyLogicalTypeConfig(CoercionInputShape.EmptyString, JSON_BLANK, Boolean.TRUE);
    }

    public void testEnumFromBlankPhysicalTypeConfig() throws Exception {
        _testEnumFromEmptyPhysicalTypeConfig(CoercionInputShape.EmptyString, JSON_BLANK, Boolean.TRUE);
    }

    /*
    /********************************************************
    /* Test methods, from numeric index
    /********************************************************
     */

    /*
    /********************************************************
    /* Second-level helper methods
    /********************************************************
     */

    private void _testEnumFromEmptyGlobalConfig(final CoercionInputShape shape, final String json,
            Boolean allowEmpty)
        throws Exception
    {
        ObjectMapper mapper;

        // First, coerce to null
        mapper = _globMapper(shape, CoercionAction.AsNull, allowEmpty);
        assertNull(_verifyFromEmptyPass(mapper, json));

        // Then coerce as empty
        mapper = _globMapper(shape, CoercionAction.AsEmpty, allowEmpty);
        EnumCoerce b = _verifyFromEmptyPass(mapper, json);
        assertEquals(ENUM_DEFAULT, b);

        // and finally, "try convert", which for Enums is same as "empty" (default)
        mapper = _globMapper(shape, CoercionAction.TryConvert, allowEmpty);
        assertEquals(ENUM_DEFAULT, _verifyFromEmptyPass(mapper, json));
    }

<<<<<<< HEAD
    private ObjectMapper _globMapper(CoercionInputShape shape, CoercionAction act,
            Boolean allowEmpty)
    {
        return jsonMapperBuilder()
                .withCoercionConfigDefaults(h -> {
                    h.setCoercion(shape, act)
                        .setAcceptBlankAsEmpty(allowEmpty);
                })
                .build();
    }

=======
>>>>>>> 33521f01
    private void _testEnumFromEmptyLogicalTypeConfig(final CoercionInputShape shape, final String json,
            Boolean allowEmpty)
        throws Exception
    {
        ObjectMapper mapper;
        EnumCoerce b;

        // First, coerce to null
        mapper = _logMapper(LogicalType.Enum, shape, CoercionAction.AsNull, allowEmpty);
        b = _verifyFromEmptyPass(mapper, json);
        assertNull(b);

        // Then coerce as empty
        mapper = _logMapper(LogicalType.Enum, shape, CoercionAction.AsEmpty, allowEmpty);
        b = _verifyFromEmptyPass(mapper, json);
        assertEquals(ENUM_DEFAULT, b);

        // and with TryConvert (for enums same as empty)
        mapper = _logMapper(LogicalType.Enum, shape, CoercionAction.TryConvert, allowEmpty);
        b = _verifyFromEmptyPass(mapper, json);
        assertEquals(ENUM_DEFAULT, b);

        // But also make fail again with 2-level settings
        mapper = jsonMapperBuilder()
                .withCoercionConfigDefaults(h -> {
                    h.setCoercion(shape, CoercionAction.AsNull)
                        .setAcceptBlankAsEmpty(allowEmpty);
                })
                .withCoercionConfig(LogicalType.Enum,
                        h -> h.setCoercion(shape, CoercionAction.Fail))
                .build();
        _verifyFromEmptyFail(mapper, json);
    }

<<<<<<< HEAD
    private ObjectMapper _logMapper(LogicalType type, CoercionInputShape shape, CoercionAction act,
            Boolean allowEmpty)
    {
        return jsonMapperBuilder()
                .withCoercionConfig(type,
                        h -> h.setCoercion(shape, act)
                            .setAcceptBlankAsEmpty(allowEmpty)
                )
                .build();
    }

=======
>>>>>>> 33521f01
    private void _testEnumFromEmptyPhysicalTypeConfig(final CoercionInputShape shape, final String json,
            Boolean allowEmpty)
        throws Exception
    {
        ObjectMapper mapper;
        EnumCoerce b;

        // First, coerce to null
        mapper = _physMapper(EnumCoerce.class, shape, CoercionAction.AsNull, allowEmpty);
        b = _verifyFromEmptyPass(mapper, json);
        assertNull(b);

        // Then coerce as empty
        mapper = _physMapper(EnumCoerce.class, shape, CoercionAction.AsEmpty, allowEmpty);
        b = _verifyFromEmptyPass(mapper, json);
        assertEquals(ENUM_DEFAULT, b);

        mapper = _physMapper(EnumCoerce.class, shape, CoercionAction.TryConvert, allowEmpty);
        b = _verifyFromEmptyPass(mapper, json);
        assertEquals(ENUM_DEFAULT, b);

        // But also make fail again with 2-level settings, with physical having precedence
        mapper = jsonMapperBuilder()
                .withCoercionConfig(LogicalType.Enum,
                        h -> h.setCoercion(shape, CoercionAction.AsEmpty)
                            .setAcceptBlankAsEmpty(allowEmpty)
                )
                .withCoercionConfig(EnumCoerce.class,
                        h -> h.setCoercion(shape, CoercionAction.Fail)
                )
                .build();
        _verifyFromEmptyFail(mapper, json);
    }

    /*
    /********************************************************
    /* Mapper construction helpers
    /********************************************************
     */

    private ObjectMapper _globMapper(CoercionInputShape shape, CoercionAction act,
            Boolean allowEmpty)
    {
        ObjectMapper mapper = newJsonMapper();
        mapper.coercionConfigDefaults().setCoercion(shape, act)
            .setAcceptBlankAsEmpty(allowEmpty);
        return mapper;
    }

    private ObjectMapper _logMapper(LogicalType type, CoercionInputShape shape, CoercionAction act,
            Boolean allowEmpty)
    {
        ObjectMapper mapper = newJsonMapper();
        mapper.coercionConfigFor(type).setCoercion(shape, act)
            .setAcceptBlankAsEmpty(allowEmpty);
        return mapper;
    }

    private ObjectMapper _physMapper(Class<?> type, CoercionInputShape shape, CoercionAction act,
            Boolean allowEmpty)
    {
        return jsonMapperBuilder()
                .withCoercionConfig(type,
                        h -> h.setCoercion(shape, act)
                            .setAcceptBlankAsEmpty(allowEmpty)
                )
                .build();
    }

    /*
    /********************************************************
    /* Verification helper methods
    /********************************************************
     */

    private EnumCoerce _verifyFromEmptyPass(ObjectMapper m, String json) throws Exception {
        return _verifyFromEmptyPass(m.reader(), json);
    }

    private EnumCoerce _verifyFromEmptyPass(ObjectReader r, String json) throws Exception
    {
        return r.forType(EnumCoerce.class)
                .readValue(json);
    }

    private void _verifyFromEmptyFail(ObjectMapper m, String json) throws Exception
    {
        try {
            m.readValue(json, EnumCoerce.class);
            fail("Should not accept Empty/Blank String for Enum with passed settings");
        } catch (MismatchedInputException e) {
            _verifyFailMessage(e);
        }
    }

    private void _verifyFailMessage(JsonProcessingException e)
    {
        verifyException(e, "Cannot coerce ");
        verifyException(e, " empty String ", " blank String ");
        assertValidLocation(e.getLocation());
    }
}<|MERGE_RESOLUTION|>--- conflicted
+++ resolved
@@ -102,20 +102,6 @@
         assertEquals(ENUM_DEFAULT, _verifyFromEmptyPass(mapper, json));
     }
 
-<<<<<<< HEAD
-    private ObjectMapper _globMapper(CoercionInputShape shape, CoercionAction act,
-            Boolean allowEmpty)
-    {
-        return jsonMapperBuilder()
-                .withCoercionConfigDefaults(h -> {
-                    h.setCoercion(shape, act)
-                        .setAcceptBlankAsEmpty(allowEmpty);
-                })
-                .build();
-    }
-
-=======
->>>>>>> 33521f01
     private void _testEnumFromEmptyLogicalTypeConfig(final CoercionInputShape shape, final String json,
             Boolean allowEmpty)
         throws Exception
@@ -150,20 +136,6 @@
         _verifyFromEmptyFail(mapper, json);
     }
 
-<<<<<<< HEAD
-    private ObjectMapper _logMapper(LogicalType type, CoercionInputShape shape, CoercionAction act,
-            Boolean allowEmpty)
-    {
-        return jsonMapperBuilder()
-                .withCoercionConfig(type,
-                        h -> h.setCoercion(shape, act)
-                            .setAcceptBlankAsEmpty(allowEmpty)
-                )
-                .build();
-    }
-
-=======
->>>>>>> 33521f01
     private void _testEnumFromEmptyPhysicalTypeConfig(final CoercionInputShape shape, final String json,
             Boolean allowEmpty)
         throws Exception
@@ -207,19 +179,23 @@
     private ObjectMapper _globMapper(CoercionInputShape shape, CoercionAction act,
             Boolean allowEmpty)
     {
-        ObjectMapper mapper = newJsonMapper();
-        mapper.coercionConfigDefaults().setCoercion(shape, act)
-            .setAcceptBlankAsEmpty(allowEmpty);
-        return mapper;
+        return jsonMapperBuilder()
+                .withCoercionConfigDefaults(h -> {
+                    h.setCoercion(shape, act)
+                        .setAcceptBlankAsEmpty(allowEmpty);
+                })
+                .build();
     }
 
     private ObjectMapper _logMapper(LogicalType type, CoercionInputShape shape, CoercionAction act,
             Boolean allowEmpty)
     {
-        ObjectMapper mapper = newJsonMapper();
-        mapper.coercionConfigFor(type).setCoercion(shape, act)
-            .setAcceptBlankAsEmpty(allowEmpty);
-        return mapper;
+        return jsonMapperBuilder()
+                .withCoercionConfig(type,
+                        h -> h.setCoercion(shape, act)
+                            .setAcceptBlankAsEmpty(allowEmpty)
+                )
+                .build();
     }
 
     private ObjectMapper _physMapper(Class<?> type, CoercionInputShape shape, CoercionAction act,
