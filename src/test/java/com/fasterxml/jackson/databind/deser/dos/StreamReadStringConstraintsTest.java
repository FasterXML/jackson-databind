--- conflicted
+++ resolved
@@ -49,14 +49,9 @@
             MAPPER.readValue(generateJson("string", TOO_LONG_STRING_VALUE), StringWrapper.class);
             fail("expected DatabindException");
         } catch (DatabindException e) {
-<<<<<<< HEAD
-            assertTrue("unexpected exception message: " + e.getMessage(),
-                    e.getMessage().startsWith("String value length (5001000) exceeds the maximum allowed (5000000"));
-=======
             final String message = e.getMessage();
             assertTrue("unexpected exception message: " + message, message.startsWith("String length"));
             assertTrue("unexpected exception message: " + message, message.contains("exceeds the maximum length ("));
->>>>>>> 6f81a4ed
         }
     }
 
@@ -69,13 +64,8 @@
             final String message = e.getMessage();
             // this test fails when the TextBuffer is being resized, so we don't yet know just how big the string is
             // so best not to assert that the String length value in the message is the full 6000000 value
-<<<<<<< HEAD
-            assertTrue("unexpected exception message: " + message, message.startsWith("String value length"));
-            assertTrue("unexpected exception message: " + message, message.contains("exceeds the maximum allowed (5000000"));
-=======
             assertTrue("unexpected exception message: " + message, message.startsWith("String length"));
             assertTrue("unexpected exception message: " + message, message.contains("exceeds the maximum length ("));
->>>>>>> 6f81a4ed
         }
     }
 
