--- conflicted
+++ resolved
@@ -1,6 +1,7 @@
 package perf;
 
 import com.fasterxml.jackson.annotation.JsonFormat;
+import com.fasterxml.jackson.databind.ObjectMapper;
 import com.fasterxml.jackson.databind.introspect.Annotated;
 import com.fasterxml.jackson.databind.introspect.JacksonAnnotationIntrospector;
 import com.fasterxml.jackson.databind.json.JsonMapper;
@@ -32,16 +33,10 @@
         input.addPhoto(new MediaItem.Photo("http://a.com", "title1", 200, 100, MediaItem.Size.LARGE));
         input.addPhoto(new MediaItem.Photo("http://b.org", "title2", 640, 480, MediaItem.Size.SMALL));
 
-<<<<<<< HEAD
-        ObjectMapper m1 = ObjectMapper.builder()
+        ObjectMapper m1 = JsonMapper.builder()
                 .annotationIntrospector(new NoFormatIntrospector())
                 .build();
-        ObjectMapper m2 = new ObjectMapper();
-=======
-        JsonMapper m1 = new JsonMapper();
-        m1.setAnnotationIntrospector(new NoFormatIntrospector());
-        JsonMapper m2 = new JsonMapper();
->>>>>>> 8eb9a2c6
+        ObjectMapper m2 = new JsonMapper();
         new ManualReadPerfWithRecord().testFromBytes(m1, "JSON-as-Object", input, MediaItem.class,
                 m2, "JSON-as-Array", input, MediaItem.class);
     }
