package com.fasterxml.jackson.databind.util;

import java.io.Closeable;
import java.io.IOException;
import java.lang.annotation.Annotation;
import java.lang.reflect.*;
import java.util.*;

import com.fasterxml.jackson.core.JacksonException;
import com.fasterxml.jackson.core.JsonGenerator;
import com.fasterxml.jackson.core.StreamWriteFeature;
import com.fasterxml.jackson.core.exc.WrappedIOException;
import com.fasterxml.jackson.core.util.Named;

import com.fasterxml.jackson.databind.JavaType;
import com.fasterxml.jackson.databind.PropertyName;
import com.fasterxml.jackson.databind.annotation.JacksonStdImpl;

public final class ClassUtil
{
    private final static Class<?> CLS_OBJECT = Object.class;

    private final static Ctor[] NO_CTORS = new Ctor[0];

    private final static Iterator<?> EMPTY_ITERATOR = Collections.emptyIterator();

    /*
    /**********************************************************************
    /* Simple factory methods
    /**********************************************************************
     */

    @SuppressWarnings("unchecked")
    public static <T> Iterator<T> emptyIterator() {
        return (Iterator<T>) EMPTY_ITERATOR;
    }

    /*
    /**********************************************************************
    /* Methods that deal with inheritance
    /**********************************************************************
     */

    public static List<Class<?>> findRawSuperTypes(Class<?> cls, Class<?> endBefore, boolean addClassItself) {
        if ((cls == null) || (cls == endBefore) || (cls == Object.class)) {
            return Collections.emptyList();
        }
        List<Class<?>> result = new ArrayList<Class<?>>(8);
        _addRawSuperTypes(cls, endBefore, result, addClassItself);
        return result;
    }

    /**
     * Method for finding all super classes (but not super interfaces) of given class,
     * starting with the immediate super class and ending in the most distant one.
     * Class itself is included if <code>addClassItself</code> is true.
     *<p>
     * NOTE: mostly/only called to resolve mix-ins as that's where we do not care
     * about fully-resolved types, just associated annotations.
     */
    public static List<Class<?>> findSuperClasses(Class<?> cls, Class<?> endBefore,
            boolean addClassItself) {
        List<Class<?>> result = new ArrayList<Class<?>>(8);
        if ((cls != null) && (cls != endBefore))  {
            if (addClassItself) {
                result.add(cls);
            }
            while ((cls = cls.getSuperclass()) != null) {
                if (cls == endBefore) {
                    break;
                }
                result.add(cls);
            }
        }
        return result;
    }

    private static void _addRawSuperTypes(Class<?> cls, Class<?> endBefore, Collection<Class<?>> result, boolean addClassItself) {
        if (cls == endBefore || cls == null || cls == Object.class) { return; }
        if (addClassItself) {
            if (result.contains(cls)) { // already added, no need to check supers
                return;
            }
            result.add(cls);
        }
        for (Class<?> intCls : cls.getInterfaces()) {
            _addRawSuperTypes(intCls, endBefore, result, true);
        }
        _addRawSuperTypes(cls.getSuperclass(), endBefore, result, true);
    }

    /*
    /**********************************************************************
    /* Class type detection methods
    /**********************************************************************
     */

    /**
     * @return Null if class might be a bean; type String (that identifies
     *   why it's not a bean) if not
     */
    public static String canBeABeanType(Class<?> type)
    {
        // First: language constructs that ain't beans:
        if (type.isAnnotation()) {
            return "annotation";
        }
        if (type.isArray()) {
            return "array";
        }
        if (Enum.class.isAssignableFrom(type)) {
            return "enum";
        }
        if (type.isPrimitive()) {
            return "primitive";
        }

        // Anything else? Seems valid, then
        return null;
    }
    
    public static String isLocalType(Class<?> type, boolean allowNonStatic)
    {
        /* As per [JACKSON-187], GAE seems to throw SecurityExceptions
         * here and there... and GAE itself has a bug, too
         * Bah. So we need to catch some wayward exceptions on GAE
         */
        try {
            final boolean isStatic = Modifier.isStatic(type.getModifiers());

            // one more: method locals, anonymous, are not good:
            // 23-Jun-2020, tatu: [databind#2758] With JDK14+ should allow
            //    local Record types, however
            if (!isStatic && hasEnclosingMethod(type)) {
                return "local/anonymous";
            }
            /* But how about non-static inner classes? Can't construct
             * easily (theoretically, we could try to check if parent
             * happens to be enclosing... but that gets convoluted)
             */
            if (!allowNonStatic) {
                if (!isStatic && getEnclosingClass(type) != null) {
                    return "non-static member class";
                }
            }
        }
        catch (SecurityException e) { }
        catch (NullPointerException e) { }
        return null;
    }

    /**
     * Method for finding enclosing class for non-static inner classes
     */
    public static Class<?> getOuterClass(Class<?> type)
    {
        // as above, GAE has some issues...
        if (!Modifier.isStatic(type.getModifiers())) {
            try {
                // one more: method locals, anonymous, are not good:
                if (hasEnclosingMethod(type)) {
                    return null;
                }
                return getEnclosingClass(type);
            } catch (SecurityException e) { }
        }
        return null;
    }

    /**
     * Helper method used to weed out dynamic Proxy types; types that do
     * not expose concrete method API that we could use to figure out
     * automatic Bean (property) based serialization.
     */
    public static boolean isProxyType(Class<?> type)
    {
        // As per [databind#57], should NOT disqualify JDK proxy:
        /*
        // Then: well-known proxy (etc) classes
        if (Proxy.isProxyClass(type)) {
            return true;
        }
        */
        String name = type.getName();
        // Hibernate uses proxies heavily as well:
        if (name.startsWith("net.sf.cglib.proxy.")
            || name.startsWith("org.hibernate.proxy.")) {
            return true;
        }
        // Not one of known proxies, nope:
        return false;
    }

    /**
     * Helper method that checks if given class is a concrete one;
     * that is, not an interface or abstract class.
     */
    public static boolean isConcrete(Class<?> type)
    {
        int mod = type.getModifiers();
        return (mod & (Modifier.INTERFACE | Modifier.ABSTRACT)) == 0;
    }

    public static boolean isConcrete(Member member)
    {
        int mod = member.getModifiers();
        return (mod & (Modifier.INTERFACE | Modifier.ABSTRACT)) == 0;
    }
    
    public static boolean isCollectionMapOrArray(Class<?> type)
    {
        if (type.isArray()) return true;
        if (Collection.class.isAssignableFrom(type)) return true;
        if (Map.class.isAssignableFrom(type)) return true;
        return false;
    }

    public static boolean isBogusClass(Class<?> cls) {
        return (cls == Void.class || cls == Void.TYPE);
    }

    /**
     * Helper method for detecting Java14-added new {@code Record} types
     */
    public static boolean isRecordType(Class<?> cls) {
        Class<?> parent = cls.getSuperclass();
        return (parent != null) && "java.lang.Record".equals(parent.getName());
    }

    public static boolean isObjectOrPrimitive(Class<?> cls) {
        return (cls == CLS_OBJECT) || cls.isPrimitive();
    }

    public static boolean hasClass(Object inst, Class<?> raw) {
        // 10-Nov-2016, tatu: Could use `Class.isInstance()` if we didn't care
        //    about being exactly that type
        return (inst != null) && (inst.getClass() == raw);
    }

    public static void verifyMustOverride(Class<?> expType, Object instance,
            String method)
    {
        if (instance.getClass() != expType) {
            throw new IllegalStateException(String.format(
                    "Sub-class %s (of class %s) must override method '%s'",
                instance.getClass().getName(), expType.getName(), method));
        }
    }

    /*
    /**********************************************************************
    /* Exception handling; simple re-throw
    /**********************************************************************
     */

    /**
     * Helper method that will check if argument is an {@link Error},
     * and if so, (re)throw it; otherwise just return
     */
    public static Throwable throwIfError(Throwable t) {
        if (t instanceof Error) {
            throw (Error) t;
        }
        return t;
    }

    /**
     * Helper method that will check if argument is an {@link RuntimeException},
     * and if so, (re)throw it; otherwise just return
     */
    public static Throwable throwIfRTE(Throwable t) {
        if (t instanceof RuntimeException) {
            throw (RuntimeException) t;
        }
        return t;
    }

    /**
     * Helper method that will check if argument is an {@link IOException},
     * and if so, (re)throw it; otherwise just return
     */
    public static Throwable throwIfJacksonE(Throwable t) throws JacksonException {
        if (t instanceof JacksonException) {
            throw (JacksonException) t;
        }
        return t;
    }

    /*
    /**********************************************************************
    /* Exception handling; other
    /**********************************************************************
     */
    
    /**
     * Method that can be used to find the "root cause", innermost
     * of chained (wrapped) exceptions.
     */
    public static Throwable getRootCause(Throwable t)
    {
        while (t.getCause() != null) {
            t = t.getCause();
        }
        return t;
    }

    /**
     * Method that works like by calling {@link #getRootCause} and then
     * either throwing it (if instanceof {@link IOException}), or return.
     */
    public static Throwable throwRootCauseIfJacksonE(Throwable t) throws JacksonException {
        return throwIfJacksonE(getRootCause(t));
    }

    /**
     * Method that will wrap 't' as an {@link IllegalArgumentException} if it
     * is a checked exception; otherwise (runtime exception or error) throw as is
     */
    public static void throwAsIAE(Throwable t) {
        throwAsIAE(t, exceptionMessage(t));
    }

    /**
     * Method that will wrap 't' as an {@link IllegalArgumentException} (and with
     * specified message) if it
     * is a checked exception; otherwise (runtime exception or error) throw as is
     */
    public static void throwAsIAE(Throwable t, String msg)
    {
        throwIfRTE(t);
        throwIfError(t);
        throw new IllegalArgumentException(msg, t);
    }

    /**
     * Method that will locate the innermost exception for given Throwable;
     * and then wrap it as an {@link IllegalArgumentException} if it
     * is a checked exception; otherwise (runtime exception or error) throw as is
     */
    public static void unwrapAndThrowAsIAE(Throwable t)
    {
        throwAsIAE(getRootCause(t));
    }

    /**
     * Method that will locate the innermost exception for given Throwable;
     * and then wrap it as an {@link IllegalArgumentException} if it
     * is a checked exception; otherwise (runtime exception or error) throw as is
     */
    public static void unwrapAndThrowAsIAE(Throwable t, String msg)
    {
        throwAsIAE(getRootCause(t), msg);
    }

    /**
     * Helper method that encapsulate logic in trying to close output generator
     * in case of failure; useful mostly in forcing flush()ing as otherwise
     * error conditions tend to be hard to diagnose. However, it is often the
     * case that output state may be corrupt so we need to be prepared for
     * secondary exception without masking original one.
     *<p>
     * Note that exception is thrown as-is if unchecked (likely case); if it is
     * checked, however, {@link RuntimeException} is thrown (except for
     * {@link IOException} which will be wrapped as {@link WrappedIOException}.
     *
     * @since 3.0 (with this name)
     */
    public static void closeOnFailAndThrowAsJacksonE(JsonGenerator g, Exception fail)
        throws JacksonException
    {
        // 04-Mar-2014, tatu: Let's try to prevent auto-closing of
        //    structures, which typically causes more damage.
        g.configure(StreamWriteFeature.AUTO_CLOSE_CONTENT, false);
        try {
            g.close();
        } catch (Exception e) {
            fail.addSuppressed(e);
        }
        throwIfJacksonE(fail);
        throwIfRTE(fail);
        if (fail instanceof IOException) {
            throw WrappedIOException.construct((IOException) fail, g);
        }
        throw new RuntimeException(fail);
    }

    /**
     * Helper method that encapsulate logic in trying to close given {@link Closeable}
     * in case of failure; useful mostly in forcing flush()ing as otherwise
     * error conditions tend to be hard to diagnose. However, it is often the
     * case that output state may be corrupt so we need to be prepared for
     * secondary exception without masking original one.
     */
    public static void closeOnFailAndThrowAsJacksonE(JsonGenerator g,
            Closeable toClose, Exception fail)
        throws JacksonException
    {
        if (g != null) {
            g.configure(StreamWriteFeature.AUTO_CLOSE_CONTENT, false);
            try {
                g.close();
            } catch (Exception e) {
                fail.addSuppressed(e);
            }
        }
        if (toClose != null) {
            try {
                toClose.close();
            } catch (Exception e) {
                fail.addSuppressed(e);
            }
        }
        throwIfJacksonE(fail);
        throwIfRTE(fail);
        if (fail instanceof IOException) {
            throw WrappedIOException.construct((IOException) fail, g);
        }
        throw new RuntimeException(fail);
    }

    /*
    /**********************************************************************
    /* Instantiation
    /**********************************************************************
     */

    /**
     * Method that can be called to try to create an instantiate of
     * specified type. Instantiation is done using default no-argument
     * constructor.
     *
     * @param canFixAccess Whether it is possible to try to change access
     *   rights of the default constructor (in case it is not publicly
     *   accessible) or not.
     *
     * @throws IllegalArgumentException If instantiation fails for any reason;
     *    except for cases where constructor throws an unchecked exception
     *    (which will be passed as is)
     */
    public static <T> T createInstance(Class<T> cls, boolean canFixAccess)
        throws IllegalArgumentException
    {
        Constructor<T> ctor = findConstructor(cls, canFixAccess);
        if (ctor == null) {
            throw new IllegalArgumentException("Class "+cls.getName()+" has no default (no arg) constructor");
        }
        try {
            return ctor.newInstance();
        } catch (Exception e) {
            ClassUtil.unwrapAndThrowAsIAE(e, "Failed to instantiate class "+cls.getName()+", problem: "
        +exceptionMessage(e));
            return null;
        }
    }

    public static <T> Constructor<T> findConstructor(Class<T> cls, boolean forceAccess)
        throws IllegalArgumentException
    {
        try {
            Constructor<T> ctor = cls.getDeclaredConstructor();
            if (forceAccess) {
                checkAndFixAccess(ctor, forceAccess);
            } else {
                // Has to be public...
                if (!Modifier.isPublic(ctor.getModifiers())) {
                    throw new IllegalArgumentException("Default constructor for "+cls.getName()+" is not accessible (non-public?): not allowed to try modify access via Reflection: cannot instantiate type");
                }
            }
            return ctor;
        } catch (NoSuchMethodException e) {
            ;
        } catch (Exception e) {
            ClassUtil.unwrapAndThrowAsIAE(e, "Failed to find default constructor of class "+cls.getName()
                +", problem: "+exceptionMessage(e));
        }
        return null;
    }

    /*
    /**********************************************************************
    /* Class name, description access
    /**********************************************************************
     */

    public static Class<?> classOf(Object inst) {
        if (inst == null) {
            return null;
        }
        return inst.getClass();
    }

    public static Class<?> rawClass(JavaType t) {
        if (t == null) {
            return null;
        }
        return t.getRawClass();
    }

    public static <T> T nonNull(T valueOrNull, T defaultValue) {
        return (valueOrNull == null) ? defaultValue : valueOrNull;
    }

    public static String nullOrToString(Object value) {
        if (value == null) {
            return null;
        }
        return value.toString();
    }

    public static String nonNullString(String str) {
        if (str == null) {
            return "";
        }
        return str;
    }

    public static String quotedOr(Object str, String forNull) {
        if (str == null) {
            return forNull;
        }
        return String.format("\"%s\"", str);
    }

    /*
    /**********************************************************************
    /* Type name, name, desc handling methods
    /**********************************************************************
     */

    /**
     * Helper method used to construct appropriate description
     * when passed either type (Class) or an instance; in latter
     * case, class of instance is to be used.
     */
    public static String getClassDescription(Object classOrInstance)
    {
        if (classOrInstance == null) {
            return "unknown";
        }
        Class<?> cls = (classOrInstance instanceof Class<?>) ?
            (Class<?>) classOrInstance : classOrInstance.getClass();
        return nameOf(cls);
    }

    /**
     * Helper method to create and return "backticked" description of given
     * resolved type (or, {@code "null"} if {@code null} passed), similar
     * to return vaue of {@link #getClassDescription(Object)}.
     *
     * @param fullType Fully resolved type or null
     * @return String description of type including generic type parameters, surrounded
     *   by backticks, if type passed; or string "null" if {code null} passed
     */
    public static String getTypeDescription(JavaType fullType)
    {
        if (fullType == null) {
            return "[null]";
        }
        StringBuilder sb = new StringBuilder(80).append('`');
        sb.append(fullType.toCanonical());
        return sb.append('`').toString();
    }

    /**
     * Helper method used to construct appropriate description
     * when passed either type (Class) or an instance; in latter
     * case, class of instance is to be used.
     */
    public static String classNameOf(Object inst) {
        if (inst == null) {
            return "[null]";
        }
        Class<?> raw = (inst instanceof Class<?>) ? (Class<?>) inst : inst.getClass();
        return nameOf(raw);
    }

    /**
     * Returns either `cls.getName()` (if `cls` not null),
     * or "[null]" if `cls` is null.
     */
    public static String nameOf(Class<?> cls) {
        if (cls == null) {
            return "[null]";
        }
        int index = 0;
        while (cls.isArray()) {
            ++index;
            cls = cls.getComponentType();
        }
        String base = cls.isPrimitive() ? cls.getSimpleName() : cls.getName();
        if (index > 0) {
            StringBuilder sb = new StringBuilder(base);
            do {
                sb.append("[]");
            } while (--index > 0);
            base = sb.toString();
        }
        return backticked(base);
    }

    /**
     * Returns either single-quoted (apostrophe) {@code 'named.getName()'} (if {@code named} not null),
     * or "[null]" if {@code named} is null.
     */
    public static String nameOf(Named named) {
        if (named == null) {
            return "[null]";
        }
        return apostrophed(named.getName());
    }

    /**
     * Returns either single-quoted (apostrophe) {@code 'name'} (if {@code name} not null),
     * or "[null]" if {@code name} is null.
     */
    public static String name(String name) {
        if (name == null) {
            return "[null]";
        }
        return apostrophed(name);
    }
    
    /**
     * Returns either single-quoted (apostrophe) {@code 'name'} (if {@code name} not null),
     * or "[null]" if {@code name} is null.
     */
    public static String name(PropertyName name) {
        if (name == null) {
            return "[null]";
        }
        // 26-Aug-2020, tatu: Should we consider namespace somehow?
        return apostrophed(name.getSimpleName());
    }

    /*
    /**********************************************************************
    /* Other escaping, description access
    /**********************************************************************
     */

    /**
     * Returns either {@code `text`} (backtick-quoted) or {@code [null]}.
     */
    public static String backticked(String text) {
        if (text == null) {
            return "[null]";
        }
        return new StringBuilder(text.length()+2).append('`').append(text).append('`').toString();
    }

    /**
     * Returns either {@code 'text'} (single-quoted) or {@code [null]}.
     */
    public static String apostrophed(String text) {
        if (text == null) {
            return "[null]";
        }
        return new StringBuilder(text.length()+2).append('\'').append(text).append('\'').toString();
    }

    /**
     * Helper method that returns {@link Throwable#getMessage()} for all other exceptions
     * except for (a) {@link JacksonException}, for which {@code getOriginalMessage()} is
     * returned, and (b) {@link InvocationTargetException}, for which the cause's message
     * is returned, if available.
     * Method is used to avoid accidentally including trailing location information twice
     * in message when wrapping exceptions.
     */
    public static String exceptionMessage(Throwable t) {
        if (t instanceof JacksonException) {
            return ((JacksonException) t).getOriginalMessage();
        }
        if (t instanceof InvocationTargetException && t.getCause() != null) {
            return t.getCause().getMessage();
        }
        return t.getMessage();
    }

    /*
    /**********************************************************************
    /* Primitive type support
    /**********************************************************************
     */

    /**
     * Helper method used to get default value for wrappers used for primitive types
     * (0 for Integer etc)
     */
    public static Object defaultValue(Class<?> cls)
    {
        if (cls == Integer.TYPE) {
            return Integer.valueOf(0);
        }
        if (cls == Long.TYPE) {
            return Long.valueOf(0L);
        }
        if (cls == Boolean.TYPE) {
            return Boolean.FALSE;
        }
        if (cls == Double.TYPE) {
            return Double.valueOf(0.0);
        }
        if (cls == Float.TYPE) {
            return Float.valueOf(0.0f);
        }
        if (cls == Byte.TYPE) {
            return Byte.valueOf((byte) 0);
        }
        if (cls == Short.TYPE) {
            return Short.valueOf((short) 0);
        }
        if (cls == Character.TYPE) {
            return '\0';
        }
        throw new IllegalArgumentException("Class "+cls.getName()+" is not a primitive type");
    }

    /**
     * Helper method for finding wrapper type for given primitive type (why isn't
     * there one in JDK?)
     */
    public static Class<?> wrapperType(Class<?> primitiveType)
    {
        if (primitiveType == Integer.TYPE) {
            return Integer.class;
        }
        if (primitiveType == Long.TYPE) {
            return Long.class;
        }
        if (primitiveType == Boolean.TYPE) {
            return Boolean.class;
        }
        if (primitiveType == Double.TYPE) {
            return Double.class;
        }
        if (primitiveType == Float.TYPE) {
            return Float.class;
        }
        if (primitiveType == Byte.TYPE) {
            return Byte.class;
        }
        if (primitiveType == Short.TYPE) {
            return Short.class;
        }
        if (primitiveType == Character.TYPE) {
            return Character.class;
        }
        throw new IllegalArgumentException("Class "+primitiveType.getName()+" is not a primitive type");
    }

    /**
     * Method that can be used to find primitive type for given class if (but only if)
     * it is either wrapper type or primitive type; returns `null` if type is neither.
     *
     * @since 2.7
     */
    public static Class<?> primitiveType(Class<?> type)
    {
        if (type.isPrimitive()) {
            return type;
        }
        
        if (type == Integer.class) {
            return Integer.TYPE;
        }
        if (type == Long.class) {
            return Long.TYPE;
        }
        if (type == Boolean.class) {
            return Boolean.TYPE;
        }
        if (type == Double.class) {
            return Double.TYPE;
        }
        if (type == Float.class) {
            return Float.TYPE;
        }
        if (type == Byte.class) {
            return Byte.TYPE;
        }
        if (type == Short.class) {
            return Short.TYPE;
        }
        if (type == Character.class) {
            return Character.TYPE;
        }
        return null;
    }

    /*
    /**********************************************************************
    /* Access checking/handling methods
    /**********************************************************************
     */

    /**
     * Method that is called if a {@link Member} may need forced access,
     * to force a field, method or constructor to be accessible: this
     * is done by calling {@link AccessibleObject#setAccessible(boolean)}.
     * 
     * @param member Accessor to call <code>setAccessible()</code> on.
<<<<<<< HEAD
     * @param force Whether to always try to make accessor accessible (true),
     *   or only if needed as per access rights (false)
=======
     * @param evenIfAlreadyPublic Whether to always try to make accessor
     *   accessible, even if {@code public} (true),
     *   or only if needed to force by-pass of non-{@code public} access (false)
     *
     * @since 2.7
>>>>>>> 82e00b58
     */
    public static void checkAndFixAccess(Member member, boolean evenIfAlreadyPublic)
    {
        // We know all members are also accessible objects...
        AccessibleObject ao = (AccessibleObject) member;

        // 14-Jan-2009, tatu: It seems safe and potentially beneficial to
        //   always to make it accessible (latter because it will force
        //   skipping checks we have no use for...), so let's always call it.
        try {
            // 15-Apr-2021, tatu: With JDK 14+ we will be hitting access limitations
            //    esp. wrt JDK types so let's change a bit
            final Class<?> declaringClass = member.getDeclaringClass();
            boolean isPublic = Modifier.isPublic(member.getModifiers())
                    && Modifier.isPublic(declaringClass.getModifiers());
            if (!isPublic || (evenIfAlreadyPublic && !isJDKClass(declaringClass))) {
                ao.setAccessible(true);
            }
        } catch (SecurityException se) {
            // 17-Apr-2009, tatu: This can fail on platforms like
            // Google App Engine); so let's only fail if we really needed it...
            if (!ao.isAccessible()) {
                Class<?> declClass = member.getDeclaringClass();
                throw new IllegalArgumentException("Cannot access "+member+" (from class "+declClass.getName()
                    +"; failed to set access: "+exceptionMessage(se));
            }
            // 14-Apr-2021, tatu: [databind#3118] Java 9/JPMS causes new fails...
            //    But while our baseline is Java 8, must check name
        } catch (RuntimeException se) {
            if ("InaccessibleObjectException".equals(se.getClass().getSimpleName())) {
                throw new IllegalArgumentException(String.format(
"Failed to call `setAccess()` on %s '%s' due to `%s`, problem: %s",
member.getClass().getSimpleName(), member.getName(), se.getClass().getName(), se.getMessage()),
                        se);
            }
            throw se;
        }
    }

    /*
    /**********************************************************************
    /* Enum type detection
    /**********************************************************************
     */

    /**
     * Helper method that encapsulates reliable check on whether
     * given raw type "is an Enum", that is, is or extends {@link java.lang.Enum}.
     */
    public static boolean isEnumType(Class<?> rawType) {
        return Enum.class.isAssignableFrom(rawType);
    }

    /**
     * Helper method that can be used to dynamically figure out
     * enumeration type of given {@link EnumSet}, without having
     * access to its declaration.
     * Code is needed to work around design flaw in JDK.
     */
    public static Class<? extends Enum<?>> findEnumType(EnumSet<?> s)
    {
        // First things first: if not empty, easy to determine
        if (!s.isEmpty()) {
            return findEnumType(s.iterator().next());
        }
        // Otherwise need to locate using an internal field
        return EnumTypeLocator.instance.enumTypeFor(s);
    }

    /**
     * Helper method that can be used to dynamically figure out
     * enumeration type of given {@link EnumSet}, without having
     * access to its declaration.
     * Code is needed to work around design flaw in JDK.
     */
    public static Class<? extends Enum<?>> findEnumType(EnumMap<?,?> m)
    {
        if (!m.isEmpty()) {
            return findEnumType(m.keySet().iterator().next());
        }
        // Otherwise need to locate using an internal field
        return EnumTypeLocator.instance.enumTypeFor(m);
    }

    /**
     * Helper method that can be used to dynamically figure out formal
     * enumeration type (class) for given enumeration. This is either
     * class of enum instance (for "simple" enumerations), or its
     * superclass (for enums with instance fields or methods)
     */
    public static Class<? extends Enum<?>> findEnumType(Enum<?> en)
    {
        // enums with "body" are sub-classes of the formal type
        return en.getDeclaringClass();
    }

    /**
     * Helper method that can be used to dynamically figure out formal
     * enumeration type (class) for given class of an enumeration value.
     * This is either class of enum instance (for "simple" enumerations),
     * or its superclass (for enums with instance fields or methods)
     */
    @SuppressWarnings("unchecked")
    public static Class<? extends Enum<?>> findEnumType(Class<?> cls)
    {
        // enums with "body" are sub-classes of the formal type
        if (cls.getSuperclass() != Enum.class) {
            cls = cls.getSuperclass();
        }
        return (Class<? extends Enum<?>>) cls;
    }

    /**
     * A method that will look for the first Enum value annotated with the given Annotation.
     * <p>
     * If there's more than one value annotated, the first one found will be returned. Which one exactly is used is undetermined.
     *
     * @param enumClass0 The Enum class to scan for a value with the given annotation
     * @param annotationClass The annotation to look for.
     * @return the Enum value annotated with the given Annotation or {@code null} if none is found.
     *
     * @throws IllegalArgumentException if there's a reflection issue accessing the Enum
     */
    public static <T extends Annotation> Enum<?> findFirstAnnotatedEnumValue(Class<?> enumClass0,
            Class<T> annotationClass)
    {
        @SuppressWarnings("unchecked")
        final Class<Enum<?>> enumClass = (Class<Enum<?>>) enumClass0;
        Field[] fields = enumClass.getDeclaredFields();
        for (Field field : fields) {
            if (field.isEnumConstant()) {
                Annotation defaultValueAnnotation = field.getAnnotation(annotationClass);
                if (defaultValueAnnotation != null) {
                    final String name = field.getName();
                    for (Enum<?> enumValue : enumClass.getEnumConstants()) {
                        if (name.equals(enumValue.name())) {
                            return enumValue;
                        }
                    }
                }
            }
        }
        return null;
    }

    /*
    /**********************************************************************
    /* Methods for detecting special class categories
    /**********************************************************************
     */

    /**
     * Method that can be called to determine if given Object is the default
     * implementation Jackson uses; as opposed to a custom serializer installed by
     * a module or calling application. Determination is done using
     * {@link JacksonStdImpl} annotation on handler (serializer, deserializer etc)
     * class.
     *<p>
     * NOTE: passing `null` is legal, and will result in <code>true</code>
     * being returned.
     */
    public static boolean isJacksonStdImpl(Object impl) {
        return (impl == null) || isJacksonStdImpl(impl.getClass());
    }

    public static boolean isJacksonStdImpl(Class<?> implClass) {
        return (implClass.getAnnotation(JacksonStdImpl.class) != null);
    }

    /**
     * Accessor for checking whether given {@code Class} is under Java package
     * of {@code java.*} or {@code javax.*} (including all sub-packages).
     *<p>
     * Added since some aspects of handling need to be changed for JDK types (and
     * possibly some extensions under {@code javax.}?): for example, forcing of access
     * will not work well for future JDKs (12 and later).
     *<p>
     * Note: in Jackson 2.11 only returned true for {@code java.*} (and not {@code javax.*});
     * was changed in 2.12.
     */
    public static boolean isJDKClass(Class<?> rawType) {
        final String clsName = rawType.getName();
        return clsName.startsWith("java.") || clsName.startsWith("javax.");
    }

    /*
    /**********************************************************************
    /* Access to various Class definition aspects; leftover
    /* from some (failed) caching attempts
    /**********************************************************************
     */

    public static boolean isNonStaticInnerClass(Class<?> cls) {
        return !Modifier.isStatic(cls.getModifiers())
                && (getEnclosingClass(cls) != null);
    }

    public static boolean hasEnclosingMethod(Class<?> cls) {
        return !isObjectOrPrimitive(cls) && (cls.getEnclosingMethod() != null);
    }

    /**
     * Helper method that gets methods declared in given class; usually a simple thing,
     * but sometimes (as per [databind#785]) more complicated, depending on classloader
     * setup.
     *
     * @since 2.9
     */
    public static Method[] getClassMethods(Class<?> cls)
    {
        try {
            return cls.getDeclaredMethods();
        } catch (final NoClassDefFoundError ex) {
            // One of the methods had a class that was not found in the cls.getClassLoader.
            // Maybe the developer was nice and has a different class loader for this context.
            final ClassLoader loader = Thread.currentThread().getContextClassLoader();
            if (loader == null){
                // Nope... this is going to end poorly
                return _failGetClassMethods(cls, ex);
            }
            final Class<?> contextClass;
            try {
                contextClass = loader.loadClass(cls.getName());
            } catch (ClassNotFoundException e) {
                ex.addSuppressed(e);
                return _failGetClassMethods(cls, ex);
            }
            try {
                return contextClass.getDeclaredMethods(); // Cross fingers
            } catch (Throwable t) {
                return _failGetClassMethods(cls, t);
            }
        } catch (Throwable t) {
            return _failGetClassMethods(cls, t);
        }
    }

    // @since 2.11.4 (see [databind#2807])
    private static Method[] _failGetClassMethods(Class<?> cls, Throwable rootCause)
            throws IllegalArgumentException
    {
        throw new IllegalArgumentException(String.format(
"Failed on call to `getDeclaredMethods()` on class `%s`, problem: (%s) %s",
cls.getName(), rootCause.getClass().getName(), rootCause.getMessage()),
                rootCause);
    }
    
    /**
     * @since 2.7
     */
    public static Ctor[] getConstructors(Class<?> cls) {
        // Note: can NOT skip abstract classes as they may be used with mix-ins
        // and for regular use shouldn't really matter.
        if (cls.isInterface() || isObjectOrPrimitive(cls)) {
            return NO_CTORS;
        }
        Constructor<?>[] rawCtors = cls.getDeclaredConstructors();
        final int len = rawCtors.length;
        Ctor[] result = new Ctor[len];
        for (int i = 0; i < len; ++i) {
            result[i] = new Ctor(rawCtors[i]);
        }
        return result;
    }

    // // // Then methods that do NOT cache access but were considered
    // // // (and could be added to do caching if it was proven effective)

    public static Class<?> getDeclaringClass(Class<?> cls) {
        return isObjectOrPrimitive(cls) ? null : cls.getDeclaringClass();
    }

    public static Class<?> getEnclosingClass(Class<?> cls) {
        // Caching does not seem worthwhile, as per profiling
        return isObjectOrPrimitive(cls) ? null : cls.getEnclosingClass();
    }

    /*
    /**********************************************************************
    /* Helper classes
    /**********************************************************************
     */

    /**
     * Inner class used to contain gory details of how we can determine
     * details of instances of common JDK types like {@link EnumMap}s.
     */
    private static class EnumTypeLocator
    {
        final static EnumTypeLocator instance = new EnumTypeLocator();

        private final Field enumSetTypeField;
        private final Field enumMapTypeField;

        private final String failForEnumSet;
        private final String failForEnumMap;

        private EnumTypeLocator() {
            //JDK uses following fields to store information about actual Enumeration
            // type for EnumSets, EnumMaps...

            Field f = null;
            String msg = null;

            try {
                f = locateField(EnumSet.class, "elementType", Class.class);
            } catch (Exception e) {
                msg = e.toString();
            }
            enumSetTypeField = f;
            failForEnumSet = msg;

            f = null;
            msg = null;
            try {
                f = locateField(EnumMap.class, "keyType", Class.class);
            } catch (Exception e) {
                msg  = e.toString();
            }
            enumMapTypeField = f;
            failForEnumMap = msg;
        }

        @SuppressWarnings("unchecked")
        public Class<? extends Enum<?>> enumTypeFor(EnumSet<?> set)
        {
            if (enumSetTypeField != null) {
                return (Class<? extends Enum<?>>) get(set, enumSetTypeField);
            }
            throw new IllegalStateException(
"Cannot figure out type parameter for `EnumSet` (odd JDK platform?), problem: "+failForEnumSet);
        }

        @SuppressWarnings("unchecked")
        public Class<? extends Enum<?>> enumTypeFor(EnumMap<?,?> set)
        {
            if (enumMapTypeField != null) {
                return (Class<? extends Enum<?>>) get(set, enumMapTypeField);
            }
            throw new IllegalStateException(
"Cannot figure out type parameter for `EnumMap` (odd JDK platform?), problem: "+failForEnumMap);
        }

        private Object get(Object bean, Field field)
        {
            try {
                return field.get(bean);
            } catch (Exception e) {
                throw new IllegalArgumentException(e);
            }
        }

        private static Field locateField(Class<?> fromClass, String expectedName, Class<?> type)
            throws Exception
        {
    	        // First: let's see if we can find exact match:
            Field[] fields = fromClass.getDeclaredFields();
            for (Field f : fields) {
                if (!expectedName.equals(f.getName()) || f.getType() != type) {
                    continue;
                }
                f.setAccessible(true);
                return f;
            }
            // If not found, indicate with exception
            throw new IllegalStateException(String.format(
"No field named '%s' in class '%s'", expectedName, fromClass.getTypeName()));
        }
    }

    /**
     * Value class used for containing information about discovered Constructors
     */
    public final static class Ctor
    {
        public final Constructor<?> _ctor;

        private transient Annotation[] _annotations;

        private transient Annotation[][] _paramAnnotations;
        
        private int _paramCount = -1;
        
        public Ctor(Constructor<?> ctor) {
            _ctor = ctor;
        }

        public Constructor<?> getConstructor() {
            return _ctor;
        }

        public int getParamCount() {
            int c = _paramCount;
            if (c < 0) {
                c = _ctor.getParameterTypes().length;
                _paramCount = c;
            }
            return c;
        }

        public Class<?> getDeclaringClass() {
            return _ctor.getDeclaringClass();
        }

        public Annotation[] getDeclaredAnnotations() {
            Annotation[] result = _annotations;
            if (result == null) {
                result = _ctor.getDeclaredAnnotations();
                _annotations = result;
            }
            return result;
        }

        public  Annotation[][] getParameterAnnotations() {
            Annotation[][] result = _paramAnnotations;
            if (result == null) {
                result = _ctor.getParameterAnnotations();
                _paramAnnotations = result;
            }
            return result;
        }
    }
}<|MERGE_RESOLUTION|>--- conflicted
+++ resolved
@@ -799,16 +799,9 @@
      * is done by calling {@link AccessibleObject#setAccessible(boolean)}.
      * 
      * @param member Accessor to call <code>setAccessible()</code> on.
-<<<<<<< HEAD
-     * @param force Whether to always try to make accessor accessible (true),
-     *   or only if needed as per access rights (false)
-=======
      * @param evenIfAlreadyPublic Whether to always try to make accessor
      *   accessible, even if {@code public} (true),
      *   or only if needed to force by-pass of non-{@code public} access (false)
-     *
-     * @since 2.7
->>>>>>> 82e00b58
      */
     public static void checkAndFixAccess(Member member, boolean evenIfAlreadyPublic)
     {
