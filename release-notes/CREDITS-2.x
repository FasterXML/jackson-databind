--- conflicted
+++ resolved
@@ -1335,7 +1335,6 @@
   * Reported #3139: Deserialization of "empty" subtype with DEDUCTION failed
    (2.12.4)
 
-<<<<<<< HEAD
 Asaf Romano (asaf-romano@github)
   * Reported #3080: configOverrides(boolean.class) silently ignored, whereas .configOverride(Boolean.class)
     works for both primitives and boxed boolean values
@@ -1441,10 +1440,4 @@
 Jason Harper (jsharper@github)
   * Reported #3275: JDK 16 Illegal reflective access for `Throwable.setCause()` with
    `PropertyNamingStrategy.UPPER_CAMEL_CASE`
-  (2.13.4)
-=======
-Jason Harper (jsharper@github)
-  * Reported #3275: JDK 16 Illegal reflective access for `Throwable.setCause()` with
-   `PropertyNamingStrategy.UPPER_CAMEL_CASE`
-  (2.12.7.2)
->>>>>>> f421d1a4
+  (2.13.4, 2.12.7.2)