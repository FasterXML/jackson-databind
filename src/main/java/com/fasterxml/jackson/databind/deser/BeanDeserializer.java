package com.fasterxml.jackson.databind.deser;

import java.io.IOException;
import java.util.*;

import com.fasterxml.jackson.core.*;
import com.fasterxml.jackson.core.sym.FieldNameMatcher;
import com.fasterxml.jackson.databind.*;
import com.fasterxml.jackson.databind.deser.impl.*;
import com.fasterxml.jackson.databind.deser.impl.ReadableObjectId.Referring;
import com.fasterxml.jackson.databind.util.NameTransformer;
import com.fasterxml.jackson.databind.util.TokenBuffer;

/**
 * Deserializer class that can deserialize instances of
 * arbitrary bean objects, usually from JSON Object structs,
 */
public class BeanDeserializer
    extends BeanDeserializerBase
    implements java.io.Serializable
{
    /* TODOs for future versions:
     * 
     * For 2.9?
     *
     * - New method in JsonDeserializer (deserializeNext()) to allow use of more
     *   efficient 'nextXxx()' method `JsonParser` provides.
     *
     * Also: need to ensure efficient impl of those methods for Smile, CBOR
     * at least (in addition to JSON)
     */

    private static final long serialVersionUID = 1L;

    /**
     * Lazily constructed exception used as root cause if reporting problem
     * with creator method that returns <code>null</code> (which is not allowed)
     */
    protected transient Exception _nullFromCreator;

    /**
     * State marker we need in order to avoid infinite recursion for some cases
     * (not very clean, alas, but has to do for now)
     */
    private volatile transient NameTransformer _currentlyTransforming;

    /*
    /**********************************************************
    /* Life-cycle, constructors
    /**********************************************************
     */

    /**
     * Constructor used by {@link BeanDeserializerBuilder}.
     */
    public BeanDeserializer(BeanDeserializerBuilder builder, BeanDescription beanDesc,
            BeanPropertyMap properties, Map<String, SettableBeanProperty> backRefs,
            HashSet<String> ignorableProps, boolean ignoreAllUnknown,
            boolean hasViews)
    {
        super(builder, beanDesc, properties, backRefs,
                ignorableProps, ignoreAllUnknown, hasViews);
    }

    /**
     * Copy-constructor that can be used by sub-classes to allow
     * copy-on-write style copying of settings of an existing instance.
     */
    protected BeanDeserializer(BeanDeserializer src) {
        super(src, src._ignoreAllUnknown);
        _fieldMatcher = src._fieldMatcher;
        _fieldsByIndex = src._fieldsByIndex;
    }

    protected BeanDeserializer(BeanDeserializer src, boolean ignoreAllUnknown) {
        super(src, ignoreAllUnknown);
        _fieldMatcher = src._fieldMatcher;
        _fieldsByIndex = src._fieldsByIndex;
    }

    protected BeanDeserializer(BeanDeserializer src, NameTransformer unwrapper) {
        super(src, unwrapper);
        _fieldMatcher = src._fieldMatcher;
        _fieldsByIndex = src._fieldsByIndex;
    }

    public BeanDeserializer(BeanDeserializer src, ObjectIdReader oir) {
        super(src, oir);
        _fieldMatcher = src._fieldMatcher;
        _fieldsByIndex = src._fieldsByIndex;
    }

    public BeanDeserializer(BeanDeserializer src, Set<String> ignorableProps) {
        super(src, ignorableProps);
        _fieldMatcher = src._fieldMatcher;
        _fieldsByIndex = src._fieldsByIndex;
    }

    public BeanDeserializer(BeanDeserializer src, BeanPropertyMap props) {
        super(src, props);
        _fieldMatcher = src._fieldMatcher;
        _fieldsByIndex = src._fieldsByIndex;
    }

    /*
    /**********************************************************
    /* Life-cycle, mutant factories
    /**********************************************************
     */
    
    @Override
    public JsonDeserializer<Object> unwrappingDeserializer(NameTransformer transformer)
    {
        // bit kludgy but we don't want to accidentally change type; sub-classes
        // MUST override this method to support unwrapped properties...
        if (getClass() != BeanDeserializer.class) {
            return this;
        }
        // 25-Mar-2017, tatu: Not clean at all, but for [databind#383] we do need
        //   to keep track of accidental recursion...
        if (_currentlyTransforming == transformer) {
            return this;
        }
        _currentlyTransforming = transformer;
        try {
            return new BeanDeserializer(this, transformer);
        } finally { _currentlyTransforming = null; }
    }

    @Override
    public BeanDeserializer withObjectIdReader(ObjectIdReader oir) {
        return new BeanDeserializer(this, oir);
    }

    @Override
    public BeanDeserializer withIgnorableProperties(Set<String> ignorableProps) {
        return new BeanDeserializer(this, ignorableProps);
    }

    @Override
    public BeanDeserializerBase withBeanProperties(BeanPropertyMap props) {
        return new BeanDeserializer(this, props);
    }

    @Override
    protected BeanDeserializerBase asArrayDeserializer() {
        return new BeanAsArrayDeserializer(this, _beanProperties.getPrimaryProperties());
    }

    /*
    /**********************************************************
    /* Life-cycle, initialization
    /**********************************************************
     */

    @Override
    protected void initFieldMatcher(DeserializationContext ctxt) {
        _beanProperties.init();
        _fieldMatcher = _beanProperties.constructMatcher(ctxt.getParserFactory());
        _fieldsByIndex = _beanProperties.getPropertiesWithAliases();
    }

    // @since 3.0
    protected FieldNameMatcher _fieldMatcher;

    // @since 3.0
    protected SettableBeanProperty[] _fieldsByIndex;
    
    /*
    /**********************************************************
    /* JsonDeserializer implementation
    /**********************************************************
     */

    /**
     * Main deserialization method for bean-based objects (POJOs).
     */
    @Override
    public Object deserialize(JsonParser p, DeserializationContext ctxt) throws IOException
    {
        // common case first
        if (p.isExpectedStartObjectToken()) {
            if (_vanillaProcessing) {
                return _vanillaDeserialize(p, ctxt);
            }
            // 23-Sep-2015, tatu: This is wrong at some many levels, but for now... it is
            //    what it is, including "expected behavior".
            p.nextToken();
            if (_objectIdReader != null) {
                return deserializeWithObjectId(p, ctxt);
            }
            return deserializeFromObject(p, ctxt);
        }
        return _deserializeOther(p, ctxt, p.currentToken());
    }

    protected final Object _deserializeOther(JsonParser p, DeserializationContext ctxt,
            JsonToken t) throws IOException
    {
        // and then others, generally requiring use of @JsonCreator
        switch (t) {
        case VALUE_STRING:
            return deserializeFromString(p, ctxt);
        case VALUE_NUMBER_INT:
            return deserializeFromNumber(p, ctxt);
        case VALUE_NUMBER_FLOAT:
	    return deserializeFromDouble(p, ctxt);
        case VALUE_EMBEDDED_OBJECT:
            return deserializeFromEmbedded(p, ctxt);
        case VALUE_TRUE:
        case VALUE_FALSE:
            return deserializeFromBoolean(p, ctxt);

        case VALUE_NULL:
            return deserializeFromNull(p, ctxt);
        case START_ARRAY:
            // these only work if there's a (delegating) creator...
            return deserializeFromArray(p, ctxt);
        case FIELD_NAME:
        case END_OBJECT: // added to resolve [JACKSON-319], possible related issues
            if (_vanillaProcessing) {
                return _vanillaDeserialize(p, ctxt, t);
            }
            if (_objectIdReader != null) {
                return deserializeWithObjectId(p, ctxt);
            }
            return deserializeFromObject(p, ctxt);
        default:
        }
        return ctxt.handleUnexpectedToken(handledType(), p);
    }

    /**
     * Secondary deserialization method, called in cases where POJO
     * instance is created as part of deserialization, potentially
     * after collecting some or all of the properties to set.
     */
    @Override
    public Object deserialize(JsonParser p, DeserializationContext ctxt, Object bean) throws IOException
    {
        // [databind#631]: Assign current value, to be accessible by custom serializers
        p.setCurrentValue(bean);
        if (_injectables != null) {
            injectValues(ctxt, bean);
        }
        if (_unwrappedPropertyHandler != null) {
            return deserializeWithUnwrapped(p, ctxt, bean);
        }
        if (_externalTypeIdHandler != null) {
            return deserializeWithExternalTypeId(p, ctxt, bean);
        }
        String propName;

        // 23-Mar-2010, tatu: In some cases, we start with full JSON object too...
        if (p.isExpectedStartObjectToken()) {
            propName = p.nextFieldName();
            if (propName == null) {
                return bean;
            }
        } else {
            if (p.hasTokenId(JsonTokenId.ID_FIELD_NAME)) {
                propName = p.currentName();
            } else {
                return bean;
            }
        }
        if (_needViewProcesing) {
            Class<?> view = ctxt.getActiveView();
            if (view != null) {
                return deserializeWithView(p, ctxt, bean, view);
            }
        }
        // May or may not be interned...
        int ix = _fieldMatcher.matchAnyName(propName);
        while (ix >= 0) {
            p.nextToken();
            SettableBeanProperty prop = _fieldsByIndex[ix];
            try {
                prop.deserializeAndSet(p, ctxt, bean);
            } catch (Exception e) {
                wrapAndThrow(e, bean, prop.getName(), ctxt);
            }
            ix = p.nextFieldName(_fieldMatcher);
        }
        // Should we verify there's END_OBJECT there?
        if (ix != FieldNameMatcher.MATCH_END_OBJECT) {
            if (ix == FieldNameMatcher.MATCH_UNKNOWN_NAME) {
                return _vanillaDeserializeWithUnknown(p, ctxt, bean,
                        p.getCurrentName());
            }
            return _handleUnexpectedWithin(p, ctxt, bean);
        }
        return bean;
    }

    /*
    /**********************************************************
    /* Concrete deserialization methods
    /**********************************************************
     */

    /**
     * Streamlined version that is only used when no "special"
     * features are enabled, and when current logical token
     * is {@link JsonToken#START_OBJECT} (or equivalent).
     */
    private final Object _vanillaDeserialize(JsonParser p,
            DeserializationContext ctxt)
        throws IOException
    {
        final Object bean = _valueInstantiator.createUsingDefault(ctxt);
        // [databind#631]: Assign current value, to be accessible by custom serializers
        p.setCurrentValue(bean);

        int ix = p.nextFieldName(_fieldMatcher);
        while (ix >= 0) {
            p.nextToken();
            SettableBeanProperty prop = _fieldsByIndex[ix];
            try {
                prop.deserializeAndSet(p, ctxt, bean);
            } catch (Exception e) {
                wrapAndThrow(e, bean, prop.getName(), ctxt);
            }
            // Elem #2
            ix = p.nextFieldName(_fieldMatcher);
            if (ix < 0) {
                break;
            }
            p.nextToken();
            prop = _fieldsByIndex[ix];
            try {
                prop.deserializeAndSet(p, ctxt, bean);
            } catch (Exception e) {
                wrapAndThrow(e, bean, prop.getName(), ctxt);
            }
            // Elem #3
            ix = p.nextFieldName(_fieldMatcher);
            if (ix < 0) {
                break;
            }
            p.nextToken();
            prop = _fieldsByIndex[ix];
            try {
                prop.deserializeAndSet(p, ctxt, bean);
            } catch (Exception e) {
                wrapAndThrow(e, bean, prop.getName(), ctxt);
            }
            // Elem #4
            ix = p.nextFieldName(_fieldMatcher);
            if (ix < 0) {
                break;
            }
            p.nextToken();
            prop = _fieldsByIndex[ix];
            try {
                prop.deserializeAndSet(p, ctxt, bean);
            } catch (Exception e) {
                wrapAndThrow(e, bean, prop.getName(), ctxt);
            }
            ix = p.nextFieldName(_fieldMatcher);
        }
        if (ix != FieldNameMatcher.MATCH_END_OBJECT) {
            if (ix == FieldNameMatcher.MATCH_UNKNOWN_NAME) {
                return _vanillaDeserializeWithUnknown(p, ctxt, bean,
                        p.getCurrentName());
            }
            return _handleUnexpectedWithin(p, ctxt, bean);
        }
        return bean;
    }

    /**
     * Streamlined version that is only used when no "special"
     * features are enabled.
     */
    private final Object _vanillaDeserialize(JsonParser p,
    		DeserializationContext ctxt, JsonToken t)
        throws IOException
    {
        final Object bean = _valueInstantiator.createUsingDefault(ctxt);
        // [databind#631]: Assign current value, to be accessible by custom serializers
        p.setCurrentValue(bean);
<<<<<<< HEAD
=======
        if (t == JsonToken.FIELD_NAME) {
            String propName = p.currentName();
            do { // minor unrolling here (by-2), less likely on critical path
                p.nextToken();
                SettableBeanProperty prop = _beanProperties.find(propName);
                
                if ((prop = _beanProperties.find(propName)) == null) {
                    handleUnknownVanilla(p, ctxt, bean, propName);
                } else {
                    try {
                        prop.deserializeAndSet(p, ctxt, bean);
                    } catch (Exception e) {
                        wrapAndThrow(e, bean, propName, ctxt);
                    }
                }
>>>>>>> 33f07e7b

        if (t != JsonToken.FIELD_NAME) {
            return bean;
        }
        int ix = _fieldMatcher.matchAnyName(p.getCurrentName());
        while (ix >= 0) { // minor unrolling here (by-2), less likely on critical path
            SettableBeanProperty prop = _fieldsByIndex[ix];
            p.nextToken();
            try {
                prop.deserializeAndSet(p, ctxt, bean);
            } catch (Exception e) {
                wrapAndThrow(e, bean, p.getCurrentName(), ctxt);
            }

            // Elem #2
            ix = p.nextFieldName(_fieldMatcher);
            if (ix < 0) {
                break;
            }
            prop = _fieldsByIndex[ix];
            p.nextToken();
            try {
                prop.deserializeAndSet(p, ctxt, bean);
            } catch (Exception e) {
                wrapAndThrow(e, bean, p.getCurrentName(), ctxt);
            }
            ix = p.nextFieldName(_fieldMatcher);
        }
        if (ix != FieldNameMatcher.MATCH_END_OBJECT) {
            if (ix == FieldNameMatcher.MATCH_UNKNOWN_NAME) {
                return _vanillaDeserializeWithUnknown(p, ctxt, bean,
                        p.getCurrentName());
            }
            return _handleUnexpectedWithin(p, ctxt, bean);
        }
        return bean;
    }

    private final Object _vanillaDeserializeWithUnknown(JsonParser p,
            DeserializationContext ctxt, Object bean, String propName) throws IOException
    {
        p.nextToken();
        handleUnknownVanilla(p, ctxt, bean, propName);

        while (true) {
            int ix = p.nextFieldName(_fieldMatcher);
            if (ix >= 0) { // normal case
                p.nextToken();
                try {
                    _fieldsByIndex[ix].deserializeAndSet(p, ctxt, bean);
                } catch (Exception e) {
                    wrapAndThrow(e, bean, p.getCurrentName(), ctxt);
                }
                continue;
            }
            if (ix == FieldNameMatcher.MATCH_END_OBJECT) {
                return bean;
            }
            if (ix != FieldNameMatcher.MATCH_UNKNOWN_NAME) {
                return _handleUnexpectedWithin(p, ctxt, bean);
            }
            p.nextToken();
            handleUnknownVanilla(p, ctxt, bean, p.getCurrentName());
        }
    }        

    /**
     * General version used when handling needs more advanced features.
     */
    @Override
    public Object deserializeFromObject(JsonParser p, DeserializationContext ctxt) throws IOException
    {
        /* 09-Dec-2014, tatu: As per [databind#622], we need to allow Object Id references
         *   to come in as JSON Objects as well; but for now assume they will
         *   be simple, single-property references, which means that we can
         *   recognize them without having to buffer anything.
         *   Once again, if we must, we can do more complex handling with buffering,
         *   but let's only do that if and when that becomes necessary.
         */
        if (_objectIdReader != null && _objectIdReader.maySerializeAsObject()) {
            if (p.hasTokenId(JsonTokenId.ID_FIELD_NAME)
                    && _objectIdReader.isValidReferencePropertyName(p.currentName(), p)) {
                return deserializeFromObjectId(p, ctxt);
            }
        }
        if (_nonStandardCreation) {
            if (_unwrappedPropertyHandler != null) {
                return deserializeWithUnwrapped(p, ctxt);
            }
            if (_externalTypeIdHandler != null) {
                return deserializeWithExternalTypeId(p, ctxt);
            }
            Object bean = deserializeFromObjectUsingNonDefault(p, ctxt);
            if (_injectables != null) {
                injectValues(ctxt, bean);
            }
            // 27-May-2014, tatu: I don't think view processing would work
            //   at this point, so commenting it out; but leaving in place
            //   just in case I forgot something fundamental...
            /*
            if (_needViewProcesing) {
                Class<?> view = ctxt.getActiveView();
                if (view != null) {
                    return deserializeWithView(p, ctxt, bean, view);
                }
            }
            */
            return bean;
        }
        final Object bean = _valueInstantiator.createUsingDefault(ctxt);
        // [databind#631]: Assign current value, to be accessible by custom deserializers
        p.setCurrentValue(bean);
        if (p.canReadObjectId()) {
            Object id = p.getObjectId();
            if (id != null) {
                _handleTypedObjectId(p, ctxt, bean, id);
            }
        }
        if (_injectables != null) {
            injectValues(ctxt, bean);
        }
        if (_needViewProcesing) {
            Class<?> view = ctxt.getActiveView();
            if (view != null) {
                return deserializeWithView(p, ctxt, bean, view);
            }
        }
<<<<<<< HEAD
        if (!p.hasTokenId(JsonTokenId.ID_FIELD_NAME)) {
            // should we check what exactly it is... ?
            return bean;
        }
        for (int ix = _fieldMatcher.matchAnyName(p.getCurrentName()); ;
                ix = p.nextFieldName(_fieldMatcher)) {
            if (ix >= 0) { // normal case
=======
        if (p.hasTokenId(JsonTokenId.ID_FIELD_NAME)) {
            String propName = p.currentName();
            do {
>>>>>>> 33f07e7b
                p.nextToken();
                try {
                    _fieldsByIndex[ix].deserializeAndSet(p, ctxt, bean);
                } catch (Exception e) {
                    wrapAndThrow(e, bean, p.getCurrentName(), ctxt);
                }
                continue;
            }
            if (ix == FieldNameMatcher.MATCH_END_OBJECT) {
                return bean;
            }
            if (ix != FieldNameMatcher.MATCH_UNKNOWN_NAME) {
                return _handleUnexpectedWithin(p, ctxt, bean);
            }
            p.nextToken();
            handleUnknownVanilla(p, ctxt, bean, p.getCurrentName());
        }
    }

    /**
     * Method called to deserialize bean using "property-based creator":
     * this means that a non-default constructor or factory method is
     * called, and then possibly other setters. The trick is that
     * values for creator method need to be buffered, first; and
     * due to non-guaranteed ordering possibly some other properties
     * as well.
     */
    @Override
    @SuppressWarnings("resource")
    protected Object _deserializeUsingPropertyBased(final JsonParser p, final DeserializationContext ctxt)
        throws IOException
    {
        final PropertyBasedCreator creator = _propertyBasedCreator;
        PropertyValueBuffer buffer = creator.startBuilding(p, ctxt, _objectIdReader);
        TokenBuffer unknown = null;
        final Class<?> activeView = _needViewProcesing ? ctxt.getActiveView() : null;

        JsonToken t = p.currentToken();
        List<BeanReferring> referrings = null;
        for (; t == JsonToken.FIELD_NAME; t = p.nextToken()) {
            String propName = p.currentName();
            p.nextToken(); // to point to value
            // Object Id property?
            if (buffer.readIdProperty(propName)) {
                continue;
            }
            // creator property?
            SettableBeanProperty creatorProp = creator.findCreatorProperty(propName);
            if (creatorProp != null) {
                // Last creator property to set?
                Object value;
                if ((activeView != null) && !creatorProp.visibleInView(activeView)) {
                    p.skipChildren();
                    continue;
                }
                value = _deserializeWithErrorWrapping(p, ctxt, creatorProp);
                if (buffer.assignParameter(creatorProp, value)) {
                    p.nextToken(); // to move to following FIELD_NAME/END_OBJECT
                    Object bean;
                    try {
                        bean = creator.build(ctxt, buffer);
                    } catch (Exception e) {
                        bean = wrapInstantiationProblem(e, ctxt);
                    }
                    if (bean == null) {
                        return ctxt.handleInstantiationProblem(handledType(), null,
                                _creatorReturnedNullException());
                    }
                    // [databind#631]: Assign current value, to be accessible by custom serializers
                    p.setCurrentValue(bean);

                    //  polymorphic?
                    if (bean.getClass() != _beanType.getRawClass()) {
                        return handlePolymorphic(p, ctxt, bean, unknown);
                    }
                    if (unknown != null) { // nope, just extra unknown stuff...
                        bean = handleUnknownProperties(ctxt, bean, unknown);
                    }
                    // or just clean?
                    return deserialize(p, ctxt, bean);
                }
                continue;
            }
            // regular property? needs buffering
            SettableBeanProperty prop = _findProperty(propName);
            if (prop != null) {
                try {
                    buffer.bufferProperty(prop, _deserializeWithErrorWrapping(p, ctxt, prop));
                } catch (UnresolvedForwardReference reference) {
                    // 14-Jun-2016, tatu: As per [databind#1261], looks like we need additional
                    //    handling of forward references here. Not exactly sure why existing
                    //    facilities did not cover, but this does appear to solve the problem
                    BeanReferring referring = handleUnresolvedReference(ctxt,
                            prop, buffer, reference);
                    if (referrings == null) {
                        referrings = new ArrayList<BeanReferring>();
                    }
                    referrings.add(referring);
                }
                continue;
            }
            // Things marked as ignorable should not be passed to any setter
            if (_ignorableProps != null && _ignorableProps.contains(propName)) {
                handleIgnoredProperty(p, ctxt, handledType(), propName);
                continue;
            }
            // "any property"?
            if (_anySetter != null) {
                try {
                    buffer.bufferAnyProperty(_anySetter, propName, _anySetter.deserialize(p, ctxt));
                } catch (Exception e) {
                    wrapAndThrow(e, _beanType.getRawClass(), propName, ctxt);
                }
                continue;
            }
            // Ok then, let's collect the whole field; name and value
            if (unknown == null) {
                unknown = new TokenBuffer(p, ctxt);
            }
            unknown.writeFieldName(propName);
            unknown.copyCurrentStructure(p);
        }

        // We hit END_OBJECT, so:
        Object bean;
        try {
            bean =  creator.build(ctxt, buffer);
        } catch (Exception e) {
            wrapInstantiationProblem(e, ctxt);
            bean = null; // never gets here
        }
        if (referrings != null) {
            for (BeanReferring referring : referrings) {
               referring.setBean(bean);
            }
        }
        if (unknown != null) {
            // polymorphic?
            if (bean.getClass() != _beanType.getRawClass()) {
                return handlePolymorphic(null, ctxt, bean, unknown);
            }
            // no, just some extra unknown properties
            return handleUnknownProperties(ctxt, bean, unknown);
        }
        return bean;
    }

    /**
     * @since 2.8
     */
    private BeanReferring handleUnresolvedReference(DeserializationContext ctxt,
            SettableBeanProperty prop, PropertyValueBuffer buffer,
            UnresolvedForwardReference reference)
        throws JsonMappingException
    {
        BeanReferring referring = new BeanReferring(ctxt, reference,
                prop.getType(), buffer, prop);
        reference.getRoid().appendReferring(referring);
        return referring;
    }

    protected final Object _deserializeWithErrorWrapping(JsonParser p,
            DeserializationContext ctxt, SettableBeanProperty prop)
        throws IOException
    {
        try {
            return prop.deserialize(p, ctxt);
        } catch (Exception e) {
            wrapAndThrow(e, _beanType.getRawClass(), prop.getName(), ctxt);
            // never gets here, unless caller declines to throw an exception
            return null;
        }
    }

    /**
     * Helper method called for rare case of pointing to {@link JsonToken#VALUE_NULL}
     * token. While this is most often an erroneous condition, there is one specific
     * case with XML handling where polymorphic type with no properties is exposed
     * as such, and should be handled same as empty Object.
     */
    protected Object deserializeFromNull(JsonParser p, DeserializationContext ctxt)
        throws IOException
    {
        // 17-Dec-2015, tatu: Highly specialized case, mainly to support polymorphic
        //   "empty" POJOs deserialized from XML, where empty XML tag synthesizes a
        //   `VALUE_NULL` tokens
        if (p.canSynthesizeNulls()) {
            @SuppressWarnings("resource")
            TokenBuffer tb = new TokenBuffer(p, ctxt);
            tb.writeEndObject();
            JsonParser p2 = tb.asParser(ctxt, p);
            p2.nextToken(); // to point to END_OBJECT
            // note: don't have ObjectId to consider at this point, so:
            Object ob = _vanillaProcessing ? _vanillaDeserialize(p2, ctxt, JsonToken.END_OBJECT)
                    : deserializeFromObject(p2, ctxt);
            p2.close();
            return ob;
        }
        return ctxt.handleUnexpectedToken(handledType(), p);
    }

    /*
    /**********************************************************
    /* Deserializing when we have to consider an active View
    /**********************************************************
     */

    protected final Object deserializeWithView(JsonParser p, DeserializationContext ctxt,
            Object bean, Class<?> activeView)
        throws IOException
    {
        if (p.hasTokenId(JsonTokenId.ID_FIELD_NAME)) {
            String propName = p.currentName();
            do {
                p.nextToken();
                // TODO: 06-Jan-2015, tatu: try streamlining call sequences here as well
                SettableBeanProperty prop = _findProperty(propName);
                if (prop != null) {
                    if (!prop.visibleInView(activeView)) {
                        p.skipChildren();
                        continue;
                    }
                    try {
                        prop.deserializeAndSet(p, ctxt, bean);
                    } catch (Exception e) {
                        wrapAndThrow(e, bean, propName, ctxt);
                    }
                    continue;
                }
                handleUnknownVanilla(p, ctxt, bean, propName);
            } while ((propName = p.nextFieldName()) != null);
        }
        return bean;
    }
    
    /*
    /**********************************************************
    /* Handling for cases where we have "unwrapped" values
    /**********************************************************
     */

    /**
     * Method called when there are declared "unwrapped" properties
     * which need special handling
     */
    @SuppressWarnings("resource")
    protected Object deserializeWithUnwrapped(JsonParser p, DeserializationContext ctxt)
        throws IOException
    {
        if (_delegateDeserializer != null) {
            return _valueInstantiator.createUsingDelegate(ctxt, _delegateDeserializer.deserialize(p, ctxt));
        }
        if (_propertyBasedCreator != null) {
            return deserializeUsingPropertyBasedWithUnwrapped(p, ctxt);
        }
        TokenBuffer tokens = new TokenBuffer(p, ctxt);
        tokens.writeStartObject();
        final Object bean = _valueInstantiator.createUsingDefault(ctxt);

        // [databind#631]: Assign current value, to be accessible by custom serializers
        p.setCurrentValue(bean);

        if (_injectables != null) {
            injectValues(ctxt, bean);
        }
        final Class<?> activeView = _needViewProcesing ? ctxt.getActiveView() : null;
        String propName = p.hasTokenId(JsonTokenId.ID_FIELD_NAME) ? p.currentName() : null;

        for (; propName != null; propName = p.nextFieldName()) {
            p.nextToken();
            SettableBeanProperty prop = _findProperty(propName);
            if (prop != null) { // normal case
                if ((activeView != null) && !prop.visibleInView(activeView)) {
                    p.skipChildren();
                    continue;
                }
                try {
                    prop.deserializeAndSet(p, ctxt, bean);
                } catch (Exception e) {
                    wrapAndThrow(e, bean, propName, ctxt);
                }
                continue;
            }
            // Things marked as ignorable should not be passed to any setter
            if (_ignorableProps != null && _ignorableProps.contains(propName)) {
                handleIgnoredProperty(p, ctxt, bean, propName);
                continue;
            }
            // 29-Nov-2016, tatu: probably should try to avoid sending content
            //    both to any setter AND buffer... but, for now, the only thing
            //    we can do.
            // how about any setter? We'll get copies but...
            if (_anySetter == null) {
                // but... others should be passed to unwrapped property deserializers
                tokens.writeFieldName(propName);
                tokens.copyCurrentStructure(p);
                continue;
            }
            // Need to copy to a separate buffer first
            TokenBuffer b2 = TokenBuffer.asCopyOfValue(p);
            tokens.writeFieldName(propName);
            tokens.append(b2);
            try {
                _anySetter.deserializeAndSet(b2.asParserOnFirstToken(), ctxt, bean, propName);
            } catch (Exception e) {
                wrapAndThrow(e, bean, propName, ctxt);
            }
        }
        tokens.writeEndObject();
        _unwrappedPropertyHandler.processUnwrapped(p, ctxt, bean, tokens);
        return bean;
    }

    @SuppressWarnings("resource")
    protected Object deserializeWithUnwrapped(JsonParser p, DeserializationContext ctxt,
            Object bean)
        throws IOException
    {
        JsonToken t = p.currentToken();
        if (t == JsonToken.START_OBJECT) {
            t = p.nextToken();
        }
        TokenBuffer tokens = new TokenBuffer(p, ctxt);
        tokens.writeStartObject();
        final Class<?> activeView = _needViewProcesing ? ctxt.getActiveView() : null;
        for (; t == JsonToken.FIELD_NAME; t = p.nextToken()) {
<<<<<<< HEAD
            String propName = p.getCurrentName();
            SettableBeanProperty prop = _findProperty(propName);
=======
            String propName = p.currentName();
            SettableBeanProperty prop = _beanProperties.find(propName);
>>>>>>> 33f07e7b
            p.nextToken();
            if (prop != null) { // normal case
                if (activeView != null && !prop.visibleInView(activeView)) {
                    p.skipChildren();
                    continue;
                }
                try {
                    prop.deserializeAndSet(p, ctxt, bean);
                } catch (Exception e) {
                    wrapAndThrow(e, bean, propName, ctxt);
                }
                continue;
            }
            if (_ignorableProps != null && _ignorableProps.contains(propName)) {
                handleIgnoredProperty(p, ctxt, bean, propName);
                continue;
            }
            // 29-Nov-2016, tatu: probably should try to avoid sending content
            //    both to any setter AND buffer... but, for now, the only thing
            //    we can do.
            // how about any setter? We'll get copies but...
            if (_anySetter == null) {
                // but... others should be passed to unwrapped property deserializers
                tokens.writeFieldName(propName);
                tokens.copyCurrentStructure(p);
            } else {
                // Need to copy to a separate buffer first
                TokenBuffer b2 = TokenBuffer.asCopyOfValue(p);
                tokens.writeFieldName(propName);
                tokens.append(b2);
                try {
                    _anySetter.deserializeAndSet(b2.asParserOnFirstToken(), ctxt, bean, propName);
                } catch (Exception e) {
                    wrapAndThrow(e, bean, propName, ctxt);
                }
                continue;
            }
        }
        tokens.writeEndObject();
        _unwrappedPropertyHandler.processUnwrapped(p, ctxt, bean, tokens);
        return bean;
    }

    @SuppressWarnings("resource")
    protected Object deserializeUsingPropertyBasedWithUnwrapped(JsonParser p, DeserializationContext ctxt)
        throws IOException
    {
        // 01-Dec-2016, tatu: Note: This IS legal to call, but only when unwrapped
        //    value itself is NOT passed via `CreatorProperty` (which isn't supported).
        //    Ok however to pass via setter or field.
        
        final PropertyBasedCreator creator = _propertyBasedCreator;
        PropertyValueBuffer buffer = creator.startBuilding(p, ctxt, _objectIdReader);

        TokenBuffer tokens = new TokenBuffer(p, ctxt);
        tokens.writeStartObject();

        JsonToken t = p.currentToken();
        for (; t == JsonToken.FIELD_NAME; t = p.nextToken()) {
            String propName = p.currentName();
            p.nextToken(); // to point to value
            // creator property?
            SettableBeanProperty creatorProp = creator.findCreatorProperty(propName);
            if (creatorProp != null) {
                // Last creator property to set?
                if (buffer.assignParameter(creatorProp,
                        _deserializeWithErrorWrapping(p, ctxt, creatorProp))) {
                    t = p.nextToken(); // to move to following FIELD_NAME/END_OBJECT
                    Object bean;
                    try {
                        bean = creator.build(ctxt, buffer);
                    } catch (Exception e) {
                        bean = wrapInstantiationProblem(e, ctxt);
                    }
                    // [databind#631]: Assign current value, to be accessible by custom serializers
                    p.setCurrentValue(bean);
                    // if so, need to copy all remaining tokens into buffer
                    while (t == JsonToken.FIELD_NAME) {
                        p.nextToken(); // to skip name
                        tokens.copyCurrentStructure(p);
                        t = p.nextToken();
                    }
                    tokens.writeEndObject();
                    if (bean.getClass() != _beanType.getRawClass()) {
                        // !!! 08-Jul-2011, tatu: Could probably support; but for now
                        //   it's too complicated, so bail out
                        ctxt.reportInputMismatch(creatorProp,
                                "Cannot create polymorphic instances with unwrapped values");
                        return null;
                    }
                    return _unwrappedPropertyHandler.processUnwrapped(p, ctxt, bean, tokens);
                }
                continue;
            }
            // Object Id property?
            if (buffer.readIdProperty(propName)) {
                continue;
            }
            // regular property? needs buffering
            SettableBeanProperty prop = _findProperty(propName);
            if (prop != null) {
                buffer.bufferProperty(prop, _deserializeWithErrorWrapping(p, ctxt, prop));
                continue;
            }
            // Things marked as ignorable should not be passed to any setter
            if (_ignorableProps != null && _ignorableProps.contains(propName)) {
                handleIgnoredProperty(p, ctxt, handledType(), propName);
                continue;
            }
            // 29-Nov-2016, tatu: probably should try to avoid sending content
            //    both to any setter AND buffer... but, for now, the only thing
            //    we can do.
            // how about any setter? We'll get copies but...
            if (_anySetter == null) {
                // but... others should be passed to unwrapped property deserializers
                tokens.writeFieldName(propName);
                tokens.copyCurrentStructure(p);
            } else {
                // Need to copy to a separate buffer first
                TokenBuffer b2 = TokenBuffer.asCopyOfValue(p);
                tokens.writeFieldName(propName);
                tokens.append(b2);
                try {
                    buffer.bufferAnyProperty(_anySetter, propName,
                            _anySetter.deserialize(b2.asParserOnFirstToken(), ctxt));
                } catch (Exception e) {
                    wrapAndThrow(e, _beanType.getRawClass(), propName, ctxt);
                }
                continue;
            }
        }

        // We hit END_OBJECT, so:
        Object bean;
        try {
            bean = creator.build(ctxt, buffer);
        } catch (Exception e) {
            wrapInstantiationProblem(e, ctxt);
            return null; // never gets here
        }
        return _unwrappedPropertyHandler.processUnwrapped(p, ctxt, bean, tokens);
    }

    /*
    /**********************************************************
    /* Handling for cases where we have property/-ies with
    /* external type id
    /**********************************************************
     */

    protected Object deserializeWithExternalTypeId(JsonParser p, DeserializationContext ctxt)
        throws IOException
    {
        if (_propertyBasedCreator != null) {
            return deserializeUsingPropertyBasedWithExternalTypeId(p, ctxt);
        }
        if (_delegateDeserializer != null) {
            /* 24-Nov-2015, tatu: Use of delegating creator needs to have precedence, and basically
             *   external type id handling just has to be ignored, as they would relate to target
             *   type and not delegate type. Whether this works as expected is another story, but
             *   there's no other way to really mix these conflicting features.
             */
            return _valueInstantiator.createUsingDelegate(ctxt,
                    _delegateDeserializer.deserialize(p, ctxt));
        }

        return deserializeWithExternalTypeId(p, ctxt, _valueInstantiator.createUsingDefault(ctxt));
    }

    protected Object deserializeWithExternalTypeId(JsonParser p, DeserializationContext ctxt,
            Object bean)
        throws IOException
    {
        final Class<?> activeView = _needViewProcesing ? ctxt.getActiveView() : null;
        final ExternalTypeHandler ext = _externalTypeIdHandler.start();

        for (JsonToken t = p.currentToken(); t == JsonToken.FIELD_NAME; t = p.nextToken()) {
            String propName = p.currentName();
            t = p.nextToken();
            SettableBeanProperty prop = _findProperty(propName);
            if (prop != null) { // normal case
                // [JACKSON-831]: may have property AND be used as external type id:
                if (t.isScalarValue()) {
                    ext.handleTypePropertyValue(p, ctxt, propName, bean);
                }
                if (activeView != null && !prop.visibleInView(activeView)) {
                    p.skipChildren();
                    continue;
                }
                try {
                    prop.deserializeAndSet(p, ctxt, bean);
                } catch (Exception e) {
                    wrapAndThrow(e, bean, propName, ctxt);
                }
                continue;
            }
            // ignorable things should be ignored
            if (_ignorableProps != null && _ignorableProps.contains(propName)) {
                handleIgnoredProperty(p, ctxt, bean, propName);
                continue;
            }
            // but others are likely to be part of external type id thingy...
            if (ext.handlePropertyValue(p, ctxt, propName, bean)) {
                continue;
            }
            // if not, the usual fallback handling:
            if (_anySetter != null) {
                try {
                    _anySetter.deserializeAndSet(p, ctxt, bean, propName);
                } catch (Exception e) {
                    wrapAndThrow(e, bean, propName, ctxt);
                }
                continue;
            }
            // Unknown: let's call handler method
            handleUnknownProperty(p, ctxt, bean, propName);
        }
        // and when we get this far, let's try finalizing the deal:
        return ext.complete(p, ctxt, bean);
    }

    @SuppressWarnings("resource")
    protected Object deserializeUsingPropertyBasedWithExternalTypeId(JsonParser p, DeserializationContext ctxt)
        throws IOException
    {
        final ExternalTypeHandler ext = _externalTypeIdHandler.start();
        final PropertyBasedCreator creator = _propertyBasedCreator;
        PropertyValueBuffer buffer = creator.startBuilding(p, ctxt, _objectIdReader);

        TokenBuffer tokens = new TokenBuffer(p, ctxt);
        tokens.writeStartObject();

        for (JsonToken t = p.currentToken(); t == JsonToken.FIELD_NAME; t = p.nextToken()) {
            String propName = p.currentName();
            p.nextToken(); // to point to value
            // creator property?
            SettableBeanProperty creatorProp = creator.findCreatorProperty(propName);
            if (creatorProp != null) {
                // first: let's check to see if this might be part of value with external type id:
                // 11-Sep-2015, tatu: Important; do NOT pass buffer as last arg, but null,
                //   since it is not the bean
                if (ext.handlePropertyValue(p, ctxt, propName, null)) {
                    ;
                } else {
                    // Last creator property to set?
                    if (buffer.assignParameter(creatorProp, _deserializeWithErrorWrapping(p, ctxt, creatorProp))) {
                        t = p.nextToken(); // to move to following FIELD_NAME/END_OBJECT
                        Object bean;
                        try {
                            bean = creator.build(ctxt, buffer);
                        } catch (Exception e) {
                            wrapAndThrow(e, _beanType.getRawClass(), propName, ctxt);
                            continue; // never gets here
                        }
                        // if so, need to copy all remaining tokens into buffer
                        while (t == JsonToken.FIELD_NAME) {
                            p.nextToken(); // to skip name
                            tokens.copyCurrentStructure(p);
                            t = p.nextToken();
                        }
                        if (bean.getClass() != _beanType.getRawClass()) {
                            // !!! 08-Jul-2011, tatu: Could theoretically support; but for now
                            //   it's too complicated, so bail out
                            return ctxt.reportBadDefinition(_beanType, String.format(
                                    "Cannot create polymorphic instances with external type ids (%s -> %s)",
                                    _beanType, bean.getClass()));
                        }
                        return ext.complete(p, ctxt, bean);
                    }
                }
                continue;
            }
            // Object Id property?
            if (buffer.readIdProperty(propName)) {
                continue;
            }
            // regular property? needs buffering
            SettableBeanProperty prop = _findProperty(propName);
            if (prop != null) {
                buffer.bufferProperty(prop, prop.deserialize(p, ctxt));
                continue;
            }
            // external type id (or property that depends on it)?
            if (ext.handlePropertyValue(p, ctxt, propName, null)) {
                continue;
            }
            // Things marked as ignorable should not be passed to any setter
            if (_ignorableProps != null && _ignorableProps.contains(propName)) {
                handleIgnoredProperty(p, ctxt, handledType(), propName);
                continue;
            }
            // "any property"?
            if (_anySetter != null) {
                buffer.bufferAnyProperty(_anySetter, propName,
                        _anySetter.deserialize(p, ctxt));
            }
        }

        // We hit END_OBJECT; resolve the pieces:
        try {
            return ext.complete(p, ctxt, buffer, creator);
        } catch (Exception e) {
            return wrapInstantiationProblem(e, ctxt);
        }
    }

    // @since 3.0
    protected final SettableBeanProperty _findProperty(String propName) {
        return _beanProperties.find(propName);
    }

    /**
     * Helper method for getting a lazily construct exception to be reported
     * to {@link DeserializationContext#handleInstantiationProblem(Class, Object, Throwable)}.
     */
    protected Exception _creatorReturnedNullException() {
        if (_nullFromCreator == null) {
            _nullFromCreator = new NullPointerException("JSON Creator returned null");
        }
        return _nullFromCreator;
    }

    /**
     * Method called if an unexpected token (other then <code>FIELD_NAME</code>)
     * is found after POJO has been instantiated and partially bound.
     *
     * @since 3.0
     */
    protected Object _handleUnexpectedWithin(JsonParser p,
            DeserializationContext ctxt, Object bean) throws IOException
    {
        return ctxt.handleUnexpectedToken(handledType(), p);
    }

    static class BeanReferring extends Referring
    {
        private final DeserializationContext _context;
        private final SettableBeanProperty _prop;
        private Object _bean;

        BeanReferring(DeserializationContext ctxt, UnresolvedForwardReference ref,
                JavaType valueType, PropertyValueBuffer buffer, SettableBeanProperty prop)
        {
            super(ref, valueType);
            _context = ctxt;
            _prop = prop;
        }

        public void setBean(Object bean) {
            _bean = bean;
        }

        @Override
        public void handleResolvedForwardReference(Object id, Object value) throws IOException
        {
            if (_bean == null) {
                _context.reportInputMismatch(_prop,
"Cannot resolve ObjectId forward reference using property '%s' (of type %s): Bean not yet resolved",
_prop.getName(), _prop.getDeclaringClass().getName());
        }
            _prop.set(_bean, value);
        }
    }
}<|MERGE_RESOLUTION|>--- conflicted
+++ resolved
@@ -286,7 +286,7 @@
         if (ix != FieldNameMatcher.MATCH_END_OBJECT) {
             if (ix == FieldNameMatcher.MATCH_UNKNOWN_NAME) {
                 return _vanillaDeserializeWithUnknown(p, ctxt, bean,
-                        p.getCurrentName());
+                        p.currentName());
             }
             return _handleUnexpectedWithin(p, ctxt, bean);
         }
@@ -362,7 +362,7 @@
         if (ix != FieldNameMatcher.MATCH_END_OBJECT) {
             if (ix == FieldNameMatcher.MATCH_UNKNOWN_NAME) {
                 return _vanillaDeserializeWithUnknown(p, ctxt, bean,
-                        p.getCurrentName());
+                        p.currentName());
             }
             return _handleUnexpectedWithin(p, ctxt, bean);
         }
@@ -380,36 +380,18 @@
         final Object bean = _valueInstantiator.createUsingDefault(ctxt);
         // [databind#631]: Assign current value, to be accessible by custom serializers
         p.setCurrentValue(bean);
-<<<<<<< HEAD
-=======
-        if (t == JsonToken.FIELD_NAME) {
-            String propName = p.currentName();
-            do { // minor unrolling here (by-2), less likely on critical path
-                p.nextToken();
-                SettableBeanProperty prop = _beanProperties.find(propName);
-                
-                if ((prop = _beanProperties.find(propName)) == null) {
-                    handleUnknownVanilla(p, ctxt, bean, propName);
-                } else {
-                    try {
-                        prop.deserializeAndSet(p, ctxt, bean);
-                    } catch (Exception e) {
-                        wrapAndThrow(e, bean, propName, ctxt);
-                    }
-                }
->>>>>>> 33f07e7b
 
         if (t != JsonToken.FIELD_NAME) {
             return bean;
         }
-        int ix = _fieldMatcher.matchAnyName(p.getCurrentName());
+        int ix = p.currentFieldName(_fieldMatcher);
         while (ix >= 0) { // minor unrolling here (by-2), less likely on critical path
             SettableBeanProperty prop = _fieldsByIndex[ix];
             p.nextToken();
             try {
                 prop.deserializeAndSet(p, ctxt, bean);
             } catch (Exception e) {
-                wrapAndThrow(e, bean, p.getCurrentName(), ctxt);
+                wrapAndThrow(e, bean, p.currentName(), ctxt);
             }
 
             // Elem #2
@@ -422,14 +404,14 @@
             try {
                 prop.deserializeAndSet(p, ctxt, bean);
             } catch (Exception e) {
-                wrapAndThrow(e, bean, p.getCurrentName(), ctxt);
+                wrapAndThrow(e, bean, p.currentName(), ctxt);
             }
             ix = p.nextFieldName(_fieldMatcher);
         }
         if (ix != FieldNameMatcher.MATCH_END_OBJECT) {
             if (ix == FieldNameMatcher.MATCH_UNKNOWN_NAME) {
                 return _vanillaDeserializeWithUnknown(p, ctxt, bean,
-                        p.getCurrentName());
+                        p.currentName());
             }
             return _handleUnexpectedWithin(p, ctxt, bean);
         }
@@ -449,7 +431,7 @@
                 try {
                     _fieldsByIndex[ix].deserializeAndSet(p, ctxt, bean);
                 } catch (Exception e) {
-                    wrapAndThrow(e, bean, p.getCurrentName(), ctxt);
+                    wrapAndThrow(e, bean, p.currentName(), ctxt);
                 }
                 continue;
             }
@@ -460,7 +442,7 @@
                 return _handleUnexpectedWithin(p, ctxt, bean);
             }
             p.nextToken();
-            handleUnknownVanilla(p, ctxt, bean, p.getCurrentName());
+            handleUnknownVanilla(p, ctxt, bean, p.currentName());
         }
     }        
 
@@ -525,24 +507,18 @@
                 return deserializeWithView(p, ctxt, bean, view);
             }
         }
-<<<<<<< HEAD
         if (!p.hasTokenId(JsonTokenId.ID_FIELD_NAME)) {
             // should we check what exactly it is... ?
             return bean;
         }
-        for (int ix = _fieldMatcher.matchAnyName(p.getCurrentName()); ;
+        for (int ix = _fieldMatcher.matchAnyName(p.currentName()); ;
                 ix = p.nextFieldName(_fieldMatcher)) {
             if (ix >= 0) { // normal case
-=======
-        if (p.hasTokenId(JsonTokenId.ID_FIELD_NAME)) {
-            String propName = p.currentName();
-            do {
->>>>>>> 33f07e7b
                 p.nextToken();
                 try {
                     _fieldsByIndex[ix].deserializeAndSet(p, ctxt, bean);
                 } catch (Exception e) {
-                    wrapAndThrow(e, bean, p.getCurrentName(), ctxt);
+                    wrapAndThrow(e, bean, p.currentName(), ctxt);
                 }
                 continue;
             }
@@ -553,7 +529,7 @@
                 return _handleUnexpectedWithin(p, ctxt, bean);
             }
             p.nextToken();
-            handleUnknownVanilla(p, ctxt, bean, p.getCurrentName());
+            handleUnknownVanilla(p, ctxt, bean, p.currentName());
         }
     }
 
@@ -864,13 +840,8 @@
         tokens.writeStartObject();
         final Class<?> activeView = _needViewProcesing ? ctxt.getActiveView() : null;
         for (; t == JsonToken.FIELD_NAME; t = p.nextToken()) {
-<<<<<<< HEAD
-            String propName = p.getCurrentName();
+            String propName = p.currentName();
             SettableBeanProperty prop = _findProperty(propName);
-=======
-            String propName = p.currentName();
-            SettableBeanProperty prop = _beanProperties.find(propName);
->>>>>>> 33f07e7b
             p.nextToken();
             if (prop != null) { // normal case
                 if (activeView != null && !prop.visibleInView(activeView)) {
