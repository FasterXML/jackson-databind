--- conflicted
+++ resolved
@@ -100,7 +100,6 @@
         }
         return MissingNode.getInstance();
     }
-<<<<<<< HEAD
     
     @Override
     protected JsonNode _add(JsonPointer ptr, JsonNode value) {
@@ -120,7 +119,7 @@
         } else {
             throw new IllegalArgumentException("invalid array element: " + ptr);
         }
-=======
+    }
 
     @Override
     public boolean equals(Comparator<JsonNode> comparator, JsonNode o)
@@ -141,7 +140,6 @@
             }
         }
         return true;
->>>>>>> cb6dddd8
     }
 
     /*
