Project: jackson-databind

------------------------------------------------------------------------
=== Releases ===
------------------------------------------------------------------------

2.6.5 (not yet released)

<<<<<<< HEAD
#1052: Don't generate a spurious NullNode after parsing an embedded object
 (reported by philipa@github)
#1061: Problem with Object Id and Type Id as Wrapper Object (regression in 2.5.1)

2.6.4 (07-Dec-2015)

#984: JsonStreamContexts are not build the same way for write.. and convert methods
 (reported by Antibrumm@github)
#989: Deserialization from "{}" to java.lang.Object causes "out of END_OBJECT token" error
 (reported by Ievgen P)
#1003: JsonTypeInfo.As.EXTERNAL_PROPERTY does not work with a Delegate
 (reported by alexwen@github)
#1005: Synthetic constructors confusing Jackson data binding
 (reported by Jayson M)
#1013: `@JsonUnwrapped` is not treated as assuming `@JsonProperty("")`
 (reported by David B)
#1036: Problem with case-insensitive deserialization
 (repoted by Dmitry R)
- Fix a minor problem with `@JsonNaming` not recognizing default value

2.6.3 (12-Oct-2015)

#749: `EnumMap` serialization ignores `SerializationFeature.WRITE_ENUMS_USING_TO_STRING`
 (reported by scubasau@github)
#938: Regression: `StackOverflowError` with recursive types that contain `Map.Entry`
 (reported by jloisel@github)
#939: Regression: DateConversionError in 2.6.x 
 (reported by Andreas P, anpieber@github)
#940: Add missing `hashCode()` implementations for `JsonNode` types that did not have them
 (contributed by Sergio M)
#941: Deserialization from "{}" to ObjectNode field causes "out of END_OBJECT token" error
 (reported by Sadayuki F)
#942: Handle null type id for polymorphic values that use external type id
 (reported by Warren B, stormboy@github)
#943: Incorrect serialization of enum map key
 (reported by Benson M)
#944: Failure to use custom deserializer for key deserializer
 (contributed by Benson M)
#949: Report the offending substring when number parsing fails
 (contributed by Jesse W)
#965: BigDecimal values via @JsonTypeInfo/@JsonSubTypes get rounded
 (reported by gmjabs@github)

2.6.2 (14-Sep-2015)

#894: When using withFactory on ObjectMapper, the created Factory has a TypeParser
  which still has the original Factory
 (reported by lufe66@github)
#899: Problem serializing `ObjectReader` (and possibly `ObjectMapper`)
#913: ObjectMapper.copy does not preserve MappingJsonFactory features
 (reported, fixed by Daniel W)
#922: ObjectMapper.copy() does not preserve _registeredModuleTypes
#928: Problem deserializing External Type Id if type id comes before POJO

2.6.1 (09-Aug-2015)

#873: Add missing OSGi import
#881: BeanDeserializerBase having issues with non-CreatorProperty properties.
 (reported by dharaburda@github)
#884: ArrayIndexOutOfBoundException for `BeanPropertyMap` (with ObjectId)
 (reported by alterGauner@github)
#889: Configuring an ObjectMapper's DateFormat changes time zone
 (reported by Andy W, wilkinsona@github)
#890: Exception deserializing a byte[] when the target type comes from an annotation
 (reported by gmjabs@github)

2.6.0 (19-Jul-2015)

#77: Allow injection of 'transient' fields
#95: Allow read-only properties with `@JsonIgnoreProperties(allowGetters=true)`
#222: EXTERNAL_PROPERTY adds property multiple times and in multiple places
 (reported by Rob E, thatsnotright@github)
#296: Serialization of transient fields with public getters (add
    MapperFeature.PROPAGATE_TRANSIENT_MARKER)
 (suggested by Michal L)
#312: Support Type Id mappings where two ids map to same Class
#348: ObjectMapper.valueToTree does not work with @JsonRawValue
 (reported by Chris P, pimlottc@github)
#504: Add `DeserializationFeature.USE_LONG_FOR_INTS`
 (suggested by Jeff S)
#624: Allow setting external `ClassLoader` to use, via `TypeFactory`
#649: Make `BeanDeserializer` use new `parser.nextFieldName()` and `.hasTokenId()` methods
#664: Add `DeserializationFeature.ACCEPT_FLOAT_AS_INT` to prevent coercion of floating point
 numbers int `int`/`long`/`Integer`/`Long`
 (requested by wenzis@github)
#677: Specifying `Enum` value serialization using `@JsonProperty`
 (requested by Allen C, allenchen1154@github)
#679: Add `isEmpty()` implementation for `JsonNode` serializers
#688: Provide a means for an ObjectMapper to discover mixin annotation classes on demand
 (requested by Laird N)
#689: Add `ObjectMapper.setDefaultPrettyPrinter(PrettyPrinter)`
 (requested by derknorton@github)
#696: Copy constructor does not preserve `_injectableValues`
 (reported by Charles A)
#698: Add support for referential types (ReferenceType)
#700: Cannot Change Default Abstract Type Mapper from LinkedHashMap
 (reported by wealdtech@github)
#725: Auto-detect multi-argument constructor with implicit names if it is the only visible creator
#727: Improve `ObjectWriter.forType()` to avoid forcing base type for container types
#734: Add basic error-recovery for `ObjectReader.readValues()`
#737: Add support for writing raw values in TokenBuffer
 (suggested by Guillaume S, gsmet@github)
#740: Ensure proper `null` (as empty) handling for `AtomicReference`
#741: Pass `DeserializationContext' argument for `JsonDeserializer` methods "getNullValue()"
 and "getEmptyValue()"
#743: Add `RawValue` helper type, for piping raw values through `TokenBuffer`
#756: Disabling SerializationFeature.FAIL_ON_EMPTY_BEANS does not affect `canSerialize()`
 (reported by nickwongdev@github)
#762: Add `ObjectWriter.withoutRootName()`, `ObjectReader.withoutRootName()`
#765: `SimpleType.withStaticTyping()` impl incorrect
#769: Fix `JacksonAnnotationIntrospector.findDeserializer` to return `Object` (as per
  `AnnotationIntrospector`); similarly for other `findXxx(De)Serializer(...)` methods
#777: Allow missing build method if its name is empty ("")
 (suggested by galdosd@github)
#781: Support handling of `@JsonProperty.required` for Creator methods
#787: Add `ObjectMapper setFilterProvider(FilterProvider)` to allow chaining
 (suggested by rgoldberg@githin)
#790: Add `JsonNode.equals(Comparator<JsonNode>, JsonNode)` to support
  configurable/external equality comparison
#794: Add `SerializationFeature.WRITE_DATES_WITH_ZONE_ID` to allow inclusion/exclusion of
  timezone id for date/time values (as opposed to timezone offset)
#795: Converter annotation not honored for abstract types
 (reported by myrosia@github)
#797: `JsonNodeFactory` method `numberNode(long)` produces `IntNode` for small numbers
#810: Force value coercion for `java.util.Properties`, so that values are `String`s
#811: Add new option, `JsonInclude.Include.NON_ABSENT` (to support exclusion of
  JDK8/Guava Optionals)
#812: Java 8 breaks Class-value annotation properties, wrt generics: need to work around
#813: Add support for new property of `@JsonProperty.access` to support
  read-only/write-only use cases
#820: Add new method for `ObjectReader`, to bind from JSON Pointer position
 (contributed by Jerry Y, islanderman@github)
#824: Contextual `TimeZone` changes don't take effect wrt `java.util.Date`,
  `java.util.Calendar` serialization
#826: Replaced synchronized HashMap with ConcurrentHashMap in TypeDeserializerBase._findDeserializer
 (contributed by Lars P)
#827: Fix for polymorphic custom map key serializer
 (reported by mjr6140@gitgub)
#828: Respect DeserializationFeatures.WRAP_EXCEPTIONS in CollectionDeserializer
 (contributed by Steve G, thezerobit@github)
#840: Change semantics of `@JsonPropertyOrder(alphabetic)` to only count `true` value
#848: Custom serializer not used if POJO has `@JsonValue`
#849: Possible problem with `NON_EMPTY` exclusion, `int`s, `Strings`
#868: Annotations are lost in the case of duplicate methods
- Remove old cglib compatibility tests; cause problems in Eclipse
- Add `withFilterId()` method in `JsonSerializer` (demote from `BeanSerializer`)
=======
#1051: Problem with Object Id and Type Id as Wrapper Object (regression in 2.5.1)
#1073: Add try-catch around `java.sql` type serializers
 (suggested by claudemt@github)
>>>>>>> 70d961bf

2.5.5 (07-Dec-2015)

#844: Using JsonCreator still causes invalid path references in JsonMappingException
 (reported by Ian B)
#852: Accept scientific number notation for quoted numbers too
#878: serializeWithType on BeanSerializer does not setCurrentValue
 (reported by Chi K, chikim79@github)

2.5.4 (09-Jun-2015)

#676: Deserialization of class with generic collection inside depends on
  how is was deserialized first time
 (reported by lunaticare@github)
#771: Annotation bundles ignored when added to Mixin
 (reported by Andrew D)
#774: NPE from SqlDateSerializer as _useTimestamp is not checked for being null
 (reported by mrowkow@github)
#785: Add handlings for classes which are available in `Thread.currentThread().getContextClassLoader()`
 (contributed by Charles A)
#792: Ensure Constructor Parameter annotations are linked with those of Field, Getter, or Setter
#793: `ObjectMapper.readTree()` does not work with defaultTyping enabled
 (reported by gracefulgopher@github)
#801: Using `@JsonCreator` cause generating invalid path reference in `JsonMappingException`
 (contributed by Kamil B)
#815: Presence of PropertyNamingStrategy Makes Deserialization fail
#816: Allow date-only ISO strings to have no time zone
 (contributed by Andrew G)
- Fix handling of Enums wrt JSON Schema, when 'toString()' used for serialization

2.5.3 (24-Apr-2015)

#731: XmlAdapter result marshaling error in case of ValueType=Object
 (reported, debugged by Dmitry S)
#742: Allow deserialization of `null` Object Id (missing already allowed)
#744: Custom deserializer with parent object update failing
 (reported by migel@github)
#745: EnumDeserializer.deserializerForCreator fails when used to deserialize a Map key
 (contributed by John M)
#761: Builder deserializer: in-compatible type exception when return type is super type
 (contributed by Alexey G)
#766: Fix Infinite recursion (StackOverflowError) when serializing a SOAP object
 (contributed by Alain G)

2.5.2 (29-Mar-2015)

#609: Problem resolving locally declared generic type
 (repoted by Hal H)
#691: NullSerializer for MapProperty failing when using polymorphic handling
 (reported by Antibrumm@github)
#703: Multiple calls to ObjectMapper#canSerialize(Object.class) returns different values
 (reported by flexfrank@github)
#705: JsonAnyGetter doesn't work with JsonSerialize (except with keyUsing)
 (reported by natnan@github)
#728: TypeFactory#_fromVariable returns unknownType() even though it has enough information
  to provide a more specific type
 (reported by jkochaniak@github)
#733: MappingIterator should move past errors or not return hasNext() == true
 (reported by Lorrin N, lorrin@github)
#738: @JsonTypeInfo non-deterministically ignored in 2.5.1 (concurrency issue)
 (reported by Dylan S, dylanscott@github)
- Improvement to handling of custom `ValueInstantiator` for delegating mode; no more NPE
  if `getDelegateCreator()` returns null
- Refactor `TypedKey` into separate util class

2.5.1 (06-Feb-2015)

#667: Problem with bogus conflict between single-arg-String vs `CharSequence` constructor
#669: JSOG usage of @JsonTypeInfo and @JsonIdentityInfo(generator=JSOGGenerator.class) fails
 (reported by ericali78@github)
#671: Adding `java.util.Currency` deserialization support for maps
 (contributed by Alexandre S-C)
#674: Spring CGLIB proxies not handled as intended
 (reported by Zoltan F)
#682: Class<?>-valued Map keys not serialized properly
 (reported by Ludevik@github)
#684: FAIL_ON_NUMBERS_FOR_ENUMS does not fail when integer value is quoted
 (reported by kllp@github)
#696: Copy constructor does not preserve `_injectableValues`
 (reported by Charles A)
- Add a work-around in `ISO8601DateFormat` to allow omission of ':' from timezone
- Bit more work to complete #633

2.5.0 (01-Jan-2015)

#47: Support `@JsonValue` for (Map) key serialization 
#113: Problem deserializing polymorphic types with @JsonCreator
#165: Add `DeserializationContext.getContextualType()` to let deserializer
  known the expected type.
#299: Add `DeserializationFeature.FAIL_ON_UNRESOLVED_OBJECT_IDS` to allow missing
  Object Ids (as global default)
#408: External type id does not allow use of 'visible=true'
#421: @JsonCreator not used in case of multiple creators with parameter names
 (reported by Lovro P, lpandzic@github)
#427: Make array and Collection serializers call `JsonGenerator.writeStartArray(int)`
#521: Keep bundle annotations, prevent problems with recursive annotation types
 (reported by tea-dragon@github)
#527: Add support for `@JsonInclude(content=Include.NON_NULL)` (and others) for Maps
#528: Add support for `JsonType.As.EXISTING_PROPERTY`
 (reported by heapifyman@github; implemented by fleebytes@github)
#539: Problem with post-procesing of "empty bean" serializer; was not calling
  'BeanSerializerModifier.modifySerializer()` for empty beans
 (reported by Fabien R, fabienrenaud@github)
#540: Support deserializing `[]` as null or empty collection when the java type
  is a not an object, `DeserializationFeature.ACCEPT_EMPTY_ARRAY_AS_NULL_OBJECT`
 (requested by Fabien R, fabienrenaud@github)
#543: Problem resolving self-referential recursive types
 (reported by ahgittin@github)
#550: Minor optimization: prune introspection of "well-known" JDK types
#552: Improved handling for ISO-8601 (date) format
 (contributed by Jerome G, geronimo-iia@github)
#559: Add `getDateFormat()`, `getPropertyNamingStrategy()` in `ObjectMapper`
#560: @JsonCreator to deserialize BigInteger to Enum
 (requested by gisupp@github)
#565: Add support for handling `Map.Entry`
#566: Add support for case-insensitive deserialization (`MapperFeature.ACCEPT_CASE_INSENSITIVE_PROPERTIES`)
 (contributed by Michael R)
#571: Add support in ObjectMapper for custom `ObjectReader`, `ObjectWriter` (sub-classes)
#572: Override default serialization of Enums
 (requested by herau@github)
#576: Add fluent API for adding mixins
 (contributed by Adam S, adstro@github)
#594: `@JsonValue` on enum not used when enum value is a Map key
 (reported by chrylis@github)
#596: Add support for `@JsonProperty.defaultValue`, exposed via `BeanProperty.getMetadata().getDefaultValue()`
#597: Improve error messaging for cases where JSON Creator returns null (which
  is illegal)
 (contributed by Aurelien L)
#599: Add a simple mechanism for avoiding multiple registrations of the same module
#607: Allow (re)config of `JsonParser.Feature`s via `ObjectReader`
#608: Allow (re)config of `JsonGenerator.Feature`s via `ObjectWriter`
#614: Add a mechanism for using `@JsonCreator.mode` for resolving possible ambiguity between
  delegating- and property-based creators
#616: Add `SerializationFeature.WRITE_DURATIONS_AS_TIMESTAMPS`
#622: Support for non-scalar ObjectId Reference deserialiazation (like JSOG)
#623: Add `StdNodeBasedDeserializer`
#630: Add `KeyDeserializer` for `Class`
#631: Update `current value` of `JsonParser`, `JsonGenerator` from standard serializers,
 deserializers
 (suggested by Antibrumm@github)
#633: Allow returning null value from IdResolver to make type information optional
 (requested by Antibrumm@github)
#634: Add `typeFromId(DatabindContext,String)` in `TypeIdDeserializer`
#636: `ClassNotFoundException` for classes not (yet) needed during serialization
 (contributed by mspiegel@github)
#638: Add annotation-based method(s) for injecting properties during serialization
 (using @JsonAppend, VirtualBeanPropertyWriter)
#647: Deserialization fails when @JsonUnwrapped property contains an object with same property name
 (reported by Konstantin L)
#653: Jackson doesn't follow JavaBean naming convention (added `MapperFeature.USE_STD_BEAN_NAMING`)
#654: Add support for (re)configuring `JsonGenerator.setRootValueSeparator()` via `ObjectWriter`
#655: Add `ObjectWriter.writeValues()` for writing value sequences
#660: `@JsonCreator`-annotated factory method is ignored if constructor exists
- Allow use of `Shape.ARRAY` for Enums, as an alias to 'use index'
- Start using `JsonGenerator.writeStartArray(int)` to help data formats
  that benefit from knowing number of elements in arrays (and would otherwise
  need to buffer values to know length)
- Added new overload for `JsonSerializer.isEmpty()`, to eventually solve #588
- Improve error messaging (related to [jaxb-annotations#38]) to include known subtype ids.

2.4.6 (23-Apr-2015)

#735: (complete fix) @JsonDeserialize on Map with contentUsing custom deserializer overwrites default behavior
 (reported by blackfyre512@github) (regression due to #604)
$744: Custom deserializer with parent object update fails

2.4.5.1 (26-Mar-2015)

Special one-off "micro patch" for:

#706: Add support for `@JsonUnwrapped` via JSON Schema module
#707: Error in getting string representation of an ObjectNode with a float number value
 (reported by @navidqar)
#735: (partial) @JsonDeserialize on Map with contentUsing custom deserializer overwrites default behavior

2.4.5 (13-Jan-2015)

#635: Reduce cachability of `Map` deserializers, to avoid problems with per-property config changes
    (regression due to #604)
#656: `defaultImpl` configuration is ignored for `WRAPPER_OBJECT`
- Solve potential cyclic-resolution problem for `UntypedObjectDeserializer`

2.4.4 (24-Nov-2014)

(jackson-core)#158: Setter confusion on assignable types
 (reported by tsquared2763@github)
#245: Calls to ObjectMapper.addMixInAnnotations() on an instance returned by ObjectMapper.copy()
 don't work
 (reported by Erik D)
#580: delegate deserializers choke on a (single) abstract/polymorphic parameter
 (reported by Ian B, tea-dragon@github)
#590: Binding invalid Currency gives nonsense at end of the message
 (reported by Jerbell@github)
#592: Wrong `TokenBuffer` delegate deserialization using `@JsonCreator`
 (reported by Eugene L)
#601: ClassCastException for a custom serializer for enum key in `EnumMap`
 (reported by Benson M)
#604: `Map` deserializers not being cached, causing performance problems
#610: Fix forward reference in hierarchies
 (contributed by zeito@github)
#619: Off by one error in AnnotatedWithParams
 (reported by stevetodd@github)
- Minor fix to `EnumSerializer` regarding detection "serialize using index"
- Minor fix to number serializers, to call proper callback for schema generation

2.4.3 (02-Oct-2014)

#496: Wrong result with `new TextNode("false").asBoolean(true)`
 (reported by Ivar R, ivarru@github)
#511: DeserializationFeature.FAIL_ON_INVALID_SUBTYPE does not work
 (reported by sbelikov@github)
#523: MapDeserializer and friends do not report the field/key name for mapping exceptions
 (reported by Ian B, tea-dragon@github)
#524: @JsonIdentityReference(alwaysAsId = true) Custom resolver is reset to SimpleObjectIdResolver
 (reported by pkokorev@github)
#541: @JsonProperty in @JsonCreator is conflicting with POJOs getters/attributes
 (reported by fabienrenaud@github)
#543: Problem resolving self-referential generic types
#570: Add Support for Parsing All Compliant ISO-8601 Date Formats
 (requested by pfconrey@github)
- Fixed a problem with `acceptJsonFormatVisitor` with Collection/array types that
  are marked with `@JsonValue`; could cause NPE in JSON Schema generator module.

2.4.2 (14-Aug-2014)

#515: Mixin annotations lost when using a mixin class hierarchy with non-mixin interfaces
 (reported by 'stevebread@github')
- Fixed a problem related to [jackson-dataformat-smile#19].

2.4.1.2 (12-Jul-2014)

Special one-off "micro patch" for:

#503: Concurrency issue inside com.fasterxml.jackson.databind.util.LRUMap.get(Object)
 (reported by fjtc@github)

2.4.1.1 (18-Jun-2014)

Special one-off "micro patch" for:

#491: Temporary work-around for issue #490 (full fix for 2.5 needs to be
  in `jackson-annotations`)
#506: Index is never set for Collection and Array in InvalidFormatException.Reference
 (reported by Fabrice D, fabdouglas@github)
- Fixed a problem related to [jackson-dataformat-smile#19].

2.4.1 (17-Jun-2014)

#479: NPE on trying to deserialize a `String[]` that contains null
 (reported by huxi@github)
#482: Make date parsing error behavior consistent with JDK
 (suggested by Steve S, sanbeg@github)
#489 (partial): TypeFactory cache prevents garbage collection of custom ClassLoader
 (reported by sftwrengnr@github)

2.4.0 (02-Jun-2014)

#81: Allow use of @JsonUnwrapped with typed (@JsonTypeInfo) classes, provided
  that (new) feature `SerializationFeature.FAIL_ON_UNWRAPPED_TYPE_IDENTIFIERS`
  is disabled
 (constributed by Ben F, UnquietCode@github)
#88: Prevent use of type information for `JsonNode` via default typing
 (reported by electricmonk@github)
#149: Allow use of "stringified" indexes for Enum values
 (requested by chenboxiang@github)
#176: Allow use external Object Id resolver (to use with @JsonIdentityInfo etc)
 (implemented by Pascal G)
#193: Conflicting property name definitions
 (reported by Stuart J, sgjohnston@github)
#323: Serialization of the field with deserialization config
 (reported by metanet@github)
#327: Should not consider explicitly differing renames a fail, as long as all are explicit
#335: Allow use of `@JsonPropertyOrder(alphabetic=true)` for Map properties
#352 Add `ObjectMapper.setConfig()` for overriding `SerializationConfig`/`DeserializationConfig`
#353: Problems with polymorphic types, `JsonNode` (related to #88)
 (reported by cemo@github)
#359: Converted object not using explicitly annotated serializer
 (reported by Florian S [fschopp@github])
#369: Incorrect comparison for renaming in `POJOPropertyBuilder`
#375: Add `readValue()`/`readPropertyValue()` methods in `DeserializationContext`
#376: Add support for `@JsonFormat(shape=STRING)` for number serializers
#381: Allow inlining/unwrapping of value from single-component JSON array
 (contributed by yinzara@github)
#390: Change order in which managed/back references are resolved (now back-ref
 first, then forward)
 (requested by zAlbee@github)
#407: Properly use null handlers for value types when serializer Collection
 and array types
 (contributed by Will P)
#425: Add support for using `Void.class` as "no class", instead of `NoClass.class`
#428: `PropertyNamingStrategy` will rename even explicit name from `@JsonProperty`
 (reported by turskip@github)
#435: Performance bottleneck in TypeFactory._fromClass
 (reported by Sean D, sdonovanuk@github)
#434: Ensure that DecimalNodes with mathematically equal values are equal
 (contributed by Francis G)
#435: Performance bottleneck in TypeFactory._fromClass
 (reported by sdonovanuk@github)
#438: Add support for accessing `@JsonProperty(index=N)` annotations
#442: Make `@JsonUnwrapped` indicate property inclusion
 (suggested by Ben F)
#447: ArrayNode#addAll should accept Collection<? extends JsonNode>
 (suggested by alias@github)
#461: Add new standard naming strategy, `PropertyNamingStrategy.LowerCaseStrategy`
#463: Add 'JsonNode.asText(String defaultValue)`
 (suggested by Chris C)
#464: Include `JsonLocation` in more mapping exceptions
 (contributed by Andy C (q3aiml@github))
#465: Make it easier to support serialization of custom subtypes of `Number`
#467: Unwanted POJO's embedded in tree via serialization to tree
 (reported by Benson M)
- Slightly improve `SqlDateSerializer` to support `@JsonFormat`
- Improve handling of native type ids (YAML, CBOR) to use non-native type ids
  as fallback

2.3.5 (13-Jan-2015)

#496: Wrong result for TextNode("false").asBoolean(true)
 (reported by Ivar R, ivarru@github)
#543: Problems resolving self-referential generic types.
#656: defaultImpl configuration is ignored for WRAPPER_OBJECT

2.3.4 (17-Jul-2014)

#459: BeanDeserializerBuilder copy constructor not copying `_injectables`
#462: Annotation-provided Deserializers are not contextualized inside CreatorProperties
 (reported by aarondav@github)

2.3.3 (10-Apr-2014)

#420: Remove 'final' modifier from `BeanDeserializerBase.deserializeWithType`
 (requested by Ghoughpteighbteau@github)
#422: Allow use of "True" and "False" as aliases for booleans when coercing from
  JSON String
#423: Fix `CalendarSerializer` to work with custom format
 (reported by sergeymetallic@github)
#433: `ObjectMapper`'s `.valueToTree()` wraps `JsonSerializable` objects into a POJONode
 (reported by Francis G)
- Fix null-handling for `CollectionSerializer`

2.3.2 (01-Mar-2014)

#378: Fix a problem with custom enum deserializer construction
 (reported by BokoEnos@github)
#379: Fix a problem with (re)naming of Creator properties; needed to make
 Paranamer module work with NamingStrategy.
 (reported by Chris P, cpilsworth@github)
#398: Should deserialize empty (not null) URI from empty String
 (reported by pgieser@github)
#406: @JsonTypeIdResolver not working with external type ids
 (reported by Martin T)
#411: NumberDeserializers throws exception with NaN and +/- Infinity
 (reported by clarkbreyman@github)
#412: ObjectMapper.writerWithType() does not change root name being used
 (repoted by jhalterman@github)
- Added `BeanSerializerBase._serializeObjectId()` needed by modules that
  override standard BeanSerializer; specifically, XML module.

2.3.1 (28-Dec-2013)

#346: Fix problem deserializing `ObjectNode`, with @JsonCreator, empty
  JSON Object
 (reported by gaff78@github)
#358: `IterableSerializer` ignoring annotated content serializer
 (reported by Florian S)
#361: Reduce sync overhead for SerializerCache by using volatile, double-locking
 (contributed by stuartwdouglas@github)
#362: UUID output as Base64 String with ObjectMapper.convertValue()
 (reported by jknack@github)
#367: Make `TypeNameIdResolver` call `TypeResolver` for resolving base type
 (suggested by Ben F)
#370: Fail to add Object Id for POJO with no properties
 (reported by jh3141@github)
- Fix for [jackson-module-afterburner#38]: need to remove @JacksonStdImpl from
  `RawSerializer`, to avoid accidental removal of proper handling.

2.3.0 (13-Nov-2013)

#48: Add support for `InetSocketAddress`
 (contributed by Nick T)
#152: Add support for traversing `JsonNode` with (new!) `JsonPointer` implementation
 (suggested by fge@github)
#208: Accept "fromString()" as an implicit Creator (factory) method (alias for "valueOf()")
 (requested by David P)
#215: Allow registering custom `CharacterEscapes` to use for serialization,
 via `ObjectWriter.with(CharacterEscapes)` (and `ObjectMapper.writer(CharacterEscapes)`)
#227: Allow "generic" Enum serializers, deserializers, via `SimpleModule`
#234: Incorrect type information for deeply nested Maps
 (reported by Andrei P)
#237: Add `DeserializationFeature.FAIL_ON_READING_DUP_TREE_KEY` to optionally
  throw `JsonMappingException` on duplicate keys, tree model (`JsonNode`)
#238: Allow existence of overlapping getter, is-getter (choose 'regular' getter)
#239: Support `ByteBuffer`
 (suggested by mckamey@github)
#240: Make sure `@JsonSerialize.include` does not accidentally override
  class inclusion settings
 (requested by thierryhenrio@github)
#253: `DelegatingDeserializer` causes problems for Managed/BackReferences
 (reported by bfelaco@github)
#257: Make `UntypedObjectDeserializer` support overides for `List`, `Map` etc
#268: Add new variant of `ObjectMapper.canSerialize()` that can return `Throwable`
 that caused false to be returned (if any)
#269: Add support for new `@JsonPropertyDescription` via `AnnotationIntrospector`
 as well as `BeanProperty.getMedata().getDescription()`
#270: Add `SerializationFeature.USE_EQUALITY_FOR_OBJECT_ID` to allow use of equality
 (instead of identity) for figuring out when to use Object Id
 (requested by beku8@github)
#271: Support handling of `@JsonUnwrapped` for in-built JSON Schema generation
#277: Make `TokenBuffer` support new native type and object ids
#302: Add `setNamingStrategy` in `Module.SetupContext`
 (suggested by Miguel C)
#305: Add support for accessing `TypeFactory` via `TypeIdResolverBase`
 (not yet via `TypeIdResolver` interface), other configuration
#306: Allow use of `@JsonFilter` for properties, not just classes 
#307: Allow use of `@JsonFilter` for Maps in addition to POJOs
#308: Improve serialization and deserialization speed of `java.util.UUID` by 4x
 (suggested by David P)
#310: Improve `java.util.UUID` serialization with binary codecs, to use "raw" form.
#311: Make sure that "creator properties" are alphabetically ordered too, if
  so requested.
#315: Allow per-property definition of null serializer to use, using
 new `@JsonSerialize(nullsUsing=xxx)` annotation property
#317: Fix `JsonNode` support for nulls bound to `ObjectNode`, `ArrayNode`
 (contributed by Seth P)
#318: Problems with `ObjectMapper.updateValue()`, creator property-backed accessors
#319: Add support for per-call ("contextual") attributes, with defaulting,
 to allow keeping track of state during (de)serialization
#324: Make sure to throw `JsonMappingException` from `EnumDeserializer` creator,
  not `IllegalArgumentException`
 (reported by beverku@github)
#326: Support `@JsonFilter` for "any getter" properties
#334: Make `ArrayNode`, `ObjectNode` non-final again
#337: `AnySetter` does not support polymorphic types
 (reported by askvortsov@github)
#340: AtomicReference not working with polymorphic types
#342: Add `DeserializationFeature.FAIL_ON_IGNORED_PROPERTIES` to make `ObjectMapper`
  throw exception when encountering explicitly ignored properties
 (requested by Ruslan M)
[JACKSON-890]: Support managed/back-references for polymorphic (abstract) types
- Add 'BeanPropertyWriter.isUnwrapping()' for future needs (by Afterburner)
- Add coercions from String "null" (as if null token was parsed) for primitives/Wrappers.
- Add `JsonDeserializer.handledType()`

2.2.4 (10-Jun-2014)

#292: Problems with abstract `Map`s, `Collection`s, polymorphic deserialization
#324: EnumDeserializer should throw JsonMappingException, not IllegalArgumentException
#346: Problems deserializing `ObjectNode` from empty JSON Object, with @JsonCreator

2.2.3 (22-Aug-2013)

#234: Problems with serializing types for deeply nested generic Maps, default typing 
#251: SerializationFeature.WRITE_BIGDECIMAL_AS_PLAIN ignored with JsonNode
  serialization
 (reported by fge@github)
#259: Fix a problem with JSON Schema generation for `@JsonValue`
 (reported by Lior L)
#267: Handle negative, stringified timestamps
 (reported by Drecth@github)
#281: Make `NullNode` use configured null-value serializer
#287: Fix problems with converters, Maps with Object values
 (reported by antubis@github)
#288: Fix problem with serialization converters assigned with annotations
 (reported by cemo@github)

2.2.2 (26-May-2013)

#216: Problems with Android, 1.6-only types
#217: JsonProcessingExceptions not all wrapped as expected
 (reported by karldmoore@github)
#220: ContainerNode missing 'createNumber(BigInteger)'
 (reported by Pascal G)
#223: Duplicated nulls with @JsonFormat(shape=Shape.ARRAY)
 (reported by lukegh@github)
#226: Field mapping fail on deserialization to common referenced object when
  @JsonUnwrapped is used
 (reported by ikvia@github)
#232: Converting bound BigDecimal value to tree fails with WRITE_BIGDECIMAL_AS_PLAIN
 (reported by celkings@github)
- Minor fix to handle primitive types for key deserializer lookups
- Add convenience method `MappingIterator.getCurrentLocation()`
 (suggested by Tomdz@github)

2.2.1 (03-May-2013)

#214: Problem with LICENSE, NOTICE, Android packaging
 (reported by thierryd@github)

2.2.0 (22-Apr-2013)

Fixes:

#23: Fixing typing of root-level collections
#118: JsonTypeInfo.as.EXTERNAL_PROPERTY not working correctly
 with missing type id, scalar types
#130: TimeZone not set for GregorianCalendar, even if configured
#144: MissingNode.isValueNode() should return 'false'
 (reported by 'fge@github')
#146: Creator properties were not being renamed as expected
 (contributed by Christoper C)
#188: Problem with ObjectId serialization, 'alwaysAsId' references

Improvements:

#116: JavaType implements `java.lang.reflect.Type` (as does `TypeReference`)
#147: Defer reporting of problems with missing creator parameters
 (contributed by Christoper C)
#155: Make `ObjectNode` and `ArrayNode` final (other node types already were)
 (requested by fge@github)
#161: Add deserializer for java.util.concurrent.ArrayBlockingQueue
#173: Add 'JsonNode.traverse(ObjectCodec)' for convenience
#181: Improve error reporting for missing '_valueDeserializer'
#194: Add `FloatNode` type in tree model (JsonNode)
 (requested by msteiger@github)
#199: Allow deserializing `Iterable` instances (as basic `Collection`s)
 (requested by electrum@github)
#206: Make 'ObjectMapper.createDeserializationContext()' overridable
 (requested by noter@github)
#207: Add explicit support for `short` datatypes, for tree model
 (contributed by msteiger@github)

New features:

#120: Extend BeanDeserializerModifier to work with non-POJO deserializers
#121: Extend BeanSerializerModifier to work with non-POJO serializers
#124: Add support for serialization converters (@JsonSerializer(converter=...))
#124: Add support for deserialization converters (@JsonDeserializer(converter=...))
#140: Add 'SerializationFeature.WRITE_BIGDECIMAL_AS_PLAIN' to allow forcing
  of non-scientific notation when serializing BigDecimals.
 (suggested by phedny@github)
#148: Add 'DeserializationFeature.FAIL_ON_INVALID_SUBTYPE`, which allows mapping
  entries with missing or invalid type id into null references (instead of failing).
  Also allows use of '@JsonTypeInfo.defaultImpl = NoClass.class' as alternative.
#159: Add more accessors in 'MappingIterator': getParser(), getParserSchema(),
  readAll()
 (suggested by Tom D)
#190: Add 'MapperFeature.ALLOW_FINAL_FIELDS_AS_MUTATORS' (default: true) for
 pruning out final fields (to avoid using as mutators)
 (requested by Eric T)
#195: Add 'MapperFeature.INFER_PROPERTY_MUTATORS' (default: enabled) for finer
  control of what mutators are auto-detected.
 (requested by Dain S)
#198: Add SPI metadata, handling in ObjectMapper (findModules()), for
  automatic registration of auto-detected extension modules
 (suggested by 'beamerblvd@github')
#203: Added new features to support advanced date/time handling:
  - SerializationFeature.WRITE_DATE_TIMESTAMPS_AS_NANOSECONDS
  - DeserializationFeature.READ_DATE_TIMESTAMPS_AS_NANOSECONDS
  - DeserializationFeature.ADJUST_DATES_TO_CONTEXT_TIME_ZONE

Other:

#126: Update JDK baseline to 1.6
* API under 'com.fasterxml.jackson.databind.jsonFormatVisitors' changed significantly
  based on experiences with external JSON Schema generator.
* Version information accessed via code-generated access class, instead of reading
  VERSION.txt
* Added 2 methods in Converter interface: getInputType(), getOutputType(),
  to allow programmatic overrides (needed by JAXB annotation module)

2.1.4 (26-Feb-2013)

* [JACKSON-887]: StackOverflow with parameterized sub-class field
 (reported by Alexander M)
* [#130]: TimeZone not set for GregorianCalendar, when deserializing
* [#157]: NPE when registering module twice
* [#162]: JsonNodeFactory: work around an old bug with BigDecimal and zero
 (submitted by fge@github)
* [#166]: Incorrect optimization for `ObjectMapper.convertValue(Class)`
 (reported by Eric T)
* [#167]: Problems with @JsonValue, polymorphic types (regression from 1.x)
 (reported by Eric T)
* [#170]: Problems deserializing `java.io.File` if creator auto-discovery disabled
 (reported by Eric T)
* [#175]: NPE for JsonMappingException, if no path is specified
 (reported by bramp@github)

2.1.3 (19-Jan-2013)

* [Issue#141]: ACCEPT_EMPTY_STRING_AS_NULL_OBJECT not working for enums
* [Issue#142]: Serialization of class containing EnumMap with polymorphic enum
  fails to generate class type data
 (reported by kidavis4@github)

2.1.2 (04-Dec-2012)

* [Issue#106]: NPE in ObjectArraySerializer.createContextual(...)
* [Issue#117]: HandlerInstantiator defaulting not working
 (reported by Alexander B)
* [Issue#118]: Problems with JsonTypeInfo.As.EXTERNAL_PROPERTY, scalar values
 (reported by Adva11@github)
* [Issue#119]: Problems with @JsonValue, JsonTypeInfo.As.EXTERNAL_PROPERTY
 (reported by Adva11@github)
* [Issue#122]: ObjectMapper.copy() was not copying underlying mix-in map
 (reported by rzlo@github)

2.1.1 (11-Nov-2012)

Fixes:

* [JACKSON-875]: Enum values not found if Feature.USE_ANNOTATIONS disabled
 (reported by Laurent P)
* [Issue#93]: ObjectNode.setAll() broken; would not add anything for
  empty ObjectNodes.
 (reported by Francis G)
* Making things implement java.io.Serializable:
  - Issues: #94, #99, #100, #102
    (reported by Sean B)
* [Issue#96]: Problem with JsonTypeInfo.As.EXTERNAL_PROPERTY, defaultImpl
 (reported by Adva11@github)

2.1.0 (08-Oct-2012)

  New minor version for 2.x series. Major improvements in multiple areas,
  including:

  - Dataformat auto-detection
  - More `@JsonFormat.shape` variant to serialize Collections as
    JSON Objects, POJOs as JSON Arrays (csv-like).
  - Much more configuration accessible via ObjectReader, ObjectWriter
  - New mechanism for JSON Schema generation, other uses (in future)

Fixes:

* [JACKSON-830]/[Issue#19]: Change OSGi bundle name to be fully-qualified
* ]JACKSON-847]: Make @JsonIdentityInfo work with property-based creator
* [JACKSON-851]: State corruption with ObjectWriter, DefaultPrettyPrinter
 (reported by Duncan A)
* [Issue#75]: Too aggressive KeySerializer caching
* Minor fix wrt [Issue#11], coercion needed extra checks

Improvements:

* [JACKSON-758]: Remove 'IOException' from throws clauses of "writeValueAsString"
  and "writeValueAsBytes" of ObjectMapper/ObjectWriter
 (suggested by G-T Chen)
* [JACKSON-839]: Allow "upgrade" of integer number types for
  UntypedObjectDeserializer, even with default typing enabled.
* [JACKSON-850]: Allow use of zero-arg factory methods as "default creator"
  (suggested by Razvan D)
* [Issue#9]: Implement 'required' JSON Schema attribute for bean properties
* [Issue#20]: Add new exception type, InvalidFormatException (sub-type of
  JsonMappingException) to indicate data format problems
 (suggested by HolySamosa@github)
* [Issue#30]: ObjectReader and ObjectWriter now try to pre-fetch root
  (de)serializer if possible; minor performance improvement (2% for small POJOs).
* [Issue#33]: Simplified/clarified definition of 'ObjectReader.readValues()';
  minor change in behavior for JSON Array "wrapped" sequences
* [Issue#60]: Add 'JsonNode.hasNonNull(...)' method(s)
 (suggested by Jeff S on mailing list) 
* [Issue#64]: Add new "standard" PropertyNamingStrategy, PascalCaseStrategy
  (PropertyNamingStrategy.PASCAL_CASE_TO_CAMEL_CASE)
 (contributed by Sean B)
* [Issue#65]: Add getters to `ObjectMapper`, DeserializationContext/-Factory.
 (contributed by Dmitry K)
* [Issue#69]: Add `PropertyName` abstraction, new methods in AnnotationIntrospector
* [Issue#80]: Make `DecimalNode` normalize input, to make "1.0" and "1.00"equal
 (reported by fge@github)

New features:

* [Issue#15]: Support data format auto-detection via ObjectReader (added
  'withFormatDetection(...)' fluent factories)
* [Issue#21]: Add 'ObjectNode.set(...)' method (and related) to improve
  chaining, semantic consistency of Tree Model API
 (suggested by fge@Github)
* [Issue#22]: Add 'ObjectMapper.setAnnotationIntrospectors()' which allows
  defining different introspectors for serialization, deserialization
* [Issue#24]: Allow serialization of Enums as JSON Objects
 (suggested by rveloso@github)
* [Issue#28]: Add 'ObjectMapper.copy()', to create non-linked copy of
  mapper, with same configuration settings
* [Issue#29]: Allow serializing, deserializing POJOs as JSON Arrays
  by using `@JsonFormat(shape=Shape.ARRAY)`
* [Issue#40]: Allow serialization of Collections as JSON Objects
  (and deserialization from)
 (suggested by 'rveloso@github')
* [Issue#42]: Allow specifying Base64 variant to use for Base64-encoded data
  using ObjectReader.with(Base64Variant), ObjectWriter.with(Base64Variant).
 (suggested by 'mpfau@github')
* [Issue#45]: Add '@JsonNaming' annotation to define per-class PropertyNamingStrategy
 (suggested by Mark W)
* [Pull#58]: Make 'MappingIterator' implement 'Closable'
 (contributed by Pascal G)
* [Issue#72]: Add 'MapperFeature.USE_WRAPPER_NAME_AS_PROPERTY_NAME' to use
  wrapper name annotations for renaming properties
* [Issue#87]: Add 'StdDelegatingSerializer', 'StdDelegatingDeserializer' to
  simplify writing of two-step handlers
* (issue #4 of jackson-annotations): Add `@JsonIdentityReference(alwaysAsId=true)`
  to force ALL references to an object written as Object Id, even the first one.
* Added 'ObjectReader#withHandler' to allow for reconfiguring deserialization
  problem handler
 (suggested by 'electricmonk')

Other changes:

* New variant of AnnotationIntrospector.getFormat(), to support class
  annotations
* It is now possible to serialize instances of plain old Object, iff
  'FAIL_ON_EMPTY_BEANS' is disabled.
* Trying to remove reference to "JSON" in datatype conversion errors
 (since databinding is format-agnostic)

INCOMPATIBILITIES: (rats!)

* Note that [Issue#33] (see above) is, technically speaking, backwards
  imcompatible change. It is estimated that it should NOT affect most
  users, as changes are to edge cases (and undocumented ones at that).
  However, it can potentially cause problems with upgrade.
* Implementation of `JsonFormatVisitable` resulting in 2 new methods
  being added in `BeanPropertyFilter` interface -- this is unfortunate,
  but was required to support full traversability.

2.0.4 (26-Jun-2012)

* [Issue#6]: element count for PrettyPrinter, endObject wrong
   (reported by "thebluemountain")
* [JACKSON-838]: Utf8StreamParser._reportInvalidToken() skips letters
    from reported token name
   (reported by Lóránt Pintér)
* [JACKSON-841] Data is doubled in SegmentedStringWriter output
   (reported by Scott S)
* [JACKSON-842] ArrayIndexOutOfBoundsException when skipping C-style comments
   (reported by Sebastien R)

2.0.3: no version 2.0.3 released -- only used for extension modules

2.0.2 [14-May-2012]

Fixes:

* [Issue#14]: Annotations were not included from parent classes of
  mix-in classes
 (reported by @guillaup)
* [JACKSON-824]: Combination of JSON Views, ObjectMapper.readerForUpdating()
  was not working
 (reported by Nir S)
(and all fixes from 1.9.7)

Improvements:

* [Issue#11]: Improve ObjectMapper.convertValue()/.treeToValue() to use
  cast if possible

2.0.1 [23-Apr-2012]

Fixes:

* [JACKSON-827] Ensure core packages work on JDK 1.5
 (reported by Pascal g)
* [JACKSON-829] Custom serializers not working for List<String> properties,
  @JsonSerialize(contentUsing)
 (reported by James R)

Improvements:

* [Issue#5]: Add support for maps with java.util.Locale keys to the set of
  StdKeyDeserializers
 (contributed by Ryan G)

2.0.0 [25-Mar-2012]

Fixes:

* [JACKSON-368]: Problems with managed references, abstract types
* [JACKSON-711]: Delegating @JsonCreator did not work with Injectable values
* [JACKSON-798]: Problem with external type id, creators
  (reported by Casey L)
(and all fixes up until and including 1.9.6)

Improvements:

* [JACKSON-546]: Indicate end-of-input with JsonMappingException instead
  of EOFException, when there is no parsing exception
* [JACKSON-664]: Reduce overhead of type resolution by adding caching
  in TypeFactory
* [JACKSON-690]: Pass DeserializationContext through ValueInstantiator
* [JACKSON-695]: Add 'isEmpty(value)' in JsonSerializer to allow
  customizing handling of serialization of empty values
* [JACKSON-710]: 'ObjectMapper.convertValue()' should ignore root value
  wrapping/unwrapping settings
* [JACKSON-730] Split various features (JsonParser, JsonGenerator,
  SerializationConfig, DeserializationConfig) into per-factory
  features (MapperFeature, JsonFactory.Feature) an per
  instance features (existing ones)
* [JACKSON-732]: Allow 'AnnotationIntrospector.findContentDeserializer()'
  (and similar) to return instance, not just Class<?> for instance
 (requested by James R)
* [JACKSON-736]: Add (more) access to array, container and map serializers
* [JACKSON-737]: Allow accessing of "creator properties" for BeanDeserializer
* [JACKSON-748]: Add 'registerSubtypes' to 'Module.setupContext' (and SimpleModule)
* [JACKSON-749]: Make @JsonValue work for Enum deserialization
* [JACKSON-769]: ObjectNode/ArrayNode: change 'put', 'insert', 'add' to return
  'this node' (unless already returning something)
* [JACKSON-770]: Simplify method naming for JsonNode, drop unnecessary 'get' prefix
  from methods like 'getTextValue()' (becomes 'textValue()')
* [JACKSON-777]: Rename 'SerializationConfig.Feature' as 'SerializationFeature',
  'DeserializationConfig.Feature' as 'DeserializationFeature'
* [JACKSON-780]: MissingNode, NullNode should return 'defaultValue' from 'asXxx' methods,
  (not 0 for numbers), as they are not numeric types
* [JACKSON-787]: Allow use of @JsonIgnoreProperties for properties (fields, getters, setters)
* [JACKSON-795]: @JsonValue was not working for Maps, Collections
* [JACKSON-800]: Add 'Module.SetupContext#addDeserializationProblemHandler'
 (suggested by James R)

New features:

* [JACKSON-107]: Add support for Object Identity (to handled cycles, shared refs),
  with @JsonIdentityInfo
* [JACKSON-435]: Allow per-property Date formatting using @JsonFormat.
* [JACKSON-437]: Allow injecting of type id as POJO property, by setting
  new '@JsonTypeInfo.visible' property to true.
* [JACKSON-469]: Support "Builder pattern" for deserialiation; that is, allow
  use of separate Builder object for data binding, creating actual value
* [JACKSON-608]: Allow use of JSON Views for deserialization
* [JACKSON-636]: Add 'SerializationFeature.ORDER_MAP_ENTRIES_BY_KEYS' to allow
  forced sorting of Maps during serialization
  (suggested by Joern H)
* [JACKSON-669]: Allow prefix/suffix for @JsonUnwrapped properties
 (requested by Aner P)
* [JACKSON-707]: Add 'JsonNode.deepCopy()', to create safe deep copies
  of ObjectNodes, ArrayNodes.
* [JACKSON-714]: Add general-purpose @JsonFormat annotation
* [JACKSON-718]: Added 'JsonNode.canConvertToInt()', 'JsonNode.canConvertToLong()'
* [JACKSON-747]: Allow changing of 'SerializationFeature' for ObjectWriter,
  'DeserializationFeature' for ObjectReader.
* [JACKSON-752]: Add @JsonInclude (replacement of @JsonSerialize.include)
* [JACKSON-754]: Add @JacksonAnnotationsInside for creating "annotation
  bundles" (also: AnnotationIntrospector.isAnnotationBundle())
* [JACKSON-762]: Allow using @JsonTypeId to specify property to use as
  type id, instead of using separate type id resolver.
* [JACKSON-764]: Allow specifying "root name" to use for root wrapping
  via ObjectReader, ObjectWriter.
* [JACKSON-772]: Add 'JsonNode.withArray()' to use for traversing Array nodes.
* [JACKSON-793]: Add support for configurable Locale, TimeZone to use
  (via SerializationConfig, DeserializationConfig)
* [JACKSON-805]: Add 'SerializationFeature.WRITE_SINGLE_ELEM_ARRAYS_UNWRAPPED'
  to improve interoperability with BadgerFish/Jettison
* [JACKSON-810]: Deserialization Feature: Allow unknown Enum values via
  'DeserializationFeature.READ_UNKNOWN_ENUM_VALUES_AS_NULL'
  (suggested by Raymond R)
* [JACKSON-813]: Add '@JsonSerializableSchema.id' attribute, to indicate
  'id' value to add to generated JSON Schemas.

[entries for versions 1.x and earlier not retained; refer to earlier releases)<|MERGE_RESOLUTION|>--- conflicted
+++ resolved
@@ -6,10 +6,11 @@
 
 2.6.5 (not yet released)
 
-<<<<<<< HEAD
 #1052: Don't generate a spurious NullNode after parsing an embedded object
  (reported by philipa@github)
 #1061: Problem with Object Id and Type Id as Wrapper Object (regression in 2.5.1)
+#1073: Add try-catch around `java.sql` type serializers
+ (suggested by claudemt@github)
 
 2.6.4 (07-Dec-2015)
 
@@ -153,11 +154,6 @@
 #868: Annotations are lost in the case of duplicate methods
 - Remove old cglib compatibility tests; cause problems in Eclipse
 - Add `withFilterId()` method in `JsonSerializer` (demote from `BeanSerializer`)
-=======
-#1051: Problem with Object Id and Type Id as Wrapper Object (regression in 2.5.1)
-#1073: Add try-catch around `java.sql` type serializers
- (suggested by claudemt@github)
->>>>>>> 70d961bf
 
 2.5.5 (07-Dec-2015)
 
