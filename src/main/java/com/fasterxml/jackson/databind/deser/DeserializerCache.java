package com.fasterxml.jackson.databind.deser;

import java.util.HashMap;
import java.util.Objects;
import java.util.concurrent.locks.ReentrantLock;

import com.fasterxml.jackson.annotation.JsonFormat;
import com.fasterxml.jackson.databind.*;
import com.fasterxml.jackson.databind.deser.std.StdDelegatingDeserializer;
import com.fasterxml.jackson.databind.introspect.Annotated;
import com.fasterxml.jackson.databind.type.*;
import com.fasterxml.jackson.databind.util.ClassUtil;
import com.fasterxml.jackson.databind.util.Converter;
import com.fasterxml.jackson.databind.util.LRUMap;
import com.fasterxml.jackson.databind.util.LookupCache;

/**
 * Class that defines caching layer between callers (like
 * {@link ObjectMapper},
 * {@link com.fasterxml.jackson.databind.DeserializationContext})
 * and classes that construct deserializers
 * ({@link com.fasterxml.jackson.databind.deser.DeserializerFactory}).
 */
public final class DeserializerCache
    implements java.io.Serializable // since 2.1
{
    private static final long serialVersionUID = 1L;

    /**
     * Default size of the underlying cache to use.
     * 
     * @since 2.16
     */
    public final static int DEFAULT_MAX_CACHE_SIZE = 2000;

    /*
    /**********************************************************
    /* Caching
    /**********************************************************
     */

    /**
     * We will also cache some dynamically constructed deserializers;
     * specifically, ones that are expensive to construct.
     * This currently means bean, Enum and container deserializers.
     */
    protected final LookupCache<JavaType, JsonDeserializer<Object>> _cachedDeserializers;

    /**
     * During deserializer construction process we may need to keep track of partially
     * completed deserializers, to resolve cyclic dependencies. This is the
     * map used for storing deserializers before they are fully complete.
     */
    protected final HashMap<JavaType, JsonDeserializer<Object>> _incompleteDeserializers
        = new HashMap<JavaType, JsonDeserializer<Object>>(8);

    /**
     * We hold an explicit lock while creating deserializers to avoid creating duplicates.
     */
    private final ReentrantLock _incompleteDeserializersLock = new ReentrantLock();

    /*
    /**********************************************************
    /* Life-cycle
    /**********************************************************
     */

    public DeserializerCache() {
        this(DEFAULT_MAX_CACHE_SIZE); // see [databind#1995]
    }

    public DeserializerCache(int maxSize) {
        this(new LRUMap<>(Math.min(64, maxSize>>2), maxSize));
    }

    /**
     * @since 2.16
     */
    public DeserializerCache(LookupCache<JavaType, JsonDeserializer<Object>> cache) {
        _cachedDeserializers = cache;
    }

    /**
     * @since 2.16
     */
    public DeserializerCache emptyCopy() {
        return new DeserializerCache(_cachedDeserializers.emptyCopy());
    }

    /*
    /**********************************************************
    /* JDK serialization handling
    /**********************************************************
     */

    Object writeReplace() {
        // instead of making this transient, just clear it:
        _incompleteDeserializers.clear();
        return this;
    }

    /*
    /**********************************************************
    /* Access to caching aspects
    /**********************************************************
     */

    /**
     * Method that can be used to determine how many deserializers this
     * provider is caching currently
     * (if it does caching: default implementation does)
     * Exact count depends on what kind of deserializers get cached;
     * default implementation caches only dynamically constructed deserializers,
     * but not eagerly constructed standard deserializers (which is different
     * from how serializer provider works).
     *<p>
     * The main use case for this method is to allow conditional flushing of
     * deserializer cache, if certain number of entries is reached.
     */
    public int cachedDeserializersCount() {
        return _cachedDeserializers.size();
    }

    /**
     * Method that will drop all dynamically constructed deserializers (ones that
     * are counted as result value for {@link #cachedDeserializersCount}).
     * This can be used to remove memory usage (in case some deserializers are
     * only used once or so), or to force re-construction of deserializers after
     * configuration changes for mapper than owns the provider.
     */
    public void flushCachedDeserializers() {
        _cachedDeserializers.clear();
    }

    /*
    /**********************************************************
    /* General deserializer locating method
    /**********************************************************
     */

    /**
     * Method called to get hold of a deserializer for a value of given type;
     * or if no such deserializer can be found, a default handler (which
     * may do a best-effort generic serialization or just simply
     * throw an exception when invoked).
     *<p>
     * Note: this method is only called for value types; not for keys.
     * Key deserializers can be accessed using {@link #findKeyDeserializer}.
     *<p>
     * Note also that deserializer returned is guaranteed to be resolved
     * (if it is of type {@link ResolvableDeserializer}), but
     * not contextualized (wrt {@link ContextualDeserializer}): caller
     * has to handle latter if necessary.
     *
     * @param ctxt Deserialization context
     * @param propertyType Declared type of the value to deserializer (obtained using
     *   'setter' method signature and/or type annotations
     *
     * @throws JsonMappingException if there are fatal problems with
     *   accessing suitable deserializer; including that of not
     *   finding any serializer
     */
    public JsonDeserializer<Object> findValueDeserializer(DeserializationContext ctxt,
            DeserializerFactory factory, JavaType propertyType)
        throws JsonMappingException
    {
        Objects.requireNonNull(propertyType, "Null 'propertyType' passed");
        
        JsonDeserializer<Object> deser = _findCachedDeserializer(propertyType);
        if (deser == null) {
            // If not, need to request factory to construct (or recycle)
            deser = _createAndCacheValueDeserializer(ctxt, factory, propertyType);
            if (deser == null) {
                /* Should we let caller handle it? Let's have a helper method
                 * decide it; can throw an exception, or return a valid
                 * deserializer
                 */
                deser = _handleUnknownValueDeserializer(ctxt, propertyType);
            }
        }
        return deser;
    }

    /**
     * Method called to get hold of a deserializer to use for deserializing
     * keys for {@link java.util.Map}.
     *
     * @throws JsonMappingException if there are fatal problems with
     *   accessing suitable key deserializer; including that of not
     *   finding any serializer
     */
    public KeyDeserializer findKeyDeserializer(DeserializationContext ctxt,
            DeserializerFactory factory, JavaType type)
        throws JsonMappingException
    {
        Objects.requireNonNull(type, "Null 'type' passed");
        KeyDeserializer kd = factory.createKeyDeserializer(ctxt, type);
        if (kd == null) { // if none found, need to use a placeholder that'll fail
            return _handleUnknownKeyDeserializer(ctxt, type);
        }
        // First: need to resolve?
        if (kd instanceof ResolvableDeserializer) {
            ((ResolvableDeserializer) kd).resolve(ctxt);
        }
        return kd;
    }

    /**
     * Method called to find out whether provider would be able to find
     * a deserializer for given type, using a root reference (i.e. not
     * through fields or membership in an array or collection)
     */
    public boolean hasValueDeserializerFor(DeserializationContext ctxt,
            DeserializerFactory factory, JavaType type)
        throws JsonMappingException
    {
        Objects.requireNonNull(type, "Null 'type' passed");

        // Note: mostly copied from findValueDeserializer, except for
        // handling of unknown types
        JsonDeserializer<Object> deser = _findCachedDeserializer(type);
        if (deser == null) {
            deser = _createAndCacheValueDeserializer(ctxt, factory, type);
        }
        return (deser != null);
    }

    /*
    /**********************************************************
    /* Helper methods that handle cache lookups
    /**********************************************************
     */

    protected JsonDeserializer<Object> _findCachedDeserializer(JavaType type)
    {
        // note: caller ensures 'type' never null
        if (_hasCustomHandlers(type)) {
            return null;
        }
        return _cachedDeserializers.get(type);
    }

    /**
     * Method that will try to create a deserializer for given type,
     * and resolve and cache it if necessary
     *
     * @param ctxt Currently active deserialization context
     * @param type Type of property to deserialize (never null, callers verify)
     */
    protected JsonDeserializer<Object> _createAndCacheValueDeserializer(DeserializationContext ctxt,
            DeserializerFactory factory, JavaType type)
        throws JsonMappingException
    {
<<<<<<< HEAD
        /* Only one thread to construct deserializers at any given point in time;
         * limitations necessary to ensure that only completely initialized ones
         * are visible and used.
         */
        if (type == null) {
            throw new IllegalArgumentException("Null JavaType passed");
        }
        final boolean isCustom = _hasCustomHandlers(type);
        JsonDeserializer<Object> deser = isCustom ? null : _cachedDeserializers.get(type);
        if (deser != null) {
            return deser;
        }
        _incompleteDeserializersLock.lock();
=======
        // Only one thread to construct deserializers at any given point in time;
        // limitations necessary to ensure that only completely initialized ones
        // are visible and used.

>>>>>>> 196e0c53
        try {
            if (!isCustom) {
                deser = _cachedDeserializers.get(type);
                if (deser != null) {
                    return deser;
                }
            }
            // Ok, then: could it be that due to a race condition, deserializer can now be found?
            int count = _incompleteDeserializers.size();
            // Or perhaps being resolved right now?
            if (count > 0) {
                deser = _incompleteDeserializers.get(type);
                if (deser != null) {
                    return deser;
                }
            }
            // Nope: need to create and possibly cache
            try {
                return _createAndCache2(ctxt, factory, type, isCustom);
            } finally {
                // also: any deserializers that have been created are complete by now
                if (count == 0 && _incompleteDeserializers.size() > 0) {
                    _incompleteDeserializers.clear();
                }
            }
        } finally {
            _incompleteDeserializersLock.unlock();
        }
    }

    /**
     * Method that handles actual construction (via factory) and caching (both
     * intermediate and eventual)
     *
     * @deprecated use version of _createAndCache2 that takes `isCustom` flag
     */
    protected JsonDeserializer<Object> _createAndCache2(DeserializationContext ctxt,
                                                        DeserializerFactory factory, JavaType type)
            throws JsonMappingException
    {
        return _createAndCache2(ctxt, factory, type, _hasCustomHandlers(type));
    }

    protected JsonDeserializer<Object> _createAndCache2(DeserializationContext ctxt,
            DeserializerFactory factory, JavaType type, final boolean isCustom)
        throws JsonMappingException
    {
        JsonDeserializer<Object> deser;
        try {
            deser = _createDeserializer(ctxt, factory, type);
        } catch (IllegalArgumentException iae) {
            // We better only expose checked exceptions, since those
            // are what caller is expected to handle
            ctxt.reportBadDefinition(type, ClassUtil.exceptionMessage(iae));
            deser = null; // never gets here
        }
        if (deser == null) {
            return null;
        }
        /* cache resulting deserializer? always true for "plain" BeanDeserializer
         * (but can be re-defined for sub-classes by using @JsonCachable!)
         */
        // 27-Mar-2015, tatu: As per [databind#735], avoid caching types with custom value desers
        boolean addToCache = !isCustom && deser.isCachable();

        /* we will temporarily hold on to all created deserializers (to
         * handle cyclic references, and possibly reuse non-cached
         * deserializers (list, map))
         */
        /* 07-Jun-2010, tatu: Danger: [JACKSON-296] was caused by accidental
         *   resolution of a reference -- couple of ways to prevent this;
         *   either not add Lists or Maps, or clear references eagerly.
         *   Let's actually do both; since both seem reasonable.
         */
        /* Need to resolve? Mostly done for bean deserializers; required for
         * resolving cyclic references.
         */
        if (deser instanceof ResolvableDeserializer) {
            _incompleteDeserializers.put(type, deser);
            try {
                ((ResolvableDeserializer)deser).resolve(ctxt);
            } finally {
                _incompleteDeserializers.remove(type);
            }
        }
        if (addToCache) {
            _cachedDeserializers.put(type, deser);
        }
        return deser;
    }

    /*
    /**********************************************************
    /* Helper methods for actual construction of deserializers
    /**********************************************************
     */

    /**
     * Method that does the heavy lifting of checking for per-type annotations,
     * find out full type, and figure out which actual factory method
     * to call.
     */
    @SuppressWarnings("unchecked")
    protected JsonDeserializer<Object> _createDeserializer(DeserializationContext ctxt,
            DeserializerFactory factory, JavaType type)
        throws JsonMappingException
    {
        final DeserializationConfig config = ctxt.getConfig();

        // First things first: do we need to use abstract type mapping?
        if (type.isAbstract() || type.isMapLikeType() || type.isCollectionLikeType()) {
            type = factory.mapAbstractType(config, type);
        }
        BeanDescription beanDesc = config.introspect(type);
        // Then: does type define explicit deserializer to use, with annotation(s)?
        JsonDeserializer<Object> deser = findDeserializerFromAnnotation(ctxt,
                beanDesc.getClassInfo());
        if (deser != null) {
            return deser;
        }

        // If not, may have further type-modification annotations to check:
        JavaType newType = modifyTypeByAnnotation(ctxt, beanDesc.getClassInfo(), type);
        if (newType != type) {
            type = newType;
            beanDesc = config.introspect(newType);
        }

        // We may also have a Builder type to consider...
        Class<?> builder = beanDesc.findPOJOBuilder();
        if (builder != null) {
            return (JsonDeserializer<Object>) factory.createBuilderBasedDeserializer(
            		ctxt, type, beanDesc, builder);
        }

        // Or perhaps a Converter?
        Converter<Object,Object> conv = beanDesc.findDeserializationConverter();
        if (conv != null) {
            // otherwise need to do bit of introspection
            JavaType delegateType = conv.getInputType(ctxt.getTypeFactory());
            // One more twist, as per [databind#288]; probably need to get new BeanDesc
            if (!delegateType.hasRawClass(type.getRawClass())) {
                beanDesc = config.introspect(delegateType);
            }
            return new StdDelegatingDeserializer<Object>(conv, delegateType,
                    _createDeserializer2(ctxt, factory, delegateType, beanDesc));
        }
        // Nope, regular deserializer
        return (JsonDeserializer<Object>) _createDeserializer2(ctxt, factory, type, beanDesc);
    }

    protected JsonDeserializer<?> _createDeserializer2(DeserializationContext ctxt,
            DeserializerFactory factory, JavaType type, BeanDescription beanDesc)
        throws JsonMappingException
    {
        final DeserializationConfig config = ctxt.getConfig();
        // If not, let's see which factory method to use

        // 12-Feb-20202, tatu: Need to ensure that not only all Enum implementations get
        //    there, but also `Enum` -- latter wrt [databind#2605], polymorphic usage
        if (type.isEnumType()) {
            return factory.createEnumDeserializer(ctxt, type, beanDesc);
        }
        if (type.isContainerType()) {
            if (type.isArrayType()) {
                return factory.createArrayDeserializer(ctxt, (ArrayType) type, beanDesc);
            }
            if (type.isMapLikeType()) {
                // 11-Mar-2017, tatu: As per [databind#1554], also need to block
                //    handling as Map if overriden with "as POJO" option.
                // Ideally we'd determine it bit later on (to allow custom handler checks)
                // but that won't work for other reasons. So do it here.
                // (read: rewrite for 3.0)
                JsonFormat.Value format = beanDesc.findExpectedFormat();
                if (format.getShape() != JsonFormat.Shape.OBJECT) {
                    MapLikeType mlt = (MapLikeType) type;
                    if (mlt instanceof MapType) {
                        return factory.createMapDeserializer(ctxt,(MapType) mlt, beanDesc);
                    }
                    return factory.createMapLikeDeserializer(ctxt, mlt, beanDesc);
                }
            }
            if (type.isCollectionLikeType()) {
                /* 03-Aug-2012, tatu: As per [databind#40], one exception is if shape
                 *   is to be Shape.OBJECT. Ideally we'd determine it bit later on
                 *   (to allow custom handler checks), but that won't work for other
                 *   reasons. So do it here.
                 */
                JsonFormat.Value format = beanDesc.findExpectedFormat();
                if (format.getShape() != JsonFormat.Shape.OBJECT) {
                    CollectionLikeType clt = (CollectionLikeType) type;
                    if (clt instanceof CollectionType) {
                        return factory.createCollectionDeserializer(ctxt, (CollectionType) clt, beanDesc);
                    }
                    return factory.createCollectionLikeDeserializer(ctxt, clt, beanDesc);
                }
            }
        }
        if (type.isReferenceType()) {
            return factory.createReferenceDeserializer(ctxt, (ReferenceType) type, beanDesc);
        }
        if (JsonNode.class.isAssignableFrom(type.getRawClass())) {
            return factory.createTreeDeserializer(config, type, beanDesc);
        }
        return factory.createBeanDeserializer(ctxt, type, beanDesc);
    }

    /**
     * Helper method called to check if a class or method
     * has annotation that tells which class to use for deserialization.
     * Returns null if no such annotation found.
     */
    protected JsonDeserializer<Object> findDeserializerFromAnnotation(DeserializationContext ctxt,
            Annotated ann)
        throws JsonMappingException
    {
        Object deserDef = ctxt.getAnnotationIntrospector().findDeserializer(ann);
        if (deserDef == null) {
            return null;
        }
        JsonDeserializer<Object> deser = ctxt.deserializerInstance(ann, deserDef);
        // One more thing however: may need to also apply a converter:
        return findConvertingDeserializer(ctxt, ann, deser);
    }

    /**
     * Helper method that will check whether given annotated entity (usually class,
     * but may also be a property accessor) indicates that a {@link Converter} is to
     * be used; and if so, to construct and return suitable serializer for it.
     * If not, will simply return given serializer as is.
     */
    protected JsonDeserializer<Object> findConvertingDeserializer(DeserializationContext ctxt,
            Annotated a, JsonDeserializer<Object> deser)
        throws JsonMappingException
    {
        Converter<Object,Object> conv = findConverter(ctxt, a);
        if (conv == null) {
            return deser;
        }
        JavaType delegateType = conv.getInputType(ctxt.getTypeFactory());
        return (JsonDeserializer<Object>) new StdDelegatingDeserializer<Object>(conv, delegateType, deser);
    }

    protected Converter<Object,Object> findConverter(DeserializationContext ctxt,
            Annotated a)
        throws JsonMappingException
    {
        Object convDef = ctxt.getAnnotationIntrospector().findDeserializationConverter(a);
        if (convDef == null) {
            return null;
        }
        return ctxt.converterInstance(a, convDef);
    }
    /**
     * Method called to see if given method has annotations that indicate
     * a more specific type than what the argument specifies.
     * If annotations are present, they must specify compatible Class;
     * instance of which can be assigned using the method. This means
     * that the Class has to be raw class of type, or its sub-class
     * (or, implementing class if original Class instance is an interface).
     *
     * @param a Method or field that the type is associated with
     * @param type Type derived from the setter argument
     *
     * @return Original type if no annotations are present; or a more
     *   specific type derived from it if type annotation(s) was found
     *
     * @throws JsonMappingException if invalid annotation is found
     */
    private JavaType modifyTypeByAnnotation(DeserializationContext ctxt,
            Annotated a, JavaType type)
        throws JsonMappingException
    {
        AnnotationIntrospector intr = ctxt.getAnnotationIntrospector();
        if (intr == null) {
            return type;
        }

        // First things first: find explicitly annotated deserializer(s)

        // then key/value handlers  (annotated deserializers)?
        if (type.isMapLikeType()) {
            JavaType keyType = type.getKeyType();
            // 21-Mar-2011, tatu: ... and associated deserializer too (unless already assigned)
            //   (not 100% why or how, but this does seem to get called more than once, which
            //   is not good: for now, let's just avoid errors)
            if (keyType != null && keyType.getValueHandler() == null) {
                Object kdDef = intr.findKeyDeserializer(a);
                if (kdDef != null) {
                    KeyDeserializer kd = ctxt.keyDeserializerInstance(a, kdDef);
                    if (kd != null) {
                        type = ((MapLikeType) type).withKeyValueHandler(kd);
                        // keyType = type.getKeyType(); // just in case it's used below
                    }
                }
            }
        }
        JavaType contentType = type.getContentType();
        if (contentType != null) {
            if (contentType.getValueHandler() == null) { // as with above, avoid resetting (which would trigger exception)
                Object cdDef = intr.findContentDeserializer(a);
                if (cdDef != null) {
                    JsonDeserializer<?> cd = null;
                    if (cdDef instanceof JsonDeserializer<?>) {
                        cd = (JsonDeserializer<?>) cdDef;
                    } else {
                        Class<?> cdClass = _verifyAsClass(cdDef, "findContentDeserializer", JsonDeserializer.None.class);
                        if (cdClass != null) {
                            cd = ctxt.deserializerInstance(a, cdClass);
                        }
                    }
                    if (cd != null) {
                        type = type.withContentValueHandler(cd);
                    }
                }
            }
        }

        // And after handlers, possible type refinements
        // (note: could possibly avoid this if explicit deserializer was invoked?)
        type = intr.refineDeserializationType(ctxt.getConfig(), a, type);

        return type;
    }

    /*
    /**********************************************************
    /* Helper methods, other
    /**********************************************************
     */

    /**
     * Helper method used to prevent both caching and cache lookups for structured
     * types that have custom value handlers
     *
     * @since 2.8.11
     */
    private boolean _hasCustomHandlers(JavaType t) {
        if (t.isContainerType()) {
            // First: value types may have both value and type handlers
            JavaType ct = t.getContentType();
            if (ct != null) {
                if ((ct.getValueHandler() != null) || (ct.getTypeHandler() != null)) {
                    return true;
                }
            }
            // Second: map(-like) types may have value handler for key (but not type; keys are untyped)
            if (t.isMapLikeType()) {
                JavaType kt = t.getKeyType();
                if (kt.getValueHandler() != null) {
                    return true;
                }
            }
        }
        return false;
    }

    private Class<?> _verifyAsClass(Object src, String methodName, Class<?> noneClass)
    {
        if (src == null) {
            return null;
        }
        if (!(src instanceof Class)) {
            throw new IllegalStateException("AnnotationIntrospector."+methodName+"() returned value of type "+src.getClass().getName()+": expected type JsonSerializer or Class<JsonSerializer> instead");
        }
        Class<?> cls = (Class<?>) src;
        if (cls == noneClass || ClassUtil.isBogusClass(cls)) {
            return null;
        }
        return cls;
    }

    /*
    /**********************************************************
    /* Overridable error reporting methods
    /**********************************************************
     */

    protected JsonDeserializer<Object> _handleUnknownValueDeserializer(DeserializationContext ctxt, JavaType type)
        throws JsonMappingException
    {
        // Let's try to figure out the reason, to give better error messages
        Class<?> rawClass = type.getRawClass();
        if (!ClassUtil.isConcrete(rawClass)) {
            return ctxt.reportBadDefinition(type, "Cannot find a Value deserializer for abstract type "+type);
        }
        return ctxt.reportBadDefinition(type, "Cannot find a Value deserializer for type "+type);
    }

    protected KeyDeserializer _handleUnknownKeyDeserializer(DeserializationContext ctxt, JavaType type)
        throws JsonMappingException
    {
        return ctxt.reportBadDefinition(type, "Cannot find a (Map) Key deserializer for type "+type);
    }
}<|MERGE_RESOLUTION|>--- conflicted
+++ resolved
@@ -165,7 +165,6 @@
         throws JsonMappingException
     {
         Objects.requireNonNull(propertyType, "Null 'propertyType' passed");
-        
         JsonDeserializer<Object> deser = _findCachedDeserializer(propertyType);
         if (deser == null) {
             // If not, need to request factory to construct (or recycle)
@@ -251,26 +250,15 @@
             DeserializerFactory factory, JavaType type)
         throws JsonMappingException
     {
-<<<<<<< HEAD
-        /* Only one thread to construct deserializers at any given point in time;
-         * limitations necessary to ensure that only completely initialized ones
-         * are visible and used.
-         */
-        if (type == null) {
-            throw new IllegalArgumentException("Null JavaType passed");
-        }
+        // Only one thread to construct deserializers at any given point in time;
+        // limitations necessary to ensure that only completely initialized ones
+        // are visible and used.
         final boolean isCustom = _hasCustomHandlers(type);
         JsonDeserializer<Object> deser = isCustom ? null : _cachedDeserializers.get(type);
         if (deser != null) {
             return deser;
         }
         _incompleteDeserializersLock.lock();
-=======
-        // Only one thread to construct deserializers at any given point in time;
-        // limitations necessary to ensure that only completely initialized ones
-        // are visible and used.
-
->>>>>>> 196e0c53
         try {
             if (!isCustom) {
                 deser = _cachedDeserializers.get(type);
@@ -307,9 +295,10 @@
      *
      * @deprecated use version of _createAndCache2 that takes `isCustom` flag
      */
+    @Deprecated
     protected JsonDeserializer<Object> _createAndCache2(DeserializationContext ctxt,
-                                                        DeserializerFactory factory, JavaType type)
-            throws JsonMappingException
+            DeserializerFactory factory, JavaType type)
+        throws JsonMappingException
     {
         return _createAndCache2(ctxt, factory, type, _hasCustomHandlers(type));
     }
