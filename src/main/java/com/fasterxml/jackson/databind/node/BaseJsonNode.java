package com.fasterxml.jackson.databind.node;

import com.fasterxml.jackson.core.*;

import com.fasterxml.jackson.databind.JsonNode;
import com.fasterxml.jackson.databind.JacksonSerializable;
import com.fasterxml.jackson.databind.SerializerProvider;
import com.fasterxml.jackson.databind.jsontype.TypeSerializer;

/**
 * Abstract base class common to all standard {@link JsonNode}
 * implementations.
 * The main addition here is that we declare that sub-classes must
 * implement {@link JacksonSerializable}.
 * This simplifies object mapping aspects a bit, as no external serializers are needed.
 *<p>
 * Note that support for {@link java.io.Serializable} is added here and so all subtypes
 * are fully JDK serializable: but also note that serialization is as JSON and should
 * only be used for interoperability purposes where other approaches are not available.
 */
public abstract class BaseJsonNode
    extends JsonNode
    implements java.io.Serializable
{
    private static final long serialVersionUID = 3L;

    // Simplest way is by using a helper
    Object writeReplace() {
        return NodeSerialization.from(this);
    }

    protected BaseJsonNode() { }

    /*
    /**********************************************************
    /* Defaulting for introspection
    /**********************************************************
     */
    
    @Override
    public boolean isMissingNode() { return false; }

    @Override
    public boolean isEmbeddedValue() { return false; }

    /*
    /**********************************************************
    /* Basic definitions for non-container types
    /**********************************************************
     */

    @Override
    public final JsonNode findPath(String fieldName)
    {
        JsonNode value = findValue(fieldName);
        if (value == null) {
            return MissingNode.getInstance();
        }
        return value;
    }

    // Also, force (re)definition
    @Override public abstract int hashCode();

    /*
    /**********************************************************************
    /* Improved required-ness checks for standard JsonNode implementations
    /**********************************************************************
     */

    @Override
    public JsonNode required(String fieldName) {
        return _reportRequiredViolation("Node of type `%s` has no fields",
                getClass().getSimpleName());
    }

    @Override
    public JsonNode required(int index) {
        return _reportRequiredViolation("Node of type `%s` has no indexed values",
                getClass().getSimpleName());
    }

    /*
    /**********************************************************
    /* Support for traversal-as-stream
    /**********************************************************
     */

    @Override
    public JsonParser traverse(ObjectReadContext readCtxt) {
        return new TreeTraversingParser(this, readCtxt);
    }

    /**
     * Method that can be used for efficient type detection
     * when using stream abstraction for traversing nodes.
     * Will return the first {@link JsonToken} that equivalent
     * stream event would produce (for most nodes there is just
     * one token but for structured/container types multiple)
     */
    @Override
    public abstract JsonToken asToken();

    /**
     * Returns code that identifies type of underlying numeric
     * value, if (and only if) node is a number node.
     */
    @Override
    public JsonParser.NumberType numberType() {
        // most types non-numeric, so:
        return null; 
    }

    /*
    /**********************************************************
<<<<<<< HEAD
    /* JacksonSerializable
=======
    /* Other traversal
    /**********************************************************
     */

    @Override
    public <T extends JsonNode> T withObject(JsonPointer ptr) {
        if (!isObject()) {
            // To avoid abstract method, base implementation just fails
            _reportWrongNodeType("Can only call `withObject()` on `ObjectNode`, not `%s`",
                getClass().getName());
        }
        return _withObject(ptr, ptr);
    }

    protected <T extends JsonNode> T _withObject(JsonPointer origPtr,
            JsonPointer currentPTr)  {
        return null;
    }

    /*
    /**********************************************************
    /* JsonSerializable
>>>>>>> 34723d24
    /**********************************************************
     */

    /**
     * Method called to serialize node instances using given generator.
     */
    @Override
    public abstract void serialize(JsonGenerator jgen, SerializerProvider ctxt)
        throws JacksonException;

    /**
     * Type information is needed, even if JsonNode instances are "plain" JSON,
     * since they may be mixed with other types.
     */
    @Override
    public abstract void serializeWithType(JsonGenerator jgen, SerializerProvider ctxt,
            TypeSerializer typeSer)
        throws JacksonException;

    /*
   /**********************************************************
   /* Standard method overrides
   /**********************************************************
    */

   @Override
   public String toString() {
       return InternalNodeSerializer.toString(this);
   }

   @Override
   public String toPrettyString() {
       return InternalNodeSerializer.toPrettyString(this);
   }
<<<<<<< HEAD
=======

   /*
   /**********************************************************
   /* Other helper methods for subtypes
   /**********************************************************
    */

   /**
    * Helper method that throws {@link UnsupportedOperationException} as a result of
    * this node being of wrong type
    */
   protected <T> T _reportWrongNodeType(String msgTemplate, Object...args) {
       throw new UnsupportedOperationException(String.format(msgTemplate, args));
   }
>>>>>>> 34723d24
}<|MERGE_RESOLUTION|>--- conflicted
+++ resolved
@@ -5,6 +5,7 @@
 import com.fasterxml.jackson.databind.JsonNode;
 import com.fasterxml.jackson.databind.JacksonSerializable;
 import com.fasterxml.jackson.databind.SerializerProvider;
+import com.fasterxml.jackson.databind.exc.JsonNodeException;
 import com.fasterxml.jackson.databind.jsontype.TypeSerializer;
 
 /**
@@ -32,9 +33,9 @@
     protected BaseJsonNode() { }
 
     /*
-    /**********************************************************
+    /**********************************************************************
     /* Defaulting for introspection
-    /**********************************************************
+    /**********************************************************************
      */
     
     @Override
@@ -44,9 +45,9 @@
     public boolean isEmbeddedValue() { return false; }
 
     /*
-    /**********************************************************
+    /**********************************************************************
     /* Basic definitions for non-container types
-    /**********************************************************
+    /**********************************************************************
      */
 
     @Override
@@ -81,9 +82,9 @@
     }
 
     /*
-    /**********************************************************
+    /**********************************************************************
     /* Support for traversal-as-stream
-    /**********************************************************
+    /**********************************************************************
      */
 
     @Override
@@ -112,19 +113,24 @@
     }
 
     /*
-    /**********************************************************
-<<<<<<< HEAD
+    /**********************************************************************
     /* JacksonSerializable
-=======
-    /* Other traversal
-    /**********************************************************
+    /**********************************************************************
      */
+
+    @Override
+    public <T extends JsonNode> T withObject(String propertyName) {
+        // To avoid abstract method, base implementation just fails
+        return _reportWrongNodeType(
+                "Can only call `withObject(String)` on `ObjectNode`, not `%s`",
+            getClass().getName());
+    }
 
     @Override
     public <T extends JsonNode> T withObject(JsonPointer ptr) {
         if (!isObject()) {
             // To avoid abstract method, base implementation just fails
-            _reportWrongNodeType("Can only call `withObject()` on `ObjectNode`, not `%s`",
+            _reportWrongNodeType("Can only call `withObject(JsonPointer)` on `ObjectNode`, not `%s`",
                 getClass().getName());
         }
         return _withObject(ptr, ptr);
@@ -136,10 +142,9 @@
     }
 
     /*
-    /**********************************************************
-    /* JsonSerializable
->>>>>>> 34723d24
-    /**********************************************************
+    /**********************************************************************
+    /* JacksonSerializable
+    /**********************************************************************
      */
 
     /**
@@ -159,35 +164,33 @@
         throws JacksonException;
 
     /*
-   /**********************************************************
-   /* Standard method overrides
-   /**********************************************************
-    */
+    /**********************************************************************
+    /* Standard method overrides
+    /**********************************************************************
+     */
 
-   @Override
-   public String toString() {
-       return InternalNodeSerializer.toString(this);
-   }
+    @Override
+    public String toString() {
+        return InternalNodeSerializer.toString(this);
+    }
 
-   @Override
-   public String toPrettyString() {
-       return InternalNodeSerializer.toPrettyString(this);
-   }
-<<<<<<< HEAD
-=======
+    @Override
+    public String toPrettyString() {
+        return InternalNodeSerializer.toPrettyString(this);
+    }
 
-   /*
-   /**********************************************************
-   /* Other helper methods for subtypes
-   /**********************************************************
-    */
+    /*
+    /**********************************************************************
+    /* Other helper methods for subtypes
+    /**********************************************************************
+     */
 
-   /**
-    * Helper method that throws {@link UnsupportedOperationException} as a result of
-    * this node being of wrong type
-    */
-   protected <T> T _reportWrongNodeType(String msgTemplate, Object...args) {
-       throw new UnsupportedOperationException(String.format(msgTemplate, args));
-   }
->>>>>>> 34723d24
+    /**
+     * Helper method that throws {@link JsonNodeException} as a result of
+     * this node being of wrong type
+     */
+    protected <T> T _reportWrongNodeType(String msgTemplate, Object...args) {
+        // !!! TODO: [databind#3536] More specific type
+        throw JsonNodeException.from(this, String.format(msgTemplate, args));
+    }
 }