--- conflicted
+++ resolved
@@ -1729,14 +1729,12 @@
    default constructor
   (2.16.0)
 
-<<<<<<< HEAD
-Muhammad Khalikov (mukham12@github)
- * Contributed fix for #4209: Make `BeanDeserializerModifier`/`BeanSerializerModifier`
-  implement `java.io.Serializable`
- (2.17.0)
-=======
 Pieter Dirk Soels (Badbond@github)
  * Reprted #4302: Problem deserializing some type of Enums when using
   `PropertyNamingStrategy`
   (2.16.2)
->>>>>>> 2aa21ddb
+
+Muhammad Khalikov (mukham12@github)
+ * Contributed fix for #4209: Make `BeanDeserializerModifier`/`BeanSerializerModifier`
+  implement `java.io.Serializable`
+ (2.17.0)