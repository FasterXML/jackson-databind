--- conflicted
+++ resolved
@@ -146,11 +146,7 @@
     @Test
     public void testMultiple() throws Exception
     {
-<<<<<<< HEAD
-        final ObjectMapper mapper = jsonMapperBuilder()
-=======
         ObjectMapper mapper = jsonMapperBuilder()
->>>>>>> 73728de3
                 .disable(DeserializationFeature.FAIL_ON_TRAILING_TOKENS)
                 .build();
         String JSON = "12  \"string\" [ 1, 2, 3 ]";
