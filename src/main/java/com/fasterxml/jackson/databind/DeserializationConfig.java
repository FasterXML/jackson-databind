package com.fasterxml.jackson.databind;

import com.fasterxml.jackson.core.*;

import com.fasterxml.jackson.databind.cfg.*;
import com.fasterxml.jackson.databind.deser.DeserializationProblemHandler;
import com.fasterxml.jackson.databind.introspect.*;
import com.fasterxml.jackson.databind.jsontype.*;
import com.fasterxml.jackson.databind.type.TypeFactory;
import com.fasterxml.jackson.databind.util.ArrayIterator;
import com.fasterxml.jackson.databind.util.LinkedNode;
import com.fasterxml.jackson.databind.util.RootNameLookup;

/**
 * Object that contains baseline configuration for deserialization
 * process. An instance is owned by {@link ObjectMapper}, which
 * passes an immutable instance to be used for deserialization process.
 *<p>
 * Note that instances are considered immutable and as such no copies
 * should need to be created for sharing; all copying is done with
 * "fluent factory" methods.
 */
public final class DeserializationConfig
    extends MapperConfigBase<DeserializationFeature, DeserializationConfig>
    implements java.io.Serializable
{
    private static final long serialVersionUID = 3L;

    /*
<<<<<<< HEAD
    /**********************************************************************
    /* Deserialization, parser, format features 
    /**********************************************************************
=======
    /**********************************************************
    /* Configured helper objects
    /**********************************************************
     */

    /**
     * Linked list that contains all registered problem handlers.
     * Implementation as front-added linked list allows for sharing
     * of the list (tail) without copying the list.
     */
    protected final LinkedNode<DeserializationProblemHandler> _problemHandlers;

    /**
     * Factory used for constructing {@link com.fasterxml.jackson.databind.JsonNode} instances.
     */
    protected final JsonNodeFactory _nodeFactory;

    /**
     * @since 2.12
     */
    protected final CoercionConfigs _coercionConfigs;

    /*
    /**********************************************************
    /* Deserialization features 
    /**********************************************************
>>>>>>> 41921a04
     */

    /**
     * Set of {@link DeserializationFeature}s enabled.
     */
    protected final int _deserFeatures;

    /**
     * States of {@link com.fasterxml.jackson.core.StreamReadFeature}s to enable/disable.
     */
    protected final int _streamReadFeatures;

    /**
     * States of {@link com.fasterxml.jackson.core.FormatFeature}s to enable/disable.
     */
    protected final int _formatReadFeatures;

    /*
    /**********************************************************************
    /* Configured helper objects
    /**********************************************************************
     */

    /**
     * Linked list that contains all registered problem handlers.
     * Implementation as front-added linked list allows for sharing
     * of the list (tail) without copying the list.
     */
    protected final LinkedNode<DeserializationProblemHandler> _problemHandlers;

    /**
     * List of objects that may be able to resolve abstract types to
     * concrete types. Used by functionality like "mr Bean" to materialize
     * types as needed, although may be used for other kinds of defaulting
     * as well.
     *
     * @since 3.0
     */
    protected final AbstractTypeResolver[] _abstractTypeResolvers;

    /*
    /**********************************************************************
    /* Life-cycle, primary constructors for new instances
    /**********************************************************************
     */

    /**
<<<<<<< HEAD
     * @since 3.0
     */
    public DeserializationConfig(MapperBuilder<?,?> b, int mapperFeatures,
            int deserFeatures, int streamReadFeatures, int formatReadFeatures,
            ConfigOverrides configOverrides,
            TypeFactory tf, ClassIntrospector classIntr, MixInHandler mixins, SubtypeResolver str,
            RootNameLookup rootNames,
            AbstractTypeResolver[] atrs)
    {
        super(b, mapperFeatures, tf, classIntr, mixins, str, configOverrides, rootNames);
        _deserFeatures = deserFeatures;
        _streamReadFeatures = streamReadFeatures;
        _formatReadFeatures = formatReadFeatures;
        _problemHandlers = b.deserializationProblemHandlers();
        _abstractTypeResolvers = atrs;
=======
     * Constructor used by ObjectMapper to create default configuration object instance.
     *
     * @since 2.12
     */
    public DeserializationConfig(BaseSettings base,
            SubtypeResolver str, SimpleMixInResolver mixins, RootNameLookup rootNames,
            ConfigOverrides configOverrides,
            CoercionConfigs coercionConfigs)
    {
        super(base, str, mixins, rootNames, configOverrides);
        _deserFeatures = DESER_FEATURE_DEFAULTS;
        _problemHandlers = null;
        _nodeFactory = JsonNodeFactory.instance;
        _coercionConfigs = coercionConfigs;
        _parserFeatures = 0;
        _parserFeaturesToChange = 0;
        _formatReadFeatures = 0;
        _formatReadFeaturesToChange = 0;
    }

    /**
     * Copy-constructor used for making a copy used by new {@link ObjectMapper}.
     *
     * @since 2.12
     */
    protected DeserializationConfig(DeserializationConfig src,
            SimpleMixInResolver mixins, RootNameLookup rootNames,
            ConfigOverrides configOverrides,
            CoercionConfigs coercionConfigs)
    {
        super(src, mixins, rootNames, configOverrides);
        _deserFeatures = src._deserFeatures;
        _problemHandlers = src._problemHandlers;
        _nodeFactory = src._nodeFactory;
        _coercionConfigs = coercionConfigs;
        _parserFeatures = src._parserFeatures;
        _parserFeaturesToChange = src._parserFeaturesToChange;
        _formatReadFeatures = src._formatReadFeatures;
        _formatReadFeaturesToChange = src._formatReadFeaturesToChange;
>>>>>>> 41921a04
    }

    @Deprecated // since 2.12, remove from 2.13 or later
    public DeserializationConfig(BaseSettings base,
            SubtypeResolver str, SimpleMixInResolver mixins, RootNameLookup rootNames,
            ConfigOverrides configOverrides) {
        this(base, str, mixins, rootNames, configOverrides, new CoercionConfigs());
    }

    @Deprecated // since 2.12, remove from 2.13 or later
    protected DeserializationConfig(DeserializationConfig src,
            SimpleMixInResolver mixins, RootNameLookup rootNames,
            ConfigOverrides configOverrides) {
        this(src, mixins, rootNames, configOverrides, new CoercionConfigs());
    }

    /*
    /**********************************************************************
    /* Life-cycle, secondary constructors to support
    /* "mutant factories", with single property changes
    /**********************************************************************
     */

    private DeserializationConfig(DeserializationConfig src,
            int deserFeatures, int streamReadFeatures, int formatReadFeatures)
    {
        super(src);
        _deserFeatures = deserFeatures;
<<<<<<< HEAD
        _streamReadFeatures = streamReadFeatures;
        _formatReadFeatures = formatReadFeatures;
        _problemHandlers = src._problemHandlers;
        _abstractTypeResolvers = src._abstractTypeResolvers;
=======
        _problemHandlers = src._problemHandlers;
        _nodeFactory = src._nodeFactory;
        _coercionConfigs = src._coercionConfigs;
        _parserFeatures = parserFeatures;
        _parserFeaturesToChange = parserFeatureMask;
        _formatReadFeatures = formatFeatures;
        _formatReadFeaturesToChange = formatFeatureMask;
    }

    /**
     * Copy constructor used to create a non-shared instance with given mix-in
     * annotation definitions and subtype resolver.
     */
    private DeserializationConfig(DeserializationConfig src, SubtypeResolver str)
    {
        super(src, str);
        _deserFeatures = src._deserFeatures;
        _problemHandlers = src._problemHandlers;
        _nodeFactory = src._nodeFactory;
        _coercionConfigs = src._coercionConfigs;
        _parserFeatures = src._parserFeatures;
        _parserFeaturesToChange = src._parserFeaturesToChange;
        _formatReadFeatures = src._formatReadFeatures;
        _formatReadFeaturesToChange = src._formatReadFeaturesToChange;
>>>>>>> 41921a04
    }

    private DeserializationConfig(DeserializationConfig src, BaseSettings base)
    {
        super(src, base);
        _deserFeatures = src._deserFeatures;
<<<<<<< HEAD
        _streamReadFeatures = src._streamReadFeatures;
=======
        _problemHandlers = src._problemHandlers;
        _nodeFactory = src._nodeFactory;
        _coercionConfigs = src._coercionConfigs;
        _parserFeatures = src._parserFeatures;
        _parserFeaturesToChange = src._parserFeaturesToChange;
>>>>>>> 41921a04
        _formatReadFeatures = src._formatReadFeatures;
        _problemHandlers = src._problemHandlers;
<<<<<<< HEAD
        _abstractTypeResolvers = src._abstractTypeResolvers;
=======
        _nodeFactory = f;
        _coercionConfigs = src._coercionConfigs;
        _parserFeatures = src._parserFeatures;
        _parserFeaturesToChange = src._parserFeaturesToChange;
        _formatReadFeatures = src._formatReadFeatures;
        _formatReadFeaturesToChange = src._formatReadFeaturesToChange;
>>>>>>> 41921a04
    }

    private DeserializationConfig(DeserializationConfig src,
            LinkedNode<DeserializationProblemHandler> problemHandlers,
            AbstractTypeResolver[] atr)
    {
        super(src);
        _deserFeatures = src._deserFeatures;
<<<<<<< HEAD
        _streamReadFeatures = src._streamReadFeatures;
=======
        _problemHandlers = problemHandlers;
        _nodeFactory = src._nodeFactory;
        _coercionConfigs = src._coercionConfigs;
        _parserFeatures = src._parserFeatures;
        _parserFeaturesToChange = src._parserFeaturesToChange;
>>>>>>> 41921a04
        _formatReadFeatures = src._formatReadFeatures;
        _problemHandlers = problemHandlers;
        _abstractTypeResolvers = atr;
    }

    private DeserializationConfig(DeserializationConfig src, PropertyName rootName)
    {
        super(src, rootName);
        _deserFeatures = src._deserFeatures;
        _problemHandlers = src._problemHandlers;
<<<<<<< HEAD
        _streamReadFeatures = src._streamReadFeatures;
=======
        _nodeFactory = src._nodeFactory;
        _coercionConfigs = src._coercionConfigs;
        _parserFeatures = src._parserFeatures;
        _parserFeaturesToChange = src._parserFeaturesToChange;
>>>>>>> 41921a04
        _formatReadFeatures = src._formatReadFeatures;
        _abstractTypeResolvers = src._abstractTypeResolvers;
    }

    private DeserializationConfig(DeserializationConfig src, Class<?> view)
    {
        super(src, view);
        _deserFeatures = src._deserFeatures;
        _problemHandlers = src._problemHandlers;
<<<<<<< HEAD
        _streamReadFeatures = src._streamReadFeatures;
=======
        _nodeFactory = src._nodeFactory;
        _coercionConfigs = src._coercionConfigs;
        _parserFeatures = src._parserFeatures;
        _parserFeaturesToChange = src._parserFeaturesToChange;
>>>>>>> 41921a04
        _formatReadFeatures = src._formatReadFeatures;
        _abstractTypeResolvers = src._abstractTypeResolvers;
    }

    protected DeserializationConfig(DeserializationConfig src, ContextAttributes attrs)
    {
        super(src, attrs);
        _deserFeatures = src._deserFeatures;
        _problemHandlers = src._problemHandlers;
<<<<<<< HEAD
        _streamReadFeatures = src._streamReadFeatures;
=======
        _nodeFactory = src._nodeFactory;
        _coercionConfigs = src._coercionConfigs;
        _parserFeatures = src._parserFeatures;
        _parserFeaturesToChange = src._parserFeaturesToChange;
        _formatReadFeatures = src._formatReadFeatures;
        _formatReadFeaturesToChange = src._formatReadFeaturesToChange;
    }

    protected DeserializationConfig(DeserializationConfig src, SimpleMixInResolver mixins)
    {
        super(src, mixins);
        _deserFeatures = src._deserFeatures;
        _problemHandlers = src._problemHandlers;
        _nodeFactory = src._nodeFactory;
        _coercionConfigs = src._coercionConfigs;
        _parserFeatures = src._parserFeatures;
        _parserFeaturesToChange = src._parserFeaturesToChange;
>>>>>>> 41921a04
        _formatReadFeatures = src._formatReadFeatures;
        _abstractTypeResolvers = src._abstractTypeResolvers;
    }

    // for unit tests only:
    protected BaseSettings getBaseSettings() { return _base; }

    /*
    /**********************************************************************
    /* Life-cycle, general factory methods from MapperConfig(Base)
    /**********************************************************************
     */

    @Override
    protected final DeserializationConfig _withBase(BaseSettings newBase) {
        return (_base == newBase) ? this : new DeserializationConfig(this, newBase);
    }

    /*
    /**********************************************************************
    /* Life-cycle, specific factory methods from MapperConfig
    /**********************************************************************
     */

    @Override
    public DeserializationConfig withRootName(PropertyName rootName) {
        if (rootName == null) {
            if (_rootName == null) {
                return this;
            }
        } else if (rootName.equals(_rootName)) {
            return this;
        }
        return new DeserializationConfig(this, rootName);
    }

    @Override
    public DeserializationConfig withView(Class<?> view) {
        return (_view == view) ? this : new DeserializationConfig(this, view);
    }

    @Override
    public DeserializationConfig with(ContextAttributes attrs) {
        return (attrs == _attributes) ? this : new DeserializationConfig(this, attrs);
    }

    /*
    /**********************************************************************
    /* Life-cycle, DeserializationFeature-based factory methods
    /**********************************************************************
     */

    /**
     * Fluent factory method that will construct and return a new configuration
     * object instance with specified features enabled.
     */
    public DeserializationConfig with(DeserializationFeature feature)
    {
        int newDeserFeatures = (_deserFeatures | feature.getMask());
        return (newDeserFeatures == _deserFeatures) ? this :
            new DeserializationConfig(this, newDeserFeatures, _streamReadFeatures,
                    _formatReadFeatures);
    }

    /**
     * Fluent factory method that will construct and return a new configuration
     * object instance with specified features enabled.
     */
    public DeserializationConfig with(DeserializationFeature first,
            DeserializationFeature... features)
    {
        int newDeserFeatures = _deserFeatures | first.getMask();
        for (DeserializationFeature f : features) {
            newDeserFeatures |= f.getMask();
        }
        return (newDeserFeatures == _deserFeatures) ? this :
            new DeserializationConfig(this, newDeserFeatures, _streamReadFeatures,
                    _formatReadFeatures);
    }

    /**
     * Fluent factory method that will construct and return a new configuration
     * object instance with specified features enabled.
     */
    public DeserializationConfig withFeatures(DeserializationFeature... features)
    {
        int newDeserFeatures = _deserFeatures;
        for (DeserializationFeature f : features) {
            newDeserFeatures |= f.getMask();
        }
        return (newDeserFeatures == _deserFeatures) ? this :
            new DeserializationConfig(this, newDeserFeatures,
                    _streamReadFeatures, _formatReadFeatures);
    }
    
    /**
     * Fluent factory method that will construct and return a new configuration
     * object instance with specified feature disabled.
     */
    public DeserializationConfig without(DeserializationFeature feature)
    {
        int newDeserFeatures = _deserFeatures & ~feature.getMask();
        return (newDeserFeatures == _deserFeatures) ? this :
            new DeserializationConfig(this, newDeserFeatures,
                    _streamReadFeatures, _formatReadFeatures);
    }

    /**
     * Fluent factory method that will construct and return a new configuration
     * object instance with specified features disabled.
     */
    public DeserializationConfig without(DeserializationFeature first,
            DeserializationFeature... features)
    {
        int newDeserFeatures = _deserFeatures & ~first.getMask();
        for (DeserializationFeature f : features) {
            newDeserFeatures &= ~f.getMask();
        }
        return (newDeserFeatures == _deserFeatures) ? this :
            new DeserializationConfig(this, newDeserFeatures, _streamReadFeatures,
                    _formatReadFeatures);
    }

    /**
     * Fluent factory method that will construct and return a new configuration
     * object instance with specified features disabled.
     */
    public DeserializationConfig withoutFeatures(DeserializationFeature... features)
    {
        int newDeserFeatures = _deserFeatures;
        for (DeserializationFeature f : features) {
            newDeserFeatures &= ~f.getMask();
        }
        return (newDeserFeatures == _deserFeatures) ? this :
            new DeserializationConfig(this,
                    newDeserFeatures, _streamReadFeatures, _formatReadFeatures);
    }

    /*
    /**********************************************************************
    /* Life-cycle, JsonParser.Feature-based factory methods
    /**********************************************************************
     */

    /**
     * Fluent factory method that will construct and return a new configuration
     * object instance with specified features enabled.
     */
    public DeserializationConfig with(StreamReadFeature feature)
    {
        int newSet = _streamReadFeatures | feature.getMask();
        return (_streamReadFeatures == newSet)? this :
            new DeserializationConfig(this,
                    _deserFeatures, newSet, _formatReadFeatures);
    }

    /**
     * Fluent factory method that will construct and return a new configuration
     * object instance with specified features enabled.
     */
    public DeserializationConfig withFeatures(StreamReadFeature... features)
    {
        int newSet = _streamReadFeatures;
        for (StreamReadFeature f : features) {
            newSet |= f.getMask();
        }
        return (_streamReadFeatures == newSet) ? this :
            new DeserializationConfig(this, _deserFeatures, newSet,
                    _formatReadFeatures);
    }
    
    /**
     * Fluent factory method that will construct and return a new configuration
     * object instance with specified feature disabled.
     */
    public DeserializationConfig without(StreamReadFeature feature)
    {
        int newSet = _streamReadFeatures & ~feature.getMask();
        return (_streamReadFeatures == newSet) ? this :
            new DeserializationConfig(this, _deserFeatures, newSet,
                    _formatReadFeatures);
    }

    /**
     * Fluent factory method that will construct and return a new configuration
     * object instance with specified features disabled.
     */
    public DeserializationConfig withoutFeatures(StreamReadFeature... features)
    {
        int newSet = _streamReadFeatures;
        for (StreamReadFeature f : features) {
            newSet &= ~f.getMask();
        }
        return (_streamReadFeatures == newSet)? this :
            new DeserializationConfig(this, _deserFeatures, newSet, _formatReadFeatures);
    }

    /*
    /**********************************************************************
    /* Life-cycle, JsonParser.FormatFeature-based factory methods
    /**********************************************************************
     */

    /**
     * Fluent factory method that will construct and return a new configuration
     * object instance with specified features enabled.
     */
    public DeserializationConfig with(FormatFeature feature)
    {
        int newSet = _formatReadFeatures | feature.getMask();
        return (_formatReadFeatures == newSet) ? this
                : new DeserializationConfig(this,
                        _deserFeatures, _streamReadFeatures,  newSet);
    }

    /**
     * Fluent factory method that will construct and return a new configuration
     * object instance with specified features enabled.
     */
    public DeserializationConfig withFeatures(FormatFeature... features)
    {
        int newSet = _formatReadFeatures;
        for (FormatFeature f : features) {
            newSet |= f.getMask();
        }
        return (_formatReadFeatures == newSet) ? this
                : new DeserializationConfig(this,
                        _deserFeatures, _streamReadFeatures, newSet);
    }

    /**
     * Fluent factory method that will construct and return a new configuration
     * object instance with specified feature disabled.
     */
    public DeserializationConfig without(FormatFeature feature)
    {
        int newSet = _formatReadFeatures & ~feature.getMask();
        return (_formatReadFeatures == newSet) ? this
                : new DeserializationConfig(this,
                        _deserFeatures, _streamReadFeatures, newSet);
    }

    /**
     * Fluent factory method that will construct and return a new configuration
     * object instance with specified features disabled.
     */
    public DeserializationConfig withoutFeatures(FormatFeature... features)
    {
        int newSet = _formatReadFeatures;
        for (FormatFeature f : features) {
            newSet &= ~f.getMask();
        }
        return (_formatReadFeatures == newSet) ? this
                : new DeserializationConfig(this,
                        _deserFeatures, _streamReadFeatures, newSet);
    }

    /*
    /**********************************************************************
    /* Life-cycle, deserialization-specific factory methods
    /**********************************************************************
     */

    /**
     * Method that can be used to add a handler that can (try to)
     * resolve non-fatal deserialization problems.
     */
    public DeserializationConfig withHandler(DeserializationProblemHandler h)
    {
        // Sanity check: let's prevent adding same handler multiple times
        return LinkedNode.contains(_problemHandlers, h) ? this
                : new DeserializationConfig(this,
                        new LinkedNode<DeserializationProblemHandler>(h, _problemHandlers),
                        _abstractTypeResolvers);
    }

    /**
     * Method for removing all configured problem handlers; usually done to replace
     * existing handler(s) with different one(s)
     */
    public DeserializationConfig withNoProblemHandlers() {
        return (_problemHandlers == null) ? this
                : new DeserializationConfig(this,
                        (LinkedNode<DeserializationProblemHandler>) null, _abstractTypeResolvers);
    }

    /*
    /**********************************************************************
    /* Support for ObjectReadContext
    /**********************************************************************
     */

    /**
     * @since 3.0
     */
    public int getStreamReadFeatures() {
        return _streamReadFeatures;
    }

    /**
     * @since 3.0
     */
    public int getFormatReadFeatures() {
        return _formatReadFeatures;
    }

    /*
    /**********************************************************************
    /* MapperConfig implementation/overrides: other
    /**********************************************************************
     */

    @Override
    public boolean useRootWrapping()
    {
        if (_rootName != null) { // empty String disables wrapping; non-empty enables
            return !_rootName.isEmpty();
        }
        return isEnabled(DeserializationFeature.UNWRAP_ROOT_VALUE);
    }

    public final boolean isEnabled(DeserializationFeature f) {
        return (_deserFeatures & f.getMask()) != 0;
    }

    public final boolean isEnabled(StreamReadFeature f) {
        return (_streamReadFeatures & f.getMask()) != 0;
    }

    public final boolean hasFormatFeature(FormatFeature f) {
        return (_formatReadFeatures & f.getMask()) != 0;
    }
    
    /**
     * Bulk access method for checking that all features specified by
     * mask are enabled.
     */
    public final boolean hasDeserializationFeatures(int featureMask) {
        return (_deserFeatures & featureMask) == featureMask;
    }

    /**
     * Bulk access method for checking that at least one of features specified by
     * mask is enabled.
     */
    public final boolean hasSomeOfFeatures(int featureMask) {
        return (_deserFeatures & featureMask) != 0;
    }

    /**
     * Bulk access method for getting the bit mask of all {@link DeserializationFeature}s
     * that are enabled.
     */
    public final int getDeserializationFeatures() {
        return _deserFeatures;
    }

    /**
     * Convenience method equivalent to:
     *<code>
     *   isEnabled(DeserializationFeature.FAIL_ON_TRAILING_TOKENS)
     *</code>
     */
    public final boolean requiresFullValue() {
        return DeserializationFeature.FAIL_ON_TRAILING_TOKENS.enabledIn(_deserFeatures);
    }

    /*
    /**********************************************************************
    /* Abstract type mapping
    /**********************************************************************
     */

    /**
     * @since 3.0
     */
    public boolean hasAbstractTypeResolvers() { return _abstractTypeResolvers.length > 0; }

    /**
     * @since 3.0
     */
    public Iterable<AbstractTypeResolver> abstractTypeResolvers() {
        return new ArrayIterator<AbstractTypeResolver>(_abstractTypeResolvers);
    }

    /**
     * @since 3.0
     */
    public JavaType mapAbstractType(JavaType type)
    {
        if (!hasAbstractTypeResolvers()) {
            return type;
        }
        // first, general mappings
        while (true) {
            JavaType next = _mapAbstractType2(type);
            if (next == null) {
                return type;
            }
            // Should not have to worry about cycles; but better verify since they will invariably occur... :-)
            // (also: guard against invalid resolution to a non-related type)
            Class<?> prevCls = type.getRawClass();
            Class<?> nextCls = next.getRawClass();
            if ((prevCls == nextCls) || !prevCls.isAssignableFrom(nextCls)) {
                throw new IllegalArgumentException("Invalid abstract type resolution from "+type+" to "+next+": latter is not a subtype of former");
            }
            type = next;
        }
    }

    /**
     * Method that will find abstract type mapping for specified type, doing a single
     * lookup through registered abstract type resolvers; will not do recursive lookups.
     */
    private JavaType _mapAbstractType2(JavaType type)
    {
        Class<?> currClass = type.getRawClass();
        for (AbstractTypeResolver resolver : abstractTypeResolvers()) {
            JavaType concrete = resolver.findTypeMapping(this, type);
            if ((concrete != null) && !concrete.hasRawClass(currClass)) {
                return concrete;
            }
        }
        return null;
    }

    /*
    /**********************************************************************
    /* Other configuration
    /**********************************************************************
     */

    /**
     * Method for getting head of the problem handler chain. May be null,
     * if no handlers have been added.
     */
    public LinkedNode<DeserializationProblemHandler> getProblemHandlers() {
        return _problemHandlers;
    }
}<|MERGE_RESOLUTION|>--- conflicted
+++ resolved
@@ -27,38 +27,9 @@
     private static final long serialVersionUID = 3L;
 
     /*
-<<<<<<< HEAD
     /**********************************************************************
     /* Deserialization, parser, format features 
     /**********************************************************************
-=======
-    /**********************************************************
-    /* Configured helper objects
-    /**********************************************************
-     */
-
-    /**
-     * Linked list that contains all registered problem handlers.
-     * Implementation as front-added linked list allows for sharing
-     * of the list (tail) without copying the list.
-     */
-    protected final LinkedNode<DeserializationProblemHandler> _problemHandlers;
-
-    /**
-     * Factory used for constructing {@link com.fasterxml.jackson.databind.JsonNode} instances.
-     */
-    protected final JsonNodeFactory _nodeFactory;
-
-    /**
-     * @since 2.12
-     */
-    protected final CoercionConfigs _coercionConfigs;
-
-    /*
-    /**********************************************************
-    /* Deserialization features 
-    /**********************************************************
->>>>>>> 41921a04
      */
 
     /**
@@ -94,11 +65,15 @@
      * concrete types. Used by functionality like "mr Bean" to materialize
      * types as needed, although may be used for other kinds of defaulting
      * as well.
-     *
-     * @since 3.0
      */
     protected final AbstractTypeResolver[] _abstractTypeResolvers;
 
+    /**
+     * Configured coercion rules for coercions from secondary input
+     * shapes.
+     */
+    protected final CoercionConfigs _coercionConfigs;
+
     /*
     /**********************************************************************
     /* Life-cycle, primary constructors for new instances
@@ -106,12 +81,11 @@
      */
 
     /**
-<<<<<<< HEAD
      * @since 3.0
      */
     public DeserializationConfig(MapperBuilder<?,?> b, int mapperFeatures,
             int deserFeatures, int streamReadFeatures, int formatReadFeatures,
-            ConfigOverrides configOverrides,
+            ConfigOverrides configOverrides, CoercionConfigs coercionConfigs,
             TypeFactory tf, ClassIntrospector classIntr, MixInHandler mixins, SubtypeResolver str,
             RootNameLookup rootNames,
             AbstractTypeResolver[] atrs)
@@ -121,62 +95,8 @@
         _streamReadFeatures = streamReadFeatures;
         _formatReadFeatures = formatReadFeatures;
         _problemHandlers = b.deserializationProblemHandlers();
+        _coercionConfigs = coercionConfigs;
         _abstractTypeResolvers = atrs;
-=======
-     * Constructor used by ObjectMapper to create default configuration object instance.
-     *
-     * @since 2.12
-     */
-    public DeserializationConfig(BaseSettings base,
-            SubtypeResolver str, SimpleMixInResolver mixins, RootNameLookup rootNames,
-            ConfigOverrides configOverrides,
-            CoercionConfigs coercionConfigs)
-    {
-        super(base, str, mixins, rootNames, configOverrides);
-        _deserFeatures = DESER_FEATURE_DEFAULTS;
-        _problemHandlers = null;
-        _nodeFactory = JsonNodeFactory.instance;
-        _coercionConfigs = coercionConfigs;
-        _parserFeatures = 0;
-        _parserFeaturesToChange = 0;
-        _formatReadFeatures = 0;
-        _formatReadFeaturesToChange = 0;
-    }
-
-    /**
-     * Copy-constructor used for making a copy used by new {@link ObjectMapper}.
-     *
-     * @since 2.12
-     */
-    protected DeserializationConfig(DeserializationConfig src,
-            SimpleMixInResolver mixins, RootNameLookup rootNames,
-            ConfigOverrides configOverrides,
-            CoercionConfigs coercionConfigs)
-    {
-        super(src, mixins, rootNames, configOverrides);
-        _deserFeatures = src._deserFeatures;
-        _problemHandlers = src._problemHandlers;
-        _nodeFactory = src._nodeFactory;
-        _coercionConfigs = coercionConfigs;
-        _parserFeatures = src._parserFeatures;
-        _parserFeaturesToChange = src._parserFeaturesToChange;
-        _formatReadFeatures = src._formatReadFeatures;
-        _formatReadFeaturesToChange = src._formatReadFeaturesToChange;
->>>>>>> 41921a04
-    }
-
-    @Deprecated // since 2.12, remove from 2.13 or later
-    public DeserializationConfig(BaseSettings base,
-            SubtypeResolver str, SimpleMixInResolver mixins, RootNameLookup rootNames,
-            ConfigOverrides configOverrides) {
-        this(base, str, mixins, rootNames, configOverrides, new CoercionConfigs());
-    }
-
-    @Deprecated // since 2.12, remove from 2.13 or later
-    protected DeserializationConfig(DeserializationConfig src,
-            SimpleMixInResolver mixins, RootNameLookup rootNames,
-            ConfigOverrides configOverrides) {
-        this(src, mixins, rootNames, configOverrides, new CoercionConfigs());
     }
 
     /*
@@ -191,64 +111,22 @@
     {
         super(src);
         _deserFeatures = deserFeatures;
-<<<<<<< HEAD
         _streamReadFeatures = streamReadFeatures;
         _formatReadFeatures = formatReadFeatures;
+        _coercionConfigs = src._coercionConfigs;
         _problemHandlers = src._problemHandlers;
         _abstractTypeResolvers = src._abstractTypeResolvers;
-=======
-        _problemHandlers = src._problemHandlers;
-        _nodeFactory = src._nodeFactory;
-        _coercionConfigs = src._coercionConfigs;
-        _parserFeatures = parserFeatures;
-        _parserFeaturesToChange = parserFeatureMask;
-        _formatReadFeatures = formatFeatures;
-        _formatReadFeaturesToChange = formatFeatureMask;
-    }
-
-    /**
-     * Copy constructor used to create a non-shared instance with given mix-in
-     * annotation definitions and subtype resolver.
-     */
-    private DeserializationConfig(DeserializationConfig src, SubtypeResolver str)
-    {
-        super(src, str);
-        _deserFeatures = src._deserFeatures;
-        _problemHandlers = src._problemHandlers;
-        _nodeFactory = src._nodeFactory;
-        _coercionConfigs = src._coercionConfigs;
-        _parserFeatures = src._parserFeatures;
-        _parserFeaturesToChange = src._parserFeaturesToChange;
-        _formatReadFeatures = src._formatReadFeatures;
-        _formatReadFeaturesToChange = src._formatReadFeaturesToChange;
->>>>>>> 41921a04
     }
 
     private DeserializationConfig(DeserializationConfig src, BaseSettings base)
     {
         super(src, base);
         _deserFeatures = src._deserFeatures;
-<<<<<<< HEAD
         _streamReadFeatures = src._streamReadFeatures;
-=======
+        _formatReadFeatures = src._formatReadFeatures;
+        _coercionConfigs = src._coercionConfigs;
         _problemHandlers = src._problemHandlers;
-        _nodeFactory = src._nodeFactory;
-        _coercionConfigs = src._coercionConfigs;
-        _parserFeatures = src._parserFeatures;
-        _parserFeaturesToChange = src._parserFeaturesToChange;
->>>>>>> 41921a04
-        _formatReadFeatures = src._formatReadFeatures;
-        _problemHandlers = src._problemHandlers;
-<<<<<<< HEAD
         _abstractTypeResolvers = src._abstractTypeResolvers;
-=======
-        _nodeFactory = f;
-        _coercionConfigs = src._coercionConfigs;
-        _parserFeatures = src._parserFeatures;
-        _parserFeaturesToChange = src._parserFeaturesToChange;
-        _formatReadFeatures = src._formatReadFeatures;
-        _formatReadFeaturesToChange = src._formatReadFeaturesToChange;
->>>>>>> 41921a04
     }
 
     private DeserializationConfig(DeserializationConfig src,
@@ -257,16 +135,9 @@
     {
         super(src);
         _deserFeatures = src._deserFeatures;
-<<<<<<< HEAD
         _streamReadFeatures = src._streamReadFeatures;
-=======
-        _problemHandlers = problemHandlers;
-        _nodeFactory = src._nodeFactory;
+        _formatReadFeatures = src._formatReadFeatures;
         _coercionConfigs = src._coercionConfigs;
-        _parserFeatures = src._parserFeatures;
-        _parserFeaturesToChange = src._parserFeaturesToChange;
->>>>>>> 41921a04
-        _formatReadFeatures = src._formatReadFeatures;
         _problemHandlers = problemHandlers;
         _abstractTypeResolvers = atr;
     }
@@ -276,14 +147,8 @@
         super(src, rootName);
         _deserFeatures = src._deserFeatures;
         _problemHandlers = src._problemHandlers;
-<<<<<<< HEAD
         _streamReadFeatures = src._streamReadFeatures;
-=======
-        _nodeFactory = src._nodeFactory;
         _coercionConfigs = src._coercionConfigs;
-        _parserFeatures = src._parserFeatures;
-        _parserFeaturesToChange = src._parserFeaturesToChange;
->>>>>>> 41921a04
         _formatReadFeatures = src._formatReadFeatures;
         _abstractTypeResolvers = src._abstractTypeResolvers;
     }
@@ -293,14 +158,8 @@
         super(src, view);
         _deserFeatures = src._deserFeatures;
         _problemHandlers = src._problemHandlers;
-<<<<<<< HEAD
         _streamReadFeatures = src._streamReadFeatures;
-=======
-        _nodeFactory = src._nodeFactory;
         _coercionConfigs = src._coercionConfigs;
-        _parserFeatures = src._parserFeatures;
-        _parserFeaturesToChange = src._parserFeaturesToChange;
->>>>>>> 41921a04
         _formatReadFeatures = src._formatReadFeatures;
         _abstractTypeResolvers = src._abstractTypeResolvers;
     }
@@ -310,27 +169,8 @@
         super(src, attrs);
         _deserFeatures = src._deserFeatures;
         _problemHandlers = src._problemHandlers;
-<<<<<<< HEAD
+        _coercionConfigs = src._coercionConfigs;
         _streamReadFeatures = src._streamReadFeatures;
-=======
-        _nodeFactory = src._nodeFactory;
-        _coercionConfigs = src._coercionConfigs;
-        _parserFeatures = src._parserFeatures;
-        _parserFeaturesToChange = src._parserFeaturesToChange;
-        _formatReadFeatures = src._formatReadFeatures;
-        _formatReadFeaturesToChange = src._formatReadFeaturesToChange;
-    }
-
-    protected DeserializationConfig(DeserializationConfig src, SimpleMixInResolver mixins)
-    {
-        super(src, mixins);
-        _deserFeatures = src._deserFeatures;
-        _problemHandlers = src._problemHandlers;
-        _nodeFactory = src._nodeFactory;
-        _coercionConfigs = src._coercionConfigs;
-        _parserFeatures = src._parserFeatures;
-        _parserFeaturesToChange = src._parserFeaturesToChange;
->>>>>>> 41921a04
         _formatReadFeatures = src._formatReadFeatures;
         _abstractTypeResolvers = src._abstractTypeResolvers;
     }
