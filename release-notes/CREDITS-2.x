Here are people who have contributed to the development of Jackson JSON processor
databind core component, version 2.x
(version numbers in brackets indicate release in which the problem was fixed)

(note: for older credits, check out release notes for 1.x versions)

Tatu Saloranta, tatu.saloranta@iki.fi: author

Pascal Glinas:
  * Contributed fixes to 'MappingIterator' handling (Pull#58 and Pull#59)
   (2.1.0)
  * Reported #220: ContainerNode missing 'createNumber(BigInteger)'
   (2.2.2)

Joern Huxhorn: (huxi@github)
  * Suggested [JACKSON-636]: Add 'SerializationFeature.ORDER_MAP_ENTRIES_BY_KEYS' to allow
    forced sorting of Maps during serialization
   (2.0.0)
  * Reported #479: NPE on trying to deserialize a `String[]` that contains null
   (2.4.1)
  * Reported #1411: MapSerializer._orderEntries should check for null keys
   (2.7.9)

James Roper:
 * Requested [JACKSON-732]: Allow 'AnnotationIntrospector.findContentDeserializer()'
    (and similar) to return instance, not just Class<?> for instance
  (2.0.0)
 * Suggested [JACKSON-800]: Adding a method for letting modules register
    DeserializationProblemHandlers
  (2.0.0)

Casey Lucas:
 * Reported [JACKSON-798]: Problem with external type id, creators
  (2.0.0)

Tammo van Lessen:
 * Reported [JACKSON-811]: Problems with @JsonIdentityInfo, abstract types
  (2.0.0)
 * Reported [JACKSON-814]: Parsing RFC822/RFC1123 dates failes on non-US locales
  (2.0.0)

Raymond Myers:
 * Suggested [JACKSON-810]: Deserialization Feature: Allow unknown Enum values via
    'DeserializationFeature.READ_UNKNOWN_ENUM_VALUES_AS_NULL'
  (2.0.0)

Ryan Gardner:
 * Contributed #5 -- Add support for maps with java.util.Locale keys
    to the set of StdKeyDeserializers
  (2.0.1)

Razvan Dragut:
 * Suggested [JACKSON-850]: Allow use of zero-arg factory methods as "default creator"
  (2.1.0)

Duncan Atkinson:
 * Reported [JACKSON-851]: State corruption with ObjectWriter, DefaultPrettyPrinter
  (2.1.0)

Mark Wolfe:
 * Suggested #45: Add `@JsonNaming()` for per-class naming strategy overrides
  (2.1.0)

Dmitry Katsubo:
 * Contributed patch for #65: Add getters to `ObjectMapper`, DeserializationContext,
   DeserializationFactory.
  (2.1.0)

Francis Galiegue:
 * Reported #93 (and suggested fix): bug in `ObjectMapper.setAll(...)'
  implementation
  (2.1.1)
 * Reported #433: `ObjectMapper`'s `.valueToTree()` wraps `JsonSerializable` objects
  into a POJONode
  (2.3.3)
 * Contributed #434: Ensure that DecimalNodes with mathematically equal values are equal
  (2.4.0)

kelaneren@github:
 * Reported #157, contributed unit test: NPE when registering same module twice.
  (2.1.4)

Eric Tschetter (cheddar@github):
  * Reported issues #166, #167, #170 (regressions from 1.9.x to 2.x)
   (2.1.4)

Thierry D (thierryd@github)
  * Reported #214: Problem with LICENSE, NOTICE, Android packaging
   (2.2.2)

Luke G-H (lukegh@github)
  * Reported #223: Duplicated nulls with @JsonFormat(shape=Shape.ARRAY)
   (2.2.2)

Karl Moore (karldmoore@github)
  * Reported #217: JsonProcessingExceptions not all wrapped as expected
   (2.2.2)

David Phillips:
  * Requested #308: Improve serialization and deserialization speed of `java.util.UUID`
   (2.3.0)

Seth Pellegrino (jivesoft):
  * Contributed #317: Fix `JsonNode` support for nulls bound to	`ObjectNode`, `ArrayNode`
   (2.3.0)

Florian Schoppmann (fschopp@github)
  * Reported #357: StackOverflowError with contentConverter that returns array type
   (2.7.0)
  * Reported #358: `IterableSerializer` ignoring	annotated content serializer
   (2.3.1)
  * Reported #359: Converted object not using explicitly annotated serializer
   (2.4.0)

Martin Traverso:
  * Reported #406: Cannot use external type id + @JsonTypeIdResolver
   (2.3.2)

Matthew Morrissette:
  * Contributed #381: Allow inlining/unwrapping of value from single-component JSON array
   (2.4.0)

Will Palmeri: (wpalmeri@github)
  * Contributed #407: Make array and Collection serializers use configured value null handler
   (2.4.0)

Cemalettin Koc: (cemo@github)
  * Reported #353: Problems with polymorphic types, `JsonNode` (related to #88)
   (2.4.0)

Ben Fagin: (UnquietCode@github)
  * Suggested #442: Make `@JsonUnwrapped` indicate property inclusion
   (2.4.0)
  * Contributed #81/#455: Allow use of @JsonUnwrapped with typed (@JsonTypeInfo) classes,
    provided that (new) feature `SerializationFeature.FAIL_ON_UNWRAPPED_TYPE_IDENTIFIERS`
    is disabled
   (2.4.0)

Chris Cleveland:
  * Suggested #463: Add 'JsonNode.asText(String defaultValue)`
   (2.4.0)

Benson Margulies:
  * Reported #467: Unwanted POJO's embedded in tree via serialization to tree
   (2.4.0)
  * Reported #601: ClassCastException for a custom serializer for enum key in `EnumMap`
   (2.4.4)
  * Contributed 944: Failure to use custom deserializer for key deserializer
   (2.6.3)
  * Reported #1120: String value omitted from weirdStringException
   (2.6.6)
  * Reported, fixed #1235: `java.nio.file.Path` support incomplete
   (2.8.0)
  * Reported #1270: Generic type returned from type id resolver seems to be ignored
   (2.8.0)

Steve Sanbeg: (sanbeg@github)
  * Contributed #482: Make date parsing error behavior consistent with JDK
   (2.4.1)

Ian Barfield: (tea-dragon@github)
  * Reported #580: delegate deserializers choke on a (single) abstract/polymorphic parameter
   (2.4.4)
  * Reported #844: Using JsonCreator still causes invalid path references in JsonMappingException
   (2.5.5)

Eugene Lukash
  * Reported #592: Wrong `TokenBuffer` delegate deserialization using `@JsonCreator`
   (2.4.4)

Fernando Otero (zeitos@github)
  * Contributed fix for #610: Problem with forward reference in hierarchies
   (2.4.4)

Lovro Pandžić (lpandzic@github)
  * Reported #421: @JsonCreator not used in case of multiple creators with parameter names
   (2.5.0)
  * Requested #1498: Allow handling of single-arg constructor as property based by default
   (2.12.0)

Adam Stroud (adstro@github)
  * Contributed	#576: Add fluent API for adding mixins
   (2.5.0)

David Fleeman (fleebytes@github)
  * Contributed #528 implementation: Add support for `JsonType.As.EXISTING_PROPERTY`
   (2.5.0)

Aurélien Leboulanger (herau@github)
  * Contributed improvement for #597: Improve error messaging for cases	where JSON Creator
    returns null (which is illegal)
   (2.5.0)

Michael Spiegel (mspiegel@githib)
  * Contributed #636: `ClassNotFoundException` for classes not (yet) needed during serialization
   (2.5.0)

Michael Ressler (mressler@github)
  * Contributed #566: Add support for case-insensitive deserialization
   (`MapperFeature.ACCEPT_CASE_INSENSITIVE_PROPERTIES`)
   (2.5.0)

Konstantin Labun (kulabun@github)
  * Reported #647: Deserialization fails when @JsonUnwrapped property contains an object with same property name
   (2.5.0)

Christopher Smith (chrylis@github)
  * Reported #594: `@JsonValue` on enum not used when enum value is a Map key
   (2.5.0)

Alexandre Santana Campelo (alexqi200@github):
  * Contributed #671: Adding `java.util.Currency` deserialization support for maps
   (2.5.1)

Zoltan Farkas (zolyfarkas@github)
  * Reported #674: Spring CGLIB proxies not handled as intended
   (2.5.1)

Ludevik@github:
  * Reported #682: Class<?>-valued Map keys not serialized properly
   (2.5.1)

Antibrumm@github:
  * Reported #691: Jackson 2.5.0. NullSerializer for MapProperty failing
   (2.5.2)
  * Reported #984: JsonStreamContexts are not build the same way for write.. and convert methods
   (2.6.4)

Shumpei Akai (flexfrank@github)
  * Reported #703: Multiple calls to ObjectMapper#canSerialize(Object.class) returns different values
   (2.5.2)

Francisco A. Lozano (flozano@github)
  * Contributed fix for #703 (see above)
   (2.5.2)

Dylan Scott (dylanscott@github)
  * Reported #738: #738: @JsonTypeInfo non-deterministically ignored in 2.5.1 (concurrency
    issue)
   (2.5.2)

Alain Gilbert (agilbert314@github)
  * Reporter, contributed #766: Fix Infinite recursion (StackOverflowError) when
    serializing a SOAP object
   (2.5.3)

Alexey Gavrilov (Alexey1Gavrilov@github)
  * Reported, contributed fix for #761: Builder deserializer: in-compatible type exception
    when return type is super type
   (2.5.3)

Dmitry Spikhalskiy (Spikhalskiy@github)
  * Reported #731, suggested the way to fix it: XmlAdapter result marshaling error in
    case of ValueType=Object
   (2.5.3)
  * Reported #1456: `TypeFactory` type resolution broken in 2.7 for generic types
   when using `constructType` with context
   (2.7.9 / 2.8.6)

John Meyer (jpmeyer@github)
  * Reported, contributed fix for #745: EnumDeserializer.deserializerForCreator() fails
    when used to deserialize a Map key
   (2.5.3)

Andrew Duckett (andrewduckett@github)
  * Reported #771: Annotation bundles ignored when added to Mixin
   (2.5.4)

Charles Allen:
  * Contributed #785: Add handlings for classes which are available in
    `Thread.currentThread().getContextClassLoader()`
   (2.5.4)

Andrew Goodale (newyankeecodeshop@github)
  * Contributed #816: Allow date-only ISO strings to have no time zone
   (2.5.4)

Kamil Benedykciński (Kamil-Benedykcinski@github)
  * Contributed #801: Using `@JsonCreator` cause generating invalid path reference
   in `JsonMappingException`
   (2.5.4)

Chi Kim (chikim79@github)
  * Reported #878: serializeWithType on BeanSerializer does not setCurrentValue
   (2.5.5 / 2.6.1)

Charles Allen (drcrallen@github):
  * Reported #696: Copy constructor does not preserve `_injectableValues`
   (2.6.0)

Chris Pimlott (pimlottc@github):
  * Suggested #348: ObjectMapper.valueToTree does not work with @JsonRawValue
   (2.6.0)

Laird Nelson (ljnelson@github)
  * Suggested #688: Provide a means for an ObjectMapper to discover mixin annotation
    classes on demand
   (2.6.0)
  * Reported #1088: NPE possibility in SimpleMixinResolver
   (2.6.6)

Derk Norton (derknorton@github)
  * Suggested #689: Add `ObjectMapper.setDefaultPrettyPrinter(PrettyPrinter)`
   (2.6.0)

Michal Letynski (mletynski@github)
  * Suggested #296: Serialization of transient fields with public getters (add
    MapperFeature.PROPAGATE_TRANSIENT_MARKER)
   (2.6.0)

Jeff Schnitzer (stickfigure@github)
  * Suggested #504: Add `DeserializationFeature.USE_LONG_FOR_INTS`
   (2.6.0)

Jerry Yang (islanderman@github)
  * Contributed #820: Add new method for `ObjectReader`, to bind from JSON Pointer position
   (2.6.0)

Lars Pfannenschmidt (larsp@github)
  * Contributed #826: Replaced synchronized HashMap with ConcurrentHashMap in
   TypeDeserializerBase._findDeserializer
   (2.6.0)

Stephen A. Goss (thezerobit@github)
  * Contributed #828: Respect DeserializationFeatures.WRAP_EXCEPTIONS in CollectionDeserializer
   (2.6.0)

Andy Wilkinson (wilkinsona@github)
  * Reported #889: Configuring an ObjectMapper's DateFormat changes time zone
   (2.6.1)

lufe66@github:
  * Reported 894: When using withFactory on ObjectMapper, the created Factory has a TypeParser
    which still has the original Factory
   (2.6.2)

Daniel Walker (dsw2127@github)
  * Reported, contributed fix for #913: `ObjectMapper.copy()` does not preserve
   `MappingJsonFactory` features
   (2.6.2)

Sadayuki Furuhashi (frsyuki@github)
  * Reported #941: Deserialization from "{}" to ObjectNode field causes
    "out of END_OBJECT token" error
   (2.6.3)
  * Reported #2077: `JsonTypeInfo` with a subtype having `JsonFormat.Shape.ARRAY`
    and no fields generates `{}` not `[]`
   (2.10.0)

David Haraburda (dharaburda@github)
  * Contributed #918: Add `MapperFeature.ALLOW_EXPLICIT_PROPERTY_RENAMING`
   (2.7.0)

Sergio Mira (Sergio-Mira@github)
  * Contributed #940: Add missing `hashCode()` implementations for `JsonNode` types that did not have them
   (2.6.3)

Andreas Pieber (anpieber@github)
  * Reported #939: Regression: DateConversionError in 2.6.x	
   (2.6.3)

Jesse Wilson (swankjesse@github)
  * Contributed #948: Support leap seconds, any number of millisecond digits for ISO-8601 Dates.
   (2.6.3)
  * Contributed #949: Report the offending substring when number parsing fails
   (2.6.3)

Warren Bloomer (stormboy@github)
  * Reported #942: Handle null type id for polymorphic values that use external type id
   (2.6.3)

Ievgen Pianov (pyanoveugen@github)
  * Reported #989: Deserialization from "{}" to java.lang.Object causes "out of END_OBJECT token" error
   (2.6.3)

Jayson Minard (apatrida@github)
  * Reported #1005: Synthetic constructors confusing Jackson data binding
   (2.6.4)
  * Reported #1438: `ACCEPT_CASE_INSENSITIVE_PROPERTIES` is not respected for creator properties
   (2.8.5)

David Bakin (david-bakin@github)
* Reported #1013: `@JsonUnwrapped` is not treated as assuming `@JsonProperty("")`
   (2.6.4)
  * Suggested #1011: Change ObjectWriter::withAttributes() to take a Map with some kind of wildcard types
   (2.7.0)
  * Reported #962: `@JsonInject` fails on trying to find deserializer even if inject-only
   (2.11.0)

Dmitry Romantsov (DmRomantsov@github)
  * Reported #1036: Problem with case-insensitive deserialization
   (2.6.4)

Daniel Norberg (danielnorberg@github)
  * Contributed #1099: Fix custom comparator container node traversal
   (2.6.6)

Miles Kaufmann (milesk-amzn@github)
  * Reported #432: `StdValueInstantiator` unwraps exceptions, losing context
   (2.7.0)

Thomas Mortagne (tmortagne@github)
  * Suggested #857: Add support for java.beans.Transient
   (2.7.0)

Jonas Konrad (yawkat@github)
  * Suggested #905: Add support for `@ConstructorProperties`
   (2.7.0)

Jirka Kremser (Jiri-Kremser@github)
  * Suggested #924: SequenceWriter.writeAll() could accept Iterable
   (2.7.0)

Daniel Mischler (danielmischler@github)
  * Requested #963: Add PropertyNameStrategy `KEBAB_CASE`
   (2.7.0)

Shumpei Akai (flexfrank@github)
  * Reported #978: ObjectMapper#canSerialize(Object.class) returns false even though
   FAIL_ON_EMPTY_BEANS is disabled
   (2.7.0)

Hugo Wood (hgwood@github)
  * Contributed #1010: Support for array delegator
   (2.7.0)

Julian Hyde (julianhyde@github)
  * Reported #1083: Field in base class is not recognized, when using `@JsonType.defaultImpl`
   (2.7.1)

Thibault Kruse (tkruse@github)
  * Reported #1102: Handling of deprecated `SimpleType.construct()` too minimalistic
   (2.7.1)

Aleks Seovic (aseovic@github)
  * Reported #1109: @JsonFormat is ignored by the DateSerializer unless either a custom pattern
    or a timezone are specified
   (2.7.1)

Timur Shakurov (saladinkzn@github)
  * Reported #1134: Jackson 2.7 doesn't work with jdk6 due to use of `Collections.emptyIterator()`
   (2.7.2)

Jiri Mikulasek (pirkogdc@github)
  * Reported #1124: JsonAnyGetter ignores JsonSerialize(contentUsing=...)
   (2.7.2)

Xavi Torrens (xavitorrens@github)
  * Reported #1150: Problem with Object id handling, explicit `null` token
   (2.7.3)

Yoann Rodière (fenrhil@github)
  * Reported #1154: @JsonFormat.pattern on dates is now ignored if shape is not
    explicitely provided
   (2.7.3)

Mark Woon (markwoon@github)
  * Reported #1178: `@JsonSerialize(contentAs=superType)` behavior disallowed in 2.7
   (2.7.4)
  * Reported #1231: `@JsonSerialize(as=superType)` behavior disallowed in 2.7.4
   (2.7.5)
  * Suggested #507: Support for default `@JsonView` for a class
   (2.9.0)

Tom Mack (tommack@github)
  * Reported #1208: treeToValue doesn't handle POJONodes that contain exactly
    the requested value type
   (2.7.4)

William Headrick (headw01@github)
   * Reported#1223: `BasicClassIntrospector.forSerialization(...).findProperties` should
    respect MapperFeature.AUTO_DETECT_GETTERS/SETTERS?
   (2.7.5)

Nick Babcock (nickbabcock)
  * Reported #1225: `JsonMappingException` should override getProcessor()
   (2.7.5)
  * Suggested #1356: Differentiate between input and code exceptions on deserialization
   (2.9.0)

Andrew Joseph (apjoseph@github)
  * Reported #1248: `Annotated` returns raw type in place of Generic Type in 2.7.x
   (2.7.5)

Erich Schubert (kno10@github)
  * Reported #1260: `NullPointerException` in `JsonNodeDeserializer`, provided fix
   (2.7.5)

Brian Pontarelli (voidmain@github)
  * Reported #1301: Problem with `JavaType.toString()` for recursive (self-referential) types
   (2.7.6)

Max Drobotov (fizmax@github)
  * Reported, contributed fix for #1332: `ArrayIndexOutOfBoundException` for enum by index deser
   (2.7.7)

Stuart Douglas (stuartwdouglas@github)
  * Reported #1363: The static field ClassUtil.sCached can cause a class loader leak
   (2.7.8)

Josh Caplan (jecaplan@github)
  * Reported, suggested fix for #1368: Problem serializing `JsonMappingException` due to addition
    of non-ignored `processor` property (added in 2.7)
   (2.7.8)

Diego de Estrada (diegode@github)
  * Contributed fix for #1367: No Object Id found for an instance when using `@ConstructorProperties`
   (2.7.9)

Kevin Hogeland (khogeland@github)
  * Reported #1501: `ArrayIndexOutOfBoundsException` on non-static inner class constructor
   (2.7.9)

xiexq (xiexq@knownsec.com)
  * Reported #2389: Block one more gadget type (CVE-2019-14361)
   (2.7.9.6)

Artur Jonkisz (ajonkisz@github)
  * Reported #960: `@JsonCreator` not working on a factory with no arguments for ae enum type
   (2.8.0)

Mikhail Kokho (mkokho@github)
  * Contributed impl for #990: Allow failing on `null` values for creator (add
  `DeserializationFeature.FAIL_ON_NULL_CREATOR_PROPERTIES`)
   (2.8.0)

Aleksandr Oksenenko (oleksandr-oksenenko@github)
  * Reported #999: External property is not deserialized
   (2.8.0)

Lokesh Kumar (LokeshN@github)
  * Contributed impl for #1082: Can not use static Creator factory methods for `Enum`s,
    with JsonCreator.Mode.PROPERTIES
   (2.8.0)
  * Reported #1217: `@JsonIgnoreProperties` on Pojo fields not working for deserialization
   (2.8.0)

Ross Goldberg
  * Reported #1165, provided fix for: `CoreXMLDeserializers` does not handle
    time-only `XMLGregorianCalendar`s
   (2.8.0)

Maarten Billemont (lhunath@github)
  * Suggested #1184: Allow overriding of `transient` with explicit inclusion with `@JsonProperty`
   (2.8.0)

Vladimir Kulev (lightoze@github)
  * Reported #1028: Ignore USE_BIG_DECIMAL_FOR_FLOATS for NaN/Infinity
   (2.8.0)

Ari Fogel (arifogel@github)
  * Reported #1261, contributed fix for: `@JsonIdentityInfo` deserialization fails with
    combination of forward references, `@JsonCreator`
   (2.8.0)

Andriy Plokhotnyuk (plokhotnyuk@github)
  * Requested #1277: Add caching of resolved generic types for `TypeFactory`
   (2.8.0)

Arek Gabiga (arekgabiga@github)
  * Reported #1297: Deserialization of generic type with Map.class
   (2.8.1)

Chris Jester-Young (cky@github)
  * Contributed #1335: Unconditionally call `TypeIdResolver.getDescForKnownTypeIds`
   (2.8.2)

Andrew Snare (asnare@github)
  * Reported #1315: Binding numeric values can BigDecimal lose precision
   (2.8.2)

Gili Tzabari (cowwoc@github)
  * Reported #1351: `@JsonInclude(NON_DEFAULT)` doesn't omit null fields
   (2.8.3)

Oleg Zhukov (OlegZhukov@github)
  * Reported #1384: `@JsonDeserialize(keyUsing = ...)` does not work correctly
   together with `DefaultTyping.NON_FINAL`
   (2.8.4)

Pavel Popov (tolkonepiu@github)
  * Contributed fix #1389: Problem with handling of multi-argument creator with Enums
   (2.8.4)

Josh Gruenberg (joshng@github)
  * Reported #1403: Reference-chain hints use incorrect class-name for inner classes
   (2.8.4)

Kevin Donnelly (kpdonn@github)
  * Reported #1432: Off by 1 bug in PropertyValueBuffer
   (2.8.5)

Nathanial Ofiesh (ofiesh@github)
  * Reported #1441: Failure with custom Enum key deserializer, polymorphic types
   (2.8.5)

Frédéric Camblor (fcamblor@github)
  * Reported #1451: Type parameter not passed by `ObjectWriter` if serializer pre-fetch disabled
   (2.8.6)

Stephan Schroevers (Stephan202@github)
  * Reported #1505: @JsonEnumDefaultValue should take precedence over FAIL_ON_NUMBERS_FOR_ENUMS
   (2.8.7)
  * Contributed fix for #2509: `AnnotatedMethod.getValue()/setValue()` doesn't have useful
    exception message
   (2.13.0)

Alex Panchenko (panchenko@github)
  * Reported #1543: JsonFormat.Shape.NUMBER_INT does not work when defined on enum type in 2.8
   (2.8.8)

Joshua Jones
  * Reported #1573, contributed fix: Missing properties when deserializing using a builder class
   with a non-default constructor and a mutator annotated with `@JsonUnwrapped`
   (2.8.8)

Ivo Studens (istudens@redhat.com)
  * Contributed #1585: Invoke ServiceLoader.load() inside of a privileged block
    when loading modules using `ObjectMapper.findModules()`
   (2.8.9)
  * Contributed fix for #2482: `JSONMappingException` `Location` column number
    is one line Behind the actual location
   (2.10.3)

Javy Luo (AnywnYu@github)
  * Reported #1595: `JsonIgnoreProperties.allowSetters` is not working in Jackson 2.8
   (2.8.9)

Marco Catania (catanm@github.com)
  * Contributed #1597: Escape JSONP breaking characters
   (2.8.9)

Andrew Joseph (apjoseph@github)
  * Reported #1629 `FromStringDeserializer` ignores registered `DeserializationProblemHandler`
    for `java.util.UUID`
   (2.8.9)

Joe Littlejohn (joelittlejohn@github)
  * Contributed #1642: Support `READ_UNKNOWN_ENUM_VALUES_AS_NULL` with `@JsonCreator`
   (2.8.9)

Slobodan Pejic (slobo-showbie@github)
  * Reported #1647, contributed fix: Missing properties from base class when recursive
    types are involved
   (2.8.9)

Bertrand Renuart (brenuart@github)
  * Reported #1648: `DateTimeSerializerBase` ignores configured date format when creating contextual
   (2.8.9)
  * Reported #1651: `StdDateFormat` fails to parse 'zulu' date when TimeZone other than UTC
   (2.8.9)
  * Suggested #1745: StdDateFormat: accept and truncate millis larger than 3 digits
   (2.9.1)
  * Contributed #1749: StdDateFormat: performance improvement of '_format(..)' method
   (2.9.1)
  * Contributed #1759: Reuse `Calendar` instance during parsing by `StdDateFormat`
   (2.9.1)

Kevin Gallardo (newkek@github)
  * Reported #1658: Infinite recursion when deserializing a class extending a Map,
    with a recursive value type
   (2.8.10)
  * Reported #1729: Integer bounds verification when calling `TokenBuffer.getIntValue()`
   (2.9.4)

Lukas Euler
  * Reported #1735: Missing type checks when using polymorphic type ids

Guixiong Wu (吴桂雄)
  * Reported #2032: Blacklist another serialization gadget (ibatis)
   (2.8.11.2)

svarzee@github
  * Reported #2109, suggested fix: Canonical string for reference type is built incorrectly
   (2.8.11.3 / 2.9.7)

Connor Kuhn (ckuhn@github)
  * Contributed #1341: FAIL_ON_MISSING_EXTERNAL_TYPE_ID_PROPERTY
   (2.9.0)

Jan Lolling (jlolling@github)
  * Contributed #1319: Add `ObjectNode.put(String, BigInteger)`
   (2.9.0)

Michael R Fairhurst (MichaelRFairhurst@github)
  * Reported #1035: `@JsonAnySetter` assumes key of `String`, does not consider declared type.
   (2.9.0)

Fabrizio Cucci (fabriziocucci@github)
  * Reported #1406: `ObjectMapper.readTree()` methods do not return `null` on end-of-input
   (2.9.0)

Emiliano Clariá (emilianogc@github)
  * Contributed #1434: Explicitly pass null on invoke calls with no arguments
   (2.9.0)

Ana Eliza Barbosa (AnaEliza@github)
  * Contributed #1520: Case insensitive enum deserialization feature.
   (2.9.0)

Lyor Goldstein (lgoldstein@github)
  * Reported #1544: `EnumMapDeserializer` assumes a pure `EnumMap` and does not support
    derived classes
   (2.9.0)

Harleen Sahni (harleensahni@github)
  * Reported #403: Make FAIL_ON_NULL_FOR_PRIMITIVES apply to primitive arrays and other
    types that wrap primitives
   (2.9.0)

Jared Jacobs (2is10@github)
  * Requested #1605: Allow serialization of `InetAddress` as simple numeric host address
   (2.9.0)

Patrick Gunia (pgunia@github)
  * Reported #1440: Wrong `JsonStreamContext` in `DeserializationProblemHandler` when reading
  `TokenBuffer` content
   (2.9.0)

Carsten Wickner (CarstenWickner@github)
  * Contributed #1522: Global `@JsonInclude(Include.NON_NULL)` for all properties with a specific type
   (2.9.0)

Chris Plummer (strmer15@github)
  * Reported #1637: `ObjectReader.at()` with `JsonPointer` stops after first collection
   (2.9.0)

Christian Basler (Dissem@github)
  * Reported #1688: Deserialization fails for `java.nio.file.Path` implementations when
    default typing enabled
   (2.9.0)

Tim Bartley (tbartley@github)
  * Reported, suggested fix for #1705: Non-generic interface method hides type resolution info
    from generic base class
   (2.9.1)

Luís Cleto (luiscleto@github)
  * Suggested 1768: Improve `TypeFactory.constructFromCanonical()` to work with
   `java.lang.reflect.Type.getTypeName()` format
   (2.9.2)

Vincent Demay (vdemay@github)
  * Reported #1793: `java.lang.NullPointerException` in `ObjectArraySerializer.acceptJsonFormatVisitor()`
    for array value with `@JsonValue`
   (2.9.2)

Peter Jurkovic (peterjurkovic@github)
  * Reported #1823: ClassNameIdResolver doesn't handle resolve Collections$SingletonMap,
    Collections$SingletonSet
   (2.9.3)

alinakovalenko@github:
  * Reported #1844: Map "deep" merge only adds new items, but not override existing values
   (2.9.3)

Pier-Luc Whissell (pwhissell@github):
  * Reported #1673: Serialising generic value classes via Reference Types (like Optional) fails
    to include type information
   (2.9.4)

Alexander Skvortcov (askvortcov@github)
  * Reported #1853: Deserialise from Object (using Creator methods) returns field name
    instead of value
   (2.9.4)

Joe Schafer (jschaf@github)
  * Reported #1906: Add string format specifier for error message in `PropertyValueBuffer`
   (2.9.4)
  * Reported #1907: Remove `getClass()` from `_valueType` argument for error reporting
   (2.9.4)

Deblock Thomas (deblockt@github)
  * Reported, contributed fix for #1912: `BeanDeserializerModifier.updateBuilder()` does not
    work to set custom  deserializer on a property (since 2.9.0)
   (2.9.5)
  * Reported, suggested fix for #2280: JsonMerge not work with constructor args
   (2.10.0)

lilei@venusgroup.com.cn:
  * Reported #1931: Two more `c3p0` gadgets to exploit default typing issue
   (2.9.5)

Aniruddha Maru (maroux@github)
  * Reported #1940: `Float` values with integer value beyond `int` lose precision if
    bound to `long`
   (2.9.5)

Timur Shakurov (saladinkzn@github)
  * Reported #1947: `MapperFeature.AUTO_DETECT_XXX` do not work if all disabled
   (2.9.5)

roeltje25@github
  * Reported #1978: Using @JsonUnwrapped annotation in builderdeserializer hangs in
    infinite loop
   (2.9.5)

Freddy Boucher (freddyboucher@github)
  * Reported #1990: MixIn `@JsonProperty` for `Object.hashCode()` is ignored
   (2.9.6)

Ondrej Zizka (OndraZizk@github)
  * Reported #1999: "Duplicate property" issue should mention which class it complains about
   (2.9.6)

Jakub Skierbiszewski (jskierbi@github)
  * Reported, contributed fix for #2001: Deserialization issue with `@JsonIgnore` and
    `@JsonCreator` + `@JsonProperty` for same property name
   (2.9.6)

Carter Kozak (carterkozak@github)
  * Reported #2016: Delegating JsonCreator disregards JsonDeserialize info
   (2.9.6)
  * Contributed #2895: Improve static factory method generic type resolution logic
    (as well as better test coverage)
   (2.12.0)
  * Contributed #2928: `AnnotatedCreatorCollector` should avoid processing synthetic static
    (factory) methods
   (2.12.0)
  * Contributed #2931: Add errorprone static analysis profile to detect bugs at build time
   (2.12.0)
  * Contributed #2978: Fix failing `double` JsonCreators in jackson 2.12.0
   (2.12.1)

Reinhard Prechtl (dnno@github)
  * Reported #2034: Serialization problem with type specialization of nested generic types
   (2.9.6)

Chetan Narsude (243826@github)
  * Reported #2038: JDK Serializing and using Deserialized `ObjectMapper` loses linkage
    back from `JsonParser.getCodec()`
   (2.9.6)

Petar Tahchiev (ptahchiev@github)
  * Reported #2060: `UnwrappingBeanPropertyWriter` incorrectly assumes the found
    serializer is of type `UnwrappingBeanSerializer`
   (2.9.6)

Brandon Krieger (bkrieger@github)
  * Reported #2064: Cannot set custom format for `SqlDateSerializer` globally
   (2.9.7)

Thibaut Robert (trobert@github)
  * Requested #2059: Remove `final` modifier for `TypeFactory`
   (2.10.0)

Christopher Smith (chrylis@github)
  * Suggested #2115: Support naive deserialization of `Serializable` values as "untyped",
    same as `java.lang.Object`		     
   (2.10.0)

Édouard Mercier (edouardmercier@github)
  * Requested #2116: Make NumberSerializers.Base public and its inherited classes not final
   (2.9.6)

Semyon Levin (remal@github)
  * Contributed #2120: `NioPathDeserializer` improvement
   (2.9.7)
  * Contributed #2133: Improve `DeserializationProblemHandler.handleUnexpectedToken()`
    to allow handling of Collection problems
   (2.10.0)

Pavel Nikitin (morj@github)
  * Requested #2181: Don't re-use dynamic serializers for property-updating copy constructors
   (2.9.8)

Thomas Krieger (ThomasKrieger@github)
  * Reported #1408: Call to `TypeVariable.getBounds()` without synchronization unsafe on
    some platforms
   (2.9.9)

René Kschamer (flawi@github)
  * Reported #2197: Illegal reflective access operation warning when using `java.lang.Void`
   as value type
   (2.9.8)

Joffrey Bion (joffrey-bion@github)
  * Reported #2265: Inconsistent handling of Collections$UnmodifiableList vs 
    Collections$UnmodifiableRandomAccessList
   (2.9.9)

Christoph Fiehe (cfiehe@github.com)
  * Contributed #2299: Fix for using jackson-databind in an OSGi environment under Android
   (2.9.9)

Cyril Martin (mcoolive@github.com)
  * Reported #2303: Deserialize null, when java type is "TypeRef of TypeRef of T",
    does not provide "Type(Type(null))"
   (2.9.9)

Daniil Barvitsky (dbarvitsky@github)
  * Reported #2324: `StringCollectionDeserializer` fails with custom collection
   (2.9.9)

Edgar Asatryan (nstdio@github)
  * Reported #2374: `ObjectMapper. getRegisteredModuleIds()` throws NPE if no modules registered
   (2.9.9.1)

Michael Simons (michael-simons@github)
  * Reported #2395: `NullPointerException` from `ResolvedRecursiveType` (regression due to
    fix for #2331)
   (2.9.9.3)

Joe Barnett (josephlbarnett@github)
  * Reported, contributed fix for #2404: FAIL_ON_MISSING_EXTERNAL_TYPE_ID_PROPERTY setting
    ignored when creator properties are buffered
   (2.9.10)
  * Reported, contributed fix for #3146: Merge findInjectableValues() results in
    AnnotationIntrospectorPair
   (2.12.4)

Kaki King (kingkk9279@g)
  * Reported #2449: Block one more gadget type (cve CVE-2019-14540)
   (2.9.10)

Jon Anderson (Jon901@github)
  * Reported #2544: java.lang.NoClassDefFoundError Thrown for compact profile1
   (2.9.10.2)

Zihui Ren (renzihui@github)
  * Suggested #2129: Add `SerializationFeature.WRITE_ENUM_KEYS_USING_INDEX`, separate from value setting
   (2.10.0)

Yiqiu Huang (huangyq23@github
  * Reported #2164: `FactoryBasedEnumDeserializer` does not respect
   `DeserializationFeature.WRAP_EXCEPTIONS`
   (2.10.0)
   
Alexander Saites (saites@github)
  * Reported #2189: `TreeTraversingParser` does not check int bounds
   (2.10.0)

Christoph Breitkopf (bokesan@github)
  * Reported #2217: Suboptimal memory allocation in `TextNode.getBinaryValue()`
   (2.10.0)

Pavel Chervakov (pacher@github)
  * Reported #2230: `WRITE_BIGDECIMAL_AS_PLAIN` is ignored if `@JsonFormat` is used
   (2.10.0)

Ben Anderson (andersonbd1@github)
  * Reported, suggested fix for #2309: READ_ENUMS_USING_TO_STRING doesn't support null values
   (2.10.0)

Manuel Hegner (manuel-hegner@github)
  * Suggested #2311: Unnecessary MultiView creation for property writers
   (2.10.0)

Chris Mercer (cmercer@github)
  * Reported #2331: `JsonMappingException` through nested getter with generic wildcard return type
   (2.10.0)

Robert Greig (rgreig@github)
  * Reported #2336: `MapDeserializer` can not merge `Map`s with polymorphic values
   (2.10.0)

Victor Noël (victornoel@github)
  * Reported #2338: Suboptimal return type for `JsonNode.withArray()`
   (2.10.0)
  * Reported #2339: Suboptimal return type for `ObjectNode.set()`
   (2.10.0)

David Harris (toadzky@github)
  * Reported #2378: `@JsonAlias` doesn't work with AutoValue
   (2.10.0)

Sam Smith (Oracle Security Researcher)
  * Suggested #2398: Replace recursion in `TokenBuffer.copyCurrentStructure()` with iteration

Vladimir Tsanev (tsachev@github)
  * Contributed #2415: Builder-based POJO deserializer should pass builder instance, not type,
    to `handleUnknownVanilla()` to fix earlier #822
   (2.10.0)

Marcos Passos (marcospassos@github(
  * Contributed #2432: Add support for module bundles
   (2.10.0)
  * Reported #2795: Cannot detect creator arguments of mixins for JDK types
   (2.11.3)
  * Reported #3220: (regression) Factory method generic type resolution does not use
    Class-bound type parameter
   (2.12.5)

David Becker (dsbecker@github)
  * Suggested #2433: Improve `NullNode.equals()`
   (2.10.0)

Hesham Massoud (heshamMassoud@github)
  * Reported, contributed fix for #2442: `ArrayNode.addAll()` adds raw `null` values
    which cause NPE on `deepCopy()`
   (2.10.0)

David Connelly (dconnelly@github)
  * Reported #2446: Java 11: Unable to load JDK7 types (annotations, java.nio.file.Path):
    no Java7 support added
   (2.10.0)

XakepSDK@github
  * Reported #2458: `Nulls` property metadata ignored for creators
   (2.10.0)
  * Contributed #2910: Make some java platform modules optional
   (2.12.0)

Wahey (KevynBct@github)
  * Reported #2466: Didn't find class "java.nio.file.Path" below Android api 26
   (2.10.0)

Martín Coll (colltoaction@github)
  * Contributed #2467: Accept `JsonTypeInfo.As.WRAPPER_ARRAY` with no second argument to
    deserialize as "null value"
   (2.10.0)

Andrey Kulikov (ankulikov@github)
  * Reported #2457: Extended enum values are not handled as enums when used as Map keys
   (2.10.1)

João Guerra (joca-bt@github)
  * Reported #2473: Array index missing in path of `JsonMappingException` for `Collection<String>`,
    with custom deserializer
  (2.10.1)
  * Reported #2567: Incorrect target type for arrays when providing nulls and nulls are disabled
  (2.10.2)
  * Reported #2635: JsonParser cannot getText() for input stream on MismatchedInputException
  (2.11.0)
  * Reported #2770: JsonParser from MismatchedInputException cannot getText() for
    floating-point value
  (2.11.1)
  * Reported #3227: Content `null` handling not working for root values
  (2.13.0)

Ryan Bohn (bohnman@github)
  * Reported #2475: `StringCollectionSerializer` calls `JsonGenerator.setCurrentValue(value)`,
    which messes up current value for sibling properties
  (2.10.1)

Johan Haleby (johanhaleby@github)
  * Reported #2513: BigDecimalAsStringSerializer in NumberSerializer throws IllegalStateException
    in 2.10
  (2.10.1)

Richard Wise (Woodz@github)
  * Reported #2519: Serializing `BigDecimal` values inside containers ignores shape override	
  (2.10.1)

Mark Schäfer (mark--@github)
  * Reported #2520: Sub-optimal exception message when failing to deserialize non-static inner classes
  (2.10.1)

Ruud Welling (WellingR@github)
  * Contributed fix for #2102: `FAIL_ON_NULL_FOR_PRIMITIVES` failure does not indicate
    field name in exception message
  (2.10.2)

Fabian Lange (CodingFabian@github)
  * Reported #2556: Contention in `TypeNameIdResolver.idFromClass()`
  (2.10.2)

Stefan Wendt (stewe@github)
  * Reported #2560: Check `WRAP_EXCEPTIONS` in `CollectionDeserializer.handleNonArray()`
  (2.10.2)

Greg Arakelian (arakelian@github)
  * Reported #2566: `MissingNode.toString()` returns `null` (4 character token) instead
    of empty string
  (2.10.2)

Kamal Aslam (aslamkam@github)
  * Reported #2482: `JSONMappingException` `Location` column number is one line
    Behind the actual location
  (2.10.3)

Tobias Preuss (johnjohndoe@github)
  * Reported #2599: NoClassDefFoundError at DeserializationContext.<init> on Android 4.1.2
    and Jackson 2.10.0
  (2.10.3)

Eduard Tudenhöfner (nastra@github)
  * Reported #2602, contributed fix for: ByteBufferSerializer produces unexpected results with
    a duplicated ByteBuffer and a position > 0
  (2.10.3)

Alexander Shilov (ashlanderr@github)
  * Reported, suggested fix for #2610: `EXTERNAL_PROPERTY` doesn't work with `@JsonIgnoreProperties`
  (2.10.3)

Endre Stølsvik (stolsvik@github)
  * Reported #2679: `ObjectMapper.readValue("123", Void.TYPE)` throws "should never occur"
  (2.10.4)

Denis Kostousov (kostousov-ds@github)
  * Reported #2787 (partial fix): NPE after add mixin for enum
  (2.10.5)

Máté Rédecsi (rmatesz@github)
  * Reported #953: i-I case convertion problem in Turkish locale with case-insensitive deserialization
  (2.11.0)

Ville Koskela (vjkoskela@github)
  * Contributed #2487: BeanDeserializerBuilder Protected Factory Method for Extension
  (2.11.0)
  * Reported #2486: Builder Deserialization with JsonCreator Value vs Array
  (2.11.1)
  * Contributed fix for #792: Deserialization Not Working Right with Generic Types and Builders
  (2.12.0)

Fitz (Joongsoo.Park) (joongsoo@github)
  * Contributed #2511: Add `SerializationFeature.WRITE_SELF_REFERENCES_AS_NULL`
  (2.11.0)

Antonio Petrelli (apetrelli@github)
  * Reported #2049: TreeTraversingParser and UTF8StreamJsonParser create contexts differently
  (2.11.0)

Robert Diebels (RobertDiebels@github)
  * Contributed #2352: Support use of `@JsonAlias` for enum values
  (2.11.0)

Joseph Koshakow (jkosh44@github)
  * Contributed fix for #2515: `ObjectMapper.registerSubtypes(NamedType...)` doesn't allow registering
    the same POJO for two different type ids
  (2.11.0)

Haowei Wen (yushijinhun@github)
  * Reported #2565: Java 8 `Optional` not working with `@JsonUnwrapped` on unwrappable type
  (2.11.0)

Bartosz Baranowski (baranowb@github)
  * Reported #2589: `DOMDeserializer`: setExpandEntityReferences(false) may not prevent
   external entity expansion in all cases
  (2.11.0)

Oleksii Khomchenko (gagoman@github)
  * Reported, contributed fix for #2592: `ObjectMapper.setSerializationInclusion()` is
   ignored for `JsonAnyGetter`
  (2.11.0)

Oleksandr Poslavskyi (alevskyi@github)
  * Contributed fix for #1983: Polymorphic deserialization should handle case-insensitive Type Id
    property name if `MapperFeature.ACCEPT_CASE_INSENSITIVE_PROPERTIES` is enabled
  (2.11.0)

Simone D'Avico (simonedavico@github)
  * Reported #2632: Failure to resolve generic type parameters on serialization
  (2.11.0)
 
Robin Roos (robinroos@github)
  * Contributed #2636: ObjectReader readValue lacks Class<T> argument
  (2.11.0)

Michael Cramer (BigMichi1@github)
  * Reported #2725: JsonCreator on static method in Enum and Enum used as key in map
   fails randomly
  (2.11.1)
 
Frank Schmager (fschmager@github)
  * Reported #2757: "Conflicting setter definitions for property" exception for `Map`
   subtype during deserialization
  (2.11.1)

Johannes Kuhn (DasBrain@github)
  * Reported #2758: Fail to deserialize local Records
  (2.11.1)
  * Reported #2760: Jackson doesn't respect `CAN_OVERRIDE_ACCESS_MODIFIERS=false` for
    deserializer properties
  (2.11.1)

Oleg Chtchoukine (oshatrk@github)
  * Reported #2759: Rearranging of props when property-based generator is in use leads
    to incorrect output
  (2.11.1)

Joshua Shannon (retrodaredevil@github)
  * Reported, contributed fix for #2785: Polymorphic subtypes not registering on copied
    ObjectMapper (2.11.1)
  (2.11.2)

Daniel Hrabovcak (TheSpiritXIII@github)
  * Reported #2796: `TypeFactory.constructType()` does not take `TypeBindings` correctly
  (2.11.2)
  * Reported #2900: Jackson does not support deserializing new Java 9 unmodifiable collections
  (2.13.0)

Lari Hotari (lhotari@github)
  * Reported #2821: Json serialization fails or a specific case that contains generics and
   static methods with generic parameters (2.11.1 -> 2.11.2 regression)
  (2.11.3)

Nils Christian Ehmke (nils-christian@github)
  * Reported #2822: Using JsonValue and JsonFormat on one field does not work as expected
  (2.11.3)

Daniel Wu (DanielYWoo@github)
  * Reported #2840: `ObjectMapper.activateDefaultTypingAsProperty()` is not using
  (2.11.3)

Łukasz Walkiewicz (lukasz-walkiewicz@github)
  * Reported #2894: Fix type resolution for static methods (regression in 2.11.3)
  (2.11.4)

Lucian H (symposion@github)
  * Reported, suggested fix for #2944: `@JsonCreator` on constructor not compatible
    with `@JsonIdentityInfo`, `PropertyGenerator`
  (2.11.4)

Gian Merlino (gianm@github)
  * Reported #3022: Property ignorals cause `BeanDeserializer `to forget how to read
   from arrays (not copying `_arrayDelegateDeserializer`)
  (2.11.5 / 2.12.2)

Marc Carter (drekbour@github)
  * Contributed #43 implementation: Add option to resolve type from multiple existing properties,
   `@JsonTypeInfo(use=DEDUCTION)`
  (2.12.0)
  * Contributed #3055: Polymorphic subtype deduction ignores `defaultImpl` attribute
  (2.12.2)
  * Contributed #3139: Deserialization of "empty" subtype with DEDUCTION failed

Mike Gilbode (gilbode@github)
  * Reported #792: Deserialization Not Working Right with Generic Types and Builders
  (2.12.0)

Baptiste Pernet (sp4ce@github)
  * Contributed #1296 implementation: Add `@JsonIncludeProperties(propertyNames)` (reverse
    of `@JsonIgnoreProperties`)
  (2.12.0)

Dominik Krebhan (dominikrebhan@github)
  * Contributed #1458: `@JsonAnyGetter` should be allowed on a field
  (2.12.0)
 
Patrick Jungermann (pjungermann@github)
  * Requested #1852: Allow case insensitive deserialization of String value into
  `boolean`/`Boolean` (esp for Excel)
  (2.12.0)
 
Nate Bauernfeind (nbauernfeind@github)
  * Reported #2091: `ReferenceType` does not expose valid containedType
  (2.12.0)

Xiang Zhang (zhangyangyu@github)
  * Reported #2118: `JsonProperty.Access.READ_ONLY` does not work with "getter-as-setter"
    Collections
  (2.12.0)

David Nelson (eatdrinksleepcode@github)
  * Requested #2215: Support `BigInteger` and `BigDecimal` creators in `StdValueInstantiator`
  (2.12.0)

Tiago Martins (upsidedownsmile@github)
  * Contributed #2215: Support `BigInteger` and `BigDecimal` creators in `StdValueInstantiator`
  (2.12.0)

Yona Appletree (Yona-Appletree@github)
  * Reported #2283: `JsonProperty.Access.READ_ONLY` fails with collections when a
    property name is specified
  (2.12.0)

Youri Bonnaffé (youribonnaffe@github)
  * Contributed #2709: Support for JDK 14 record types
  (2.12.0)

David Bidorff (bidorffOL@github)
  * Reported, contributed fix for #2719: `FAIL_ON_IGNORED_PROPERTIES` does not throw
    on `READONLY` properties with an explicit name
  (2.12.0)

Jendrik Johannes (jjohannes@github)
  * Contributed #2726: Add Gradle Module Metadata for version alignment with Gradle 6
  (2.12.0)

Swayam Raina (swayamraina@github)
  * Contributed #2761: Support multiple names in `JsonSubType.Type`
  (2.12.0)

Oguzhan Unlu (oguzhanunlu@github)
  * Requested #2855: Add `JsonNode.canConvertToExactIntegral()` to indicate whether
    floating-point/BigDecimal values could be converted to integers losslessly
  (2.12.0)

Siavash Soleymani (siavashsoleymani@github)
  * Contributed implementation for #2855: Add `JsonNode.canConvertToExactIntegral()` to
    indicate whether floating-point/BigDecimal values could be converted to integers losslessly
  (2.12.0)

Kevin Binswanger (Anusien@github)
  * Contributed implementation for #2871: Add `@JsonKey` annotation (similar to `@JsonValue`)
    for customizable serialization of Map keys
  (2.12.0)

Ilya Golovin (ilgo0413@github)
  * Contributed #2873: `MapperFeature.ACCEPT_CASE_INSENSITIVE_ENUMS` should work for enum as keys
  (2.12.0)

Sergiy Yevtushenko (siy@github)
  * Contributed #2879: Add support for disabling special handling of "Creator properties" wrt
    alphabetic property ordering
  (2.12.0)

M Rizky Satrio (rsatrio@github)
  * Contributed #2925: Add support for `java.sql.Blob`
   (2.12.0)

Halil İbrahim Şener (hisener@github)
  * Reported #2962: Auto-detection of constructor-based creator method skipped if there is
   an annotated factory-based creator method (regression from 2.11)
   (2.12.1)
  * Reported #3143: String-based `Map` key deserializer is not deterministic when there is no
   single arg constructor
   (2.13.0)

Faron Dutton (fdutton@github)
  * Contributed fix for #2990: Breaking API change in `BasicClassIntrospector` (2.12.0)
   (2.12.1)

SunYiJun (xiaosunzhu@github)
  * Reported, suggested fix for #2979: Conflicting in POJOPropertiesCollector when
    having namingStrategy
   (2.12.1)

Vassil Dichev (vdichev@github)
  * Reported #754: EXTERNAL_PROPERTY does not work well with `@JsonCreator` and
    `FAIL_ON_UNKNOWN_PROPERTIES`
   (2.12.2)

Miguel G (Migwel@github)
  * Reported, contributed fix for #3025: UntypedObjectDeserializer` mixes multiple unwrapped
    collections (related to #2733)
   (2.12.2)

Jelle Voost (jellevoost@github)
  * Reported #3038: Two cases of incorrect error reporting about DeserializationFeature
   (2.12.2)

JoeWoo (xJoeWoo@github)
  * Reported #3139: Deserialization of "empty" subtype with DEDUCTION failed
   (2.12.4)

Asaf Romano (asaf-romano@github)
  * Reported #3080: configOverrides(boolean.class) silently ignored, whereas .configOverride(Boolean.class)
    works for both primitives and boxed boolean values
   (2.13.0)

David Hoffman (dhofftgt@github)
  * Contributed #3082: Dont track unknown props in buffer if `ignoreAllUnknown` is true
   (2.13.0)

Eric Sirianni (sirianni@github)
  * Reported #3122: Deep merge for `JsonNode` using `ObjectReader.readTree()`
   (2.13.0)

Tarekk Mohamed Abdalla (TarekkMA@github)
  * Contributed #3154: Add ArrayNode#set(int index, primitive_type value)
   (2.13.0)

Aritz Bastida (aritzbastida@github)
  * Reported #3160: JsonStreamContext "currentValue" wrongly references to @JsonTypeInfo
   annotated object
   (2.13.0)

Morten Andersen-Gott (magott@github)
  * Contributed #3174: DOM `Node` serialization omits the default namespace declaration
   (2.13.0)

Klaas Dellschaft (klaasdellschaft@github)
  * Contributed #3177: Support `suppressed` property when deserializing `Throwable`
   (2.13.0)
  * Contributed #3187: `AnnotatedMember.equals()` does not work reliably
   (2.13.0)

Nick Benoit (nick-benoit14@github)
  * Proposed #3193: Add `MapperFeature.APPLY_DEFAULT_VALUES`, initially for Scala module
   (2.13.0)

Xinzhe Yang (xinzheyang@github)
  * Reported #3217: `XMLGregorianCalendar` doesn't work with default typing
   (2.13.0)

Kenneth Jorgensen (kennethjor@github)
  * Requested #3238: Add PropertyNamingStrategies.UpperSnakeCaseStrategy
    (and UPPER_SNAKE_CASE constant)
   (2.13.0)

Tanvesh Takawale (TanveshT@github)
  * Contributed implementation for #3238: Add PropertyNamingStrategies.UpperSnakeCaseStrategy
    (and UPPER_SNAKE_CASE constant)
   (2.13.0)

Hyeonho Kim (proost@github)
  * Contributed fix for #3227: Content `null` handling not working for root values
   (2.13.0)

Peter Burka (pburka@github)
  * Reported #3234: StdDeserializer rejects blank (all-whitespace) strings for ints
   (2.13.0)

Abishek Ravichandran (abrav9595@github)
  * Contributed #3259: Support for BCP 47 `java.util.Locale` serialization/deserialization
   (2.13.0)

李孟宁 (limengning@github)
  * Contributed fix for #1850: `@JsonValue` with integer for enum does not deserialize correctly
  (2.13.0)

<<<<<<< HEAD
ZeyuCai@github:
  * Contributed #3314: Four Flaky Tests Detected in 2.14
  (2.14.0)
=======
Joel Berger (jberger@github)
  * Reported #3299: Do not automatically trim trailing whitespace from `java.util.regex.Pattern` values
  (2.13.0)
>>>>>>> cc5d6ad0
<|MERGE_RESOLUTION|>--- conflicted
+++ resolved
@@ -1401,12 +1401,10 @@
   * Contributed fix for #1850: `@JsonValue` with integer for enum does not deserialize correctly
   (2.13.0)
 
-<<<<<<< HEAD
-ZeyuCai@github:
-  * Contributed #3314: Four Flaky Tests Detected in 2.14
-  (2.14.0)
-=======
 Joel Berger (jberger@github)
   * Reported #3299: Do not automatically trim trailing whitespace from `java.util.regex.Pattern` values
   (2.13.0)
->>>>>>> cc5d6ad0
+
+ZeyuCai@github:
+  * Contributed #3314: Four Flaky Tests Detected in 2.14
+  (2.14.0)