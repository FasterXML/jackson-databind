--- conflicted
+++ resolved
@@ -343,13 +343,10 @@
     @Test
     public void testEnumCreators1291() throws Exception
     {
-<<<<<<< HEAD
         ObjectMapper mapper = jsonMapperBuilder()
+                .disable(DeserializationFeature.READ_ENUMS_USING_TO_STRING)
                 .disable(SerializationFeature.WRITE_ENUMS_USING_TO_STRING)
                 .build();
-=======
-        ObjectMapper mapper = jsonMapperBuilder().disable(DeserializationFeature.READ_ENUMS_USING_TO_STRING).build();
->>>>>>> 1dface0d
         String json = mapper.writeValueAsString(Enum1291.V2);
         Enum1291 result = mapper.readValue(json, Enum1291.class);
         assertSame(Enum1291.V2, result);
