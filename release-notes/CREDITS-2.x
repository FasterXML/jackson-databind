Here are people who have contributed to the development of Jackson JSON processor
databind core component, version 2.x
(version numbers in brackets indicate release in which the problem was fixed)

(note: for older credits, check out release notes for 1.x versions)

Tatu Saloranta, tatu.saloranta@iki.fi: author

Pascal Glinas:
  * Contributed fixes to 'MappingIterator' handling (Pull#58 and Pull#59)
   (2.1.0)
  * Reported #220: ContainerNode missing 'createNumber(BigInteger)'
   (2.2.2)

Joern Huxhorn: (huxi@github)
  * Suggested [JACKSON-636]: Add 'SerializationFeature.ORDER_MAP_ENTRIES_BY_KEYS' to allow
    forced sorting of Maps during serialization
   (2.0.0)
  * Reported #479: NPE on trying to deserialize a `String[]` that contains null
   (2.4.1)
  * Reported #1411: MapSerializer._orderEntries should check for null keys
   (2.7.9)

James Roper:
 * Requested [JACKSON-732]: Allow 'AnnotationIntrospector.findContentDeserializer()'
    (and similar) to return instance, not just Class<?> for instance
  (2.0.0)
 * Suggested [JACKSON-800]: Adding a method for letting modules register
    DeserializationProblemHandlers
  (2.0.0)

Casey Lucas:
 * Reported [JACKSON-798]: Problem with external type id, creators
  (2.0.0)

Tammo van Lessen:
 * Reported [JACKSON-811]: Problems with @JsonIdentityInfo, abstract types
  (2.0.0)
 * Reported [JACKSON-814]: Parsing RFC822/RFC1123 dates failes on non-US locales
  (2.0.0)

Raymond Myers:
 * Suggested [JACKSON-810]: Deserialization Feature: Allow unknown Enum values via
    'DeserializationFeature.READ_UNKNOWN_ENUM_VALUES_AS_NULL'
  (2.0.0)

Ryan Gardner:
 * Contributed #5 -- Add support for maps with java.util.Locale keys
    to the set of StdKeyDeserializers
  (2.0.1)

Razvan Dragut:
 * Suggested [JACKSON-850]: Allow use of zero-arg factory methods as "default creator"
  (2.1.0)

Duncan Atkinson:
 * Reported [JACKSON-851]: State corruption with ObjectWriter, DefaultPrettyPrinter
  (2.1.0)

Mark Wolfe:
 * Suggested #45: Add `@JsonNaming()` for per-class naming strategy overrides
  (2.1.0)

Dmitry Katsubo:
 * Contributed patch for #65: Add getters to `ObjectMapper`, DeserializationContext,
   DeserializationFactory.
  (2.1.0)

Francis Galiegue:
 * Reported #93 (and suggested fix): bug in `ObjectMapper.setAll(...)'
  implementation
  (2.1.1)
 * Reported #433: `ObjectMapper`'s `.valueToTree()` wraps `JsonSerializable` objects
  into a POJONode
  (2.3.3)
 * Contributed #434: Ensure that DecimalNodes with mathematically equal values are equal
  (2.4.0)

kelaneren@github:
 * Reported #157, contributed unit test: NPE when registering same module twice.
  (2.1.4)

Eric Tschetter (cheddar@github):
  * Reported issues #166, #167, #170 (regressions from 1.9.x to 2.x)
   (2.1.4)

Thierry D (thierryd@github)
  * Reported #214: Problem with LICENSE, NOTICE, Android packaging
   (2.2.2)

Luke G-H (lukegh@github)
  * Reported #223: Duplicated nulls with @JsonFormat(shape=Shape.ARRAY)
   (2.2.2)

Karl Moore (karldmoore@github)
  * Reported #217: JsonProcessingExceptions not all wrapped as expected
   (2.2.2)

David Phillips:
  * Requested #308: Improve serialization and deserialization speed of `java.util.UUID`
   (2.3.0)

Seth Pellegrino (jivesoft):
  * Contributed #317: Fix `JsonNode` support for nulls bound to	`ObjectNode`, `ArrayNode`
   (2.3.0)

Florian Schoppmann (fschopp@github)
  * Reported #357: StackOverflowError with contentConverter that returns array type
   (2.7.0)
  * Reported #358: `IterableSerializer` ignoring	annotated content serializer
   (2.3.1)
  * Reported #359: Converted object not using explicitly annotated serializer
   (2.4.0)

Martin Traverso:
  * Reported #406: Cannot use external type id + @JsonTypeIdResolver
   (2.3.2)

Matthew Morrissette:
  * Contributed #381: Allow inlining/unwrapping of value from single-component JSON array
   (2.4.0)

Will Palmeri: (wpalmeri@github)
  * Contributed #407: Make array and Collection serializers use configured value null handler
   (2.4.0)

Cemalettin Koc: (cemo@github)
  * Reported #353: Problems with polymorphic types, `JsonNode` (related to #88)
   (2.4.0)

Ben Fagin: (UnquietCode@github)
  * Suggested #442: Make `@JsonUnwrapped` indicate property inclusion
   (2.4.0)
  * Contributed #81/#455: Allow use of @JsonUnwrapped with typed (@JsonTypeInfo) classes,
    provided that (new) feature `SerializationFeature.FAIL_ON_UNWRAPPED_TYPE_IDENTIFIERS`
    is disabled
   (2.4.0)

Chris Cleveland:
  * Suggested #463: Add 'JsonNode.asText(String defaultValue)`
   (2.4.0)

Benson Margulies:
  * Reported #467: Unwanted POJO's embedded in tree via serialization to tree
   (2.4.0)
  * Reported #601: ClassCastException for a custom serializer for enum key in `EnumMap`
   (2.4.4)
  * Contributed 944: Failure to use custom deserializer for key deserializer
   (2.6.3)
  * Reported #1120: String value omitted from weirdStringException
   (2.6.6)
  * Reported, fixed #1235: `java.nio.file.Path` support incomplete
   (2.8.0)
  * Reported #1270: Generic type returned from type id resolver seems to be ignored
   (2.8.0)

Steve Sanbeg: (sanbeg@github)
  * Contributed #482: Make date parsing error behavior consistent with JDK
   (2.4.1)

Ian Barfield: (tea-dragon@github)
  * Reported #580: delegate deserializers choke on a (single) abstract/polymorphic parameter
   (2.4.4)
  * Reported #844: Using JsonCreator still causes invalid path references in JsonMappingException
   (2.5.5)

Eugene Lukash
  * Reported #592: Wrong `TokenBuffer` delegate deserialization using `@JsonCreator`
   (2.4.4)

Fernando Otero (zeitos@github)
  * Contributed fix for #610: Problem with forward reference in hierarchies
   (2.4.4)

Lovro Pandžić (lpandzic@github)
  * Reported #421: @JsonCreator not used in case of multiple creators with parameter names
   (2.5.0)

Adam Stroud (adstro@github)
  * Contributed	#576: Add fluent API for adding mixins
   (2.5.0)

David Fleeman (fleebytes@github)
  * Contributed #528 implementation: Add support for `JsonType.As.EXISTING_PROPERTY`
   (2.5.0)

Aurélien Leboulanger (herau@github)
  * Contributed improvement for #597: Improve error messaging for cases	where JSON Creator
    returns null (which is illegal)
   (2.5.0)

Michael Spiegel (mspiegel@githib)
  * Contributed #636: `ClassNotFoundException` for classes not (yet) needed during serialization
   (2.5.0)

Michael Ressler (mressler@github)
  * Contributed #566: Add support for case-insensitive deserialization
   (`MapperFeature.ACCEPT_CASE_INSENSITIVE_PROPERTIES`)
   (2.5.0)

Konstantin Labun (kulabun@github)
  * Reported #647: Deserialization fails when @JsonUnwrapped property contains an object with same property name
   (2.5.0)

Christopher Smith (chrylis@github)
  * Reported #594: `@JsonValue` on enum not used when enum value is a Map key
   (2.5.0)

Alexandre Santana Campelo (alexqi200@github):
  * Contributed #671: Adding `java.util.Currency` deserialization support for maps
   (2.5.1)

Zoltan Farkas (zolyfarkas@github)
  * Reported #674: Spring CGLIB proxies not handled as intended
   (2.5.1)

Ludevik@github:
  * Reported #682: Class<?>-valued Map keys not serialized properly
   (2.5.1)

Antibrumm@github:
  * Reported #691: Jackson 2.5.0. NullSerializer for MapProperty failing
   (2.5.2)
  * Reported #984: JsonStreamContexts are not build the same way for write.. and convert methods
   (2.6.4)

Shumpei Akai (flexfrank@github)
  * Reported #703: Multiple calls to ObjectMapper#canSerialize(Object.class) returns different values
   (2.5.2)

Francisco A. Lozano (flozano@github)
  * Contributed fix for #703 (see above)
   (2.5.2)

Dylan Scott (dylanscott@github)
  * Reported #738: #738: @JsonTypeInfo non-deterministically ignored in 2.5.1 (concurrency
    issue)
   (2.5.2)

Alain Gilbert (agilbert314@github)
  * Reporter, contributed #766: Fix Infinite recursion (StackOverflowError) when
    serializing a SOAP object
   (2.5.3)

Alexey Gavrilov (Alexey1Gavrilov@github)
  * Reported, contributed fix for #761: Builder deserializer: in-compatible type exception
    when return type is super type
   (2.5.3)

Dmitry Spikhalskiy (Spikhalskiy@github)
  * Reported #731, suggested the way to fix it: XmlAdapter result marshaling error in
    case of ValueType=Object
   (2.5.3)
  * Reported #1456: `TypeFactory` type resolution broken in 2.7 for generic types
   when using `constructType` with context
   (2.7.9 / 2.8.6)

John Meyer (jpmeyer@github)
  * Reported, contributed fix for #745: EnumDeserializer.deserializerForCreator() fails
    when used to deserialize a Map key
   (2.5.3)

Andrew Duckett (andrewduckett@github)
  * Reported #771: Annotation bundles ignored when added to Mixin
   (2.5.4)

Charles Allen:
  * Contributed #785: Add handlings for classes which are available in
    `Thread.currentThread().getContextClassLoader()`
   (2.5.4)

Andrew Goodale (newyankeecodeshop@github)
  * Contributed #816: Allow date-only ISO strings to have no time zone
   (2.5.4)

Kamil Benedykciński (Kamil-Benedykcinski@github)
  * Contributed #801: Using `@JsonCreator` cause generating invalid path reference
   in `JsonMappingException`
   (2.5.4)

Chi Kim (chikim79@github)
  * Reported #878: serializeWithType on BeanSerializer does not setCurrentValue
   (2.5.5 / 2.6.1)

Charles Allen (drcrallen@github):
  * Reported #696: Copy constructor does not preserve `_injectableValues`
   (2.6.0)

Chris Pimlott (pimlottc@github):
  * Suggested #348: ObjectMapper.valueToTree does not work with @JsonRawValue
   (2.6.0)

Laird Nelson (ljnelson@github)
  * Suggested #688: Provide a means for an ObjectMapper to discover mixin annotation
    classes on demand
   (2.6.0)
  * Reported #1088: NPE possibility in SimpleMixinResolver
   (2.6.6)

Derk Norton (derknorton@github)
  * Suggested #689: Add `ObjectMapper.setDefaultPrettyPrinter(PrettyPrinter)`
   (2.6.0)

Michal Letynski (mletynski@github)
  * Suggested #296: Serialization of transient fields with public getters (add
    MapperFeature.PROPAGATE_TRANSIENT_MARKER)
   (2.6.0)

Jeff Schnitzer (stickfigure@github)
  * Suggested #504: Add `DeserializationFeature.USE_LONG_FOR_INTS`
   (2.6.0)

Jerry Yang (islanderman@github)
  * Contributed #820: Add new method for `ObjectReader`, to bind from JSON Pointer position
   (2.6.0)

Lars Pfannenschmidt (larsp@github)
  * Contributed #826: Replaced synchronized HashMap with ConcurrentHashMap in
   TypeDeserializerBase._findDeserializer
   (2.6.0)

Stephen A. Goss (thezerobit@github)
  * Contributed #828: Respect DeserializationFeatures.WRAP_EXCEPTIONS in CollectionDeserializer
   (2.6.0)

Andy Wilkinson (wilkinsona@github)
  * Reported #889: Configuring an ObjectMapper's DateFormat changes time zone
   (2.6.1)

lufe66@github:
  * Reported 894: When using withFactory on ObjectMapper, the created Factory has a TypeParser
    which still has the original Factory
   (2.6.2)

Daniel Walker (dsw2127@github)
  * Reported, contributed fix for #913: `ObjectMapper.copy()` does not preserve
   `MappingJsonFactory` features
   (2.6.2)

Sadayuki Furuhashi (frsyuki@github)
  * Reported #941: Deserialization from "{}" to ObjectNode field causes
    "out of END_OBJECT token" error
   (2.6.3)
  * Reported #2077: `JsonTypeInfo` with a subtype having `JsonFormat.Shape.ARRAY`
    and no fields generates `{}` not `[]`
   (2.10.0)

David Haraburda (dharaburda@github)
  * Contributed #918: Add `MapperFeature.ALLOW_EXPLICIT_PROPERTY_RENAMING`
   (2.7.0)

Sergio Mira (Sergio-Mira@github)
  * Contributed #940: Add missing `hashCode()` implementations for `JsonNode` types that did not have them
   (2.6.3)

Andreas Pieber (anpieber@github)
  * Reported #939: Regression: DateConversionError in 2.6.x	
   (2.6.3)

Jesse Wilson (swankjesse@github)
  * Contributed #948: Support leap seconds, any number of millisecond digits for ISO-8601 Dates.
   (2.6.3)
  * Contributed #949: Report the offending substring when number parsing fails
   (2.6.3)

Warren Bloomer (stormboy@github)
  * Reported #942: Handle null type id for polymorphic values that use external type id
   (2.6.3)

Ievgen Pianov (pyanoveugen@github)
  * Reported #989: Deserialization from "{}" to java.lang.Object causes "out of END_OBJECT token" error
   (2.6.3)

Jayson Minard (apatrida@github)
  * Reported #1005: Synthetic constructors confusing Jackson data binding
   (2.6.4)
  * Reported #1438: `ACCEPT_CASE_INSENSITIVE_PROPERTIES` is not respected for creator properties
   (2.8.5)

David Bakin (david-bakin@github)
  * Reported #1013: `@JsonUnwrapped` is not treated as assuming `@JsonProperty("")`
   (2.6.4)
  * Suggested #1011: Change ObjectWriter::withAttributes() to take a Map with some kind of wildcard types
   (2.7.0)

Dmitry Romantsov (DmRomantsov@github)
  * Reported #1036: Problem with case-insensitive deserialization
   (2.6.4)

Daniel Norberg (danielnorberg@github)
  * Contributed #1099: Fix custom comparator container node traversal
   (2.6.6)

Miles Kaufmann (milesk-amzn@github)
  * Reported #432: `StdValueInstantiator` unwraps exceptions, losing context
   (2.7.0)

Thomas Mortagne (tmortagne@github)
  * Suggested #857: Add support for java.beans.Transient
   (2.7.0)

Jonas Konrad (yawkat@github)
  * Suggested #905: Add support for `@ConstructorProperties`
   (2.7.0)

Jirka Kremser (Jiri-Kremser@github)
  * Suggested #924: SequenceWriter.writeAll() could accept Iterable
   (2.7.0)

Daniel Mischler (danielmischler@github)
  * Requested #963: Add PropertyNameStrategy `KEBAB_CASE`
   (2.7.0)

Shumpei Akai (flexfrank@github)
  * Reported #978: ObjectMapper#canSerialize(Object.class) returns false even though
   FAIL_ON_EMPTY_BEANS is disabled
   (2.7.0)

Hugo Wood (hgwood@github)
  * Contributed #1010: Support for array delegator
   (2.7.0)

Julian Hyde (julianhyde@github)
  * Reported #1083: Field in base class is not recognized, when using `@JsonType.defaultImpl`
   (2.7.1)

Thibault Kruse (tkruse@github)
  * Reported #1102: Handling of deprecated `SimpleType.construct()` too minimalistic
   (2.7.1)

Aleks Seovic (aseovic@github)
  * Reported #1109: @JsonFormat is ignored by the DateSerializer unless either a custom pattern
    or a timezone are specified
   (2.7.1)

Timur Shakurov (saladinkzn@github)
  * Reported #1134: Jackson 2.7 doesn't work with jdk6 due to use of `Collections.emptyIterator()`
   (2.7.2)

Jiri Mikulasek (pirkogdc@github)
  * Reported #1124: JsonAnyGetter ignores JsonSerialize(contentUsing=...)
   (2.7.2)

Xavi Torrens (xavitorrens@github)
  * Reported #1150: Problem with Object id handling, explicit `null` token
   (2.7.3)

Yoann Rodière (fenrhil@github)
  * Reported #1154: @JsonFormat.pattern on dates is now ignored if shape is not
    explicitely provided
   (2.7.3)

Mark Woon (markwoon@github)
  * Reported #1178: `@JsonSerialize(contentAs=superType)` behavior disallowed in 2.7
   (2.7.4)
  * Reported #1231: `@JsonSerialize(as=superType)` behavior disallowed in 2.7.4
   (2.7.5)
  * Suggested #507: Support for default `@JsonView` for a class
   (2.9.0)

Tom Mack (tommack@github)
  * Reported #1208: treeToValue doesn't handle POJONodes that contain exactly
    the requested value type
   (2.7.4)

William Headrick (headw01@github)
   * Reported#1223: `BasicClassIntrospector.forSerialization(...).findProperties` should
    respect MapperFeature.AUTO_DETECT_GETTERS/SETTERS?
   (2.7.5)

Nick Babcock (nickbabcock)
  * Reported #1225: `JsonMappingException` should override getProcessor()
   (2.7.5)
  * Suggested #1356: Differentiate between input and code exceptions on deserialization
   (2.9.0)

Andrew Joseph (apjoseph@github)
  * Reported #1248: `Annotated` returns raw type in place of Generic Type in 2.7.x
   (2.7.5)

Erich Schubert (kno10@github)
  * Reported #1260: `NullPointerException` in `JsonNodeDeserializer`, provided fix
   (2.7.5)

Brian Pontarelli (voidmain@github)
  * Reported #1301: Problem with `JavaType.toString()` for recursive (self-referential) types
   (2.7.6)

Max Drobotov (fizmax@github)
  * Reported, contributed fix for #1332: `ArrayIndexOutOfBoundException` for enum by index deser
   (2.7.7)

Stuart Douglas (stuartwdouglas@github)
  * Reported #1363: The static field ClassUtil.sCached can cause a class loader leak
   (2.7.8)

Josh Caplan (jecaplan@github)
  * Reported, suggested fix for #1368: Problem serializing `JsonMappingException` due to addition
    of non-ignored `processor` property (added in 2.7)
   (2.7.8)

Diego de Estrada (diegode@github)
  * Contributed fix for #1367: No Object Id found for an instance when using `@ConstructorProperties`
   (2.7.9)

Kevin Hogeland (khogeland@github)
  * Reported #1501: `ArrayIndexOutOfBoundsException` on non-static inner class constructor
   (2.7.9)

xiexq (xiexq@knownsec.com)
  * Reported #2389: Block one more gadget type (CVE-2019-14361)
   (2.7.9.6)

Artur Jonkisz (ajonkisz@github)
  * Reported #960: `@JsonCreator` not working on a factory with no arguments for ae enum type
   (2.8.0)

Mikhail Kokho (mkokho@github)
  * Contributed impl for #990: Allow failing on `null` values for creator (add
  `DeserializationFeature.FAIL_ON_NULL_CREATOR_PROPERTIES`)
   (2.8.0)

Aleksandr Oksenenko (oleksandr-oksenenko@github)
  * Reported #999: External property is not deserialized
   (2.8.0)

Lokesh Kumar (LokeshN@github)
  * Contributed impl for #1082: Can not use static Creator factory methods for `Enum`s,
    with JsonCreator.Mode.PROPERTIES
   (2.8.0)
  * Reported #1217: `@JsonIgnoreProperties` on Pojo fields not working for deserialization
   (2.8.0)

Ross Goldberg
  * Reported #1165, provided fix for: `CoreXMLDeserializers` does not handle
    time-only `XMLGregorianCalendar`s
   (2.8.0)

Maarten Billemont (lhunath@github)
  * Suggested #1184: Allow overriding of `transient` with explicit inclusion with `@JsonProperty`
   (2.8.0)

Vladimir Kulev (lightoze@github)
  * Reported #1028: Ignore USE_BIG_DECIMAL_FOR_FLOATS for NaN/Infinity
   (2.8.0)

Ari Fogel (arifogel@github)
  * Reported #1261, contributed fix for: `@JsonIdentityInfo` deserialization fails with
    combination of forward references, `@JsonCreator`
   (2.8.0)

Andriy Plokhotnyuk (plokhotnyuk@github)
  * Requested #1277: Add caching of resolved generic types for `TypeFactory`
   (2.8.0)

Arek Gabiga (arekgabiga@github)
  * Reported #1297: Deserialization of generic type with Map.class
   (2.8.1)

Chris Jester-Young (cky@github)
  * Contributed #1335: Unconditionally call `TypeIdResolver.getDescForKnownTypeIds`
   (2.8.2)

Andrew Snare (asnare@github)
  * Reported #1315: Binding numeric values can BigDecimal lose precision
   (2.8.2)

Gili Tzabari (cowwoc@github)
  * Reported #1351: `@JsonInclude(NON_DEFAULT)` doesn't omit null fields
   (2.8.3)

Oleg Zhukov (OlegZhukov@github)
  * Reported #1384: `@JsonDeserialize(keyUsing = ...)` does not work correctly
   together with `DefaultTyping.NON_FINAL`
   (2.8.4)

Pavel Popov (tolkonepiu@github)
  * Contributed fix #1389: Problem with handling of multi-argument creator with Enums
   (2.8.4)

Josh Gruenberg (joshng@github)
  * Reported #1403: Reference-chain hints use incorrect class-name for inner classes
   (2.8.4)

Kevin Donnelly (kpdonn@github)
  * Reported #1432: Off by 1 bug in PropertyValueBuffer
   (2.8.5)

Nathanial Ofiesh (ofiesh@github)
  * Reported #1441: Failure with custom Enum key deserializer, polymorphic types
   (2.8.5)

Frédéric Camblor (fcamblor@github)
  * Reported #1451: Type parameter not passed by `ObjectWriter` if serializer pre-fetch disabled
   (2.8.6)

Stephan Schroevers (Stephan202@github)
  * Reported #1505: @JsonEnumDefaultValue should take precedence over FAIL_ON_NUMBERS_FOR_ENUMS
   (2.8.7)

Alex Panchenko (panchenko@github)
  * Reported #1543: JsonFormat.Shape.NUMBER_INT does not work when defined on enum type in 2.8
   (2.8.8)

Joshua Jones
  * Reported #1573, contributed fix: Missing properties when deserializing using a builder class
   with a non-default constructor and a mutator annotated with `@JsonUnwrapped`
   (2.8.8)

Ivo Studens (istudens@redhat.com)
  * Contributed #1585: Invoke ServiceLoader.load() inside of a privileged block
    when loading modules using `ObjectMapper.findModules()`
   (2.8.9)

Javy Luo (AnywnYu@github)
  * Reported #1595: `JsonIgnoreProperties.allowSetters` is not working in Jackson 2.8
   (2.8.9)

Marco Catania (catanm@github.com)
  * Contributed #1597: Escape JSONP breaking characters
   (2.8.9)

Andrew Joseph (apjoseph@github)
  * Reported #1629 `FromStringDeserializer` ignores registered `DeserializationProblemHandler`
    for `java.util.UUID`
   (2.8.9)

Joe Littlejohn (joelittlejohn@github)
  * Contributed #1642: Support `READ_UNKNOWN_ENUM_VALUES_AS_NULL` with `@JsonCreator`
   (2.8.9)

Slobodan Pejic (slobo-showbie@github)
  * Reported #1647, contributed fix: Missing properties from base class when recursive
    types are involved
   (2.8.9)

Bertrand Renuart (brenuart@github)
  * Reported #1648: `DateTimeSerializerBase` ignores configured date format when creating contextual
   (2.8.9)
  * Reported #1651: `StdDateFormat` fails to parse 'zulu' date when TimeZone other than UTC
   (2.8.9)
  * Suggested #1745: StdDateFormat: accept and truncate millis larger than 3 digits
   (2.9.1)
  * Contributed #1749: StdDateFormat: performance improvement of '_format(..)' method
   (2.9.1)
  * Contributed #1759: Reuse `Calendar` instance during parsing by `StdDateFormat`
   (2.9.1)

Kevin Gallardo (newkek@github)
  * Reported #1658: Infinite recursion when deserializing a class extending a Map,
    with a recursive value type
   (2.8.10)
  * Reported #1729: Integer bounds verification when calling `TokenBuffer.getIntValue()`
   (2.9.4)

Lukas Euler
  * Reported #1735: Missing type checks when using polymorphic type ids

Guixiong Wu (吴桂雄)
  * Reported #2032: Blacklist another serialization gadget (ibatis)
   (2.8.11.2)

svarzee@github
  * Reported #2109, suggested fix: Canonical string for reference type is built incorrectly
   (2.8.11.3 / 2.9.7)

Connor Kuhn (ckuhn@github)
  * Contributed #1341: FAIL_ON_MISSING_EXTERNAL_TYPE_ID_PROPERTY
   (2.9.0)

Jan Lolling (jlolling@github)
  * Contributed #1319: Add `ObjectNode.put(String, BigInteger)`
   (2.9.0)

Michael R Fairhurst (MichaelRFairhurst@github)
  * Reported #1035: `@JsonAnySetter` assumes key of `String`, does not consider declared type.
   (2.9.0)

Fabrizio Cucci (fabriziocucci@github)
  * Reported #1406: `ObjectMapper.readTree()` methods do not return `null` on end-of-input
   (2.9.0)

Emiliano Clariá (emilianogc@github)
  * Contributed #1434: Explicitly pass null on invoke calls with no arguments
   (2.9.0)

Ana Eliza Barbosa (AnaEliza@github)
  * Contributed #1520: Case insensitive enum deserialization feature.
   (2.9.0)

Lyor Goldstein (lgoldstein@github)
  * Reported #1544: `EnumMapDeserializer` assumes a pure `EnumMap` and does not support
    derived classes
   (2.9.0)

Harleen Sahni (harleensahni@github)
  * Reported #403: Make FAIL_ON_NULL_FOR_PRIMITIVES apply to primitive arrays and other
    types that wrap primitives
   (2.9.0)

Jared Jacobs (2is10@github)
  * Requested #1605: Allow serialization of `InetAddress` as simple numeric host address
   (2.9.0)

Patrick Gunia (pgunia@github)
  * Reported #1440: Wrong `JsonStreamContext` in `DeserializationProblemHandler` when reading
  `TokenBuffer` content
   (2.9.0)

Carsten Wickner (CarstenWickner@github)
  * Contributed #1522: Global `@JsonInclude(Include.NON_NULL)` for all properties with a specific type
   (2.9.0)

Chris Plummer (strmer15@github)
  * Reported #1637: `ObjectReader.at()` with `JsonPointer` stops after first collection
   (2.9.0)

Christian Basler (Dissem@github)
  * Reported #1688: Deserialization fails for `java.nio.file.Path` implementations when
    default typing enabled
   (2.9.0)

Tim Bartley (tbartley@github)
  * Reported, suggested fix for #1705: Non-generic interface method hides type resolution info
    from generic base class
   (2.9.1)

Luís Cleto (luiscleto@github)
  * Suggested 1768: Improve `TypeFactory.constructFromCanonical()` to work with
   `java.lang.reflect.Type.getTypeName()` format
   (2.9.2)

Vincent Demay (vdemay@github)
  * Reported #1793: `java.lang.NullPointerException` in `ObjectArraySerializer.acceptJsonFormatVisitor()`
    for array value with `@JsonValue`
   (2.9.2)

Peter Jurkovic (peterjurkovic@github)
  * Reported #1823: ClassNameIdResolver doesn't handle resolve Collections$SingletonMap,
    Collections$SingletonSet
   (2.9.3)

alinakovalenko@github:
  * Reported #1844: Map "deep" merge only adds new items, but not override existing values
   (2.9.3)

Pier-Luc Whissell (pwhissell@github):
  * Reported #1673: Serialising generic value classes via Reference Types (like Optional) fails
    to include type information
   (2.9.4)

Alexander Skvortcov (askvortcov@github)
  * Reported #1853: Deserialise from Object (using Creator methods) returns field name
    instead of value
   (2.9.4)

Joe Schafer (jschaf@github)
  * Reported #1906: Add string format specifier for error message in `PropertyValueBuffer`
   (2.9.4)
  * Reported #1907: Remove `getClass()` from `_valueType` argument for error reporting
   (2.9.4)

Deblock Thomas (deblockt@github)
  * Reported, contributed fix for #1912: `BeanDeserializerModifier.updateBuilder()` does not
    work to set custom  deserializer on a property (since 2.9.0)
   (2.9.5)
  * Reported, suggested fix for #2280: JsonMerge not work with constructor args
   (2.10.0)

lilei@venusgroup.com.cn:
  * Reported #1931: Two more `c3p0` gadgets to exploit default typing issue
   (2.9.5)

Aniruddha Maru (maroux@github)
  * Reported #1940: `Float` values with integer value beyond `int` lose precision if
    bound to `long`
   (2.9.5)

Timur Shakurov (saladinkzn@github)
  * Reported #1947: `MapperFeature.AUTO_DETECT_XXX` do not work if all disabled
   (2.9.5)

roeltje25@github
  * Reported #1978: Using @JsonUnwrapped annotation in builderdeserializer hangs in
    infinite loop
   (2.9.5)

Freddy Boucher (freddyboucher@github)
  * Reported #1990: MixIn `@JsonProperty` for `Object.hashCode()` is ignored
   (2.9.6)

Ondrej Zizka (OndraZizk@github)
  * Reported #1999: "Duplicate property" issue should mention which class it complains about
   (2.9.6)

Jakub Skierbiszewski (jskierbi@github)
  * Reported, contributed fix for #2001: Deserialization issue with `@JsonIgnore` and
    `@JsonCreator` + `@JsonProperty` for same property name
   (2.9.6)

Carter Kozak (cakofony@github)
  * Reported #2016: Delegating JsonCreator disregards JsonDeserialize info
   (2.9.6)

Reinhard Prechtl (dnno@github)
  * Reported #2034: Serialization problem with type specialization of nested generic types
   (2.9.6)

Chetan Narsude (243826@github)
  * Reported #2038: JDK Serializing and using Deserialized `ObjectMapper` loses linkage
    back from `JsonParser.getCodec()`
   (2.9.6)

Petar Tahchiev (ptahchiev@github)
  * Reported #2060: `UnwrappingBeanPropertyWriter` incorrectly assumes the found
    serializer is of type `UnwrappingBeanSerializer`
   (2.9.6)

Brandon Krieger (bkrieger@github)
  * Reported #2064: Cannot set custom format for `SqlDateSerializer` globally
   (2.9.7)

Thibaut Robert (trobert@github)
  * Requested #2059: Remove `final` modifier for `TypeFactory`
   (2.10.0)

Christopher Smith (chrylis@github)
  * Suggested #2115: Support naive deserialization of `Serializable` values as "untyped",
    same as `java.lang.Object`		     
   (2.10.0)

Édouard Mercier (edouardmercier@github)
  * Requested #2116: Make NumberSerializers.Base public and its inherited classes not final
   (2.9.6)

Semyon Levin (remal@github)
  * Contributed #2120: `NioPathDeserializer` improvement
   (2.9.7)
  * Contributed #2133: Improve `DeserializationProblemHandler.handleUnexpectedToken()`
    to allow handling of Collection problems
   (2.10.0)

Pavel Nikitin (morj@github)
  * Requested #2181: Don't re-use dynamic serializers for property-updating copy constructors
   (2.9.8)

Thomas Krieger (ThomasKrieger@github)
  * Reported #1408: Call to `TypeVariable.getBounds()` without synchronization unsafe on
    some platforms
   (2.9.9)

René Kschamer (flawi@github)
  * Reported #2197: Illegal reflective access operation warning when using `java.lang.Void`
   as value type
   (2.9.8)

Joffrey Bion (joffrey-bion@github)
  * Reported #2265: Inconsistent handling of Collections$UnmodifiableList vs 
    Collections$UnmodifiableRandomAccessList
   (2.9.9)

Christoph Fiehe (cfiehe@github.com)
  * Contributed #2299: Fix for using jackson-databind in an OSGi environment under Android
   (2.9.9)

Cyril Martin (mcoolive@github.com)
  * Reported #2303: Deserialize null, when java type is "TypeRef of TypeRef of T",
    does not provide "Type(Type(null))"
   (2.9.9)

Daniil Barvitsky (dbarvitsky@github)
  * Reported #2324: `StringCollectionDeserializer` fails with custom collection
   (2.9.9)

Edgar Asatryan (nstdio@github)
  * Reported #2374: `ObjectMapper. getRegisteredModuleIds()` throws NPE if no modules registered
   (2.9.9.1)

Michael Simons (michael-simons@github)
  * Reported #2395: `NullPointerException` from `ResolvedRecursiveType` (regression due to
    fix for #2331)
   (2.9.9.3)

Joe Barnett (josephlbarnett@github)
  * Reported, contributed fix for #2404: FAIL_ON_MISSING_EXTERNAL_TYPE_ID_PROPERTY setting
    ignored when creator properties are buffered
   (2.9.10)

<<<<<<< HEAD
Zihui Ren (renzihui@github)
  * Suggested #2129: Add `SerializationFeature.WRITE_ENUM_KEYS_USING_INDEX`, separate from value setting
   (2.10.0)

Yiqiu Huang (huangyq23@github
  * Reported #2164: `FactoryBasedEnumDeserializer` does not respect
   `DeserializationFeature.WRAP_EXCEPTIONS`
   (2.10.0)
   
Alexander Saites (saites@github)
  * Reported #2189: `TreeTraversingParser` does not check int bounds
   (2.10.0)

Christoph Breitkopf (bokesan@github)
  * Reported #2217: Suboptimal memory allocation in `TextNode.getBinaryValue()`
   (2.10.0)

Pavel Chervakov (pacher@github)
  * Reported #2230: `WRITE_BIGDECIMAL_AS_PLAIN` is ignored if `@JsonFormat` is used
   (2.10.0)

Ben Anderson (andersonbd1@github)
  * Reported, suggested fix for #2309: READ_ENUMS_USING_TO_STRING doesn't support null values
   (2.10.0)

Manuel Hegner (manuel-hegner@github)
  * Suggested #2311: Unnecessary MultiView creation for property writers
   (2.10.0)

Chris Mercer (cmercer@github)
  * Reported #2331: `JsonMappingException` through nested getter with generic wildcard return type
   (2.10.0)

Robert Greig (rgreig@github)
  * Reported #2336: `MapDeserializer` can not merge `Map`s with polymorphic values
   (2.10.0)

Victor Noël (victornoel@github)
  * Reported #2338: Suboptimal return type for `JsonNode.withArray()`
   (2.10.0)
  * Reported #2339: Suboptimal return type for `ObjectNode.set()`
   (2.10.0)

David Harris (toadzky@github)
  * Reported #2378: `@JsonAlias` doesn't work with AutoValue
   (2.10.0)

Sam Smith (Oracle Security Researcher)
  * Suggested #2398: Replace recursion in `TokenBuffer.copyCurrentStructure()` with iteration

Vladimir Tsanev (tsachev@github)
  * Contributed #2415: Builder-based POJO deserializer should pass builder instance, not type,
    to `handleUnknownVanilla()` to fix earlier #822
   (2.10.0)

Marcos Passos (marcospassos@github(
  * Contributed #2432: Add support for module bundles
   (2.10.0)

David Becker (dsbecker@github)
  * Suggested #2433: Improve `NullNode.equals()`
   (2.10.0)

Hesham Massoud (heshamMassoud@github)
  * Reported, contributed fix for #2442: `ArrayNode.addAll()` adds raw `null` values
    which cause NPE on `deepCopy()`
   (2.10.0)

David Connelly (dconnelly@github)
  * Reported #2446: Java 11: Unable to load JDK7 types (annotations, java.nio.file.Path):
    no Java7 support added
   (2.10.0)

Wahey (KevynBct@github)
  * Reported #2466: Didn't find class "java.nio.file.Path" below Android api 26
  (2.10.0)

Martín Coll (colltoaction@github)
  * Contributed #2467: Accept `JsonTypeInfo.As.WRAPPER_ARRAY` with no second argument to
   deserialize as "null value"
  (2.10.0)

Andrey Kulikov (ankulikov@github)
  * Reported #2457: Extended enum values are not handled as enums when used as Map keys
  (2.10.1)

João Guerra (joca-bt@github)
  * Reported #2473: Array index missing in path of `JsonMappingException` for `Collection<String>`,
    with custom deserializer
  (2.10.1)

Ryan Bohn (bohnman@github)
  * Reported #2475: `StringCollectionSerializer` calls `JsonGenerator.setCurrentValue(value)`,
    which messes up current value for sibling properties
  (2.10.1)

Johan Haleby (johanhaleby@github)
  * Reported #2513: BigDecimalAsStringSerializer in NumberSerializer throws IllegalStateException
    in 2.10
  (2.10.1)

Richard Wise (Woodz@github)
  * Reported #2519: Serializing `BigDecimal` values inside containers ignores shape override	
  (2.10.1)

Mark Schäfer (mark--@github)
  * Reported #2520: Sub-optimal exception message when failing to deserialize non-static inner classes
  (2.10.1)
=======
Kaki King (kingkk9279@g)
  * Reported #2449: Block one more gadget type (cve CVE-2019-14540)
   (2.9.10)

Jon Anderson (Jon901@github)
  * Reported #2544: java.lang.NoClassDefFoundError Thrown for compact profile1
   (2.9.10.2)
>>>>>>> d33730ce
<|MERGE_RESOLUTION|>--- conflicted
+++ resolved
@@ -886,7 +886,14 @@
     ignored when creator properties are buffered
    (2.9.10)
 
-<<<<<<< HEAD
+Kaki King (kingkk9279@g)
+  * Reported #2449: Block one more gadget type (cve CVE-2019-14540)
+   (2.9.10)
+
+Jon Anderson (Jon901@github)
+  * Reported #2544: java.lang.NoClassDefFoundError Thrown for compact profile1
+   (2.9.10.2)
+
 Zihui Ren (renzihui@github)
   * Suggested #2129: Add `SerializationFeature.WRITE_ENUM_KEYS_USING_INDEX`, separate from value setting
    (2.10.0)
@@ -994,13 +1001,4 @@
 
 Mark Schäfer (mark--@github)
   * Reported #2520: Sub-optimal exception message when failing to deserialize non-static inner classes
-  (2.10.1)
-=======
-Kaki King (kingkk9279@g)
-  * Reported #2449: Block one more gadget type (cve CVE-2019-14540)
-   (2.9.10)
-
-Jon Anderson (Jon901@github)
-  * Reported #2544: java.lang.NoClassDefFoundError Thrown for compact profile1
-   (2.9.10.2)
->>>>>>> d33730ce
+  (2.10.1)