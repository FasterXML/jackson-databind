package com.fasterxml.jackson.databind.jsontype.impl;

import com.fasterxml.jackson.databind.introspect.Annotated;
import java.util.Collection;

import com.fasterxml.jackson.annotation.JsonTypeInfo;

import com.fasterxml.jackson.databind.DeserializationConfig;
import com.fasterxml.jackson.databind.AnnotationIntrospector;
import com.fasterxml.jackson.databind.JavaType;
import com.fasterxml.jackson.databind.MapperFeature;
import com.fasterxml.jackson.databind.SerializationConfig;
import com.fasterxml.jackson.databind.annotation.NoClass;
import com.fasterxml.jackson.databind.cfg.MapperConfig;
import com.fasterxml.jackson.databind.introspect.AnnotatedClass;
import com.fasterxml.jackson.databind.introspect.AnnotatedClassResolver;
import com.fasterxml.jackson.databind.jsontype.*;
import com.fasterxml.jackson.databind.util.ClassUtil;

/**
 * Default {@link TypeResolverBuilder} implementation.
 */
public class StdTypeResolverBuilder
    implements TypeResolverBuilder<StdTypeResolverBuilder>
{
    // Configuration settings:

    protected JsonTypeInfo.Id _idType;

    protected JsonTypeInfo.As _includeAs;

    protected String _typeProperty;

    /**
     * Whether type id should be exposed to deserializers or not
     */
    protected boolean _typeIdVisible = false;

    /**
     * @since 2.16 (backported from Jackson 3.0)
     */
    protected Boolean _requireTypeIdForSubtypes;

    /**
     * Default class to use in case type information is not available
     * or is broken.
     */
    protected Class<?> _defaultImpl;

    // Objects

    protected TypeIdResolver _customIdResolver;

    /*
    /**********************************************************
    /* Construction, initialization, actual building
    /**********************************************************
     */

    public StdTypeResolverBuilder() { }

    /**
     * @since 2.16 (backported from Jackson 3.0)
     */
    public StdTypeResolverBuilder(JsonTypeInfo.Value settings) {
        if (settings != null) {
            _idType = settings.getIdType();
            if (_idType == null) {
                throw new IllegalArgumentException("idType cannot be null");
            }
            _includeAs = settings.getInclusionType();
            _typeProperty = _propName(settings.getPropertyName(), _idType);
            _typeIdVisible = settings.getIdVisible();
            _defaultImpl = settings.getDefaultImpl();
            _requireTypeIdForSubtypes = settings.getRequireTypeIdForSubtypes();
        }
    }

    /**
     * @since 2.16 (backported from Jackson 3.0)
     */ 
    protected static String _propName(String propName, JsonTypeInfo.Id idType) {
        if (propName == null) {
            propName = idType.getDefaultPropertyName();
        }
        return propName;
    }

    /**
     * @since 2.9
     */
    protected StdTypeResolverBuilder(JsonTypeInfo.Id idType,
            JsonTypeInfo.As idAs, String propName) {
        _idType = idType;
        _includeAs = idAs;
        _typeProperty = propName;
    }

    /**
     * Copy-constructor
     *
     * @since 2.13
     */
    protected StdTypeResolverBuilder(StdTypeResolverBuilder base,
            Class<?> defaultImpl)
    {
        _idType = base._idType;
        _includeAs = base._includeAs;
        _typeProperty = base._typeProperty;
        _typeIdVisible = base._typeIdVisible;
        _customIdResolver = base._customIdResolver;

        _defaultImpl = defaultImpl;
        _requireTypeIdForSubtypes = base._requireTypeIdForSubtypes;
<<<<<<< HEAD
    }

    /**
     * @since 2.16 (backported from Jackson 3.0)
     */
    public StdTypeResolverBuilder(JsonTypeInfo.Value settings) {
        if (settings != null) {
            _idType = settings.getIdType();
            if (_idType == null) {
                throw new IllegalArgumentException("idType cannot be null");
            }
            _includeAs = settings.getInclusionType();
            _typeProperty = _propName(settings.getPropertyName(), _idType);
            _defaultImpl = settings.getDefaultImpl();
            _typeIdVisible = settings.getIdVisible();
            _requireTypeIdForSubtypes = settings.getRequireTypeIdForSubtypes();
        }
    }

    /**
     * @since 2.16 (backported from Jackson 3.0)
     */
    protected static String _propName(String propName, JsonTypeInfo.Id idType) {
        if (propName == null) {
            propName = idType.getDefaultPropertyName();
        }
        return propName;
=======
>>>>>>> 57b740e6
    }

    public static StdTypeResolverBuilder noTypeInfoBuilder() {
        JsonTypeInfo.Value typeInfo = JsonTypeInfo.Value.construct(JsonTypeInfo.Id.NONE, null,
                null, null, false, null);
        return new StdTypeResolverBuilder().init(typeInfo, null);
    }

    @Override
    public StdTypeResolverBuilder init(JsonTypeInfo.Id idType, TypeIdResolver idRes)
    {
        // sanity checks
        if (idType == null) {
            throw new IllegalArgumentException("idType cannot be null");
        }
        _idType = idType;
        _customIdResolver = idRes;
        // Let's also initialize property name as per idType default
        _typeProperty = idType.getDefaultPropertyName();
        return this;
    }

    /**
     * @since 2.16 (backported from Jackson 3.0)
     */
    @Override
    public StdTypeResolverBuilder init(JsonTypeInfo.Value settings,
            TypeIdResolver idRes)
    {
        _customIdResolver = idRes;

        if (settings != null) {
            _idType = settings.getIdType();
            if (_idType == null) {
                throw new IllegalArgumentException("idType cannot be null");
            }
            _includeAs = settings.getInclusionType();

            // Let's also initialize property name as per idType default
            _typeProperty = settings.getPropertyName();
            if (_typeProperty == null) {
                _typeProperty = _idType.getDefaultPropertyName();
            }
            _typeIdVisible = settings.getIdVisible();
            _defaultImpl = settings.getDefaultImpl();
            _requireTypeIdForSubtypes = settings.getRequireTypeIdForSubtypes();
        }
        return this;
    }

    @Override
    public StdTypeResolverBuilder init(JsonTypeInfo.Value settings,
            TypeIdResolver idRes)
    {
        _customIdResolver = idRes;

        if (settings != null) {
            _idType = settings.getIdType();
            if (_idType == null) {
                throw new IllegalArgumentException("idType cannot be null");
            }
            _includeAs = settings.getInclusionType();

            // Let's also initialize property name as per idType default
            _typeProperty = settings.getPropertyName();
            if (_typeProperty == null) {
                _typeProperty = _idType.getDefaultPropertyName();
            }
            _typeIdVisible = settings.getIdVisible();
            _defaultImpl = settings.getDefaultImpl();
            _requireTypeIdForSubtypes = settings.getRequireTypeIdForSubtypes();
        }
        return this;
    }

    @Override
    public TypeSerializer buildTypeSerializer(SerializationConfig config,
            JavaType baseType, Collection<NamedType> subtypes)
    {
        if (_idType == JsonTypeInfo.Id.NONE) { return null; }
        // 03-Oct-2016, tatu: As per [databind#1395] better prevent use for primitives,
        //    regardless of setting
        if (baseType.isPrimitive()) {
            // 19-Jun-2020, tatu: But for [databind#2753], allow overriding
            if (!allowPrimitiveTypes(config, baseType)) {
                return null;
            }
        }
        if(_idType == JsonTypeInfo.Id.DEDUCTION) {
            // Deduction doesn't require a type property. We use EXISTING_PROPERTY with a name of <null> to drive this.
            // 04-Jan-2023, tatu: Actually as per [databind#3711] that won't quite work so:
            return AsDeductionTypeSerializer.instance();
        }

        TypeIdResolver idRes = idResolver(config, baseType, subTypeValidator(config),
                subtypes, true, false);
        switch (_includeAs) {
        case WRAPPER_ARRAY:
            return new AsArrayTypeSerializer(idRes, null);
        case PROPERTY:
            return new AsPropertyTypeSerializer(idRes, null, _typeProperty);
        case WRAPPER_OBJECT:
            return new AsWrapperTypeSerializer(idRes, null);
        case EXTERNAL_PROPERTY:
            return new AsExternalTypeSerializer(idRes, null, _typeProperty);
        case EXISTING_PROPERTY:
        	// as per [#528]
        	return new AsExistingPropertyTypeSerializer(idRes, null, _typeProperty);
        }
        throw new IllegalStateException("Do not know how to construct standard type serializer for inclusion type: "+_includeAs);
    }

    // as per [#368]
    // removed when fix [#528]
    //private IllegalArgumentException _noExisting() {
    //    return new IllegalArgumentException("Inclusion type "+_includeAs+" not yet supported");
    //}

    @Override
    public TypeDeserializer buildTypeDeserializer(DeserializationConfig config,
            JavaType baseType, Collection<NamedType> subtypes)
    {
        if (_idType == JsonTypeInfo.Id.NONE) { return null; }
        // 03-Oct-2016, tatu: As per [databind#1395] better prevent use for primitives,
        //    regardless of setting
        if (baseType.isPrimitive()) {
            // 19-Jun-2020, tatu: But for [databind#2753], allow overriding
            if (!allowPrimitiveTypes(config, baseType)) {
                return null;
            }
        }

        // 27-Apr-2019, tatu: Part of [databind#2195]; must first check whether any subtypes
        //    of basetypes might be denied or allowed
        final PolymorphicTypeValidator subTypeValidator = verifyBaseTypeValidity(config, baseType);

        TypeIdResolver idRes = idResolver(config, baseType, subTypeValidator, subtypes, false, true);

        JavaType defaultImpl = defineDefaultImpl(config, baseType);

        if(_idType == JsonTypeInfo.Id.DEDUCTION) {
            // Deduction doesn't require an includeAs property
            return new AsDeductionTypeDeserializer(baseType, idRes, defaultImpl, config, subtypes);
        }

        // First, method for converting type info to type id:
        switch (_includeAs) {
        case WRAPPER_ARRAY:
            return new AsArrayTypeDeserializer(baseType, idRes,
                    _typeProperty, _typeIdVisible, defaultImpl);
        case PROPERTY:
        case EXISTING_PROPERTY: // as per [#528] same class as PROPERTY
            return new AsPropertyTypeDeserializer(baseType, idRes,
                    _typeProperty, _typeIdVisible, defaultImpl, _includeAs,
                    _strictTypeIdHandling(config, baseType));
        case WRAPPER_OBJECT:
            return new AsWrapperTypeDeserializer(baseType, idRes,
                    _typeProperty, _typeIdVisible, defaultImpl);
        case EXTERNAL_PROPERTY:
            return new AsExternalTypeDeserializer(baseType, idRes,
                    _typeProperty, _typeIdVisible, defaultImpl);
        }
        throw new IllegalStateException("Do not know how to construct standard type serializer for inclusion type: "+_includeAs);
    }

    protected JavaType defineDefaultImpl(DeserializationConfig config, JavaType baseType)
    {
        if (_defaultImpl != null) {
            // 20-Mar-2016, tatu: It is important to do specialization go through
            //   TypeFactory to ensure proper resolution; with 2.7 and before, direct
            //   call to JavaType was used, but that cannot work reliably with 2.7
            // 20-Mar-2016, tatu: Can finally add a check for type compatibility BUT
            //   if so, need to add explicit checks for marker types. Not ideal, but
            //   seems like a reasonable compromise.
            if ((_defaultImpl == Void.class) || (_defaultImpl == NoClass.class)) {
                // 18-Sep-2021, tatu: This has specific meaning: these two markers will
                //    be used to conjure `null` value out of invalid type ids
                return config.getTypeFactory().constructType(_defaultImpl);
            }
            if (baseType.hasRawClass(_defaultImpl)) { // tiny optimization
                return baseType;
            }
            if (baseType.isTypeOrSuperTypeOf(_defaultImpl)) {
                // most common case with proper base type...
                return config.getTypeFactory()
                        .constructSpecializedType(baseType, _defaultImpl);
            }
            if (baseType.hasRawClass(_defaultImpl)) {
                return baseType;
            }
        }
        // use base type as default should always be used as the last choice.
        if (config.isEnabled(MapperFeature.USE_BASE_TYPE_AS_DEFAULT_IMPL)
               && !baseType.isAbstract()) {
            // still can not resolve by default impl, fall back to use base type as default impl
            return baseType;
        }
        return null;
    }

    /*
    /**********************************************************
    /* Construction, configuration
    /**********************************************************
     */

    @Override
    public StdTypeResolverBuilder inclusion(JsonTypeInfo.As includeAs) {
        if (includeAs == null) {
            throw new IllegalArgumentException("includeAs cannot be null");
        }
        _includeAs = includeAs;
        return this;
    }

    /**
     * Method for constructing an instance with specified type property name
     * (property name to use for type id when using "as-property" inclusion).
     */
    @Override
    public StdTypeResolverBuilder typeProperty(String typeIdPropName) {
        // ok to have null/empty; will restore to use defaults
        if (typeIdPropName == null || typeIdPropName.isEmpty()) {
            typeIdPropName = _idType.getDefaultPropertyName();
        }
        _typeProperty = typeIdPropName;
        return this;
    }

    @Override
    public StdTypeResolverBuilder defaultImpl(Class<?> defaultImpl) {
        _defaultImpl = defaultImpl;
        return this;
    }

    @Override
    public StdTypeResolverBuilder typeIdVisibility(boolean isVisible) {
        _typeIdVisible = isVisible;
        return this;
    }

    @Override
    public StdTypeResolverBuilder withDefaultImpl(Class<?> defaultImpl) {
        if (_defaultImpl == defaultImpl) {
            return this;
        }
        ClassUtil.verifyMustOverride(StdTypeResolverBuilder.class, this, "withDefaultImpl");

        // NOTE: MUST create new instance, NOT modify this instance
        return new StdTypeResolverBuilder(this, defaultImpl);
    }

    /*
    /**********************************************************
    /* Accessors
    /**********************************************************
     */

    @Override public Class<?> getDefaultImpl() { return _defaultImpl; }

    public String getTypeProperty() { return _typeProperty; }
    public boolean isTypeIdVisible() { return _typeIdVisible; }

    /*
    /**********************************************************
    /* Internal/subtype factory methods
    /**********************************************************
     */

    /**
     * Helper method that will either return configured custom
     * type id resolver, or construct a standard resolver
     * given configuration.
     */
    protected TypeIdResolver idResolver(MapperConfig<?> config,
            JavaType baseType, PolymorphicTypeValidator subtypeValidator,
            Collection<NamedType> subtypes, boolean forSer, boolean forDeser)
    {
        // Custom id resolver?
        if (_customIdResolver != null) { return _customIdResolver; }
        if (_idType == null) throw new IllegalStateException("Cannot build, 'init()' not yet called");
        switch (_idType) {
        case DEDUCTION: // Deduction produces class names to be resolved
        case CLASS:
            return ClassNameIdResolver.construct(baseType, config, subtypeValidator);
        case MINIMAL_CLASS:
            return MinimalClassNameIdResolver.construct(baseType, config, subtypeValidator);
        case NAME:
            return TypeNameIdResolver.construct(config, baseType, subtypes, forSer, forDeser);
        case NONE: // hmmh. should never get this far with 'none'
            return null;
        case CUSTOM: // need custom resolver...
        }
        throw new IllegalStateException("Do not know how to construct standard type id resolver for idType: "+_idType);
    }

    /*
    /**********************************************************
    /* Internal/subtype factory methods
    /**********************************************************
     */

    /**
     * Overridable helper method for determining actual validator to use when constructing
     * type serializers and type deserializers.
     *<p>
     * Default implementation simply uses one configured and accessible using
     * {@link MapperConfig#getPolymorphicTypeValidator()}.
     *
     * @since 2.10
     */
    public PolymorphicTypeValidator subTypeValidator(MapperConfig<?> config) {
        return config.getPolymorphicTypeValidator();
    }

    /**
     * Helper method called to check that base type is valid regarding possible constraints
     * on basetype/subtype combinations allowed for polymorphic type handling.
     * Currently limits are verified for class name - based methods only.
     *
     * @since 2.10
     */
    protected PolymorphicTypeValidator verifyBaseTypeValidity(MapperConfig<?> config,
            JavaType baseType)
    {
        final PolymorphicTypeValidator ptv = subTypeValidator(config);
        if (_idType == JsonTypeInfo.Id.CLASS || _idType == JsonTypeInfo.Id.MINIMAL_CLASS) {
            final PolymorphicTypeValidator.Validity validity = ptv.validateBaseType(config, baseType);
            // If no subtypes are legal (that is, base type itself is invalid), indicate problem
            if (validity == PolymorphicTypeValidator.Validity.DENIED) {
                return reportInvalidBaseType(config, baseType, ptv);
            }
            // If there's indication that any and all subtypes are fine, replace validator itself:
            if (validity == PolymorphicTypeValidator.Validity.ALLOWED) {
                return LaissezFaireSubTypeValidator.instance;
            }
            // otherwise just return validator, is to be called for each distinct type
        }
        return ptv;
    }

    /**
     * @since 2.10
     */
    protected PolymorphicTypeValidator reportInvalidBaseType(MapperConfig<?> config,
            JavaType baseType, PolymorphicTypeValidator ptv)
    {
        throw new IllegalArgumentException(String.format(
"Configured `PolymorphicTypeValidator` (of type %s) denied resolution of all subtypes of base type %s",
                        ClassUtil.classNameOf(ptv), ClassUtil.classNameOf(baseType.getRawClass()))
        );
    }

    /*
    /**********************************************************
    /* Overridable helper methods
    /**********************************************************
     */

    /**
     * Overridable helper method that is called to determine whether type serializers
     * and type deserializers may be created even if base type is Java {@code primitive}
     * type.
     * Default implementation simply returns {@code false} (since primitive types can not
     * be sub-classed, are never polymorphic) but custom implementations
     * may change the logic for some special cases.
     *
     * @param config Currently active configuration
     * @param baseType Primitive base type for property being handled
     *
     * @return True if type (de)serializer may be created even if base type is Java
     *    {@code primitive} type; false if not
     *
     * @since 2.11.1
     */
    protected boolean allowPrimitiveTypes(MapperConfig<?> config,
            JavaType baseType) {
        return false;
    }

    /**
     * Determines whether strict type ID handling should be used for this type or not.
     * This will be enabled when either the type has type resolver annotations or if
     * {@link com.fasterxml.jackson.databind.MapperFeature#REQUIRE_TYPE_ID_FOR_SUBTYPES}
     * is enabled.
     *
     * @param config the deserialization configuration to use
     * @param baseType the base type to check for type resolver annotations
     *
     * @return {@code true} if the class has type resolver annotations, or the strict
     * handling feature is enabled, {@code false} otherwise.
     *
     * @since 2.15
     */
    protected boolean _strictTypeIdHandling(DeserializationConfig config, JavaType baseType) {
        if (config.isEnabled(MapperFeature.REQUIRE_TYPE_ID_FOR_SUBTYPES)) {
            return true;
        }
        // Otherwise we will be strict if there's a type resolver: presumably
        // target type is a (likely abstract) base type and cannot be used as target
        return _hasTypeResolver(config, baseType);
    }

    /**
     * Checks whether the given class has annotations indicating some type resolver
     * is applied, for example {@link com.fasterxml.jackson.annotation.JsonTypeInfo}.
     * Only initializes {@link #_hasTypeResolver} once if its value is null.
     *
     * @param config the deserialization configuration to use
     * @param baseType the base type to check for type resolver annotations
     *
     * @return true if the class has type resolver annotations, false otherwise
     *
     * @since 2.15, using {@code ai.findPolymorphicTypeInfo(config, ac)} since 2.16.
     */
    protected boolean _hasTypeResolver(DeserializationConfig config, JavaType baseType) {
        AnnotatedClass ac = AnnotatedClassResolver.resolveWithoutSuperTypes(config,  baseType.getRawClass());
        AnnotationIntrospector ai = config.getAnnotationIntrospector();
        return ai.findPolymorphicTypeInfo(config, ac) != null;
    }
}<|MERGE_RESOLUTION|>--- conflicted
+++ resolved
@@ -1,6 +1,5 @@
 package com.fasterxml.jackson.databind.jsontype.impl;
 
-import com.fasterxml.jackson.databind.introspect.Annotated;
 import java.util.Collection;
 
 import com.fasterxml.jackson.annotation.JsonTypeInfo;
@@ -112,41 +111,10 @@
 
         _defaultImpl = defaultImpl;
         _requireTypeIdForSubtypes = base._requireTypeIdForSubtypes;
-<<<<<<< HEAD
-    }
-
-    /**
-     * @since 2.16 (backported from Jackson 3.0)
-     */
-    public StdTypeResolverBuilder(JsonTypeInfo.Value settings) {
-        if (settings != null) {
-            _idType = settings.getIdType();
-            if (_idType == null) {
-                throw new IllegalArgumentException("idType cannot be null");
-            }
-            _includeAs = settings.getInclusionType();
-            _typeProperty = _propName(settings.getPropertyName(), _idType);
-            _defaultImpl = settings.getDefaultImpl();
-            _typeIdVisible = settings.getIdVisible();
-            _requireTypeIdForSubtypes = settings.getRequireTypeIdForSubtypes();
-        }
-    }
-
-    /**
-     * @since 2.16 (backported from Jackson 3.0)
-     */
-    protected static String _propName(String propName, JsonTypeInfo.Id idType) {
-        if (propName == null) {
-            propName = idType.getDefaultPropertyName();
-        }
-        return propName;
-=======
->>>>>>> 57b740e6
     }
 
     public static StdTypeResolverBuilder noTypeInfoBuilder() {
-        JsonTypeInfo.Value typeInfo = JsonTypeInfo.Value.construct(JsonTypeInfo.Id.NONE, null,
-                null, null, false, null);
+        JsonTypeInfo.Value typeInfo = JsonTypeInfo.Value.construct(JsonTypeInfo.Id.NONE, null, null, null, false, null);
         return new StdTypeResolverBuilder().init(typeInfo, null);
     }
 
@@ -187,32 +155,6 @@
             }
             _typeIdVisible = settings.getIdVisible();
             _defaultImpl = settings.getDefaultImpl();
-            _requireTypeIdForSubtypes = settings.getRequireTypeIdForSubtypes();
-        }
-        return this;
-    }
-
-    @Override
-    public StdTypeResolverBuilder init(JsonTypeInfo.Value settings,
-            TypeIdResolver idRes)
-    {
-        _customIdResolver = idRes;
-
-        if (settings != null) {
-            _idType = settings.getIdType();
-            if (_idType == null) {
-                throw new IllegalArgumentException("idType cannot be null");
-            }
-            _includeAs = settings.getInclusionType();
-
-            // Let's also initialize property name as per idType default
-            _typeProperty = settings.getPropertyName();
-            if (_typeProperty == null) {
-                _typeProperty = _idType.getDefaultPropertyName();
-            }
-            _typeIdVisible = settings.getIdVisible();
-            _defaultImpl = settings.getDefaultImpl();
-            _requireTypeIdForSubtypes = settings.getRequireTypeIdForSubtypes();
         }
         return this;
     }
