--- conflicted
+++ resolved
@@ -244,27 +244,9 @@
     /**********************************************************************
      */
 
-<<<<<<< HEAD
     @Override
     public ArrayTreeNode createArrayNode() {
         return _config.getNodeFactory().arrayNode();
-=======
-    /**
-     * Method that can be used to specify serializer to use for serializing
-     * all non-null JSON property names, unless more specific key serializer
-     * is found (i.e. if not custom key serializer has been registered for
-     * Java type).
-     *<p>
-     * Note that key serializer registration are different from value serializer
-     * registrations.
-     */
-    public void setDefaultKeySerializer(JsonSerializer<Object> ks)
-    {
-        if (ks == null) {
-            throw new IllegalArgumentException("Cannot pass null JsonSerializer");
-        }
-        _keySerializer = ks;
->>>>>>> 99af0f1f
     }
 
     @Override
@@ -294,17 +276,8 @@
         }
     }
 
-<<<<<<< HEAD
     @Override
     public void writeTree(JsonGenerator gen, TreeNode tree) throws IOException
-=======
-    /**
-     * Method that can be used to specify serializer that will be
-     * used to write JSON property names matching null keys for Java
-     * Maps (which will otherwise throw an exception if try write such property name)
-     */
-    public void setNullKeySerializer(JsonSerializer<Object> nks)
->>>>>>> 99af0f1f
     {
         // 05-Oct-2017, tatu: Should probably optimize or something? Or not?
         writeValue(gen, tree);
@@ -801,7 +774,7 @@
     {
         // 16-Mar-2018, tatu: Used to have "default key serializer" in 2.x; dropped to let/make
         //    custom code use Module interface or similar to provide key serializers
-        JsonSerializer<Object> ser = _serializerFactory.createKeySerializer(this, keyType, null);
+        JsonSerializer<Object> ser = _serializerFactory.createKeySerializer(this, keyType);
         // _handleContextualResolvable(ser, property):
         ser.resolve(this);
         return handleSecondaryContextualization(ser, property);
