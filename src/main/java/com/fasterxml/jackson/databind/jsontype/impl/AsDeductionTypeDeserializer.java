--- conflicted
+++ resolved
@@ -25,25 +25,15 @@
  * the absence of child fields infers a parent type. That is, every deducible subtype
  * MUST have some unique fields and the input data MUST contain said unique fields
  * to provide a <i>positive match</i>.
- *
- * @since 2.12
  */
 public class AsDeductionTypeDeserializer extends AsPropertyTypeDeserializer
 {
-<<<<<<< HEAD
+    // 03-May-2021, tatu: for [databind#3139], support for "empty" type
+    private static final BitSet EMPTY_CLASS_FINGERPRINT = new BitSet(0);
     // Property name -> bitmap-index of every Property discovered, across all subtypes
     private final Map<String, Integer> propertyBitIndex;
     // Bitmap of available properties in each subtype (including its parents)
-=======
-    private static final long serialVersionUID = 1L;
 
-    // 03-May-2021, tatu: for [databind#3139], support for "empty" type
-    private static final BitSet EMPTY_CLASS_FINGERPRINT = new BitSet(0);
-
-    // Fieldname -> bitmap-index of every field discovered, across all subtypes
-    private final Map<String, Integer> fieldBitIndex;
-    // Bitmap of available fields in each subtype (including its parents)
->>>>>>> b4896305
     private final Map<BitSet, String> subtypeFingerprints;
 
     public AsDeductionTypeDeserializer(DeserializationContext ctxt,
