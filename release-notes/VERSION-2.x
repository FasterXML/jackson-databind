--- conflicted
+++ resolved
@@ -4,16 +4,12 @@
 === Releases === 
 ------------------------------------------------------------------------
 
-<<<<<<< HEAD
 2.16.0 (not yet released)
 
 #3928: `@JsonProperty` on constructor parameter changes default field serialization order
  (contributed by @pjfanning)
 
-2.15.1 (not yet released)
-=======
 2.15.1 (16-May-2023)
->>>>>>> 55d87cfb
 
 #3882: Error in creating nested `ArrayNode`s with `JsonNode.withArray()`
  (reported by @SaiKrishna369)
