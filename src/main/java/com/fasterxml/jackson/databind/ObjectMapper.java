--- conflicted
+++ resolved
@@ -938,12 +938,7 @@
      *   expected for result type (or has other mismatch issues)
      */
     @SuppressWarnings("unchecked")
-<<<<<<< HEAD
     public <T> T readValue(JsonParser p, Class<T> valueType) throws JacksonException
-=======
-    public <T> T readValue(JsonParser p, Class<T> valueType)
-        throws IOException, StreamReadException, DatabindException
->>>>>>> 2666a7f3
     {
         _assertNotNull("p", p);
         return (T) _readValue(_deserializationContext(p), p, _typeFactory.constructType(valueType));
@@ -966,12 +961,7 @@
      *   expected for result type (or has other mismatch issues)
      */
     @SuppressWarnings("unchecked")
-<<<<<<< HEAD
     public <T> T readValue(JsonParser p, TypeReference<T> valueTypeRef) throws JacksonException
-=======
-    public <T> T readValue(JsonParser p, TypeReference<T> valueTypeRef)
-        throws IOException, StreamReadException, DatabindException
->>>>>>> 2666a7f3
     {
         _assertNotNull("p", p);
         return (T) _readValue(_deserializationContext(p), p, _typeFactory.constructType(valueTypeRef));
@@ -982,30 +972,6 @@
      * to which is passed as argument. Type is passed using 
      * Jackson specific type; instance of which can be constructed using
      * {@link TypeFactory}.
-<<<<<<< HEAD
-=======
-     * 
-     * @throws IOException if a low-level I/O problem (unexpected end-of-input,
-     *   network error) occurs (passed through as-is without additional wrapping -- note
-     *   that this is one case where {@link DeserializationFeature#WRAP_EXCEPTIONS}
-     *   does NOT result in wrapping of exception even if enabled)
-     * @throws StreamReadException if underlying input contains invalid content
-     *    of type {@link JsonParser} supports (JSON for default case)
-     * @throws DatabindException if the input JSON structure does not match structure
-     *   expected for result type (or has other mismatch issues)
-     */
-    @Override
-    @SuppressWarnings("unchecked")
-    public final <T> T readValue(JsonParser p, ResolvedType valueType)
-        throws IOException, StreamReadException, DatabindException
-    {
-        _assertNotNull("p", p);
-        return (T) _readValue(getDeserializationConfig(), p, (JavaType) valueType);
-    }
-
-    /**
-     * Type-safe overloaded method, basically alias for {@link #readValue(JsonParser, Class)}.
->>>>>>> 2666a7f3
      * 
      * @throws WrappedIOException if a low-level I/O problem (unexpected end-of-input,
      *   network error) occurs (passed through as-is without additional wrapping -- note
@@ -1017,12 +983,7 @@
      *   expected for result type (or has other mismatch issues)
      */
     @SuppressWarnings("unchecked")
-<<<<<<< HEAD
     public final <T> T readValue(JsonParser p, ResolvedType valueType) throws JacksonException
-=======
-    public <T> T readValue(JsonParser p, JavaType valueType)
-        throws IOException, StreamReadException, DatabindException
->>>>>>> 2666a7f3
     {
         _assertNotNull("p", p);
         return (T) _readValue(_deserializationContext(p), p, (JavaType) valueType);
@@ -1037,7 +998,7 @@
      *   does NOT result in wrapping of exception even if enabled)
      * @throws StreamReadException if underlying input contains invalid content
      *    of type {@link JsonParser} supports (JSON for default case)
-     * @throws JsonMappingException if the input JSON structure does not match structure
+     * @throws DatabindException if the input JSON structure does not match structure
      *   expected for result type (or has other mismatch issues)
      */
     @SuppressWarnings("unchecked")
@@ -1217,13 +1178,7 @@
      * Method that can be used to serialize any Java value as
      * JSON output, using provided {@link JsonGenerator}.
      */
-<<<<<<< HEAD
     public void writeValue(JsonGenerator g, Object value) throws JacksonException
-=======
-    @Override
-    public void writeValue(JsonGenerator g, Object value)
-        throws IOException, StreamWriteException, DatabindException
->>>>>>> 2666a7f3
     {
         _assertNotNull("g", g);
         SerializationConfig config = serializationConfig();
@@ -1260,16 +1215,6 @@
      *<pre>
      *   objectMapper.convertValue(n, valueClass);
      *</pre>
-<<<<<<< HEAD
-=======
-     *<p>
-     * Note: inclusion of {@code throws JsonProcessingException} is not accidental
-     * since while there can be no input decoding problems, it is possible that content
-     * does not match target type: in such case various {@link DatabindException}s
-     * are possible. In addition {@link IllegalArgumentException} is possible in some
-     * cases, depending on whether {@link DeserializationFeature#WRAP_EXCEPTIONS}
-     * is enabled or not.
->>>>>>> 2666a7f3
      */
     @SuppressWarnings("unchecked")
     public <T> T treeToValue(TreeNode n, Class<T> valueType)
@@ -1371,12 +1316,7 @@
      *   expected for result type (or has other mismatch issues)
      */
     @SuppressWarnings("unchecked")
-<<<<<<< HEAD
     public <T> T readValue(File src, Class<T> valueType) throws JacksonException
-=======
-    public <T> T readValue(File src, Class<T> valueType)
-        throws IOException, StreamReadException, DatabindException
->>>>>>> 2666a7f3
     {
         _assertNotNull("src", src);
         DefaultDeserializationContext ctxt = _deserializationContext();
@@ -1397,12 +1337,7 @@
      *   expected for result type (or has other mismatch issues)
      */
     @SuppressWarnings({ "unchecked" })
-<<<<<<< HEAD
     public <T> T readValue(File src, TypeReference<T> valueTypeRef) throws JacksonException
-=======
-    public <T> T readValue(File src, TypeReference<T> valueTypeRef)
-        throws IOException, StreamReadException, DatabindException
->>>>>>> 2666a7f3
     {
         _assertNotNull("src", src);
         DefaultDeserializationContext ctxt = _deserializationContext();
@@ -1423,12 +1358,7 @@
      *   expected for result type (or has other mismatch issues)
      */
     @SuppressWarnings("unchecked")
-<<<<<<< HEAD
     public <T> T readValue(File src, JavaType valueType) throws JacksonException
-=======
-    public <T> T readValue(File src, JavaType valueType)
-        throws IOException, StreamReadException, DatabindException
->>>>>>> 2666a7f3
     {
         _assertNotNull("src", src);
         DefaultDeserializationContext ctxt = _deserializationContext();
@@ -1454,12 +1384,7 @@
      *   expected for result type (or has other mismatch issues)
      */
     @SuppressWarnings("unchecked")
-<<<<<<< HEAD
     public <T> T readValue(URL src, Class<T> valueType) throws JacksonException
-=======
-    public <T> T readValue(URL src, Class<T> valueType)
-        throws IOException, StreamReadException, DatabindException
->>>>>>> 2666a7f3
     {
         _assertNotNull("src", src);
         DefaultDeserializationContext ctxt = _deserializationContext();
@@ -1471,12 +1396,7 @@
      * Same as {@link #readValue(java.net.URL, Class)} except that target specified by {@link TypeReference}.
      */
     @SuppressWarnings({ "unchecked" })
-<<<<<<< HEAD
     public <T> T readValue(URL src, TypeReference<T> valueTypeRef) throws JacksonException
-=======
-    public <T> T readValue(URL src, TypeReference<T> valueTypeRef)
-        throws IOException, StreamReadException, DatabindException
->>>>>>> 2666a7f3
     {
         _assertNotNull("src", src);
         DefaultDeserializationContext ctxt = _deserializationContext();
@@ -1488,12 +1408,7 @@
      * Same as {@link #readValue(java.net.URL, Class)} except that target specified by {@link JavaType}.
      */
     @SuppressWarnings("unchecked")
-<<<<<<< HEAD
     public <T> T readValue(URL src, JavaType valueType) throws JacksonException
-=======
-    public <T> T readValue(URL src, JavaType valueType)
-        throws IOException, StreamReadException, DatabindException
->>>>>>> 2666a7f3
     {
         _assertNotNull("src", src);
         DefaultDeserializationContext ctxt = _deserializationContext();
@@ -1566,12 +1481,7 @@
     }
 
     @SuppressWarnings("unchecked")
-<<<<<<< HEAD
     public <T> T readValue(Reader src, Class<T> valueType) throws JacksonException
-=======
-    public <T> T readValue(Reader src, Class<T> valueType)
-        throws IOException, StreamReadException, DatabindException
->>>>>>> 2666a7f3
     {
         _assertNotNull("src", src);
         DefaultDeserializationContext ctxt = _deserializationContext();
@@ -1580,12 +1490,7 @@
     }
 
     @SuppressWarnings({ "unchecked" })
-<<<<<<< HEAD
     public <T> T readValue(Reader src, TypeReference<T> valueTypeRef) throws JacksonException
-=======
-    public <T> T readValue(Reader src, TypeReference<T> valueTypeRef)
-        throws IOException, StreamReadException, DatabindException
->>>>>>> 2666a7f3
     {
         _assertNotNull("src", src);
         DefaultDeserializationContext ctxt = _deserializationContext();
@@ -1594,12 +1499,7 @@
     }
 
     @SuppressWarnings("unchecked")
-<<<<<<< HEAD
     public <T> T readValue(Reader src, JavaType valueType) throws JacksonException
-=======
-    public <T> T readValue(Reader src, JavaType valueType)
-        throws IOException, StreamReadException, DatabindException
->>>>>>> 2666a7f3
     {
         _assertNotNull("src", src);
         DefaultDeserializationContext ctxt = _deserializationContext();
@@ -1608,12 +1508,7 @@
     }
 
     @SuppressWarnings("unchecked")
-<<<<<<< HEAD
     public <T> T readValue(InputStream src, Class<T> valueType) throws JacksonException
-=======
-    public <T> T readValue(InputStream src, Class<T> valueType)
-        throws IOException, StreamReadException, DatabindException
->>>>>>> 2666a7f3
     {
         _assertNotNull("src", src);
         DefaultDeserializationContext ctxt = _deserializationContext();
@@ -1622,12 +1517,7 @@
     }
 
     @SuppressWarnings({ "unchecked" })
-<<<<<<< HEAD
     public <T> T readValue(InputStream src, TypeReference<T> valueTypeRef) throws JacksonException
-=======
-    public <T> T readValue(InputStream src, TypeReference<T> valueTypeRef)
-        throws IOException, StreamReadException, DatabindException
->>>>>>> 2666a7f3
     {
         _assertNotNull("src", src);
         DefaultDeserializationContext ctxt = _deserializationContext();
@@ -1636,12 +1526,7 @@
     }
 
     @SuppressWarnings("unchecked")
-<<<<<<< HEAD
     public <T> T readValue(InputStream src, JavaType valueType) throws JacksonException
-=======
-    public <T> T readValue(InputStream src, JavaType valueType)
-        throws IOException, StreamReadException, DatabindException
->>>>>>> 2666a7f3
     {
         _assertNotNull("src", src);
         DefaultDeserializationContext ctxt = _deserializationContext();
@@ -1650,12 +1535,7 @@
     }
 
     @SuppressWarnings("unchecked")
-<<<<<<< HEAD
     public <T> T readValue(byte[] content, Class<T> valueType) throws JacksonException
-=======
-    public <T> T readValue(byte[] src, Class<T> valueType)
-        throws IOException, StreamReadException, DatabindException
->>>>>>> 2666a7f3
     {
         _assertNotNull("content", content);
         DefaultDeserializationContext ctxt = _deserializationContext();
@@ -1664,14 +1544,8 @@
     }
 
     @SuppressWarnings("unchecked")
-<<<<<<< HEAD
     public <T> T readValue(byte[] content, int offset, int len, Class<T> valueType)
         throws JacksonException
-=======
-    public <T> T readValue(byte[] src, int offset, int len, 
-                               Class<T> valueType)
-        throws IOException, StreamReadException, DatabindException
->>>>>>> 2666a7f3
     {
         _assertNotNull("content", content);
         DefaultDeserializationContext ctxt = _deserializationContext();
@@ -1680,12 +1554,7 @@
     }
 
     @SuppressWarnings({ "unchecked" })
-<<<<<<< HEAD
     public <T> T readValue(byte[] content, TypeReference<T> valueTypeRef) throws JacksonException
-=======
-    public <T> T readValue(byte[] src, TypeReference<T> valueTypeRef)
-        throws IOException, StreamReadException, DatabindException
->>>>>>> 2666a7f3
     {
         _assertNotNull("content", content);
         DefaultDeserializationContext ctxt = _deserializationContext();
@@ -1694,13 +1563,8 @@
     }
 
     @SuppressWarnings({ "unchecked" })
-<<<<<<< HEAD
     public <T> T readValue(byte[] content, int offset, int len, TypeReference<T> valueTypeRef)
         throws JacksonException
-=======
-    public <T> T readValue(byte[] src, int offset, int len, TypeReference<T> valueTypeRef)
-        throws IOException, StreamReadException, DatabindException
->>>>>>> 2666a7f3
     {
         _assertNotNull("content", content);
         DefaultDeserializationContext ctxt = _deserializationContext();
@@ -1710,12 +1574,7 @@
     }
 
     @SuppressWarnings("unchecked")
-<<<<<<< HEAD
     public <T> T readValue(byte[] content, JavaType valueType) throws JacksonException
-=======
-    public <T> T readValue(byte[] src, JavaType valueType)
-        throws IOException, StreamReadException, DatabindException
->>>>>>> 2666a7f3
     {
         _assertNotNull("content", content);
         DefaultDeserializationContext ctxt = _deserializationContext();
@@ -1724,13 +1583,8 @@
     }
 
     @SuppressWarnings("unchecked")
-<<<<<<< HEAD
     public <T> T readValue(byte[] content, int offset, int len, JavaType valueType)
                     throws JacksonException
-=======
-    public <T> T readValue(byte[] src, int offset, int len, JavaType valueType)
-        throws IOException, StreamReadException, DatabindException
->>>>>>> 2666a7f3
     {
         _assertNotNull("content", content);
         DefaultDeserializationContext ctxt = _deserializationContext();
@@ -1766,12 +1620,7 @@
      * Method that can be used to serialize any Java value as
      * JSON output, written to File provided.
      */
-<<<<<<< HEAD
     public void writeValue(File file, Object value) throws JacksonException
-=======
-    public void writeValue(File resultFile, Object value)
-        throws IOException, StreamWriteException, DatabindException
->>>>>>> 2666a7f3
     {
         _assertNotNull("file", file);
         DefaultSerializerProvider prov = _serializerProvider();
@@ -1790,12 +1639,7 @@
      * it will try to close it when {@link JsonGenerator} we construct
      * is closed).
      */
-<<<<<<< HEAD
     public void writeValue(OutputStream out, Object value) throws JacksonException
-=======
-    public void writeValue(OutputStream out, Object value)
-        throws IOException, StreamWriteException, DatabindException
->>>>>>> 2666a7f3
     {
         _assertNotNull("out", out);
         DefaultSerializerProvider prov = _serializerProvider();
@@ -1821,7 +1665,6 @@
      * it will try to close it when {@link JsonGenerator} we construct
      * is closed).
      */
-<<<<<<< HEAD
     public void writeValue(Writer w, Object value) throws JacksonException
     {
         _assertNotNull("w", w);
@@ -1871,10 +1714,6 @@
     protected final void _configAndWriteValue(DefaultSerializerProvider prov,
             JsonGenerator g, Object value)
         throws JacksonException
-=======
-    public void writeValue(Writer w, Object value)
-        throws IOException, StreamWriteException, DatabindException
->>>>>>> 2666a7f3
     {
         if (prov.isEnabled(SerializationFeature.CLOSE_CLOSEABLE) && (value instanceof Closeable)) {
             _configAndWriteCloseable(prov, g, value);
@@ -2456,7 +2295,6 @@
      * @param type Type to generate schema for (possibly with generic signature)
      */
     public void acceptJsonFormatVisitor(Class<?> type, JsonFormatVisitorWrapper visitor)
-        throws JsonMappingException
     {
         _assertNotNull("type", type);
         _assertNotNull("visitor", visitor);
@@ -2464,7 +2302,6 @@
     }
 
     public void acceptJsonFormatVisitor(TypeReference<?> typeRef, JsonFormatVisitorWrapper visitor)
-        throws JsonMappingException
     {
         _assertNotNull("typeRef", typeRef);
         _assertNotNull("visitor", visitor);
@@ -2482,7 +2319,6 @@
      * @param type Type to generate schema for (possibly with generic signature)
      */
     public void acceptJsonFormatVisitor(JavaType type, JsonFormatVisitorWrapper visitor)
-        throws JsonMappingException
     {
         _assertNotNull("type", type);
         _assertNotNull("visitor", visitor);
@@ -2642,12 +2478,8 @@
      *  can never be null as exception will be thrown if parser cannot
      *  provide more tokens.
      *
-     * @throws WrappedIOException if the underlying input source has problems during
-     *   parsing
-     * @throws StreamReadException if parser has problems parsing content
-     * @throws JsonMappingException if the parser does not have any more
-     *   content to map (note: Json "null" value is considered content;
-     *   enf-of-stream not)
+     * @throws JacksonException if the initialization fails during initialization
+     *   of the streaming parser
      */
     protected JsonToken _initForReading(JsonParser p, JavaType targetType)
         throws JacksonException
@@ -2740,11 +2572,7 @@
      */
     protected JsonDeserializer<Object> _findRootDeserializer(DeserializationContext ctxt,
             JavaType valueType)
-<<<<<<< HEAD
         throws JacksonException
-=======
-        throws DatabindException
->>>>>>> 2666a7f3
     {
         // First: have we already seen it?
         JsonDeserializer<Object> deser = _rootDeserializers.get(valueType);
