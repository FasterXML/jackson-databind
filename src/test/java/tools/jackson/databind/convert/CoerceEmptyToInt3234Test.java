package tools.jackson.databind.convert;

import org.junit.jupiter.api.Test;

import tools.jackson.databind.*;
import tools.jackson.databind.testutil.DatabindTestUtil;

import static org.junit.jupiter.api.Assertions.assertEquals;

<<<<<<< HEAD
import static tools.jackson.databind.testutil.DatabindTestUtil.*;

=======
>>>>>>> 4f481c74
// [databind#3234]
public class CoerceEmptyToInt3234Test
    extends DatabindTestUtil
{
    static class BasicIntWrapper {
        public int value = 13;
    }

    static class BasicLongWrapper {
        public long value = 7L;
    }

    static class BasicDoubleWrapper {
        public double value = -1.25;
    }

    private final ObjectMapper MAPPER = jsonMapperBuilder()
<<<<<<< HEAD
=======
            // 08-Jan-2025, tatu: Need to allow null-to-int coercion for some tests
>>>>>>> 4f481c74
            .disable(DeserializationFeature.FAIL_ON_NULL_FOR_PRIMITIVES)
            .build();
    private final ObjectReader READER_INT_BASIC = MAPPER.readerFor(BasicIntWrapper.class);
    private final ObjectReader READER_LONG_BASIC = MAPPER.readerFor(BasicLongWrapper.class);
    private final ObjectReader READER_DOUBLE_BASIC = MAPPER.readerFor(BasicDoubleWrapper.class);

    // // // Ints

    @Test
    public void testSimpleIntFromEmpty() throws Exception
    {
        BasicIntWrapper w = READER_INT_BASIC.readValue(a2q("{'value':''}"));
        assertEquals(0, w.value);
    }

    @Test
    public void testSimpleIntFromBlank() throws Exception
    {
        BasicIntWrapper w = READER_INT_BASIC.readValue(a2q("{'value':' '}"));
        assertEquals(0, w.value);
    }

    // // // Long

    @Test
    public void testSimpleLongFromEmpty() throws Exception
    {
        BasicLongWrapper w = READER_LONG_BASIC.readValue(a2q("{'value':''}"));
        assertEquals(0L, w.value);
    }

    @Test
    public void testSimpleLongFromBlank() throws Exception
    {
        BasicLongWrapper w = READER_LONG_BASIC.readValue(a2q("{'value':' '}"));
        assertEquals(0L, w.value);
    }

    // // // Double

    @Test
    public void testSimpleDoublegFromEmpty() throws Exception
    {
        BasicDoubleWrapper w = READER_DOUBLE_BASIC.readValue(a2q("{'value':''}"));
        assertEquals((double) 0, w.value);
    }

    @Test
    public void testSimpleDoubleFromBlank() throws Exception
    {
        BasicDoubleWrapper w = READER_DOUBLE_BASIC.readValue(a2q("{'value':' '}"));
        assertEquals((double) 0, w.value);
    }
}<|MERGE_RESOLUTION|>--- conflicted
+++ resolved
@@ -7,11 +7,6 @@
 
 import static org.junit.jupiter.api.Assertions.assertEquals;
 
-<<<<<<< HEAD
-import static tools.jackson.databind.testutil.DatabindTestUtil.*;
-
-=======
->>>>>>> 4f481c74
 // [databind#3234]
 public class CoerceEmptyToInt3234Test
     extends DatabindTestUtil
@@ -29,10 +24,7 @@
     }
 
     private final ObjectMapper MAPPER = jsonMapperBuilder()
-<<<<<<< HEAD
-=======
             // 08-Jan-2025, tatu: Need to allow null-to-int coercion for some tests
->>>>>>> 4f481c74
             .disable(DeserializationFeature.FAIL_ON_NULL_FOR_PRIMITIVES)
             .build();
     private final ObjectReader READER_INT_BASIC = MAPPER.readerFor(BasicIntWrapper.class);
