--- conflicted
+++ resolved
@@ -4,7 +4,6 @@
 === Releases === 
 ------------------------------------------------------------------------
 
-<<<<<<< HEAD
 2.14.2 (not yet released)
 
 #1751: `@JsonTypeInfo` does not work if the Type Id is an Integer value
@@ -102,10 +101,7 @@
 #3633: Expose `translate()` method of standard `PropertyNamingStrategy` implementations
  (requested by Joachim D)
 
-2.13.5 (not yet released)
-=======
 2.13.5 (23-Jan-2023)
->>>>>>> 8fd82e3f
 
 #3659: Improve testing (likely via CI) to try to ensure compatibility with
   specific Android SDKs
