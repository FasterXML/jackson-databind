package com.fasterxml.jackson.databind.deser;

import java.io.IOException;
import java.lang.reflect.Constructor;
import java.lang.reflect.InvocationTargetException;
import java.util.*;

import com.fasterxml.jackson.annotation.*;

import com.fasterxml.jackson.core.*;
import com.fasterxml.jackson.core.JsonParser.NumberType;

import com.fasterxml.jackson.databind.*;
import com.fasterxml.jackson.databind.deser.impl.*;
import com.fasterxml.jackson.databind.deser.std.StdDelegatingDeserializer;
import com.fasterxml.jackson.databind.deser.std.StdDeserializer;
import com.fasterxml.jackson.databind.exc.IgnoredPropertyException;
import com.fasterxml.jackson.databind.introspect.*;
import com.fasterxml.jackson.databind.jsontype.TypeDeserializer;
import com.fasterxml.jackson.databind.type.ClassKey;
import com.fasterxml.jackson.databind.util.*;

/**
 * Base class for <code>BeanDeserializer</code>.
 */
public abstract class BeanDeserializerBase
    extends StdDeserializer<Object>
    implements ContextualDeserializer, ResolvableDeserializer,
        ValueInstantiator.Gettable, // since 2.9
        java.io.Serializable // since 2.1
{
    private static final long serialVersionUID = 1;

    protected final static PropertyName TEMP_PROPERTY_NAME = new PropertyName("#temporary-name");

    /*
    /**********************************************************
    /* Information regarding type being deserialized
    /**********************************************************
     */

    /**
     * Declared type of the bean this deserializer handles.
     */
    final protected JavaType _beanType;

    /**
     * Requested shape from bean class annotations.
     */
    final protected JsonFormat.Shape _serializationShape;

    /*
    /**********************************************************
    /* Configuration for creating value instance
    /**********************************************************
     */

    /**
     * Object that handles details of constructing initial 
     * bean value (to which bind data to), unless instance
     * is passed (via updateValue())
     */
    protected final ValueInstantiator _valueInstantiator;

    /**
     * Deserializer that is used iff delegate-based creator is
     * to be used for deserializing from JSON Object.
     */
    protected JsonDeserializer<Object> _delegateDeserializer;

    /**
     * Deserializer that is used iff array-delegate-based creator
     * is to be used for deserializing from JSON Object.
     */
    protected JsonDeserializer<Object> _arrayDelegateDeserializer;

    /**
     * If the bean needs to be instantiated using constructor
     * or factory method
     * that takes one or more named properties as argument(s),
     * this creator is used for instantiation.
     * This value gets resolved during general resolution.
     */
    protected PropertyBasedCreator _propertyBasedCreator;

    /**
     * Flag that is set to mark "non-standard" cases; where either
     * we use one of non-default creators, or there are unwrapped
     * values to consider.
     */
    protected boolean _nonStandardCreation;

    /**
     * Flag that indicates that no "special features" whatsoever
     * are enabled, so the simplest processing is possible.
     */
    protected boolean _vanillaProcessing;

    /*
    /**********************************************************
    /* Property information, setters
    /**********************************************************
     */

    /**
     * Mapping of property names to properties, built when all properties
     * to use have been successfully resolved.
     */
    final protected BeanPropertyMap _beanProperties;

    /**
     * List of {@link ValueInjector}s, if any injectable values are
     * expected by the bean; otherwise null.
     * This includes injectors used for injecting values via setters
     * and fields, but not ones passed through constructor parameters.
     */
    final protected ValueInjector[] _injectables;

    /**
     * Fallback setter used for handling any properties that are not
     * mapped to regular setters. If setter is not null, it will be
     * called once for each such property.
     */
    protected SettableAnyProperty _anySetter;

    /**
     * In addition to properties that are set, we will also keep
     * track of recognized but ignorable properties: these will
     * be skipped without errors or warnings.
     */
    final protected Set<String> _ignorableProps;

    /**
     * Flag that can be set to ignore and skip unknown properties.
     * If set, will not throw an exception for unknown properties.
     */
    final protected boolean _ignoreAllUnknown;

    /**
     * Flag that indicates that some aspect of deserialization depends
     * on active view used (if any)
     */
    final protected boolean _needViewProcesing;

    /**
     * We may also have one or more back reference fields (usually
     * zero or one).
     */
    final protected Map<String, SettableBeanProperty> _backRefs;

    /*
    /**********************************************************
    /* Related handlers
    /**********************************************************
     */

    /**
     * Lazily constructed map used to contain deserializers needed
     * for polymorphic subtypes.
     * Note that this is <b>only needed</b> for polymorphic types,
     * that is, when the actual type is not statically known.
     * For other types this remains null.
     */
    protected transient HashMap<ClassKey, JsonDeserializer<Object>> _subDeserializers;

    /**
     * If one of properties has "unwrapped" value, we need separate
     * helper object
     */
    protected UnwrappedPropertyHandler _unwrappedPropertyHandler;

    /**
     * Handler that we need iff any of properties uses external
     * type id.
     */
    protected ExternalTypeHandler _externalTypeIdHandler;

    /**
     * If an Object Id is to be used for value handled by this
     * deserializer, this reader is used for handling.
     */
    protected final ObjectIdReader _objectIdReader;

    /*
    /**********************************************************
    /* Life-cycle, construction, initialization
    /**********************************************************
     */

    /**
     * Constructor used when initially building a deserializer
     * instance, given a {@link BeanDeserializerBuilder} that
     * contains configuration.
     */
    protected BeanDeserializerBase(BeanDeserializerBuilder builder,
            BeanDescription beanDesc,
            BeanPropertyMap properties, Map<String, SettableBeanProperty> backRefs,
            Set<String> ignorableProps, boolean ignoreAllUnknown,
            boolean hasViews)
    {
        super(beanDesc.getType());
        _beanType = beanDesc.getType();
        _valueInstantiator = builder.getValueInstantiator();
        
        _beanProperties = properties;
        _backRefs = backRefs;
        _ignorableProps = ignorableProps;
        _ignoreAllUnknown = ignoreAllUnknown;

        _anySetter = builder.getAnySetter();
        List<ValueInjector> injectables = builder.getInjectables();
        _injectables = (injectables == null || injectables.isEmpty()) ? null
                : injectables.toArray(new ValueInjector[injectables.size()]);
        _objectIdReader = builder.getObjectIdReader();

<<<<<<< HEAD
        // If you check for canCreateFromInt() below which appears to be the equivalent
        // of the existing canCreateUsingArrayDelegate() it also causes the included
        // test testPOJOWithPrimitiveCreatorFromObjectRepresentation() to break in the
        // same way as the test testPOJOWithArrayCreatorFromObjectRepresentation() which
        // I assert is failing because of the call to canCreateUsingArrayDelegate() below.
        //
        // Removing the call to canCreateUsingArrayDelegate() below allows the test
        // testPOJOWithArrayCreatorFromObjectRepresentation() to pass and interestingly
        // all existing tests continue to pass. I somehow doubt that it's that simple.
        //
        // Specifically, it seems to me that the vanilla-ness of the deserialization can
        // only be determined once the structure of the incoming JSON can be compared to
        // what creator methods exist. For example, if there is an array delegate and we
        // are asked to deserialize from an array then it's not vanilla. However, if we
        // are asked to deserialize from an object then it's vanilla (subject to no other
        // non-vanilla-ness being present).
=======
        // 02-May-2020, tatu (from @vjkoskela's comment): [databind#2486] is due to
        //     determination that existence of array-delegate alone means that use of
        //     "default creator + POJO" -- is not available. But this is not actually
        //     known before seeing Array value (unlike with more general "any" delegate).
>>>>>>> 275275af
        _nonStandardCreation = (_unwrappedPropertyHandler != null)
            //|| _valueInstantiator.canCreateFromInt()
            || _valueInstantiator.canCreateUsingDelegate()
            || _valueInstantiator.canCreateUsingArrayDelegate()
            || _valueInstantiator.canCreateFromObjectWith()
            || !_valueInstantiator.canCreateUsingDefault()
            ;

        // Any transformation we may need to apply?
        JsonFormat.Value format = beanDesc.findExpectedFormat(null);
        _serializationShape = (format == null) ? null : format.getShape();

        _needViewProcesing = hasViews;
        _vanillaProcessing = !_nonStandardCreation
                && (_injectables == null)
                && !_needViewProcesing
                // also, may need to reorder stuff if we expect Object Id:
                && (_objectIdReader == null)
                ;
    }

    protected BeanDeserializerBase(BeanDeserializerBase src) {
        this(src, src._ignoreAllUnknown);
    }

    protected BeanDeserializerBase(BeanDeserializerBase src, boolean ignoreAllUnknown)
    {
        super(src._beanType);
        
        _beanType = src._beanType;
        
        _valueInstantiator = src._valueInstantiator;
        _delegateDeserializer = src._delegateDeserializer;
        _propertyBasedCreator = src._propertyBasedCreator;
        
        _beanProperties = src._beanProperties;
        _backRefs = src._backRefs;
        _ignorableProps = src._ignorableProps;
        _ignoreAllUnknown = ignoreAllUnknown;
        _anySetter = src._anySetter;
        _injectables = src._injectables;
        _objectIdReader = src._objectIdReader;
        
        _nonStandardCreation = src._nonStandardCreation;
        _unwrappedPropertyHandler = src._unwrappedPropertyHandler;
        _needViewProcesing = src._needViewProcesing;
        _serializationShape = src._serializationShape;

        _vanillaProcessing = src._vanillaProcessing;
    }

    protected BeanDeserializerBase(BeanDeserializerBase src, NameTransformer unwrapper)
    {
        super(src._beanType);

        _beanType = src._beanType;
        
        _valueInstantiator = src._valueInstantiator;
        _delegateDeserializer = src._delegateDeserializer;
        _propertyBasedCreator = src._propertyBasedCreator;

        _backRefs = src._backRefs;
        _ignorableProps = src._ignorableProps;
        _ignoreAllUnknown = (unwrapper != null) || src._ignoreAllUnknown;
        _anySetter = src._anySetter;
        _injectables = src._injectables;
        _objectIdReader = src._objectIdReader;

        _nonStandardCreation = src._nonStandardCreation;
        UnwrappedPropertyHandler uph = src._unwrappedPropertyHandler;

        if (unwrapper != null) {
            // delegate further unwraps, if any
            if (uph != null) { // got handler, delegate
                uph = uph.renameAll(unwrapper);
            }
            // and handle direct unwrapping as well:
            _beanProperties = src._beanProperties.renameAll(unwrapper);
        } else {
            _beanProperties = src._beanProperties;
        }
        _unwrappedPropertyHandler = uph;
        _needViewProcesing = src._needViewProcesing;
        _serializationShape = src._serializationShape;

        // probably adds a twist, so:
        _vanillaProcessing = false;
    }

    public BeanDeserializerBase(BeanDeserializerBase src, ObjectIdReader oir)
    {
        super(src._beanType);
        _beanType = src._beanType;
        
        _valueInstantiator = src._valueInstantiator;
        _delegateDeserializer = src._delegateDeserializer;
        _propertyBasedCreator = src._propertyBasedCreator;
        
        _backRefs = src._backRefs;
        _ignorableProps = src._ignorableProps;
        _ignoreAllUnknown = src._ignoreAllUnknown;
        _anySetter = src._anySetter;
        _injectables = src._injectables;
        
        _nonStandardCreation = src._nonStandardCreation;
        _unwrappedPropertyHandler = src._unwrappedPropertyHandler;
        _needViewProcesing = src._needViewProcesing;
        _serializationShape = src._serializationShape;

        // then actual changes:
        _objectIdReader = oir;

        if (oir == null) {
            _beanProperties = src._beanProperties;
            _vanillaProcessing = src._vanillaProcessing;
        } else {
            /* 18-Nov-2012, tatu: May or may not have annotations for id property;
             *   but no easy access. But hard to see id property being optional,
             *   so let's consider required at this point.
             */
            ObjectIdValueProperty idProp = new ObjectIdValueProperty(oir, PropertyMetadata.STD_REQUIRED);
            _beanProperties = src._beanProperties.withProperty(idProp);
            _vanillaProcessing = false;
        }
    }

    public BeanDeserializerBase(BeanDeserializerBase src, Set<String> ignorableProps)
    {
        super(src._beanType);
        _beanType = src._beanType;
        
        _valueInstantiator = src._valueInstantiator;
        _delegateDeserializer = src._delegateDeserializer;
        _propertyBasedCreator = src._propertyBasedCreator;

        _backRefs = src._backRefs;
        _ignorableProps = ignorableProps;
        _ignoreAllUnknown = src._ignoreAllUnknown;
        _anySetter = src._anySetter;
        _injectables = src._injectables;

        _nonStandardCreation = src._nonStandardCreation;
        _unwrappedPropertyHandler = src._unwrappedPropertyHandler;
        _needViewProcesing = src._needViewProcesing;
        _serializationShape = src._serializationShape;

        _vanillaProcessing = src._vanillaProcessing;
        _objectIdReader = src._objectIdReader;

        // 01-May-2016, tatu: [databind#1217]: Remove properties from mapping,
        //    to avoid them being deserialized
        _beanProperties = src._beanProperties.withoutProperties(ignorableProps);
    }

    /**
     * @since 2.8
     */
    protected BeanDeserializerBase(BeanDeserializerBase src, BeanPropertyMap beanProps)
    {
        super(src._beanType);
        _beanType = src._beanType;

        _valueInstantiator = src._valueInstantiator;
        _delegateDeserializer = src._delegateDeserializer;
        _propertyBasedCreator = src._propertyBasedCreator;

        _beanProperties = beanProps;
        _backRefs = src._backRefs;
        _ignorableProps = src._ignorableProps;
        _ignoreAllUnknown = src._ignoreAllUnknown;
        _anySetter = src._anySetter;
        _injectables = src._injectables;
        _objectIdReader = src._objectIdReader;
        
        _nonStandardCreation = src._nonStandardCreation;
        _unwrappedPropertyHandler = src._unwrappedPropertyHandler;
        _needViewProcesing = src._needViewProcesing;
        _serializationShape = src._serializationShape;

        _vanillaProcessing = src._vanillaProcessing;
    }
    
    @Override
    public abstract JsonDeserializer<Object> unwrappingDeserializer(NameTransformer unwrapper);

    public abstract BeanDeserializerBase withObjectIdReader(ObjectIdReader oir);

    public abstract BeanDeserializerBase withIgnorableProperties(Set<String> ignorableProps);

    /**
     * Mutant factory method that custom sub-classes must override; not left as
     * abstract to prevent more drastic backwards compatibility problems.
     *
     * @since 2.8
     */
    public BeanDeserializerBase withBeanProperties(BeanPropertyMap props) {
        throw new UnsupportedOperationException("Class "+getClass().getName()
                +" does not override `withBeanProperties()`, needs to");
    }
    
    /**
     * Fluent factory for creating a variant that can handle
     * POJO output as a JSON Array. Implementations may ignore this request
     * if no such input is possible.
     *
     * @since 2.1
     */
    protected abstract BeanDeserializerBase asArrayDeserializer();

    /*
    /**********************************************************
    /* Validation, post-processing
    /**********************************************************
     */

    /**
     * Method called to finalize setup of this deserializer,
     * after deserializer itself has been registered.
     * This is needed to handle recursive and transitive dependencies.
     */
    @Override
    public void resolve(DeserializationContext ctxt) throws JsonMappingException
    {
        ExternalTypeHandler.Builder extTypes = null;
        // if ValueInstantiator can use "creator" approach, need to resolve it here...
        SettableBeanProperty[] creatorProps;

        if (_valueInstantiator.canCreateFromObjectWith()) {
            creatorProps = _valueInstantiator.getFromObjectArguments(ctxt.getConfig());

            // 22-Jan-2018, tatu: May need to propagate "ignorable" status (from `Access.READ_ONLY`
            //     or perhaps class-ignorables) into Creator properties too. Can not just delete,
            //     at this point, but is needed for further processing down the line
            if (_ignorableProps != null) {
                for (int i = 0, end = creatorProps.length; i < end; ++i) {
                    SettableBeanProperty prop  = creatorProps[i];
                    if (_ignorableProps.contains(prop.getName())) {
                        creatorProps[i].markAsIgnorable();
                    }
                }
            }
        } else {
            creatorProps = null;
        }
        UnwrappedPropertyHandler unwrapped = null;

        // 24-Mar-2017, tatu: Looks like we may have to iterate over
        //   properties twice, to handle potential issues with recursive
        //   types (see [databind#1575] f.ex).
        // First loop: find deserializer if not yet known, but do not yet
        // contextualize (since that can lead to problems with self-references)
        // 22-Jan-2018, tatu: NOTE! Need not check for `isIgnorable` as that can
        //   only happen for props in `creatorProps`

        for (SettableBeanProperty prop : _beanProperties) {
            if (!prop.hasValueDeserializer()) {
                // [databind#125]: allow use of converters
                JsonDeserializer<?> deser = findConvertingDeserializer(ctxt, prop);
                if (deser == null) {
                    deser = ctxt.findNonContextualValueDeserializer(prop.getType());
                }
                SettableBeanProperty newProp = prop.withValueDeserializer(deser);
                _replaceProperty(_beanProperties, creatorProps, prop, newProp);
            }
        }

        // Second loop: contextualize, find other pieces
        for (SettableBeanProperty origProp : _beanProperties) {
            SettableBeanProperty prop = origProp;
            JsonDeserializer<?> deser = prop.getValueDeserializer();
            deser = ctxt.handlePrimaryContextualization(deser, prop, prop.getType());
            prop = prop.withValueDeserializer(deser);
            // Need to link managed references with matching back references
            prop = _resolveManagedReferenceProperty(ctxt, prop);

            // [databind#351]: need to wrap properties that require object id resolution.
            if (!(prop instanceof ManagedReferenceProperty)) {
                prop = _resolvedObjectIdProperty(ctxt, prop);
            }
            // Support unwrapped values (via @JsonUnwrapped)
            NameTransformer xform = _findPropertyUnwrapper(ctxt, prop);
            if (xform != null) {
                JsonDeserializer<Object> orig = prop.getValueDeserializer();
                JsonDeserializer<Object> unwrapping = orig.unwrappingDeserializer(xform);
                if (unwrapping != orig && unwrapping != null) {
                    prop = prop.withValueDeserializer(unwrapping);
                    if (unwrapped == null) {
                        unwrapped = new UnwrappedPropertyHandler();
                    }
                    unwrapped.addProperty(prop);
                    // 12-Dec-2014, tatu: As per [databind#647], we will have problems if
                    //    the original property is left in place. So let's remove it now.
                    // 25-Mar-2017, tatu: Wonder if this could be problematic wrt creators?
                    //    (that is, should be remove it from creator too)
                    _beanProperties.remove(prop);
                    continue;
                }
            }

            // 26-Oct-2016, tatu: Need to have access to value deserializer to know if
            //   merging needed, and now seems to be reasonable time to do that.
            final PropertyMetadata md = prop.getMetadata();
            prop = _resolveMergeAndNullSettings(ctxt, prop, md);

            // non-static inner classes too:
            prop = _resolveInnerClassValuedProperty(ctxt, prop);
            if (prop != origProp) {
                _replaceProperty(_beanProperties, creatorProps, origProp, prop);
            }

            // one more thing: if this property uses "external property" type inclusion,
            // it needs different handling altogether
            if (prop.hasValueTypeDeserializer()) {
                TypeDeserializer typeDeser = prop.getValueTypeDeserializer();
                if (typeDeser.getTypeInclusion() == JsonTypeInfo.As.EXTERNAL_PROPERTY) {
                    if (extTypes == null) {
                        extTypes = ExternalTypeHandler.builder(_beanType);
                    }
                    extTypes.addExternal(prop, typeDeser);
                    // In fact, remove from list of known properties to simplify later handling
                    _beanProperties.remove(prop);
                    continue;
                }
            }
        }
        // "any setter" may also need to be resolved now
        if ((_anySetter != null) && !_anySetter.hasValueDeserializer()) {
            _anySetter = _anySetter.withValueDeserializer(findDeserializer(ctxt,
                    _anySetter.getType(), _anySetter.getProperty()));
        }
        // as well as delegate-based constructor:
        if (_valueInstantiator.canCreateUsingDelegate()) {
            JavaType delegateType = _valueInstantiator.getDelegateType(ctxt.getConfig());
            if (delegateType == null) {
                ctxt.reportBadDefinition(_beanType, String.format(
"Invalid delegate-creator definition for %s: value instantiator (%s) returned true for 'canCreateUsingDelegate()', but null for 'getDelegateType()'",
                    _beanType, _valueInstantiator.getClass().getName()));
            }
            _delegateDeserializer = _findDelegateDeserializer(ctxt, delegateType,
                    _valueInstantiator.getDelegateCreator());
        }

        // and array-delegate-based constructor:
        if (_valueInstantiator.canCreateUsingArrayDelegate()) {
            JavaType delegateType = _valueInstantiator.getArrayDelegateType(ctxt.getConfig());
            if (delegateType == null) {
                ctxt.reportBadDefinition(_beanType, String.format(
"Invalid delegate-creator definition for %s: value instantiator (%s) returned true for 'canCreateUsingArrayDelegate()', but null for 'getArrayDelegateType()'",
                        _beanType, _valueInstantiator.getClass().getName()));
            }
            _arrayDelegateDeserializer = _findDelegateDeserializer(ctxt, delegateType,
                    _valueInstantiator.getArrayDelegateCreator());
        }

        // And now that we know CreatorProperty instances are also resolved can finally create the creator:
        if (creatorProps != null) {
            _propertyBasedCreator = PropertyBasedCreator.construct(ctxt, _valueInstantiator,
                    creatorProps, _beanProperties);
        }

        if (extTypes != null) {
            // 21-Jun-2016, tatu: related to [databind#999], may need to link type ids too,
            //    so need to pass collected properties
            _externalTypeIdHandler = extTypes.build(_beanProperties);
            // we consider this non-standard, to offline handling
            _nonStandardCreation = true;
        }
        
        _unwrappedPropertyHandler = unwrapped;
        if (unwrapped != null) { // we consider this non-standard, to offline handling
            _nonStandardCreation = true;
        }
        // may need to disable vanilla processing, if unwrapped handling was enabled...
        _vanillaProcessing = _vanillaProcessing && !_nonStandardCreation;
    }

    /**
     * @since 2.8.8
     */
    protected void _replaceProperty(BeanPropertyMap props, SettableBeanProperty[] creatorProps,
            SettableBeanProperty origProp, SettableBeanProperty newProp)
    {
        props.replace(origProp, newProp);
        // [databind#795]: Make sure PropertyBasedCreator's properties stay in sync
        if (creatorProps != null) {
            // 18-May-2015, tatu: _Should_ start with consistent set. But can we really
            //   fully count on this? May need to revisit in future; seems to hold for now.
            for (int i = 0, len = creatorProps.length; i < len; ++i) {
                if (creatorProps[i] == origProp) {
                    creatorProps[i] = newProp;
                    return;
                }
            }
            /*
            // ... as per above, it is possible we'd need to add this as fallback
            // if (but only if) identity check fails?
            for (int i = 0, len = creatorProps.length; i < len; ++i) {
                if (creatorProps[i].getName().equals(origProp.getName())) {
                    creatorProps[i] = newProp;
                    return;
                }
            }
            */
        }
    }

    @SuppressWarnings("unchecked")
    private JsonDeserializer<Object> _findDelegateDeserializer(DeserializationContext ctxt,
            JavaType delegateType, AnnotatedWithParams delegateCreator) throws JsonMappingException
    {
        // Need to create a temporary property to allow contextual deserializers:
        BeanProperty.Std property = new BeanProperty.Std(TEMP_PROPERTY_NAME,
                delegateType, null, delegateCreator,
                PropertyMetadata.STD_OPTIONAL);
        TypeDeserializer td = delegateType.getTypeHandler();
        if (td == null) {
            td = ctxt.getConfig().findTypeDeserializer(delegateType);
        }
        // 04-May-2018, tatu: [databind#2021] check if there's custom deserializer attached
        //    to type (resolved from parameter)
        JsonDeserializer<Object> dd = delegateType.getValueHandler();
        if (dd == null) {
            dd = findDeserializer(ctxt, delegateType, property);
        } else {
            dd = (JsonDeserializer<Object>) ctxt.handleSecondaryContextualization(dd, property, delegateType);
        }
        if (td != null) {
            td = td.forProperty(property);
            return new TypeWrappedDeserializer(td, dd);
        }
        return dd;
    }

    /**
     * Helper method that can be used to see if specified property is annotated
     * to indicate use of a converter for property value (in case of container types,
     * it is container type itself, not key or content type).
     *<p>
     * NOTE: returned deserializer is NOT yet contextualized, caller needs to take
     * care to do that.
     *
     * @since 2.2
     */
    protected JsonDeserializer<Object> findConvertingDeserializer(DeserializationContext ctxt,
            SettableBeanProperty prop)
        throws JsonMappingException
    {
        final AnnotationIntrospector intr = ctxt.getAnnotationIntrospector();
        if (intr != null) {
            Object convDef = intr.findDeserializationConverter(prop.getMember());
            if (convDef != null) {
                Converter<Object,Object> conv = ctxt.converterInstance(prop.getMember(), convDef);
                JavaType delegateType = conv.getInputType(ctxt.getTypeFactory());
                // 25-Mar-2017, tatu: should not yet contextualize
//                JsonDeserializer<?> deser = ctxt.findContextualValueDeserializer(delegateType, prop);
                JsonDeserializer<?> deser = ctxt.findNonContextualValueDeserializer(delegateType);
                return new StdDelegatingDeserializer<Object>(conv, delegateType, deser);
            }
        }
        return null;
    }

    /**
     * Although most of post-processing is done in resolve(), we only get
     * access to referring property's annotations here; and this is needed
     * to support per-property ObjectIds.
     * We will also consider Shape transformations (read from Array) at this
     * point, since it may come from either Class definition or property.
     */
    @Override
    public JsonDeserializer<?> createContextual(DeserializationContext ctxt,
            BeanProperty property) throws JsonMappingException
    {
        ObjectIdReader oir = _objectIdReader;

        // First: may have an override for Object Id:
        final AnnotationIntrospector intr = ctxt.getAnnotationIntrospector();
        final AnnotatedMember accessor = _neitherNull(property, intr) ? property.getMember() : null;
        if (accessor != null) {
            ObjectIdInfo objectIdInfo = intr.findObjectIdInfo(accessor);
            if (objectIdInfo != null) { // some code duplication here as well (from BeanDeserializerFactory)
                // 2.1: allow modifications by "id ref" annotations as well:
                objectIdInfo = intr.findObjectReferenceInfo(accessor, objectIdInfo);
                
                Class<?> implClass = objectIdInfo.getGeneratorType();
                // Property-based generator is trickier
                JavaType idType;
                SettableBeanProperty idProp;
                ObjectIdGenerator<?> idGen;
                ObjectIdResolver resolver = ctxt.objectIdResolverInstance(accessor, objectIdInfo);
                if (implClass == ObjectIdGenerators.PropertyGenerator.class) {
                    PropertyName propName = objectIdInfo.getPropertyName();
                    idProp = findProperty(propName);
                    if (idProp == null) {
                        ctxt.reportBadDefinition(_beanType, String.format(
                                "Invalid Object Id definition for %s: cannot find property with name '%s'",
                                handledType().getName(), propName));
                    }
                    idType = idProp.getType();
                    idGen = new PropertyBasedObjectIdGenerator(objectIdInfo.getScope());
                } else { // other types are to be simpler
                    JavaType type = ctxt.constructType(implClass);
                    idType = ctxt.getTypeFactory().findTypeParameters(type, ObjectIdGenerator.class)[0];
                    idProp = null;
                    idGen = ctxt.objectIdGeneratorInstance(accessor, objectIdInfo);
                }
                JsonDeserializer<?> deser = ctxt.findRootValueDeserializer(idType);
                oir = ObjectIdReader.construct(idType, objectIdInfo.getPropertyName(),
                		idGen, deser, idProp, resolver);
            }
        }
        // either way, need to resolve serializer:
        BeanDeserializerBase contextual = this;
        if (oir != null && oir != _objectIdReader) {
            contextual = contextual.withObjectIdReader(oir);
        }
        // And possibly add more properties to ignore
        if (accessor != null) {
            JsonIgnoreProperties.Value ignorals = intr.findPropertyIgnorals(accessor);
            if (ignorals != null) {
                Set<String> ignored = ignorals.findIgnoredForDeserialization();
                if (!ignored.isEmpty()) {
                    Set<String> prev = contextual._ignorableProps;
                    if ((prev != null) && !prev.isEmpty()) {
                        ignored = new HashSet<String>(ignored);
                        ignored.addAll(prev);
                    }
                    contextual = contextual.withIgnorableProperties(ignored);
                }
            }
        }

        // One more thing: are we asked to serialize POJO as array?
        JsonFormat.Value format = findFormatOverrides(ctxt, property, handledType());
        JsonFormat.Shape shape = null;
        if (format != null) {
            if (format.hasShape()) {
                shape = format.getShape();
            }
            // 16-May-2016, tatu: How about per-property case-insensitivity?
            Boolean B = format.getFeature(JsonFormat.Feature.ACCEPT_CASE_INSENSITIVE_PROPERTIES);
            if (B != null) {
                BeanPropertyMap propsOrig = _beanProperties;
                BeanPropertyMap props = propsOrig.withCaseInsensitivity(B.booleanValue());
                if (props != propsOrig) {
                    contextual = contextual.withBeanProperties(props);
                }
            }
        }

        if (shape == null) {
            shape = _serializationShape;
        }
        if (shape == JsonFormat.Shape.ARRAY) {
            contextual = contextual.asArrayDeserializer();
        }
        return contextual;
    }

    /**
     * Helper method called to see if given property is part of 'managed' property
     * pair (managed + back reference), and if so, handle resolution details.
     */
    protected SettableBeanProperty _resolveManagedReferenceProperty(DeserializationContext ctxt,
            SettableBeanProperty prop)
        throws JsonMappingException
    {
        String refName = prop.getManagedReferenceName();
        if (refName == null) {
            return prop;
        }
        JsonDeserializer<?> valueDeser = prop.getValueDeserializer();
        SettableBeanProperty backProp = valueDeser.findBackReference(refName);
        if (backProp == null) {
            ctxt.reportBadDefinition(_beanType, String.format(
"Cannot handle managed/back reference '%s': no back reference property found from type %s",
                    refName, prop.getType()));
        }
        // also: verify that type is compatible
        JavaType referredType = _beanType;
        JavaType backRefType = backProp.getType();
        boolean isContainer = prop.getType().isContainerType();
        if (!backRefType.getRawClass().isAssignableFrom(referredType.getRawClass())) {
            ctxt.reportBadDefinition(_beanType, String.format(
"Cannot handle managed/back reference '%s': back reference type (%s) not compatible with managed type (%s)",
                    refName, backRefType.getRawClass().getName(),
                    referredType.getRawClass().getName()));
        }
        return new ManagedReferenceProperty(prop, refName, backProp, isContainer);
    }

    /**
     * Method that wraps given property with {@link ObjectIdReferenceProperty}
     * in case where object id resolution is required.
     */
    protected SettableBeanProperty _resolvedObjectIdProperty(DeserializationContext ctxt,
            SettableBeanProperty prop) throws JsonMappingException
    {
        ObjectIdInfo objectIdInfo = prop.getObjectIdInfo();
        JsonDeserializer<Object> valueDeser = prop.getValueDeserializer();
        ObjectIdReader objectIdReader = (valueDeser == null) ? null : valueDeser.getObjectIdReader();
        if (objectIdInfo == null && objectIdReader == null) {
            return prop;
        }
        return new ObjectIdReferenceProperty(prop, objectIdInfo);
    }

    /**
     * Helper method called to see if given property might be so-called unwrapped
     * property: these require special handling.
     */
    protected NameTransformer _findPropertyUnwrapper(DeserializationContext ctxt,
            SettableBeanProperty prop)
        throws JsonMappingException
    {
        AnnotatedMember am = prop.getMember();
        if (am != null) {
            NameTransformer unwrapper = ctxt.getAnnotationIntrospector().findUnwrappingNameTransformer(am);
            if (unwrapper != null) {
                // 01-Dec-2016, tatu: As per [databind#265] we cannot yet support passing
                //   of unwrapped values through creator properties, so fail fast
                if (prop instanceof CreatorProperty) {
                    ctxt.reportBadDefinition(getValueType(), String.format(
                            "Cannot define Creator property \"%s\" as `@JsonUnwrapped`: combination not yet supported",
                            prop.getName()));
                }
                return unwrapper;
            }
        }
        return null;
    }

    /**
     * Helper method that will handle gruesome details of dealing with properties
     * that have non-static inner class as value...
     */
    protected SettableBeanProperty _resolveInnerClassValuedProperty(DeserializationContext ctxt,
            SettableBeanProperty prop)
    {
        /* Should we encounter a property that has non-static inner-class
         * as value, we need to add some more magic to find the "hidden" constructor...
         */
        JsonDeserializer<Object> deser = prop.getValueDeserializer();
        // ideally wouldn't rely on it being BeanDeserializerBase; but for now it'll have to do
        if (deser instanceof BeanDeserializerBase) {
            BeanDeserializerBase bd = (BeanDeserializerBase) deser;
            ValueInstantiator vi = bd.getValueInstantiator();
            if (!vi.canCreateUsingDefault()) { // no default constructor
                Class<?> valueClass = prop.getType().getRawClass();
                // NOTE: almost same as `isNonStaticInnerClass()` but need to know enclosing...
                Class<?> enclosing = ClassUtil.getOuterClass(valueClass);
                // and is inner class of the bean class...
                if ((enclosing != null) && (enclosing == _beanType.getRawClass())) {
                    for (Constructor<?> ctor : valueClass.getConstructors()) {
                        Class<?>[] paramTypes = ctor.getParameterTypes();
                        if (paramTypes.length == 1) {
                            if (enclosing.equals(paramTypes[0])) {
                                if (ctxt.canOverrideAccessModifiers()) {
                                    ClassUtil.checkAndFixAccess(ctor, ctxt.isEnabled(MapperFeature.OVERRIDE_PUBLIC_ACCESS_MODIFIERS));
                                }
                                return new InnerClassProperty(prop, ctor);
                            }
                        }
                    }
                }
            }
        }
        return prop;
    }

    // @since 2.9
    protected SettableBeanProperty _resolveMergeAndNullSettings(DeserializationContext ctxt,
            SettableBeanProperty prop, PropertyMetadata propMetadata)
        throws JsonMappingException
    {
        PropertyMetadata.MergeInfo merge = propMetadata.getMergeInfo();
        // First mergeability
        if (merge != null) {
            JsonDeserializer<?> valueDeser = prop.getValueDeserializer();
            Boolean mayMerge = valueDeser.supportsUpdate(ctxt.getConfig());
    
            if (mayMerge == null) {
                // we don't really know if it's ok; so only use if explicitly specified
                if (merge.fromDefaults) {
                    return prop;
                }
            } else if (!mayMerge.booleanValue()) { // prevented
                if (!merge.fromDefaults) {
                    // If attempt was made via explicit annotation/per-type config override,
                    // should be reported; may or may not result in exception
                    ctxt.handleBadMerge(valueDeser);
                }
                return prop;
            }
            // Anyway; if we get this far, do enable merging
            AnnotatedMember accessor = merge.getter;
            accessor.fixAccess(ctxt.isEnabled(MapperFeature.OVERRIDE_PUBLIC_ACCESS_MODIFIERS));
            if (!(prop instanceof SetterlessProperty)) {
                prop = MergingSettableBeanProperty.construct(prop, accessor);
            }
        }

        // And after this, see if we require non-standard null handling
        NullValueProvider nuller = findValueNullProvider(ctxt, prop, propMetadata);
        if (nuller != null) {
            prop = prop.withNullProvider(nuller);
        }
        return prop;
    }

    /*
    /**********************************************************
    /* Public accessors; null/empty value providers
    /**********************************************************
     */

    @Override
    public AccessPattern getNullAccessPattern() {
        // POJO types do not have custom `null` values
        return AccessPattern.ALWAYS_NULL;
    }

    @Override
    public AccessPattern getEmptyAccessPattern() {
        // Empty values cannot be shared
        return AccessPattern.DYNAMIC;
    }
    
    @Override // since 2.9
    public Object getEmptyValue(DeserializationContext ctxt) throws JsonMappingException {
        // alas, need to promote exception, if any:
        try {
            return _valueInstantiator.createUsingDefault(ctxt);
        } catch (IOException e) {
            return ClassUtil.throwAsMappingException(ctxt, e);
        }
    }

    /*
    /**********************************************************
    /* Public accessors; other
    /**********************************************************
     */

    @Override
    public boolean isCachable() { return true; }

    @Override // since 2.9
    public Boolean supportsUpdate(DeserializationConfig config) {
        // although with possible caveats, yes, values can be updated
        // 23-Oct-2016, tatu: Perhaps in future could and should verify from
        //   bean settings...
        return Boolean.TRUE;
    }
    
    @Override
    public Class<?> handledType() {
        return _beanType.getRawClass();
    }

    /**
     * Overridden to return true for those instances that are
     * handling value for which Object Identity handling is enabled
     * (either via value type or referring property).
     */
    @Override
    public ObjectIdReader getObjectIdReader() {
        return _objectIdReader;
    }
    
    public boolean hasProperty(String propertyName) {
        return _beanProperties.find(propertyName) != null;
    }

    public boolean hasViews() {
        return _needViewProcesing;
    }
    
    /**
     * Accessor for checking number of deserialized properties.
     */
    public int getPropertyCount() { 
        return _beanProperties.size();
    }

    @Override
    public Collection<Object> getKnownPropertyNames() {
        ArrayList<Object> names = new ArrayList<Object>();
        for (SettableBeanProperty prop : _beanProperties) {
            names.add(prop.getName());
        }
        return names;
    }

    /**
     * @deprecated Since 2.3, use {@link #handledType()} instead
     */
    @Deprecated
    public final Class<?> getBeanClass() { return _beanType.getRawClass(); }

    @Override
    public JavaType getValueType() { return _beanType; }

    /**
     * Accessor for iterating over properties this deserializer uses; with
     * the exception that properties passed via Creator methods
     * (specifically, "property-based constructor") are not included,
     * but can be accessed separate by calling
     * {@link #creatorProperties}
     */
    public Iterator<SettableBeanProperty> properties()
    {
        if (_beanProperties == null) {
            throw new IllegalStateException("Can only call after BeanDeserializer has been resolved");
        }
        return _beanProperties.iterator();
    }

    /**
     * Accessor for finding properties that represents values to pass
     * through property-based creator method (constructor or
     * factory method)
     *
     * @since 2.0
     */
    public Iterator<SettableBeanProperty> creatorProperties()
    {
        if (_propertyBasedCreator == null) {
            return Collections.<SettableBeanProperty>emptyList().iterator();
        }
        return _propertyBasedCreator.properties().iterator();
    }

    public SettableBeanProperty findProperty(PropertyName propertyName)
    {
        // TODO: start matching full name?
        return findProperty(propertyName.getSimpleName());
    }
    
    /**
     * Accessor for finding the property with given name, if POJO
     * has one. Name used is the external name, i.e. name used
     * in external data representation (JSON).
     *
     * @since 2.0
     */
    public SettableBeanProperty findProperty(String propertyName)
    {
        SettableBeanProperty prop = (_beanProperties == null) ?
                null : _beanProperties.find(propertyName);
        if (prop == null && _propertyBasedCreator != null) {
            prop = _propertyBasedCreator.findCreatorProperty(propertyName);
        }
        return prop;
    }

    /**
     * Alternate find method that tries to locate a property with given
     * <code>property index</code>.
     * Note that access by index is not necessarily faster than by name,
     * since properties are not directly indexable; however, for most
     * instances difference is not significant as number of properties
     * is low.
     *
     * @since 2.3
     */
    public SettableBeanProperty findProperty(int propertyIndex)
    {
        SettableBeanProperty prop = (_beanProperties == null) ?
                null : _beanProperties.find(propertyIndex);
        if (prop == null && _propertyBasedCreator != null) {
            prop = _propertyBasedCreator.findCreatorProperty(propertyIndex);
        }
        return prop;
    }
    
    /**
     * Method needed by {@link BeanDeserializerFactory} to properly link
     * managed- and back-reference pairs.
     */
    @Override
    public SettableBeanProperty findBackReference(String logicalName)
    {
        if (_backRefs == null) {
            return null;
        }
        return _backRefs.get(logicalName);
    }

    @Override // ValueInstantiator.Gettable
    public ValueInstantiator getValueInstantiator() {
        return _valueInstantiator;
    }

    /*
    /**********************************************************
    /* Mutators
    /**********************************************************
     */

    /**
     * Method that can be used to replace an existing property with
     * a modified one.
     *<p>
     * NOTE: only ever use this method if you know what you are doing;
     * incorrect usage can break deserializer.
     *
     * @param original Property to replace
     * @param replacement Property to replace it with
     *
     * @since 2.1
     */
    public void replaceProperty(SettableBeanProperty original,
            SettableBeanProperty replacement)
    {
        _beanProperties.replace(original, replacement);
    }

    /*
    /**********************************************************
    /* Partial deserializer implementation
    /**********************************************************
     */

    /**
     * General version used when handling needs more advanced
     * features.
     */
    public abstract Object deserializeFromObject(JsonParser p, DeserializationContext ctxt)
        throws IOException;

    @Override
    public Object deserializeWithType(JsonParser p, DeserializationContext ctxt,
            TypeDeserializer typeDeserializer)
        throws IOException
    {
        // 16-Feb-2012, tatu: ObjectId may be used as well... need to check that first
        if (_objectIdReader != null) {
            // 05-Aug-2013, tatu: May use native Object Id
            if (p.canReadObjectId()) {
                Object id = p.getObjectId();
                if (id != null) {
                    Object ob = typeDeserializer.deserializeTypedFromObject(p, ctxt);
                    return _handleTypedObjectId(p, ctxt, ob, id);
                }
            }
            // or, Object Ids Jackson explicitly sets
            JsonToken t = p.getCurrentToken();
            if (t != null) {
                // Most commonly, a scalar (int id, uuid String, ...)
                if (t.isScalarValue()) {
                    return deserializeFromObjectId(p, ctxt);
                }
                // but, with 2.5+, a simple Object-wrapped value also legal:
                if (t == JsonToken.START_OBJECT) {
                    t = p.nextToken();
                }
                if ((t == JsonToken.FIELD_NAME) && _objectIdReader.maySerializeAsObject()
                        && _objectIdReader.isValidReferencePropertyName(p.getCurrentName(), p)) {
                    return deserializeFromObjectId(p, ctxt);
                }
            }
        }
        // In future could check current token... for now this should be enough:
        return typeDeserializer.deserializeTypedFromObject(p, ctxt);
    }

    /**
     * Offlined method called to handle "native" Object Id that has been read
     * and known to be associated with given deserialized POJO.
     *
     * @since 2.3
     */
    protected Object _handleTypedObjectId(JsonParser p, DeserializationContext ctxt,
            Object pojo, Object rawId)
        throws IOException
    {
        // One more challenge: type of id may not be type of property we are expecting
        // later on; specifically, numeric ids vs Strings.
        JsonDeserializer<Object> idDeser = _objectIdReader.getDeserializer();
        final Object id;

        // Ok, this is bit ridiculous; let's see if conversion is needed:
        if (idDeser.handledType() == rawId.getClass()) {
            // nope: already same type
            id = rawId;
        } else {
            id = _convertObjectId(p, ctxt, rawId, idDeser);
        }

        ReadableObjectId roid = ctxt.findObjectId(id, _objectIdReader.generator, _objectIdReader.resolver);
        roid.bindItem(pojo);
        // also: may need to set a property value as well
        SettableBeanProperty idProp = _objectIdReader.idProperty;
        if (idProp != null) {
            return idProp.setAndReturn(pojo, id);
        }
        return pojo;
    }

    /**
     * Helper method we need to do necessary conversion from whatever native object id
     * type is, into declared type that Jackson internals expect. This may be
     * simple cast (for String ids), or something more complicated; in latter
     * case we may need to create bogus content buffer to allow use of
     * id deserializer.
     *
     * @since 2.3
     */
    @SuppressWarnings("resource") // TokenBuffers don't need close, nor parser thereof
    protected Object _convertObjectId(JsonParser p, DeserializationContext ctxt,
            Object rawId, JsonDeserializer<Object> idDeser) throws IOException
    {
        TokenBuffer buf = new TokenBuffer(p, ctxt);
        if (rawId instanceof String) {
            buf.writeString((String) rawId);
        } else if (rawId instanceof Long) {
            buf.writeNumber(((Long) rawId).longValue());
        } else if (rawId instanceof Integer) {
            buf.writeNumber(((Integer) rawId).intValue());
        } else {
            // should we worry about UUIDs? They should be fine, right?
            // 07-Aug-2014, tatu: Maybe, but not necessarily; had issues with
            //   Smile format; [dataformat-smile#19], possibly related.
            // 01-Sep-2016, tatu: For non-JSON, might want to consider `writeEmbeddedObject`
            //   but that won't work for default impl (JSON and most dataformats)
            buf.writeObject(rawId);
        }
        JsonParser bufParser = buf.asParser();
        bufParser.nextToken();
        return idDeser.deserialize(bufParser, ctxt);
    }

    // NOTE: currently only used by standard BeanDeserializer (not Builder-based)
    /**
     * Alternative deserialization method used when we expect to see Object Id;
     * if so, we will need to ensure that the Id is seen before anything
     * else, to ensure that it is available for solving references,
     * even if JSON itself is not ordered that way. This may require
     * buffering in some cases, but usually just a simple lookup to ensure
     * that ordering is correct.
     */
    protected Object deserializeWithObjectId(JsonParser p, DeserializationContext ctxt) throws IOException {
        return deserializeFromObject(p, ctxt);
    }

    /**
     * Method called in cases where it looks like we got an Object Id
     * to parse and use as a reference.
     */
    protected Object deserializeFromObjectId(JsonParser p, DeserializationContext ctxt) throws IOException
    {
        Object id = _objectIdReader.readObjectReference(p, ctxt);
        ReadableObjectId roid = ctxt.findObjectId(id, _objectIdReader.generator, _objectIdReader.resolver);
        // do we have it resolved?
        Object pojo = roid.resolve();
        if (pojo == null) { // not yet; should wait...
            throw new UnresolvedForwardReference(p,
                    "Could not resolve Object Id ["+id+"] (for "+_beanType+").",
                    p.getCurrentLocation(), roid);
        }
        return pojo;
    }

    protected Object deserializeFromObjectUsingNonDefault(JsonParser p,
            DeserializationContext ctxt) throws IOException
    {
        final JsonDeserializer<Object> delegateDeser = _delegateDeserializer();
        if (delegateDeser != null) {
            return _valueInstantiator.createUsingDelegate(ctxt,
                    delegateDeser.deserialize(p, ctxt));
        }
        if (_propertyBasedCreator != null) {
            return _deserializeUsingPropertyBased(p, ctxt);
        }
        // 25-Jan-2017, tatu: We do not actually support use of Creators for non-static
        //   inner classes -- with one and only one exception; that of default constructor!
        //   -- so let's indicate it
        Class<?> raw = _beanType.getRawClass();
        if (ClassUtil.isNonStaticInnerClass(raw)) {
            return ctxt.handleMissingInstantiator(raw, null, p,
"non-static inner classes like this can only by instantiated using default, no-argument constructor");
        }
        return ctxt.handleMissingInstantiator(raw, getValueInstantiator(), p,
                "cannot deserialize from Object value (no delegate- or property-based Creator)");
    }

    protected abstract Object _deserializeUsingPropertyBased(final JsonParser p,
            final DeserializationContext ctxt) throws IOException;

    public Object deserializeFromNumber(JsonParser p, DeserializationContext ctxt)
        throws IOException
    {
        // First things first: id Object Id is used, most likely that's it
        if (_objectIdReader != null) {
            return deserializeFromObjectId(p, ctxt);
        }
        final JsonDeserializer<Object> delegateDeser = _delegateDeserializer();
        NumberType nt = p.getNumberType();
        if (nt == NumberType.INT) {
            if (delegateDeser != null) {
                if (!_valueInstantiator.canCreateFromInt()) {
                    Object bean = _valueInstantiator.createUsingDelegate(ctxt,
                            delegateDeser.deserialize(p, ctxt));
                    if (_injectables != null) {
                        injectValues(ctxt, bean);
                    }
                    return bean;
                }
            }
            return _valueInstantiator.createFromInt(ctxt, p.getIntValue());
        }
        if (nt == NumberType.LONG) {
            if (delegateDeser != null) {
                if (!_valueInstantiator.canCreateFromInt()) {
                    Object bean = _valueInstantiator.createUsingDelegate(ctxt,
                            delegateDeser.deserialize(p, ctxt));
                    if (_injectables != null) {
                        injectValues(ctxt, bean);
                    }
                    return bean;
                }
            }
            return _valueInstantiator.createFromLong(ctxt, p.getLongValue());
        }
        // actually, could also be BigInteger, so:
        if (delegateDeser != null) {
            Object bean = _valueInstantiator.createUsingDelegate(ctxt,
                    delegateDeser.deserialize(p, ctxt));
            if (_injectables != null) {
                injectValues(ctxt, bean);
            }
            return bean;
        }
        return ctxt.handleMissingInstantiator(handledType(), getValueInstantiator(), p,
                "no suitable creator method found to deserialize from Number value (%s)",
                p.getNumberValue());
    }

    public Object deserializeFromString(JsonParser p, DeserializationContext ctxt)
        throws IOException
    {
        // First things first: id Object Id is used, most likely that's it
        if (_objectIdReader != null) {
            return deserializeFromObjectId(p, ctxt);
        }
        // Bit complicated if we have delegating creator; may need to use it,
        // or might not...
        JsonDeserializer<Object> delegateDeser = _delegateDeserializer();
        if (delegateDeser != null) {
            if (!_valueInstantiator.canCreateFromString()) {
                Object bean = _valueInstantiator.createUsingDelegate(ctxt,
                        delegateDeser.deserialize(p, ctxt));
                if (_injectables != null) {
                    injectValues(ctxt, bean);
                }
                return bean;
            }
        }
        return _valueInstantiator.createFromString(ctxt, p.getText());
    }

    /**
     * Method called to deserialize POJO value from a JSON floating-point
     * number.
     */
    public Object deserializeFromDouble(JsonParser p, DeserializationContext ctxt) throws IOException
    {
        NumberType t = p.getNumberType();
        // no separate methods for taking float...
        if ((t == NumberType.DOUBLE) || (t == NumberType.FLOAT)) {
            JsonDeserializer<Object> delegateDeser = _delegateDeserializer();
            if (delegateDeser != null) {
                if (!_valueInstantiator.canCreateFromDouble()) {
                    Object bean = _valueInstantiator.createUsingDelegate(ctxt,
                            delegateDeser.deserialize(p, ctxt));
                    if (_injectables != null) {
                        injectValues(ctxt, bean);
                    }
                    return bean;
                }
            }
            return _valueInstantiator.createFromDouble(ctxt, p.getDoubleValue());
        }
        // actually, could also be BigDecimal, so:
        JsonDeserializer<Object> delegateDeser = _delegateDeserializer();
        if (delegateDeser != null) {
            return _valueInstantiator.createUsingDelegate(ctxt,
                    delegateDeser.deserialize(p, ctxt));
        }
        return ctxt.handleMissingInstantiator(handledType(), getValueInstantiator(), p,
                "no suitable creator method found to deserialize from Number value (%s)",
                p.getNumberValue());
    }

    /**
     * Method called to deserialize POJO value from a JSON boolean value (true, false)
     */
    public Object deserializeFromBoolean(JsonParser p, DeserializationContext ctxt) throws IOException
    {
        JsonDeserializer<Object> delegateDeser = _delegateDeserializer();
        if (delegateDeser != null) {
            if (!_valueInstantiator.canCreateFromBoolean()) {
                Object bean = _valueInstantiator.createUsingDelegate(ctxt,
                        delegateDeser.deserialize(p, ctxt));
                if (_injectables != null) {
                    injectValues(ctxt, bean);
                }
                return bean;
            }
        }
        boolean value = (p.getCurrentToken() == JsonToken.VALUE_TRUE);
        return _valueInstantiator.createFromBoolean(ctxt, value);
    }

    public Object deserializeFromArray(JsonParser p, DeserializationContext ctxt) throws IOException
    {
        // note: cannot call `_delegateDeserializer()` since order reversed here:
        JsonDeserializer<Object> delegateDeser = _arrayDelegateDeserializer;
        // fallback to non-array delegate
        if ((delegateDeser != null) || ((delegateDeser = _delegateDeserializer) != null)) {
            Object bean = _valueInstantiator.createUsingArrayDelegate(ctxt,
                    delegateDeser.deserialize(p, ctxt));
            if (_injectables != null) {
                injectValues(ctxt, bean);
            }
            return bean;
        }
        if (ctxt.isEnabled(DeserializationFeature.UNWRAP_SINGLE_VALUE_ARRAYS)) {
            JsonToken t = p.nextToken();
            if (t == JsonToken.END_ARRAY && ctxt.isEnabled(DeserializationFeature.ACCEPT_EMPTY_ARRAY_AS_NULL_OBJECT)) {
                return null;
            }
            final Object value = deserialize(p, ctxt);
            if (p.nextToken() != JsonToken.END_ARRAY) {
                handleMissingEndArrayForSingle(p, ctxt);
            }
            return value;
        }
        if (ctxt.isEnabled(DeserializationFeature.ACCEPT_EMPTY_ARRAY_AS_NULL_OBJECT)) {
            JsonToken t = p.nextToken();
            if (t == JsonToken.END_ARRAY) {
                return null;
            }
            return ctxt.handleUnexpectedToken(getValueType(ctxt), JsonToken.START_ARRAY, p, null);
        }
        return ctxt.handleUnexpectedToken(getValueType(ctxt), p);
    }

    public Object deserializeFromEmbedded(JsonParser p, DeserializationContext ctxt)
        throws IOException
    {
        // First things first: id Object Id is used, most likely that's it; specifically,
        // true for UUIDs when written as binary (with Smile, other binary formats)
        if (_objectIdReader != null) {
            return deserializeFromObjectId(p, ctxt);
        }
        // 26-Jul-2017, tatu: as per [databind#1711] need to support delegating case too
        JsonDeserializer<Object> delegateDeser = _delegateDeserializer();
        if (delegateDeser != null) {
            if (!_valueInstantiator.canCreateFromString()) {
                Object bean = _valueInstantiator.createUsingDelegate(ctxt,
                        delegateDeser.deserialize(p, ctxt));
                if (_injectables != null) {
                    injectValues(ctxt, bean);
                }
                return bean;
            }
        }
        // TODO: maybe add support for ValueInstantiator, embedded?

        // 26-Jul-2017, tatu: related to [databind#1711], let's actually verify assignment
        //    compatibility before returning. Bound to catch misconfigured cases and produce
        //    more meaningful exceptions.
        Object value = p.getEmbeddedObject();
        if (value != null) {
            if (!_beanType.isTypeOrSuperTypeOf(value.getClass())) {
                // allow this to be handled...
                value = ctxt.handleWeirdNativeValue(_beanType, value, p);
            }
        }
        return value;
    }

    /**
     * @since 2.9
     */
    private final JsonDeserializer<Object> _delegateDeserializer() {
        JsonDeserializer<Object> deser = _delegateDeserializer;
        if (deser == null) {
            deser = _arrayDelegateDeserializer;
        }
        return deser;
    }

    /*
    /**********************************************************
    /* Overridable helper methods
    /**********************************************************
     */

    protected void injectValues(DeserializationContext ctxt, Object bean)
        throws IOException
    {
        for (ValueInjector injector : _injectables) {
            injector.inject(ctxt, bean);
        }
    }

    /**
     * Method called to handle set of one or more unknown properties,
     * stored in their entirety in given {@link TokenBuffer}
     * (as field entries, name and value).
     */
    @SuppressWarnings("resource")
    protected Object handleUnknownProperties(DeserializationContext ctxt,
            Object bean, TokenBuffer unknownTokens)
        throws IOException
    {
        // First: add closing END_OBJECT as marker
        unknownTokens.writeEndObject();

        // note: buffer does NOT have starting START_OBJECT
        JsonParser bufferParser = unknownTokens.asParser();
        while (bufferParser.nextToken() != JsonToken.END_OBJECT) {
            String propName = bufferParser.getCurrentName();
            // Unknown: let's call handler method
            bufferParser.nextToken();
            handleUnknownProperty(bufferParser, ctxt, bean, propName);
        }
        return bean;
    }

    /**
     * Helper method called for an unknown property, when using "vanilla"
     * processing.
     *
     * @param beanOrBuilder Either POJO instance (if constructed), or builder
     *   (in case of builder-based approach), that has property we haven't been
     *   able to handle yet.
     */
    protected void handleUnknownVanilla(JsonParser p, DeserializationContext ctxt,
            Object beanOrBuilder, String propName)
        throws IOException
    {
        if (_ignorableProps != null && _ignorableProps.contains(propName)) {
            handleIgnoredProperty(p, ctxt, beanOrBuilder, propName);
        } else if (_anySetter != null) {
            try {
               // should we consider return type of any setter?
                _anySetter.deserializeAndSet(p, ctxt, beanOrBuilder, propName);
            } catch (Exception e) {
                wrapAndThrow(e, beanOrBuilder, propName, ctxt);
            }
        } else {
            // Unknown: let's call handler method
            handleUnknownProperty(p, ctxt, beanOrBuilder, propName);         
        }
    }

    /**
     * Method called when a JSON property is encountered that has not matching
     * setter, any-setter or field, and thus cannot be assigned.
     */
    @Override
    protected void handleUnknownProperty(JsonParser p, DeserializationContext ctxt,
            Object beanOrClass, String propName)
        throws IOException
    {
        if (_ignoreAllUnknown) {
            p.skipChildren();
            return;
        }
        if (_ignorableProps != null && _ignorableProps.contains(propName)) {
            handleIgnoredProperty(p, ctxt, beanOrClass, propName);
        }
        // Otherwise use default handling (call handler(s); if not
        // handled, throw exception or skip depending on settings)
        super.handleUnknownProperty(p, ctxt, beanOrClass, propName);
    }

    /**
     * Method called when an explicitly ignored property (one specified with a
     * name to match, either by property annotation or class annotation) is encountered.
     *
     * @since 2.3
     */
    protected void handleIgnoredProperty(JsonParser p, DeserializationContext ctxt,
            Object beanOrClass, String propName)
        throws IOException
    {
        if (ctxt.isEnabled(DeserializationFeature.FAIL_ON_IGNORED_PROPERTIES)) {
            throw IgnoredPropertyException.from(p, beanOrClass, propName, getKnownPropertyNames());
        }
        p.skipChildren();
    }

    /**
     * Method called in cases where we may have polymorphic deserialization
     * case: that is, type of Creator-constructed bean is not the type
     * of deserializer itself. It should be a sub-class or implementation
     * class; either way, we may have more specific deserializer to use
     * for handling it.
     *
     * @param p (optional) If not null, parser that has more properties to handle
     *   (in addition to buffered properties); if null, all properties are passed
     *   in buffer
     */
    @SuppressWarnings("resource")
    protected Object handlePolymorphic(JsonParser p, DeserializationContext ctxt,                                          
            Object bean, TokenBuffer unknownTokens)
        throws IOException
    {  
        // First things first: maybe there is a more specific deserializer available?
        JsonDeserializer<Object> subDeser = _findSubclassDeserializer(ctxt, bean, unknownTokens);
        if (subDeser != null) {
            if (unknownTokens != null) {
                // need to add END_OBJECT marker first
                unknownTokens.writeEndObject();
                JsonParser p2 = unknownTokens.asParser();
                p2.nextToken(); // to get to first data field
                bean = subDeser.deserialize(p2, ctxt, bean);
            }
            // Original parser may also have some leftovers
            if (p != null) {
                bean = subDeser.deserialize(p, ctxt, bean);
            }
            return bean;
        }
        // nope; need to use this deserializer. Unknowns we've seen so far?
        if (unknownTokens != null) {
            bean = handleUnknownProperties(ctxt, bean, unknownTokens);
        }
        // and/or things left to process via main parser?
        if (p != null) {
            bean = deserialize(p, ctxt, bean);
        }
        return bean;
    }

    /**
     * Helper method called to (try to) locate deserializer for given sub-type of
     * type that this deserializer handles.
     */
    protected JsonDeserializer<Object> _findSubclassDeserializer(DeserializationContext ctxt,
            Object bean, TokenBuffer unknownTokens)
        throws IOException
    {  
        JsonDeserializer<Object> subDeser;

        // First: maybe we have already created sub-type deserializer?
        synchronized (this) {
            subDeser = (_subDeserializers == null) ? null : _subDeserializers.get(new ClassKey(bean.getClass()));
        }
        if (subDeser != null) {
            return subDeser;
        }
        // If not, maybe we can locate one. First, need provider
        JavaType type = ctxt.constructType(bean.getClass());
        /* 30-Jan-2012, tatu: Ideally we would be passing referring
         *   property; which in theory we could keep track of via
         *   ResolvableDeserializer (if we absolutely must...).
         *   But for now, let's not bother.
         */
//        subDeser = ctxt.findValueDeserializer(type, _property);
        subDeser = ctxt.findRootValueDeserializer(type);
        // Also, need to cache it
        if (subDeser != null) {
            synchronized (this) {
                if (_subDeserializers == null) {
                    _subDeserializers = new HashMap<ClassKey,JsonDeserializer<Object>>();;
                }
                _subDeserializers.put(new ClassKey(bean.getClass()), subDeser);
            }            
        }
        return subDeser;
    }

    /*
    /**********************************************************
    /* Helper methods for error reporting
    /**********************************************************
     */

    /**
     * Method that will modify caught exception (passed in as argument)
     * as necessary to include reference information, and to ensure it
     * is a subtype of {@link IOException}, or an unchecked exception.
     *<p>
     * Rules for wrapping and unwrapping are bit complicated; essentially:
     *<ul>
     * <li>Errors are to be passed as is (if uncovered via unwrapping)
     * <li>"Plain" IOExceptions (ones that are not of type
     *   {@link JsonMappingException} are to be passed as is
     *</ul>
     */
    public void wrapAndThrow(Throwable t, Object bean, String fieldName, DeserializationContext ctxt)
        throws IOException
    {
        // Need to add reference information
        throw JsonMappingException.wrapWithPath(throwOrReturnThrowable(t, ctxt), bean, fieldName);
    }

    private Throwable throwOrReturnThrowable(Throwable t, DeserializationContext ctxt) 
        throws IOException
    {
        /* 05-Mar-2009, tatu: But one nasty edge is when we get
         *   StackOverflow: usually due to infinite loop. But that
         *   often gets hidden within an InvocationTargetException...
         */
        while (t instanceof InvocationTargetException && t.getCause() != null) {
            t = t.getCause();
        }
        // Errors to be passed as is
        ClassUtil.throwIfError(t);
        boolean wrap = (ctxt == null) || ctxt.isEnabled(DeserializationFeature.WRAP_EXCEPTIONS);
        // Ditto for IOExceptions; except we may want to wrap JSON exceptions
        if (t instanceof IOException) {
            if (!wrap || !(t instanceof JsonProcessingException)) {
                throw (IOException) t;
            }
        } else if (!wrap) { // [JACKSON-407] -- allow disabling wrapping for unchecked exceptions
            ClassUtil.throwIfRTE(t);
        }
        return t;
    }

    protected Object wrapInstantiationProblem(Throwable t, DeserializationContext ctxt)
        throws IOException
    {
        while (t instanceof InvocationTargetException && t.getCause() != null) {
            t = t.getCause();
        }
        // Errors and "plain" IOExceptions to be passed as is
        ClassUtil.throwIfError(t);
        if (t instanceof IOException) {
            // Since we have no more information to add, let's not actually wrap..
            throw (IOException) t;
        }
        boolean wrap = (ctxt == null) || ctxt.isEnabled(DeserializationFeature.WRAP_EXCEPTIONS);
        if (!wrap) { // [JACKSON-407] -- allow disabling wrapping for unchecked exceptions
            ClassUtil.throwIfRTE(t);
        }
        return ctxt.handleInstantiationProblem(_beanType.getRawClass(), null, t);
    }
}<|MERGE_RESOLUTION|>--- conflicted
+++ resolved
@@ -213,29 +213,10 @@
                 : injectables.toArray(new ValueInjector[injectables.size()]);
         _objectIdReader = builder.getObjectIdReader();
 
-<<<<<<< HEAD
-        // If you check for canCreateFromInt() below which appears to be the equivalent
-        // of the existing canCreateUsingArrayDelegate() it also causes the included
-        // test testPOJOWithPrimitiveCreatorFromObjectRepresentation() to break in the
-        // same way as the test testPOJOWithArrayCreatorFromObjectRepresentation() which
-        // I assert is failing because of the call to canCreateUsingArrayDelegate() below.
-        //
-        // Removing the call to canCreateUsingArrayDelegate() below allows the test
-        // testPOJOWithArrayCreatorFromObjectRepresentation() to pass and interestingly
-        // all existing tests continue to pass. I somehow doubt that it's that simple.
-        //
-        // Specifically, it seems to me that the vanilla-ness of the deserialization can
-        // only be determined once the structure of the incoming JSON can be compared to
-        // what creator methods exist. For example, if there is an array delegate and we
-        // are asked to deserialize from an array then it's not vanilla. However, if we
-        // are asked to deserialize from an object then it's vanilla (subject to no other
-        // non-vanilla-ness being present).
-=======
         // 02-May-2020, tatu (from @vjkoskela's comment): [databind#2486] is due to
         //     determination that existence of array-delegate alone means that use of
         //     "default creator + POJO" -- is not available. But this is not actually
         //     known before seeing Array value (unlike with more general "any" delegate).
->>>>>>> 275275af
         _nonStandardCreation = (_unwrappedPropertyHandler != null)
             //|| _valueInstantiator.canCreateFromInt()
             || _valueInstantiator.canCreateUsingDelegate()
