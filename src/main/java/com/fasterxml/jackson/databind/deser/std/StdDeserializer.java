--- conflicted
+++ resolved
@@ -301,14 +301,6 @@
     /**********************************************************************
      */
 
-<<<<<<< HEAD
-=======
-    @Deprecated // since 2.11, use overloaded variant
-    protected final boolean _parseBooleanPrimitive(JsonParser p, DeserializationContext ctxt) throws IOException {
-        return _parseBooleanPrimitive(ctxt, p);
-    }
-
->>>>>>> 7678ce41
     /**
      * @param ctxt Deserialization context for accessing configuration
      * @param p Underlying parser
@@ -371,15 +363,10 @@
             _verifyEndArrayForSingle(p, ctxt);
             return parsed;
         }
-<<<<<<< HEAD
-        // Otherwise, no can do:
-        return ((Boolean) ctxt.handleUnexpectedToken(ctxt.constructType(targetType), p)).booleanValue();
-=======
-        return ((Boolean) ctxt.handleUnexpectedToken(Boolean.TYPE, p)).booleanValue();
->>>>>>> 7678ce41
-    }
-
-    protected final Boolean _parseBoolean(DeserializationContext ctxt,
+        return ((Boolean) ctxt.handleUnexpectedToken(ctxt.constructType(Boolean.TYPE), p)).booleanValue();
+    }
+
+protected final Boolean _parseBoolean(DeserializationContext ctxt,
             JsonParser p, Class<?> targetType)
         throws IOException
     {
@@ -426,34 +413,7 @@
         return (Boolean) ctxt.handleUnexpectedToken(ctxt.constructType(targetType), p);
     }
 
-<<<<<<< HEAD
-    protected final byte _parseBytePrimitive(DeserializationContext ctxt, JsonParser p,
-            Class<?> targetType)
-=======
-    @Deprecated // since 2.12
-    protected boolean _parseBooleanFromInt(JsonParser p, DeserializationContext ctxt)
-        throws IOException
-    {
-        // 13-Oct-2016, tatu: As per [databind#1324], need to be careful wrt
-        //    degenerate case of huge integers, legal in JSON.
-        //  ... this is, on the other hand, probably wrong/sub-optimal for non-JSON
-        //  input. For now, no rea
-        _verifyNumberForScalarCoercion(ctxt, p);
-        // Anyway, note that since we know it's valid (JSON) integer, it can't have
-        // extra whitespace to trim.
-        return !"0".equals(p.getText());
-    }
-
-    @Deprecated // since 2.12, use overloaded variant
-    protected final byte _parseBytePrimitive(JsonParser p, DeserializationContext ctxt) throws IOException {
-        return _parseBytePrimitive(ctxt, p);
-    }
-
-    /**
-     * @since 2.12
-     */
     protected final byte _parseBytePrimitive(DeserializationContext ctxt, JsonParser p)
->>>>>>> 7678ce41
         throws IOException
     {
         final JsonToken t = p.currentToken();
@@ -570,14 +530,6 @@
         return (Byte) ctxt.handleUnexpectedToken(ctxt.constructType(targetType), p);
     }
 
-<<<<<<< HEAD
-=======
-    @Deprecated // since 2.12, use overloaded variant
-    protected final short _parseShortPrimitive(JsonParser p, DeserializationContext ctxt) throws IOException {
-        return _parseShortPrimitive(ctxt, p);
-    }
-
->>>>>>> 7678ce41
     /**
      * @since 2.12
      */
@@ -740,11 +692,7 @@
         default:
         }
         // Otherwise, no can do:
-<<<<<<< HEAD
-        return ((Number) ctxt.handleUnexpectedToken(getValueType(ctxt), p)).intValue();
-=======
-        return ((Number) ctxt.handleUnexpectedToken(Integer.TYPE, p)).intValue();
->>>>>>> 7678ce41
+        return ((Number) ctxt.handleUnexpectedToken(ctxt.constructType(Integer.TYPE), p)).intValue();
     }
 
     protected final int _parseIntPrimitive(DeserializationContext ctxt, String text) throws IOException
