package com.fasterxml.jackson.databind.deser;

import java.io.IOException;
import java.util.*;

import com.fasterxml.jackson.core.*;
import com.fasterxml.jackson.core.sym.FieldNameMatcher;
import com.fasterxml.jackson.databind.*;
import com.fasterxml.jackson.databind.deser.impl.*;
import com.fasterxml.jackson.databind.introspect.AnnotatedMethod;
import com.fasterxml.jackson.databind.util.NameTransformer;
import com.fasterxml.jackson.databind.util.TokenBuffer;

/**
 * Class that handles deserialization using a separate
 * Builder class, which is used for data binding and
 * produces actual deserialized value at the end
 * of data binding.
 *<p>
 * Note on implementation: much of code has been copied from
 * {@link BeanDeserializer}; there may be opportunities to
 * refactor this in future.
 */
public class BuilderBasedDeserializer
    extends BeanDeserializerBase
{
    private static final long serialVersionUID = 1L;

    protected final AnnotatedMethod _buildMethod;

    /**
     * Type that the builder will produce, target type; as opposed to
     * `handledType()` which refers to Builder class.
     */
    protected final JavaType _targetType;

    // @since 3.0
    protected FieldNameMatcher _fieldMatcher;

    // @since 3.0
    protected SettableBeanProperty[] _fieldsByIndex;
    
    /**
     * State marker we need in order to avoid infinite recursion for some cases
     * (not very clean, alas, but has to do for now)
     */
    private volatile transient NameTransformer _currentlyTransforming;

    /*
    /**********************************************************
    /* Life-cycle, construction, initialization
    /**********************************************************
     */

    /**
     * Constructor used by {@link BeanDeserializerBuilder}.
     */
    public BuilderBasedDeserializer(BeanDeserializerBuilder builder,
            BeanDescription beanDesc, JavaType targetType,
            BeanPropertyMap properties, Map<String, SettableBeanProperty> backRefs,
            Set<String> ignorableProps, boolean ignoreAllUnknown,
            boolean hasViews)
    {
        super(builder, beanDesc, properties, backRefs,
                ignorableProps, ignoreAllUnknown, hasViews);
        _targetType = targetType;
        _buildMethod = builder.getBuildMethod();
        // 05-Mar-2012, tatu: Cannot really make Object Ids work with builders, not yet anyway
        if (_objectIdReader != null) {
            throw new IllegalArgumentException("Cannot use Object Id with Builder-based deserialization (type "
                    +beanDesc.getType()+")");
        }
    }

    /**
     * Copy-constructor that can be used by sub-classes to allow
     * copy-on-write styling copying of settings of an existing instance.
     */
    protected BuilderBasedDeserializer(BuilderBasedDeserializer src)
    {
        this(src, src._ignoreAllUnknown);
    }

    protected BuilderBasedDeserializer(BuilderBasedDeserializer src, boolean ignoreAllUnknown)
    {
        super(src, ignoreAllUnknown);
        _buildMethod = src._buildMethod;
        _targetType = src._targetType;
        _fieldMatcher = src._fieldMatcher;
        _fieldsByIndex = src._fieldsByIndex;
    }

    protected BuilderBasedDeserializer(BuilderBasedDeserializer src,
            UnwrappedPropertyHandler unwrapHandler, BeanPropertyMap renamedProperties,
            boolean ignoreAllUnknown) {
        super(src, unwrapHandler, renamedProperties, ignoreAllUnknown);
        _buildMethod = src._buildMethod;
        _targetType = src._targetType;
        _fieldMatcher = _beanProperties.getFieldMatcher();
        _fieldsByIndex = _beanProperties.getFieldMatcherProperties();
    }

    public BuilderBasedDeserializer(BuilderBasedDeserializer src, ObjectIdReader oir) {
        super(src, oir);
        _buildMethod = src._buildMethod;
        _targetType = src._targetType;
        _fieldMatcher = src._fieldMatcher;
        _fieldsByIndex = src._fieldsByIndex;
    }

    public BuilderBasedDeserializer(BuilderBasedDeserializer src, Set<String> ignorableProps) {
        super(src, ignorableProps);
        _buildMethod = src._buildMethod;
        _targetType = src._targetType;
        _fieldMatcher = src._fieldMatcher;
        _fieldsByIndex = src._fieldsByIndex;
    }

    public BuilderBasedDeserializer(BuilderBasedDeserializer src, BeanPropertyMap props) {
        super(src, props);
        _buildMethod = src._buildMethod;
        _targetType = src._targetType;
        _fieldMatcher = _beanProperties.getFieldMatcher();
        _fieldsByIndex = _beanProperties.getFieldMatcherProperties();
    }

    @Override
    protected void initFieldMatcher(DeserializationContext ctxt) {
        _beanProperties.initMatcher(ctxt.getParserFactory());
        _fieldMatcher = _beanProperties.getFieldMatcher();
        _fieldsByIndex = _beanProperties.getFieldMatcherProperties();
    }

    @Override
    public JsonDeserializer<Object> unwrappingDeserializer(DeserializationContext ctxt,
            NameTransformer transformer)
    {
        // main thing really is to just enforce ignoring of unknown properties; since
        // there may be multiple unwrapped values and properties for all may be interleaved...
        if (_currentlyTransforming == transformer) {
            return this;
        }
        _currentlyTransforming = transformer;
        try {
            UnwrappedPropertyHandler uwHandler = _unwrappedPropertyHandler;
            // delegate further unwraps, if any
            if (uwHandler != null) {
                uwHandler = uwHandler.renameAll(ctxt, transformer);
            }
            // and handle direct unwrapping as well:
            BeanPropertyMap props = _beanProperties.renameAll(ctxt, transformer);
            return new BuilderBasedDeserializer(this, uwHandler, props, true);
        } finally { _currentlyTransforming = null; }
    }

    @Override
    public BeanDeserializerBase withObjectIdReader(ObjectIdReader oir) {
        return new BuilderBasedDeserializer(this, oir);
    }

    @Override
    public BeanDeserializerBase withIgnorableProperties(Set<String> ignorableProps) {
        return new BuilderBasedDeserializer(this, ignorableProps);
    }

    @Override
    public BeanDeserializerBase withBeanProperties(BeanPropertyMap props) {
        return new BuilderBasedDeserializer(this, props);
    }

    @Override
    protected BeanDeserializerBase asArrayDeserializer() {
        return new BeanAsArrayBuilderDeserializer(this, _targetType,
                _beanProperties.getPrimaryProperties(), 
                _buildMethod);
    }

    /*
    /**********************************************************
    /* JsonDeserializer implementation
    /**********************************************************
     */

    @Override // since 2.9
    public Boolean supportsUpdate(DeserializationConfig config) {
        // 26-Oct-2016, tatu: No, we can't merge Builder-based POJOs as of now
        return Boolean.FALSE;
    }
    
    /*
    /**********************************************************
    /* JsonDeserializer implementation
    /**********************************************************
     */

    protected final Object finishBuild(DeserializationContext ctxt, Object builder)
            throws IOException
    {
        // As per [databind#777], allow returning builder itself
        if (null == _buildMethod) {
            return builder;
        }
        try {
            return _buildMethod.getMember().invoke(builder, (Object[]) null);
        } catch (Exception e) {
            return wrapInstantiationProblem(e, ctxt);
        }
    }

    /**
     * Main deserialization method for bean-based objects (POJOs).
     */
    @Override
    public final Object deserialize(JsonParser p, DeserializationContext ctxt)
        throws IOException
    {
        // common case first:
        if (p.isExpectedStartObjectToken()) { 
            if (_vanillaProcessing) {
                return finishBuild(ctxt, _vanillaDeserialize(p, ctxt));
            }
            p.nextToken();
            Object builder = deserializeFromObject(p, ctxt);
            return finishBuild(ctxt, builder);
        }
        // and then others, generally requiring use of @JsonCreator
        switch (p.currentTokenId()) {
        case JsonTokenId.ID_STRING:
            return finishBuild(ctxt, deserializeFromString(p, ctxt));
        case JsonTokenId.ID_NUMBER_INT:
            return finishBuild(ctxt, deserializeFromNumber(p, ctxt));
        case JsonTokenId.ID_NUMBER_FLOAT:
            return finishBuild(ctxt, deserializeFromDouble(p, ctxt));
        case JsonTokenId.ID_EMBEDDED_OBJECT:
            return p.getEmbeddedObject();
        case JsonTokenId.ID_TRUE:
        case JsonTokenId.ID_FALSE:
            return finishBuild(ctxt, deserializeFromBoolean(p, ctxt));
        case JsonTokenId.ID_START_ARRAY:
            // these only work if there's a (delegating) creator...
            return finishBuild(ctxt, deserializeFromArray(p, ctxt));
        case JsonTokenId.ID_FIELD_NAME:
        case JsonTokenId.ID_END_OBJECT:
            return finishBuild(ctxt, deserializeFromObject(p, ctxt));
        default:
        }
        return ctxt.handleUnexpectedToken(handledType(), p);
    }

    /**
     * Secondary deserialization method, called in cases where POJO
     * instance is created as part of deserialization, potentially
     * after collecting some or all of the properties to set.
     */
    @Override
    public Object deserialize(JsonParser p, DeserializationContext ctxt,
    		Object value) throws IOException
    {
        // 26-Oct-2016, tatu: I cannot see any of making this actually
        //    work correctly, so let's indicate problem right away
        JavaType valueType = _targetType;
        // Did they try to give us builder?
        Class<?> builderRawType = handledType();
        Class<?> instRawType = value.getClass();
        if (builderRawType.isAssignableFrom(instRawType)) {
            return ctxt.reportBadDefinition(valueType, String.format(
                    "Deserialization of %s by passing existing Builder (%s) instance not supported",
                    valueType, builderRawType.getName()));
        }
        return ctxt.reportBadDefinition(valueType, String.format(
                "Deserialization of %s by passing existing instance (of %s) not supported",
                valueType, instRawType.getName()));
    }

    /*
    /**********************************************************
    /* Concrete deserialization methods
    /**********************************************************
     */

    /**
     * Streamlined version that is only used when no "special"
     * features are enabled.
     */
    private final Object _vanillaDeserialize(JsonParser p, DeserializationContext ctxt)
        throws IOException
    {
        Object builder = _valueInstantiator.createUsingDefault(ctxt);
        while (true) {
            int ix = p.nextFieldName(_fieldMatcher);
            if (ix >= 0) {
                p.nextToken();
                SettableBeanProperty prop = _fieldsByIndex[ix];
                try {
                    builder = prop.deserializeSetAndReturn(p, ctxt, builder);
                } catch (Exception e) {
<<<<<<< HEAD
                    throw wrapAndThrow(e, bean, propName, ctxt);
=======
                    wrapAndThrow(e, builder, prop.getName(), ctxt);
>>>>>>> d839a569
                }
                continue;
            }
            if (ix == FieldNameMatcher.MATCH_END_OBJECT) {
                return builder;
            }
            if (ix == FieldNameMatcher.MATCH_UNKNOWN_NAME) {
                p.nextToken();
                handleUnknownVanilla(p, ctxt, builder, p.currentName());
                continue;
            }
            return _handleUnexpectedWithin(p, ctxt, builder);
        }
    }

    /**
     * General version used when handling needs more advanced
     * features.
     */
    @Override
    public Object deserializeFromObject(JsonParser p, DeserializationContext ctxt)
        throws IOException
    {
        if (_nonStandardCreation) {
            if (_unwrappedPropertyHandler != null) {
                return deserializeWithUnwrapped(p, ctxt);
            }
            if (_externalTypeIdHandler != null) {
                return deserializeWithExternalTypeId(p, ctxt);
            }
            return deserializeFromObjectUsingNonDefault(p, ctxt);
        }
        Object bean = _valueInstantiator.createUsingDefault(ctxt);
        if (_injectables != null) {
            injectValues(ctxt, bean);
        }
        if (_needViewProcesing) {
            Class<?> view = ctxt.getActiveView();
            if (view != null) {
                return deserializeWithView(p, ctxt, bean, view);
            }
        }
        for (int ix = p.currentFieldName(_fieldMatcher); ; ix = p.nextFieldName(_fieldMatcher)) {
            if (ix >= 0) { // normal case
                p.nextToken();
                try {
                    bean = _fieldsByIndex[ix].deserializeSetAndReturn(p, ctxt, bean);
                } catch (Exception e) {
<<<<<<< HEAD
                    throw wrapAndThrow(e, bean, propName, ctxt);
=======
                    wrapAndThrow(e, bean, p.currentName(), ctxt);
>>>>>>> d839a569
                }
                continue;
            }
            if (ix == FieldNameMatcher.MATCH_END_OBJECT) {
                return bean;
            }
            if (ix != FieldNameMatcher.MATCH_UNKNOWN_NAME) {
                return _handleUnexpectedWithin(p, ctxt, bean);
            }
            p.nextToken();
            handleUnknownVanilla(p, ctxt, bean, p.currentName());
        }
    }

    /**
     * Method called to deserialize bean using "property-based creator":
     * this means that a non-default constructor or factory method is
     * called, and then possibly other setters. The trick is that
     * values for creator method need to be buffered, first; and
     * due to non-guaranteed ordering possibly some other properties
     * as well.
     *
     * @return Builder instance constructed
     */
    @Override
    @SuppressWarnings("resource")
    protected final Object _deserializeUsingPropertyBased(final JsonParser p,
            final DeserializationContext ctxt)
        throws IOException
    { 
        final PropertyBasedCreator creator = _propertyBasedCreator;
        PropertyValueBuffer buffer = creator.startBuilding(p, ctxt, _objectIdReader);
        final Class<?> activeView = _needViewProcesing ? ctxt.getActiveView() : null;

        // 04-Jan-2010, tatu: May need to collect unknown properties for polymorphic cases
        TokenBuffer unknown = null;

        JsonToken t = p.currentToken();
        for (; t == JsonToken.FIELD_NAME; t = p.nextToken()) {
            String propName = p.currentName();
            p.nextToken(); // to point to value
            // creator property?
            SettableBeanProperty creatorProp = creator.findCreatorProperty(propName);
            if (creatorProp != null) {
                if ((activeView != null) && !creatorProp.visibleInView(activeView)) {
                    p.skipChildren();
                    continue;
                }
                // Last creator property to set?
                if (buffer.assignParameter(creatorProp, creatorProp.deserialize(p, ctxt))) {
                    p.nextToken(); // to move to following FIELD_NAME/END_OBJECT
                    Object builder;
                    try {
                        builder = creator.build(ctxt, buffer);
                    } catch (Exception e) {
                        throw wrapAndThrow(e, _beanType.getRawClass(), propName, ctxt);
                    }
                    //  polymorphic?
                    if (builder.getClass() != _beanType.getRawClass()) {
                        return handlePolymorphic(p, ctxt, builder, unknown);
                    }
                    if (unknown != null) { // nope, just extra unknown stuff...
                        builder = handleUnknownProperties(ctxt, builder, unknown);
                    }
                    // or just clean?
                    return _deserialize(p, ctxt, builder);
                }
                continue;
            }
            // Object Id property?
            if (buffer.readIdProperty(propName)) {
                continue;
            }
            // regular property? needs buffering
            int ix = _fieldMatcher.matchName(propName);
            if (ix >= 0) {
                SettableBeanProperty prop = _fieldsByIndex[ix];
                // !!! 21-Nov-2017, tatu: Regular deserializer handles references here...
                buffer.bufferProperty(prop, prop.deserialize(p, ctxt));
                continue;
            }
            // As per [JACKSON-313], things marked as ignorable should not be
            // passed to any setter
            if (_ignorableProps != null && _ignorableProps.contains(propName)) {
                handleIgnoredProperty(p, ctxt, handledType(), propName);
                continue;
            }
            // "any property"?
            if (_anySetter != null) {
                buffer.bufferAnyProperty(_anySetter, propName, _anySetter.deserialize(p, ctxt));
                continue;
            }
            // Ok then, let's collect the whole field; name and value
            if (unknown == null) {
                unknown = new TokenBuffer(p, ctxt);
            }
            unknown.writeFieldName(propName);
            unknown.copyCurrentStructure(p);
        }

        // We hit END_OBJECT, so:
        Object builder;
        try {
            builder = creator.build(ctxt, buffer);
        } catch (Exception e) {
            builder = wrapInstantiationProblem(e, ctxt);
        }
        if (unknown != null) {
            // polymorphic?
            if (builder.getClass() != _beanType.getRawClass()) {
                return handlePolymorphic(null, ctxt, builder, unknown);
            }
            // no, just some extra unknown properties
            return handleUnknownProperties(ctxt, builder, unknown);
        }
        return builder;
    }

    @SuppressWarnings("resource")
    protected final Object _deserialize(JsonParser p,
            DeserializationContext ctxt, Object builder) throws IOException
    {        
        if (_injectables != null) {
            injectValues(ctxt, builder);
        }
        if (_unwrappedPropertyHandler != null) {
            if (p.hasToken(JsonToken.START_OBJECT)) {
                p.nextToken();
            }
            TokenBuffer tokens = new TokenBuffer(p, ctxt);
            tokens.writeStartObject();
            return deserializeWithUnwrapped(p, ctxt, builder, tokens);
        }
        if (_externalTypeIdHandler != null) {
            return deserializeWithExternalTypeId(p, ctxt, builder);
        }
        if (_needViewProcesing) {
            Class<?> view = ctxt.getActiveView();
            if (view != null) {
                return deserializeWithView(p, ctxt, builder, view);
            }
        }
        int ix = p.isExpectedStartObjectToken() ?
                p.nextFieldName(_fieldMatcher) : p.currentFieldName(_fieldMatcher);
        for (; ; ix = p.nextFieldName(_fieldMatcher)) {
            if (ix >= 0) {
                p.nextToken();
                SettableBeanProperty prop = _fieldsByIndex[ix];
                try {
                    builder = prop.deserializeSetAndReturn(p, ctxt, builder);
                } catch (Exception e) {
<<<<<<< HEAD
                    throw wrapAndThrow(e, builder, propName, ctxt);
=======
                    wrapAndThrow(e, builder, prop.getName(), ctxt);
>>>>>>> d839a569
                }
                continue;
            }
            if (ix == FieldNameMatcher.MATCH_END_OBJECT) {
                return builder;
            }
            if (ix != FieldNameMatcher.MATCH_UNKNOWN_NAME) {
                return _handleUnexpectedWithin(p, ctxt, builder);
            }
            p.nextToken();
            handleUnknownVanilla(p, ctxt, handledType(), p.currentName());
        }
    }

    /*
    /**********************************************************
    /* Deserializing when we have to consider an active View
    /**********************************************************
     */

    protected final Object deserializeWithView(JsonParser p, DeserializationContext ctxt,
            Object bean, Class<?> activeView)
        throws IOException
    {
        for (int ix = p.currentFieldName(_fieldMatcher); ; ix = p.nextFieldName(_fieldMatcher)) {
            if (ix >= 0) {
                p.nextToken();
                SettableBeanProperty prop = _fieldsByIndex[ix];
                if (!prop.visibleInView(activeView)) {
                    p.skipChildren();
                    continue;
                }
                try {
                    bean = prop.deserializeSetAndReturn(p, ctxt, bean);
                } catch (Exception e) {
<<<<<<< HEAD
                    throw wrapAndThrow(e, bean, propName, ctxt);
=======
                    wrapAndThrow(e, bean, prop.getName(), ctxt);
                }
                continue;
            }
            if (ix != FieldNameMatcher.MATCH_END_OBJECT) {
                if (ix != FieldNameMatcher.MATCH_UNKNOWN_NAME) {
                    return _handleUnexpectedWithin(p, ctxt, bean);
>>>>>>> d839a569
                }
                p.nextToken();
                handleUnknownVanilla(p, ctxt, bean, p.currentName());
                continue;
            }
            return bean;
        }
    }

    /*
    /**********************************************************
    /* Handling for cases where we have "unwrapped" values
    /**********************************************************
     */

    /**
     * Method called when there are declared "unwrapped" properties
     * which need special handling
     */
    @SuppressWarnings("resource")
    protected Object deserializeWithUnwrapped(JsonParser p, DeserializationContext ctxt)
        throws IOException
    {
        if (_delegateDeserializer != null) {
            return _valueInstantiator.createUsingDelegate(ctxt, _delegateDeserializer.deserialize(p, ctxt));
        }
        if (_propertyBasedCreator != null) {
            return deserializeUsingPropertyBasedWithUnwrapped(p, ctxt);
        }
        TokenBuffer tokens = new TokenBuffer(p, ctxt);
        tokens.writeStartObject();
        Object bean = _valueInstantiator.createUsingDefault(ctxt);

        if (_injectables != null) {
            injectValues(ctxt, bean);
        }

        final Class<?> activeView = _needViewProcesing ? ctxt.getActiveView() : null;

        for (int ix = p.currentFieldName(_fieldMatcher); ; ix = p.nextFieldName(_fieldMatcher)) {
            if (ix >= 0) { // common case
                p.nextToken();
                SettableBeanProperty prop = _fieldsByIndex[ix];
                if ((activeView != null) && !prop.visibleInView(activeView)) {
                    p.skipChildren();
                    continue;
                }
                try {
                    bean = prop.deserializeSetAndReturn(p, ctxt, bean);
                } catch (Exception e) {
<<<<<<< HEAD
                    throw wrapAndThrow(e, bean, propName, ctxt);
=======
                    wrapAndThrow(e, bean, prop.getName(), ctxt);
>>>>>>> d839a569
                }
                continue;
            }
            if (ix == FieldNameMatcher.MATCH_END_OBJECT) {
                break;
            }
            if (ix == FieldNameMatcher.MATCH_ODD_TOKEN) {
                return _handleUnexpectedWithin(p, ctxt, bean);
            }
            final String propName = p.currentName();
            p.nextToken();
            // ignorable things should be ignored
            if ((_ignorableProps != null) && _ignorableProps.contains(propName)) {
                handleIgnoredProperty(p, ctxt, bean, propName);
                continue;
            }
            // but... others should be passed to unwrapped property deserializers
            tokens.writeFieldName(propName);
            tokens.copyCurrentStructure(p);
            // how about any setter? We'll get copies but...
            if (_anySetter != null) {
                try {
                    _anySetter.deserializeAndSet(p, ctxt, bean, propName);
                } catch (Exception e) {
                    throw wrapAndThrow(e, bean, propName, ctxt);
                }
                continue;
            }
        }
        tokens.writeEndObject();
        return _unwrappedPropertyHandler.processUnwrapped(p, ctxt, bean, tokens);
    }

    protected Object deserializeWithUnwrapped(JsonParser p,
            DeserializationContext ctxt, Object builder, TokenBuffer tokens)
        throws IOException
    {
        final Class<?> activeView = _needViewProcesing ? ctxt.getActiveView() : null;
        for (int ix = p.currentFieldName(_fieldMatcher); ; ix = p.nextFieldName(_fieldMatcher)) {
            if (ix >= 0) { // common case
                p.nextToken();
                SettableBeanProperty prop = _fieldsByIndex[ix];
                if ((activeView != null) && !prop.visibleInView(activeView)) {
                    p.skipChildren();
                    continue;
                }
                try {
                    builder = prop.deserializeSetAndReturn(p, ctxt, builder);
                } catch (Exception e) {
                    wrapAndThrow(e, builder, prop.getName(), ctxt);
                }
                continue;
            }
            if (ix == FieldNameMatcher.MATCH_END_OBJECT) {
                break;
            }
            if (ix == FieldNameMatcher.MATCH_ODD_TOKEN) {
                return _handleUnexpectedWithin(p, ctxt, builder);
            }
            final String propName = p.currentName();
            p.nextToken();
            if ((_ignorableProps != null) && _ignorableProps.contains(propName)) {
                handleIgnoredProperty(p, ctxt, builder, propName);
                continue;
            }
            // but... others should be passed to unwrapped property deserializers
            tokens.writeFieldName(propName);
            tokens.copyCurrentStructure(p);
            // how about any setter? We'll get copies but...
            if (_anySetter != null) {
                _anySetter.deserializeAndSet(p, ctxt, builder, propName);
            }
        }
        tokens.writeEndObject();
        return _unwrappedPropertyHandler.processUnwrapped(p, ctxt, builder, tokens);
    }

    @SuppressWarnings("resource")
    protected Object deserializeUsingPropertyBasedWithUnwrapped(JsonParser p,
    		DeserializationContext ctxt)
        throws IOException
    {
        final PropertyBasedCreator creator = _propertyBasedCreator;
        PropertyValueBuffer buffer = creator.startBuilding(p, ctxt, _objectIdReader);

        TokenBuffer tokens = new TokenBuffer(p, ctxt);
        tokens.writeStartObject();
        Object builder = null;

        JsonToken t = p.currentToken();
        for (; t == JsonToken.FIELD_NAME; t = p.nextToken()) {
            String propName = p.currentName();
            p.nextToken(); // to point to value
            // creator property?
            SettableBeanProperty creatorProp = creator.findCreatorProperty(propName);
            if (creatorProp != null) {
                // Last creator property to set?
                if (buffer.assignParameter(creatorProp, creatorProp.deserialize(p, ctxt))) {
                    t = p.nextToken(); // to move to following FIELD_NAME/END_OBJECT
                    try {
                        builder = creator.build(ctxt, buffer);
                    } catch (Exception e) {
                        throw wrapAndThrow(e, _beanType.getRawClass(), propName, ctxt);
                    }
                    if (builder.getClass() != _beanType.getRawClass()) {
                        return handlePolymorphic(p, ctxt, builder, tokens);
                    }
                    return deserializeWithUnwrapped(p, ctxt, builder, tokens);
                }
                continue;
            }
            // Object Id property?
            if (buffer.readIdProperty(propName)) {
                continue;
            }
            // regular property? needs buffering
            int ix = _fieldMatcher.matchName(propName);
            if (ix >= 0) {
                SettableBeanProperty prop = _fieldsByIndex[ix];
                buffer.bufferProperty(prop, prop.deserialize(p, ctxt));
                continue;
            }
            if (_ignorableProps != null && _ignorableProps.contains(propName)) {
                handleIgnoredProperty(p, ctxt, handledType(), propName);
                continue;
            }
            tokens.writeFieldName(propName);
            tokens.copyCurrentStructure(p);
            // "any property"?
            if (_anySetter != null) {
                buffer.bufferAnyProperty(_anySetter, propName, _anySetter.deserialize(p, ctxt));
            }
        }
        // We hit END_OBJECT, so:
        if (builder == null) {
            try {
                builder = creator.build(ctxt, buffer);
            } catch (Exception e) {
                return wrapInstantiationProblem(e, ctxt);
            }
        }
        return _unwrappedPropertyHandler.processUnwrapped(p, ctxt, builder, tokens);
    }

<<<<<<< HEAD
    protected Object deserializeWithUnwrapped(JsonParser p,
            DeserializationContext ctxt, Object builder, TokenBuffer tokens)
        throws IOException
    {
        final Class<?> activeView = _needViewProcesing ? ctxt.getActiveView() : null;
        for (JsonToken t = p.getCurrentToken(); t == JsonToken.FIELD_NAME; t = p.nextToken()) {
            String propName = p.getCurrentName();
            SettableBeanProperty prop = _beanProperties.find(propName);
            p.nextToken();
            if (prop != null) { // normal case
                if (activeView != null && !prop.visibleInView(activeView)) {
                    p.skipChildren();
                    continue;
                }
                try {
                    builder = prop.deserializeSetAndReturn(p, ctxt, builder);
                } catch (Exception e) {
                    throw wrapAndThrow(e, builder, propName, ctxt);
                }
                continue;
            }
            if (_ignorableProps != null && _ignorableProps.contains(propName)) {
                handleIgnoredProperty(p, ctxt, builder, propName);
                continue;
            }
            // but... others should be passed to unwrapped property deserializers
            tokens.writeFieldName(propName);
            tokens.copyCurrentStructure(p);
            // how about any setter? We'll get copies but...
            if (_anySetter != null) {
                _anySetter.deserializeAndSet(p, ctxt, builder, propName);
            }
        }
        tokens.writeEndObject();
        return _unwrappedPropertyHandler.processUnwrapped(p, ctxt, builder, tokens);
    }

=======
>>>>>>> d839a569
    /*
    /**********************************************************
    /* Handling for cases where we have property/-ies with
    /* external type id
    /**********************************************************
     */

    protected Object deserializeWithExternalTypeId(JsonParser p, DeserializationContext ctxt)
        throws IOException
    {
        if (_propertyBasedCreator != null) {
            return deserializeUsingPropertyBasedWithExternalTypeId(p, ctxt);
        }
        return deserializeWithExternalTypeId(p, ctxt, _valueInstantiator.createUsingDefault(ctxt));
    }

    protected Object deserializeWithExternalTypeId(JsonParser p,
    		DeserializationContext ctxt, Object bean)
        throws IOException
    {
        final Class<?> activeView = _needViewProcesing ? ctxt.getActiveView() : null;
        final ExternalTypeHandler ext = _externalTypeIdHandler.start();

        for (int ix = p.currentFieldName(_fieldMatcher); ; ix = p.nextFieldName(_fieldMatcher)) {
            if (ix >= 0) { // normal case
                SettableBeanProperty prop = _fieldsByIndex[ix];
                JsonToken t = p.nextToken();
                // May have property AND be used as external type id:
                if (t.isScalarValue()) {
                    ext.handleTypePropertyValue(p, ctxt, p.currentName(), bean);
                }
                if (activeView != null && !prop.visibleInView(activeView)) {
                    p.skipChildren();
                    continue;
                }
                try {
                    bean = prop.deserializeSetAndReturn(p, ctxt, bean);
                } catch (Exception e) {
<<<<<<< HEAD
                    throw wrapAndThrow(e, bean, propName, ctxt);
=======
                    wrapAndThrow(e, bean, prop.getName(), ctxt);
>>>>>>> d839a569
                }
                continue;
            }
            if (ix == FieldNameMatcher.MATCH_END_OBJECT) {
                break;
            }
            if (ix != FieldNameMatcher.MATCH_UNKNOWN_NAME) {
                return _handleUnexpectedWithin(p, ctxt, bean);
            }
            // ignorable things should be ignored
            final String propName = p.currentName();
            if ((_ignorableProps != null) && (_ignorableProps.contains(propName))) {
                handleIgnoredProperty(p, ctxt, bean, propName);
                continue;
            }
            // but others are likely to be part of external type id thingy...
            if (ext.handlePropertyValue(p, ctxt, propName, bean)) {
                continue;
            }
            // if not, the usual fallback handling:
            if (_anySetter != null) {
                try {
                    _anySetter.deserializeAndSet(p, ctxt, bean, propName);
                } catch (Exception e) {
                    throw wrapAndThrow(e, bean, propName, ctxt);
                }
                continue;
            } else {
                // Unknown: let's call handler method
                handleUnknownProperty(p, ctxt, bean, propName);
            }
        }
        // and when we get this far, let's try finalizing the deal:
        return ext.complete(p, ctxt, bean);
    }

    protected Object deserializeUsingPropertyBasedWithExternalTypeId(JsonParser p,
    		DeserializationContext ctxt)
        throws IOException
    {
        // !!! 04-Mar-2012, TODO: Need to fix -- will not work as is...
        JavaType t = _targetType;
        return ctxt.reportBadDefinition(t, String.format(
                "Deserialization (of %s) with Builder, External type id, @JsonCreator not yet implemented",
                t));
    }

    /*
    /**********************************************************
    /* Error handling
    /**********************************************************
     */

    /**
     * Method called if an unexpected token (other then <code>FIELD_NAME</code>)
     * is found after POJO has been instantiated and partially bound.
     *
     * @since 3.0
     */
    protected Object _handleUnexpectedWithin(JsonParser p,
            DeserializationContext ctxt, Object beanOrBuilder) throws IOException
    {
        return ctxt.handleUnexpectedToken(handledType(), p);
    }
}<|MERGE_RESOLUTION|>--- conflicted
+++ resolved
@@ -294,11 +294,7 @@
                 try {
                     builder = prop.deserializeSetAndReturn(p, ctxt, builder);
                 } catch (Exception e) {
-<<<<<<< HEAD
-                    throw wrapAndThrow(e, bean, propName, ctxt);
-=======
-                    wrapAndThrow(e, builder, prop.getName(), ctxt);
->>>>>>> d839a569
+                    throw wrapAndThrow(e, builder, prop.getName(), ctxt);
                 }
                 continue;
             }
@@ -347,11 +343,7 @@
                 try {
                     bean = _fieldsByIndex[ix].deserializeSetAndReturn(p, ctxt, bean);
                 } catch (Exception e) {
-<<<<<<< HEAD
-                    throw wrapAndThrow(e, bean, propName, ctxt);
-=======
-                    wrapAndThrow(e, bean, p.currentName(), ctxt);
->>>>>>> d839a569
+                    throw wrapAndThrow(e, bean, p.currentName(), ctxt);
                 }
                 continue;
             }
@@ -503,11 +495,7 @@
                 try {
                     builder = prop.deserializeSetAndReturn(p, ctxt, builder);
                 } catch (Exception e) {
-<<<<<<< HEAD
-                    throw wrapAndThrow(e, builder, propName, ctxt);
-=======
-                    wrapAndThrow(e, builder, prop.getName(), ctxt);
->>>>>>> d839a569
+                    throw wrapAndThrow(e, builder, prop.getName(), ctxt);
                 }
                 continue;
             }
@@ -543,17 +531,13 @@
                 try {
                     bean = prop.deserializeSetAndReturn(p, ctxt, bean);
                 } catch (Exception e) {
-<<<<<<< HEAD
-                    throw wrapAndThrow(e, bean, propName, ctxt);
-=======
-                    wrapAndThrow(e, bean, prop.getName(), ctxt);
+                    throw wrapAndThrow(e, bean, prop.getName(), ctxt);
                 }
                 continue;
             }
             if (ix != FieldNameMatcher.MATCH_END_OBJECT) {
                 if (ix != FieldNameMatcher.MATCH_UNKNOWN_NAME) {
                     return _handleUnexpectedWithin(p, ctxt, bean);
->>>>>>> d839a569
                 }
                 p.nextToken();
                 handleUnknownVanilla(p, ctxt, bean, p.currentName());
@@ -604,11 +588,7 @@
                 try {
                     bean = prop.deserializeSetAndReturn(p, ctxt, bean);
                 } catch (Exception e) {
-<<<<<<< HEAD
-                    throw wrapAndThrow(e, bean, propName, ctxt);
-=======
-                    wrapAndThrow(e, bean, prop.getName(), ctxt);
->>>>>>> d839a569
+                    throw wrapAndThrow(e, bean, prop.getName(), ctxt);
                 }
                 continue;
             }
@@ -753,46 +733,6 @@
         return _unwrappedPropertyHandler.processUnwrapped(p, ctxt, builder, tokens);
     }
 
-<<<<<<< HEAD
-    protected Object deserializeWithUnwrapped(JsonParser p,
-            DeserializationContext ctxt, Object builder, TokenBuffer tokens)
-        throws IOException
-    {
-        final Class<?> activeView = _needViewProcesing ? ctxt.getActiveView() : null;
-        for (JsonToken t = p.getCurrentToken(); t == JsonToken.FIELD_NAME; t = p.nextToken()) {
-            String propName = p.getCurrentName();
-            SettableBeanProperty prop = _beanProperties.find(propName);
-            p.nextToken();
-            if (prop != null) { // normal case
-                if (activeView != null && !prop.visibleInView(activeView)) {
-                    p.skipChildren();
-                    continue;
-                }
-                try {
-                    builder = prop.deserializeSetAndReturn(p, ctxt, builder);
-                } catch (Exception e) {
-                    throw wrapAndThrow(e, builder, propName, ctxt);
-                }
-                continue;
-            }
-            if (_ignorableProps != null && _ignorableProps.contains(propName)) {
-                handleIgnoredProperty(p, ctxt, builder, propName);
-                continue;
-            }
-            // but... others should be passed to unwrapped property deserializers
-            tokens.writeFieldName(propName);
-            tokens.copyCurrentStructure(p);
-            // how about any setter? We'll get copies but...
-            if (_anySetter != null) {
-                _anySetter.deserializeAndSet(p, ctxt, builder, propName);
-            }
-        }
-        tokens.writeEndObject();
-        return _unwrappedPropertyHandler.processUnwrapped(p, ctxt, builder, tokens);
-    }
-
-=======
->>>>>>> d839a569
     /*
     /**********************************************************
     /* Handling for cases where we have property/-ies with
@@ -831,11 +771,7 @@
                 try {
                     bean = prop.deserializeSetAndReturn(p, ctxt, bean);
                 } catch (Exception e) {
-<<<<<<< HEAD
-                    throw wrapAndThrow(e, bean, propName, ctxt);
-=======
-                    wrapAndThrow(e, bean, prop.getName(), ctxt);
->>>>>>> d839a569
+                    throw wrapAndThrow(e, bean, prop.getName(), ctxt);
                 }
                 continue;
             }
