package com.fasterxml.jackson.databind.convert;

import java.math.*;
import java.util.*;
import java.lang.reflect.Array;


import com.fasterxml.jackson.core.type.TypeReference;
import com.fasterxml.jackson.databind.*;

public class TestArrayConversions
    extends com.fasterxml.jackson.databind.BaseMapTest
{
<<<<<<< HEAD
    final static String OVERFLOW_MSG_BYTE = "out of range of `byte`";
    final static String OVERFLOW_MSG = "overflow";
=======
    final static String OVERFLOW_MSG_BYTE = "out of range of Java byte";
    final static String OVERFLOW_MSG_SHORT = "out of range of Java short";
>>>>>>> 8f13bd20

    final static String OVERFLOW_MSG_INT = "out of range of `int`";
    final static String OVERFLOW_MSG_LONG = "out of range of `long`";

    final ObjectMapper MAPPER = new ObjectMapper();

    public void testNullXform() throws Exception
    {
        /* when given null, null should be returned without conversion
         * (Java null has no type)
         */
        assertNull(MAPPER.convertValue(null, Integer.class));
        assertNull(MAPPER.convertValue(null, String.class));
        assertNull(MAPPER.convertValue(null, byte[].class));
    }

    /**
     * Tests to verify that primitive number arrays round-trip
     * correctly, i.e. type -> type gives equal (although
     * not necessarily same) output
     */
    public void testArrayIdentityTransforms() throws Exception
    {
        // first integral types
        // (note: byte[] is ok, even if it goes to base64 and back)
        verifyByteArrayConversion(bytes(), byte[].class);
        verifyShortArrayConversion(shorts(), short[].class);
        verifyIntArrayConversion(ints(), int[].class);
        verifyLongArrayConversion(longs(), long[].class);
        // then primitive decimal types
        verifyFloatArrayConversion(floats(), float[].class);
        verifyDoubleArrayConversion(doubles(), float[].class);
    }

    public void testByteArrayFrom() throws Exception
    {
        /* Note: byte arrays are tricky, since they are considered
         * binary data primarily, not as array of numbers. Hence
         * output will be base64 encoded...
         */
        byte[] data = _convert("c3VyZS4=", byte[].class);
        byte[] exp = "sure.".getBytes("Ascii");
        verifyIntegralArrays(exp, data, exp.length);
    }
    
    public void testShortArrayToX() throws Exception
    {
        short[] data = shorts();
        verifyShortArrayConversion(data, byte[].class);
        verifyShortArrayConversion(data, int[].class);
        verifyShortArrayConversion(data, long[].class);
    }

    public void testIntArrayToX() throws Exception
    {
        int[] data = ints();
        verifyIntArrayConversion(data, byte[].class);
        verifyIntArrayConversion(data, short[].class);
        verifyIntArrayConversion(data, long[].class);

        List<Number> expNums = _numberList(data, data.length);
        // Alas, due to type erasure, need to use TypeRef, not just class
        List<Integer> actNums = MAPPER.convertValue(data, new TypeReference<List<Integer>>() {});
        assertEquals(expNums, actNums);
    }

    public void testLongArrayToX() throws Exception
    {
        long[] data = longs();
        verifyLongArrayConversion(data, byte[].class);
        verifyLongArrayConversion(data, short[].class);
        verifyLongArrayConversion(data, int[].class);
 
        List<Number> expNums = _numberList(data, data.length);
        List<Long> actNums = MAPPER.convertValue(data, new TypeReference<List<Long>>() {});
        assertEquals(expNums, actNums);        
    }

    public void testOverflows()
    {
        // Byte overflow
        try {
            MAPPER.convertValue(new int[] { 1000 }, byte[].class);
        } catch (IllegalArgumentException e) {
            verifyException(e, OVERFLOW_MSG_BYTE);
        }
        // Short overflow
        try {
            MAPPER.convertValue(new int[] { -99999 }, short[].class);
        } catch (IllegalArgumentException e) {
            verifyException(e, OVERFLOW_MSG_SHORT);
        }
        // Int overflow
        try {
            MAPPER.convertValue(new long[] { Long.MAX_VALUE }, int[].class);
        } catch (IllegalArgumentException e) {
            verifyException(e, OVERFLOW_MSG_INT);
        }
        // Longs need help of BigInteger...
        BigInteger biggie = BigInteger.valueOf(Long.MAX_VALUE).add(BigInteger.ONE);
        List<BigInteger> l = new ArrayList<BigInteger>();
        l.add(biggie);
        try {
            MAPPER.convertValue(l, long[].class);
        } catch (IllegalArgumentException e) {
            verifyException(e, OVERFLOW_MSG_LONG);
        }
    }

    /*
    /********************************************************
    /* Helper methods
    /********************************************************
     */

    // note: all value need to be within byte range
    
    private byte[] bytes() { return new byte[] { 1, -1, 0, 98, 127 }; }
    private short[] shorts() { return new short[] { 1, -1, 0, 98, 127 }; }
    private int[] ints() { return new int[] { 1, -1, 0, 98, 127 }; }
    private long[] longs() { return new long[] { 1, -1, 0, 98, 127 }; }

    // note: use values that are exact in binary

    private double[] doubles() { return new double[] { 0.0, 0.25, -0.125, 10.5, 9875.0 }; }
    private float[] floats() { return new float[] {
            0.0f, 0.25f, -0.125f, 10.5f, 9875.0f };
    }

    private <T> void verifyByteArrayConversion(byte[] data, Class<T> arrayType) {
        T result = _convert(data, arrayType);
        verifyIntegralArrays(data, result, data.length);
    }
    private <T> void verifyShortArrayConversion(short[] data, Class<T> arrayType) {
        T result = _convert(data, arrayType);
        verifyIntegralArrays(data, result, data.length);
    }
    private <T> void verifyIntArrayConversion(int[] data, Class<T> arrayType) {
        T result = _convert(data, arrayType);
        verifyIntegralArrays(data, result, data.length);
    }
    private <T> void verifyLongArrayConversion(long[] data, Class<T> arrayType) {
        T result = _convert(data, arrayType);
        verifyIntegralArrays(data, result, data.length);
    }
    private <T> void verifyFloatArrayConversion(float[] data, Class<T> arrayType) {
        T result = _convert(data, arrayType);
        verifyDoubleArrays(data, result, data.length);
    }
    private <T> void verifyDoubleArrayConversion(double[] data, Class<T> arrayType) {
        T result = _convert(data, arrayType);
        verifyDoubleArrays(data, result, data.length);
    }
    
    private <T> T _convert(Object input, Class<T> outputType)
    {
        // must be a primitive array, like "int[].class"
        if (!outputType.isArray()) throw new IllegalArgumentException();
        if (!outputType.getComponentType().isPrimitive()) throw new IllegalArgumentException();
        T result = MAPPER.convertValue(input, outputType);
        // sanity check first:
        assertNotNull(result);
        assertEquals(outputType, result.getClass());
        return result;
    }

    private List<Number> _numberList(Object numberArray, int size)
    {
        ArrayList<Number> result = new ArrayList<Number>(size);
        for (int i = 0; i < size; ++i) {
            result.add((Number) Array.get(numberArray, i));
        }
        return result;
    }
    
    /**
     * Helper method for checking that given collections contain integral Numbers
     * that essentially contain same values in same order
     */
    private void verifyIntegralArrays(Object inputArray, Object outputArray, int size)
    {
        for (int i = 0; i < size; ++i) {
            Number n1 = (Number) Array.get(inputArray, i);
            Number n2 = (Number) Array.get(outputArray, i);
            double value1 = n1.longValue();
            double value2 = n2.longValue();
            assertEquals("Entry #"+i+"/"+size+" not equal", value1, value2);
        }        
    }

    private void verifyDoubleArrays(Object inputArray, Object outputArray, int size)
    {
        for (int i = 0; i < size; ++i) {
            Number n1 = (Number) Array.get(inputArray, i);
            Number n2 = (Number) Array.get(outputArray, i);
            double value1 = n1.doubleValue();
            double value2 = n2.doubleValue();
            assertEquals("Entry #"+i+"/"+size+" not equal", value1, value2);
        }
    }
}<|MERGE_RESOLUTION|>--- conflicted
+++ resolved
@@ -11,14 +11,8 @@
 public class TestArrayConversions
     extends com.fasterxml.jackson.databind.BaseMapTest
 {
-<<<<<<< HEAD
     final static String OVERFLOW_MSG_BYTE = "out of range of `byte`";
-    final static String OVERFLOW_MSG = "overflow";
-=======
-    final static String OVERFLOW_MSG_BYTE = "out of range of Java byte";
-    final static String OVERFLOW_MSG_SHORT = "out of range of Java short";
->>>>>>> 8f13bd20
-
+    final static String OVERFLOW_MSG_SHORT = "out of range of `short`";
     final static String OVERFLOW_MSG_INT = "out of range of `int`";
     final static String OVERFLOW_MSG_LONG = "out of range of `long`";
 
