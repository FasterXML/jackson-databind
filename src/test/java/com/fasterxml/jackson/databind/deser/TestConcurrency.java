package com.fasterxml.jackson.databind.deser;

import com.fasterxml.jackson.core.JsonParser;

import com.fasterxml.jackson.databind.BaseMapTest;
import com.fasterxml.jackson.databind.DeserializationContext;
import com.fasterxml.jackson.databind.JsonDeserializer;
import com.fasterxml.jackson.databind.JsonMappingException;
import com.fasterxml.jackson.databind.ObjectMapper;
import com.fasterxml.jackson.databind.annotation.JsonDeserialize;

/**
 * Testing for a NPE due to race condition
 */
public class TestConcurrency extends BaseMapTest
{
<<<<<<< HEAD
    /*
    /**********************************************
    /* Helper beans
    /**********************************************
     */

    @JsonDeserialize(using=TestBeanDeserializer.class)
=======
    @JsonDeserialize(using=CustomBeanDeserializer.class)
>>>>>>> 3d845a38
    static class Bean
    {
        public int value = 42;
    }

    /*
    /**********************************************
    /* Helper classes
    /**********************************************
     */
    
    /**
     * Dummy deserializer used for verifying that partially handled (i.e. not yet
     * resolved) deserializers are not allowed to be used.
     */
    static class TestBeanDeserializer
        extends JsonDeserializer<Bean>
    {
        protected volatile boolean resolved = false;
        
        @Override
        public Bean deserialize(JsonParser p, DeserializationContext ctxt)
        {
            if (!resolved) {
                throw new JsonMappingException(p, "Deserializer not yet completely resolved");
            }
            Bean b = new Bean();
            b.value = 13;
            return b;
        }

        @Override
        public void resolve(DeserializationContext ctxt)
        {
            try {
                Thread.sleep(100L);
            } catch (Exception e) { }
            resolved = true;
        }
    }

    /*
    /**********************************************
    /* Unit tests
    /**********************************************
     */

    public void testDeserializerResolution() throws Exception
    {
        // Let's repeat couple of times, just to be sure; thread timing is not
        // exact science; plus caching plays a role too
        final String JSON = "{\"value\":42}";
        
        for (int i = 0; i < 5; ++i) {
            final ObjectMapper mapper = new ObjectMapper();
            Runnable r = new Runnable() {
                @Override
                public void run() {
                    try {
                        /*Bean b =*/ mapper.readValue(JSON, Bean.class);
                    } catch (Exception e) { }
                }
            };
            Thread t = new Thread(r);
            t.start();
            // then let it proceed
            Thread.sleep(10L);
            // and try the same...
            Bean b = mapper.readValue(JSON, Bean.class);
            // note: funny deserializer, mangles data.. :)
            assertEquals(13, b.value);
            t.join();
        }   
    }
}<|MERGE_RESOLUTION|>--- conflicted
+++ resolved
@@ -14,17 +14,7 @@
  */
 public class TestConcurrency extends BaseMapTest
 {
-<<<<<<< HEAD
-    /*
-    /**********************************************
-    /* Helper beans
-    /**********************************************
-     */
-
     @JsonDeserialize(using=TestBeanDeserializer.class)
-=======
-    @JsonDeserialize(using=CustomBeanDeserializer.class)
->>>>>>> 3d845a38
     static class Bean
     {
         public int value = 42;
