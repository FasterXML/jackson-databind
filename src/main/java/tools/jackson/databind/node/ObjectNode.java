package tools.jackson.databind.node;

import java.math.BigDecimal;
import java.math.BigInteger;
import java.util.*;
import java.util.function.BiConsumer;
import java.util.stream.Stream;

import tools.jackson.core.*;
import tools.jackson.core.tree.ObjectTreeNode;
import tools.jackson.core.type.WritableTypeId;
import tools.jackson.databind.*;
import tools.jackson.databind.cfg.JsonNodeFeature;
import tools.jackson.databind.jsontype.TypeSerializer;
import tools.jackson.databind.util.RawValue;

/**
 * Node that maps to JSON Object structures in JSON content.
 */
public class ObjectNode
    extends ContainerNode<ObjectNode>
    implements ObjectTreeNode, // since 3.0
        java.io.Serializable
{
    private static final long serialVersionUID = 3L;

    // Note: LinkedHashMap for backwards compatibility
    protected final Map<String, JsonNode> _children;

    public ObjectNode(JsonNodeFactory nc) {
        super(nc);
        _children = new LinkedHashMap<String, JsonNode>();
    }

    public ObjectNode(JsonNodeFactory nc, Map<String, JsonNode> children) {
        super(nc);
        _children = Objects.requireNonNull(children,
                "Must not pass `null` for 'children' argument");
    }

    @Override
    protected JsonNode _at(JsonPointer ptr) {
        return get(ptr.getMatchingProperty());
    }

    /* Question: should this delegate to `JsonNodeFactory`? It does not absolutely
     * have to, as long as sub-types override the method but...
     */
    // note: co-variant for type safety
    @Override
    public ObjectNode deepCopy()
    {
        ObjectNode ret = objectNode();
        for (Map.Entry<String, JsonNode> entry: _children.entrySet()) {
            ret._children.put(entry.getKey(), entry.getValue().deepCopy());
        }
        return ret;
    }

    /*
    /**********************************************************************
    /* Support for withArray()/withObject()
    /**********************************************************************
     */

    @Override
    public ObjectNode withObject(String exprOrProperty) {
        JsonPointer ptr = _jsonPointerIfValid(exprOrProperty);
        if (ptr != null) {
            return withObject(ptr);
        }
        return withObjectProperty(exprOrProperty);
    }

    @Override
    public ObjectNode withObjectProperty(String propName) {
        JsonNode child = _children.get(propName);
        if (child == null || child.isNull()) {
            return putObject(propName);
        }
        if (child.isObject()) {
            return (ObjectNode) child;
        }
        return _reportWrongNodeType(
"Cannot replace `JsonNode` of type `%s` with `ObjectNode` for property \"%s\" (default mode `OverwriteMode.%s`)",
child.getClass().getName(), propName, OverwriteMode.NULLS);
    }

    @Override
    public ArrayNode withArray(String exprOrProperty) {
        JsonPointer ptr = _jsonPointerIfValid(exprOrProperty);
        if (ptr != null) {
            return withArray(ptr);
        }
        return withArrayProperty(exprOrProperty);
    }

    @Override
    public ArrayNode withArrayProperty(String propName) {
        JsonNode child = _children.get(propName);
        if (child == null || child.isNull()) {
            return putArray(propName);
        }
        if (child.isArray()) {
            return (ArrayNode) child;
        }
        return _reportWrongNodeType(
"Cannot replace `JsonNode` of type `%s` with `ArrayNode` for property \"%s\" with (default mode `OverwriteMode.%s`)",
child.getClass().getName(), propName, OverwriteMode.NULLS);
    }

    @Override
    protected ObjectNode _withObject(JsonPointer origPtr,
            JsonPointer currentPtr,
            OverwriteMode overwriteMode, boolean preferIndex)
    {
        if (currentPtr.matches()) {
            return this;
        }

        JsonNode n = _at(currentPtr);
        // If there's a path, follow it
        if ((n != null) && (n instanceof BaseJsonNode)) {
            ObjectNode found = ((BaseJsonNode) n)._withObject(origPtr, currentPtr.tail(),
                    overwriteMode, preferIndex);
            if (found != null) {
                return found;
            }
            // Ok no; must replace if allowed to
            _withXxxVerifyReplace(origPtr, currentPtr, overwriteMode, preferIndex, n);
        }
        // Either way; must replace or add a new property
        return _withObjectAddTailProperty(currentPtr, preferIndex);
    }

    @Override
    protected ArrayNode _withArray(JsonPointer origPtr,
            JsonPointer currentPtr,
            OverwriteMode overwriteMode, boolean preferIndex)
    {
        if (currentPtr.matches()) {
            // Cannot return, not an ArrayNode so:
            return null;
        }

        JsonNode n = _at(currentPtr);
        // If there's a path, follow it
        if ((n != null) && (n instanceof BaseJsonNode)) {
            ArrayNode found = ((BaseJsonNode) n)._withArray(origPtr, currentPtr.tail(),
                    overwriteMode, preferIndex);
            if (found != null) {
                return found;
            }
            // Ok no; must replace if allowed to
            _withXxxVerifyReplace(origPtr, currentPtr, overwriteMode, preferIndex, n);
        }
        // Either way; must replace or add a new property
        return _withArrayAddTailProperty(currentPtr, preferIndex);
    }

    protected ObjectNode _withObjectAddTailProperty(JsonPointer tail, boolean preferIndex)
    {
        final String propName = tail.getMatchingProperty();
        tail = tail.tail();

        // First: did we complete traversal? If so, easy, we got our result
        if (tail.matches()) {
            return putObject(propName);
        }

        // Otherwise, do we want Array or Object
        if (preferIndex && tail.mayMatchElement()) { // array!
            return putArray(propName)._withObjectAddTailElement(tail, preferIndex);
        }
        return putObject(propName)._withObjectAddTailProperty(tail, preferIndex);
    }

    protected ArrayNode _withArrayAddTailProperty(JsonPointer tail, boolean preferIndex)
    {
        final String propName = tail.getMatchingProperty();
        tail = tail.tail();

        // First: did we complete traversal? If so, easy, we got our result
        if (tail.matches()) {
            return putArray(propName);
        }

        // Otherwise, do we want Array or Object
        if (preferIndex && tail.mayMatchElement()) { // array!
            return putArray(propName)._withArrayAddTailElement(tail, preferIndex);
        }
        return putObject(propName)._withArrayAddTailProperty(tail, preferIndex);
    }


    /*
    /**********************************************************************
    /* Overrides for JacksonSerializable.Base
    /**********************************************************************
     */

    @Override
    public boolean isEmpty(SerializationContext serializers) {
        return _children.isEmpty();
    }

    /*
    /**********************************************************************
    /* Implementation of core JsonNode API: simple accessors
    /**********************************************************************
     */

    @Override
    public JsonNodeType getNodeType() {
        return JsonNodeType.OBJECT;
    }

    @Override
    public final boolean isObject() {
        return true;
    }

    @Override public JsonToken asToken() { return JsonToken.START_OBJECT; }

    @Override
    public int size() {
        return _children.size();
    }

    @Override
    public boolean isEmpty() { return _children.isEmpty(); }

    @Override
    public JsonNode get(int index) { return null; }

    @Override
    public JsonNode get(String propertyName) {
        return _children.get(propertyName);
    }

    @Override
<<<<<<< HEAD
=======
    public Optional<JsonNode> optional(String propertyName) {
        return Optional.ofNullable(get(propertyName));
    }

    @Override
>>>>>>> b59dfdac
    public JsonNode path(int index) {
        return MissingNode.getInstance();
    }

    @Override
    public JsonNode path(String propertyName)
    {
        JsonNode n = _children.get(propertyName);
        if (n != null) {
            return n;
        }
        return MissingNode.getInstance();
    }

    @Override
    public JsonNode required(String propertyName) {
        JsonNode n = _children.get(propertyName);
        if (n != null) {
            return n;
        }
        return _reportRequiredViolation("No value for property '%s' of `ObjectNode`", propertyName);
    }

<<<<<<< HEAD
=======
    /*
    /**********************************************************************
    /* Implementation of core JsonNode API: content traversal
    /**********************************************************************
     */
    
    /**
     * @since 2.19
     */
    @Override
    public Iterator<String> propertyNames() {
        return _children.keySet().iterator();
    }

    /**
     * Method to use for accessing all properties (with both names
     * and values) of this JSON Object.
     *
     * @deprecated since 2.19 Use instead {@link #properties()}.
     */
    @Deprecated // since 2.19
>>>>>>> b59dfdac
    @Override
    public Iterator<JsonNode> values() {
        return _children.values().iterator();
    }

    @Override
    public Spliterator<JsonNode> valueSpliterator() {
        return _children.values().spliterator();
    }

    @Override // @since 2.19
    public Stream<JsonNode> valueStream() {
        return _children.values().stream();
    }

    @Override
    public Iterator<String> propertyNames() {
        return _children.keySet().iterator();
    }

    @Override
    public Spliterator<String> propertyNameSpliterator() {
        return _children.keySet().spliterator();
    }

    /**
     * Method to use for accessing all properties (with both names
     * and values) of this JSON Object.
     *
     * @since 2.15
     */
    @Override
    public Set<Map.Entry<String, JsonNode>> properties() {
        return _children.entrySet();
    }

    @Override
    public Spliterator<Map.Entry<String, JsonNode>> propertySpliterator() {
        return _children.entrySet().spliterator();
    }

    @Override // @since 2.19
    public Stream<Map.Entry<String, JsonNode>> propertyStream() {
        return _children.entrySet().stream();
    }

    @Override // @since 2.19
    public void forEachEntry(BiConsumer<? super String, ? super JsonNode> action) {
        _children.forEach(action);
    }

    @Override
    public boolean equals(Comparator<JsonNode> comparator, JsonNode o)
    {
        if (!(o instanceof ObjectNode)) {
            return false;
        }
        ObjectNode other = (ObjectNode) o;
        Map<String, JsonNode> m1 = _children;
        Map<String, JsonNode> m2 = other._children;

        final int len = m1.size();
        if (m2.size() != len) {
            return false;
        }

        for (Map.Entry<String, JsonNode> entry : m1.entrySet()) {
            JsonNode v2 = m2.get(entry.getKey());
            if ((v2 == null) || !entry.getValue().equals(comparator, v2)) {
                return false;
            }
        }
        return true;
    }

    /*
    /**********************************************************************
    /* Public API, finding value nodes
    /**********************************************************************
     */

    @Override
    public JsonNode findValue(String propertyName)
    {
        JsonNode jsonNode = _children.get(propertyName);
        if (jsonNode != null) {
            return jsonNode;
        }

        for (JsonNode child : _children.values()) {
            JsonNode value = child.findValue(propertyName);
            if (value != null) {
                return value;
            }
        }
        return null;
    }

    @Override
    public List<JsonNode> findValues(String propertyName, List<JsonNode> foundSoFar)
    {
        for (Map.Entry<String, JsonNode> entry : _children.entrySet()) {
            if (propertyName.equals(entry.getKey())) {
                if (foundSoFar == null) {
                    foundSoFar = new ArrayList<JsonNode>();
                }
                foundSoFar.add(entry.getValue());
            } else { // only add children if parent not added
                foundSoFar = entry.getValue().findValues(propertyName, foundSoFar);
            }
        }
        return foundSoFar;
    }

    @Override
    public List<String> findValuesAsText(String propertyName, List<String> foundSoFar)
    {
        for (Map.Entry<String, JsonNode> entry : _children.entrySet()) {
            if (propertyName.equals(entry.getKey())) {
                if (foundSoFar == null) {
                    foundSoFar = new ArrayList<String>();
                }
                foundSoFar.add(entry.getValue().asText());
            } else { // only add children if parent not added
                foundSoFar = entry.getValue().findValuesAsText(propertyName,
                    foundSoFar);
            }
        }
        return foundSoFar;
    }

    @Override
    public ObjectNode findParent(String propertyName)
    {
        JsonNode jsonNode = _children.get(propertyName);
        if (jsonNode != null) {
            return this;
        }
        for (JsonNode child : _children.values()) {
            JsonNode value = child.findParent(propertyName);
            if (value != null) {
                return (ObjectNode) value;
            }
        }
        return null;
    }

    @Override
    public List<JsonNode> findParents(String propertyName, List<JsonNode> foundSoFar)
    {
        for (Map.Entry<String, JsonNode> entry : _children.entrySet()) {
            if (propertyName.equals(entry.getKey())) {
                if (foundSoFar == null) {
                    foundSoFar = new ArrayList<JsonNode>();
                }
                foundSoFar.add(this);
            } else { // only add children if parent not added
                foundSoFar = entry.getValue()
                    .findParents(propertyName, foundSoFar);
            }
        }
        return foundSoFar;
    }

    /*
    /**********************************************************************
    /* Public API, serialization
    /**********************************************************************
     */

    /**
     * Method that can be called to serialize this node and
     * all of its descendants using specified JSON generator.
     */
    @SuppressWarnings("deprecation")
    @Override
    public void serialize(JsonGenerator g, SerializationContext ctxt)
        throws JacksonException
    {
        final int len = _children.size();

        if (len == 0) { // minor optimization
            g.writeStartObject(this, 0);
            g.writeEndObject();
            return;
        }
        if (ctxt != null) {
            boolean trimEmptyArray = !ctxt.isEnabled(SerializationFeature.WRITE_EMPTY_JSON_ARRAYS);
            boolean skipNulls = !ctxt.isEnabled(JsonNodeFeature.WRITE_NULL_PROPERTIES);
            if (trimEmptyArray || skipNulls) {
                g.writeStartObject(this, _children.size());
                serializeFilteredContents(g, ctxt, trimEmptyArray, skipNulls);
                g.writeEndObject();
                return;
            }
        }
        g.writeStartObject(this, _children.size());
        for (Map.Entry<String, JsonNode> en : _contentsToSerialize(ctxt).entrySet()) {
            g.writeName(en.getKey());
            en.getValue().serialize(g, ctxt);
        }
        g.writeEndObject();
    }

    @SuppressWarnings("deprecation")
    @Override
    public void serializeWithType(JsonGenerator g, SerializationContext ctxt,
            TypeSerializer typeSer)
        throws JacksonException
    {
        boolean trimEmptyArray = false;
        boolean skipNulls = false;
        if (ctxt != null) {
            trimEmptyArray = !ctxt.isEnabled(SerializationFeature.WRITE_EMPTY_JSON_ARRAYS);
            skipNulls = !ctxt.isEnabled(JsonNodeFeature.WRITE_NULL_PROPERTIES);
        }

        WritableTypeId typeIdDef = typeSer.writeTypePrefix(g, ctxt,
                typeSer.typeId(this, JsonToken.START_OBJECT));

        if (trimEmptyArray || skipNulls) {
            serializeFilteredContents(g, ctxt, trimEmptyArray, skipNulls);
        } else {
            for (Map.Entry<String, JsonNode> en : _contentsToSerialize(ctxt).entrySet()) {
                g.writeName(en.getKey());
                en.getValue().serialize(g, ctxt);
            }
        }
        typeSer.writeTypeSuffix(g, ctxt, typeIdDef);
    }

    /**
     * Helper method shared and called by {@link #serialize} and {@link #serializeWithType}
     * in cases where actual filtering is needed based on configuration.
     */
    protected void serializeFilteredContents(final JsonGenerator g, final SerializationContext ctxt,
            final boolean trimEmptyArray, final boolean skipNulls)
        throws JacksonException
    {
        for (Map.Entry<String, JsonNode> en : _contentsToSerialize(ctxt).entrySet()) {
            // 17-Feb-2009, tatu: Can we trust that all nodes will always
            //   extend BaseJsonNode? Or if not, at least implement JsonSerializable?
            //   Let's start with former, change if we must.
            // 19-Jun-2023, tatu: Actually `JsonNode` is enough
            JsonNode value = en.getValue();

            // as per [databind#867], see if WRITE_EMPTY_JSON_ARRAYS feature is disabled,
            // if the feature is disabled, then should not write an empty array
            // to the output, so continue to the next element in the iteration
            if (trimEmptyArray && value.isArray() && value.isEmpty(ctxt)) {
                continue;
            }
            if (skipNulls && value.isNull()) {
                continue;
            }
            g.writeName(en.getKey());
            value.serialize(g, ctxt);
        }
    }

    /**
     * Helper method for encapsulating details of accessing child node entries
     * to serialize.
     *
     * @since 2.16
     */
    protected Map<String, JsonNode> _contentsToSerialize(SerializationContext ctxt) {
        if (ctxt.isEnabled(JsonNodeFeature.WRITE_PROPERTIES_SORTED)) {
            if (!_children.isEmpty()
                    // 02-Jun-2024, tatu: Avoid unnecessary copy for custom impls
                    && !(_children instanceof TreeMap<?,?>)) {
                return new TreeMap<>(_children);
            }
        }
        return _children;
    }

    /*
    /**********************************************************************
    /* Extended ObjectNode API, mutators
    /**********************************************************************
     */

    /**
     * Method that will set specified property, replacing old value, if any.
     * Note that this is identical to {@link #replace(String, JsonNode)},
     * except for return value.
     *
     * @param propertyName Name of property to set
     * @param value Value to set property to; if null, will be converted
     *   to a {@link NullNode} first  (to remove a property, call
     *   {@link #remove} instead)
     *
     * @return This node after adding/replacing property value (to allow chaining)
     */
    public ObjectNode set(String propertyName, JsonNode value)
    {
        if (value == null) {
            value = nullNode();
        }
        _children.put(propertyName, value);
        return this;
    }

    /**
     * Method for adding given properties to this object node, overriding
     * any existing values for those properties.
     *
     * @param properties Properties to add
     *
     * @return This node after adding/replacing property values (to allow chaining)
     */
    public ObjectNode setAll(Map<String,? extends JsonNode> properties)
    {
        for (Map.Entry<String,? extends JsonNode> en : properties.entrySet()) {
            JsonNode n = en.getValue();
            if (n == null) {
                n = nullNode();
            }
            _children.put(en.getKey(), n);
        }
        return this;
    }

    /**
     * Method for adding all properties of the given Object, overriding
     * any existing values for those properties.
     *
     * @param other Object of which properties to add to this object
     *
     * @return This node after addition (to allow chaining)
     */
    public ObjectNode setAll(ObjectNode other)
    {
        _children.putAll(other._children);
        return this;
    }

    /**
     * Method for replacing value of specific property with passed
     * value, and returning previous value (or null if none).
     *
     * @param propertyName Property of which value to replace
     * @param value Value to set property to, replacing old value if any
     *
     * @return Old value of the property; null if there was no such property
     *   with value
     */
    public JsonNode replace(String propertyName, JsonNode value)
    {
        if (value == null) { // let's not store 'raw' nulls but nodes
            value = nullNode();
        }
        return _children.put(propertyName, value);
    }

    /**
     * Method for removing property from this ObjectNode, and
     * returning instance after removal.
     *
     * @return This node after removing property (if any)
     */
    public ObjectNode without(String fieldName)
    {
        _children.remove(fieldName);
        return this;
    }

    /**
     * Method for removing specified field properties out of
     * this ObjectNode.
     *
     * @param propertyNames Names of properties to remove
     *
     * @return This node after removing entries
     */
    public ObjectNode without(Collection<String> propertyNames)
    {
        _children.keySet().removeAll(propertyNames);
        return this;
    }

    /*
    /**********************************************************************
    /* Extended ObjectNode API, mutators, generic
    /**********************************************************************
     */

    /**
     * Method that will set value of specified property if (and only if)
     * it had no set value previously.
     * Note that explicitly set {@code null} is a value.
     * Functionally equivalent to:
     *<code>
     *  if (get(propertyName) == null) {
     *      set(propertyName, value);
     *      return null;
     *  } else {
     *      return get(propertyName);
     *  }
     *</code>
     *
     * @param propertyName Name of property to set
     * @param value Value to set to property (if and only if it had no value previously);
     *  if null, will be converted to a {@link NullNode} first.
     *
     * @return Old value of the property, if any (in which case value was not changed);
     *     null if there was no old value (in which case value is now set)
     */
    public JsonNode putIfAbsent(String propertyName, JsonNode value)
    {
        if (value == null) { // let's not store 'raw' nulls but nodes
            value = nullNode();
        }
        return _children.putIfAbsent(propertyName, value);
    }

    /**
     * Method for removing a property from this {@code ObjectNode}.
     * Will return previous value of the property, if such property existed;
     * null if not.
     *
     * @return Value of specified property, if it existed; null if not
     */
    public JsonNode remove(String propertyName) {
        return _children.remove(propertyName);
    }

    /**
     * Method for removing specified field properties out of
     * this ObjectNode.
     *
     * @param propertyNames Names of fields to remove
     *
     * @return This node after removing entries
     */
    public ObjectNode remove(Collection<String> propertyNames)
    {
        _children.keySet().removeAll(propertyNames);
        return this;
    }

    /**
     * Method for removing all properties, such that this
     * ObjectNode will contain no properties after call.
     *
     * @return This node after removing all entries
     */
    @Override
    public ObjectNode removeAll()
    {
        _children.clear();
        return this;
    }

    /**
     * Method for removing all field properties out of this ObjectNode
     * <b>except</b> for ones specified in argument.
     *
     * @param propertyNames Fields to <b>retain</b> in this ObjectNode
     *
     * @return This node (to allow call chaining)
     */
    public ObjectNode retain(Collection<String> propertyNames)
    {
        _children.keySet().retainAll(propertyNames);
        return this;
    }

    /**
     * Method for removing all properties out of this ObjectNode
     * <b>except</b> for ones specified in argument.
     *
     * @param propertyNames Fields to <b>retain</b> in this ObjectNode
     *
     * @return This node (to allow call chaining)
     */
    public ObjectNode retain(String... propertyNames) {
        return retain(Arrays.asList(propertyNames));
    }

    /*
    /**********************************************************************
    /* Extended ObjectNode API, mutators, typed
    /**********************************************************************
     */

    /**
     * Method that will construct an ArrayNode and add it as a
     * property of this {@code ObjectNode}, replacing old value, if any.
     *<p>
     * <b>NOTE</b>: Unlike all <b>put(...)</b> methods, return value
     * is <b>NOT</b> this <code>ObjectNode</code>, but the
     * <b>newly created</b> <code>ArrayNode</code> instance.
     *
     * @return Newly constructed ArrayNode (NOT the old value,
     *   which could be of any type, nor {@code this} node)
     */
    public ArrayNode putArray(String propertyName)
    {
        ArrayNode n  = arrayNode();
        _put(propertyName, n);
        return n;
    }

    /**
     * Method that will construct an ObjectNode and add it as a
     * property of this {@code ObjectNode}, replacing old value, if any.
     *<p>
     * <b>NOTE</b>: Unlike all <b>put(...)</b> methods, return value
     * is <b>NOT</b> this <code>ObjectNode</code>, but the
     * <b>newly created</b> <code>ObjectNode</code> instance.
     *
     * @return Newly constructed ObjectNode (NOT the old value,
     *   which could be of any type, nor {@code this} node)
     */
    public ObjectNode putObject(String propertyName)
    {
        ObjectNode n = objectNode();
        _put(propertyName, n);
        return n;
    }

    /**
     * Method for adding an opaque Java value as the value of specified property.
     * Value can be serialized like any other property, as long as Jackson can
     * serialize it. Despite term "POJO" this allows use of about any Java type, including
     * {@link java.util.Map}s, {@link java.util.Collection}s, as well as Beans (POJOs),
     * primitives/wrappers and even {@link JsonNode}s.
     * Method is most commonly useful when composing content to serialize from heterogenous
     * sources.
     *<p>
     * NOTE: if using {@link JsonNode#toString()} (or {@link JsonNode#toPrettyString()}
     * support for serialization may be more limited, compared to serializing node
     * with specifically configured {@link ObjectMapper}.
     *
     * @param propertyName Name of property to set.
     * @param pojo Java value to set as the property value
     *
     * @return This {@code ObjectNode} (to allow chaining)
     */
    public ObjectNode putPOJO(String propertyName, Object pojo) {
        return _put(propertyName, pojoNode(pojo));
    }

    public ObjectNode putRawValue(String propertyName, RawValue raw) {
        return _put(propertyName, rawValueNode(raw));
    }

    /**
     * Method for setting value of a property to explicit {@code null} value.
     *
     * @param propertyName Name of property to set.
     *
     * @return This {@code ObjectNode} (to allow chaining)
     */
    public ObjectNode putNull(String propertyName)
    {
        _children.put(propertyName, nullNode());
        return this;
    }

    /**
     * Method for setting value of a property to specified numeric value.
     *
     * @return This node (to allow chaining)
     */
    public ObjectNode put(String propertyName, short v) {
        return _put(propertyName, numberNode(v));
    }

    /**
     * Alternative method that we need to avoid bumping into NPE issues
     * with auto-unboxing.
     *
     * @return This node (to allow chaining)
     */
    public ObjectNode put(String fieldName, Short v) {
        return _put(fieldName, (v == null) ? nullNode()
                : numberNode(v.shortValue()));
    }

    /**
     * Method for setting value of a field to specified numeric value.
     * The underlying {@link JsonNode} that will be added is constructed
     * using {@link JsonNodeFactory#numberNode(int)}, and may be
     *  "smaller" (like {@link ShortNode}) in cases where value fits within
     *  range of a smaller integral numeric value.
     *
     * @return This node (to allow chaining)
     */
    public ObjectNode put(String fieldName, int v) {
        return _put(fieldName, numberNode(v));
    }

    /**
     * Alternative method that we need to avoid bumping into NPE issues
     * with auto-unboxing.
     *
     * @return This node (to allow chaining)
     */
    public ObjectNode put(String fieldName, Integer v) {
        return _put(fieldName, (v == null) ? nullNode()
                : numberNode(v.intValue()));
    }

    /**
     * Method for setting value of a field to specified numeric value.
     * The underlying {@link JsonNode} that will be added is constructed
     * using {@link JsonNodeFactory#numberNode(long)}, and may be
     *  "smaller" (like {@link IntNode}) in cases where value fits within
     *  range of a smaller integral numeric value.
     *
     * @return This node (to allow chaining)
     */
    public ObjectNode put(String fieldName, long v) {
        return _put(fieldName, numberNode(v));
    }

    /**
     * Method for setting value of a field to specified numeric value.
     * The underlying {@link JsonNode} that will be added is constructed
     * using {@link JsonNodeFactory#numberNode(Long)}, and may be
     *  "smaller" (like {@link IntNode}) in cases where value fits within
     *  range of a smaller integral numeric value.
     * <p>
     * Note that this is alternative to {@link #put(String, long)} needed to avoid
     * bumping into NPE issues with auto-unboxing.
     *
     * @return This node (to allow chaining)
     */
    public ObjectNode put(String fieldName, Long v) {
        return _put(fieldName, (v == null) ? nullNode()
                : numberNode(v.longValue()));
    }

    /**
     * Method for setting value of a field to specified numeric value.
     *
     * @return This node (to allow chaining)
     */
    public ObjectNode put(String fieldName, float v) {
        return _put(fieldName, numberNode(v));
    }

    /**
     * Alternative method that we need to avoid bumping into NPE issues
     * with auto-unboxing.
     *
     * @return This node (to allow chaining)
     */
    public ObjectNode put(String fieldName, Float v) {
        return _put(fieldName, (v == null) ? nullNode()
                : numberNode(v.floatValue()));
    }

    /**
     * Method for setting value of a field to specified numeric value.
     *
     * @return This node (to allow chaining)
     */
    public ObjectNode put(String fieldName, double v) {
        return _put(fieldName, numberNode(v));
    }

    /**
     * Alternative method that we need to avoid bumping into NPE issues
     * with auto-unboxing.
     *
     * @return This node (to allow chaining)
     */
    public ObjectNode put(String fieldName, Double v) {
        return _put(fieldName, (v == null) ? nullNode()
                : numberNode(v.doubleValue()));
    }

    /**
     * Method for setting value of a field to specified numeric value.
     *
     * @return This node (to allow chaining)
     */
    public ObjectNode put(String fieldName, BigDecimal v) {
        return _put(fieldName, (v == null) ? nullNode()
                : numberNode(v));
    }

    /**
     * Method for setting value of a field to specified numeric value.
     *
     * @return This node (to allow chaining)
     */
    public ObjectNode put(String fieldName, BigInteger v) {
        return _put(fieldName, (v == null) ? nullNode()
                : numberNode(v));
    }

    /**
     * Method for setting value of a field to specified String value.
     *
     * @return This node (to allow chaining)
     */
    public ObjectNode put(String fieldName, String v) {
        return _put(fieldName, (v == null) ? nullNode()
                : textNode(v));
    }

    /**
     * Method for setting value of a field to specified String value.
     *
     * @return This node (to allow chaining)
     */
    public ObjectNode put(String fieldName, boolean v) {
        return _put(fieldName, booleanNode(v));
    }

    /**
     * Alternative method that we need to avoid bumping into NPE issues
     * with auto-unboxing.
     *
     * @return This node (to allow chaining)
     */
    public ObjectNode put(String fieldName, Boolean v) {
        return _put(fieldName, (v == null) ? nullNode()
                : booleanNode(v.booleanValue()));
    }

    /**
     * Method for setting value of a field to specified binary value
     *
     * @return This node (to allow chaining)
     */
    public ObjectNode put(String fieldName, byte[] v) {
        return _put(fieldName, (v == null) ? nullNode()
                : binaryNode(v));
    }

    /*
    /**********************************************************************
    /* Standard method overrides
    /**********************************************************************
     */

    @Override
    public boolean equals(Object o)
    {
        if (o == this) return true;
        if (o == null) return false;
        if (o instanceof ObjectNode) {
            return _childrenEqual((ObjectNode) o);
        }
        return false;
    }

    protected boolean _childrenEqual(ObjectNode other) {
        return _children.equals(other._children);
    }

    @Override
    public int hashCode() {
        return _children.hashCode();
    }

    /*
    /**********************************************************************
    /* Internal methods (overridable)
    /**********************************************************************
     */

    protected ObjectNode _put(String fieldName, JsonNode value)
    {
        _children.put(fieldName, value);
        return this;
    }
}<|MERGE_RESOLUTION|>--- conflicted
+++ resolved
@@ -239,14 +239,11 @@
     }
 
     @Override
-<<<<<<< HEAD
-=======
     public Optional<JsonNode> optional(String propertyName) {
         return Optional.ofNullable(get(propertyName));
     }
 
     @Override
->>>>>>> b59dfdac
     public JsonNode path(int index) {
         return MissingNode.getInstance();
     }
@@ -270,30 +267,12 @@
         return _reportRequiredViolation("No value for property '%s' of `ObjectNode`", propertyName);
     }
 
-<<<<<<< HEAD
-=======
     /*
     /**********************************************************************
     /* Implementation of core JsonNode API: content traversal
     /**********************************************************************
      */
-    
-    /**
-     * @since 2.19
-     */
-    @Override
-    public Iterator<String> propertyNames() {
-        return _children.keySet().iterator();
-    }
-
-    /**
-     * Method to use for accessing all properties (with both names
-     * and values) of this JSON Object.
-     *
-     * @deprecated since 2.19 Use instead {@link #properties()}.
-     */
-    @Deprecated // since 2.19
->>>>>>> b59dfdac
+
     @Override
     public Iterator<JsonNode> values() {
         return _children.values().iterator();
