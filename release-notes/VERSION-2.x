Project: jackson-databind

------------------------------------------------------------------------
=== Releases === 
------------------------------------------------------------------------

<<<<<<< HEAD
2.15.1 (not yet released)

#3894: Only avoid Records fields detection for deserialization
 (contributed by Sim Y-T)
#3895: 2.15.0 breaking behaviour change for records and Getter Visibility
 (reported by Matteo B)
#3897: 2.15.0 breaks deserialization when POJO/Record only has a single field
  and is marked `Access.WRITE_ONLY`
 (reported by Antti L)
 (fix contributed by Sim Y-T)
#3913: Issue with deserialization when there are unexpected properties (due
  to null `StreamReadConstraints`)
 (reported by @sbertault)
#3914: Fix TypeId serialization for `JsonTypeInfo.Id.DEDUCTION`, native type ids

2.15.0 (23-Apr-2023)

#2536: Add `EnumFeature.READ_ENUM_KEYS_USING_INDEX` to work with
   existing "WRITE_ENUM_KEYS_USING_INDEX"#
#2667: Add `@EnumNaming`, `EnumNamingStrategy` to allow use of naming
   strategies for Enums
 (contributed by Joo-Hyuk K)
#2968: Deserialization of `@JsonTypeInfo` annotated type fails with
  missing type id even for explicit concrete subtypes
 (requested by Patrick S) 
 (fix contributed by Joo-Hyuk K)
#2974: Null coercion with `@JsonSetter` does not work with `java.lang.Record`
 (fix contributed by Sim Y-T)
#2992: Properties naming strategy do not work with Record
 (fix contributed by Sim Y-T)
#3053: Allow serializing enums to lowercase (`EnumFeature.WRITE_ENUMS_TO_LOWERCASE`)
 (requested by Vojtěch K)
 (fix contributed by Joo-Hyuk K)
#3180: Support `@JsonCreator` annotation on record classes
 (fix contributed by Sim Y-T)
#3262: InvalidDefinitionException when calling mapper.createObjectNode().putPOJO
#3297: `@JsonDeserialize(converter = ...)` does not work with Records
 (fix contributed by Sim Y-T)
#3342: `JsonTypeInfo.As.EXTERNAL_PROPERTY` does not work with record wrappers
 (fix contributed by Sim Y-T)
#3352: Do not require the usage of opens in a modular app when using records
#3566: Cannot use both `JsonCreator.Mode.DELEGATING` and `JsonCreator.Mode.PROPERTIES`
  static creator factory methods for Enums
 (reported by @andrewbents)
#3637: Add enum features into `@JsonFormat.Feature`
 (requested by @Anatoly4444)
 (fix contributed by Ajay S)
#3638: Case-insensitive and number-based enum deserialization are
  (unnecessarily) mutually exclusive
 (reported by Phil G)
 (fix contributed by Joo-Hyuk K)
#3651: Deprecate "exact values" setting from `JsonNodeFactory`, replace with
  `JsonNodeFeature.STRIP_TRAILING_BIGDECIMAL_ZEROES`
#3654: Infer `@JsonCreator(mode = Mode.DELEGATING)` from use of `@JsonValue`)
#3676: Allow use of `@JsonCreator(mode = Mode.PROPERTIES)` creator for POJOs
 with"empty String" coercion
#3680: Timestamp in classes inside jar showing 02/01/1980
 (fix contributed by Hervé B)
#3682: Transient `Field`s are not ignored as Mutators if there is visible Getter
#3690: Incorrect target type for arrays when disabling coercion
 (reported by João G)
#3708: Seems like `java.nio.file.Path` is safe for Android API level 26
 (contributed by @pjfanning)
#3730: Add support in `TokenBuffer` for lazily decoded (big) numbers
 (contributed by @pjfanning)
#3736: Try to avoid auto-detecting Fields for Record types
#3742: schemaType of `LongSerializer` is wrong
 (reported by @luozhenyu)
#3745: Deprecate classes in package `com.fasterxml.jackson.databind.jsonschema`
 (contributed by @luozhenyu)
#3748: `DelegatingDeserializer` missing override of `getAbsentValue()`
 (and couple of other methods)
#3771: Classloader leak: DEFAULT_ANNOTATION_INTROSPECTOR holds annotation reference
 (reported by Christoph S)
#3791: Flush readonly map together with shared on `SerializerCache.flush()`
 (suggested by @vdaniloff)
#3796: Enum Deserialisation Failing with Polymorphic type validator
 (reported by @sagarika4)
#3809: Add Stream-friendly alternative to `ObjectNode.fields()`:
  `Set<Map.Entry<String, JsonNode>> properties()`
#3814: Enhance `StdNodeBasedDeserializer` to support `readerForUpdating`
 (requested by Matt N)
 (contributed by Joo-Hyuk K)
#3816: TokenBuffer does not implement writeString(Reader reader, int len)
 (reported by Patrick S)
#3819: Add convenience method `SimpleBeanPropertyFilter.filterOutAll()` as
  counterpart of `serializeAll()`
 (contributed by Joo-Hyuk K)
#3836: `Optional<Boolean>` is not recognized as boolean field
 (reported by @thnaeff)
 (fix contributed by Joo-Hyuk K)
#3853: Add `MapperFeature.REQUIRE_TYPE_ID_FOR_SUBTYPES` to enable/disable
  strict subtype Type Id handling
 (contributed by Steve S))
#3876: `TypeFactory` cache performance degradation with `constructSpecializedType()`
 (contributed by Carter K)

2.14.3 (not yet released)
=======
2.14.3 (05-May-2023)
>>>>>>> d47d1b64

#3784: `PrimitiveArrayDeserializers$ByteDeser.deserialize` ignores
  `DeserializationProblemHandler` for invalid Base64 content
#3837: Set transformer factory attributes to improve protection against XXE
 (contributed by @pjfanning)

2.14.2 (28-Jan-2023)

#1751: `@JsonTypeInfo` does not work if the Type Id is an Integer value
 (reported by @marvin-we)
#3063: `@JsonValue` fails for Java Record
 (reported by Gili T)
#3699: Allow custom `JsonNode` implementations
 (contributed by Philippe M)
#3711: Enum polymorphism not working correctly with DEDUCTION
 (reported by @smilep)
#3741: `StdDelegatingDeserializer` ignores `nullValue` of `_delegateDeserializer`.

2.14.1 (21-Nov-2022)

#3655: `Enum` values can not be read from single-element array even with
  `DeserializationFeature.UNWRAP_SINGLE_VALUE_ARRAYS`
 (reported by Andrej M)
 (fix contributed by Jonas K)
#3665: `ObjectMapper` default heap consumption increased significantly from 2.13.x to 2.14.0
 (reported by Moritz H)
 (fix contributed by Jonas K)

2.14.0 (05-Nov-2022)

#1980: Add method(s) in `JsonNode` that works like combination of `at()`
  and `with()`: `withObject(...)` and `withArray(...)`
#2541: Cannot merge polymorphic objects
 (reported by Matthew A)
 (fix contributed by James W)
#3013: Allow disabling Integer to String coercion via `CoercionConfig`
 (reported by @emilkostadinov)
 (fix contributed by Jordi O-A)
#3212: Add method `ObjectMapper.copyWith(JsonFactory)`
 (requested by @quaff)
 (contributed by Felix V)
#3311: Add serializer-cache size limit to avoid Metaspace issues from
  caching Serializers
 (requested by mcolemanNOW@github)
#3338: `configOverride.setMergeable(false)` not supported by `ArrayNode`
 (requested by Ernst-Jan vdL)
#3357: `@JsonIgnore` does not if together with `@JsonProperty` or `@JsonFormat`
 (reported by lizongbo@github)
#3373: Change `TypeSerializerBase` to skip `generator.writeTypePrefix()`
  for `null` typeId
#3394: Allow use of `JsonNode` field for `@JsonAnySetter`
 (requested by @sixcorners)
#3405: Create DataTypeFeature abstraction (for JSTEP-7) with placeholder features
#3417: Allow (de)serializing records using Bean(De)SerializerModifier even when
  reflection is unavailable
 (contributed by Jonas K)
#3419: Improve performance of `UnresolvedForwardReference` for forward reference
 resolution
(contributed by Gary M)
#3421: Implement `JsonNodeFeature.READ_NULL_PROPERTIES` to allow skipping of
  JSON `null` values on reading
#3443: Do not strip generic type from `Class<C>` when resolving `JavaType`
 (contributed by Jan J)
#3447: Deeply nested JsonNode throws StackOverflowError for toString()
 (reported by Deniz H)
#3475: Support use of fast double parse
 (contributed by @pjfanning)
#3476: Implement `JsonNodeFeature.WRITE_NULL_PROPERTIES` to allow skipping
  JSON `null` values on writing
#3481: Filter method only got called once if the field is null when using
  `@JsonInclude(value = JsonInclude.Include.CUSTOM, valueFilter = SomeFieldFilter.class)`
 (contributed by AmiDavidW@github)
#3484: Update `MapDeserializer` to support `StreamReadCapability.DUPLICATE_PROPERTIES`
#3497: Deserialization of Throwables with PropertyNamingStrategy does not work
#3500: Add optional explicit `JsonSubTypes` repeated names check
 (contributed by Igor S)
#3503: `StdDeserializer` coerces ints to floats even if configured to fail
 (contributed by Jordi O-A)
#3505: Fix deduction deserializer with DefaultTypeResolverBuilder
 (contributed by Arnaud S)
#3528: `TokenBuffer` defaults for parser/stream-read features neither passed
  from parser nor use real defaults
#3530: Change LRUMap to just evict one entry when maxEntries reached
 (contributed by @pjfanning)
#3533: Deserialize missing value of `EXTERNAL_PROPERTY` type using
  custom `NullValueProvider`
#3535: Replace `JsonNode.with()` with `JsonNode.withObject()`
#3559: Support `null`-valued `Map` fields with "any setter"
#3568: Change `JsonNode.with(String)` and `withArray(String)` to consider
  argument as `JsonPointer` if valid expression
#3590: Add check in primitive value deserializers to avoid deep wrapper array
  nesting wrt `UNWRAP_SINGLE_VALUE_ARRAYS` [CVE-2022-42003]
#3609: Allow non-boolean return type for "is-getters" with
  `MapperFeature.ALLOW_IS_GETTERS_FOR_NON_BOOLEAN`
 (contributed by Richard K)
#3613: Implement `float` and `boolean` to `String` coercion config
 (fix contributed by Jordi O-A)
#3624: Legacy `ALLOW_COERCION_OF_SCALARS` interacts poorly with Integer to
  Float coercion
 (contributed by Carter K)
#3633: Expose `translate()` method of standard `PropertyNamingStrategy` implementations
 (requested by Joachim D)

2.13.5 (23-Jan-2023)

#3659: Improve testing (likely via CI) to try to ensure compatibility with
  specific Android SDKs
#3661: Jackson 2.13 uses Class.getTypeName() that is only available on Android SDK 26
  (with fix works on ASDK 24)

2.13.4.2 (13-Oct-2022)

#3627: Gradle module metadata for `2.13.4.1` references non-existent
  jackson-bom `2.13.4.1` (instead of `2.13.4.20221012`)
  (NOTE: root cause is [jackson-bom#52])

2.13.4.1 (12-Oct-2022)

#3590: Add check in primitive value deserializers to avoid deep wrapper array
  nesting wrt `UNWRAP_SINGLE_VALUE_ARRAYS` [CVE-2022-42003]

2.13.4 (03-Sep-2022)

#3275: JDK 16 Illegal reflective access for `Throwable.setCause()` with
  `PropertyNamingStrategy.UPPER_CAMEL_CASE`
 (reported by Jason H)
 (fix suggested by gsinghlulu@github)
#3565: `Arrays.asList()` value deserialization has changed from mutable to
  immutable in 2.13
 (reported by JonasWilms@github)
#3582: Add check in `BeanDeserializer._deserializeFromArray()` to prevent
  use of deeply nested arrays [CVE-2022-42004]

2.13.3 (14-May-2022)

#3412: Version 2.13.2 uses `Method.getParameterCount()` which is not supported on
  Android before API 26
#3419: Improve performance of `UnresolvedForwardReference` for forward
 reference resolution
(contributed by Gary M)
#3446: `java.lang.StringBuffer` cannot be deserialized
 (reported by Lolf1010@github)
#3450: DeserializationProblemHandler is not working with wrapper type
  when returning null
 (reported by LJeanneau@github)

2.13.2.2 (28-Mar-2022)

No changes since 2.13.2.1 but fixed Gradle Module Metadata ("module.json")

2.13.2.1 (24-Mar-2022)

#2816: Optimize UntypedObjectDeserializer wrt recursion
 (contributed by Taylor S, Spence N)
#3412: Version 2.13.2 uses `Method.getParameterCount()` which is not
  supported on Android before API 26
 (reported by Matthew F)

2.13.2 (06-Mar-2022)

#3293: Use Method.getParameterCount() where possible
 (suggested by Christoph D)
#3344: `Set.of()` (Java 9) cannot be deserialized with polymorphic handling
 (reported by Sam K)
#3368: `SnakeCaseStrategy` causes unexpected `MismatchedInputException` during
  deserialization
 (reported by sszuev@github)
#3369: Deserialization ignores other Object fields when Object or Array
  value used for enum
 (reported by Krishna G)
#3380: `module-info.java` is in `META-INF/versions/11` instead of `META-INF/versions/9`

2.13.1 (19-Dec-2021)

#3006: Argument type mismatch for `enum` with `@JsonCreator` that takes String,
  gets JSON Number
 (reported by GrozaAnton@github)
#3299: Do not automatically trim trailing whitespace from `java.util.regex.Pattern` values
 (reported by Joel B)
#3305: ObjectMapper serializes `CharSequence` subtypes as POJO instead of
  as String (JDK 15+)
 (reported by stevenupton@github; fix suggested by Sergey C)
#3308: `ObjectMapper.valueToTree()` fails when
 `DeserializationFeature.FAIL_ON_TRAILING_TOKENS` is enabled
 (fix contributed by raphaelNguyen@github)
#3328: Possible DoS if using JDK serialization to serialize JsonNode

2.13.0 (30-Sep-2021)

#1850: `@JsonValue` with integer for enum does not deserialize correctly
 (reported by tgolden-andplus@github)
 (fix contributed by limengning@github)
#1988: MapperFeature.ACCEPT_CASE_INSENSITIVE_ENUM does not work for Enum keys of Map
 (reported by Myp3ik@github)
#2509: `AnnotatedMethod.getValue()/setValue()` doesn't have useful exception message
 (reported by henryptung@github)
 (fix contributed by Stephan S)
#2828: Add `DatabindException` as intermediate subtype of `JsonMappingException`
#2900: Jackson does not support deserializing new Java 9 unmodifiable collections
 (reported by Daniel H)
#2989: Allocate TokenBuffer instance via context objects (to allow format-specific
  buffer types)
#3001: Add mechanism for setting default `ContextAttributes` for `ObjectMapper`
#3002: Add `DeserializationContext.readTreeAsValue()` methods for more convenient
  conversions for deserializers to use
#3011: Clean up support of typed "unmodifiable", "singleton" Maps/Sets/Collections
#3033: Extend internal bitfield of `MapperFeature` to be `long`
#3035: Add `removeMixIn()` method in `MapperBuilder`
#3036: Backport `MapperBuilder` lambda-taking methods: `withConfigOverride()`,
  `withCoercionConfig()`, `withCoercionConfigDefaults()`
#3080: configOverrides(boolean.class) silently ignored, whereas .configOverride(Boolean.class)
  works for both primitives and boxed boolean values
 (reported by Asaf R)
#3082: Dont track unknown props in buffer if `ignoreAllUnknown` is true
 (contributed by David H)
#3091: Should allow deserialization of java.time types via opaque
   `JsonToken.VALUE_EMBEDDED_OBJECT`
#3099: Optimize "AnnotatedConstructor.call()" case by passing explicit null
#3101: Add AnnotationIntrospector.XmlExtensions interface for decoupling javax dependencies
#3110: Custom SimpleModule not included in list returned by ObjectMapper.getRegisteredModuleIds()
  after registration
 (reported by dkindler@github)
#3117: Use more limiting default visibility settings for JDK types (java.*, javax.*)
#3122: Deep merge for `JsonNode` using `ObjectReader.readTree()`
 (reported by Eric S)
#3125: IllegalArgumentException: Conflicting setter definitions for property
  with more than 2 setters
 (reported by mistyzyq@github)
#3130: Serializing java.lang.Thread fails on JDK 11 and above (should suppress
  serialization of ClassLoader)
#3143: String-based `Map` key deserializer is not deterministic when there is no
  single arg constructor
 (reported by Halil İbrahim Ş)
#3154: Add ArrayNode#set(int index, primitive_type value)
 (contributed by Tarekk Mohamed A)
#3160: JsonStreamContext "currentValue" wrongly references to @JsonTypeInfo
  annotated object
 (reported by Aritz B)
#3174: DOM `Node` serialization omits the default namespace declaration
 (contributed by Morten A-G)
#3177: Support `suppressed` property when deserializing `Throwable`
 (contributed by Klaas D)
#3187: `AnnotatedMember.equals()` does not work reliably
 (contributed by Klaas D)
#3193: Add `MapperFeature.APPLY_DEFAULT_VALUES`, initially for Scala module
 (suggested by Nick B)
#3214: For an absent property Jackson injects `NullNode` instead of `null` to a
  JsonNode-typed constructor argument of a `@ConstructorProperties`-annotated constructor
 (reported by robvarga@github)
#3217: `XMLGregorianCalendar` doesn't work with default typing
 (reported by Xinzhe Y)
#3227: Content `null` handling not working for root values
 (reported by João G)
 (fix contributed by proost@github)
#3234: StdDeserializer rejects blank (all-whitespace) strings for ints
 (reported by Peter B)
 (fix proposed by qthegreat3@github)
#3235: `USE_BASE_TYPE_AS_DEFAULT_IMPL` not working with `DefaultTypeResolverBuilder`
 (reported, fix contributed by silas.u / sialais@github)
#3238: Add PropertyNamingStrategies.UpperSnakeCaseStrategy (and UPPER_SNAKE_CASE constant)
 (requested by Kenneth J)
 (contributed by Tanvesh)
#3244: StackOverflowError when serializing JsonProcessingException
 (reported by saneksanek@github)
#3259: Support for BCP 47 `java.util.Locale` serialization/deserialization
 (contributed by Abishek R)
#3271: String property deserializes null as "null" for JsonTypeInfo.As.EXISTING_PROPERTY
 (reported by jonc2@github)
#3280: Can not deserialize json to enum value with Object-/Array-valued input,
  `@JsonCreator`
 (reported by peteryuanpan@github)
#3397: Optimize `JsonNodeDeserialization` wrt recursion
- Fix to avoid problem with `BigDecimalNode`, scale of `Integer.MIN_VALUE` (see
  [dataformats-binary#264] for details)
- Extend handling of `FAIL_ON_NULL_FOR_PRIMITIVES` to cover coercion from (Empty) String
  via `AsNull`
- Add `mvnw` wrapper

2.12.7.1 (12-Oct-2022)

#3582: Add check in `BeanDeserializer._deserializeFromArray()` to prevent
  use of deeply nested arrays [CVE-2022-42004]
#3590: Add check in primitive value deserializers to avoid deep wrapper array
  nesting wrt `UNWRAP_SINGLE_VALUE_ARRAYS` [CVE-2022-42003]

2.12.7 (26-May-2022)

#2816: Optimize UntypedObjectDeserializer wrt recursion [CVE-2020-36518]

2.12.6 (15-Dec-2021)

#3280: Can not deserialize json to enum value with Object-/Array-valued input,
  `@JsonCreator`
 (reported by peteryuanpan@github)
#3305: ObjectMapper serializes `CharSequence` subtypes as POJO instead of
  as String (JDK 15+)
 (reported by stevenupton@github; fix suggested by Sergey C)
#3328: Possible DoS if using JDK serialization to serialize JsonNode

2.12.5 (27-Aug-2021)

#3220: (regression) Factory method generic type resolution does not use
  Class-bound type parameter
 (reported by Marcos P)

2.12.4 (06-Jul-2021)

#3139: Deserialization of "empty" subtype with DEDUCTION failed
 (reported by JoeWoo; fix provided by drekbour@github)
#3146: Merge findInjectableValues() results in AnnotationIntrospectorPair
 (contributed by Joe B)
#3171: READ_UNKNOWN_ENUM_VALUES_USING_DEFAULT_VALUE doesn't work with empty strings
 (reported by unintended@github)

2.12.3 (12-Apr-2021)

#3108: `TypeFactory` cannot convert `Collection` sub-type without type parameters
  to canonical form and back
 (reported by lbilger@github)
- Fix for [modules-java8#207]: prevent fail on secondary Java 8 date/time types

2.12.2 (03-Mar-2021)

#754: EXTERNAL_PROPERTY does not work well with `@JsonCreator` and
   `FAIL_ON_UNKNOWN_PROPERTIES`
 (reported by Vassil D)
#3008: String property deserializes null as "null" for
   `JsonTypeInfo.As.EXTERNAL_PROPERTY`
#3022: Property ignorals cause `BeanDeserializer `to forget how to read
  from arrays (not copying `_arrayDelegateDeserializer`)
 (reported by Gian M)
#3025: UntypedObjectDeserializer` mixes multiple unwrapped
  collections (related to #2733)
 (fix contributed by Migwel@github)
#3038: Two cases of incorrect error reporting about DeserializationFeature
 (reported by Jelle V)
#3045: Bug in polymorphic deserialization with `@JsonCreator`, `@JsonAnySetter`,
  `JsonTypeInfo.As.EXTERNAL_PROPERTY`
 (reported by martineaus83@github)
#3055: Polymorphic subtype deduction ignores `defaultImpl` attribute
 (contributed by drekbour@github)
#3056: MismatchedInputException: Cannot deserialize instance of
  `com.fasterxml.jackson.databind.node.ObjectNode` out of VALUE_NULL token
 (reported by Stexxen@github)
#3060: Missing override for `hasAsKey()` in `AnnotationIntrospectorPair`
#3062: Creator lookup fails with `InvalidDefinitionException` for conflict
  between single-double/single-Double arg constructor
#3068: `MapDeserializer` forcing `JsonMappingException` wrapping even if
  WRAP_EXCEPTIONS set to false
 (reported by perkss@github)

2.12.1 (08-Jan-2021)

#2962: Auto-detection of constructor-based creator method skipped if there is
   an annotated factory-based creator method (regression from 2.11)
 (reported by Halil I-S)
#2972: `ObjectMapper.treeToValue()` no longer invokes `JsonDeserializer.getNullValue()`
 (reported by andpal@github)
#2973: DeserializationProblemHandler is not invoked when trying to deserializing String
 (reported by zigzago@github)
#2978: Fix failing `double` JsonCreators in jackson 2.12.0
 (contributed by Carter K)
#2979: Conflicting in POJOPropertiesCollector when having namingStrategy
 (reported, fix suggested by SunYiJun)
#2990: Breaking API change in `BasicClassIntrospector` (2.12.0)
 (reported, fix contributed by Faron D)
#3005: `JsonNode.requiredAt()` does NOT fail on some path expressions
#3009: Exception thrown when `Collections.synchronizedList()` is serialized
  with type info, deserialized
 (reported by pcloves@github)

2.12.0 (29-Nov-2020)

#43: Add option to resolve type from multiple existing properties,
  `@JsonTypeInfo(use=DEDUCTION)`
 (contributed by drekbour@github)
#426: `@JsonIgnoreProperties` does not prevent Exception Conflicting getter/setter
  definitions for property
 (reported by gmkll@github)
#921: Deserialization Not Working Right with Generic Types and Builders
 (reported by Mike G; fix contributed by Ville K)
#1296: Add `@JsonIncludeProperties(propertyNames)` (reverse of `@JsonIgnoreProperties`)
 (contributed Baptiste P)
#1458: `@JsonAnyGetter` should be allowed on a field
 (contributed by Dominik K)
#1498: Allow handling of single-arg constructor as property based by default
 (requested by Lovro P)
#1852: Allow case insensitive deserialization of String value into
  `boolean`/`Boolean` (esp for Excel)
 (requested by Patrick J)
#1886: Allow use of `@JsonFormat(with=JsonFormat.Feature.ACCEPT_CASE_INSENSITIVE_PROPERTIES)`
  on Class
#1919: Abstract class included as part of known type ids for error message
  when using JsonSubTypes
 (reported by Incara@github)
#2066: Distinguish null from empty string for UUID deserialization
 (requested by leonshaw@github)
#2091: `ReferenceType` does not expose valid containedType
 (reported by Nate B)
#2113: Add `CoercionConfig[s]` mechanism for configuring allowed coercions
#2118: `JsonProperty.Access.READ_ONLY` does not work with "getter-as-setter" `Collection`s
 (reported by Xiang Z)
#2215: Support `BigInteger` and `BigDecimal` creators in `StdValueInstantiator`
 (requested by David N, implementation contributed by Tiago M)
#2283: `JsonProperty.Access.READ_ONLY` fails with collections when a property name is specified
 (reported by Yona A)
#2644: `BigDecimal` precision not retained for polymorphic deserialization
 (reported by rost5000@github)
#2675: Support use of `Void` valued properties (`MapperFeature.ALLOW_VOID_VALUED_PROPERTIES`)
#2683: Explicitly fail (de)serialization of `java.time.*` types in absence of
  registered custom (de)serializers
#2707: Improve description included in by `DeserializationContext.handleUnexpectedToken()`
#2709: Support for JDK 14 record types (`java.lang.Record`)
 (contributed by Youri B)
#2715: `PropertyNamingStrategy` class initialization depends on its subclass, this can
  lead to class loading deadlock
 (reported by fangwentong@github)
#2719: `FAIL_ON_IGNORED_PROPERTIES` does not throw on `READONLY` properties with
  an explicit name
 (reported, fix contributed by David B)
#2726: Add Gradle Module Metadata for version alignment with Gradle 6
 (contributed by Jendrik J)
#2732: Allow `JsonNode` auto-convert into `ArrayNode` if duplicates found (for XML)
#2733: Allow values of "untyped" auto-convert into `List` if duplicates found (for XML)
#2751: Add `ValueInstantiator.createContextual(...)
#2761: Support multiple names in `JsonSubType.Type`
 (contributed by Swayam R)
#2775: Disabling `FAIL_ON_INVALID_SUBTYPE` breaks polymorphic deserialization of Enums
 (reported by holgerknoche@github)
#2776: Explicitly fail (de)serialization of `org.joda.time.*` types in absence of registered
  custom (de)serializers
#2784: Trailing zeros are stripped when deserializing BigDecimal values inside a
  @JsonUnwrapped property
 (reported by mjustin@github)
#2800: Extract getter/setter/field name mangling from `BeanUtil` into
  pluggable `AccessorNamingStrategy`
#2804: Throw `InvalidFormatException` instead of `MismatchedInputException`
   for ACCEPT_FLOAT_AS_INT coercion failures
 (requested by mjustin@github)
#2871: Add `@JsonKey` annotation (similar to `@JsonValue`) for customizable
  serialization of Map keys
 (requested by CidTori@github; implementation contributed by Kevin B)
#2873: `MapperFeature.ACCEPT_CASE_INSENSITIVE_ENUMS` should work for enum as keys
 (fix contributed by Ilya G)
#2879: Add support for disabling special handling of "Creator properties" wrt
  alphabetic property ordering
 (contributed by Sergiy Y)
#2885: Add `JsonNode.canConvertToExactIntegral()` to indicate whether floating-point/BigDecimal
  values could be converted to integers losslessly
 (requested by Oguzhan U; implementation contributed by Siavash S)
#2895: Improve static factory method generic type resolution logic
 (contributed by Carter K)
#2903: Allow preventing "Enum from integer" coercion using new `CoercionConfig` system
#2909: `@JsonValue` not considered when evaluating inclusion
 (reported by chrylis@github)
#2910: Make some java platform modules optional
 (contributed by XakepSDK@github)
#2925: Add support for serializing `java.sql.Blob`
 (contributed by M Rizky S)
#2928: `AnnotatedCreatorCollector` should avoid processing synthetic static
  (factory) methods
 (contributed by Carter K)
#2931: Add errorprone static analysis profile to detect bugs at build time
 (contributed by Carter K)
#2932: Problem with implicit creator name detection for constructor detection
- Add `BeanDeserializerBase.isCaseInsensitive()`
- Some refactoring of `CollectionDeserializer` to solve CSV array handling issues
- Full "LICENSE" included in jar for easier access by compliancy tools

2.11.4 (12-Dec-2020)

#2894: Fix type resolution for static methods (regression in 2.11.3 due to #2821 fix)
 (reported by Łukasz W)
#2944: `@JsonCreator` on constructor not compatible with `@JsonIdentityInfo`,
  `PropertyGenerator`
 (reported by Lucian H)
- Add debug improvements wrt #2807 (`ClassUtil.getClassMethods()`)

2.11.3 (02-Oct-2020)

#2795: Cannot detect creator arguments of mixins for JDK types
 (reported by Marcos P)
#2815: Add `JsonFormat.Shape` awareness for UUID serialization (`UUIDSerializer`)
#2821: Json serialization fails or a specific case that contains generics and
  static methods with generic parameters (2.11.1 -> 2.11.2 regression)
 (reported by Lari H)
#2822: Using JsonValue and JsonFormat on one field does not work as expected
 (reported by Nils-Christian E)
#2840: `ObjectMapper.activateDefaultTypingAsProperty()` is not using
  parameter `PolymorphicTypeValidator`
 (reported by Daniel W)
#2846: Problem deserialization "raw generic" fields (like `Map`) in 2.11.2
- Fix issues with `MapLikeType.isTrueMapType()`,
  `CollectionLikeType.isTrueCollectionType()`

2.11.2 (02-Aug-2020)

#2783: Parser/Generator features not set when using `ObjectMapper.createParser()`,
  `createGenerator()`
#2785: Polymorphic subtypes not registering on copied ObjectMapper (2.11.1)
 (reported, fix contributed by Joshua S)
#2789: Failure to read AnnotatedField value in Jackson 2.11
 (reported by isaki@github)
#2796: `TypeFactory.constructType()` does not take `TypeBindings` correctly
 (reported by Daniel H)

2.11.1 (25-Jun-2020)

#2486: Builder Deserialization with JsonCreator Value vs Array
 (reported by Ville K)
#2725: JsonCreator on static method in Enum and Enum used as key in map
  fails randomly
 (reported by Michael C)
#2755: `StdSubtypeResolver` is not thread safe (possibly due to copy
  not being made with `ObjectMapper.copy()`)
 (reported by tjwilson90@github)
#2757: "Conflicting setter definitions for property" exception for `Map`
  subtype during deserialization
 (reported by Frank S)
#2758: Fail to deserialize local Records
 (reported by Johannes K)
#2759: Rearranging of props when property-based generator is in use leads
  to incorrect output
 (reported by Oleg C)
#2760: Jackson doesn't respect `CAN_OVERRIDE_ACCESS_MODIFIERS=false` for
  deserializer properties
 (reported by Johannes K)
#2767: `DeserializationFeature.UNWRAP_SINGLE_VALUE_ARRAYS` don't support `Map`
  type field
 (reported by abomb4@github)
#2770: JsonParser from MismatchedInputException cannot getText() for
  floating-point value
 (reported by João G)

2.11.0 (26-Apr-2020)

#953: i-I case conversion problem in Turkish locale with case-insensitive deserialization
 (reported by Máté R)
#962: `@JsonInject` fails on trying to find deserializer even if inject-only
 (reported by David B)
#1983: Polymorphic deserialization should handle case-insensitive Type Id property name
  if `MapperFeature.ACCEPT_CASE_INSENSITIVE_PROPERTIES` is enabled
 (reported by soundvibe@github, fix contributed by Oleksandr P)
#2049: TreeTraversingParser and UTF8StreamJsonParser create contexts differently
 (reported by Antonio P)
#2352: Support use of `@JsonAlias` for enum values
 (contributed by Robert D)
#2365: `declaringClass` of "enum-as-POJO" not removed for `ObjectMapper` with
  a naming strategy
 (reported by Tynakuh@github)
#2480: Fix `JavaType.isEnumType()` to support sub-classes
#2487: BeanDeserializerBuilder Protected Factory Method for Extension
 (contributed by Ville K)
#2503: Support `@JsonSerialize(keyUsing)` and `@JsonDeserialize(keyUsing)` on Key class
#2511: Add `SerializationFeature.WRITE_SELF_REFERENCES_AS_NULL`
 (contributed by Joongsoo P)
#2515: `ObjectMapper.registerSubtypes(NamedType...)` doesn't allow registering
  same POJO for two different type ids
 (contributed by Joseph K)
#2522: `DeserializationContext.handleMissingInstantiator()` throws
  `MismatchedInputException` for non-static inner classes
#2525: Incorrect `JsonStreamContext` for `TokenBuffer` and `TreeTraversingParser`
#2527: Add `AnnotationIntrospector.findRenameByField()` to support Kotlin's
  "is-getter" naming convention
#2555: Use `@JsonProperty(index)` for sorting properties on serialization
#2565: Java 8 `Optional` not working with `@JsonUnwrapped` on unwrappable type
 (reported by Haowei W)
#2587: Add `MapperFeature.BLOCK_UNSAFE_POLYMORPHIC_BASE_TYPES` to allow blocking
  use of unsafe base type for polymorphic deserialization
#2589: `DOMDeserializer`: setExpandEntityReferences(false) may not prevent
  external entity expansion in all cases [CVE-2020-25649]
 (reported by Bartosz B)
#2592: `ObjectMapper.setSerializationInclusion()` is ignored for `JsonAnyGetter`
 (reported by Oleksii K)
#2608: `ValueInstantiationException` when deserializing using a builder and
  `UNWRAP_SINGLE_VALUE_ARRAYS`
 (reported by cadrake@github)
#2627: JsonIgnoreProperties(ignoreUnknown = true) does not work on field and method level
 (reported by robotmrv@github)
#2632: Failure to resolve generic type parameters on serialization
 (reported by Simone D)
#2635: JsonParser cannot getText() for input stream on MismatchedInputException
 (reported by João G)
#2636: ObjectReader readValue lacks Class<T> argument
 (contributed by Robin R)
#2643: Change default textual serialization of `java.util.Date`/`Calendar`
  to include colon in timezone offset
#2647: Add `ObjectMapper.createParser()` and `createGenerator()` methods
#2657: Allow serialization of `Properties` with non-String values
#2663: Add new factory method for creating custom `EnumValues` to pass to `EnumDeserializer
 (requested by Rafal K)
#2668: `IllegalArgumentException` thrown for mismatched subclass deserialization
 (reported by nbruno@github)
#2693: Add convenience methods for creating `List`, `Map` valued `ObjectReader`s
  (ObjectMapper.readerForListOf())
- Add `SerializerProvider.findContentValueSerializer()` methods

2.10.5.1 (02-Dec-2020)

#2589: (see desc on 2.11.0 -- backported)

2.10.5 (21-Jul-2020)

#2787 (partial fix): NPE after add mixin for enum
 (reported by Denis K)

2.10.4 (03-May-2020)

#2679: `ObjectMapper.readValue("123", Void.TYPE)` throws "should never occur"
 (reported by Endre S)

2.10.3 (03-Mar-2020)

#2482: `JSONMappingException` `Location` column number is one line Behind the actual
  location
 (reported by Kamal A, fixed by Ivo S)
#2599: NoClassDefFoundError at DeserializationContext.<init> on Android 4.1.2
  and Jackson 2.10.0
 (reported by Tobias P)
#2602: ByteBufferSerializer produces unexpected results with a duplicated ByteBuffer
  and a position > 0
 (reported by Eduard T)
#2605: Failure to deserializer polymorphic subtypes of base type `Enum`
 (reported by uewle@github)
#2610: `EXTERNAL_PROPERTY` doesn't work with `@JsonIgnoreProperties`
 (reported, fix suggested by Alexander S)

2.10.2 (05-Jan-2020)

#2101: `FAIL_ON_NULL_FOR_PRIMITIVES` failure does not indicate field name in exception message
 (reported by raderio@github)

2.10.1 (09-Nov-2019)

#2457: Extended enum values are not handled as enums when used as Map keys
 (reported by Andrey K)
#2473: Array index missing in path of `JsonMappingException` for `Collection<String>`,
  with custom deserializer
 (reported by João G)
#2475: `StringCollectionSerializer` calls `JsonGenerator.setCurrentValue(value)`,
  which messes up current value for sibling properties
 (reported by Ryan B)
#2485: Add `uses` for `Module` in module-info
 (contributed by Marc M)
#2513: BigDecimalAsStringSerializer in NumberSerializer throws IllegalStateException in 2.10
 (reported by Johan H)
#2519: Serializing `BigDecimal` values inside containers ignores shape override
 (reported by Richard W)
#2520: Sub-optimal exception message when failing to deserialize non-static inner classes
 (reported by Mark S)
#2529: Add tests to ensure `EnumSet` and `EnumMap` work correctly with "null-as-empty"
#2534: Add `BasicPolymorphicTypeValidator.Builder.allowIfSubTypeIsArray()`
#2535: Allow String-to-byte[] coercion for String-value collections

2.10.0 (26-Sep-2019)

#18: Make `JsonNode` serializable
#1093: Default typing does not work with `writerFor(Object.class)`
 (reported by hoomanv@github)
#1675: Remove "impossible" `IOException` in `readTree()` and `readValue()` `ObjectMapper`
  methods which accept Strings
 (requested by matthew-pwnieexpress@github)
#1954: Add Builder pattern for creating configured `ObjectMapper` instances
#1995: Limit size of `DeserializerCache`, auto-flush on exceeding
#2059: Remove `final` modifier for `TypeFactory`
 (requested by Thibaut R)
#2077: `JsonTypeInfo` with a subtype having `JsonFormat.Shape.ARRAY` and
  no fields generates `{}` not `[]`
 (reported by Sadayuki F)
#2115: Support naive deserialization of `Serializable` values as "untyped", same
  as `java.lang.Object`
 (requested by Christopher S)
#2116: Make NumberSerializers.Base public and its inherited classes not final
 (requested by Édouard M)
#2126: `DeserializationContext.instantiationException()` throws `InvalidDefinitionException`
#2129: Add `SerializationFeature.WRITE_ENUM_KEYS_USING_INDEX`, separate from value setting
 (suggested by renzihui@github)
#2133: Improve `DeserializationProblemHandler.handleUnexpectedToken()` to allow handling of
  Collection problems
 (contributed by Semyon L)
#2149: Add `MapperFeature.ACCEPT_CASE_INSENSITIVE_VALUES`
 (suggested by Craig P)
#2153: Add `JsonMapper` to replace generic `ObjectMapper` usage
#2164: `FactoryBasedEnumDeserializer` does not respect
  `DeserializationFeature.WRAP_EXCEPTIONS`
 (reported by Yiqiu H)
#2187: Make `JsonNode.toString()` use shared `ObjectMapper` to produce valid json
#2189: `TreeTraversingParser` does not check int bounds
 (reported by Alexander S)
#2195: Add abstraction `PolymorphicTypeValidator`, for limiting subtypes allowed by
  default typing, `@JsonTypeInfo`
#2196: Type safety for `readValue()` with `TypeReference`
 (suggested by nguyenfilip@github)
#2204: Add `JsonNode.isEmpty()` as convenience alias
#2211: Change of behavior (2.8 -> 2.9) with `ObjectMapper.readTree(input)` with no content
#2217: Suboptimal memory allocation in `TextNode.getBinaryValue()`
 (reported by Christoph B)
#2220: Force serialization always for `convertValue()`; avoid short-cuts
#2223: Add `missingNode()` method in `JsonNodeFactory`
#2227: Minor cleanup of exception message for `Enum` binding failure
 (reported by RightHandedMonkey@github)
#2230: `WRITE_BIGDECIMAL_AS_PLAIN` is ignored if `@JsonFormat` is used
 (reported by Pavel C)
#2236: Type id not provided on `Double.NaN`, `Infinity` with `@JsonTypeInfo`
 (reported by C-B-B@github)
#2237: Add "required" methods in `JsonNode`: `required(String | int)`,
  `requiredAt(JsonPointer)`
#2241: Add `PropertyNamingStrategy.LOWER_DOT_CASE` for dot-delimited names
 (contributed by zenglian@github.com)
#2251: Getter that returns an abstract collection breaks a delegating `@JsonCreator`
#2265: Inconsistent handling of Collections$UnmodifiableList vs Collections$UnmodifiableRandomAccessList
#2273: Add basic Java 9+ module info
#2280: JsonMerge not work with constructor args
 (reported by Deblock T)
#2309: READ_ENUMS_USING_TO_STRING doesn't support null values
 (reported, fix suggested by Ben A)
#2311: Unnecessary MultiView creation for property writers
 (suggested by Manuel H)
#2331: `JsonMappingException` through nested getter with generic wildcard return type
 (reported by sunchezz89@github)
#2336: `MapDeserializer` can not merge `Map`s with polymorphic values
 (reported by Robert G)
#2338: Suboptimal return type for `JsonNode.withArray()`
 (reported by Victor N)
#2339: Suboptimal return type for `ObjectNode.set()`
 (reported by Victor N)
#2348: Add sanity checks for `ObjectMapper.readXXX()` methods
 (requested by ebundy@github)
#2349: Add option `DefaultTyping.EVERYTHING` to support Kotlin data classes
#2357: Lack of path on MismatchedInputException
 (suggested by TheEin@github)
#2378: `@JsonAlias` doesn't work with AutoValue
 (reported by David H)
#2390: `Iterable` serialization breaks when adding `@JsonFilter` annotation
 (reported by Chris M)
#2392: `BeanDeserializerModifier.modifyDeserializer()` not applied to custom bean deserializers
 (reported by andreasbaus@github)
#2393: `TreeTraversingParser.getLongValue()` incorrectly checks `canConvertToInt()`
 (reported by RabbidDog@github)
#2398: Replace recursion in `TokenBuffer.copyCurrentStructure()` with iteration
 (reported by Sam S)
#2415: Builder-based POJO deserializer should pass builder instance, not type,
  to `handleUnknownVanilla()`
 (proposed by Vladimir T, follow up to #822)
#2416: Optimize `ValueInstantiator` construction for default `Collection`, `Map` types
#2422: `scala.collection.immutable.ListMap` fails to serialize since 2.9.3
 (reported by dejanlokar1@github)
#2424: Add global config override setting for `@JsonFormat.lenient()`
#2428: Use "activateDefaultTyping" over "enableDefaultTyping" in 2.10 with new methods
#2430: Change `ObjectMapper.valueToTree()` to convert `null` to `NullNode`
#2432: Add support for module bundles
 (contributed by Marcos P)
#2433: Improve `NullNode.equals()`
 (suggested by David B)
#2442: `ArrayNode.addAll()` adds raw `null` values which cause NPE on `deepCopy()`
  and `toString()`
 (reported, fix contributed by Hesham M)
#2446: Java 11: Unable to load JDK7 types (annotations, java.nio.file.Path): no Java7 support added
 (reported by David C)
#2451: Add new `JsonValueFormat` value, `UUID`
#2453: Add `DeserializationContext.readTree(JsonParser)` convenience method
#2458: `Nulls` property metadata ignored for creators
 (reported  by XakepSDK@github)
#2466: Didn't find class "java.nio.file.Path" below Android api 26
 (reported by KevynBct@github)
#2467: Accept `JsonTypeInfo.As.WRAPPER_ARRAY` with no second argument to
  deserialize as "null value"
 (contributed by Martin C)

[2.9.10.x micro-patches omitted]

2.9.10 (21-Sep-2019)

#2331: `JsonMappingException` through nested getter with generic wildcard return type
#2334: Block one more gadget type (CVE-2019-12384)
#2341: Block one more gadget type (CVE-2019-12814)
#2374: `ObjectMapper. getRegisteredModuleIds()` throws NPE if no modules registered
#2387: Block yet another deserialization gadget (CVE-2019-14379)
#2389: Block yet another deserialization gadget (CVE-2019-14439)
 (reported by xiexq)
#2404: FAIL_ON_MISSING_EXTERNAL_TYPE_ID_PROPERTY setting ignored when
  creator properties are buffered
 (contributed by Joe B)
#2410: Block one more gadget type (HikariCP, CVE-2019-14540)
  (reported by iSafeBlue@github / blue@ixsec.org)
#2420: Block one more gadget type (cxf-jax-rs, no CVE allocated yet)
  (reported by crazylirui@gmail.com)
#2449: Block one more gadget type (HikariCP, CVE-2019-14439 / CVE-2019-16335)
  (reported by kingkk)
#2460: Block one more gadget type (ehcache, CVE-2019-17267)
  (reported by Fei Lu)
#2462: Block two more gadget types (commons-configuration/-2)
#2469: Block one more gadget type (xalan2)

2.9.9 (16-May-2019)

#1408: Call to `TypeVariable.getBounds()` without synchronization unsafe on some platforms
 (reported by Thomas K)
#2221: `DeserializationProblemHandler.handleUnknownTypeId()` returning `Void.class`,
  enableDefaultTyping causing NPE
 (reported by MeyerNils@github)
#2251: Getter that returns an abstract collection breaks a delegating `@JsonCreator`
#2265: Inconsistent handling of Collections$UnmodifiableList vs Collections$UnmodifiableRandomAccessList
 (reported by Joffrey B)
#2299: Fix for using jackson-databind in an OSGi environment under Android
 (contributed by Christoph F)
#2303: Deserialize null, when java type is "TypeRef of TypeRef of T", does not provide "Type(Type(null))"
 (reported by Cyril M)
#2324: `StringCollectionDeserializer` fails with custom collection
 (reported byb Daniil B)
#2326: Block one more gadget type (CVE-2019-12086)
- Prevent String coercion of `null` in `WritableObjectId` when calling `JsonGenerator.writeObjectId()`,
  mostly relevant for formats like YAML that have native Object Ids

2.9.8 (15-Dec-2018)

#1662: `ByteBuffer` serialization is broken if offset is not 0
 (reported by j-baker@github)
#2155: Type parameters are checked for equality while isAssignableFrom expected
 (reported by frankfiedler@github)
#2167: Large ISO-8601 Dates are formatted/serialized incorrectly
#2181: Don't re-use dynamic serializers for property-updating copy constructors
 (suggested by Pavel N)
#2183: Base64 JsonMappingException: Unexpected end-of-input
 (reported by ViToni@github)
#2186: Block more classes from polymorphic deserialization (CVE-2018-19360,
  CVE-2018-19361, CVE-2018-19362)
 (reported by Guixiong Wu)
#2197: Illegal reflective access operation warning when using `java.lang.Void`
  as value type
 (reported by René K)
#2202: StdKeyDeserializer Class method _getToStringResolver is slow causing Thread Block
 (reported by sushobhitrajan@github)

2.9.7 (19-Sep-2018)

#2060: `UnwrappingBeanPropertyWriter` incorrectly assumes the found serializer is
  of type `UnwrappingBeanSerializer`
 (reported by Petar T)
#2064: Cannot set custom format for `SqlDateSerializer` globally
 (reported by Brandon K)
#2079: NPE when visiting StaticListSerializerBase
 (reported by WorldSEnder@github)
#2082: `FactoryBasedEnumDeserializer` should be cachable
#2088: `@JsonUnwrapped` fields are skipped when using `PropertyBasedCreator` if
  they appear after the last creator property
 (reported, fix contributed by 6bangs@github)
#2096: `TreeTraversingParser` does not take base64 variant into account
 (reported by tangiel@github)
#2097: Block more classes from polymorphic deserialization (CVE-2018-14718
  - CVE-2018-14721)
#2109: Canonical string for reference type is built incorrectly
 (reported by svarzee@github)
#2120: `NioPathDeserializer` improvement
 (contributed by Semyon L)
#2128: Location information included twice for some `JsonMappingException`s

2.9.6 (12-Jun-2018)

#955: Add `MapperFeature.USE_BASE_TYPE_AS_DEFAULT_IMPL` to use declared base type
   as `defaultImpl` for polymorphic deserialization
  (contributed by mikeldpl@github)
#1328: External property polymorphic deserialization does not work with enums
#1565: Deserialization failure with Polymorphism using JsonTypeInfo `defaultImpl`,
  subtype as target
#1964: Failed to specialize `Map` type during serialization where key type
  incompatibility overidden via "raw" types
 (reported by ptirador@github)
#1990: MixIn `@JsonProperty` for `Object.hashCode()` is ignored
 (reported by Freddy B)
#1991: Context attributes are not passed/available to custom serializer if object is in POJO
 (reported by dletin@github)
#1998: Removing "type" attribute with Mixin not taken in account if
  using ObjectMapper.copy()
 (reported by SBKila@github)
#1999: "Duplicate property" issue should mention which class it complains about
 (reported by Ondrej Z)
#2001: Deserialization issue with `@JsonIgnore` and `@JsonCreator` + `@JsonProperty`
  for same property name
 (reported, fix contributed by Jakub S)
#2015: `@Jsonsetter with Nulls.SKIP` collides with
  `DeserializationFeature.READ_UNKNOWN_ENUM_VALUES_AS_NULL` when parsing enum
 (reported by ndori@github)
#2016: Delegating JsonCreator disregards JsonDeserialize info
 (reported by Carter K)
#2019: Abstract Type mapping in 2.9 fails when multiple modules are registered
 (reported by asger82@github)
#2021: Delegating JsonCreator disregards `JsonDeserialize.using` annotation
#2023: `JsonFormat.Feature.ACCEPT_EMPTY_STRING_AS_NULL_OBJECT` not working
  with `null` coercion with `@JsonSetter`
#2027: Concurrency error causes `IllegalStateException` on `BeanPropertyMap`
 (reported by franboragina@github)
#2032: CVE-2018-11307: Potential information exfiltration with default typing, serialization gadget from MyBatis
 (reported by Guixiong Wu)
#2034: Serialization problem with type specialization of nested generic types
 (reported by Reinhard P)
#2038: JDK Serializing and using Deserialized `ObjectMapper` loses linkage
  back from `JsonParser.getCodec()`
 (reported by Chetan N)
#2051: Implicit constructor property names are not renamed properly with
  `PropertyNamingStrategy`
#2052: CVE-2018-12022: Block polymorphic deserialization of types from Jodd-db library
 (reported by Guixiong Wu)
#2058: CVE-2018-12023: Block polymorphic deserialization of types from Oracle JDBC driver
 (reported by Guixiong Wu)

2.9.5 (26-Mar-2018)

#1911: Allow serialization of `BigDecimal` as String, using
  `@JsonFormat(shape=Shape.String)`, config overrides
 (suggested by cen1@github)
#1912: `BeanDeserializerModifier.updateBuilder()` not work to set custom
  deserializer on a property (since 2.9.0)
 (contributed by Deblock T)
#1931: Two more `c3p0` gadgets to exploit default typing issue
 (reported by lilei@venusgroup.com.cn)
#1932: `EnumMap` cannot deserialize with type inclusion as property
#1940: `Float` values with integer value beyond `int` lose precision if
  bound to `long`
 (reported by Aniruddha M)
#1941: `TypeFactory.constructFromCanonical()` throws NPE for Unparameterized
  generic canonical strings
 (reported by ayushgp@github)
#1947: `MapperFeature.AUTO_DETECT_XXX` do not work if all disabled
 (reported by Timur S)
#1977: Serializing an Iterator with multiple sub-types fails after upgrading to 2.9.x
 (reported by ssivanand@github)
#1978: Using @JsonUnwrapped annotation in builderdeserializer hangs in infinite loop
 (reported by roeltje25@github)

2.9.4 (24-Jan-2018)

#1382: `@JsonProperty(access=READ_ONLY)` unxepected behaviour with `Collections`
 (reported by hexfaker@github)
#1673: Serialising generic value classes via Reference Types (like Optional) fails
  to include type information
 (reported by Pier-Luc W)
#1729: Integer bounds verification when calling `TokenBuffer.getIntValue()`
 (reported by Kevin G)
#1853: Deserialise from Object (using Creator methods) returns field name instead of value
 (reported by Alexander S)
#1854: NPE deserializing collection with `@JsonCreator` and `ACCEPT_CASE_INSENSITIVE_PROPERTIES`
 (reported by rue-jw@github)
#1855: Blacklist for more serialization gadgets (dbcp/tomcat, spring, CVE-2017-17485)
#1859: Issue handling unknown/unmapped Enum keys
 (reported by remya11@github)
#1868: Class name handling for JDK unmodifiable Collection types changed
  (reported by Rob W)
#1870: Remove `final` on inherited methods in `BuilderBasedDeserializer` to allow
  overriding by subclasses
  (requested by Ville K)
#1878: `@JsonBackReference` property is always ignored when deserializing since 2.9.0
 (reported by reda-alaoui@github)
#1895: Per-type config override "JsonFormat.Shape.OBJECT" for Map.Entry not working
 (reported by mcortella@github)
#1899: Another two gadgets to exploit default typing issue in jackson-databind
 (reported by OneSourceCat@github)
#1906: Add string format specifier for error message in `PropertyValueBuffer`
 (reported by Joe S)
#1907: Remove `getClass()` from `_valueType` argument for error reporting
 (reported by Joe S)

2.9.3 (09-Dec-2017)

#1604: Nested type arguments doesn't work with polymorphic types
#1794: `StackTraceElementDeserializer` not working if field visibility changed
 (reported by dsingley@github)
#1799: Allow creation of custom sub-types of `NullNode`, `BooleanNode`, `MissingNode`
#1804: `ValueInstantiator.canInstantiate()` ignores `canCreateUsingArrayDelegate()`
 (reported byb henryptung@github)
#1807: Jackson-databind caches plain map deserializer and use it even map has `@JsonDeserializer`
 (reported by lexas2509@github)
#1823: ClassNameIdResolver doesn't handle resolve Collections$SingletonMap & Collections$SingletonSet
 (reported by Peter J)
#1831: `ObjectReader.readValue(JsonNode)` does not work correctly with polymorphic types,
  value to update
 (reported by basmastr@github)
#1835: ValueInjector break from 2.8.x to 2.9.x
 (repoted by kinigitbyday@github)
#1842: `null` String for `Exception`s deserialized as String "null" instead of `null`
 (reported by ZeleniJure@github)
#1843: Include name of unsettable property in exception from `SetterlessProperty.set()`
 (suggested by andreh7@github)
#1844: Map "deep" merge only adds new items, but not override existing values
 (reported by alinakovalenko@github)

2.9.2 (14-Oct-2017)

(possibly) #1756: Deserialization error with custom `AnnotationIntrospector`
 (reported by Daniel N)
#1705: Non-generic interface method hides type resolution info from generic base class
  (reported by Tim B)
 NOTE: was originally reported fixed in 2.9.1 -- turns out it wasn't.
#1767: Allow `DeserializationProblemHandler` to respond to primitive types
 (reported by nhtzr@github)
#1768: Improve `TypeFactory.constructFromCanonical()` to work with
  `java.lang.reflect.Type.getTypeName()' format
 (suggested by Luís C)
#1771: Pass missing argument for string formatting in `ObjectMapper`
 (reported by Nils B)
#1788: `StdDateFormat._parseAsISO8601()` does not parse "fractional" timezone correctly
#1793: `java.lang.NullPointerException` in `ObjectArraySerializer.acceptJsonFormatVisitor()`
  for array value with `@JsonValue`
 (reported by Vincent D)

2.9.1 (07-Sep-2017)

#1725: `NPE` In `TypeFactory. constructParametricType(...)`
 (reported by ctytgat@github)
#1730: InvalidFormatException` for `JsonToken.VALUE_EMBEDDED_OBJECT`
 (reported by zigzago@github)
#1744: StdDateFormat: add option to serialize timezone offset with a colon
 (contributed by Bertrand R)
#1745: StdDateFormat: accept and truncate millis larger than 3 digits
 (suggested by Bertrand R)
#1749: StdDateFormat: performance improvement of '_format(..)' method 
 (contributed by Bertrand R)
#1759: Reuse `Calendar` instance during parsing by `StdDateFormat`
 (contributed by Bertrand R)
- Fix `DelegatingDeserializer` constructor to pass `handledType()` (and
  not type of deserializer being delegated to!)
- Add `Automatic-Module-Name` ("com.fasterxml.jackson.databind") for JDK 9 module system

2.9.0 (30-Jul-2017)

#219: SqlDateSerializer does not obey SerializationConfig.Feature.WRITE_DATES_AS_TIMESTAMPS
 (reported by BrentDouglas@github)
#265: Add descriptive exception for attempts to use `@JsonWrapped` via Creator parameter
#291: @JsonTypeInfo with As.EXTERNAL_PROPERTY doesn't work if external type property
  is referenced more than once
 (reported by Starkom@github)
#357: StackOverflowError with contentConverter that returns array type
 (reported by Florian S)
#383: Recursive `@JsonUnwrapped` (`child` with same type) fail: "No _valueDeserializer assigned"
 (reported by tdavis@github)
#403: Make FAIL_ON_NULL_FOR_PRIMITIVES apply to primitive arrays and other types that wrap primitives
 (reported by Harleen S)
#476: Allow "Serialize as POJO" using `@JsonFormat(shape=Shape.OBJECT)` class annotation
#507: Support for default `@JsonView` for a class
 (suggested by Mark W)
#687: Exception deserializing a collection @JsonIdentityInfo and a property based creator
#865: `JsonFormat.Shape.OBJECT` ignored when class implements `Map.Entry`
#888: Allow specifying custom exclusion comparator via `@JsonInclude`,
  using `JsonInclude.Include.CUSTOM`
#994: `DeserializationFeature.UNWRAP_SINGLE_VALUE_ARRAYS` only works for POJOs, Maps
#1029: Add a way to define property name aliases
#1035: `@JsonAnySetter` assumes key of `String`, does not consider declared type.
 (reported by Michael F)
#1060: Allow use of `@JsonIgnoreProperties` for POJO-valued arrays, `Collection`s
#1106: Add `MapperFeature.ALLOW_COERCION_OF_SCALARS` for enabling/disabling coercions
#1284: Make `StdKeySerializers` use new `JsonGenerator.writeFieldId()` for `int`/`long` keys
#1320: Add `ObjectNode.put(String, BigInteger)`
 (proposed by Jan L)
#1341: `DeserializationFeature.FAIL_ON_MISSING_EXTERNAL_TYPE_ID_PROPERTY`
 (contributed by Connor K)
#1347: Extend `ObjectMapper.configOverrides()` to allow changing visibility rules
#1356: Differentiate between input and code exceptions on deserialization
 (suggested by Nick B)
#1369: Improve `@JsonCreator` detection via `AnnotationIntrospector`
 by passing `MappingConfig`
#1371: Add `MapperFeature.INFER_CREATOR_FROM_CONSTRUCTOR_PROPERTIES` to allow
 disabling use of `@CreatorProperties` as explicit `@JsonCreator` equivalent
#1376: Add ability to disable JsonAnySetter/JsonAnyGetter via mixin
 (suggested by brentryan@github)
#1399: Add support for `@JsonMerge` to allow "deep update"
#1402: Use `@JsonSetter(nulls=...)` to specify handling of `null` values during deserialization
#1406: `ObjectMapper.readTree()` methods do not return `null` on end-of-input
 (reported by Fabrizio C)
#1407: `@JsonFormat.pattern` is ignored for `java.sql.Date` valued properties
 (reported by sangpire@github)
#1415: Creating CollectionType for non generic collection class broken
#1428: Allow `@JsonValue` on a field, not just getter
#1434: Explicitly pass null on invoke calls with no arguments
 (contributed by Emiliano C)
#1433: `ObjectMapper.convertValue()` with null does not consider null conversions
  (`JsonDeserializer.getNullValue()`)
 (contributed by jdmichal@github)
#1440: Wrong `JsonStreamContext` in `DeserializationProblemHandler` when reading
  `TokenBuffer` content
 (reported by Patrick G)
#1444: Change `ObjectMapper.setSerializationInclusion()` to apply to content inclusion too
#1450: `SimpleModule.addKeyDeserializer()' should throw `IllegalArgumentException` if `null`
  reference of `KeyDeserializer` passed
 (suggested by PawelJagus@github)
#1454: Support `@JsonFormat.lenient` for `java.util.Date`, `java.util.Calendar`
#1474: Replace use of `Class.newInstance()` (deprecated in Java 9) with call via Constructor
#1480: Add support for serializing `boolean`/`Boolean` as number (0 or 1)
 (suggested by jwilmoth@github)
#1520: Case insensitive enum deserialization with `MapperFeature.ACCEPT_CASE_INSENSITIVE_ENUMS`
 (contributed by Ana-Eliza B)
#1522: Global `@JsonInclude(Include.NON_NULL)` for all properties with a specific type
 (contributed by Carsten W)
#1544: EnumMapDeserializer assumes a pure EnumMap and does not support EnumMap derived classes
 (reported by Lyor G)
#1550: Unexpected behavior with `@JsonInclude(JsonInclude.Include.NON_EMPTY)` and
 `java.util.Date` serialization
#1551: `JsonMappingException` with polymorphic type and `JsonIdentityInfo` when basic type is abstract
 (reported by acm073@github)
#1552: Map key converted to byte array is not serialized as base64 string
 (reported by nmatt@github)
#1554: Support deserialization of `Shape.OBJECT` ("as POJO") for `Map`s (and map-like types)
#1556: Add `ObjectMapper.updateValue()` method to update instance with given overrides
 (suggested by syncer@github)
#1583: Add a `DeserializationFeature.FAIL_ON_TRAILING_TOKENS` to force reading of the
  whole input as single value
#1592: Add support for handling primitive/discrepancy problem with type refinements
#1605: Allow serialization of `InetAddress` as simple numeric host address
 (requested by Jared J)
#1616: Extraneous type id mapping added for base type itself
#1619: By-pass annotation introspection for array types
#1637: `ObjectReader.at()` with `JsonPointer` stops after first collection
 (reported by Chris P)
#1653: Convenience overload(s) for ObjectMapper#registerSubtypes
#1655: `@JsonAnyGetter` uses different `bean` parameter in `SimpleBeanPropertyFilter`
 (reported by georgeflugq@github)
#1678: Rewrite `StdDateFormat` ISO-8601 handling functionality
#1684: Rewrite handling of type ids to let `JsonGenerator` handle (more of) details
#1688: Deserialization fails for `java.nio.file.Path` implementations when default typing
  enabled
 (reported by Christian B)
#1690: Prevent use of quoted number (index) for Enum deserialization via
  `MapperFeature.ALLOW_COERCION_OF_SCALARS`
 (requested by magdel@github)

2.8.11.4 (25-Jul-2019)

#2334: Block one more gadget type (CVE-2019-12384)
#2341: Block one more gadget type (CVE-2019-12814)
#2387: Block one more gadget type (CVE-2019-14379)
#2389: Block one more gadget type (CVE-2019-14439)
 (reported by xiexq)

2.8.11.3 (23-Nov-2018)

#2326: Block one more gadget type (CVE-2019-12086)
 (contributed by MaximilianTews@github)

2.8.11.2 (08-Jun-2018)

#1941: `TypeFactory.constructFromCanonical()` throws NPE for Unparameterized
  generic canonical strings
 (reported by ayushgp@github)
#2032: CVE-2018-11307: Potential information exfiltration with default typing, serialization gadget from MyBatis
 (reported by Guixiong Wu)
#2052: CVE-2018-12022: Block polymorphic deserialization of types from Jodd-db library
 (reported by Guixiong Wu)
#2058: CVE-2018-12023: Block polymorphic deserialization of types from Oracle JDBC driver
 (reported by Guixiong Wu)

2.8.11.1 (11-Feb-2018)

#1872: `NullPointerException` in `SubTypeValidator.validateSubType` when
  validating Spring interface
 (reported by Rob W)
#1899: Another two gadgets to exploit default typing issue (CVE-2018-5968)
 (reported by OneSourceCat@github)
#1931: Two more `c3p0` gadgets to exploit default typing issue (c3p0, CVE-2018-7489)

2.8.11 (24-Dec-2017)

#1604: Nested type arguments doesn't work with polymorphic types
#1680: Blacklist couple more types for deserialization
#1767: Allow `DeserializationProblemHandler` to respond to primitive types
 (reported by nhtzr@github)
#1768: Improve `TypeFactory.constructFromCanonical()` to work with
  `java.lang.reflect.Type.getTypeName()` format
#1804: `ValueInstantiator.canInstantiate()` ignores `canCreateUsingArrayDelegate()`
 (reported by henryptung@github)
#1807: Jackson-databind caches plain map deserializer and use it even map has `@JsonDeserializer`
 (reported by lexas2509@github)
#1855: Blacklist for more serialization gadgets (dbcp/tomcat, spring / CVE-2017-17485)

2.8.10 (24-Aug-2017)

#1657: `StdDateFormat` deserializes dates with no tz/offset as UTC instead of
  configured timezone
 (reported by Bertrand R)
#1680: Blacklist couple more types for deserialization
#1658: Infinite recursion when deserializing a class extending a Map,
  with a recursive value type
 (reported by Kevin G)
#1679: `StackOverflowError` in Dynamic `StdKeySerializer`
#1711: Delegating creator fails to work for binary data (`byte[]`) with
 binary formats (CBOR, Smile)
#1735: Missing type checks when using polymorphic type ids
 (reported by Lukas Euler)
#1737: Block more JDK types from polymorphic deserialization (CVE 2017-15095)

2.8.9 (12-Jun-2017)

#1595: `JsonIgnoreProperties.allowSetters` is not working in Jackson 2.8
 (reported by Javy L)
#1597: Escape JSONP breaking characters
 (contributed by Marco C)
#1629: `FromStringDeserializer` ignores registered `DeserializationProblemHandler`
  for `java.util.UUID`
 (reported by Andrew J)
#1642: Support `READ_UNKNOWN_ENUM_VALUES_AS_NULL` with `@JsonCreator`
 (contributed by Joe L)
#1647: Missing properties from base class when recursive types are involved
 (reported by Slobodan P)
#1648: `DateTimeSerializerBase` ignores configured date format when creating contextual
 (reported by Bertrand R)
#1651: `StdDateFormat` fails to parse 'zulu' date when TimeZone other than UTC
 (reported by Bertrand R)

2.8.8.1 (19-Apr-2017)

#1585: Invoke ServiceLoader.load() inside of a privileged block when loading
  modules using `ObjectMapper.findModules()`
 (contributed by Ivo S)
#1599: Jackson Deserializer security vulnerability (CVE-2017-7525)
 (reported by ayound@github)
#1607: @JsonIdentityReference not used when setup on class only
 (reported by vboulaye@github)

2.8.8 (05-Apr-2017)

(partial) #994: `DeserializationFeature.UNWRAP_SINGLE_VALUE_ARRAYS` only works for POJOs, Maps
#1345: `@JsonProperty(access = READ_ONLY)` together with generated constructor (Lombok) causes
 exception: "Could not find creator property with name ..."
 (reported by Raniz85@github)
#1533: `AsPropertyTypeDeserializer` ignores `DeserializationFeature.ACCEPT_EMPTY_STRING_AS_NULL_OBJECT`
#1543: JsonFormat.Shape.NUMBER_INT does not work when defined on enum type in 2.8
 (reported by Alex P)
#1570: `Enum` key for `Map` ignores `SerializationFeature.WRITE_ENUMS_USING_INDEX`
 (reported by SolaKun@github)
#1573: Missing properties when deserializing using a builder class with a non-default
  constructor and a mutator annotated with `@JsonUnwrapped`
 (reported by Joshua J)
#1575: Problem with `@JsonIgnoreProperties` on recursive property (regression in 2.8)
 (reported by anujkumar04@github)
- Minor fix to creation of `PropertyMetadata`, had one path that could lead to NPE

2.8.7 (21-Feb-2017)

#935: `@JsonProperty(access = Access.READ_ONLY)` - unexpected behaviour
#1317: '@JsonIgnore' annotation not working with creator properties, serialization

2.8.6 (12-Jan-2017)

#349: @JsonAnySetter with @JsonUnwrapped: deserialization fails with arrays
 (reported by hdave@github)
#1388: `@JsonIdentityInfo`: id has to be the first key in deserialization when
  deserializing with `@JsonCreator`
 (reported by moodysalem@github)
#1425: `JsonNode.binaryValue()` ignores illegal character if it's the last one
 (reported by binoternary@github)
#1453: `UntypedObjectDeserializer` does not retain `float` type (over `double`)
#1456: `TypeFactory` type resolution broken in 2.7 for generic types
   when using `constructType` with context
#1473: Add explicit deserializer for `StringBuilder` due to Java 9 changes
#1493: `ACCEPT_CASE_INSENSITIVE_PROPERTIES` fails with `@JsonUnwrapped`

2.8.5 (14-Nov-2016)

#1417: Further issues with `@JsonInclude` with `NON_DEFAULT`
#1421: ACCEPT_SINGLE_VALUE_AS_ARRAY partially broken in 2.7.x, 2.8.x
#1429: `StdKeyDeserializer` can erroneously use a static factory method
  with more than one argument
#1432: Off by 1 bug in PropertyValueBuffer
 (reported by Kevin D)
#1438: `ACCEPT_CASE_INSENSITIVE_PROPERTIES` is not respected for creator properties
 (reported by Jayson M)
#1439: NPE when using with filter id, serializing `java.util.Map` types
#1441: Failure with custom Enum key deserializer, polymorphic types
 (reported by Nathanial O)
#1445: Map key deserializerModifiers ignored
 (reported by alfonsobonso@github)
- Improvements to #1411 fix to ensure consistent `null` key handling

2.8.4 (14-Oct-2016)

#466: Jackson ignores Type information when raw return type is BigDecimal or BigInteger 
#1001: Parameter names module gets confused with delegate creator which is a static method
#1324: Boolean parsing with `StdDeserializer` is too slow with huge integer value
 (reported by pavankumar-parankusam@github)
#1383: Problem with `@JsonCreator` with 1-arg factory-method, implicit param names
#1384: `@JsonDeserialize(keyUsing = ...)` does not work correctly together with
  DefaultTyping.NON_FINAL
 (reported by Oleg Z)
#1385: Polymorphic type lost when using `@JsonValue`
 (reported by TomMarkuske@github)
#1389 Problem with handling of multi-argument creator with Enums
 (fix contributed by Pavel P)
#1392: Custom UnmodifiableSetMixin Fails in Jackson 2.7+ but works in Jackson 2.6
 (reported by Rob W)
#1395: Problems deserializing primitive `long` field while using `TypeResolverBuilder`
 (reported by UghZan3@github)
#1403: Reference-chain hints use incorrect class-name for inner classes
 (reported by Josh G)
#1411: MapSerializer._orderEntries should check for null keys
 (reported by Jörn H)

2.8.3 (17-Sep-2016)

#1351: `@JsonInclude(NON_DEFAULT)` doesn't omit null fields
 (reported by Gili T)
#1353: Improve error-handling for `java.net.URL` deserialization
#1361: Change `TokenBuffer` to use new `writeEmbeddedObject()` if possible

2.8.2 (30-Aug-2016)

#1315: Binding numeric values can BigDecimal lose precision
 (reported by Andrew S)
#1327: Class level `@JsonInclude(JsonInclude.Include.NON_EMPTY)` is ignored
 (reported by elruwen@github)
#1335: Unconditionally call `TypeIdResolver.getDescForKnownTypeIds`
 (contributed by Chris J-Y)

2.8.1 (20-Jul-2016)

#1256: `Optional.empty()` not excluded if property declared with type `Object`
#1288: Type id not exposed for `JsonTypeInfo.As.EXTERNAL_PROPERTY` even when `visible` set to `true`
 (reported by libetl@github)
#1289: Optimize construction of `ArrayList`, `LinkedHashMap` instances
#1291: Backward-incompatible behaviour of 2.8: deserializing enum types
   with two static factory methods fail by default
#1297: Deserialization of generic type with Map.class
 (reported by Arek G)
#1302: NPE for `ResolvedRecursiveType` in 2.8.0 due to caching

2.8.0 (04-Jul-2016)

#621: Allow definition of "ignorable types" without annotation (using
  `Mapper.configOverride(type).setIsIgnoredType(true)`
#867: Support `SerializationFeature.WRITE_EMPTY_JSON_ARRAYS ` for `JsonNode`
#903: Add `JsonGenerator` reference to `SerializerProvider`
#931: Add new method in `Deserializers.Base` to support `ReferenceType`
#960: `@JsonCreator` not working on a factory with no arguments for an enum type
 (reported by Artur J)
#990: Allow failing on `null` values for creator (add 
  `DeserializationFeature.FAIL_ON_NULL_CREATOR_PROPERTIES`)
 (contributed by mkokho@github)
#999: External property is not deserialized
 (reported by Aleksandr O)
#1017: Add new mapping exception type ('InvalidTypeIdException') for subtype resolution errors
 (suggested by natnan@github)
#1028: Ignore USE_BIG_DECIMAL_FOR_FLOATS for NaN/Infinity
 (reported by Vladimir K, lightoze@github)
#1047: Allow use of `@JsonAnySetter` on a Map-valued field, no need for setter
#1082: Can not use static Creator factory methods for `Enum`s, with JsonCreator.Mode.PROPERTIES
 (contributed by Lokesh K)
#1084: Change `TypeDeserializerBase` to take `JavaType` for `defaultImpl`, NOT `Class`
#1126: Allow deserialization of unknown Enums using a predefined value
 (contributed by Alejandro R)
#1136: Implement `TokenBuffer.writeEmbeddedObject(Object)`
 (suggested by Gregoire C, gcxRun@github)
#1165: CoreXMLDeserializers does not handle time-only XMLGregorianCalendars
 (reported, contributed fix by Ross G)
#1181: Add the ability to specify the initial capacity of the ArrayNode
 (suggested by Matt V, mveitas@github)
#1184: Allow overriding of `transient` with explicit inclusion with `@JsonProperty`
 (suggested by Maarten B)
#1187: Refactor `AtomicReferenceDeserializer` into `ReferenceTypeDeserializer`
#1204: Add a convenience accessor `JavaType.hasContentType()` (true for container or reference type)
#1206: Add "anchor type" member for `ReferenceType`
#1211: Change `JsonValueSerializer` to get `AnnotatedMethod`, not "raw" method
#1217: `@JsonIgnoreProperties` on Pojo fields not working for deserialization
 (reported by Lokesh K)
#1221: Use `Throwable.addSuppressed()` directly and/or via try-with-resources
#1232: Add support for `JsonFormat.Feature.ACCEPT_CASE_INSENSITIVE_PROPERTIES`
#1233: Add support for `JsonFormat.Feature.WRITE_SORTED_MAP_ENTRIES`
#1235: `java.nio.file.Path` support incomplete
 (reported by, fix contributed by Benson M)
#1261: JsonIdentityInfo broken deserialization involving forward references and/or cycles
 (reported by, fix contributed by Ari F)
#1270: Generic type returned from type id resolver seems to be ignored
 (reported by Benson M)
#1277: Add caching of resolved generic types for `TypeFactory`
 (requested by Andriy P)

2.7.9.5 (23-Nov-2018)

#2097: Block more classes from polymorphic deserialization (CVE-2018-14718
  - CVE-2018-14721)
 (reported by Guixiong Wu)
#2109: Canonical string for reference type is built incorrectly
 (reported by svarzee@github)
#2186: Block more classes from polymorphic deserialization (CVE-2018-19360,
  CVE-2018-19361, CVE-2018-19362)
 (reported by Guixiong Wu)

2.7.9 (04-Feb-2017)

#1367: No Object Id found for an instance when using `@ConstructorProperties`
#1505: @JsonEnumDefaultValue should take precedence over FAIL_ON_NUMBERS_FOR_ENUMS
 (suggested by Stephan S)
#1506: Missing `KeyDeserializer` for `CharSequence`
#1513: `MapSerializer._orderEntries()` throws NPE when operating on `ConcurrentHashMap`
 (reported by Sovietaced@github)
- Simplified processing of class annotations (for `AnnotatedClass`) to try to
  solve rare concurrency problems with "root name" annotations.

2.7.8 (26-Sep-2016)

#877: @JsonIgnoreProperties`: ignoring the "cause" property of `Throwable` on GAE
#1359: Improve `JsonNode` deserializer to create `FloatNode` if parser supports
#1362: ObjectReader.readValues()` ignores offset and length when reading an array
 (reported by wastevenson@github)
#1363: The static field ClassUtil.sCached can cause a class loader leak
 (reported by Stuart D)
#1368: Problem serializing `JsonMappingException` due to addition of non-ignored
  `processor` property (added in 2.7)
 (reported, suggesed fix by Josh C)
#1383: Problem with `@JsonCreator` with 1-arg factory-method, implicit param names

2.7.7 (27-Aug-2016)

#1322: EnumMap keys not using enum's `@JsonProperty` values unlike Enum values
 (reported by MichaelChambers@github)
#1332: Fixed ArrayIndexOutOfBoundException for enum by index deser
 (reported by Max D)
#1344: Deserializing locale assumes JDK separator (underscore), does not
  accept RFC specified (hyphen)
 (reported by Jim M)

2.7.6 (23-Jul-2016)

#1215: Problem with type specialization for Maps with `@JsonDeserialize(as=subtype)`
 (reported by brentryan@github)
#1279: Ensure DOM parsing defaults to not expanding external entities
#1288: Type id not exposed for `JsonTypeInfo.As.EXTERNAL_PROPERTY` even when `visible` set to `true`
#1299: Timestamp deserialization error
 (reported by liyuj@github)
#1301: Problem with `JavaType.toString()` for recursive (self-referential) types
 (reported by Brian P)
#1307: `TypeWrappedDeserializer` doesn't delegate the `getNullValue()` method to `_deserializer`
 (reported by vfries@github)

2.7.5 (11-Jun-2016)

#1098: DeserializationFeature.FAIL_ON_INVALID_SUBTYPE does not work with
  `JsonTypeInfo.Id.CLASS`
 (reported by szaccaria@github)
#1223: `BasicClassIntrospector.forSerialization(...).findProperties` should
  respect MapperFeature.AUTO_DETECT_GETTERS/SETTERS?
 (reported by William H)
#1225: `JsonMappingException` should override getProcessor()
 (reported by Nick B)

2.6.7.1 (11-Jul-2017)

#1383: Problem with `@JsonCreator` with 1-arg factory-method, implicit param names
#1599: Backport the extra safety checks for polymorphic deserialization

2.6.7 (05-Jun-2016)

#1194: Incorrect signature for generic type via `JavaType.getGenericSignature
#1228: @JsonAnySetter does not deserialize null to Deserializer's NullValue
 (contributed by Eric S)
#1231: `@JsonSerialize(as=superType)` behavior disallowed in 2.7.4
 (reported by Mark W)
#1248: `Annotated` returns raw type in place of Generic Type in 2.7.x
 (reported by Andrew J, apjoseph@github)
#1253: Problem with context handling for `TokenBuffer`, field name
#1260: `NullPointerException` in `JsonNodeDeserializer`
 (reported by Eric S)

2.7.4 (29-Apr-2016)

#1122: Jackson 2.7 and Lombok: 'Conflicting/ambiguous property name definitions'
#1178: `@JsonSerialize(contentAs=superType)` behavior disallowed in 2.7
#1186: SimpleAbstractTypeResolver breaks generic parameters
 (reported by tobiash@github)
#1189: Converter called twice results in ClassCastException
 (reported by carrino@github)
#1191: Non-matching quotes used in error message for date parsing
#1194: Incorrect signature for generic type via `JavaType.getGenericSignature
#1195: `JsonMappingException` not Serializable due to 2.7 reference to source (parser)
 (reported by mjustin@github)
#1197: `SNAKE_CASE` doesn't work when using Lombok's `@AllArgsConstructor`
#1198: Problem with `@JsonTypeInfo.As.EXTERNAL_PROPERTY`, `defaultImpl`, missing type id, NPE
#1203: `@JsonTypeInfo` does not work correctly for ReferenceTypes like `AtomicReference`
#1208: treeToValue doesn't handle POJONodes that contain exactly the requested value type
  (reported by Tom M)
- Improve handling of custom content (de)serializers for `AtomicReference`

2.7.3 (16-Mar-2016)

#1125: Problem with polymorphic types, losing properties from base type(s)
#1150: Problem with Object id handling, explicit `null` token
 (reported by Xavi T)
#1154: @JsonFormat.pattern on dates is now ignored if shape is not explicitely provided
 (reported by Yoann R)
#1161: `DeserializationFeature.READ_ENUMS_USING_TO_STRING` not dynamically
  changeable with 2.7
 (reported by asa-git@github)
- Minor fixes to `AnnotationIntrospector.findEnumValues()` to correct problems with
  merging of explicit enum value names.

2.7.2 (26-Feb-2016)

#1124: JsonAnyGetter ignores JsonSerialize(contentUsing=...)
 (reported by Jiri M)
#1128: UnrecognizedPropertyException in 2.7.1 for properties that work with version 2.6.5
 (reported by Roleek@github)
#1129: When applying type modifiers, don't ignore container types.
#1130: NPE in `StdDateFormat` hashCode and equals
 (reported by Kazuki S, kazuki43zoo@github)
#1134: Jackson 2.7 doesn't work with jdk6 due to use of `Collections.emptyIterator()`
 (reported by Timur S, saladinkzn@github)

2.7.1-1 (03-Feb-2016)

Special one-off "micro patch" for:

#1115: Problems with deprecated `TypeFactory.constructType(type, ctxt)` methods if `ctxt` is `null`

2.7.1 (02-Feb-2016)

#1079: Add back `TypeFactory.constructType(Type, Class)` as "deprecated" in 2.7.1
#1083: Field in base class is not recognized, when using `@JsonType.defaultImpl`
 (reported by Julian H)
#1095: Prevent coercion of `int` from empty String to `null` if
  `DeserializationFeature .FAIL_ON_NULL_FOR_PRIMITIVES` is `true`
 (reported by yzmyyff@github)
#1102: Handling of deprecated `SimpleType.construct()` too minimalistic
 (reported by Thibault K)
#1109: @JsonFormat is ignored by the DateSerializer unless either a custom pattern
  or a timezone are specified
 (contributed by Aleks S)

2.7.0 (10-Jan-2016)

#76: Problem handling datatypes Recursive type parameters
 (reported by Aram K)
#357: StackOverflowError with contentConverter that returns array type
 (reported by Florian S)
#432: `StdValueInstantiator` unwraps exceptions, losing context
 (reported by Miles K)
#497: Add new JsonInclude.Include feature to exclude maps after exclusion removes all elements
#803: Allow use of `StdDateFormat.setLenient()`
 (suggested by raj-ghodke@github)
#819: Add support for setting `FormatFeature` via `ObjectReader`, `ObjectWriter`
#857: Add support for java.beans.Transient (requires Java 7)
 (suggested by Thomas M)
#898: Add `ObjectMapper.getSerializerProviderInstance()`
#905: Add support for `@ConstructorProperties` (requires Java 7)
 (requested by Jonas K)
#909: Rename PropertyNamingStrategy CAMEL_CASE_TO_LOWER_CASE_WITH_UNDERSCORES as SNAKE_CASE,
   PASCAL_CASE_TO_CAMEL_CASE as UPPER_CAMEL_CASE
 (suggested by marcottedan@github)
#915: ObjectMapper default timezone is GMT, should be UTC
 (suggested by Infrag@github)
#918: Add `MapperFeature.ALLOW_EXPLICIT_PROPERTY_RENAMING`
 (contributed by David H)
#924: `SequenceWriter.writeAll()` could accept `Iterable`
 (suggested by Jiri-Kremser@github(
#932: Rewrite ser/deser for `AtomicReference`, based on "optional" ser/desers
#933: Close some gaps to allow using the `tryToResolveUnresolved` flows
#936: Deserialization into List subtype with JsonCreator no longer works
 (reported by adamjoeldavis@github)
#948: Support leap seconds, any number of millisecond digits for ISO-8601 Dates.
 (contributed by Jesse W)
#952: Revert non-empty handling of primitive numbers wrt `NON_EMPTY`; make
  `NON_DEFAULT` use extended criteria
#957: Merge `datatype-jdk7` stuff in (java.nio.file.Path handling)
#959: Schema generation: consider active view, discard non-included properties
#963: Add PropertyNameStrategy `KEBAB_CASE`
 (requested by Daniel M)
#978: ObjectMapper#canSerialize(Object.class) returns false even though FAIL_ON_EMPTY_BEANS is disabled
 (reported by Shumpei A)
#997: Add `MapperFeature.OVERRIDE_PUBLIC_ACCESS_MODIFIERS`
#998: Allow use of `NON_DEFAULT` for POJOs without default constructor
#1000: Add new mapping exception type for enums and UUIDs
 (suggesed by natnan@github)
#1010: Support for array delegator
 (contributed by Hugo W)
#1011: Change ObjectWriter::withAttributes() to take a Map with some kind of wildcard types
 (suggested by David B)
#1043: @JsonFormat(with = JsonFormat.Feature.ACCEPT_SINGLE_VALUE_AS_ARRAY) does not work on fields
 (reported by fabiolaa@github)
#1044: Add `AnnotationIntrospector.resolveSetterConflict(...)` to allow custom setter conflict resolution
 (suggested by clydebarrow@github)
- Make `JsonValueFormat` (self-)serializable, deserializable, to/from valid external
  value (as per JSON Schema spec)

INCOMPATIBILITIES:

- While unlikely to be problematic, #959 above required an addition of `SerializerProvider`
  argument for `depositSchemaProperty()` method `BeanProperty` and `PropertyWriter` interfaces
- JDK baseline now Java 7 (JDK 1.7), from Java 6/JDK 1.6

2.6.6 (05-Apr-2016)

#1088: NPE possibility in SimpleMixinResolver
 (reported by Laird N)
#1099: Fix custom comparator container node traversal
 (contributed by Daniel N)
#1108: Jackson not continue to parse after DeserializationFeature.FAIL_ON_INVALID_SUBTYPE error
 (reported by jefferyyuan@github)
#1112: Detailed error message from custom key deserializer is discarded
 (contributed by Benson M)
#1120: String value omitted from weirdStringException
 (reported by Benson M)
#1123: Serializing and Deserializing Locale.ROOT
 (reported by hookumsnivy@github)

2.6.5 (19-Jan-2016)

#1052: Don't generate a spurious NullNode after parsing an embedded object
 (reported by philipa@github)
#1061: Problem with Object Id and Type Id as Wrapper Object (regression in 2.5.1)
#1073: Add try-catch around `java.sql` type serializers
 (suggested by claudemt@github)
#1078: ObjectMapper.copy() still does not preserve _registeredModuleTypes
 (reported by ajonkisz@github)

2.6.4 (07-Dec-2015)

#984: JsonStreamContexts are not build the same way for write.. and convert methods
 (reported by Antibrumm@github)
#989: Deserialization from "{}" to java.lang.Object causes "out of END_OBJECT token" error
 (reported by Ievgen P)
#1003: JsonTypeInfo.As.EXTERNAL_PROPERTY does not work with a Delegate
 (reported by alexwen@github)
#1005: Synthetic constructors confusing Jackson data binding
 (reported by Jayson M)
#1013: `@JsonUnwrapped` is not treated as assuming `@JsonProperty("")`
 (reported by David B)
#1036: Problem with case-insensitive deserialization
 (repoted by Dmitry R)
- Fix a minor problem with `@JsonNaming` not recognizing default value

2.6.3 (12-Oct-2015)

#749: `EnumMap` serialization ignores `SerializationFeature.WRITE_ENUMS_USING_TO_STRING`
 (reported by scubasau@github)
#938: Regression: `StackOverflowError` with recursive types that contain `Map.Entry`
 (reported by jloisel@github)
#939: Regression: DateConversionError in 2.6.x 
 (reported by Andreas P, anpieber@github)
#940: Add missing `hashCode()` implementations for `JsonNode` types that did not have them
 (contributed by Sergio M)
#941: Deserialization from "{}" to ObjectNode field causes "out of END_OBJECT token" error
 (reported by Sadayuki F)
#942: Handle null type id for polymorphic values that use external type id
 (reported by Warren B, stormboy@github)
#943: Incorrect serialization of enum map key
 (reported by Benson M)
#944: Failure to use custom deserializer for key deserializer
 (contributed by Benson M)
#949: Report the offending substring when number parsing fails
 (contributed by Jesse W)
#965: BigDecimal values via @JsonTypeInfo/@JsonSubTypes get rounded
 (reported by gmjabs@github)

2.6.2 (14-Sep-2015)

#894: When using withFactory on ObjectMapper, the created Factory has a TypeParser
  which still has the original Factory
 (reported by lufe66@github)
#899: Problem serializing `ObjectReader` (and possibly `ObjectMapper`)
#913: ObjectMapper.copy does not preserve MappingJsonFactory features
 (reported, fixed by Daniel W)
#922: ObjectMapper.copy() does not preserve _registeredModuleTypes
#928: Problem deserializing External Type Id if type id comes before POJO

2.6.1 (09-Aug-2015)

#873: Add missing OSGi import
#881: BeanDeserializerBase having issues with non-CreatorProperty properties.
 (reported by dharaburda@github)
#884: ArrayIndexOutOfBoundException for `BeanPropertyMap` (with ObjectId)
 (reported by alterGauner@github)
#889: Configuring an ObjectMapper's DateFormat changes time zone
 (reported by Andy W, wilkinsona@github)
#890: Exception deserializing a byte[] when the target type comes from an annotation
 (reported by gmjabs@github)

2.6.0 (19-Jul-2015)

#77: Allow injection of 'transient' fields
#95: Allow read-only properties with `@JsonIgnoreProperties(allowGetters=true)`
#222: EXTERNAL_PROPERTY adds property multiple times and in multiple places
 (reported by Rob E, thatsnotright@github)
#296: Serialization of transient fields with public getters (add
    MapperFeature.PROPAGATE_TRANSIENT_MARKER)
 (suggested by Michal L)
#312: Support Type Id mappings where two ids map to same Class
#348: ObjectMapper.valueToTree does not work with @JsonRawValue
 (reported by Chris P, pimlottc@github)
#504: Add `DeserializationFeature.USE_LONG_FOR_INTS`
 (suggested by Jeff S)
#624: Allow setting external `ClassLoader` to use, via `TypeFactory`
#649: Make `BeanDeserializer` use new `parser.nextFieldName()` and `.hasTokenId()` methods
#664: Add `DeserializationFeature.ACCEPT_FLOAT_AS_INT` to prevent coercion of floating point
 numbers int `int`/`long`/`Integer`/`Long`
 (requested by wenzis@github)
#677: Specifying `Enum` value serialization using `@JsonProperty`
 (requested by Allen C, allenchen1154@github)
#679: Add `isEmpty()` implementation for `JsonNode` serializers
#688: Provide a means for an ObjectMapper to discover mixin annotation classes on demand
 (requested by Laird N)
#689: Add `ObjectMapper.setDefaultPrettyPrinter(PrettyPrinter)`
 (requested by derknorton@github)
#696: Copy constructor does not preserve `_injectableValues`
 (reported by Charles A)
#698: Add support for referential types (ReferenceType)
#700: Cannot Change Default Abstract Type Mapper from LinkedHashMap
 (reported by wealdtech@github)
#725: Auto-detect multi-argument constructor with implicit names if it is the only visible creator
#727: Improve `ObjectWriter.forType()` to avoid forcing base type for container types
#734: Add basic error-recovery for `ObjectReader.readValues()`
#737: Add support for writing raw values in TokenBuffer
 (suggested by Guillaume S, gsmet@github)
#740: Ensure proper `null` (as empty) handling for `AtomicReference`
#741: Pass `DeserializationContext' argument for `JsonDeserializer` methods "getNullValue()"
 and "getEmptyValue()"
#743: Add `RawValue` helper type, for piping raw values through `TokenBuffer`
#756: Disabling SerializationFeature.FAIL_ON_EMPTY_BEANS does not affect `canSerialize()`
 (reported by nickwongdev@github)
#762: Add `ObjectWriter.withoutRootName()`, `ObjectReader.withoutRootName()`
#765: `SimpleType.withStaticTyping()` impl incorrect
#769: Fix `JacksonAnnotationIntrospector.findDeserializer` to return `Object` (as per
  `AnnotationIntrospector`); similarly for other `findXxx(De)Serializer(...)` methods
#777: Allow missing build method if its name is empty ("")
 (suggested by galdosd@github)
#781: Support handling of `@JsonProperty.required` for Creator methods
#787: Add `ObjectMapper setFilterProvider(FilterProvider)` to allow chaining
 (suggested by rgoldberg@githin)
#790: Add `JsonNode.equals(Comparator<JsonNode>, JsonNode)` to support
  configurable/external equality comparison
#794: Add `SerializationFeature.WRITE_DATES_WITH_ZONE_ID` to allow inclusion/exclusion of
  timezone id for date/time values (as opposed to timezone offset)
#795: Converter annotation not honored for abstract types
 (reported by myrosia@github)
#797: `JsonNodeFactory` method `numberNode(long)` produces `IntNode` for small numbers
#810: Force value coercion for `java.util.Properties`, so that values are `String`s
#811: Add new option, `JsonInclude.Include.NON_ABSENT` (to support exclusion of
  JDK8/Guava Optionals)
#812: Java 8 breaks Class-value annotation properties, wrt generics: need to work around
#813: Add support for new property of `@JsonProperty.access` to support
  read-only/write-only use cases
#820: Add new method for `ObjectReader`, to bind from JSON Pointer position
 (contributed by Jerry Y, islanderman@github)
#824: Contextual `TimeZone` changes don't take effect wrt `java.util.Date`,
  `java.util.Calendar` serialization
#826: Replaced synchronized HashMap with ConcurrentHashMap in TypeDeserializerBase._findDeserializer
 (contributed by Lars P)
#827: Fix for polymorphic custom map key serializer
 (reported by mjr6140@gitgub)
#828: Respect DeserializationFeatures.WRAP_EXCEPTIONS in CollectionDeserializer
 (contributed by Steve G, thezerobit@github)
#840: Change semantics of `@JsonPropertyOrder(alphabetic)` to only count `true` value
#848: Custom serializer not used if POJO has `@JsonValue`
#849: Possible problem with `NON_EMPTY` exclusion, `int`s, `Strings`
#868: Annotations are lost in the case of duplicate methods
- Remove old cglib compatibility tests; cause problems in Eclipse
- Add `withFilterId()` method in `JsonSerializer` (demote from `BeanSerializer`)

2.5.5 (07-Dec-2015)

#844: Using JsonCreator still causes invalid path references in JsonMappingException
 (reported by Ian B)
#852: Accept scientific number notation for quoted numbers too
#878: serializeWithType on BeanSerializer does not setCurrentValue
 (reported by Chi K, chikim79@github)

2.5.4 (09-Jun-2015)

#676: Deserialization of class with generic collection inside depends on
  how is was deserialized first time
 (reported by lunaticare@github)
#771: Annotation bundles ignored when added to Mixin
 (reported by Andrew D)
#774: NPE from SqlDateSerializer as _useTimestamp is not checked for being null
 (reported by mrowkow@github)
#785: Add handlings for classes which are available in `Thread.currentThread().getContextClassLoader()`
 (contributed by Charles A)
#792: Ensure Constructor Parameter annotations are linked with those of Field, Getter, or Setter
#793: `ObjectMapper.readTree()` does not work with defaultTyping enabled
 (reported by gracefulgopher@github)
#801: Using `@JsonCreator` cause generating invalid path reference in `JsonMappingException`
 (contributed by Kamil B)
#815: Presence of PropertyNamingStrategy Makes Deserialization fail
#816: Allow date-only ISO strings to have no time zone
 (contributed by Andrew G)
- Fix handling of Enums wrt JSON Schema, when 'toString()' used for serialization

2.5.3 (24-Apr-2015)

#731: XmlAdapter result marshaling error in case of ValueType=Object
 (reported, debugged by Dmitry S)
#742: Allow deserialization of `null` Object Id (missing already allowed)
#744: Custom deserializer with parent object update failing
 (reported by migel@github)
#745: EnumDeserializer.deserializerForCreator fails when used to deserialize a Map key
 (contributed by John M)
#761: Builder deserializer: in-compatible type exception when return type is super type
 (contributed by Alexey G)
#766: Fix Infinite recursion (StackOverflowError) when serializing a SOAP object
 (contributed by Alain G)

2.5.2 (29-Mar-2015)

#609: Problem resolving locally declared generic type
 (repoted by Hal H)
#691: NullSerializer for MapProperty failing when using polymorphic handling
 (reported by Antibrumm@github)
#703: Multiple calls to ObjectMapper#canSerialize(Object.class) returns different values
 (reported by flexfrank@github)
#705: JsonAnyGetter doesn't work with JsonSerialize (except with keyUsing)
 (reported by natnan@github)
#728: TypeFactory#_fromVariable returns unknownType() even though it has enough information
  to provide a more specific type
 (reported by jkochaniak@github)
#733: MappingIterator should move past errors or not return hasNext() == true
 (reported by Lorrin N, lorrin@github)
#738: @JsonTypeInfo non-deterministically ignored in 2.5.1 (concurrency issue)
 (reported by Dylan S, dylanscott@github)
- Improvement to handling of custom `ValueInstantiator` for delegating mode; no more NPE
  if `getDelegateCreator()` returns null
- Refactor `TypedKey` into separate util class

2.5.1 (06-Feb-2015)

#667: Problem with bogus conflict between single-arg-String vs `CharSequence` constructor
#669: JSOG usage of @JsonTypeInfo and @JsonIdentityInfo(generator=JSOGGenerator.class) fails
 (reported by ericali78@github)
#671: Adding `java.util.Currency` deserialization support for maps
 (contributed by Alexandre S-C)
#674: Spring CGLIB proxies not handled as intended
 (reported by Zoltan F)
#682: Class<?>-valued Map keys not serialized properly
 (reported by Ludevik@github)
#684: FAIL_ON_NUMBERS_FOR_ENUMS does not fail when integer value is quoted
 (reported by kllp@github)
#696: Copy constructor does not preserve `_injectableValues`
 (reported by Charles A)
- Add a work-around in `ISO8601DateFormat` to allow omission of ':' from timezone
- Bit more work to complete #633

2.5.0 (01-Jan-2015)

#47: Support `@JsonValue` for (Map) key serialization 
#113: Problem deserializing polymorphic types with @JsonCreator
#165: Add `DeserializationContext.getContextualType()` to let deserializer
  known the expected type.
#299: Add `DeserializationFeature.FAIL_ON_UNRESOLVED_OBJECT_IDS` to allow missing
  Object Ids (as global default)
#408: External type id does not allow use of 'visible=true'
#421: @JsonCreator not used in case of multiple creators with parameter names
 (reported by Lovro P, lpandzic@github)
#427: Make array and Collection serializers call `JsonGenerator.writeStartArray(int)`
#521: Keep bundle annotations, prevent problems with recursive annotation types
 (reported by tea-dragon@github)
#527: Add support for `@JsonInclude(content=Include.NON_NULL)` (and others) for Maps
#528: Add support for `JsonType.As.EXISTING_PROPERTY`
 (reported by heapifyman@github; implemented by fleebytes@github)
#539: Problem with post-procesing of "empty bean" serializer; was not calling
  'BeanSerializerModifier.modifySerializer()` for empty beans
 (reported by Fabien R, fabienrenaud@github)
#540: Support deserializing `[]` as null or empty collection when the java type
  is a not an object, `DeserializationFeature.ACCEPT_EMPTY_ARRAY_AS_NULL_OBJECT`
 (requested by Fabien R, fabienrenaud@github)
#543: Problem resolving self-referential recursive types
 (reported by ahgittin@github)
#550: Minor optimization: prune introspection of "well-known" JDK types
#552: Improved handling for ISO-8601 (date) format
 (contributed by Jerome G, geronimo-iia@github)
#559: Add `getDateFormat()`, `getPropertyNamingStrategy()` in `ObjectMapper`
#560: @JsonCreator to deserialize BigInteger to Enum
 (requested by gisupp@github)
#565: Add support for handling `Map.Entry`
#566: Add support for case-insensitive deserialization (`MapperFeature.ACCEPT_CASE_INSENSITIVE_PROPERTIES`)
 (contributed by Michael R)
#571: Add support in ObjectMapper for custom `ObjectReader`, `ObjectWriter` (sub-classes)
#572: Override default serialization of Enums
 (requested by herau@github)
#576: Add fluent API for adding mixins
 (contributed by Adam S, adstro@github)
#594: `@JsonValue` on enum not used when enum value is a Map key
 (reported by chrylis@github)
#596: Add support for `@JsonProperty.defaultValue`, exposed via `BeanProperty.getMetadata().getDefaultValue()`
#597: Improve error messaging for cases where JSON Creator returns null (which
  is illegal)
 (contributed by Aurelien L)
#599: Add a simple mechanism for avoiding multiple registrations of the same module
#607: Allow (re)config of `JsonParser.Feature`s via `ObjectReader`
#608: Allow (re)config of `JsonGenerator.Feature`s via `ObjectWriter`
#614: Add a mechanism for using `@JsonCreator.mode` for resolving possible ambiguity between
  delegating- and property-based creators
#616: Add `SerializationFeature.WRITE_DURATIONS_AS_TIMESTAMPS`
#622: Support for non-scalar ObjectId Reference deserialiazation (like JSOG)
#623: Add `StdNodeBasedDeserializer`
#630: Add `KeyDeserializer` for `Class`
#631: Update `current value` of `JsonParser`, `JsonGenerator` from standard serializers,
 deserializers
 (suggested by Antibrumm@github)
#633: Allow returning null value from IdResolver to make type information optional
 (requested by Antibrumm@github)
#634: Add `typeFromId(DatabindContext,String)` in `TypeIdDeserializer`
#636: `ClassNotFoundException` for classes not (yet) needed during serialization
 (contributed by mspiegel@github)
#638: Add annotation-based method(s) for injecting properties during serialization
 (using @JsonAppend, VirtualBeanPropertyWriter)
#647: Deserialization fails when @JsonUnwrapped property contains an object with same property name
 (reported by Konstantin L)
#653: Jackson doesn't follow JavaBean naming convention (added `MapperFeature.USE_STD_BEAN_NAMING`)
#654: Add support for (re)configuring `JsonGenerator.setRootValueSeparator()` via `ObjectWriter`
#655: Add `ObjectWriter.writeValues()` for writing value sequences
#660: `@JsonCreator`-annotated factory method is ignored if constructor exists
- Allow use of `Shape.ARRAY` for Enums, as an alias to 'use index'
- Start using `JsonGenerator.writeStartArray(int)` to help data formats
  that benefit from knowing number of elements in arrays (and would otherwise
  need to buffer values to know length)
- Added new overload for `JsonSerializer.isEmpty()`, to eventually solve #588
- Improve error messaging (related to [jaxb-annotations#38]) to include known subtype ids.

2.4.6 (23-Apr-2015)

#735: (complete fix) @JsonDeserialize on Map with contentUsing custom deserializer overwrites default behavior
 (reported by blackfyre512@github) (regression due to #604)
$744: Custom deserializer with parent object update fails

2.4.5.1 (26-Mar-2015)

Special one-off "micro patch" for:

#706: Add support for `@JsonUnwrapped` via JSON Schema module
#707: Error in getting string representation of an ObjectNode with a float number value
 (reported by @navidqar)
#735: (partial) @JsonDeserialize on Map with contentUsing custom deserializer overwrites default behavior

2.4.5 (13-Jan-2015)

#635: Reduce cachability of `Map` deserializers, to avoid problems with per-property config changes
    (regression due to #604)
#656: `defaultImpl` configuration is ignored for `WRAPPER_OBJECT`
- Solve potential cyclic-resolution problem for `UntypedObjectDeserializer`

2.4.4 (24-Nov-2014)

(jackson-core)#158: Setter confusion on assignable types
 (reported by tsquared2763@github)
#245: Calls to ObjectMapper.addMixInAnnotations() on an instance returned by ObjectMapper.copy()
 don't work
 (reported by Erik D)
#580: delegate deserializers choke on a (single) abstract/polymorphic parameter
 (reported by Ian B, tea-dragon@github)
#590: Binding invalid Currency gives nonsense at end of the message
 (reported by Jerbell@github)
#592: Wrong `TokenBuffer` delegate deserialization using `@JsonCreator`
 (reported by Eugene L)
#601: ClassCastException for a custom serializer for enum key in `EnumMap`
 (reported by Benson M)
#604: `Map` deserializers not being cached, causing performance problems
#610: Fix forward reference in hierarchies
 (contributed by zeito@github)
#619: Off by one error in AnnotatedWithParams
 (reported by stevetodd@github)
- Minor fix to `EnumSerializer` regarding detection "serialize using index"
- Minor fix to number serializers, to call proper callback for schema generation

2.4.3 (02-Oct-2014)

#496: Wrong result with `new TextNode("false").asBoolean(true)`
 (reported by Ivar R, ivarru@github)
#511: DeserializationFeature.FAIL_ON_INVALID_SUBTYPE does not work
 (reported by sbelikov@github)
#523: MapDeserializer and friends do not report the field/key name for mapping exceptions
 (reported by Ian B, tea-dragon@github)
#524: @JsonIdentityReference(alwaysAsId = true) Custom resolver is reset to SimpleObjectIdResolver
 (reported by pkokorev@github)
#541: @JsonProperty in @JsonCreator is conflicting with POJOs getters/attributes
 (reported by fabienrenaud@github)
#543: Problem resolving self-referential generic types
#570: Add Support for Parsing All Compliant ISO-8601 Date Formats
 (requested by pfconrey@github)
- Fixed a problem with `acceptJsonFormatVisitor` with Collection/array types that
  are marked with `@JsonValue`; could cause NPE in JSON Schema generator module.

2.4.2 (14-Aug-2014)

#515: Mixin annotations lost when using a mixin class hierarchy with non-mixin interfaces
 (reported by 'stevebread@github')
- Fixed a problem related to [jackson-dataformat-smile#19].

2.4.1.2 (12-Jul-2014)

Special one-off "micro patch" for:

#503: Concurrency issue inside com.fasterxml.jackson.databind.util.LRUMap.get(Object)
 (reported by fjtc@github)

2.4.1.1 (18-Jun-2014)

Special one-off "micro patch" for:

#491: Temporary work-around for issue #490 (full fix for 2.5 needs to be
  in `jackson-annotations`)
#506: Index is never set for Collection and Array in InvalidFormatException.Reference
 (reported by Fabrice D, fabdouglas@github)
- Fixed a problem related to [jackson-dataformat-smile#19].

2.4.1 (17-Jun-2014)

#479: NPE on trying to deserialize a `String[]` that contains null
 (reported by huxi@github)
#482: Make date parsing error behavior consistent with JDK
 (suggested by Steve S, sanbeg@github)
#489 (partial): TypeFactory cache prevents garbage collection of custom ClassLoader
 (reported by sftwrengnr@github)

2.4.0 (02-Jun-2014)

#81: Allow use of @JsonUnwrapped with typed (@JsonTypeInfo) classes, provided
  that (new) feature `SerializationFeature.FAIL_ON_UNWRAPPED_TYPE_IDENTIFIERS`
  is disabled
 (constributed by Ben F, UnquietCode@github)
#88: Prevent use of type information for `JsonNode` via default typing
 (reported by electricmonk@github)
#149: Allow use of "stringified" indexes for Enum values
 (requested by chenboxiang@github)
#176: Allow use external Object Id resolver (to use with @JsonIdentityInfo etc)
 (implemented by Pascal G)
#193: Conflicting property name definitions
 (reported by Stuart J, sgjohnston@github)
#323: Serialization of the field with deserialization config
 (reported by metanet@github)
#327: Should not consider explicitly differing renames a fail, as long as all are explicit
#335: Allow use of `@JsonPropertyOrder(alphabetic=true)` for Map properties
#351: ObjectId does not properly handle forward references during deserialization
 (contributed by pgelinas)
#352 Add `ObjectMapper.setConfig()` for overriding `SerializationConfig`/`DeserializationConfig`
#353: Problems with polymorphic types, `JsonNode` (related to #88)
 (reported by cemo@github)
#359: Converted object not using explicitly annotated serializer
 (reported by Florian S [fschopp@github])
#369: Incorrect comparison for renaming in `POJOPropertyBuilder`
#375: Add `readValue()`/`readPropertyValue()` methods in `DeserializationContext`
#376: Add support for `@JsonFormat(shape=STRING)` for number serializers
#381: Allow inlining/unwrapping of value from single-component JSON array
 (contributed by yinzara@github)
#390: Change order in which managed/back references are resolved (now back-ref
 first, then forward)
 (requested by zAlbee@github)
#407: Properly use null handlers for value types when serializer Collection
 and array types
 (contributed by Will P)
#425: Add support for using `Void.class` as "no class", instead of `NoClass.class`
#428: `PropertyNamingStrategy` will rename even explicit name from `@JsonProperty`
 (reported by turskip@github)
#435: Performance bottleneck in TypeFactory._fromClass
 (reported by Sean D, sdonovanuk@github)
#434: Ensure that DecimalNodes with mathematically equal values are equal
 (contributed by Francis G)
#435: Performance bottleneck in TypeFactory._fromClass
 (reported by sdonovanuk@github)
#438: Add support for accessing `@JsonProperty(index=N)` annotations
#442: Make `@JsonUnwrapped` indicate property inclusion
 (suggested by Ben F)
#447: ArrayNode#addAll should accept Collection<? extends JsonNode>
 (suggested by alias@github)
#461: Add new standard naming strategy, `PropertyNamingStrategy.LowerCaseStrategy`
#463: Add 'JsonNode.asText(String defaultValue)`
 (suggested by Chris C)
#464: Include `JsonLocation` in more mapping exceptions
 (contributed by Andy C (q3aiml@github))
#465: Make it easier to support serialization of custom subtypes of `Number`
#467: Unwanted POJO's embedded in tree via serialization to tree
 (reported by Benson M)
- Slightly improve `SqlDateSerializer` to support `@JsonFormat`
- Improve handling of native type ids (YAML, CBOR) to use non-native type ids
  as fallback

2.3.5 (13-Jan-2015)

#496: Wrong result for TextNode("false").asBoolean(true)
 (reported by Ivar R, ivarru@github)
#543: Problems resolving self-referential generic types.
#656: defaultImpl configuration is ignored for WRAPPER_OBJECT

2.3.4 (17-Jul-2014)

#459: BeanDeserializerBuilder copy constructor not copying `_injectables`
#462: Annotation-provided Deserializers are not contextualized inside CreatorProperties
 (reported by aarondav@github)

2.3.3 (10-Apr-2014)

#420: Remove 'final' modifier from `BeanDeserializerBase.deserializeWithType`
 (requested by Ghoughpteighbteau@github)
#422: Allow use of "True" and "False" as aliases for booleans when coercing from
  JSON String
#423: Fix `CalendarSerializer` to work with custom format
 (reported by sergeymetallic@github)
#433: `ObjectMapper`'s `.valueToTree()` wraps `JsonSerializable` objects into a POJONode
 (reported by Francis G)
- Fix null-handling for `CollectionSerializer`

2.3.2 (01-Mar-2014)

#378: Fix a problem with custom enum deserializer construction
 (reported by BokoEnos@github)
#379: Fix a problem with (re)naming of Creator properties; needed to make
 Paranamer module work with NamingStrategy.
 (reported by Chris P, cpilsworth@github)
#398: Should deserialize empty (not null) URI from empty String
 (reported by pgieser@github)
#406: @JsonTypeIdResolver not working with external type ids
 (reported by Martin T)
#411: NumberDeserializers throws exception with NaN and +/- Infinity
 (reported by clarkbreyman@github)
#412: ObjectMapper.writerWithType() does not change root name being used
 (repoted by jhalterman@github)
- Added `BeanSerializerBase._serializeObjectId()` needed by modules that
  override standard BeanSerializer; specifically, XML module.

2.3.1 (28-Dec-2013)

#346: Fix problem deserializing `ObjectNode`, with @JsonCreator, empty
  JSON Object
 (reported by gaff78@github)
#358: `IterableSerializer` ignoring annotated content serializer
 (reported by Florian S)
#361: Reduce sync overhead for SerializerCache by using volatile, double-locking
 (contributed by stuartwdouglas@github)
#362: UUID output as Base64 String with ObjectMapper.convertValue()
 (reported by jknack@github)
#367: Make `TypeNameIdResolver` call `TypeResolver` for resolving base type
 (suggested by Ben F)
#370: Fail to add Object Id for POJO with no properties
 (reported by jh3141@github)
- Fix for [jackson-module-afterburner#38]: need to remove @JacksonStdImpl from
  `RawSerializer`, to avoid accidental removal of proper handling.

2.3.0 (13-Nov-2013)

#48: Add support for `InetSocketAddress`
 (contributed by Nick T)
#152: Add support for traversing `JsonNode` with (new!) `JsonPointer` implementation
 (suggested by fge@github)
#208: Accept "fromString()" as an implicit Creator (factory) method (alias for "valueOf()")
 (requested by David P)
#215: Allow registering custom `CharacterEscapes` to use for serialization,
 via `ObjectWriter.with(CharacterEscapes)` (and `ObjectMapper.writer(CharacterEscapes)`)
#227: Allow "generic" Enum serializers, deserializers, via `SimpleModule`
#234: Incorrect type information for deeply nested Maps
 (reported by Andrei P)
#237: Add `DeserializationFeature.FAIL_ON_READING_DUP_TREE_KEY` to optionally
  throw `JsonMappingException` on duplicate keys, tree model (`JsonNode`)
#238: Allow existence of overlapping getter, is-getter (choose 'regular' getter)
#239: Support `ByteBuffer`
 (suggested by mckamey@github)
#240: Make sure `@JsonSerialize.include` does not accidentally override
  class inclusion settings
 (requested by thierryhenrio@github)
#253: `DelegatingDeserializer` causes problems for Managed/BackReferences
 (reported by bfelaco@github)
#257: Make `UntypedObjectDeserializer` support overides for `List`, `Map` etc
#268: Add new variant of `ObjectMapper.canSerialize()` that can return `Throwable`
 that caused false to be returned (if any)
#269: Add support for new `@JsonPropertyDescription` via `AnnotationIntrospector`
 as well as `BeanProperty.getMedata().getDescription()`
#270: Add `SerializationFeature.USE_EQUALITY_FOR_OBJECT_ID` to allow use of equality
 (instead of identity) for figuring out when to use Object Id
 (requested by beku8@github)
#271: Support handling of `@JsonUnwrapped` for in-built JSON Schema generation
#277: Make `TokenBuffer` support new native type and object ids
#302: Add `setNamingStrategy` in `Module.SetupContext`
 (suggested by Miguel C)
#305: Add support for accessing `TypeFactory` via `TypeIdResolverBase`
 (not yet via `TypeIdResolver` interface), other configuration
#306: Allow use of `@JsonFilter` for properties, not just classes 
#307: Allow use of `@JsonFilter` for Maps in addition to POJOs
#308: Improve serialization and deserialization speed of `java.util.UUID` by 4x
 (suggested by David P)
#310: Improve `java.util.UUID` serialization with binary codecs, to use "raw" form.
#311: Make sure that "creator properties" are alphabetically ordered too, if
  so requested.
#315: Allow per-property definition of null serializer to use, using
 new `@JsonSerialize(nullsUsing=xxx)` annotation property
#317: Fix `JsonNode` support for nulls bound to `ObjectNode`, `ArrayNode`
 (contributed by Seth P)
#318: Problems with `ObjectMapper.updateValue()`, creator property-backed accessors
#319: Add support for per-call ("contextual") attributes, with defaulting,
 to allow keeping track of state during (de)serialization
#324: Make sure to throw `JsonMappingException` from `EnumDeserializer` creator,
  not `IllegalArgumentException`
 (reported by beverku@github)
#326: Support `@JsonFilter` for "any getter" properties
#334: Make `ArrayNode`, `ObjectNode` non-final again
#337: `AnySetter` does not support polymorphic types
 (reported by askvortsov@github)
#340: AtomicReference not working with polymorphic types
#342: Add `DeserializationFeature.FAIL_ON_IGNORED_PROPERTIES` to make `ObjectMapper`
  throw exception when encountering explicitly ignored properties
 (requested by Ruslan M)
[JACKSON-890]: Support managed/back-references for polymorphic (abstract) types
- Add 'BeanPropertyWriter.isUnwrapping()' for future needs (by Afterburner)
- Add coercions from String "null" (as if null token was parsed) for primitives/Wrappers.
- Add `JsonDeserializer.handledType()`

2.2.4 (10-Jun-2014)

#292: Problems with abstract `Map`s, `Collection`s, polymorphic deserialization
#324: EnumDeserializer should throw JsonMappingException, not IllegalArgumentException
#346: Problems deserializing `ObjectNode` from empty JSON Object, with @JsonCreator

2.2.3 (22-Aug-2013)

#234: Problems with serializing types for deeply nested generic Maps, default typing 
#251: SerializationFeature.WRITE_BIGDECIMAL_AS_PLAIN ignored with JsonNode
  serialization
 (reported by fge@github)
#259: Fix a problem with JSON Schema generation for `@JsonValue`
 (reported by Lior L)
#267: Handle negative, stringified timestamps
 (reported by Drecth@github)
#281: Make `NullNode` use configured null-value serializer
#287: Fix problems with converters, Maps with Object values
 (reported by antubis@github)
#288: Fix problem with serialization converters assigned with annotations
 (reported by cemo@github)

2.2.2 (26-May-2013)

#216: Problems with Android, 1.6-only types
#217: JsonProcessingExceptions not all wrapped as expected
 (reported by karldmoore@github)
#220: ContainerNode missing 'createNumber(BigInteger)'
 (reported by Pascal G)
#223: Duplicated nulls with @JsonFormat(shape=Shape.ARRAY)
 (reported by lukegh@github)
#226: Field mapping fail on deserialization to common referenced object when
  @JsonUnwrapped is used
 (reported by ikvia@github)
#232: Converting bound BigDecimal value to tree fails with WRITE_BIGDECIMAL_AS_PLAIN
 (reported by celkings@github)
- Minor fix to handle primitive types for key deserializer lookups
- Add convenience method `MappingIterator.getCurrentLocation()`
 (suggested by Tomdz@github)

2.2.1 (03-May-2013)

#214: Problem with LICENSE, NOTICE, Android packaging
 (reported by thierryd@github)

2.2.0 (22-Apr-2013)

Fixes:

#23: Fixing typing of root-level collections
#118: JsonTypeInfo.as.EXTERNAL_PROPERTY not working correctly
 with missing type id, scalar types
#130: TimeZone not set for GregorianCalendar, even if configured
#144: MissingNode.isValueNode() should return 'false'
 (reported by 'fge@github')
#146: Creator properties were not being renamed as expected
 (contributed by Christoper C)
#188: Problem with ObjectId serialization, 'alwaysAsId' references

Improvements:

#116: JavaType implements `java.lang.reflect.Type` (as does `TypeReference`)
#147: Defer reporting of problems with missing creator parameters
 (contributed by Christoper C)
#155: Make `ObjectNode` and `ArrayNode` final (other node types already were)
 (requested by fge@github)
#161: Add deserializer for java.util.concurrent.ArrayBlockingQueue
#173: Add 'JsonNode.traverse(ObjectCodec)' for convenience
#181: Improve error reporting for missing '_valueDeserializer'
#194: Add `FloatNode` type in tree model (JsonNode)
 (requested by msteiger@github)
#199: Allow deserializing `Iterable` instances (as basic `Collection`s)
 (requested by electrum@github)
#206: Make 'ObjectMapper.createDeserializationContext()' overridable
 (requested by noter@github)
#207: Add explicit support for `short` datatypes, for tree model
 (contributed by msteiger@github)

New features:

#120: Extend BeanDeserializerModifier to work with non-POJO deserializers
#121: Extend BeanSerializerModifier to work with non-POJO serializers
#124: Add support for serialization converters (@JsonSerializer(converter=...))
#124: Add support for deserialization converters (@JsonDeserializer(converter=...))
#140: Add 'SerializationFeature.WRITE_BIGDECIMAL_AS_PLAIN' to allow forcing
  of non-scientific notation when serializing BigDecimals.
 (suggested by phedny@github)
#148: Add 'DeserializationFeature.FAIL_ON_INVALID_SUBTYPE`, which allows mapping
  entries with missing or invalid type id into null references (instead of failing).
  Also allows use of '@JsonTypeInfo.defaultImpl = NoClass.class' as alternative.
#159: Add more accessors in 'MappingIterator': getParser(), getParserSchema(),
  readAll()
 (suggested by Tom D)
#190: Add 'MapperFeature.ALLOW_FINAL_FIELDS_AS_MUTATORS' (default: true) for
 pruning out final fields (to avoid using as mutators)
 (requested by Eric T)
#195: Add 'MapperFeature.INFER_PROPERTY_MUTATORS' (default: enabled) for finer
  control of what mutators are auto-detected.
 (requested by Dain S)
#198: Add SPI metadata, handling in ObjectMapper (findModules()), for
  automatic registration of auto-detected extension modules
 (suggested by 'beamerblvd@github')
#203: Added new features to support advanced date/time handling:
  - SerializationFeature.WRITE_DATE_TIMESTAMPS_AS_NANOSECONDS
  - DeserializationFeature.READ_DATE_TIMESTAMPS_AS_NANOSECONDS
  - DeserializationFeature.ADJUST_DATES_TO_CONTEXT_TIME_ZONE

Other:

#126: Update JDK baseline to 1.6
* API under 'com.fasterxml.jackson.databind.jsonFormatVisitors' changed significantly
  based on experiences with external JSON Schema generator.
* Version information accessed via code-generated access class, instead of reading
  VERSION.txt
* Added 2 methods in Converter interface: getInputType(), getOutputType(),
  to allow programmatic overrides (needed by JAXB annotation module)

2.1.4 (26-Feb-2013)

* [JACKSON-887]: StackOverflow with parameterized sub-class field
 (reported by Alexander M)
* [#130]: TimeZone not set for GregorianCalendar, when deserializing
* [#157]: NPE when registering module twice
* [#162]: JsonNodeFactory: work around an old bug with BigDecimal and zero
 (submitted by fge@github)
* [#166]: Incorrect optimization for `ObjectMapper.convertValue(Class)`
 (reported by Eric T)
* [#167]: Problems with @JsonValue, polymorphic types (regression from 1.x)
 (reported by Eric T)
* [#170]: Problems deserializing `java.io.File` if creator auto-discovery disabled
 (reported by Eric T)
* [#175]: NPE for JsonMappingException, if no path is specified
 (reported by bramp@github)

2.1.3 (19-Jan-2013)

* [Issue#141]: ACCEPT_EMPTY_STRING_AS_NULL_OBJECT not working for enums
* [Issue#142]: Serialization of class containing EnumMap with polymorphic enum
  fails to generate class type data
 (reported by kidavis4@github)

2.1.2 (04-Dec-2012)

* [Issue#106]: NPE in ObjectArraySerializer.createContextual(...)
* [Issue#117]: HandlerInstantiator defaulting not working
 (reported by Alexander B)
* [Issue#118]: Problems with JsonTypeInfo.As.EXTERNAL_PROPERTY, scalar values
 (reported by Adva11@github)
* [Issue#119]: Problems with @JsonValue, JsonTypeInfo.As.EXTERNAL_PROPERTY
 (reported by Adva11@github)
* [Issue#122]: ObjectMapper.copy() was not copying underlying mix-in map
 (reported by rzlo@github)

2.1.1 (11-Nov-2012)

Fixes:

* [JACKSON-875]: Enum values not found if Feature.USE_ANNOTATIONS disabled
 (reported by Laurent P)
* [Issue#93]: ObjectNode.setAll() broken; would not add anything for
  empty ObjectNodes.
 (reported by Francis G)
* Making things implement java.io.Serializable:
  - Issues: #94, #99, #100, #102
    (reported by Sean B)
* [Issue#96]: Problem with JsonTypeInfo.As.EXTERNAL_PROPERTY, defaultImpl
 (reported by Adva11@github)

2.1.0 (08-Oct-2012)

  New minor version for 2.x series. Major improvements in multiple areas,
  including:

  - Dataformat auto-detection
  - More `@JsonFormat.shape` variant to serialize Collections as
    JSON Objects, POJOs as JSON Arrays (csv-like).
  - Much more configuration accessible via ObjectReader, ObjectWriter
  - New mechanism for JSON Schema generation, other uses (in future)

Fixes:

* [JACKSON-830]/[Issue#19]: Change OSGi bundle name to be fully-qualified
* ]JACKSON-847]: Make @JsonIdentityInfo work with property-based creator
* [JACKSON-851]: State corruption with ObjectWriter, DefaultPrettyPrinter
 (reported by Duncan A)
* [Issue#75]: Too aggressive KeySerializer caching
* Minor fix wrt [Issue#11], coercion needed extra checks

Improvements:

* [JACKSON-758]: Remove 'IOException' from throws clauses of "writeValueAsString"
  and "writeValueAsBytes" of ObjectMapper/ObjectWriter
 (suggested by G-T Chen)
* [JACKSON-839]: Allow "upgrade" of integer number types for
  UntypedObjectDeserializer, even with default typing enabled.
* [JACKSON-850]: Allow use of zero-arg factory methods as "default creator"
  (suggested by Razvan D)
* [Issue#9]: Implement 'required' JSON Schema attribute for bean properties
* [Issue#20]: Add new exception type, InvalidFormatException (sub-type of
  JsonMappingException) to indicate data format problems
 (suggested by HolySamosa@github)
* [Issue#30]: ObjectReader and ObjectWriter now try to pre-fetch root
  (de)serializer if possible; minor performance improvement (2% for small POJOs).
* [Issue#33]: Simplified/clarified definition of 'ObjectReader.readValues()';
  minor change in behavior for JSON Array "wrapped" sequences
* [Issue#60]: Add 'JsonNode.hasNonNull(...)' method(s)
 (suggested by Jeff S on mailing list) 
* [Issue#64]: Add new "standard" PropertyNamingStrategy, PascalCaseStrategy
  (PropertyNamingStrategy.PASCAL_CASE_TO_CAMEL_CASE)
 (contributed by Sean B)
* [Issue#65]: Add getters to `ObjectMapper`, DeserializationContext/-Factory.
 (contributed by Dmitry K)
* [Issue#69]: Add `PropertyName` abstraction, new methods in AnnotationIntrospector
* [Issue#80]: Make `DecimalNode` normalize input, to make "1.0" and "1.00"equal
 (reported by fge@github)

New features:

* [Issue#15]: Support data format auto-detection via ObjectReader (added
  'withFormatDetection(...)' fluent factories)
* [Issue#21]: Add 'ObjectNode.set(...)' method (and related) to improve
  chaining, semantic consistency of Tree Model API
 (suggested by fge@Github)
* [Issue#22]: Add 'ObjectMapper.setAnnotationIntrospectors()' which allows
  defining different introspectors for serialization, deserialization
* [Issue#24]: Allow serialization of Enums as JSON Objects
 (suggested by rveloso@github)
* [Issue#28]: Add 'ObjectMapper.copy()', to create non-linked copy of
  mapper, with same configuration settings
* [Issue#29]: Allow serializing, deserializing POJOs as JSON Arrays
  by using `@JsonFormat(shape=Shape.ARRAY)`
* [Issue#40]: Allow serialization of Collections as JSON Objects
  (and deserialization from)
 (suggested by 'rveloso@github')
* [Issue#42]: Allow specifying Base64 variant to use for Base64-encoded data
  using ObjectReader.with(Base64Variant), ObjectWriter.with(Base64Variant).
 (suggested by 'mpfau@github')
* [Issue#45]: Add '@JsonNaming' annotation to define per-class PropertyNamingStrategy
 (suggested by Mark W)
* [Pull#58]: Make 'MappingIterator' implement 'Closable'
 (contributed by Pascal G)
* [Issue#72]: Add 'MapperFeature.USE_WRAPPER_NAME_AS_PROPERTY_NAME' to use
  wrapper name annotations for renaming properties
* [Issue#87]: Add 'StdDelegatingSerializer', 'StdDelegatingDeserializer' to
  simplify writing of two-step handlers
* (issue #4 of jackson-annotations): Add `@JsonIdentityReference(alwaysAsId=true)`
  to force ALL references to an object written as Object Id, even the first one.
* Added 'ObjectReader#withHandler' to allow for reconfiguring deserialization
  problem handler
 (suggested by 'electricmonk')

Other changes:

* New variant of AnnotationIntrospector.getFormat(), to support class
  annotations
* It is now possible to serialize instances of plain old Object, iff
  'FAIL_ON_EMPTY_BEANS' is disabled.
* Trying to remove reference to "JSON" in datatype conversion errors
 (since databinding is format-agnostic)

INCOMPATIBILITIES: (rats!)

* Note that [Issue#33] (see above) is, technically speaking, backwards
  imcompatible change. It is estimated that it should NOT affect most
  users, as changes are to edge cases (and undocumented ones at that).
  However, it can potentially cause problems with upgrade.
* Implementation of `JsonFormatVisitable` resulting in 2 new methods
  being added in `BeanPropertyFilter` interface -- this is unfortunate,
  but was required to support full traversability.

2.0.4 (26-Jun-2012)

* [Issue#6]: element count for PrettyPrinter, endObject wrong
   (reported by "thebluemountain")
* [JACKSON-838]: Utf8StreamParser._reportInvalidToken() skips letters
    from reported token name
   (reported by Lóránt Pintér)
* [JACKSON-841] Data is doubled in SegmentedStringWriter output
   (reported by Scott S)
* [JACKSON-842] ArrayIndexOutOfBoundsException when skipping C-style comments
   (reported by Sebastien R)

2.0.3: no version 2.0.3 released -- only used for extension modules

2.0.2 [14-May-2012]

Fixes:

* [Issue#14]: Annotations were not included from parent classes of
  mix-in classes
 (reported by @guillaup)
* [JACKSON-824]: Combination of JSON Views, ObjectMapper.readerForUpdating()
  was not working
 (reported by Nir S)
(and all fixes from 1.9.7)

Improvements:

* [Issue#11]: Improve ObjectMapper.convertValue()/.treeToValue() to use
  cast if possible

2.0.1 [23-Apr-2012]

Fixes:

* [JACKSON-827] Ensure core packages work on JDK 1.5
 (reported by Pascal g)
* [JACKSON-829] Custom serializers not working for List<String> properties,
  @JsonSerialize(contentUsing)
 (reported by James R)

Improvements:

* [Issue#5]: Add support for maps with java.util.Locale keys to the set of
  StdKeyDeserializers
 (contributed by Ryan G)

2.0.0 [25-Mar-2012]

Fixes:

* [JACKSON-368]: Problems with managed references, abstract types
* [JACKSON-711]: Delegating @JsonCreator did not work with Injectable values
* [JACKSON-798]: Problem with external type id, creators
  (reported by Casey L)
(and all fixes up until and including 1.9.6)

Improvements:

* [JACKSON-546]: Indicate end-of-input with JsonMappingException instead
  of EOFException, when there is no parsing exception
* [JACKSON-664]: Reduce overhead of type resolution by adding caching
  in TypeFactory
* [JACKSON-690]: Pass DeserializationContext through ValueInstantiator
* [JACKSON-695]: Add 'isEmpty(value)' in JsonSerializer to allow
  customizing handling of serialization of empty values
* [JACKSON-710]: 'ObjectMapper.convertValue()' should ignore root value
  wrapping/unwrapping settings
* [JACKSON-730] Split various features (JsonParser, JsonGenerator,
  SerializationConfig, DeserializationConfig) into per-factory
  features (MapperFeature, JsonFactory.Feature) an per
  instance features (existing ones)
* [JACKSON-732]: Allow 'AnnotationIntrospector.findContentDeserializer()'
  (and similar) to return instance, not just Class<?> for instance
 (requested by James R)
* [JACKSON-736]: Add (more) access to array, container and map serializers
* [JACKSON-737]: Allow accessing of "creator properties" for BeanDeserializer
* [JACKSON-748]: Add 'registerSubtypes' to 'Module.setupContext' (and SimpleModule)
* [JACKSON-749]: Make @JsonValue work for Enum deserialization
* [JACKSON-769]: ObjectNode/ArrayNode: change 'put', 'insert', 'add' to return
  'this node' (unless already returning something)
* [JACKSON-770]: Simplify method naming for JsonNode, drop unnecessary 'get' prefix
  from methods like 'getTextValue()' (becomes 'textValue()')
* [JACKSON-777]: Rename 'SerializationConfig.Feature' as 'SerializationFeature',
  'DeserializationConfig.Feature' as 'DeserializationFeature'
* [JACKSON-780]: MissingNode, NullNode should return 'defaultValue' from 'asXxx' methods,
  (not 0 for numbers), as they are not numeric types
* [JACKSON-787]: Allow use of @JsonIgnoreProperties for properties (fields, getters, setters)
* [JACKSON-795]: @JsonValue was not working for Maps, Collections
* [JACKSON-800]: Add 'Module.SetupContext#addDeserializationProblemHandler'
 (suggested by James R)

New features:

* [JACKSON-107]: Add support for Object Identity (to handled cycles, shared refs),
  with @JsonIdentityInfo
* [JACKSON-435]: Allow per-property Date formatting using @JsonFormat.
* [JACKSON-437]: Allow injecting of type id as POJO property, by setting
  new '@JsonTypeInfo.visible' property to true.
* [JACKSON-469]: Support "Builder pattern" for deserialiation; that is, allow
  use of separate Builder object for data binding, creating actual value
* [JACKSON-608]: Allow use of JSON Views for deserialization
* [JACKSON-636]: Add 'SerializationFeature.ORDER_MAP_ENTRIES_BY_KEYS' to allow
  forced sorting of Maps during serialization
  (suggested by Joern H)
* [JACKSON-669]: Allow prefix/suffix for @JsonUnwrapped properties
 (requested by Aner P)
* [JACKSON-707]: Add 'JsonNode.deepCopy()', to create safe deep copies
  of ObjectNodes, ArrayNodes.
* [JACKSON-714]: Add general-purpose @JsonFormat annotation
* [JACKSON-718]: Added 'JsonNode.canConvertToInt()', 'JsonNode.canConvertToLong()'
* [JACKSON-747]: Allow changing of 'SerializationFeature' for ObjectWriter,
  'DeserializationFeature' for ObjectReader.
* [JACKSON-752]: Add @JsonInclude (replacement of @JsonSerialize.include)
* [JACKSON-754]: Add @JacksonAnnotationsInside for creating "annotation
  bundles" (also: AnnotationIntrospector.isAnnotationBundle())
* [JACKSON-762]: Allow using @JsonTypeId to specify property to use as
  type id, instead of using separate type id resolver.
* [JACKSON-764]: Allow specifying "root name" to use for root wrapping
  via ObjectReader, ObjectWriter.
* [JACKSON-772]: Add 'JsonNode.withArray()' to use for traversing Array nodes.
* [JACKSON-793]: Add support for configurable Locale, TimeZone to use
  (via SerializationConfig, DeserializationConfig)
* [JACKSON-805]: Add 'SerializationFeature.WRITE_SINGLE_ELEM_ARRAYS_UNWRAPPED'
  to improve interoperability with BadgerFish/Jettison
* [JACKSON-810]: Deserialization Feature: Allow unknown Enum values via
  'DeserializationFeature.READ_UNKNOWN_ENUM_VALUES_AS_NULL'
  (suggested by Raymond R)
* [JACKSON-813]: Add '@JsonSerializableSchema.id' attribute, to indicate
  'id' value to add to generated JSON Schemas.

[entries for versions 1.x and earlier not retained; refer to earlier releases)<|MERGE_RESOLUTION|>--- conflicted
+++ resolved
@@ -4,7 +4,6 @@
 === Releases === 
 ------------------------------------------------------------------------
 
-<<<<<<< HEAD
 2.15.1 (not yet released)
 
 #3894: Only avoid Records fields detection for deserialization
@@ -102,10 +101,7 @@
 #3876: `TypeFactory` cache performance degradation with `constructSpecializedType()`
  (contributed by Carter K)
 
-2.14.3 (not yet released)
-=======
 2.14.3 (05-May-2023)
->>>>>>> d47d1b64
 
 #3784: `PrimitiveArrayDeserializers$ByteDeser.deserialize` ignores
   `DeserializationProblemHandler` for invalid Base64 content
