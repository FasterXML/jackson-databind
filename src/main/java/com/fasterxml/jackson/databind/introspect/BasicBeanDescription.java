--- conflicted
+++ resolved
@@ -226,22 +226,12 @@
         return _properties();
     }
 
-<<<<<<< HEAD
-=======
     @Override // since 2.12
     public AnnotatedMember findJsonKeyAccessor() {
         return (_propCollector == null) ? null
                 : _propCollector.getJsonKeyAccessor();
     }
 
-    @Override
-    @Deprecated // since 2.9
-    public AnnotatedMethod findJsonValueMethod() {
-        return (_propCollector == null) ? null
-                : _propCollector.getJsonValueMethod();
-    }
-
->>>>>>> 140641b9
     @Override // since 2.9
     public AnnotatedMember findJsonValueAccessor() {
         return (_propCollector == null) ? null
