--- conflicted
+++ resolved
@@ -6,12 +6,8 @@
 
 2.16.0 (not yet released)
 
-<<<<<<< HEAD
-No changes since 2.15
-=======
 #3928: `@JsonProperty` on constructor parameter changes default field serialization order
  (contributed by @pjfanning)
->>>>>>> a3b231cd
 
 2.15.1 (not yet released)
 
