package com.fasterxml.jackson.databind.introspect;

import java.lang.annotation.ElementType;
import java.lang.annotation.Retention;
import java.lang.annotation.RetentionPolicy;
import java.lang.annotation.Target;
import java.math.BigDecimal;
import java.util.*;
import java.util.function.Function;
import java.util.stream.Collectors;

import com.fasterxml.jackson.annotation.*;
import com.fasterxml.jackson.databind.*;
import com.fasterxml.jackson.databind.annotation.JsonDeserialize;

public class POJOPropertiesCollectorTest
    extends BaseMapTest
{
    static class Simple {
        public int value;
        
        @JsonProperty("value")
        public void valueSetter(int v) { value = v; }

        @JsonProperty("value")
        public int getFoobar() { return value; }
    }

    static class SimpleFieldDeser
    {
        @JsonDeserialize String[] values;
    }
    
    static class SimpleGetterVisibility {
        public int getA() { return 0; }
        protected int getB() { return 1; }
        @SuppressWarnings("unused")
        private int getC() { return 2; }
    }
    
    // Class for testing 'shared ignore'
    static class Empty {
        public int value;
        
        public void setValue(int v) { value = v; }

        @JsonIgnore
        public int getValue() { return value; }
    }

    static class IgnoredSetter {
        @JsonProperty
        public int value;
        
        @JsonIgnore
        public void setValue(int v) { value = v; }

        public int getValue() { return value; }
    }

    static class ImplicitIgnores {
        @JsonIgnore public int a;
        @JsonIgnore public void setB(int b) { }
        public int c;
    }
    
    // Should find just one setter for "y", due to partial ignore
    static class IgnoredRenamedSetter {
        @JsonIgnore public void setY(int value) { }
        @JsonProperty("y") void foobar(int value) { }
    }
    
    // should produce a single property, "x"
    static class RenamedProperties {
        @JsonProperty("x")
        public int value;
        
        public void setValue(int v) { value = v; }

        public int getX() { return value; }
    }

    static class RenamedProperties2
    {
        @JsonProperty("renamed")
        public int getValue() { return 1; }
        public void setValue(int x) { }
    }
    
    // Testing that we can "merge" properties with renaming
    static class MergedProperties {
        public int x;
        
        @JsonProperty("x")
        public void setFoobar(int v) { x = v; }
    }

    // Testing that property order is obeyed, even for deserialization purposes
    @JsonPropertyOrder({"a", "b", "c", "d"})
    static class SortedProperties
    {
        public int b;
        public int c;
        
        public void setD(int value) { }
        public void setA(int value) { }
    }

    // [JACKSON-700]: test property type detection, selection
    static class TypeTestBean
    {
        protected Long value;

        @JsonCreator
        public TypeTestBean(@JsonProperty("value") String value) { }

        // If you remove this method, the test will pass
        public Integer getValue() { return 0; }
    }

    static class Jackson703
    {
        private List<FoodOrgLocation> location = new ArrayList<FoodOrgLocation>();

        {
            location.add(new FoodOrgLocation());
        }

        public List<FoodOrgLocation> getLocation() { return location; } 
    }
    
    static class FoodOrgLocation
    {
        protected Long id;
        public String name;
        protected Location location;

        public FoodOrgLocation() {
            location = new Location();
        }

        public FoodOrgLocation(final Location foodOrg) { }
                
        public FoodOrgLocation(final Long id, final String name, final Location location) { }

        public Location getLocation() { return location; }
    }

    static class Location {
        public BigDecimal lattitude;
        public BigDecimal longitude;

        public Location() { }

        public Location(final BigDecimal lattitude, final BigDecimal longitude) { }
    }

    class Issue701Bean { // important: non-static!
        private int i;

        // annotation does not matter -- just need one on the last argument
        public Issue701Bean(@JsonProperty int i) { this.i = i; }

        public int getX() { return i; }
    }

    static class Issue744Bean
    {
        protected Map<String,Object> additionalProperties;
        
        @JsonAnySetter
        public void addAdditionalProperty(String key, Object value) {
            if (additionalProperties == null) additionalProperties = new HashMap<String, Object>();
            additionalProperties.put(key,value);
        }
        
        public void setAdditionalProperties(Map<String, Object> additionalProperties) {
            this.additionalProperties = additionalProperties;
        }

        @JsonAnyGetter
        public Map<String,Object> getAdditionalProperties() { return additionalProperties; }

        @JsonIgnore
        public String getName() {
           return (String) additionalProperties.get("name");
        }
    }

    static class PropDescBean
    {
        public final static String A_DESC = "That's A!";
        public final static int B_INDEX = 3;

        @JsonPropertyDescription(A_DESC)
        public String a;

        protected int b;
        
        public String getA() { return a; }

        public void setA(String a) { this.a = a; }

        @JsonProperty(required=true, index=B_INDEX, defaultValue="13")
        public int getB() { return b; }
    }

    @Target({ElementType.ANNOTATION_TYPE, ElementType.FIELD, ElementType.METHOD, ElementType.PARAMETER})
    @Retention(RetentionPolicy.RUNTIME)
    @JacksonAnnotation
    @interface A {}

    @Target({ElementType.ANNOTATION_TYPE, ElementType.FIELD, ElementType.METHOD, ElementType.PARAMETER})
    @Retention(RetentionPolicy.RUNTIME)
    @JacksonAnnotation
    @interface B {}

    static class DuplicateGetterBean
    {
        @A
        public boolean isBloop() { return true; }

        @B
        public boolean getBloop() { return true; }
    }

    static class DuplicateGetterCreatorBean
    {
        public DuplicateGetterCreatorBean(@JsonProperty("bloop") @A boolean bloop) {}

        public boolean isBloop() { return true; }

        public boolean getBloop() { return true; }
    }

    // [databind#3125]: As per existing (2.7+) logic we SHOULD tie-break
    // in favor of `String` but code up until 2.12 short-circuited early fail
    static class DupSetter3125Bean {
        public void setValue(Integer value) { }
        public void setValue(Boolean value) { }
        public void setValue(String value) { }
    }

    /*
    /**********************************************************
    /* Unit tests
    /**********************************************************
     */

    private final ObjectMapper MAPPER = newJsonMapper();

/*
    public void testSimple()
    {
        POJOPropertiesCollector coll = 
        Map<String, POJOPropertyBuilder> props = beanPropMap(MAPPER, Simple.class, true);
        assertEquals(1, props.size());
        POJOPropertyBuilder prop = props.get("value");
        assertNotNull(prop);
        assertTrue(prop.hasSetter());
        assertTrue(prop.hasGetter());
        assertTrue(prop.hasField());
    }

    public void testSimpleFieldVisibility()
    {
        // false -> deserialization
        POJOPropertiesCollector coll = collector(MAPPER,
        		SimpleFieldDeser.class, false);
        Map<String, POJOPropertyBuilder> props = coll.getPropertyMap();
        assertEquals(1, props.size());
        POJOPropertyBuilder prop = props.get("values");
        assertNotNull(prop);
        assertFalse(prop.hasSetter());
        assertFalse(prop.hasGetter());
        assertTrue(prop.hasField());
    }

    public void testSimpleGetterVisibility()
    {
        POJOPropertiesCollector coll = collector(MAPPER,
        		SimpleGetterVisibility.class, true);
        Map<String, POJOPropertyBuilder> props = coll.getPropertyMap();
        assertEquals(1, props.size());
        POJOPropertyBuilder prop = props.get("a");
        assertNotNull(prop);
        assertFalse(prop.hasSetter());
        assertTrue(prop.hasGetter());
        assertFalse(prop.hasField());
    }
    
    // Unit test for verifying that a single @JsonIgnore can remove the
    // whole property, unless explicit property marker exists
    public void testEmpty()
    {
        POJOPropertiesCollector coll = collector(MAPPER,
        		Empty.class, true);
        Map<String, POJOPropertyBuilder> props = coll.getPropertyMap();
        assertEquals(0, props.size());
    }

    // Unit test for verifying handling of 'partial' @JsonIgnore; that is,
    // if there is at least one explicit annotation to indicate property,
    // only parts that are ignored are, well, ignored
    public void testPartialIgnore()
    {
        POJOPropertiesCollector coll = collector(MAPPER,
        		IgnoredSetter.class, true);
        Map<String, POJOPropertyBuilder> props = coll.getPropertyMap();
        assertEquals(1, props.size());
        POJOPropertyBuilder prop = props.get("value");
        assertNotNull(prop);
        assertFalse(prop.hasSetter());
        assertTrue(prop.hasGetter());
        assertTrue(prop.hasField());
    }

    public void testSimpleRenamed()
    {
        POJOPropertiesCollector coll = collector(MAPPER,
        		RenamedProperties.class, true);
        Map<String, POJOPropertyBuilder> props = coll.getPropertyMap();
        assertEquals(1, props.size());
        POJOPropertyBuilder prop = props.get("x");
        assertNotNull(prop);
        assertTrue(prop.hasSetter());
        assertTrue(prop.hasGetter());
        assertTrue(prop.hasField());
    }

    public void testSimpleRenamed2()
    {
        POJOPropertiesCollector coll = collector(MAPPER,
        		RenamedProperties2.class, true);
        Map<String, POJOPropertyBuilder> props = coll.getPropertyMap();
        assertEquals(1, props.size());
        POJOPropertyBuilder prop = props.get("renamed");
        assertNotNull(prop);
        assertTrue(prop.hasSetter());
        assertTrue(prop.hasGetter());
        assertFalse(prop.hasField());
    }

    public void testMergeWithRename()
    {
        POJOPropertiesCollector coll = collector(MAPPER,
        		MergedProperties.class, true);
        Map<String, POJOPropertyBuilder> props = coll.getPropertyMap();
        assertEquals(1, props.size());
        POJOPropertyBuilder prop = props.get("x");
        assertNotNull(prop);
        assertTrue(prop.hasSetter());
        assertFalse(prop.hasGetter());
        assertTrue(prop.hasField());
    }beanPropMap
    
    public void testSimpleIgnoreAndRename()
    {
        POJOPropertiesCollector coll = collector(MAPPER,
        		IgnoredRenamedSetter.class, true);
        Map<String, POJOPropertyBuilder> props = coll.getPropertyMap();
        assertEquals(1, props.size());
        POJOPropertyBuilder prop = props.get("y");
        assertNotNull(prop);
        assertTrue(prop.hasSetter());
        assertFalse(prop.hasGetter());
        assertFalse(prop.hasField());
    }

    public void testGlobalVisibilityForGetters()
    {
        ObjectMapper m = jsonMapperBuilder()
                .changeDefaultVisibility(vc ->
                    vc.withVisibility(PropertyAccessor.GETTER, Visibility.NONE))
                .build();
        POJOPropertiesCollector coll = collector(m, SimpleGetterVisibility.class, true);
        // should be 1, expect that we disabled getter auto-detection, so
        Map<String, POJOPropertyBuilder> props = coll.getPropertyMap();
        assertEquals(0, props.size());
    }

    public void testCollectionOfIgnored()
    {
        // should be 1, due to ignorals
        Map<String, ?> props = beanPropMap(MAPPER, ImplicitIgnores.class, false);
        assertEquals(1, props.size());
        // but also have 2 ignored properties
        Collection<String> ign = coll.getIgnoredPropertyNames();
        assertEquals(2, ign.size());
        assertTrue(ign.contains("a"));
        assertTrue(ign.contains("b"));
    }
    */

    public void testSimpleOrderingForDeserialization()
    {
        List<BeanPropertyDefinition> props = beanPropList(MAPPER, SortedProperties.class, false);
        assertEquals(4, props.size());
        assertEquals("a", props.get(0).getName());
        assertEquals("b", props.get(1).getName());
        assertEquals("c", props.get(2).getName());
        assertEquals("d", props.get(3).getName());
    }

    public void testSimpleWithType()
    {
        // first for serialization; should base choice on getter
        List<BeanPropertyDefinition> props = beanPropList(MAPPER, TypeTestBean.class, true);
        assertEquals(1, props.size());
        assertEquals("value", props.get(0).getName());
        AnnotatedMember m = props.get(0).getAccessor();
        assertTrue(m instanceof AnnotatedMethod);
        assertEquals(Integer.class, m.getRawType());

        // then for deserialization; prefer ctor param
        props = beanPropList(MAPPER, TypeTestBean.class, false);
        assertEquals(1, props.size());
        assertEquals("value", props.get(0).getName());
        m = props.get(0).getMutator();
        assertEquals(AnnotatedParameter.class, m.getClass());
        assertEquals(String.class, m.getRawType());
    }

    public void testDuplicateGetters() throws Exception
    {
        List<BeanPropertyDefinition> props = beanPropList(MAPPER, DuplicateGetterBean.class, true);
        assertEquals(1, props.size());
        BeanPropertyDefinition prop = props.get(0);
        assertEquals("bloop", prop.getName());
        assertTrue(prop.getGetter().hasAnnotation(A.class));
        assertTrue(prop.getGetter().hasAnnotation(B.class));
    }

    // 27-Nov-2019, tatu: Not sure why, but changes for [databind#2555] started to
    //   fail this test, due to call to `prop.getMetadata()` (to check for `index`).
    //   Probably related to comment on "Can't call getGetter..."
    public void testDuplicateGettersCreator() throws Exception
    {
        List<BeanPropertyDefinition> props = beanPropList(MAPPER, DuplicateGetterCreatorBean.class, true);
        assertEquals(1, props.size());
        POJOPropertyBuilder prop = (POJOPropertyBuilder) props.get(0);
        assertEquals("bloop", prop.getName());
        // Can't call getGetter or the duplicate will be removed
        assertTrue(prop._getters.value.hasAnnotation(A.class));
        assertNotNull(prop._getters.next);
        assertTrue(prop._getters.next.value.hasAnnotation(A.class));
    }
<<<<<<< HEAD

=======
/*
    // [databind#3125]
    public void testDuplicateSetters() throws Exception
    {
        POJOPropertiesCollector coll = collector(MAPPER, DupSetter3125Bean.class,
                false);
        final List<BeanPropertyDefinition> props = coll.getProperties();
        assertEquals(1, props.size());
        POJOPropertyBuilder prop = (POJOPropertyBuilder) props.get(0);
        assertEquals("value", prop.getName());
        // but this failed
        AnnotatedMethod m = prop.getSetter();
        assertNotNull(m);
        assertEquals(String.class, m.getRawParameterType(0));
    }
*/
    private void _verifyProperty(BeanDescription beanDesc,
    		boolean verifyDesc, boolean verifyIndex, String expDefaultValue)
    {
        assertNotNull(beanDesc);
        List<BeanPropertyDefinition> props = beanDesc.findProperties();
        assertEquals(2, props.size());
        for (BeanPropertyDefinition prop : props) {
            String name = prop.getName();
            final PropertyMetadata md = prop.getMetadata();
            if ("a".equals(name)) {
                assertFalse(md.isRequired());
                assertNull(md.getRequired());
                if (verifyDesc) {
                	assertEquals(PropDescBean.A_DESC, md.getDescription());
                }
                if (verifyIndex) {
                	assertNull(md.getIndex());
                }
            } else if ("b".equals(name)) {
                assertTrue(md.isRequired());
                assertEquals(Boolean.TRUE, md.getRequired());
                if (verifyDesc) {
                	assertNull(md.getDescription());
                }
                if (verifyIndex) {
                	assertEquals(Integer.valueOf(PropDescBean.B_INDEX), md.getIndex());
                }
                if (expDefaultValue != null) {
                    assertEquals(expDefaultValue, md.getDefaultValue());
                }
            } else {
                fail("Unrecognized property '"+name+"'");
            }
        }
    }
>>>>>>> f550e221
    /*
    /**********************************************************
    /* Helper methods
    /**********************************************************
     */

    protected Map<String, BeanPropertyDefinition> beanPropMap(ObjectMapper m0,
            Class<?> cls, boolean forSerialization) {
        return beanPropList(m0, cls, forSerialization).stream()
            .collect(Collectors.toMap(BeanPropertyDefinition::getName,
                    Function.identity()));
    }

    protected List<BeanPropertyDefinition> beanPropList(ObjectMapper m0,
            Class<?> cls, boolean forSerialization) {
        return beanDesc(m0, cls, forSerialization).findProperties();
    }
    
    protected BeanDescription beanDesc(ObjectMapper m0,
            Class<?> cls, boolean forSerialization)
    {
        return forSerialization
                ? ObjectMapperTestAccess.beanDescriptionForSer(m0, cls)
                : ObjectMapperTestAccess.beanDescriptionForDeser(m0, cls)
        ;
    }
}<|MERGE_RESOLUTION|>--- conflicted
+++ resolved
@@ -445,9 +445,7 @@
         assertNotNull(prop._getters.next);
         assertTrue(prop._getters.next.value.hasAnnotation(A.class));
     }
-<<<<<<< HEAD
-
-=======
+
 /*
     // [databind#3125]
     public void testDuplicateSetters() throws Exception
@@ -464,46 +462,11 @@
         assertEquals(String.class, m.getRawParameterType(0));
     }
 */
-    private void _verifyProperty(BeanDescription beanDesc,
-    		boolean verifyDesc, boolean verifyIndex, String expDefaultValue)
-    {
-        assertNotNull(beanDesc);
-        List<BeanPropertyDefinition> props = beanDesc.findProperties();
-        assertEquals(2, props.size());
-        for (BeanPropertyDefinition prop : props) {
-            String name = prop.getName();
-            final PropertyMetadata md = prop.getMetadata();
-            if ("a".equals(name)) {
-                assertFalse(md.isRequired());
-                assertNull(md.getRequired());
-                if (verifyDesc) {
-                	assertEquals(PropDescBean.A_DESC, md.getDescription());
-                }
-                if (verifyIndex) {
-                	assertNull(md.getIndex());
-                }
-            } else if ("b".equals(name)) {
-                assertTrue(md.isRequired());
-                assertEquals(Boolean.TRUE, md.getRequired());
-                if (verifyDesc) {
-                	assertNull(md.getDescription());
-                }
-                if (verifyIndex) {
-                	assertEquals(Integer.valueOf(PropDescBean.B_INDEX), md.getIndex());
-                }
-                if (expDefaultValue != null) {
-                    assertEquals(expDefaultValue, md.getDefaultValue());
-                }
-            } else {
-                fail("Unrecognized property '"+name+"'");
-            }
-        }
-    }
->>>>>>> f550e221
+
     /*
-    /**********************************************************
+    /**********************************************************************
     /* Helper methods
-    /**********************************************************
+    /**********************************************************************
      */
 
     protected Map<String, BeanPropertyDefinition> beanPropMap(ObjectMapper m0,
