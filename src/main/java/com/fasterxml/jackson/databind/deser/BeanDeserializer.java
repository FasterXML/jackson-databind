--- conflicted
+++ resolved
@@ -470,19 +470,9 @@
                 return deserializeWithExternalTypeId(p, ctxt);
             }
             Object bean = deserializeFromObjectUsingNonDefault(p, ctxt);
-<<<<<<< HEAD
-            if (_injectables != null) {
-                injectValues(ctxt, bean);
-            }
             // 27-May-2014, tatu: I don't think view processing would work
             //   at this point, so commenting it out; but leaving in place
             //   just in case I forgot something fundamental...
-=======
-            /* 27-May-2014, tatu: I don't think view processing would work
-             *   at this point, so commenting it out; but leaving in place
-             *   just in case I forgot something fundamental...
-             */
->>>>>>> a601d661
             /*
             if (_needViewProcesing) {
                 Class<?> view = ctxt.getActiveView();
