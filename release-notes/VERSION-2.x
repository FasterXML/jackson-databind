Project: jackson-databind

------------------------------------------------------------------------
=== Releases === 
------------------------------------------------------------------------

<<<<<<< HEAD
2.13.0 (not yet released)

#2828: Add `DatabindException` as intermediate subtype of `JsonMappingException`
=======
2.12.2 (not yet released)

#3022: Property ignorals cause `BeanDeserializer `to forget how to read
  from arrays (not copying `_arrayDelegateDeserializer`)
 (reported by Gian M)
>>>>>>> 666a6ac3

2.12.1 (08-Jan-2021)

#2962: Auto-detection of constructor-based creator method skipped if there is
   an annotated factory-based creator method (regression from 2.11)
 (reported by Halil I-S)
#2972: `ObjectMapper.treeToValue()` no longer invokes `JsonDeserializer.getNullValue()`
 (reported by andpal@github)
#2973: DeserializationProblemHandler is not invoked when trying to deserializing String
 (reported by zigzago@github)
#2978: Fix failing `double` JsonCreators in jackson 2.12.0
 (contributed by Carter K)
#2979: Conflicting in POJOPropertiesCollector when having namingStrategy
 (reported, fix suggested by SunYiJun)
#2990: Breaking API change in `BasicClassIntrospector` (2.12.0)
 (reported, fix contributed by Faron D)
#3005: `JsonNode.requiredAt()` does NOT fail on some path expressions
#3009: Exception thrown when `Collections.synchronizedList()` is serialized
  with type info, deserialized
 (reported by pcloves@github)

2.12.0 (29-Nov-2020)

#43: Add option to resolve type from multiple existing properties,
  `@JsonTypeInfo(use=DEDUCTION)`
 (contributed by drekbour@github)
#426: `@JsonIgnoreProperties` does not prevent Exception Conflicting getter/setter
  definitions for property
 (reported by gmkll@github)
#921: Deserialization Not Working Right with Generic Types and Builders
 (reported by Mike G; fix contributed by Ville K)
#1296: Add `@JsonIncludeProperties(propertyNames)` (reverse of `@JsonIgnoreProperties`)
 (contributed Baptiste P)
#1458: `@JsonAnyGetter` should be allowed on a field
 (contributed by Dominik K)
#1498: Allow handling of single-arg constructor as property based by default
 (requested by Lovro P)
#1852: Allow case insensitive deserialization of String value into
  `boolean`/`Boolean` (esp for Excel)
 (requested by Patrick J)
#1886: Allow use of `@JsonFormat(with=JsonFormat.Feature.ACCEPT_CASE_INSENSITIVE_PROPERTIES)`
  on Class
#1919: Abstract class included as part of known type ids for error message
  when using JsonSubTypes
 (reported by Incara@github)
#2066: Distinguish null from empty string for UUID deserialization
 (requested by leonshaw@github)
#2091: `ReferenceType` does not expose valid containedType
 (reported by Nate B)
#2113: Add `CoercionConfig[s]` mechanism for configuring allowed coercions
#2118: `JsonProperty.Access.READ_ONLY` does not work with "getter-as-setter" `Collection`s
 (reported by Xiang Z)
#2215: Support `BigInteger` and `BigDecimal` creators in `StdValueInstantiator`
 (requested by David N, implementation contributed by Tiago M)
#2283: `JsonProperty.Access.READ_ONLY` fails with collections when a property name is specified
 (reported by Yona A)
#2644: `BigDecimal` precision not retained for polymorphic deserialization
 (reported by rost5000@github)
#2675: Support use of `Void` valued properties (`MapperFeature.ALLOW_VOID_VALUED_PROPERTIES`)
#2683: Explicitly fail (de)serialization of `java.time.*` types in absence of
  registered custom (de)serializers
#2707: Improve description included in by `DeserializationContext.handleUnexpectedToken()`
#2709: Support for JDK 14 record types (`java.lang.Record`)
 (contributed by Youri B)
#2715: `PropertyNamingStrategy` class initialization depends on its subclass, this can
  lead to class loading deadlock
 (reported by fangwentong@github)
#2719: `FAIL_ON_IGNORED_PROPERTIES` does not throw on `READONLY` properties with
  an explicit name
 (reported, fix contributed by David B)
#2726: Add Gradle Module Metadata for version alignment with Gradle 6
 (contributed by Jendrik J)
#2732: Allow `JsonNode` auto-convert into `ArrayNode` if duplicates found (for XML)
#2733: Allow values of "untyped" auto-convert into `List` if duplicates found (for XML)
#2751: Add `ValueInstantiator.createContextual(...)
#2761: Support multiple names in `JsonSubType.Type`
 (contributed by Swayam R)
#2775: Disabling `FAIL_ON_INVALID_SUBTYPE` breaks polymorphic deserialization of Enums
 (reported by holgerknoche@github)
#2776: Explicitly fail (de)serialization of `org.joda.time.*` types in absence of registered
  custom (de)serializers
#2784: Trailing zeros are stripped when deserializing BigDecimal values inside a
  @JsonUnwrapped property
 (reported by mjustin@github)
#2800: Extract getter/setter/field name mangling from `BeanUtil` into
  pluggable `AccessorNamingStrategy`
#2804: Throw `InvalidFormatException` instead of `MismatchedInputException`
   for ACCEPT_FLOAT_AS_INT coercion failures
 (requested by mjustin@github)
#2871: Add `@JsonKey` annotation (similar to `@JsonValue`) for customizable
  serialization of Map keys
 (requested by CidTori@github; implementation contributed by Kevin B)
#2873: `MapperFeature.ACCEPT_CASE_INSENSITIVE_ENUMS` should work for enum as keys
 (fix contributed by Ilya G)
#2879: Add support for disabling special handling of "Creator properties" wrt
  alphabetic property ordering
 (contributed by Sergiy Y)
#2885: Add `JsonNode.canConvertToExactIntegral()` to indicate whether floating-point/BigDecimal
  values could be converted to integers losslessly
 (requested by Oguzhan U; implementation contributed by Siavash S)
#2895: Improve static factory method generic type resolution logic
 (contributed by Carter K)
#2903: Allow preventing "Enum from integer" coercion using new `CoercionConfig` system
#2909: `@JsonValue` not considered when evaluating inclusion
 (reported by chrylis@github)
#2910: Make some java platform modules optional
 (contributed by XakepSDK@github)
#2925: Add support for serializing `java.sql.Blob`
 (contributed by M Rizky S)
#2928: `AnnotatedCreatorCollector` should avoid processing synthetic static
  (factory) methods
 (contributed by Carter K)
#2931: Add errorprone static analysis profile to detect bugs at build time
 (contributed by Carter K)
#2932: Problem with implicit creator name detection for constructor detection
- Add `BeanDeserializerBase.isCaseInsensitive()`
- Some refactoring of `CollectionDeserializer` to solve CSV array handling issues
- Full "LICENSE" included in jar for easier access by compliancy tools

2.11.4 (12-Dec-2020)

#2894: Fix type resolution for static methods (regression in 2.11.3 due to #2821 fix)
 (reported by Łukasz W)
#2944: `@JsonCreator` on constructor not compatible with `@JsonIdentityInfo`,
  `PropertyGenerator`
 (reported by Lucian H)
- Add debug improvements wrt #2807 (`ClassUtil.getClassMethods()`)

2.11.3 (02-Oct-2020)

#2795: Cannot detect creator arguments of mixins for JDK types
 (reported by Marcos P)
#2815: Add `JsonFormat.Shape` awareness for UUID serialization (`UUIDSerializer`)
#2821: Json serialization fails or a specific case that contains generics and
  static methods with generic parameters (2.11.1 -> 2.11.2 regression)
 (reported by Lari H)
#2822: Using JsonValue and JsonFormat on one field does not work as expected
 (reported by Nils-Christian E)
#2840: `ObjectMapper.activateDefaultTypingAsProperty()` is not using
  parameter `PolymorphicTypeValidator`
 (reported by Daniel W)
#2846: Problem deserialization "raw generic" fields (like `Map`) in 2.11.2
- Fix issues with `MapLikeType.isTrueMapType()`,
  `CollectionLikeType.isTrueCollectionType()`

2.11.2 (02-Aug-2020)

#2783: Parser/Generator features not set when using `ObjectMapper.createParser()`,
  `createGenerator()`
#2785: Polymorphic subtypes not registering on copied ObjectMapper (2.11.1)
 (reported, fix contributed by Joshua S)
#2789: Failure to read AnnotatedField value in Jackson 2.11
 (reported by isaki@github)
#2796: `TypeFactory.constructType()` does not take `TypeBindings` correctly
 (reported by Daniel H)

2.11.1 (25-Jun-2020)

#2486: Builder Deserialization with JsonCreator Value vs Array
 (reported by Ville K)
#2725: JsonCreator on static method in Enum and Enum used as key in map
  fails randomly
 (reported by Michael C)
#2755: `StdSubtypeResolver` is not thread safe (possibly due to copy
  not being made with `ObjectMapper.copy()`)
 (reported by tjwilson90@github)
#2757: "Conflicting setter definitions for property" exception for `Map`
  subtype during deserialization
 (reported by Frank S)
#2758: Fail to deserialize local Records
 (reported by Johannes K)
#2759: Rearranging of props when property-based generator is in use leads
  to incorrect output
 (reported by Oleg C)
#2760: Jackson doesn't respect `CAN_OVERRIDE_ACCESS_MODIFIERS=false` for
  deserializer properties
 (reported by Johannes K)
#2767: `DeserializationFeature.UNWRAP_SINGLE_VALUE_ARRAYS` don't support `Map`
  type field
 (reported by abomb4@github)
#2770: JsonParser from MismatchedInputException cannot getText() for
  floating-point value
 (reported by João G)

2.11.0 (26-Apr-2020)

#953: i-I case conversion problem in Turkish locale with case-insensitive deserialization
 (reported by Máté R)
#962: `@JsonInject` fails on trying to find deserializer even if inject-only
 (reported by David B)
#1983: Polymorphic deserialization should handle case-insensitive Type Id property name
  if `MapperFeature.ACCEPT_CASE_INSENSITIVE_PROPERTIES` is enabled
 (reported by soundvibe@github, fix contributed by Oleksandr P)
#2049: TreeTraversingParser and UTF8StreamJsonParser create contexts differently
 (reported by Antonio P)
#2352: Support use of `@JsonAlias` for enum values
 (contributed by Robert D)
#2365: `declaringClass` of "enum-as-POJO" not removed for `ObjectMapper` with
  a naming strategy
 (reported by Tynakuh@github)
#2480: Fix `JavaType.isEnumType()` to support sub-classes
#2487: BeanDeserializerBuilder Protected Factory Method for Extension
 (contributed by Ville K)
#2503: Support `@JsonSerialize(keyUsing)` and `@JsonDeserialize(keyUsing)` on Key class
#2511: Add `SerializationFeature.WRITE_SELF_REFERENCES_AS_NULL`
 (contributed by Joongsoo P)
#2515: `ObjectMapper.registerSubtypes(NamedType...)` doesn't allow registering
  same POJO for two different type ids
 (contributed by Joseph K)
#2522: `DeserializationContext.handleMissingInstantiator()` throws
  `MismatchedInputException` for non-static inner classes
#2525: Incorrect `JsonStreamContext` for `TokenBuffer` and `TreeTraversingParser`
#2527: Add `AnnotationIntrospector.findRenameByField()` to support Kotlin's
  "is-getter" naming convention
#2555: Use `@JsonProperty(index)` for sorting properties on serialization
#2565: Java 8 `Optional` not working with `@JsonUnwrapped` on unwrappable type
 (reported by Haowei W)
#2587: Add `MapperFeature.BLOCK_UNSAFE_POLYMORPHIC_BASE_TYPES` to allow blocking
  use of unsafe base type for polymorphic deserialization
#2589: `DOMDeserializer`: setExpandEntityReferences(false) may not prevent
  external entity expansion in all cases [CVE-2020-25649]
 (reported by Bartosz B)
#2592: `ObjectMapper.setSerializationInclusion()` is ignored for `JsonAnyGetter`
 (reported by Oleksii K)
#2608: `ValueInstantiationException` when deserializing using a builder and
  `UNWRAP_SINGLE_VALUE_ARRAYS`
 (reported by cadrake@github)
#2627: JsonIgnoreProperties(ignoreUnknown = true) does not work on field and method level
 (reported by robotmrv@github)
#2632: Failure to resolve generic type parameters on serialization
 (reported by Simone D)
#2635: JsonParser cannot getText() for input stream on MismatchedInputException
 (reported by João G)
#2636: ObjectReader readValue lacks Class<T> argument
 (contributed by Robin R)
#2643: Change default textual serialization of `java.util.Date`/`Calendar`
  to include colon in timezone offset
#2647: Add `ObjectMapper.createParser()` and `createGenerator()` methods
#2657: Allow serialization of `Properties` with non-String values
#2663: Add new factory method for creating custom `EnumValues` to pass to `EnumDeserializer
 (requested by Rafal K)
#2668: `IllegalArgumentException` thrown for mismatched subclass deserialization
 (reported by nbruno@github)
#2693: Add convenience methods for creating `List`, `Map` valued `ObjectReader`s
  (ObjectMapper.readerForListOf())
- Add `SerializerProvider.findContentValueSerializer()` methods

2.10.5.1 (02-Dec-2020)

#2589: (see desc on 2.11.0 -- backported)

2.10.5 (21-Jul-2020)

#2787 (partial fix): NPE after add mixin for enum
 (reported by Denis K)

2.10.4 (03-May-2020)

#2679: `ObjectMapper.readValue("123", Void.TYPE)` throws "should never occur"
 (reported by Endre S)

2.10.3 (03-Mar-2020)

#2482: `JSONMappingException` `Location` column number is one line Behind the actual
  location
 (reported by Kamal A, fixed by Ivo S)
#2599: NoClassDefFoundError at DeserializationContext.<init> on Android 4.1.2
  and Jackson 2.10.0
 (reported by Tobias P)
#2602: ByteBufferSerializer produces unexpected results with a duplicated ByteBuffer
  and a position > 0
 (reported by Eduard T)
#2605: Failure to deserializer polymorphic subtypes of base type `Enum`
 (reported by uewle@github)
#2610: `EXTERNAL_PROPERTY` doesn't work with `@JsonIgnoreProperties`
 (reported, fix suggested by Alexander S)

2.10.2 (05-Jan-2020)

#2101: `FAIL_ON_NULL_FOR_PRIMITIVES` failure does not indicate field name in exception message
 (reported by raderio@github)

2.10.1 (09-Nov-2019)

#2457: Extended enum values are not handled as enums when used as Map keys
 (reported by Andrey K)
#2473: Array index missing in path of `JsonMappingException` for `Collection<String>`,
  with custom deserializer
 (reported by João G)
#2475: `StringCollectionSerializer` calls `JsonGenerator.setCurrentValue(value)`,
  which messes up current value for sibling properties
 (reported by Ryan B)
#2485: Add `uses` for `Module` in module-info
 (contributed by Marc M)
#2513: BigDecimalAsStringSerializer in NumberSerializer throws IllegalStateException in 2.10
 (reported by Johan H)
#2519: Serializing `BigDecimal` values inside containers ignores shape override
 (reported by Richard W)
#2520: Sub-optimal exception message when failing to deserialize non-static inner classes
 (reported by Mark S)
#2529: Add tests to ensure `EnumSet` and `EnumMap` work correctly with "null-as-empty"
#2534: Add `BasicPolymorphicTypeValidator.Builder.allowIfSubTypeIsArray()`
#2535: Allow String-to-byte[] coercion for String-value collections

2.10.0 (26-Sep-2019)

#18: Make `JsonNode` serializable
#1093: Default typing does not work with `writerFor(Object.class)`
 (reported by hoomanv@github)
#1675: Remove "impossible" `IOException` in `readTree()` and `readValue()` `ObjectMapper`
  methods which accept Strings
 (requested by matthew-pwnieexpress@github)
#1954: Add Builder pattern for creating configured `ObjectMapper` instances
#1995: Limit size of `DeserializerCache`, auto-flush on exceeding
#2059: Remove `final` modifier for `TypeFactory`
 (requested by Thibaut R)
#2077: `JsonTypeInfo` with a subtype having `JsonFormat.Shape.ARRAY` and
  no fields generates `{}` not `[]`
 (reported by Sadayuki F)
#2115: Support naive deserialization of `Serializable` values as "untyped", same
  as `java.lang.Object`
 (requested by Christopher S)
#2116: Make NumberSerializers.Base public and its inherited classes not final
 (requested by Édouard M)
#2126: `DeserializationContext.instantiationException()` throws `InvalidDefinitionException`
#2129: Add `SerializationFeature.WRITE_ENUM_KEYS_USING_INDEX`, separate from value setting
 (suggested by renzihui@github)
#2133: Improve `DeserializationProblemHandler.handleUnexpectedToken()` to allow handling of
  Collection problems
 (contributed by Semyon L)
#2149: Add `MapperFeature.ACCEPT_CASE_INSENSITIVE_VALUES`
 (suggested by Craig P)
#2153: Add `JsonMapper` to replace generic `ObjectMapper` usage
#2164: `FactoryBasedEnumDeserializer` does not respect
  `DeserializationFeature.WRAP_EXCEPTIONS`
 (reported by Yiqiu H)
#2187: Make `JsonNode.toString()` use shared `ObjectMapper` to produce valid json
#2189: `TreeTraversingParser` does not check int bounds
 (reported by Alexander S)
#2195: Add abstraction `PolymorphicTypeValidator`, for limiting subtypes allowed by
  default typing, `@JsonTypeInfo`
#2196: Type safety for `readValue()` with `TypeReference`
 (suggested by nguyenfilip@github)
#2204: Add `JsonNode.isEmpty()` as convenience alias
#2211: Change of behavior (2.8 -> 2.9) with `ObjectMapper.readTree(input)` with no content
#2217: Suboptimal memory allocation in `TextNode.getBinaryValue()`
 (reported by Christoph B)
#2220: Force serialization always for `convertValue()`; avoid short-cuts
#2223: Add `missingNode()` method in `JsonNodeFactory`
#2227: Minor cleanup of exception message for `Enum` binding failure
 (reported by RightHandedMonkey@github)
#2230: `WRITE_BIGDECIMAL_AS_PLAIN` is ignored if `@JsonFormat` is used
 (reported by Pavel C)
#2236: Type id not provided on `Double.NaN`, `Infinity` with `@JsonTypeInfo`
 (reported by C-B-B@github)
#2237: Add "required" methods in `JsonNode`: `required(String | int)`,
  `requiredAt(JsonPointer)`
#2241: Add `PropertyNamingStrategy.LOWER_DOT_CASE` for dot-delimited names
 (contributed by zenglian@github.com)
#2251: Getter that returns an abstract collection breaks a delegating `@JsonCreator`
#2265: Inconsistent handling of Collections$UnmodifiableList vs Collections$UnmodifiableRandomAccessList
#2273: Add basic Java 9+ module info
#2280: JsonMerge not work with constructor args
 (reported by Deblock T)
#2309: READ_ENUMS_USING_TO_STRING doesn't support null values
 (reported, fix suggested by Ben A)
#2311: Unnecessary MultiView creation for property writers
 (suggested by Manuel H)
#2331: `JsonMappingException` through nested getter with generic wildcard return type
 (reported by sunchezz89@github)
#2336: `MapDeserializer` can not merge `Map`s with polymorphic values
 (reported by Robert G)
#2338: Suboptimal return type for `JsonNode.withArray()`
 (reported by Victor N)
#2339: Suboptimal return type for `ObjectNode.set()`
 (reported by Victor N)
#2348: Add sanity checks for `ObjectMapper.readXXX()` methods
 (requested by ebundy@github)
#2349: Add option `DefaultTyping.EVERYTHING` to support Kotlin data classes
#2357: Lack of path on MismatchedInputException
 (suggested by TheEin@github)
#2378: `@JsonAlias` doesn't work with AutoValue
 (reported by David H)
#2390: `Iterable` serialization breaks when adding `@JsonFilter` annotation
 (reported by Chris M)
#2392: `BeanDeserializerModifier.modifyDeserializer()` not applied to custom bean deserializers
 (reported by andreasbaus@github)
#2393: `TreeTraversingParser.getLongValue()` incorrectly checks `canConvertToInt()`
 (reported by RabbidDog@github)
#2398: Replace recursion in `TokenBuffer.copyCurrentStructure()` with iteration
 (reported by Sam S)
#2415: Builder-based POJO deserializer should pass builder instance, not type,
  to `handleUnknownVanilla()`
 (proposed by Vladimir T, follow up to #822)
#2416: Optimize `ValueInstantiator` construction for default `Collection`, `Map` types
#2422: `scala.collection.immutable.ListMap` fails to serialize since 2.9.3
 (reported by dejanlokar1@github)
#2424: Add global config override setting for `@JsonFormat.lenient()`
#2428: Use "activateDefaultTyping" over "enableDefaultTyping" in 2.10 with new methods
#2430: Change `ObjectMapper.valueToTree()` to convert `null` to `NullNode`
#2432: Add support for module bundles
 (contributed by Marcos P)
#2433: Improve `NullNode.equals()`
 (suggested by David B)
#2442: `ArrayNode.addAll()` adds raw `null` values which cause NPE on `deepCopy()`
  and `toString()`
 (reported, fix contributed by Hesham M)
#2446: Java 11: Unable to load JDK7 types (annotations, java.nio.file.Path): no Java7 support added
 (reported by David C)
#2451: Add new `JsonValueFormat` value, `UUID`
#2453: Add `DeserializationContext.readTree(JsonParser)` convenience method
#2458: `Nulls` property metadata ignored for creators
 (reported  by XakepSDK@github)
#2466: Didn't find class "java.nio.file.Path" below Android api 26
 (reported by KevynBct@github)
#2467: Accept `JsonTypeInfo.As.WRAPPER_ARRAY` with no second argument to
  deserialize as "null value"
 (contributed by Martin C)

[2.9.10.x micro-patches omitted]

2.9.10 (21-Sep-2019)

#2331: `JsonMappingException` through nested getter with generic wildcard return type
#2334: Block one more gadget type (CVE-2019-12384)
#2341: Block one more gadget type (CVE-2019-12814)
#2374: `ObjectMapper. getRegisteredModuleIds()` throws NPE if no modules registered
#2387: Block yet another deserialization gadget (CVE-2019-14379)
#2389: Block yet another deserialization gadget (CVE-2019-14439)
 (reported by xiexq)
#2404: FAIL_ON_MISSING_EXTERNAL_TYPE_ID_PROPERTY setting ignored when
  creator properties are buffered
 (contributed by Joe B)
#2410: Block one more gadget type (HikariCP, CVE-2019-14540)
  (reported by iSafeBlue@github / blue@ixsec.org)
#2420: Block one more gadget type (cxf-jax-rs, no CVE allocated yet)
  (reported by crazylirui@gmail.com)
#2449: Block one more gadget type (HikariCP, CVE-2019-14439 / CVE-2019-16335)
  (reported by kingkk)
#2460: Block one more gadget type (ehcache, CVE-2019-17267)
  (reported by Fei Lu)
#2462: Block two more gadget types (commons-configuration/-2)
#2469: Block one more gadget type (xalan2)

2.9.9 (16-May-2019)

#1408: Call to `TypeVariable.getBounds()` without synchronization unsafe on some platforms
 (reported by Thomas K)
#2221: `DeserializationProblemHandler.handleUnknownTypeId()` returning `Void.class`,
  enableDefaultTyping causing NPE
 (reported by MeyerNils@github)
#2251: Getter that returns an abstract collection breaks a delegating `@JsonCreator`
#2265: Inconsistent handling of Collections$UnmodifiableList vs Collections$UnmodifiableRandomAccessList
 (reported by Joffrey B)
#2299: Fix for using jackson-databind in an OSGi environment under Android
 (contributed by Christoph F)
#2303: Deserialize null, when java type is "TypeRef of TypeRef of T", does not provide "Type(Type(null))"
 (reported by Cyril M)
#2324: `StringCollectionDeserializer` fails with custom collection
 (reported byb Daniil B)
#2326: Block one more gadget type (CVE-2019-12086)
- Prevent String coercion of `null` in `WritableObjectId` when calling `JsonGenerator.writeObjectId()`,
  mostly relevant for formats like YAML that have native Object Ids

2.9.8 (15-Dec-2018)

#1662: `ByteBuffer` serialization is broken if offset is not 0
 (reported by j-baker@github)
#2155: Type parameters are checked for equality while isAssignableFrom expected
 (reported by frankfiedler@github)
#2167: Large ISO-8601 Dates are formatted/serialized incorrectly
#2181: Don't re-use dynamic serializers for property-updating copy constructors
 (suggested by Pavel N)
#2183: Base64 JsonMappingException: Unexpected end-of-input
 (reported by ViToni@github)
#2186: Block more classes from polymorphic deserialization (CVE-2018-19360,
  CVE-2018-19361, CVE-2018-19362)
 (reported by Guixiong Wu)
#2197: Illegal reflective access operation warning when using `java.lang.Void`
  as value type
 (reported by René K)
#2202: StdKeyDeserializer Class method _getToStringResolver is slow causing Thread Block
 (reported by sushobhitrajan@github)

2.9.7 (19-Sep-2018)

#2060: `UnwrappingBeanPropertyWriter` incorrectly assumes the found serializer is
  of type `UnwrappingBeanSerializer`
 (reported by Petar T)
#2064: Cannot set custom format for `SqlDateSerializer` globally
 (reported by Brandon K)
#2079: NPE when visiting StaticListSerializerBase
 (reported by WorldSEnder@github)
#2082: `FactoryBasedEnumDeserializer` should be cachable
#2088: `@JsonUnwrapped` fields are skipped when using `PropertyBasedCreator` if
  they appear after the last creator property
 (reported, fix contributed by 6bangs@github)
#2096: `TreeTraversingParser` does not take base64 variant into account
 (reported by tangiel@github)
#2097: Block more classes from polymorphic deserialization (CVE-2018-14718
  - CVE-2018-14721)
#2109: Canonical string for reference type is built incorrectly
 (reported by svarzee@github)
#2120: `NioPathDeserializer` improvement
 (contributed by Semyon L)
#2128: Location information included twice for some `JsonMappingException`s

2.9.6 (12-Jun-2018)

#955: Add `MapperFeature.USE_BASE_TYPE_AS_DEFAULT_IMPL` to use declared base type
   as `defaultImpl` for polymorphic deserialization
  (contributed by mikeldpl@github)
#1328: External property polymorphic deserialization does not work with enums
#1565: Deserialization failure with Polymorphism using JsonTypeInfo `defaultImpl`,
  subtype as target
#1964: Failed to specialize `Map` type during serialization where key type
  incompatibility overidden via "raw" types
 (reported by ptirador@github)
#1990: MixIn `@JsonProperty` for `Object.hashCode()` is ignored
 (reported by Freddy B)
#1991: Context attributes are not passed/available to custom serializer if object is in POJO
 (reported by dletin@github)
#1998: Removing "type" attribute with Mixin not taken in account if
  using ObjectMapper.copy()
 (reported by SBKila@github)
#1999: "Duplicate property" issue should mention which class it complains about
 (reported by Ondrej Z)
#2001: Deserialization issue with `@JsonIgnore` and `@JsonCreator` + `@JsonProperty`
  for same property name
 (reported, fix contributed by Jakub S)
#2015: `@Jsonsetter with Nulls.SKIP` collides with
  `DeserializationFeature.READ_UNKNOWN_ENUM_VALUES_AS_NULL` when parsing enum
 (reported by ndori@github)
#2016: Delegating JsonCreator disregards JsonDeserialize info
 (reported by Carter K)
#2019: Abstract Type mapping in 2.9 fails when multiple modules are registered
 (reported by asger82@github)
#2021: Delegating JsonCreator disregards `JsonDeserialize.using` annotation
#2023: `JsonFormat.Feature.ACCEPT_EMPTY_STRING_AS_NULL_OBJECT` not working
  with `null` coercion with `@JsonSetter`
#2027: Concurrency error causes `IllegalStateException` on `BeanPropertyMap`
 (reported by franboragina@github)
#2032: CVE-2018-11307: Potential information exfiltration with default typing, serialization gadget from MyBatis
 (reported by Guixiong Wu)
#2034: Serialization problem with type specialization of nested generic types
 (reported by Reinhard P)
#2038: JDK Serializing and using Deserialized `ObjectMapper` loses linkage
  back from `JsonParser.getCodec()`
 (reported by Chetan N)
#2051: Implicit constructor property names are not renamed properly with
  `PropertyNamingStrategy`
#2052: CVE-2018-12022: Block polymorphic deserialization of types from Jodd-db library
 (reported by Guixiong Wu)
#2058: CVE-2018-12023: Block polymorphic deserialization of types from Oracle JDBC driver
 (reported by Guixiong Wu)

2.9.5 (26-Mar-2018)

#1911: Allow serialization of `BigDecimal` as String, using
  `@JsonFormat(shape=Shape.String)`, config overrides
 (suggested by cen1@github)
#1912: `BeanDeserializerModifier.updateBuilder()` not work to set custom
  deserializer on a property (since 2.9.0)
 (contributed by Deblock T)
#1931: Two more `c3p0` gadgets to exploit default typing issue
 (reported by lilei@venusgroup.com.cn)
#1932: `EnumMap` cannot deserialize with type inclusion as property
#1940: `Float` values with integer value beyond `int` lose precision if
  bound to `long`
 (reported by Aniruddha M)
#1941: `TypeFactory.constructFromCanonical()` throws NPE for Unparameterized
  generic canonical strings
 (reported by ayushgp@github)
#1947: `MapperFeature.AUTO_DETECT_XXX` do not work if all disabled
 (reported by Timur S)
#1977: Serializing an Iterator with multiple sub-types fails after upgrading to 2.9.x
 (reported by ssivanand@github)
#1978: Using @JsonUnwrapped annotation in builderdeserializer hangs in infinite loop
 (reported by roeltje25@github)

2.9.4 (24-Jan-2018)

#1382: `@JsonProperty(access=READ_ONLY)` unxepected behaviour with `Collections`
 (reported by hexfaker@github)
#1673: Serialising generic value classes via Reference Types (like Optional) fails
  to include type information
 (reported by Pier-Luc W)
#1729: Integer bounds verification when calling `TokenBuffer.getIntValue()`
 (reported by Kevin G)
#1853: Deserialise from Object (using Creator methods) returns field name instead of value
 (reported by Alexander S)
#1854: NPE deserializing collection with `@JsonCreator` and `ACCEPT_CASE_INSENSITIVE_PROPERTIES`
 (reported by rue-jw@github)
#1855: Blacklist for more serialization gadgets (dbcp/tomcat, spring, CVE-2017-17485)
#1859: Issue handling unknown/unmapped Enum keys
 (reported by remya11@github)
#1868: Class name handling for JDK unmodifiable Collection types changed
  (reported by Rob W)
#1870: Remove `final` on inherited methods in `BuilderBasedDeserializer` to allow
  overriding by subclasses
  (requested by Ville K)
#1878: `@JsonBackReference` property is always ignored when deserializing since 2.9.0
 (reported by reda-alaoui@github)
#1895: Per-type config override "JsonFormat.Shape.OBJECT" for Map.Entry not working
 (reported by mcortella@github)
#1899: Another two gadgets to exploit default typing issue in jackson-databind
 (reported by OneSourceCat@github)
#1906: Add string format specifier for error message in `PropertyValueBuffer`
 (reported by Joe S)
#1907: Remove `getClass()` from `_valueType` argument for error reporting
 (reported by Joe S)

2.9.3 (09-Dec-2017)

#1604: Nested type arguments doesn't work with polymorphic types
#1794: `StackTraceElementDeserializer` not working if field visibility changed
 (reported by dsingley@github)
#1799: Allow creation of custom sub-types of `NullNode`, `BooleanNode`, `MissingNode`
#1804: `ValueInstantiator.canInstantiate()` ignores `canCreateUsingArrayDelegate()`
 (reported byb henryptung@github)
#1807: Jackson-databind caches plain map deserializer and use it even map has `@JsonDeserializer`
 (reported by lexas2509@github)
#1823: ClassNameIdResolver doesn't handle resolve Collections$SingletonMap & Collections$SingletonSet
 (reported by Peter J)
#1831: `ObjectReader.readValue(JsonNode)` does not work correctly with polymorphic types,
  value to update
 (reported by basmastr@github)
#1835: ValueInjector break from 2.8.x to 2.9.x
 (repoted by kinigitbyday@github)
#1842: `null` String for `Exception`s deserialized as String "null" instead of `null`
 (reported by ZeleniJure@github)
#1843: Include name of unsettable property in exception from `SetterlessProperty.set()`
 (suggested by andreh7@github)
#1844: Map "deep" merge only adds new items, but not override existing values
 (reported by alinakovalenko@github)

2.9.2 (14-Oct-2017)

(possibly) #1756: Deserialization error with custom `AnnotationIntrospector`
 (reported by Daniel N)
#1705: Non-generic interface method hides type resolution info from generic base class
  (reported by Tim B)
 NOTE: was originally reported fixed in 2.9.1 -- turns out it wasn't.
#1767: Allow `DeserializationProblemHandler` to respond to primitive types
 (reported by nhtzr@github)
#1768: Improve `TypeFactory.constructFromCanonical()` to work with
  `java.lang.reflect.Type.getTypeName()' format
 (suggested by Luís C)
#1771: Pass missing argument for string formatting in `ObjectMapper`
 (reported by Nils B)
#1788: `StdDateFormat._parseAsISO8601()` does not parse "fractional" timezone correctly
#1793: `java.lang.NullPointerException` in `ObjectArraySerializer.acceptJsonFormatVisitor()`
  for array value with `@JsonValue`
 (reported by Vincent D)

2.9.1 (07-Sep-2017)

#1725: `NPE` In `TypeFactory. constructParametricType(...)`
 (reported by ctytgat@github)
#1730: InvalidFormatException` for `JsonToken.VALUE_EMBEDDED_OBJECT`
 (reported by zigzago@github)
#1744: StdDateFormat: add option to serialize timezone offset with a colon
 (contributed by Bertrand R)
#1745: StdDateFormat: accept and truncate millis larger than 3 digits
 (suggested by Bertrand R)
#1749: StdDateFormat: performance improvement of '_format(..)' method 
 (contributed by Bertrand R)
#1759: Reuse `Calendar` instance during parsing by `StdDateFormat`
 (contributed by Bertrand R)
- Fix `DelegatingDeserializer` constructor to pass `handledType()` (and
  not type of deserializer being delegated to!)
- Add `Automatic-Module-Name` ("com.fasterxml.jackson.databind") for JDK 9 module system

2.9.0 (30-Jul-2017)

#219: SqlDateSerializer does not obey SerializationConfig.Feature.WRITE_DATES_AS_TIMESTAMPS
 (reported by BrentDouglas@github)
#265: Add descriptive exception for attempts to use `@JsonWrapped` via Creator parameter
#291: @JsonTypeInfo with As.EXTERNAL_PROPERTY doesn't work if external type property
  is referenced more than once
 (reported by Starkom@github)
#357: StackOverflowError with contentConverter that returns array type
 (reported by Florian S)
#383: Recursive `@JsonUnwrapped` (`child` with same type) fail: "No _valueDeserializer assigned"
 (reported by tdavis@github)
#403: Make FAIL_ON_NULL_FOR_PRIMITIVES apply to primitive arrays and other types that wrap primitives
 (reported by Harleen S)
#476: Allow "Serialize as POJO" using `@JsonFormat(shape=Shape.OBJECT)` class annotation
#507: Support for default `@JsonView` for a class
 (suggested by Mark W)
#687: Exception deserializing a collection @JsonIdentityInfo and a property based creator
#865: `JsonFormat.Shape.OBJECT` ignored when class implements `Map.Entry`
#888: Allow specifying custom exclusion comparator via `@JsonInclude`,
  using `JsonInclude.Include.CUSTOM`
#994: `DeserializationFeature.UNWRAP_SINGLE_VALUE_ARRAYS` only works for POJOs, Maps
#1029: Add a way to define property name aliases
#1035: `@JsonAnySetter` assumes key of `String`, does not consider declared type.
 (reported by Michael F)
#1060: Allow use of `@JsonIgnoreProperties` for POJO-valued arrays, `Collection`s
#1106: Add `MapperFeature.ALLOW_COERCION_OF_SCALARS` for enabling/disabling coercions
#1284: Make `StdKeySerializers` use new `JsonGenerator.writeFieldId()` for `int`/`long` keys
#1320: Add `ObjectNode.put(String, BigInteger)`
 (proposed by Jan L)
#1341: `DeserializationFeature.FAIL_ON_MISSING_EXTERNAL_TYPE_ID_PROPERTY`
 (contributed by Connor K)
#1347: Extend `ObjectMapper.configOverrides()` to allow changing visibility rules
#1356: Differentiate between input and code exceptions on deserialization
 (suggested by Nick B)
#1369: Improve `@JsonCreator` detection via `AnnotationIntrospector`
 by passing `MappingConfig`
#1371: Add `MapperFeature.INFER_CREATOR_FROM_CONSTRUCTOR_PROPERTIES` to allow
 disabling use of `@CreatorProperties` as explicit `@JsonCreator` equivalent
#1376: Add ability to disable JsonAnySetter/JsonAnyGetter via mixin
 (suggested by brentryan@github)
#1399: Add support for `@JsonMerge` to allow "deep update"
#1402: Use `@JsonSetter(nulls=...)` to specify handling of `null` values during deserialization
#1406: `ObjectMapper.readTree()` methods do not return `null` on end-of-input
 (reported by Fabrizio C)
#1407: `@JsonFormat.pattern` is ignored for `java.sql.Date` valued properties
 (reported by sangpire@github)
#1415: Creating CollectionType for non generic collection class broken
#1428: Allow `@JsonValue` on a field, not just getter
#1434: Explicitly pass null on invoke calls with no arguments
 (contributed by Emiliano C)
#1433: `ObjectMapper.convertValue()` with null does not consider null conversions
  (`JsonDeserializer.getNullValue()`)
 (contributed by jdmichal@github)
#1440: Wrong `JsonStreamContext` in `DeserializationProblemHandler` when reading
  `TokenBuffer` content
 (reported by Patrick G)
#1444: Change `ObjectMapper.setSerializationInclusion()` to apply to content inclusion too
#1450: `SimpleModule.addKeyDeserializer()' should throw `IllegalArgumentException` if `null`
  reference of `KeyDeserializer` passed
 (suggested by PawelJagus@github)
#1454: Support `@JsonFormat.lenient` for `java.util.Date`, `java.util.Calendar`
#1474: Replace use of `Class.newInstance()` (deprecated in Java 9) with call via Constructor
#1480: Add support for serializing `boolean`/`Boolean` as number (0 or 1)
 (suggested by jwilmoth@github)
#1520: Case insensitive enum deserialization with `MapperFeature.ACCEPT_CASE_INSENSITIVE_ENUMS`
 (contributed by Ana-Eliza B)
#1522: Global `@JsonInclude(Include.NON_NULL)` for all properties with a specific type
 (contributed by Carsten W)
#1544: EnumMapDeserializer assumes a pure EnumMap and does not support EnumMap derived classes
 (reported by Lyor G)
#1550: Unexpected behavior with `@JsonInclude(JsonInclude.Include.NON_EMPTY)` and
 `java.util.Date` serialization
#1551: `JsonMappingException` with polymorphic type and `JsonIdentityInfo` when basic type is abstract
 (reported by acm073@github)
#1552: Map key converted to byte array is not serialized as base64 string
 (reported by nmatt@github)
#1554: Support deserialization of `Shape.OBJECT` ("as POJO") for `Map`s (and map-like types)
#1556: Add `ObjectMapper.updateValue()` method to update instance with given overrides
 (suggested by syncer@github)
#1583: Add a `DeserializationFeature.FAIL_ON_TRAILING_TOKENS` to force reading of the
  whole input as single value
#1592: Add support for handling primitive/discrepancy problem with type refinements
#1605: Allow serialization of `InetAddress` as simple numeric host address
 (requested by Jared J)
#1616: Extraneous type id mapping added for base type itself
#1619: By-pass annotation introspection for array types
#1637: `ObjectReader.at()` with `JsonPointer` stops after first collection
 (reported by Chris P)
#1653: Convenience overload(s) for ObjectMapper#registerSubtypes
#1655: `@JsonAnyGetter` uses different `bean` parameter in `SimpleBeanPropertyFilter`
 (reported by georgeflugq@github)
#1678: Rewrite `StdDateFormat` ISO-8601 handling functionality
#1684: Rewrite handling of type ids to let `JsonGenerator` handle (more of) details
#1688: Deserialization fails for `java.nio.file.Path` implementations when default typing
  enabled
 (reported by Christian B)
#1690: Prevent use of quoted number (index) for Enum deserialization via
  `MapperFeature.ALLOW_COERCION_OF_SCALARS`
 (requested by magdel@github)

2.8.11.4 (25-Jul-2019)

#2334: Block one more gadget type (CVE-2019-12384)
#2341: Block one more gadget type (CVE-2019-12814)
#2387: Block one more gadget type (CVE-2019-14379)
#2389: Block one more gadget type (CVE-2019-14439)
 (reported by xiexq)

2.8.11.3 (23-Nov-2018)

#2326: Block one more gadget type (CVE-2019-12086)
 (contributed by MaximilianTews@github)

2.8.11.2 (08-Jun-2018)

#1941: `TypeFactory.constructFromCanonical()` throws NPE for Unparameterized
  generic canonical strings
 (reported by ayushgp@github)
#2032: CVE-2018-11307: Potential information exfiltration with default typing, serialization gadget from MyBatis
 (reported by Guixiong Wu)
#2052: CVE-2018-12022: Block polymorphic deserialization of types from Jodd-db library
 (reported by Guixiong Wu)
#2058: CVE-2018-12023: Block polymorphic deserialization of types from Oracle JDBC driver
 (reported by Guixiong Wu)

2.8.11.1 (11-Feb-2018)

#1872: `NullPointerException` in `SubTypeValidator.validateSubType` when
  validating Spring interface
 (reported by Rob W)
#1899: Another two gadgets to exploit default typing issue (CVE-2018-5968)
 (reported by OneSourceCat@github)
#1931: Two more `c3p0` gadgets to exploit default typing issue (c3p0, CVE-2018-7489)

2.8.11 (24-Dec-2017)

#1604: Nested type arguments doesn't work with polymorphic types
#1680: Blacklist couple more types for deserialization
#1767: Allow `DeserializationProblemHandler` to respond to primitive types
 (reported by nhtzr@github)
#1768: Improve `TypeFactory.constructFromCanonical()` to work with
  `java.lang.reflect.Type.getTypeName()` format
#1804: `ValueInstantiator.canInstantiate()` ignores `canCreateUsingArrayDelegate()`
 (reported by henryptung@github)
#1807: Jackson-databind caches plain map deserializer and use it even map has `@JsonDeserializer`
 (reported by lexas2509@github)
#1855: Blacklist for more serialization gadgets (dbcp/tomcat, spring / CVE-2017-17485)

2.8.10 (24-Aug-2017)

#1657: `StdDateFormat` deserializes dates with no tz/offset as UTC instead of
  configured timezone
 (reported by Bertrand R)
#1680: Blacklist couple more types for deserialization
#1658: Infinite recursion when deserializing a class extending a Map,
  with a recursive value type
 (reported by Kevin G)
#1679: `StackOverflowError` in Dynamic `StdKeySerializer`
#1711: Delegating creator fails to work for binary data (`byte[]`) with
 binary formats (CBOR, Smile)
#1735: Missing type checks when using polymorphic type ids
 (reported by Lukas Euler)
#1737: Block more JDK types from polymorphic deserialization (CVE 2017-15095)

2.8.9 (12-Jun-2017)

#1595: `JsonIgnoreProperties.allowSetters` is not working in Jackson 2.8
 (reported by Javy L)
#1597: Escape JSONP breaking characters
 (contributed by Marco C)
#1629: `FromStringDeserializer` ignores registered `DeserializationProblemHandler`
  for `java.util.UUID`
 (reported by Andrew J)
#1642: Support `READ_UNKNOWN_ENUM_VALUES_AS_NULL` with `@JsonCreator`
 (contributed by Joe L)
#1647: Missing properties from base class when recursive types are involved
 (reported by Slobodan P)
#1648: `DateTimeSerializerBase` ignores configured date format when creating contextual
 (reported by Bertrand R)
#1651: `StdDateFormat` fails to parse 'zulu' date when TimeZone other than UTC
 (reported by Bertrand R)

2.8.8.1 (19-Apr-2017)

#1585: Invoke ServiceLoader.load() inside of a privileged block when loading
  modules using `ObjectMapper.findModules()`
 (contributed by Ivo S)
#1599: Jackson Deserializer security vulnerability (CVE-2017-7525)
 (reported by ayound@github)
#1607: @JsonIdentityReference not used when setup on class only
 (reported by vboulaye@github)

2.8.8 (05-Apr-2017)

(partial) #994: `DeserializationFeature.UNWRAP_SINGLE_VALUE_ARRAYS` only works for POJOs, Maps
#1345: `@JsonProperty(access = READ_ONLY)` together with generated constructor (Lombok) causes
 exception: "Could not find creator property with name ..."
 (reported by Raniz85@github)
#1533: `AsPropertyTypeDeserializer` ignores `DeserializationFeature.ACCEPT_EMPTY_STRING_AS_NULL_OBJECT`
#1543: JsonFormat.Shape.NUMBER_INT does not work when defined on enum type in 2.8
 (reported by Alex P)
#1570: `Enum` key for `Map` ignores `SerializationFeature.WRITE_ENUMS_USING_INDEX`
 (reported by SolaKun@github)
#1573: Missing properties when deserializing using a builder class with a non-default
  constructor and a mutator annotated with `@JsonUnwrapped`
 (reported by Joshua J)
#1575: Problem with `@JsonIgnoreProperties` on recursive property (regression in 2.8)
 (reported by anujkumar04@github)
- Minor fix to creation of `PropertyMetadata`, had one path that could lead to NPE

2.8.7 (21-Feb-2017)

#935: `@JsonProperty(access = Access.READ_ONLY)` - unexpected behaviour
#1317: '@JsonIgnore' annotation not working with creator properties, serialization

2.8.6 (12-Jan-2017)

#349: @JsonAnySetter with @JsonUnwrapped: deserialization fails with arrays
 (reported by hdave@github)
#1388: `@JsonIdentityInfo`: id has to be the first key in deserialization when
  deserializing with `@JsonCreator`
 (reported by moodysalem@github)
#1425: `JsonNode.binaryValue()` ignores illegal character if it's the last one
 (reported by binoternary@github)
#1453: `UntypedObjectDeserializer` does not retain `float` type (over `double`)
#1456: `TypeFactory` type resolution broken in 2.7 for generic types
   when using `constructType` with context
#1473: Add explicit deserializer for `StringBuilder` due to Java 9 changes
#1493: `ACCEPT_CASE_INSENSITIVE_PROPERTIES` fails with `@JsonUnwrapped`

2.8.5 (14-Nov-2016)

#1417: Further issues with `@JsonInclude` with `NON_DEFAULT`
#1421: ACCEPT_SINGLE_VALUE_AS_ARRAY partially broken in 2.7.x, 2.8.x
#1429: `StdKeyDeserializer` can erroneously use a static factory method
  with more than one argument
#1432: Off by 1 bug in PropertyValueBuffer
 (reported by Kevin D)
#1438: `ACCEPT_CASE_INSENSITIVE_PROPERTIES` is not respected for creator properties
 (reported by Jayson M)
#1439: NPE when using with filter id, serializing `java.util.Map` types
#1441: Failure with custom Enum key deserializer, polymorphic types
 (reported by Nathanial O)
#1445: Map key deserializerModifiers ignored
 (reported by alfonsobonso@github)
- Improvements to #1411 fix to ensure consistent `null` key handling

2.8.4 (14-Oct-2016)

#466: Jackson ignores Type information when raw return type is BigDecimal or BigInteger 
#1001: Parameter names module gets confused with delegate creator which is a static method
#1324: Boolean parsing with `StdDeserializer` is too slow with huge integer value
 (reported by pavankumar-parankusam@github)
#1383: Problem with `@JsonCreator` with 1-arg factory-method, implicit param names
#1384: `@JsonDeserialize(keyUsing = ...)` does not work correctly together with
  DefaultTyping.NON_FINAL
 (reported by Oleg Z)
#1385: Polymorphic type lost when using `@JsonValue`
 (reported by TomMarkuske@github)
#1389 Problem with handling of multi-argument creator with Enums
 (fix contributed by Pavel P)
#1392: Custom UnmodifiableSetMixin Fails in Jackson 2.7+ but works in Jackson 2.6
 (reported by Rob W)
#1395: Problems deserializing primitive `long` field while using `TypeResolverBuilder`
 (reported by UghZan3@github)
#1403: Reference-chain hints use incorrect class-name for inner classes
 (reported by Josh G)
#1411: MapSerializer._orderEntries should check for null keys
 (reported by Jörn H)

2.8.3 (17-Sep-2016)

#1351: `@JsonInclude(NON_DEFAULT)` doesn't omit null fields
 (reported by Gili T)
#1353: Improve error-handling for `java.net.URL` deserialization
#1361: Change `TokenBuffer` to use new `writeEmbeddedObject()` if possible

2.8.2 (30-Aug-2016)

#1315: Binding numeric values can BigDecimal lose precision
 (reported by Andrew S)
#1327: Class level `@JsonInclude(JsonInclude.Include.NON_EMPTY)` is ignored
 (reported by elruwen@github)
#1335: Unconditionally call `TypeIdResolver.getDescForKnownTypeIds`
 (contributed by Chris J-Y)

2.8.1 (20-Jul-2016)

#1256: `Optional.empty()` not excluded if property declared with type `Object`
#1288: Type id not exposed for `JsonTypeInfo.As.EXTERNAL_PROPERTY` even when `visible` set to `true`
 (reported by libetl@github)
#1289: Optimize construction of `ArrayList`, `LinkedHashMap` instances
#1291: Backward-incompatible behaviour of 2.8: deserializing enum types
   with two static factory methods fail by default
#1297: Deserialization of generic type with Map.class
 (reported by Arek G)
#1302: NPE for `ResolvedRecursiveType` in 2.8.0 due to caching

2.8.0 (04-Jul-2016)

#621: Allow definition of "ignorable types" without annotation (using
  `Mapper.configOverride(type).setIsIgnoredType(true)`
#867: Support `SerializationFeature.WRITE_EMPTY_JSON_ARRAYS ` for `JsonNode`
#903: Add `JsonGenerator` reference to `SerializerProvider`
#931: Add new method in `Deserializers.Base` to support `ReferenceType`
#960: `@JsonCreator` not working on a factory with no arguments for an enum type
 (reported by Artur J)
#990: Allow failing on `null` values for creator (add 
  `DeserializationFeature.FAIL_ON_NULL_CREATOR_PROPERTIES`)
 (contributed by mkokho@github)
#999: External property is not deserialized
 (reported by Aleksandr O)
#1017: Add new mapping exception type ('InvalidTypeIdException') for subtype resolution errors
 (suggested by natnan@github)
#1028: Ignore USE_BIG_DECIMAL_FOR_FLOATS for NaN/Infinity
 (reported by Vladimir K, lightoze@github)
#1047: Allow use of `@JsonAnySetter` on a Map-valued field, no need for setter
#1082: Can not use static Creator factory methods for `Enum`s, with JsonCreator.Mode.PROPERTIES
 (contributed by Lokesh K)
#1084: Change `TypeDeserializerBase` to take `JavaType` for `defaultImpl`, NOT `Class`
#1126: Allow deserialization of unknown Enums using a predefined value
 (contributed by Alejandro R)
#1136: Implement `TokenBuffer.writeEmbeddedObject(Object)`
 (suggested by Gregoire C, gcxRun@github)
#1165: CoreXMLDeserializers does not handle time-only XMLGregorianCalendars
 (reported, contributed fix by Ross G)
#1181: Add the ability to specify the initial capacity of the ArrayNode
 (suggested by Matt V, mveitas@github)
#1184: Allow overriding of `transient` with explicit inclusion with `@JsonProperty`
 (suggested by Maarten B)
#1187: Refactor `AtomicReferenceDeserializer` into `ReferenceTypeDeserializer`
#1204: Add a convenience accessor `JavaType.hasContentType()` (true for container or reference type)
#1206: Add "anchor type" member for `ReferenceType`
#1211: Change `JsonValueSerializer` to get `AnnotatedMethod`, not "raw" method
#1217: `@JsonIgnoreProperties` on Pojo fields not working for deserialization
 (reported by Lokesh K)
#1221: Use `Throwable.addSuppressed()` directly and/or via try-with-resources
#1232: Add support for `JsonFormat.Feature.ACCEPT_CASE_INSENSITIVE_PROPERTIES`
#1233: Add support for `JsonFormat.Feature.WRITE_SORTED_MAP_ENTRIES`
#1235: `java.nio.file.Path` support incomplete
 (reported by, fix contributed by Benson M)
#1261: JsonIdentityInfo broken deserialization involving forward references and/or cycles
 (reported by, fix contributed by Ari F)
#1270: Generic type returned from type id resolver seems to be ignored
 (reported by Benson M)
#1277: Add caching of resolved generic types for `TypeFactory`
 (requested by Andriy P)

2.7.9.5 (23-Nov-2018)

#2097: Block more classes from polymorphic deserialization (CVE-2018-14718
  - CVE-2018-14721)
 (reported by Guixiong Wu)
#2109: Canonical string for reference type is built incorrectly
 (reported by svarzee@github)
#2186: Block more classes from polymorphic deserialization (CVE-2018-19360,
  CVE-2018-19361, CVE-2018-19362)
 (reported by Guixiong Wu)

2.7.9 (04-Feb-2017)

#1367: No Object Id found for an instance when using `@ConstructorProperties`
#1505: @JsonEnumDefaultValue should take precedence over FAIL_ON_NUMBERS_FOR_ENUMS
 (suggested by Stephan S)
#1506: Missing `KeyDeserializer` for `CharSequence`
#1513: `MapSerializer._orderEntries()` throws NPE when operating on `ConcurrentHashMap`
 (reported by Sovietaced@github)
- Simplified processing of class annotations (for `AnnotatedClass`) to try to
  solve rare concurrency problems with "root name" annotations.

2.7.8 (26-Sep-2016)

#877: @JsonIgnoreProperties`: ignoring the "cause" property of `Throwable` on GAE
#1359: Improve `JsonNode` deserializer to create `FloatNode` if parser supports
#1362: ObjectReader.readValues()` ignores offset and length when reading an array
 (reported by wastevenson@github)
#1363: The static field ClassUtil.sCached can cause a class loader leak
 (reported by Stuart D)
#1368: Problem serializing `JsonMappingException` due to addition of non-ignored
  `processor` property (added in 2.7)
 (reported, suggesed fix by Josh C)
#1383: Problem with `@JsonCreator` with 1-arg factory-method, implicit param names

2.7.7 (27-Aug-2016)

#1322: EnumMap keys not using enum's `@JsonProperty` values unlike Enum values
 (reported by MichaelChambers@github)
#1332: Fixed ArrayIndexOutOfBoundException for enum by index deser
 (reported by Max D)
#1344: Deserializing locale assumes JDK separator (underscore), does not
  accept RFC specified (hyphen)
 (reported by Jim M)

2.7.6 (23-Jul-2016)

#1215: Problem with type specialization for Maps with `@JsonDeserialize(as=subtype)`
 (reported by brentryan@github)
#1279: Ensure DOM parsing defaults to not expanding external entities
#1288: Type id not exposed for `JsonTypeInfo.As.EXTERNAL_PROPERTY` even when `visible` set to `true`
#1299: Timestamp deserialization error
 (reported by liyuj@github)
#1301: Problem with `JavaType.toString()` for recursive (self-referential) types
 (reported by Brian P)
#1307: `TypeWrappedDeserializer` doesn't delegate the `getNullValue()` method to `_deserializer`
 (reported by vfries@github)

2.7.5 (11-Jun-2016)

#1098: DeserializationFeature.FAIL_ON_INVALID_SUBTYPE does not work with
  `JsonTypeInfo.Id.CLASS`
 (reported by szaccaria@github)
#1223: `BasicClassIntrospector.forSerialization(...).findProperties` should
  respect MapperFeature.AUTO_DETECT_GETTERS/SETTERS?
 (reported by William H)
#1225: `JsonMappingException` should override getProcessor()
 (reported by Nick B)

2.6.7.1 (11-Jul-2017)

#1383: Problem with `@JsonCreator` with 1-arg factory-method, implicit param names
#1599: Backport the extra safety checks for polymorphic deserialization

2.6.7 (05-Jun-2016)

#1194: Incorrect signature for generic type via `JavaType.getGenericSignature
#1228: @JsonAnySetter does not deserialize null to Deserializer's NullValue
 (contributed by Eric S)
#1231: `@JsonSerialize(as=superType)` behavior disallowed in 2.7.4
 (reported by Mark W)
#1248: `Annotated` returns raw type in place of Generic Type in 2.7.x
 (reported by Andrew J, apjoseph@github)
#1253: Problem with context handling for `TokenBuffer`, field name
#1260: `NullPointerException` in `JsonNodeDeserializer`
 (reported by Eric S)

2.7.4 (29-Apr-2016)

#1122: Jackson 2.7 and Lombok: 'Conflicting/ambiguous property name definitions'
#1178: `@JsonSerialize(contentAs=superType)` behavior disallowed in 2.7
#1186: SimpleAbstractTypeResolver breaks generic parameters
 (reported by tobiash@github)
#1189: Converter called twice results in ClassCastException
 (reported by carrino@github)
#1191: Non-matching quotes used in error message for date parsing
#1194: Incorrect signature for generic type via `JavaType.getGenericSignature
#1195: `JsonMappingException` not Serializable due to 2.7 reference to source (parser)
 (reported by mjustin@github)
#1197: `SNAKE_CASE` doesn't work when using Lombok's `@AllArgsConstructor`
#1198: Problem with `@JsonTypeInfo.As.EXTERNAL_PROPERTY`, `defaultImpl`, missing type id, NPE
#1203: `@JsonTypeInfo` does not work correctly for ReferenceTypes like `AtomicReference`
#1208: treeToValue doesn't handle POJONodes that contain exactly the requested value type
  (reported by Tom M)
- Improve handling of custom content (de)serializers for `AtomicReference`

2.7.3 (16-Mar-2016)

#1125: Problem with polymorphic types, losing properties from base type(s)
#1150: Problem with Object id handling, explicit `null` token
 (reported by Xavi T)
#1154: @JsonFormat.pattern on dates is now ignored if shape is not explicitely provided
 (reported by Yoann R)
#1161: `DeserializationFeature.READ_ENUMS_USING_TO_STRING` not dynamically
  changeable with 2.7
 (reported by asa-git@github)
- Minor fixes to `AnnotationIntrospector.findEnumValues()` to correct problems with
  merging of explicit enum value names.

2.7.2 (26-Feb-2016)

#1124: JsonAnyGetter ignores JsonSerialize(contentUsing=...)
 (reported by Jiri M)
#1128: UnrecognizedPropertyException in 2.7.1 for properties that work with version 2.6.5
 (reported by Roleek@github)
#1129: When applying type modifiers, don't ignore container types.
#1130: NPE in `StdDateFormat` hashCode and equals
 (reported by Kazuki S, kazuki43zoo@github)
#1134: Jackson 2.7 doesn't work with jdk6 due to use of `Collections.emptyIterator()`
 (reported by Timur S, saladinkzn@github)

2.7.1-1 (03-Feb-2016)

Special one-off "micro patch" for:

#1115: Problems with deprecated `TypeFactory.constructType(type, ctxt)` methods if `ctxt` is `null`

2.7.1 (02-Feb-2016)

#1079: Add back `TypeFactory.constructType(Type, Class)` as "deprecated" in 2.7.1
#1083: Field in base class is not recognized, when using `@JsonType.defaultImpl`
 (reported by Julian H)
#1095: Prevent coercion of `int` from empty String to `null` if
  `DeserializationFeature .FAIL_ON_NULL_FOR_PRIMITIVES` is `true`
 (reported by yzmyyff@github)
#1102: Handling of deprecated `SimpleType.construct()` too minimalistic
 (reported by Thibault K)
#1109: @JsonFormat is ignored by the DateSerializer unless either a custom pattern
  or a timezone are specified
 (contributed by Aleks S)

2.7.0 (10-Jan-2016)

#76: Problem handling datatypes Recursive type parameters
 (reported by Aram K)
#357: StackOverflowError with contentConverter that returns array type
 (reported by Florian S)
#432: `StdValueInstantiator` unwraps exceptions, losing context
 (reported by Miles K)
#497: Add new JsonInclude.Include feature to exclude maps after exclusion removes all elements
#803: Allow use of `StdDateFormat.setLenient()`
 (suggested by raj-ghodke@github)
#819: Add support for setting `FormatFeature` via `ObjectReader`, `ObjectWriter`
#857: Add support for java.beans.Transient (requires Java 7)
 (suggested by Thomas M)
#898: Add `ObjectMapper.getSerializerProviderInstance()`
#905: Add support for `@ConstructorProperties` (requires Java 7)
 (requested by Jonas K)
#909: Rename PropertyNamingStrategy CAMEL_CASE_TO_LOWER_CASE_WITH_UNDERSCORES as SNAKE_CASE,
   PASCAL_CASE_TO_CAMEL_CASE as UPPER_CAMEL_CASE
 (suggested by marcottedan@github)
#915: ObjectMapper default timezone is GMT, should be UTC
 (suggested by Infrag@github)
#918: Add `MapperFeature.ALLOW_EXPLICIT_PROPERTY_RENAMING`
 (contributed by David H)
#924: `SequenceWriter.writeAll()` could accept `Iterable`
 (suggested by Jiri-Kremser@github(
#932: Rewrite ser/deser for `AtomicReference`, based on "optional" ser/desers
#933: Close some gaps to allow using the `tryToResolveUnresolved` flows
#936: Deserialization into List subtype with JsonCreator no longer works
 (reported by adamjoeldavis@github)
#948: Support leap seconds, any number of millisecond digits for ISO-8601 Dates.
 (contributed by Jesse W)
#952: Revert non-empty handling of primitive numbers wrt `NON_EMPTY`; make
  `NON_DEFAULT` use extended criteria
#957: Merge `datatype-jdk7` stuff in (java.nio.file.Path handling)
#959: Schema generation: consider active view, discard non-included properties
#963: Add PropertyNameStrategy `KEBAB_CASE`
 (requested by Daniel M)
#978: ObjectMapper#canSerialize(Object.class) returns false even though FAIL_ON_EMPTY_BEANS is disabled
 (reported by Shumpei A)
#997: Add `MapperFeature.OVERRIDE_PUBLIC_ACCESS_MODIFIERS`
#998: Allow use of `NON_DEFAULT` for POJOs without default constructor
#1000: Add new mapping exception type for enums and UUIDs
 (suggesed by natnan@github)
#1010: Support for array delegator
 (contributed by Hugo W)
#1011: Change ObjectWriter::withAttributes() to take a Map with some kind of wildcard types
 (suggested by David B)
#1043: @JsonFormat(with = JsonFormat.Feature.ACCEPT_SINGLE_VALUE_AS_ARRAY) does not work on fields
 (reported by fabiolaa@github)
#1044: Add `AnnotationIntrospector.resolveSetterConflict(...)` to allow custom setter conflict resolution
 (suggested by clydebarrow@github)
- Make `JsonValueFormat` (self-)serializable, deserializable, to/from valid external
  value (as per JSON Schema spec)

INCOMPATIBILITIES:

- While unlikely to be problematic, #959 above required an addition of `SerializerProvider`
  argument for `depositSchemaProperty()` method `BeanProperty` and `PropertyWriter` interfaces
- JDK baseline now Java 7 (JDK 1.7), from Java 6/JDK 1.6

2.6.6 (05-Apr-2016)

#1088: NPE possibility in SimpleMixinResolver
 (reported by Laird N)
#1099: Fix custom comparator container node traversal
 (contributed by Daniel N)
#1108: Jackson not continue to parse after DeserializationFeature.FAIL_ON_INVALID_SUBTYPE error
 (reported by jefferyyuan@github)
#1112: Detailed error message from custom key deserializer is discarded
 (contributed by Benson M)
#1120: String value omitted from weirdStringException
 (reported by Benson M)
#1123: Serializing and Deserializing Locale.ROOT
 (reported by hookumsnivy@github)

2.6.5 (19-Jan-2016)

#1052: Don't generate a spurious NullNode after parsing an embedded object
 (reported by philipa@github)
#1061: Problem with Object Id and Type Id as Wrapper Object (regression in 2.5.1)
#1073: Add try-catch around `java.sql` type serializers
 (suggested by claudemt@github)
#1078: ObjectMapper.copy() still does not preserve _registeredModuleTypes
 (reported by ajonkisz@github)

2.6.4 (07-Dec-2015)

#984: JsonStreamContexts are not build the same way for write.. and convert methods
 (reported by Antibrumm@github)
#989: Deserialization from "{}" to java.lang.Object causes "out of END_OBJECT token" error
 (reported by Ievgen P)
#1003: JsonTypeInfo.As.EXTERNAL_PROPERTY does not work with a Delegate
 (reported by alexwen@github)
#1005: Synthetic constructors confusing Jackson data binding
 (reported by Jayson M)
#1013: `@JsonUnwrapped` is not treated as assuming `@JsonProperty("")`
 (reported by David B)
#1036: Problem with case-insensitive deserialization
 (repoted by Dmitry R)
- Fix a minor problem with `@JsonNaming` not recognizing default value

2.6.3 (12-Oct-2015)

#749: `EnumMap` serialization ignores `SerializationFeature.WRITE_ENUMS_USING_TO_STRING`
 (reported by scubasau@github)
#938: Regression: `StackOverflowError` with recursive types that contain `Map.Entry`
 (reported by jloisel@github)
#939: Regression: DateConversionError in 2.6.x 
 (reported by Andreas P, anpieber@github)
#940: Add missing `hashCode()` implementations for `JsonNode` types that did not have them
 (contributed by Sergio M)
#941: Deserialization from "{}" to ObjectNode field causes "out of END_OBJECT token" error
 (reported by Sadayuki F)
#942: Handle null type id for polymorphic values that use external type id
 (reported by Warren B, stormboy@github)
#943: Incorrect serialization of enum map key
 (reported by Benson M)
#944: Failure to use custom deserializer for key deserializer
 (contributed by Benson M)
#949: Report the offending substring when number parsing fails
 (contributed by Jesse W)
#965: BigDecimal values via @JsonTypeInfo/@JsonSubTypes get rounded
 (reported by gmjabs@github)

2.6.2 (14-Sep-2015)

#894: When using withFactory on ObjectMapper, the created Factory has a TypeParser
  which still has the original Factory
 (reported by lufe66@github)
#899: Problem serializing `ObjectReader` (and possibly `ObjectMapper`)
#913: ObjectMapper.copy does not preserve MappingJsonFactory features
 (reported, fixed by Daniel W)
#922: ObjectMapper.copy() does not preserve _registeredModuleTypes
#928: Problem deserializing External Type Id if type id comes before POJO

2.6.1 (09-Aug-2015)

#873: Add missing OSGi import
#881: BeanDeserializerBase having issues with non-CreatorProperty properties.
 (reported by dharaburda@github)
#884: ArrayIndexOutOfBoundException for `BeanPropertyMap` (with ObjectId)
 (reported by alterGauner@github)
#889: Configuring an ObjectMapper's DateFormat changes time zone
 (reported by Andy W, wilkinsona@github)
#890: Exception deserializing a byte[] when the target type comes from an annotation
 (reported by gmjabs@github)

2.6.0 (19-Jul-2015)

#77: Allow injection of 'transient' fields
#95: Allow read-only properties with `@JsonIgnoreProperties(allowGetters=true)`
#222: EXTERNAL_PROPERTY adds property multiple times and in multiple places
 (reported by Rob E, thatsnotright@github)
#296: Serialization of transient fields with public getters (add
    MapperFeature.PROPAGATE_TRANSIENT_MARKER)
 (suggested by Michal L)
#312: Support Type Id mappings where two ids map to same Class
#348: ObjectMapper.valueToTree does not work with @JsonRawValue
 (reported by Chris P, pimlottc@github)
#504: Add `DeserializationFeature.USE_LONG_FOR_INTS`
 (suggested by Jeff S)
#624: Allow setting external `ClassLoader` to use, via `TypeFactory`
#649: Make `BeanDeserializer` use new `parser.nextFieldName()` and `.hasTokenId()` methods
#664: Add `DeserializationFeature.ACCEPT_FLOAT_AS_INT` to prevent coercion of floating point
 numbers int `int`/`long`/`Integer`/`Long`
 (requested by wenzis@github)
#677: Specifying `Enum` value serialization using `@JsonProperty`
 (requested by Allen C, allenchen1154@github)
#679: Add `isEmpty()` implementation for `JsonNode` serializers
#688: Provide a means for an ObjectMapper to discover mixin annotation classes on demand
 (requested by Laird N)
#689: Add `ObjectMapper.setDefaultPrettyPrinter(PrettyPrinter)`
 (requested by derknorton@github)
#696: Copy constructor does not preserve `_injectableValues`
 (reported by Charles A)
#698: Add support for referential types (ReferenceType)
#700: Cannot Change Default Abstract Type Mapper from LinkedHashMap
 (reported by wealdtech@github)
#725: Auto-detect multi-argument constructor with implicit names if it is the only visible creator
#727: Improve `ObjectWriter.forType()` to avoid forcing base type for container types
#734: Add basic error-recovery for `ObjectReader.readValues()`
#737: Add support for writing raw values in TokenBuffer
 (suggested by Guillaume S, gsmet@github)
#740: Ensure proper `null` (as empty) handling for `AtomicReference`
#741: Pass `DeserializationContext' argument for `JsonDeserializer` methods "getNullValue()"
 and "getEmptyValue()"
#743: Add `RawValue` helper type, for piping raw values through `TokenBuffer`
#756: Disabling SerializationFeature.FAIL_ON_EMPTY_BEANS does not affect `canSerialize()`
 (reported by nickwongdev@github)
#762: Add `ObjectWriter.withoutRootName()`, `ObjectReader.withoutRootName()`
#765: `SimpleType.withStaticTyping()` impl incorrect
#769: Fix `JacksonAnnotationIntrospector.findDeserializer` to return `Object` (as per
  `AnnotationIntrospector`); similarly for other `findXxx(De)Serializer(...)` methods
#777: Allow missing build method if its name is empty ("")
 (suggested by galdosd@github)
#781: Support handling of `@JsonProperty.required` for Creator methods
#787: Add `ObjectMapper setFilterProvider(FilterProvider)` to allow chaining
 (suggested by rgoldberg@githin)
#790: Add `JsonNode.equals(Comparator<JsonNode>, JsonNode)` to support
  configurable/external equality comparison
#794: Add `SerializationFeature.WRITE_DATES_WITH_ZONE_ID` to allow inclusion/exclusion of
  timezone id for date/time values (as opposed to timezone offset)
#795: Converter annotation not honored for abstract types
 (reported by myrosia@github)
#797: `JsonNodeFactory` method `numberNode(long)` produces `IntNode` for small numbers
#810: Force value coercion for `java.util.Properties`, so that values are `String`s
#811: Add new option, `JsonInclude.Include.NON_ABSENT` (to support exclusion of
  JDK8/Guava Optionals)
#812: Java 8 breaks Class-value annotation properties, wrt generics: need to work around
#813: Add support for new property of `@JsonProperty.access` to support
  read-only/write-only use cases
#820: Add new method for `ObjectReader`, to bind from JSON Pointer position
 (contributed by Jerry Y, islanderman@github)
#824: Contextual `TimeZone` changes don't take effect wrt `java.util.Date`,
  `java.util.Calendar` serialization
#826: Replaced synchronized HashMap with ConcurrentHashMap in TypeDeserializerBase._findDeserializer
 (contributed by Lars P)
#827: Fix for polymorphic custom map key serializer
 (reported by mjr6140@gitgub)
#828: Respect DeserializationFeatures.WRAP_EXCEPTIONS in CollectionDeserializer
 (contributed by Steve G, thezerobit@github)
#840: Change semantics of `@JsonPropertyOrder(alphabetic)` to only count `true` value
#848: Custom serializer not used if POJO has `@JsonValue`
#849: Possible problem with `NON_EMPTY` exclusion, `int`s, `Strings`
#868: Annotations are lost in the case of duplicate methods
- Remove old cglib compatibility tests; cause problems in Eclipse
- Add `withFilterId()` method in `JsonSerializer` (demote from `BeanSerializer`)

2.5.5 (07-Dec-2015)

#844: Using JsonCreator still causes invalid path references in JsonMappingException
 (reported by Ian B)
#852: Accept scientific number notation for quoted numbers too
#878: serializeWithType on BeanSerializer does not setCurrentValue
 (reported by Chi K, chikim79@github)

2.5.4 (09-Jun-2015)

#676: Deserialization of class with generic collection inside depends on
  how is was deserialized first time
 (reported by lunaticare@github)
#771: Annotation bundles ignored when added to Mixin
 (reported by Andrew D)
#774: NPE from SqlDateSerializer as _useTimestamp is not checked for being null
 (reported by mrowkow@github)
#785: Add handlings for classes which are available in `Thread.currentThread().getContextClassLoader()`
 (contributed by Charles A)
#792: Ensure Constructor Parameter annotations are linked with those of Field, Getter, or Setter
#793: `ObjectMapper.readTree()` does not work with defaultTyping enabled
 (reported by gracefulgopher@github)
#801: Using `@JsonCreator` cause generating invalid path reference in `JsonMappingException`
 (contributed by Kamil B)
#815: Presence of PropertyNamingStrategy Makes Deserialization fail
#816: Allow date-only ISO strings to have no time zone
 (contributed by Andrew G)
- Fix handling of Enums wrt JSON Schema, when 'toString()' used for serialization

2.5.3 (24-Apr-2015)

#731: XmlAdapter result marshaling error in case of ValueType=Object
 (reported, debugged by Dmitry S)
#742: Allow deserialization of `null` Object Id (missing already allowed)
#744: Custom deserializer with parent object update failing
 (reported by migel@github)
#745: EnumDeserializer.deserializerForCreator fails when used to deserialize a Map key
 (contributed by John M)
#761: Builder deserializer: in-compatible type exception when return type is super type
 (contributed by Alexey G)
#766: Fix Infinite recursion (StackOverflowError) when serializing a SOAP object
 (contributed by Alain G)

2.5.2 (29-Mar-2015)

#609: Problem resolving locally declared generic type
 (repoted by Hal H)
#691: NullSerializer for MapProperty failing when using polymorphic handling
 (reported by Antibrumm@github)
#703: Multiple calls to ObjectMapper#canSerialize(Object.class) returns different values
 (reported by flexfrank@github)
#705: JsonAnyGetter doesn't work with JsonSerialize (except with keyUsing)
 (reported by natnan@github)
#728: TypeFactory#_fromVariable returns unknownType() even though it has enough information
  to provide a more specific type
 (reported by jkochaniak@github)
#733: MappingIterator should move past errors or not return hasNext() == true
 (reported by Lorrin N, lorrin@github)
#738: @JsonTypeInfo non-deterministically ignored in 2.5.1 (concurrency issue)
 (reported by Dylan S, dylanscott@github)
- Improvement to handling of custom `ValueInstantiator` for delegating mode; no more NPE
  if `getDelegateCreator()` returns null
- Refactor `TypedKey` into separate util class

2.5.1 (06-Feb-2015)

#667: Problem with bogus conflict between single-arg-String vs `CharSequence` constructor
#669: JSOG usage of @JsonTypeInfo and @JsonIdentityInfo(generator=JSOGGenerator.class) fails
 (reported by ericali78@github)
#671: Adding `java.util.Currency` deserialization support for maps
 (contributed by Alexandre S-C)
#674: Spring CGLIB proxies not handled as intended
 (reported by Zoltan F)
#682: Class<?>-valued Map keys not serialized properly
 (reported by Ludevik@github)
#684: FAIL_ON_NUMBERS_FOR_ENUMS does not fail when integer value is quoted
 (reported by kllp@github)
#696: Copy constructor does not preserve `_injectableValues`
 (reported by Charles A)
- Add a work-around in `ISO8601DateFormat` to allow omission of ':' from timezone
- Bit more work to complete #633

2.5.0 (01-Jan-2015)

#47: Support `@JsonValue` for (Map) key serialization 
#113: Problem deserializing polymorphic types with @JsonCreator
#165: Add `DeserializationContext.getContextualType()` to let deserializer
  known the expected type.
#299: Add `DeserializationFeature.FAIL_ON_UNRESOLVED_OBJECT_IDS` to allow missing
  Object Ids (as global default)
#408: External type id does not allow use of 'visible=true'
#421: @JsonCreator not used in case of multiple creators with parameter names
 (reported by Lovro P, lpandzic@github)
#427: Make array and Collection serializers call `JsonGenerator.writeStartArray(int)`
#521: Keep bundle annotations, prevent problems with recursive annotation types
 (reported by tea-dragon@github)
#527: Add support for `@JsonInclude(content=Include.NON_NULL)` (and others) for Maps
#528: Add support for `JsonType.As.EXISTING_PROPERTY`
 (reported by heapifyman@github; implemented by fleebytes@github)
#539: Problem with post-procesing of "empty bean" serializer; was not calling
  'BeanSerializerModifier.modifySerializer()` for empty beans
 (reported by Fabien R, fabienrenaud@github)
#540: Support deserializing `[]` as null or empty collection when the java type
  is a not an object, `DeserializationFeature.ACCEPT_EMPTY_ARRAY_AS_NULL_OBJECT`
 (requested by Fabien R, fabienrenaud@github)
#543: Problem resolving self-referential recursive types
 (reported by ahgittin@github)
#550: Minor optimization: prune introspection of "well-known" JDK types
#552: Improved handling for ISO-8601 (date) format
 (contributed by Jerome G, geronimo-iia@github)
#559: Add `getDateFormat()`, `getPropertyNamingStrategy()` in `ObjectMapper`
#560: @JsonCreator to deserialize BigInteger to Enum
 (requested by gisupp@github)
#565: Add support for handling `Map.Entry`
#566: Add support for case-insensitive deserialization (`MapperFeature.ACCEPT_CASE_INSENSITIVE_PROPERTIES`)
 (contributed by Michael R)
#571: Add support in ObjectMapper for custom `ObjectReader`, `ObjectWriter` (sub-classes)
#572: Override default serialization of Enums
 (requested by herau@github)
#576: Add fluent API for adding mixins
 (contributed by Adam S, adstro@github)
#594: `@JsonValue` on enum not used when enum value is a Map key
 (reported by chrylis@github)
#596: Add support for `@JsonProperty.defaultValue`, exposed via `BeanProperty.getMetadata().getDefaultValue()`
#597: Improve error messaging for cases where JSON Creator returns null (which
  is illegal)
 (contributed by Aurelien L)
#599: Add a simple mechanism for avoiding multiple registrations of the same module
#607: Allow (re)config of `JsonParser.Feature`s via `ObjectReader`
#608: Allow (re)config of `JsonGenerator.Feature`s via `ObjectWriter`
#614: Add a mechanism for using `@JsonCreator.mode` for resolving possible ambiguity between
  delegating- and property-based creators
#616: Add `SerializationFeature.WRITE_DURATIONS_AS_TIMESTAMPS`
#622: Support for non-scalar ObjectId Reference deserialiazation (like JSOG)
#623: Add `StdNodeBasedDeserializer`
#630: Add `KeyDeserializer` for `Class`
#631: Update `current value` of `JsonParser`, `JsonGenerator` from standard serializers,
 deserializers
 (suggested by Antibrumm@github)
#633: Allow returning null value from IdResolver to make type information optional
 (requested by Antibrumm@github)
#634: Add `typeFromId(DatabindContext,String)` in `TypeIdDeserializer`
#636: `ClassNotFoundException` for classes not (yet) needed during serialization
 (contributed by mspiegel@github)
#638: Add annotation-based method(s) for injecting properties during serialization
 (using @JsonAppend, VirtualBeanPropertyWriter)
#647: Deserialization fails when @JsonUnwrapped property contains an object with same property name
 (reported by Konstantin L)
#653: Jackson doesn't follow JavaBean naming convention (added `MapperFeature.USE_STD_BEAN_NAMING`)
#654: Add support for (re)configuring `JsonGenerator.setRootValueSeparator()` via `ObjectWriter`
#655: Add `ObjectWriter.writeValues()` for writing value sequences
#660: `@JsonCreator`-annotated factory method is ignored if constructor exists
- Allow use of `Shape.ARRAY` for Enums, as an alias to 'use index'
- Start using `JsonGenerator.writeStartArray(int)` to help data formats
  that benefit from knowing number of elements in arrays (and would otherwise
  need to buffer values to know length)
- Added new overload for `JsonSerializer.isEmpty()`, to eventually solve #588
- Improve error messaging (related to [jaxb-annotations#38]) to include known subtype ids.

2.4.6 (23-Apr-2015)

#735: (complete fix) @JsonDeserialize on Map with contentUsing custom deserializer overwrites default behavior
 (reported by blackfyre512@github) (regression due to #604)
$744: Custom deserializer with parent object update fails

2.4.5.1 (26-Mar-2015)

Special one-off "micro patch" for:

#706: Add support for `@JsonUnwrapped` via JSON Schema module
#707: Error in getting string representation of an ObjectNode with a float number value
 (reported by @navidqar)
#735: (partial) @JsonDeserialize on Map with contentUsing custom deserializer overwrites default behavior

2.4.5 (13-Jan-2015)

#635: Reduce cachability of `Map` deserializers, to avoid problems with per-property config changes
    (regression due to #604)
#656: `defaultImpl` configuration is ignored for `WRAPPER_OBJECT`
- Solve potential cyclic-resolution problem for `UntypedObjectDeserializer`

2.4.4 (24-Nov-2014)

(jackson-core)#158: Setter confusion on assignable types
 (reported by tsquared2763@github)
#245: Calls to ObjectMapper.addMixInAnnotations() on an instance returned by ObjectMapper.copy()
 don't work
 (reported by Erik D)
#580: delegate deserializers choke on a (single) abstract/polymorphic parameter
 (reported by Ian B, tea-dragon@github)
#590: Binding invalid Currency gives nonsense at end of the message
 (reported by Jerbell@github)
#592: Wrong `TokenBuffer` delegate deserialization using `@JsonCreator`
 (reported by Eugene L)
#601: ClassCastException for a custom serializer for enum key in `EnumMap`
 (reported by Benson M)
#604: `Map` deserializers not being cached, causing performance problems
#610: Fix forward reference in hierarchies
 (contributed by zeito@github)
#619: Off by one error in AnnotatedWithParams
 (reported by stevetodd@github)
- Minor fix to `EnumSerializer` regarding detection "serialize using index"
- Minor fix to number serializers, to call proper callback for schema generation

2.4.3 (02-Oct-2014)

#496: Wrong result with `new TextNode("false").asBoolean(true)`
 (reported by Ivar R, ivarru@github)
#511: DeserializationFeature.FAIL_ON_INVALID_SUBTYPE does not work
 (reported by sbelikov@github)
#523: MapDeserializer and friends do not report the field/key name for mapping exceptions
 (reported by Ian B, tea-dragon@github)
#524: @JsonIdentityReference(alwaysAsId = true) Custom resolver is reset to SimpleObjectIdResolver
 (reported by pkokorev@github)
#541: @JsonProperty in @JsonCreator is conflicting with POJOs getters/attributes
 (reported by fabienrenaud@github)
#543: Problem resolving self-referential generic types
#570: Add Support for Parsing All Compliant ISO-8601 Date Formats
 (requested by pfconrey@github)
- Fixed a problem with `acceptJsonFormatVisitor` with Collection/array types that
  are marked with `@JsonValue`; could cause NPE in JSON Schema generator module.

2.4.2 (14-Aug-2014)

#515: Mixin annotations lost when using a mixin class hierarchy with non-mixin interfaces
 (reported by 'stevebread@github')
- Fixed a problem related to [jackson-dataformat-smile#19].

2.4.1.2 (12-Jul-2014)

Special one-off "micro patch" for:

#503: Concurrency issue inside com.fasterxml.jackson.databind.util.LRUMap.get(Object)
 (reported by fjtc@github)

2.4.1.1 (18-Jun-2014)

Special one-off "micro patch" for:

#491: Temporary work-around for issue #490 (full fix for 2.5 needs to be
  in `jackson-annotations`)
#506: Index is never set for Collection and Array in InvalidFormatException.Reference
 (reported by Fabrice D, fabdouglas@github)
- Fixed a problem related to [jackson-dataformat-smile#19].

2.4.1 (17-Jun-2014)

#479: NPE on trying to deserialize a `String[]` that contains null
 (reported by huxi@github)
#482: Make date parsing error behavior consistent with JDK
 (suggested by Steve S, sanbeg@github)
#489 (partial): TypeFactory cache prevents garbage collection of custom ClassLoader
 (reported by sftwrengnr@github)

2.4.0 (02-Jun-2014)

#81: Allow use of @JsonUnwrapped with typed (@JsonTypeInfo) classes, provided
  that (new) feature `SerializationFeature.FAIL_ON_UNWRAPPED_TYPE_IDENTIFIERS`
  is disabled
 (constributed by Ben F, UnquietCode@github)
#88: Prevent use of type information for `JsonNode` via default typing
 (reported by electricmonk@github)
#149: Allow use of "stringified" indexes for Enum values
 (requested by chenboxiang@github)
#176: Allow use external Object Id resolver (to use with @JsonIdentityInfo etc)
 (implemented by Pascal G)
#193: Conflicting property name definitions
 (reported by Stuart J, sgjohnston@github)
#323: Serialization of the field with deserialization config
 (reported by metanet@github)
#327: Should not consider explicitly differing renames a fail, as long as all are explicit
#335: Allow use of `@JsonPropertyOrder(alphabetic=true)` for Map properties
#351: ObjectId does not properly handle forward references during deserialization
 (contributed by pgelinas)
#352 Add `ObjectMapper.setConfig()` for overriding `SerializationConfig`/`DeserializationConfig`
#353: Problems with polymorphic types, `JsonNode` (related to #88)
 (reported by cemo@github)
#359: Converted object not using explicitly annotated serializer
 (reported by Florian S [fschopp@github])
#369: Incorrect comparison for renaming in `POJOPropertyBuilder`
#375: Add `readValue()`/`readPropertyValue()` methods in `DeserializationContext`
#376: Add support for `@JsonFormat(shape=STRING)` for number serializers
#381: Allow inlining/unwrapping of value from single-component JSON array
 (contributed by yinzara@github)
#390: Change order in which managed/back references are resolved (now back-ref
 first, then forward)
 (requested by zAlbee@github)
#407: Properly use null handlers for value types when serializer Collection
 and array types
 (contributed by Will P)
#425: Add support for using `Void.class` as "no class", instead of `NoClass.class`
#428: `PropertyNamingStrategy` will rename even explicit name from `@JsonProperty`
 (reported by turskip@github)
#435: Performance bottleneck in TypeFactory._fromClass
 (reported by Sean D, sdonovanuk@github)
#434: Ensure that DecimalNodes with mathematically equal values are equal
 (contributed by Francis G)
#435: Performance bottleneck in TypeFactory._fromClass
 (reported by sdonovanuk@github)
#438: Add support for accessing `@JsonProperty(index=N)` annotations
#442: Make `@JsonUnwrapped` indicate property inclusion
 (suggested by Ben F)
#447: ArrayNode#addAll should accept Collection<? extends JsonNode>
 (suggested by alias@github)
#461: Add new standard naming strategy, `PropertyNamingStrategy.LowerCaseStrategy`
#463: Add 'JsonNode.asText(String defaultValue)`
 (suggested by Chris C)
#464: Include `JsonLocation` in more mapping exceptions
 (contributed by Andy C (q3aiml@github))
#465: Make it easier to support serialization of custom subtypes of `Number`
#467: Unwanted POJO's embedded in tree via serialization to tree
 (reported by Benson M)
- Slightly improve `SqlDateSerializer` to support `@JsonFormat`
- Improve handling of native type ids (YAML, CBOR) to use non-native type ids
  as fallback

2.3.5 (13-Jan-2015)

#496: Wrong result for TextNode("false").asBoolean(true)
 (reported by Ivar R, ivarru@github)
#543: Problems resolving self-referential generic types.
#656: defaultImpl configuration is ignored for WRAPPER_OBJECT

2.3.4 (17-Jul-2014)

#459: BeanDeserializerBuilder copy constructor not copying `_injectables`
#462: Annotation-provided Deserializers are not contextualized inside CreatorProperties
 (reported by aarondav@github)

2.3.3 (10-Apr-2014)

#420: Remove 'final' modifier from `BeanDeserializerBase.deserializeWithType`
 (requested by Ghoughpteighbteau@github)
#422: Allow use of "True" and "False" as aliases for booleans when coercing from
  JSON String
#423: Fix `CalendarSerializer` to work with custom format
 (reported by sergeymetallic@github)
#433: `ObjectMapper`'s `.valueToTree()` wraps `JsonSerializable` objects into a POJONode
 (reported by Francis G)
- Fix null-handling for `CollectionSerializer`

2.3.2 (01-Mar-2014)

#378: Fix a problem with custom enum deserializer construction
 (reported by BokoEnos@github)
#379: Fix a problem with (re)naming of Creator properties; needed to make
 Paranamer module work with NamingStrategy.
 (reported by Chris P, cpilsworth@github)
#398: Should deserialize empty (not null) URI from empty String
 (reported by pgieser@github)
#406: @JsonTypeIdResolver not working with external type ids
 (reported by Martin T)
#411: NumberDeserializers throws exception with NaN and +/- Infinity
 (reported by clarkbreyman@github)
#412: ObjectMapper.writerWithType() does not change root name being used
 (repoted by jhalterman@github)
- Added `BeanSerializerBase._serializeObjectId()` needed by modules that
  override standard BeanSerializer; specifically, XML module.

2.3.1 (28-Dec-2013)

#346: Fix problem deserializing `ObjectNode`, with @JsonCreator, empty
  JSON Object
 (reported by gaff78@github)
#358: `IterableSerializer` ignoring annotated content serializer
 (reported by Florian S)
#361: Reduce sync overhead for SerializerCache by using volatile, double-locking
 (contributed by stuartwdouglas@github)
#362: UUID output as Base64 String with ObjectMapper.convertValue()
 (reported by jknack@github)
#367: Make `TypeNameIdResolver` call `TypeResolver` for resolving base type
 (suggested by Ben F)
#370: Fail to add Object Id for POJO with no properties
 (reported by jh3141@github)
- Fix for [jackson-module-afterburner#38]: need to remove @JacksonStdImpl from
  `RawSerializer`, to avoid accidental removal of proper handling.

2.3.0 (13-Nov-2013)

#48: Add support for `InetSocketAddress`
 (contributed by Nick T)
#152: Add support for traversing `JsonNode` with (new!) `JsonPointer` implementation
 (suggested by fge@github)
#208: Accept "fromString()" as an implicit Creator (factory) method (alias for "valueOf()")
 (requested by David P)
#215: Allow registering custom `CharacterEscapes` to use for serialization,
 via `ObjectWriter.with(CharacterEscapes)` (and `ObjectMapper.writer(CharacterEscapes)`)
#227: Allow "generic" Enum serializers, deserializers, via `SimpleModule`
#234: Incorrect type information for deeply nested Maps
 (reported by Andrei P)
#237: Add `DeserializationFeature.FAIL_ON_READING_DUP_TREE_KEY` to optionally
  throw `JsonMappingException` on duplicate keys, tree model (`JsonNode`)
#238: Allow existence of overlapping getter, is-getter (choose 'regular' getter)
#239: Support `ByteBuffer`
 (suggested by mckamey@github)
#240: Make sure `@JsonSerialize.include` does not accidentally override
  class inclusion settings
 (requested by thierryhenrio@github)
#253: `DelegatingDeserializer` causes problems for Managed/BackReferences
 (reported by bfelaco@github)
#257: Make `UntypedObjectDeserializer` support overides for `List`, `Map` etc
#268: Add new variant of `ObjectMapper.canSerialize()` that can return `Throwable`
 that caused false to be returned (if any)
#269: Add support for new `@JsonPropertyDescription` via `AnnotationIntrospector`
 as well as `BeanProperty.getMedata().getDescription()`
#270: Add `SerializationFeature.USE_EQUALITY_FOR_OBJECT_ID` to allow use of equality
 (instead of identity) for figuring out when to use Object Id
 (requested by beku8@github)
#271: Support handling of `@JsonUnwrapped` for in-built JSON Schema generation
#277: Make `TokenBuffer` support new native type and object ids
#302: Add `setNamingStrategy` in `Module.SetupContext`
 (suggested by Miguel C)
#305: Add support for accessing `TypeFactory` via `TypeIdResolverBase`
 (not yet via `TypeIdResolver` interface), other configuration
#306: Allow use of `@JsonFilter` for properties, not just classes 
#307: Allow use of `@JsonFilter` for Maps in addition to POJOs
#308: Improve serialization and deserialization speed of `java.util.UUID` by 4x
 (suggested by David P)
#310: Improve `java.util.UUID` serialization with binary codecs, to use "raw" form.
#311: Make sure that "creator properties" are alphabetically ordered too, if
  so requested.
#315: Allow per-property definition of null serializer to use, using
 new `@JsonSerialize(nullsUsing=xxx)` annotation property
#317: Fix `JsonNode` support for nulls bound to `ObjectNode`, `ArrayNode`
 (contributed by Seth P)
#318: Problems with `ObjectMapper.updateValue()`, creator property-backed accessors
#319: Add support for per-call ("contextual") attributes, with defaulting,
 to allow keeping track of state during (de)serialization
#324: Make sure to throw `JsonMappingException` from `EnumDeserializer` creator,
  not `IllegalArgumentException`
 (reported by beverku@github)
#326: Support `@JsonFilter` for "any getter" properties
#334: Make `ArrayNode`, `ObjectNode` non-final again
#337: `AnySetter` does not support polymorphic types
 (reported by askvortsov@github)
#340: AtomicReference not working with polymorphic types
#342: Add `DeserializationFeature.FAIL_ON_IGNORED_PROPERTIES` to make `ObjectMapper`
  throw exception when encountering explicitly ignored properties
 (requested by Ruslan M)
[JACKSON-890]: Support managed/back-references for polymorphic (abstract) types
- Add 'BeanPropertyWriter.isUnwrapping()' for future needs (by Afterburner)
- Add coercions from String "null" (as if null token was parsed) for primitives/Wrappers.
- Add `JsonDeserializer.handledType()`

2.2.4 (10-Jun-2014)

#292: Problems with abstract `Map`s, `Collection`s, polymorphic deserialization
#324: EnumDeserializer should throw JsonMappingException, not IllegalArgumentException
#346: Problems deserializing `ObjectNode` from empty JSON Object, with @JsonCreator

2.2.3 (22-Aug-2013)

#234: Problems with serializing types for deeply nested generic Maps, default typing 
#251: SerializationFeature.WRITE_BIGDECIMAL_AS_PLAIN ignored with JsonNode
  serialization
 (reported by fge@github)
#259: Fix a problem with JSON Schema generation for `@JsonValue`
 (reported by Lior L)
#267: Handle negative, stringified timestamps
 (reported by Drecth@github)
#281: Make `NullNode` use configured null-value serializer
#287: Fix problems with converters, Maps with Object values
 (reported by antubis@github)
#288: Fix problem with serialization converters assigned with annotations
 (reported by cemo@github)

2.2.2 (26-May-2013)

#216: Problems with Android, 1.6-only types
#217: JsonProcessingExceptions not all wrapped as expected
 (reported by karldmoore@github)
#220: ContainerNode missing 'createNumber(BigInteger)'
 (reported by Pascal G)
#223: Duplicated nulls with @JsonFormat(shape=Shape.ARRAY)
 (reported by lukegh@github)
#226: Field mapping fail on deserialization to common referenced object when
  @JsonUnwrapped is used
 (reported by ikvia@github)
#232: Converting bound BigDecimal value to tree fails with WRITE_BIGDECIMAL_AS_PLAIN
 (reported by celkings@github)
- Minor fix to handle primitive types for key deserializer lookups
- Add convenience method `MappingIterator.getCurrentLocation()`
 (suggested by Tomdz@github)

2.2.1 (03-May-2013)

#214: Problem with LICENSE, NOTICE, Android packaging
 (reported by thierryd@github)

2.2.0 (22-Apr-2013)

Fixes:

#23: Fixing typing of root-level collections
#118: JsonTypeInfo.as.EXTERNAL_PROPERTY not working correctly
 with missing type id, scalar types
#130: TimeZone not set for GregorianCalendar, even if configured
#144: MissingNode.isValueNode() should return 'false'
 (reported by 'fge@github')
#146: Creator properties were not being renamed as expected
 (contributed by Christoper C)
#188: Problem with ObjectId serialization, 'alwaysAsId' references

Improvements:

#116: JavaType implements `java.lang.reflect.Type` (as does `TypeReference`)
#147: Defer reporting of problems with missing creator parameters
 (contributed by Christoper C)
#155: Make `ObjectNode` and `ArrayNode` final (other node types already were)
 (requested by fge@github)
#161: Add deserializer for java.util.concurrent.ArrayBlockingQueue
#173: Add 'JsonNode.traverse(ObjectCodec)' for convenience
#181: Improve error reporting for missing '_valueDeserializer'
#194: Add `FloatNode` type in tree model (JsonNode)
 (requested by msteiger@github)
#199: Allow deserializing `Iterable` instances (as basic `Collection`s)
 (requested by electrum@github)
#206: Make 'ObjectMapper.createDeserializationContext()' overridable
 (requested by noter@github)
#207: Add explicit support for `short` datatypes, for tree model
 (contributed by msteiger@github)

New features:

#120: Extend BeanDeserializerModifier to work with non-POJO deserializers
#121: Extend BeanSerializerModifier to work with non-POJO serializers
#124: Add support for serialization converters (@JsonSerializer(converter=...))
#124: Add support for deserialization converters (@JsonDeserializer(converter=...))
#140: Add 'SerializationFeature.WRITE_BIGDECIMAL_AS_PLAIN' to allow forcing
  of non-scientific notation when serializing BigDecimals.
 (suggested by phedny@github)
#148: Add 'DeserializationFeature.FAIL_ON_INVALID_SUBTYPE`, which allows mapping
  entries with missing or invalid type id into null references (instead of failing).
  Also allows use of '@JsonTypeInfo.defaultImpl = NoClass.class' as alternative.
#159: Add more accessors in 'MappingIterator': getParser(), getParserSchema(),
  readAll()
 (suggested by Tom D)
#190: Add 'MapperFeature.ALLOW_FINAL_FIELDS_AS_MUTATORS' (default: true) for
 pruning out final fields (to avoid using as mutators)
 (requested by Eric T)
#195: Add 'MapperFeature.INFER_PROPERTY_MUTATORS' (default: enabled) for finer
  control of what mutators are auto-detected.
 (requested by Dain S)
#198: Add SPI metadata, handling in ObjectMapper (findModules()), for
  automatic registration of auto-detected extension modules
 (suggested by 'beamerblvd@github')
#203: Added new features to support advanced date/time handling:
  - SerializationFeature.WRITE_DATE_TIMESTAMPS_AS_NANOSECONDS
  - DeserializationFeature.READ_DATE_TIMESTAMPS_AS_NANOSECONDS
  - DeserializationFeature.ADJUST_DATES_TO_CONTEXT_TIME_ZONE

Other:

#126: Update JDK baseline to 1.6
* API under 'com.fasterxml.jackson.databind.jsonFormatVisitors' changed significantly
  based on experiences with external JSON Schema generator.
* Version information accessed via code-generated access class, instead of reading
  VERSION.txt
* Added 2 methods in Converter interface: getInputType(), getOutputType(),
  to allow programmatic overrides (needed by JAXB annotation module)

2.1.4 (26-Feb-2013)

* [JACKSON-887]: StackOverflow with parameterized sub-class field
 (reported by Alexander M)
* [#130]: TimeZone not set for GregorianCalendar, when deserializing
* [#157]: NPE when registering module twice
* [#162]: JsonNodeFactory: work around an old bug with BigDecimal and zero
 (submitted by fge@github)
* [#166]: Incorrect optimization for `ObjectMapper.convertValue(Class)`
 (reported by Eric T)
* [#167]: Problems with @JsonValue, polymorphic types (regression from 1.x)
 (reported by Eric T)
* [#170]: Problems deserializing `java.io.File` if creator auto-discovery disabled
 (reported by Eric T)
* [#175]: NPE for JsonMappingException, if no path is specified
 (reported by bramp@github)

2.1.3 (19-Jan-2013)

* [Issue#141]: ACCEPT_EMPTY_STRING_AS_NULL_OBJECT not working for enums
* [Issue#142]: Serialization of class containing EnumMap with polymorphic enum
  fails to generate class type data
 (reported by kidavis4@github)

2.1.2 (04-Dec-2012)

* [Issue#106]: NPE in ObjectArraySerializer.createContextual(...)
* [Issue#117]: HandlerInstantiator defaulting not working
 (reported by Alexander B)
* [Issue#118]: Problems with JsonTypeInfo.As.EXTERNAL_PROPERTY, scalar values
 (reported by Adva11@github)
* [Issue#119]: Problems with @JsonValue, JsonTypeInfo.As.EXTERNAL_PROPERTY
 (reported by Adva11@github)
* [Issue#122]: ObjectMapper.copy() was not copying underlying mix-in map
 (reported by rzlo@github)

2.1.1 (11-Nov-2012)

Fixes:

* [JACKSON-875]: Enum values not found if Feature.USE_ANNOTATIONS disabled
 (reported by Laurent P)
* [Issue#93]: ObjectNode.setAll() broken; would not add anything for
  empty ObjectNodes.
 (reported by Francis G)
* Making things implement java.io.Serializable:
  - Issues: #94, #99, #100, #102
    (reported by Sean B)
* [Issue#96]: Problem with JsonTypeInfo.As.EXTERNAL_PROPERTY, defaultImpl
 (reported by Adva11@github)

2.1.0 (08-Oct-2012)

  New minor version for 2.x series. Major improvements in multiple areas,
  including:

  - Dataformat auto-detection
  - More `@JsonFormat.shape` variant to serialize Collections as
    JSON Objects, POJOs as JSON Arrays (csv-like).
  - Much more configuration accessible via ObjectReader, ObjectWriter
  - New mechanism for JSON Schema generation, other uses (in future)

Fixes:

* [JACKSON-830]/[Issue#19]: Change OSGi bundle name to be fully-qualified
* ]JACKSON-847]: Make @JsonIdentityInfo work with property-based creator
* [JACKSON-851]: State corruption with ObjectWriter, DefaultPrettyPrinter
 (reported by Duncan A)
* [Issue#75]: Too aggressive KeySerializer caching
* Minor fix wrt [Issue#11], coercion needed extra checks

Improvements:

* [JACKSON-758]: Remove 'IOException' from throws clauses of "writeValueAsString"
  and "writeValueAsBytes" of ObjectMapper/ObjectWriter
 (suggested by G-T Chen)
* [JACKSON-839]: Allow "upgrade" of integer number types for
  UntypedObjectDeserializer, even with default typing enabled.
* [JACKSON-850]: Allow use of zero-arg factory methods as "default creator"
  (suggested by Razvan D)
* [Issue#9]: Implement 'required' JSON Schema attribute for bean properties
* [Issue#20]: Add new exception type, InvalidFormatException (sub-type of
  JsonMappingException) to indicate data format problems
 (suggested by HolySamosa@github)
* [Issue#30]: ObjectReader and ObjectWriter now try to pre-fetch root
  (de)serializer if possible; minor performance improvement (2% for small POJOs).
* [Issue#33]: Simplified/clarified definition of 'ObjectReader.readValues()';
  minor change in behavior for JSON Array "wrapped" sequences
* [Issue#60]: Add 'JsonNode.hasNonNull(...)' method(s)
 (suggested by Jeff S on mailing list) 
* [Issue#64]: Add new "standard" PropertyNamingStrategy, PascalCaseStrategy
  (PropertyNamingStrategy.PASCAL_CASE_TO_CAMEL_CASE)
 (contributed by Sean B)
* [Issue#65]: Add getters to `ObjectMapper`, DeserializationContext/-Factory.
 (contributed by Dmitry K)
* [Issue#69]: Add `PropertyName` abstraction, new methods in AnnotationIntrospector
* [Issue#80]: Make `DecimalNode` normalize input, to make "1.0" and "1.00"equal
 (reported by fge@github)

New features:

* [Issue#15]: Support data format auto-detection via ObjectReader (added
  'withFormatDetection(...)' fluent factories)
* [Issue#21]: Add 'ObjectNode.set(...)' method (and related) to improve
  chaining, semantic consistency of Tree Model API
 (suggested by fge@Github)
* [Issue#22]: Add 'ObjectMapper.setAnnotationIntrospectors()' which allows
  defining different introspectors for serialization, deserialization
* [Issue#24]: Allow serialization of Enums as JSON Objects
 (suggested by rveloso@github)
* [Issue#28]: Add 'ObjectMapper.copy()', to create non-linked copy of
  mapper, with same configuration settings
* [Issue#29]: Allow serializing, deserializing POJOs as JSON Arrays
  by using `@JsonFormat(shape=Shape.ARRAY)`
* [Issue#40]: Allow serialization of Collections as JSON Objects
  (and deserialization from)
 (suggested by 'rveloso@github')
* [Issue#42]: Allow specifying Base64 variant to use for Base64-encoded data
  using ObjectReader.with(Base64Variant), ObjectWriter.with(Base64Variant).
 (suggested by 'mpfau@github')
* [Issue#45]: Add '@JsonNaming' annotation to define per-class PropertyNamingStrategy
 (suggested by Mark W)
* [Pull#58]: Make 'MappingIterator' implement 'Closable'
 (contributed by Pascal G)
* [Issue#72]: Add 'MapperFeature.USE_WRAPPER_NAME_AS_PROPERTY_NAME' to use
  wrapper name annotations for renaming properties
* [Issue#87]: Add 'StdDelegatingSerializer', 'StdDelegatingDeserializer' to
  simplify writing of two-step handlers
* (issue #4 of jackson-annotations): Add `@JsonIdentityReference(alwaysAsId=true)`
  to force ALL references to an object written as Object Id, even the first one.
* Added 'ObjectReader#withHandler' to allow for reconfiguring deserialization
  problem handler
 (suggested by 'electricmonk')

Other changes:

* New variant of AnnotationIntrospector.getFormat(), to support class
  annotations
* It is now possible to serialize instances of plain old Object, iff
  'FAIL_ON_EMPTY_BEANS' is disabled.
* Trying to remove reference to "JSON" in datatype conversion errors
 (since databinding is format-agnostic)

INCOMPATIBILITIES: (rats!)

* Note that [Issue#33] (see above) is, technically speaking, backwards
  imcompatible change. It is estimated that it should NOT affect most
  users, as changes are to edge cases (and undocumented ones at that).
  However, it can potentially cause problems with upgrade.
* Implementation of `JsonFormatVisitable` resulting in 2 new methods
  being added in `BeanPropertyFilter` interface -- this is unfortunate,
  but was required to support full traversability.

2.0.4 (26-Jun-2012)

* [Issue#6]: element count for PrettyPrinter, endObject wrong
   (reported by "thebluemountain")
* [JACKSON-838]: Utf8StreamParser._reportInvalidToken() skips letters
    from reported token name
   (reported by Lóránt Pintér)
* [JACKSON-841] Data is doubled in SegmentedStringWriter output
   (reported by Scott S)
* [JACKSON-842] ArrayIndexOutOfBoundsException when skipping C-style comments
   (reported by Sebastien R)

2.0.3: no version 2.0.3 released -- only used for extension modules

2.0.2 [14-May-2012]

Fixes:

* [Issue#14]: Annotations were not included from parent classes of
  mix-in classes
 (reported by @guillaup)
* [JACKSON-824]: Combination of JSON Views, ObjectMapper.readerForUpdating()
  was not working
 (reported by Nir S)
(and all fixes from 1.9.7)

Improvements:

* [Issue#11]: Improve ObjectMapper.convertValue()/.treeToValue() to use
  cast if possible

2.0.1 [23-Apr-2012]

Fixes:

* [JACKSON-827] Ensure core packages work on JDK 1.5
 (reported by Pascal g)
* [JACKSON-829] Custom serializers not working for List<String> properties,
  @JsonSerialize(contentUsing)
 (reported by James R)

Improvements:

* [Issue#5]: Add support for maps with java.util.Locale keys to the set of
  StdKeyDeserializers
 (contributed by Ryan G)

2.0.0 [25-Mar-2012]

Fixes:

* [JACKSON-368]: Problems with managed references, abstract types
* [JACKSON-711]: Delegating @JsonCreator did not work with Injectable values
* [JACKSON-798]: Problem with external type id, creators
  (reported by Casey L)
(and all fixes up until and including 1.9.6)

Improvements:

* [JACKSON-546]: Indicate end-of-input with JsonMappingException instead
  of EOFException, when there is no parsing exception
* [JACKSON-664]: Reduce overhead of type resolution by adding caching
  in TypeFactory
* [JACKSON-690]: Pass DeserializationContext through ValueInstantiator
* [JACKSON-695]: Add 'isEmpty(value)' in JsonSerializer to allow
  customizing handling of serialization of empty values
* [JACKSON-710]: 'ObjectMapper.convertValue()' should ignore root value
  wrapping/unwrapping settings
* [JACKSON-730] Split various features (JsonParser, JsonGenerator,
  SerializationConfig, DeserializationConfig) into per-factory
  features (MapperFeature, JsonFactory.Feature) an per
  instance features (existing ones)
* [JACKSON-732]: Allow 'AnnotationIntrospector.findContentDeserializer()'
  (and similar) to return instance, not just Class<?> for instance
 (requested by James R)
* [JACKSON-736]: Add (more) access to array, container and map serializers
* [JACKSON-737]: Allow accessing of "creator properties" for BeanDeserializer
* [JACKSON-748]: Add 'registerSubtypes' to 'Module.setupContext' (and SimpleModule)
* [JACKSON-749]: Make @JsonValue work for Enum deserialization
* [JACKSON-769]: ObjectNode/ArrayNode: change 'put', 'insert', 'add' to return
  'this node' (unless already returning something)
* [JACKSON-770]: Simplify method naming for JsonNode, drop unnecessary 'get' prefix
  from methods like 'getTextValue()' (becomes 'textValue()')
* [JACKSON-777]: Rename 'SerializationConfig.Feature' as 'SerializationFeature',
  'DeserializationConfig.Feature' as 'DeserializationFeature'
* [JACKSON-780]: MissingNode, NullNode should return 'defaultValue' from 'asXxx' methods,
  (not 0 for numbers), as they are not numeric types
* [JACKSON-787]: Allow use of @JsonIgnoreProperties for properties (fields, getters, setters)
* [JACKSON-795]: @JsonValue was not working for Maps, Collections
* [JACKSON-800]: Add 'Module.SetupContext#addDeserializationProblemHandler'
 (suggested by James R)

New features:

* [JACKSON-107]: Add support for Object Identity (to handled cycles, shared refs),
  with @JsonIdentityInfo
* [JACKSON-435]: Allow per-property Date formatting using @JsonFormat.
* [JACKSON-437]: Allow injecting of type id as POJO property, by setting
  new '@JsonTypeInfo.visible' property to true.
* [JACKSON-469]: Support "Builder pattern" for deserialiation; that is, allow
  use of separate Builder object for data binding, creating actual value
* [JACKSON-608]: Allow use of JSON Views for deserialization
* [JACKSON-636]: Add 'SerializationFeature.ORDER_MAP_ENTRIES_BY_KEYS' to allow
  forced sorting of Maps during serialization
  (suggested by Joern H)
* [JACKSON-669]: Allow prefix/suffix for @JsonUnwrapped properties
 (requested by Aner P)
* [JACKSON-707]: Add 'JsonNode.deepCopy()', to create safe deep copies
  of ObjectNodes, ArrayNodes.
* [JACKSON-714]: Add general-purpose @JsonFormat annotation
* [JACKSON-718]: Added 'JsonNode.canConvertToInt()', 'JsonNode.canConvertToLong()'
* [JACKSON-747]: Allow changing of 'SerializationFeature' for ObjectWriter,
  'DeserializationFeature' for ObjectReader.
* [JACKSON-752]: Add @JsonInclude (replacement of @JsonSerialize.include)
* [JACKSON-754]: Add @JacksonAnnotationsInside for creating "annotation
  bundles" (also: AnnotationIntrospector.isAnnotationBundle())
* [JACKSON-762]: Allow using @JsonTypeId to specify property to use as
  type id, instead of using separate type id resolver.
* [JACKSON-764]: Allow specifying "root name" to use for root wrapping
  via ObjectReader, ObjectWriter.
* [JACKSON-772]: Add 'JsonNode.withArray()' to use for traversing Array nodes.
* [JACKSON-793]: Add support for configurable Locale, TimeZone to use
  (via SerializationConfig, DeserializationConfig)
* [JACKSON-805]: Add 'SerializationFeature.WRITE_SINGLE_ELEM_ARRAYS_UNWRAPPED'
  to improve interoperability with BadgerFish/Jettison
* [JACKSON-810]: Deserialization Feature: Allow unknown Enum values via
  'DeserializationFeature.READ_UNKNOWN_ENUM_VALUES_AS_NULL'
  (suggested by Raymond R)
* [JACKSON-813]: Add '@JsonSerializableSchema.id' attribute, to indicate
  'id' value to add to generated JSON Schemas.

[entries for versions 1.x and earlier not retained; refer to earlier releases)<|MERGE_RESOLUTION|>--- conflicted
+++ resolved
@@ -4,17 +4,15 @@
 === Releases === 
 ------------------------------------------------------------------------
 
-<<<<<<< HEAD
 2.13.0 (not yet released)
 
 #2828: Add `DatabindException` as intermediate subtype of `JsonMappingException`
-=======
+
 2.12.2 (not yet released)
 
 #3022: Property ignorals cause `BeanDeserializer `to forget how to read
   from arrays (not copying `_arrayDelegateDeserializer`)
  (reported by Gian M)
->>>>>>> 666a6ac3
 
 2.12.1 (08-Jan-2021)
 
