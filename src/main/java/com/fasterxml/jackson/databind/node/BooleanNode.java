package com.fasterxml.jackson.databind.node;

import java.io.IOException;

import com.fasterxml.jackson.core.*;
import com.fasterxml.jackson.databind.SerializerProvider;


/**
 * This concrete value class is used to contain boolean (true / false)
 * values. Only two instances are ever created, to minimize memory
 * usage.
 */
public class BooleanNode
    extends ValueNode
{
<<<<<<< HEAD
    private static final long serialVersionUID = 3L;
=======
    private static final long serialVersionUID = 2L;
>>>>>>> 2daf3fed

    // // Just need two instances...

    public final static BooleanNode TRUE = new BooleanNode(true);
    public final static BooleanNode FALSE = new BooleanNode(false);

    private final boolean _value;

    /**
     *<p>
     * NOTE: visibility raised to `protected` in 2.9.3 to allow custom subtypes.
     */
    protected BooleanNode(boolean v) { _value = v; }

    // To support JDK serialization, recovery of Singleton instance
    protected Object readResolve() {
        return _value ? TRUE : FALSE;
    }

    public static BooleanNode getTrue() { return TRUE; }
    public static BooleanNode getFalse() { return FALSE; }

    public static BooleanNode valueOf(boolean b) { return b ? TRUE : FALSE; }

    @Override
    public JsonNodeType getNodeType() {
        return JsonNodeType.BOOLEAN;
    }

    @Override public JsonToken asToken() {
        return _value ? JsonToken.VALUE_TRUE : JsonToken.VALUE_FALSE;
    }

    @Override
    public boolean booleanValue() {
        return _value;
    }

    @Override
    public String asText() {
        return _value ? "true" : "false";
    }

    @Override
    public boolean asBoolean() {
        return _value;
    }

    @Override
    public boolean asBoolean(boolean defaultValue) {
        return _value;
    }
    
    @Override
    public int asInt(int defaultValue) {
        return _value ? 1 : 0;
    }
    @Override
    public long asLong(long defaultValue) {
        return _value ? 1L : 0L;
    }
    @Override
    public double asDouble(double defaultValue) {
        return _value ? 1.0 : 0.0;
    }
    
    @Override
    public final void serialize(JsonGenerator g, SerializerProvider provider) throws IOException {
        g.writeBoolean(_value);
    }

    @Override
    public int hashCode() {
        return _value ? 3 : 1;
    }

    @Override
    public boolean equals(Object o)
    {
        /* 11-Mar-2013, tatu: Apparently ClassLoaders can manage to load
         *    different instances, rendering identity comparisons broken.
         *    So let's use value instead.
         */
        if (o == this) return true;
        if (o == null) return false;
        if (!(o instanceof BooleanNode)) {
            return false;
        }
        return (_value == ((BooleanNode) o)._value);
    }
}<|MERGE_RESOLUTION|>--- conflicted
+++ resolved
@@ -14,11 +14,7 @@
 public class BooleanNode
     extends ValueNode
 {
-<<<<<<< HEAD
     private static final long serialVersionUID = 3L;
-=======
-    private static final long serialVersionUID = 2L;
->>>>>>> 2daf3fed
 
     // // Just need two instances...
 
