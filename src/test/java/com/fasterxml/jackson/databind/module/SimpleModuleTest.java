package com.fasterxml.jackson.databind.module;

import java.io.IOException;
import java.util.*;

import com.fasterxml.jackson.core.*;
import com.fasterxml.jackson.annotation.JsonPropertyOrder;
import com.fasterxml.jackson.databind.*;
import com.fasterxml.jackson.databind.cfg.MapperBuilder;
import com.fasterxml.jackson.databind.module.SimpleDeserializers;
import com.fasterxml.jackson.databind.module.SimpleModule;
import com.fasterxml.jackson.databind.module.SimpleSerializers;

import com.fasterxml.jackson.databind.ser.std.StdScalarSerializer;
import com.fasterxml.jackson.databind.ser.std.StdSerializer;

@SuppressWarnings("serial")
public class SimpleModuleTest extends BaseMapTest
{
    /**
     * Trivial bean that requires custom serializer and deserializer
     */
    final static class CustomBean
    {
        protected String str;
        protected int num;
        
        public CustomBean(String s, int i) {
            str = s;
            num = i;
        }
    }

    static enum SimpleEnum { A, B; }
    
    // Extend SerializerBase to get access to declared handledType
    static class CustomBeanSerializer extends StdSerializer<CustomBean>
    {
        public CustomBeanSerializer() { super(CustomBean.class); }

        @Override
        public void serialize(CustomBean value, JsonGenerator g, SerializerProvider provider)
            throws IOException, JsonProcessingException
        {
            // We will write it as a String, with '|' as delimiter
            g.writeString(value.str + "|" + value.num);
        }
    }
    
    static class CustomBeanDeserializer extends JsonDeserializer<CustomBean>
    {
        @Override
        public CustomBean deserialize(JsonParser p, DeserializationContext ctxt)
            throws IOException
        {
            String text = p.getText();
            int ix = text.indexOf('|');
            if (ix < 0) {
                throw new IOException("Failed to parse String value of \""+text+"\"");
            }
            String str = text.substring(0, ix);
            int num = Integer.parseInt(text.substring(ix+1));
            return new CustomBean(str, num);
        }
    }

    static class SimpleEnumSerializer extends StdSerializer<SimpleEnum>
    {
        public SimpleEnumSerializer() { super(SimpleEnum.class); }

        @Override
        public void serialize(SimpleEnum value, JsonGenerator g, SerializerProvider provider)
            throws IOException
        {
            g.writeString(value.name().toLowerCase());
        }
    }

    static class SimpleEnumDeserializer extends JsonDeserializer<SimpleEnum>
    {
        @Override
        public SimpleEnum deserialize(JsonParser p, DeserializationContext ctxt)
            throws IOException
        {
            return SimpleEnum.valueOf(p.getText().toUpperCase());
        }
    }

    interface Base {
        public String getText();
    }
    
    static class Impl1 implements Base {
        @Override
        public String getText() { return "1"; }
    }

    static class Impl2 extends Impl1 {
        @Override
        public String getText() { return "2"; }
    }

    static class BaseSerializer extends StdScalarSerializer<Base>
    {
        public BaseSerializer() { super(Base.class); }
        
        @Override
        public void serialize(Base value, JsonGenerator g, SerializerProvider provider) throws IOException {
            g.writeString("Base:"+value.getText());
        }
    }

    static class MixableBean {
        public int a = 1;
        public int b = 2;
        public int c = 3;
    }

    @JsonPropertyOrder({"c", "a", "b"})
    static class MixInForOrder { }
    
    protected static class MySimpleSerializers extends SimpleSerializers { }
    protected static class MySimpleDeserializers extends SimpleDeserializers { }

    /**
     * Test module which uses custom 'serializers' and 'deserializers' container; used
     * to trigger type problems.
     */
    protected static class MySimpleModule extends SimpleModule
    {
        public MySimpleModule(String name, Version version) {
            super(name, version);
            _deserializers = new MySimpleDeserializers();
            _serializers = new MySimpleSerializers();
        }
    }

    /**
     * Test module that is different from MySimpleModule. Used to test registration
     * of multiple modules.
     */
    protected static class AnotherSimpleModule extends SimpleModule
    {
        public AnotherSimpleModule(String name, Version version) {
            super(name, version);
        }
    }

    static class TestModule626 extends SimpleModule {
        final Class<?> mixin, target;
        public TestModule626(Class<?> t, Class<?> m) {
            super("Test");
            target = t;
            mixin = m;
        }

        @Override
        public void setupModule(SetupContext context) {
            context.setMixIn(target, mixin);
        }
    }

    /*
    /**********************************************************
    /* Unit tests; first, verifying need for custom handlers
    /**********************************************************
     */

    /**
     * Basic test to ensure we do not have functioning default
     * serializers for custom types used in tests.
     */
    public void testWithoutModule()
    {
        ObjectMapper mapper = new ObjectMapper();
        // first: serialization failure:
        try {
            mapper.writeValueAsString(new CustomBean("foo", 3));
            fail("Should have caused an exception");
        } catch (IOException e) {
            verifyException(e, "No serializer found");
        }

        // then deserialization
        try {
            mapper.readValue("{\"str\":\"ab\",\"num\":2}", CustomBean.class);
            fail("Should have caused an exception");
        } catch (IOException e) {
            // 20-Sep-2017, tatu: Jackson 2.x had different exception; 3.x finds implicits too
            verifyException(e, "Unrecognized field \"str\"");

            /*
            verifyException(e, "Cannot construct");
            verifyException(e, "no creators");
            */
        }
    }

    /*
    /**********************************************************
    /* Unit tests; simple serializers
    /**********************************************************
     */

    public void testSimpleBeanSerializer() throws Exception
    {
        SimpleModule mod = new SimpleModule("test", Version.unknownVersion());
        mod.addSerializer(new CustomBeanSerializer());
        ObjectMapper mapper = jsonMapperBuilder()
                .addModule(mod)
                .build();
        assertEquals(quote("abcde|5"), mapper.writeValueAsString(new CustomBean("abcde", 5)));
    }

    public void testSimpleEnumSerializer() throws Exception
    {
        SimpleModule mod = new SimpleModule("test", Version.unknownVersion());
        mod.addSerializer(new SimpleEnumSerializer());
        // for fun, call "multi-module" registration
        ObjectMapper mapper = jsonMapperBuilder()
                .addModule(mod)
                .build();
        assertEquals(quote("b"), mapper.writeValueAsString(SimpleEnum.B));
    }

    public void testSimpleInterfaceSerializer() throws Exception
    {
        SimpleModule mod = new SimpleModule("test", Version.unknownVersion());
        mod.addSerializer(new BaseSerializer());
        // and another variant here too
        List<SimpleModule> mods = Arrays.asList(mod);
        ObjectMapper mapper = jsonMapperBuilder()
                .addModules(mods)
                .build();
        assertEquals(quote("Base:1"), mapper.writeValueAsString(new Impl1()));
        assertEquals(quote("Base:2"), mapper.writeValueAsString(new Impl2()));
    }
    
    /*
    /**********************************************************
    /* Unit tests; simple deserializers
    /**********************************************************
     */
    
    public void testSimpleBeanDeserializer() throws Exception
    {
        SimpleModule mod = new SimpleModule("test", Version.unknownVersion());
        mod.addDeserializer(CustomBean.class, new CustomBeanDeserializer());
        ObjectMapper mapper = jsonMapperBuilder()
                .addModule(mod)
                .build();
        CustomBean bean = mapper.readValue(quote("xyz|3"), CustomBean.class);
        assertEquals("xyz", bean.str);
        assertEquals(3, bean.num);
    }

    public void testSimpleEnumDeserializer() throws Exception
    {
        SimpleModule mod = new SimpleModule("test", Version.unknownVersion());
        mod.addDeserializer(SimpleEnum.class, new SimpleEnumDeserializer());
        ObjectMapper mapper = jsonMapperBuilder()
                .addModule(mod)
                .build();
        SimpleEnum result = mapper.readValue(quote("a"), SimpleEnum.class);
        assertSame(SimpleEnum.A, result);
    }

    public void testMultipleModules() throws Exception
    {
        MySimpleModule mod1 = new MySimpleModule("test1", Version.unknownVersion());
        SimpleModule mod2 = new SimpleModule("test2", Version.unknownVersion());
        mod1.addSerializer(SimpleEnum.class, new SimpleEnumSerializer());
        mod1.addDeserializer(CustomBean.class, new CustomBeanDeserializer());

        Map<Class<?>,JsonDeserializer<?>> desers = new HashMap<>();
        desers.put(SimpleEnum.class, new SimpleEnumDeserializer());
        mod2.setDeserializers(new SimpleDeserializers(desers));
        mod2.addSerializer(CustomBean.class, new CustomBeanSerializer());

        ObjectMapper mapper = jsonMapperBuilder()
                .addModule(mod1)
                .addModule(mod2)
                .build();
        assertEquals(quote("b"), mapper.writeValueAsString(SimpleEnum.B));
        SimpleEnum result = mapper.readValue(quote("a"), SimpleEnum.class);
        assertSame(SimpleEnum.A, result);

        // also let's try it with different order of registration, just in case
        mapper = jsonMapperBuilder()
                .addModule(mod2)
                .addModule(mod1)
                .build();
        assertEquals(quote("b"), mapper.writeValueAsString(SimpleEnum.B));
        result = mapper.readValue(quote("a"), SimpleEnum.class);
        assertSame(SimpleEnum.A, result);
    }

    public void testGetRegisteredModules()
    {
        MySimpleModule mod1 = new MySimpleModule("test1", Version.unknownVersion());
        AnotherSimpleModule mod2 = new AnotherSimpleModule("test2", Version.unknownVersion());

<<<<<<< HEAD
        ObjectMapper mapper = jsonMapperBuilder()
                .addModule(mod1)
                .addModule(mod2)
                .build();

        List<com.fasterxml.jackson.databind.Module> mods = new ArrayList<>(mapper.getRegisteredModules());
        assertEquals(2, mods.size());
        // Should retain ordering even if not mandated
        assertEquals("test1", mods.get(0).getModuleName());
        assertEquals("test2", mods.get(1).getModuleName());
=======
        ObjectMapper mapper = new ObjectMapper();

        mapper.registerModule(mod1);
        mapper.registerModule(mod2);

        Set<Object> registeredModuleIds = mapper.getRegisteredModuleIds();
        assertEquals(2, registeredModuleIds.size());
        assertTrue(registeredModuleIds.contains(mod1.getTypeId()));
        assertTrue(registeredModuleIds.contains(mod2.getTypeId()));

        // 01-Jul-2019, [databind#2374]: verify empty list is fine
        mapper = new ObjectMapper();
        assertEquals(0, mapper.getRegisteredModuleIds().size());
>>>>>>> 1fae2f19
    }

    /*
    /**********************************************************
    /* Unit tests; other
    /**********************************************************
     */

    public void testMixIns() throws Exception
    {
        SimpleModule module = new SimpleModule("test", Version.unknownVersion());
        module.setMixInAnnotation(MixableBean.class, MixInForOrder.class);
        ObjectMapper mapper = jsonMapperBuilder()
                .addModule(module)
                .build();
        Map<String,Object> props = this.writeAndMap(mapper, new MixableBean());
        assertEquals(3, props.size());
        assertEquals(Integer.valueOf(3), props.get("c"));
        assertEquals(Integer.valueOf(1), props.get("a"));
        assertEquals(Integer.valueOf(2), props.get("b"));
    }

    public void testAccessToMapper() throws Exception
    {
        com.fasterxml.jackson.databind.Module module = new com.fasterxml.jackson.databind.Module()
        {
            @Override
            public String getModuleName() { return "x"; }

            @Override
            public Version version() { return Version.unknownVersion(); }

            @Override
            public void setupModule(SetupContext context)
            {
                Object c = context.getOwner();
                if (!(c instanceof MapperBuilder<?,?>)) {
                    throw new RuntimeException("Owner should be a `MapperBuilder` but is not; is: "+c);
                }
            }
        };
        ObjectMapper mapper = jsonMapperBuilder()
                .addModule(module)
                .build();
        assertNotNull(mapper);
    }

    public void testAutoDiscovery() throws Exception
    {
        List<?> mods = MapperBuilder.findModules();
        assertEquals(0, mods.size());
    }
}<|MERGE_RESOLUTION|>--- conflicted
+++ resolved
@@ -300,7 +300,6 @@
         MySimpleModule mod1 = new MySimpleModule("test1", Version.unknownVersion());
         AnotherSimpleModule mod2 = new AnotherSimpleModule("test2", Version.unknownVersion());
 
-<<<<<<< HEAD
         ObjectMapper mapper = jsonMapperBuilder()
                 .addModule(mod1)
                 .addModule(mod2)
@@ -311,21 +310,10 @@
         // Should retain ordering even if not mandated
         assertEquals("test1", mods.get(0).getModuleName());
         assertEquals("test2", mods.get(1).getModuleName());
-=======
-        ObjectMapper mapper = new ObjectMapper();
-
-        mapper.registerModule(mod1);
-        mapper.registerModule(mod2);
-
-        Set<Object> registeredModuleIds = mapper.getRegisteredModuleIds();
-        assertEquals(2, registeredModuleIds.size());
-        assertTrue(registeredModuleIds.contains(mod1.getTypeId()));
-        assertTrue(registeredModuleIds.contains(mod2.getTypeId()));
 
         // 01-Jul-2019, [databind#2374]: verify empty list is fine
-        mapper = new ObjectMapper();
-        assertEquals(0, mapper.getRegisteredModuleIds().size());
->>>>>>> 1fae2f19
+        mapper = newJsonMapper();
+        assertEquals(0, mapper.getRegisteredModules().size());
     }
 
     /*
