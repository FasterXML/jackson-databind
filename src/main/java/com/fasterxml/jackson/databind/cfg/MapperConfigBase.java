package com.fasterxml.jackson.databind.cfg;

import java.text.DateFormat;
import java.util.*;

import com.fasterxml.jackson.annotation.*;

import com.fasterxml.jackson.core.Base64Variant;
import com.fasterxml.jackson.core.type.TypeReference;

import com.fasterxml.jackson.databind.*;
import com.fasterxml.jackson.databind.introspect.*;
import com.fasterxml.jackson.databind.jsontype.SubtypeResolver;
import com.fasterxml.jackson.databind.jsontype.TypeResolverBuilder;
import com.fasterxml.jackson.databind.jsontype.TypeResolverProvider;
import com.fasterxml.jackson.databind.node.JsonNodeFactory;
import com.fasterxml.jackson.databind.type.TypeFactory;
import com.fasterxml.jackson.databind.util.ClassUtil;
import com.fasterxml.jackson.databind.util.RootNameLookup;

@SuppressWarnings("serial")
public abstract class MapperConfigBase<CFG extends ConfigFeature,
    T extends MapperConfigBase<CFG,T>>
    extends MapperConfig<T>
    implements java.io.Serializable
{
    protected final static ConfigOverride EMPTY_OVERRIDE = ConfigOverride.empty();

    /*
    /**********************************************************************
    /* Immutable config, factories
    /**********************************************************************
     */

    /**
     * Specific factory used for creating {@link JavaType} instances;
     * needed to allow modules to add more custom type handling
     * (mostly to support types of non-Java JVM languages)
     */
    protected final TypeFactory _typeFactory;

    protected final ClassIntrospector _classIntrospector;

    /**
     * @since 3.0
     */
    protected final TypeResolverProvider _typeResolverProvider;

    /**
     * Registered concrete subtypes that can be used instead of (or
     * in addition to) ones declared using annotations.
     *<p>
     * Note that instances are stateful and as such may need to be copied,
     * and may NOT be demoted down to {@link BaseSettings}.
     */
    protected final SubtypeResolver _subtypeResolver;

    /**
     * Mix-in annotation mappings to use, if any.
     */
    protected final MixInHandler _mixIns;

    /*
    /**********************************************************************
    /* Immutable config, factories
    /**********************************************************************
     */
    
    /**
     * Explicitly defined root name to use, if any; if empty
     * String, will disable root-name wrapping; if null, will
     * use defaults
     */
    protected final PropertyName _rootName;

    /**
     * View to use for filtering out properties to serialize
     * or deserialize.
     * Null if none (will also be assigned null if <code>Object.class</code>
     * is defined), meaning that all properties are to be included.
     */
    protected final Class<?> _view;

    /**
     * Contextual attributes accessible (get and set) during processing,
     * on per-call basis.
     */
    protected final ContextAttributes _attributes;

    /**
     * Simple cache used for finding out possible root name for root name
     * wrapping.
     *<p>
     * Note that instances are stateful (for caching) and as such may need to be copied,
     * and may NOT be demoted down to {@link BaseSettings}.
     */
    protected final RootNameLookup _rootNames;

    /**
     * Configuration overrides to apply, keyed by type of property.
     */
    protected final ConfigOverrides _configOverrides;

    /*
    /**********************************************************************
    /* Construction
    /**********************************************************************
     */

    /**
     * Constructor used when creating a new instance (compared to
     * that of creating fluent copies)
     */
    protected MapperConfigBase(MapperBuilder<?,?> b, long mapperFeatures,
            TypeFactory tf, ClassIntrospector classIntr, MixInHandler mixins, SubtypeResolver str,
            ConfigOverrides configOverrides, ContextAttributes defaultAttrs,
            RootNameLookup rootNames)
    {
        super(b.baseSettings(), mapperFeatures);

        _typeFactory = tf;
        _classIntrospector = classIntr;
        _typeResolverProvider = b.typeResolverProvider();
        _subtypeResolver = str;

        _mixIns = mixins;
        _rootNames = rootNames;
        _rootName = null;
        _view = null;
        _attributes = defaultAttrs;
        _configOverrides = configOverrides;
    }

    /**
     * Pass-through constructor used when no changes are needed to the
     * base class.
     */
    protected MapperConfigBase(MapperConfigBase<CFG,T> src)
    {
        super(src);
        _typeFactory = src._typeFactory;
        _classIntrospector = src._classIntrospector;
        _typeResolverProvider = src._typeResolverProvider;
        _subtypeResolver = src._subtypeResolver;

        _mixIns = src._mixIns;
        _rootNames = src._rootNames;
        _rootName = src._rootName;
        _view = src._view;
        _attributes = src._attributes;
        _configOverrides = src._configOverrides;
    }

    protected MapperConfigBase(MapperConfigBase<CFG,T> src, BaseSettings base)
    {
        super(src, base);
        _typeFactory = src._typeFactory;
        _classIntrospector = src._classIntrospector;
        _typeResolverProvider = src._typeResolverProvider;
        _subtypeResolver = src._subtypeResolver;

        _mixIns = src._mixIns;
        _rootNames = src._rootNames;
        _rootName = src._rootName;
        _view = src._view;
        _attributes = src._attributes;
        _configOverrides = src._configOverrides;
    }

    protected MapperConfigBase(MapperConfigBase<CFG,T> src, PropertyName rootName) {
        super(src);
        _typeFactory = src._typeFactory;
        _classIntrospector = src._classIntrospector;
        _typeResolverProvider = src._typeResolverProvider;
        _subtypeResolver = src._subtypeResolver;

        _mixIns = src._mixIns;
        _rootNames = src._rootNames;
        _rootName = rootName;
        _view = src._view;
        _attributes = src._attributes;
        _configOverrides = src._configOverrides;
    }

    protected MapperConfigBase(MapperConfigBase<CFG,T> src, Class<?> view)
    {
        super(src);
        _typeFactory = src._typeFactory;
        _classIntrospector = src._classIntrospector;
        _typeResolverProvider = src._typeResolverProvider;
        _subtypeResolver = src._subtypeResolver;

        _mixIns = src._mixIns;
        _rootNames = src._rootNames;
        _rootName = src._rootName;
        _view = view;
        _attributes = src._attributes;
        _configOverrides = src._configOverrides;
    }

    protected MapperConfigBase(MapperConfigBase<CFG,T> src, ContextAttributes attr)
    {
        super(src);
        _typeFactory = src._typeFactory;
        _classIntrospector = src._classIntrospector;
        _typeResolverProvider = src._typeResolverProvider;
        _subtypeResolver = src._subtypeResolver;

        _mixIns = src._mixIns;
        _rootNames = src._rootNames;
        _rootName = src._rootName;
        _view = src._view;
        _attributes = attr;
        _configOverrides = src._configOverrides;
    }

    /*
    /**********************************************************************
    /* Abstract fluent factory methods to be implemented by subtypes
    /**********************************************************************
     */

    protected abstract T _withBase(BaseSettings newBase);

    /*
    /**********************************************************************
    /* Additional shared fluent factory methods; attributes
    /**********************************************************************
     */

    /**
     * Method for constructing an instance that has specified
     * contextual attributes.
     */
    public abstract T with(ContextAttributes attrs);

    /**
     * Method for constructing an instance that has only specified
     * attributes, removing any attributes that exist before the call.
     */
    public T withAttributes(Map<?,?> attributes) {
        return with(getAttributes().withSharedAttributes(attributes));
    }
    
    /**
     * Method for constructing an instance that has specified
     * value for attribute for given key.
     */
    public T withAttribute(Object key, Object value) {
        return with(getAttributes().withSharedAttribute(key, value));
    }

    /**
     * Method for constructing an instance that has no
     * value for attribute for given key.
     */
    public T withoutAttribute(Object key) {
        return with(getAttributes().withoutSharedAttribute(key));
    }

    /*
    /**********************************************************************
    /* Additional shared fluent factory methods; factories
    /**********************************************************************
     */

    /**
     * Method for constructing and returning a new instance with different
     * {@link TypeResolverBuilder} to use.
     */
    public final T with(TypeResolverBuilder<?> trb) {
        return _withBase(_base.with(trb));
    }

    /*
    /**********************************************************************
    /* Additional shared fluent factory methods; other
    /**********************************************************************
     */

    /**
     * Fluent factory method that will construct a new instance with
     * specified {@link JsonNodeFactory}.
     */
    public final T with(JsonNodeFactory f) {
        return _withBase(_base.with(f));
    }

    /**
     * Method for constructing and returning a new instance with different
     * default {@link Base64Variant} to use with base64-encoded binary values.
     */
    public final T with(Base64Variant base64) {
        return _withBase(_base.with(base64));
    }

    /**
     * Method for constructing and returning a new instance with different
     * {@link DateFormat}
     * to use.
     *<p>
     * NOTE: non-final since <code>SerializationConfig</code> needs to override this
     */
    public T with(DateFormat df) {
        return _withBase(_base.with(df));
    }

    /**
     * Method for constructing and returning a new instance with different
     * default {@link java.util.Locale} to use for formatting.
     */
    public final T with(Locale l) {
        return _withBase(_base.with(l));
    }

    /**
     * Method for constructing and returning a new instance with different
     * default {@link java.util.TimeZone} to use for formatting of date values.
     */
    public final T with(TimeZone tz) {
        return _withBase(_base.with(tz));
    }

    /**
     * Method for constructing and returning a new instance with different
     * root name to use (none, if null).
     *<p>
     * Note that when a root name is set to a non-Empty String, this will automatically force use
     * of root element wrapping with given name. If empty String passed, will
     * disable root name wrapping; and if null used, will instead use
     * <code>SerializationFeature</code> to determine if to use wrapping, and annotation
     * (or default name) for actual root name to use.
     * 
     * @param rootName to use: if null, means "use default" (clear setting);
     *   if empty String ("") means that no root name wrapping is used;
     *   otherwise defines root name to use.
     */
    public abstract T withRootName(PropertyName rootName);

    public T withRootName(String rootName) {
        if (rootName == null) {
            return withRootName((PropertyName) null);
        }
        return withRootName(PropertyName.construct(rootName));
    }

    /**
     * Method for constructing and returning a new instance with different
     * view to use.
     */
    public abstract T withView(Class<?> view);

    /*
    /**********************************************************************
    /* Simple factory access, related
    /**********************************************************************
     */

    @Override
    public final TypeFactory getTypeFactory() {
        return _typeFactory;
    }

    @Override
    public ClassIntrospector classIntrospectorInstance() {
        return _classIntrospector.forOperation(this);
    }

    @Override
    public TypeResolverProvider getTypeResolverProvider() {
        return _typeResolverProvider;
    }

    /**
     * Accessor for object used for finding out all reachable subtypes
     * for supertypes; needed when a logical type name is used instead
     * of class name (or custom scheme).
     */
    @Override
    public final SubtypeResolver getSubtypeResolver() {
        return _subtypeResolver;
    }

    @Override
    public final JavaType constructType(Class<?> cls) {
        return _typeFactory.constructType(cls);
    }

    @Override
    public final JavaType constructType(TypeReference<?> valueTypeRef) {
        return _typeFactory.constructType(valueTypeRef.getType());
    }

    /*
    /**********************************************************************
    /* Simple config property access
    /**********************************************************************
     */

    public final PropertyName getFullRootName() {
        return _rootName;
    }

    @Override
    public final Class<?> getActiveView() {
        return _view;
    }

    @Override
    public final ContextAttributes getAttributes() {
        return _attributes;
    }

    /*
    /**********************************************************************
    /* Configuration access; default/overrides
    /**********************************************************************
     */

    @Override
    public final ConfigOverride getConfigOverride(Class<?> type) {
        ConfigOverride override = _configOverrides.findOverride(type);
        return (override == null) ? EMPTY_OVERRIDE : override;
    }

    @Override
    public final ConfigOverride findConfigOverride(Class<?> type) {
        return _configOverrides.findOverride(type);
    }

    @Override
    public final JsonInclude.Value getDefaultPropertyInclusion() {
        return _configOverrides.getDefaultInclusion();
    }

    @Override
    public final JsonInclude.Value getDefaultPropertyInclusion(Class<?> baseType) {
        JsonInclude.Value v = getConfigOverride(baseType).getInclude();
        JsonInclude.Value def = getDefaultPropertyInclusion();
        if (def == null) {
            return v;
        }
        return def.withOverrides(v);
    }

    @Override
    public final JsonInclude.Value getDefaultInclusion(Class<?> baseType,
            Class<?> propertyType) {
        JsonInclude.Value v = getConfigOverride(propertyType).getIncludeAsProperty();
        JsonInclude.Value def = getDefaultPropertyInclusion(baseType);
        if (def == null) {
            return v;
        }
        return def.withOverrides(v);
    }

    @Override
    public final JsonFormat.Value getDefaultPropertyFormat(Class<?> type) {
        return _configOverrides.findFormatDefaults(type);
    }

    @Override
    public final JsonIgnoreProperties.Value getDefaultPropertyIgnorals(Class<?> type) {
        ConfigOverride overrides = _configOverrides.findOverride(type);
        if (overrides != null) {
            JsonIgnoreProperties.Value v = overrides.getIgnorals();
            if (v != null) {
                return v;
            }
        }
        // 01-May-2015, tatu: Could return `Value.empty()` but for now `null`
        //   seems simpler as callers can avoid processing.
        return null;
    }

    @Override
    public final JsonIgnoreProperties.Value getDefaultPropertyIgnorals(Class<?> baseType,
            AnnotatedClass actualClass)
    {
        AnnotationIntrospector intr = getAnnotationIntrospector();
        JsonIgnoreProperties.Value base = (intr == null) ? null
                : intr.findPropertyIgnoralByName(this, actualClass);
        JsonIgnoreProperties.Value overrides = getDefaultPropertyIgnorals(baseType);
        return JsonIgnoreProperties.Value.merge(base, overrides);
    }

    @Override
    public final JsonIncludeProperties.Value getDefaultPropertyInclusions(Class<?> baseType,
            AnnotatedClass actualClass)
    {
        AnnotationIntrospector intr = getAnnotationIntrospector();
        return (intr == null) ? null : intr.findPropertyInclusionByName(this, actualClass);
    }

    @Override
    public final VisibilityChecker getDefaultVisibilityChecker()
    {
        return _configOverrides.getDefaultVisibility();
    }

<<<<<<< HEAD
    @Override
    public final VisibilityChecker getDefaultVisibilityChecker(Class<?> baseType,
            AnnotatedClass actualClass)
    {
        VisibilityChecker vc = getDefaultVisibilityChecker();
=======
    @Override // since 2.9
    public final VisibilityChecker<?> getDefaultVisibilityChecker(Class<?> baseType,
            AnnotatedClass actualClass)
    {
        // 14-Apr-2021, tatu: [databind#3117] JDK types should be limited
        //    to "public-only" regardless of settings for other types
        VisibilityChecker<?> vc;

        if (ClassUtil.isJDKClass(baseType)) {
            vc = VisibilityChecker.Std.allPublicInstance();
        } else {
            vc = getDefaultVisibilityChecker();
        }
>>>>>>> 1687b022
        AnnotationIntrospector intr = getAnnotationIntrospector();
        if (intr != null) {
            vc = intr.findAutoDetectVisibility(this, actualClass, vc);
        }
        ConfigOverride overrides = _configOverrides.findOverride(baseType);
        if (overrides != null) {
            vc = vc.withOverrides(overrides.getVisibility()); // ok to pass null
        }
        return vc;
    }

    @Override
    public final JsonSetter.Value getDefaultNullHandling() {
        return _configOverrides.getDefaultNullHandling();
    }

    @Override
    public Boolean getDefaultMergeable() {
        return _configOverrides.getDefaultMergeable();
    }

    @Override
    public Boolean getDefaultMergeable(Class<?> baseType) {
        Boolean b;
        ConfigOverride cfg = _configOverrides.findOverride(baseType);
        if (cfg != null) {
            b = cfg.getMergeable();
            if (b != null) {
                return b;
            }
        }
        return _configOverrides.getDefaultMergeable();
    }

    /*
    /**********************************************************************
    /* Other config access
    /**********************************************************************
     */

    @Override
    public PropertyName findRootName(DatabindContext ctxt, JavaType rootType) {
        if (_rootName != null) {
            return _rootName;
        }
        return _rootNames.findRootName(ctxt, rootType);
    }

    @Override
    public PropertyName findRootName(DatabindContext ctxt, Class<?> rawRootType) {
        if (_rootName != null) {
            return _rootName;
        }
        return _rootNames.findRootName(ctxt, rawRootType);
    }

    /*
    /**********************************************************************
    /* MixInResolver impl:
    /**********************************************************************
     */

    /**
     * Method that will check if there are "mix-in" classes (with mix-in
     * annotations) for given class
     */
    @Override
    public final Class<?> findMixInClassFor(Class<?> cls) {
        return _mixIns.findMixInClassFor(cls);
    }

    @Override
    public boolean hasMixIns() {
        return _mixIns.hasMixIns();
    }
    
    // Not really relevant here (should not get called)
    @Override
    public MixInResolver snapshot() {
        throw new UnsupportedOperationException();
    }
    
    /**
     * Test-only method -- does not reflect possibly open-ended set that external
     * mix-in resolver might provide.
     */
    public final int mixInCount() {
        return _mixIns.localSize();
    }
}<|MERGE_RESOLUTION|>--- conflicted
+++ resolved
@@ -498,27 +498,19 @@
         return _configOverrides.getDefaultVisibility();
     }
 
-<<<<<<< HEAD
     @Override
     public final VisibilityChecker getDefaultVisibilityChecker(Class<?> baseType,
             AnnotatedClass actualClass)
     {
-        VisibilityChecker vc = getDefaultVisibilityChecker();
-=======
-    @Override // since 2.9
-    public final VisibilityChecker<?> getDefaultVisibilityChecker(Class<?> baseType,
-            AnnotatedClass actualClass)
-    {
         // 14-Apr-2021, tatu: [databind#3117] JDK types should be limited
         //    to "public-only" regardless of settings for other types
-        VisibilityChecker<?> vc;
+        VisibilityChecker vc;
 
         if (ClassUtil.isJDKClass(baseType)) {
-            vc = VisibilityChecker.Std.allPublicInstance();
+            vc = VisibilityChecker.allPublicInstance();
         } else {
             vc = getDefaultVisibilityChecker();
         }
->>>>>>> 1687b022
         AnnotationIntrospector intr = getAnnotationIntrospector();
         if (intr != null) {
             vc = intr.findAutoDetectVisibility(this, actualClass, vc);
