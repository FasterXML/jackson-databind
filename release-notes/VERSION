Project: jackson-databind

------------------------------------------------------------------------
=== Releases ===
------------------------------------------------------------------------

<<<<<<< HEAD
2.5.2 (not yet released)

#691: NullSerializer for MapProperty failing when using polymorphic handling
 (reported by Antibrumm@github)
#703: Multiple calls to ObjectMapper#canSerialize(Object.class) returns different values
 (reported by flexfrank@github)

2.5.1 (06-Feb-2015)

#667: Problem with bogus conflict between single-arg-String vs `CharSequence` constructor
#669: JSOG usage of @JsonTypeInfo and @JsonIdentityInfo(generator=JSOGGenerator.class) fails
 (reported by ericali78@github)
#671: Adding `java.util.Currency` deserialization support for maps
 (contributed by Alexandre S-C)
#674: Spring CGLIB proxies not handled as intended
 (reported by Zoltan F)
#682: Class<?>-valued Map keys not serialized properly
 (reported by Ludevik@github)
#684: FAIL_ON_NUMBERS_FOR_ENUMS does not fail when integer value is quoted
 (reported by kllp@github)
#696: Copy constructor does not preserve `_injectableValues`
 (reported by Charles A)
- Add a work-around in `ISO8601DateFormat` to allow omission of ':' from timezone
- Bit more work to complete #633

2.5.0 (01-Jan-2015)

#47: Support `@JsonValue` for (Map) key serialization 
#113: Problem deserializing polymorphic types with @JsonCreator
#165: Add `DeserializationContext.getContextualType()` to let deserializer
  known the expected type.
#299: Add `DeserializationFeature.FAIL_ON_UNRESOLVED_OBJECT_IDS` to allow missing
  Object Ids (as global default)
#408: External type id does not allow use of 'visible=true'
#421: @JsonCreator not used in case of multiple creators with parameter names
 (reported by Lovro P, lpandzic@github)
#427: Make array and Collection serializers call `JsonGenerator.writeStartArray(int)`
#521: Keep bundle annotations, prevent problems with recursive annotation types
 (reported by tea-dragon@github)
#527: Add support for `@JsonInclude(content=Include.NON_NULL)` (and others) for Maps
#528: Add support for `JsonType.As.EXISTING_PROPERTY`
 (reported by heapifyman@github; implemented by fleebytes@github)
#539: Problem with post-procesing of "empty bean" serializer; was not calling
  'BeanSerializerModifier.modifySerializer()` for empty beans
 (reported by Fabien R, fabienrenaud@github)
#540: Support deserializing `[]` as null or empty collection when the java type is a not an object
 (requested by Fabien R, fabienrenaud@github)
#543: Problem resolving self-referential recursive types
 (reported by ahgittin@github)
#550: Minor optimization: prune introspection of "well-known" JDK types
#552: Improved handling for ISO-8601 (date) format
 (contributed by Jerome G, geronimo-iia@github)
#559: Add `getDateFormat()`, `getPropertyNamingStrategy()` in `ObjectMapper`
#560: @JsonCreator to deserialize BigInteger to Enum
 (requested by gisupp@github)
#565: Add support for handling `Map.Entry`
#566: Add support for case-insensitive deserialization (`MapperFeature.ACCEPT_CASE_INSENSITIVE_PROPERTIES`)
 (contributed by Michael R)
#571: Add support in ObjectMapper for custom `ObjectReader`, `ObjectWriter` (sub-classes)
#572: Override default serialization of Enums
 (requested by herau@github)
#576: Add fluent API for adding mixins
 (contributed by Adam S, adstro@github)
#594: `@JsonValue` on enum not used when enum value is a Map key
 (reported by chrylis@github)
#596: Add support for `@JsonProperty.defaultValue`, exposed via `BeanProperty.getMetadata().getDefaultValue()`
#597: Improve error messaging for cases where JSON Creator returns null (which
  is illegal)
 (contributed by Aurelien L)
#599: Add a simple mechanism for avoiding multiple registrations of the same module
#607: Allow (re)config of `JsonParser.Feature`s via `ObjectReader`
#608: Allow (re)config of `JsonGenerator.Feature`s via `ObjectWriter`
#614: Add a mechanism for using `@JsonCreator.mode` for resolving possible ambiguity between
  delegating- and property-based creators
#616: Add `SerializationFeature.WRITE_DURATIONS_AS_TIMESTAMPS`
#622: Support for non-scalar ObjectId Reference deserialiazation (like JSOG)
#623: Add `StdNodeBasedDeserializer`
#630: Add `KeyDeserializer` for `Class`
#631: Update `current value` of `JsonParser`, `JsonGenerator` from standard serializers,
 deserializers
 (suggested by Antibrumm@github)
#633: Allow returning null value from IdResolver to make type information optional
 (requested by Antibrumm@github)
#634: Add `typeFromId(DatabindContext,String)` in `TypeIdDeserializer`
#636: `ClassNotFoundException` for classes not (yet) needed during serialization
 (contributed by mspiegel@github)
#638: Add annotation-based method(s) for injecting properties during serialization
 (using @JsonAppend, VirtualBeanPropertyWriter)
#647: Deserialization fails when @JsonUnwrapped property contains an object with same property name
 (reported by Konstantin L)
#653: Jackson doesn't follow JavaBean naming convention (added `MapperFeature.USE_STD_BEAN_NAMING`)
#654: Add support for (re)configuring `JsonGenerator.setRootValueSeparator()` via `ObjectWriter`
#655: Add `ObjectWriter.writeValues()` for writing value sequences
#660: `@JsonCreator`-annotated factory method is ignored if constructor exists
- Allow use of `Shape.ARRAY` for Enums, as an alias to 'use index'
- Start using `JsonGenerator.writeStartArray(int)` to help data formats
  that benefit from knowing number of elements in arrays (and would otherwise
  need to buffer values to know length)
- Added new overload for `JsonSerializer.isEmpty()`, to eventually solve #588
- Improve error messaging (related to [jaxb-annotations#38]) to include known subtype ids.
=======
2.4.6 (not yet released)

#707: Error in getting string representation of an ObjectNode with a float number value
 (reported by @navidqar)
>>>>>>> cc05493c

2.4.5 (13-Jan-2015)

#635: Reduce cachability of `Map` deserializers, to avoid problems with per-property config changes
    (regression due to #604)
#656: `defaultImpl` configuration is ignored for `WRAPPER_OBJECT`
- Solve potential cyclic-resolution problem for `UntypedObjectDeserializer`

2.4.4 (24-Nov-2014)

(jackson-core)#158: Setter confusion on assignable types
 (reported by tsquared2763@github)
#245: Calls to ObjectMapper.addMixInAnnotations() on an instance returned by ObjectMapper.copy()
 don't work
 (reported by Erik D)
#580: delegate deserializers choke on a (single) abstract/polymorphic parameter
 (reported by Ian B, tea-dragon@github)
#590: Binding invalid Currency gives nonsense at end of the message
 (reported by Jerbell@github)
#592: Wrong `TokenBuffer` delegate deserialization using `@JsonCreator`
 (reported by Eugene L)
#601: ClassCastException for a custom serializer for enum key in `EnumMap`
 (reported by Benson M)
#604: `Map` deserializers not being cached, causing performance problems
#610: Fix forward reference in hierarchies
 (contributed by zeito@github)
#619: Off by one error in AnnotatedWithParams
 (reported by stevetodd@github)
- Minor fix to `EnumSerializer` regarding detection "serialize using index"
- Minor fix to number serializers, to call proper callback for schema generation

2.4.3 (02-Oct-2014)

#496: Wrong result with `new TextNode("false").asBoolean(true)`
 (reported by Ivar R, ivarru@github)
#511: DeserializationFeature.FAIL_ON_INVALID_SUBTYPE does not work
 (reported by sbelikov@github)
#523: MapDeserializer and friends do not report the field/key name for mapping exceptions
 (reported by Ian B, tea-dragon@github)
#524: @JsonIdentityReference(alwaysAsId = true) Custom resolver is reset to SimpleObjectIdResolver
 (reported by pkokorev@github)
#541: @JsonProperty in @JsonCreator is conflicting with POJOs getters/attributes
 (reported by fabienrenaud@github)
#543: Problem resolving self-referential generic types
#570: Add Support for Parsing All Compliant ISO-8601 Date Formats
 (requested by pfconrey@github)
- Fixed a problem with `acceptJsonFormatVisitor` with Collection/array types that
  are marked with `@JsonValue`; could cause NPE in JSON Schema generator module.

2.4.2 (14-Aug-2014)

#515: Mixin annotations lost when using a mixin class hierarchy with non-mixin interfaces
 (reported by 'stevebread@github')
- Fixed a problem related to [jackson-dataformat-smile#19].

2.4.1.2 (12-Jul-2014)

Special one-off "micro patch" for:

#503: Concurrency issue inside com.fasterxml.jackson.databind.util.LRUMap.get(Object)
 (reported by fjtc@github)

2.4.1.1 (18-Jun-2014)

Special one-off "micro patch" for:

#491: Temporary work-around for issue #490 (full fix for 2.5 needs to be
  in `jackson-annotations`)
#506: Index is never set for Collection and Array in InvalidFormatException.Reference
 (reported by Fabrice D, fabdouglas@github)
- Fixed a problem related to [jackson-dataformat-smile#19].

2.4.1 (17-Jun-2014)

#479: NPE on trying to deserialize a `String[]` that contains null
 (reported by huxi@github)
#482: Make date parsing error behavior consistent with JDK
 (suggested by Steve S, sanbeg@github)
#489 (partial): TypeFactory cache prevents garbage collection of custom ClassLoader
 (reported by sftwrengnr@github)

2.4.0 (02-Jun-2014)

#81: Allow use of @JsonUnwrapped with typed (@JsonTypeInfo) classes, provided
  that (new) feature `SerializationFeature.FAIL_ON_UNWRAPPED_TYPE_IDENTIFIERS`
  is disabled
 (constributed by Ben F, UnquietCode@github)
#88: Prevent use of type information for `JsonNode` via default typing
 (reported by electricmonk@github)
#149: Allow use of "stringified" indexes for Enum values
 (requested by chenboxiang@github)
#176: Allow use external Object Id resolver (to use with @JsonIdentityInfo etc)
 (implemented by Pascal G)
#193: Conflicting property name definitions
 (reported by Stuart J, sgjohnston@github)
#323: Serialization of the field with deserialization config
 (reported by metanet@github)
#327: Should not consider explicitly differing renames a fail, as long as all are explicit
#335: Allow use of `@JsonPropertyOrder(alphabetic=true)` for Map properties
#352 Add `ObjectMapper.setConfig()` for overriding `SerializationConfig`/`DeserializationConfig`
#353: Problems with polymorphic types, `JsonNode` (related to #88)
 (reported by cemo@github)
#359: Converted object not using explicitly annotated serializer
 (reported by Florian S [fschopp@github])
#369: Incorrect comparison for renaming in `POJOPropertyBuilder`
#375: Add `readValue()`/`readPropertyValue()` methods in `DeserializationContext`
#376: Add support for `@JsonFormat(shape=STRING)` for number serializers
#381: Allow inlining/unwrapping of value from single-component JSON array
 (contributed by yinzara@github)
#390: Change order in which managed/back references are resolved (now back-ref
 first, then forward)
 (requested by zAlbee@github)
#407: Properly use null handlers for value types when serializer Collection
 and array types
 (contributed by Will P)
#425: Add support for using `Void.class` as "no class", instead of `NoClass.class`
#428: `PropertyNamingStrategy` will rename even explicit name from `@JsonProperty`
 (reported by turskip@github)
#435: Performance bottleneck in TypeFactory._fromClass
 (reported by Sean D, sdonovanuk@github)
#434: Ensure that DecimalNodes with mathematically equal values are equal
 (contributed by Francis G)
#435: Performance bottleneck in TypeFactory._fromClass
 (reported by sdonovanuk@github)
#438: Add support for accessing `@JsonProperty(index=N)` annotations
#442: Make `@JsonUnwrapped` indicate property inclusion
 (suggested by Ben F)
#447: ArrayNode#addAll should accept Collection<? extends JsonNode>
 (suggested by alias@github)
#461: Add new standard naming strategy, `PropertyNamingStrategy.LowerCaseStrategy`
#463: Add 'JsonNode.asText(String defaultValue)`
 (suggested by Chris C)
#464: Include `JsonLocation` in more mapping exceptions
 (contributed by Andy C (q3aiml@github))
#465: Make it easier to support serialization of custom subtypes of `Number`
#467: Unwanted POJO's embedded in tree via serialization to tree
 (reported by Benson M)
- Slightly improve `SqlDateSerializer` to support `@JsonFormat`
- Improve handling of native type ids (YAML, CBOR) to use non-native type ids
  as fallback

2.3.4 (17-Jul-2014)

#459: BeanDeserializerBuilder copy constructor not copying `_injectables`
#462: Annotation-provided Deserializers are not contextualized inside CreatorProperties
 (reported by aarondav@github)

2.3.3 (10-Apr-2014)

#420: Remove 'final' modifier from `BeanDeserializerBase.deserializeWithType`
 (requested by Ghoughpteighbteau@github)
#422: Allow use of "True" and "False" as aliases for booleans when coercing from
  JSON String
#423: Fix `CalendarSerializer` to work with custom format
 (reported by sergeymetallic@github)
#433: `ObjectMapper`'s `.valueToTree()` wraps `JsonSerializable` objects into a POJONode
 (reported by Francis G)
- Fix null-handling for `CollectionSerializer`

2.3.2 (01-Mar-2014)

#378: Fix a problem with custom enum deserializer construction
 (reported by BokoEnos@github)
#379: Fix a problem with (re)naming of Creator properties; needed to make
 Paranamer module work with NamingStrategy.
 (reported by Chris P, cpilsworth@github)
#398: Should deserialize empty (not null) URI from empty String
 (reported by pgieser@github)
#406: @JsonTypeIdResolver not working with external type ids
 (reported by Martin T)
#411: NumberDeserializers throws exception with NaN and +/- Infinity
 (reported by clarkbreyman@github)
#412: ObjectMapper.writerWithType() does not change root name being used
 (repoted by jhalterman@github)
- Added `BeanSerializerBase._serializeObjectId()` needed by modules that
  override standard BeanSerializer; specifically, XML module.

2.3.1 (28-Dec-2013)

#346: Fix problem deserializing `ObjectNode`, with @JsonCreator, empty
  JSON Object
 (reported by gaff78@github)
#358: `IterableSerializer` ignoring annotated content serializer
 (reported by Florian S)
#361: Reduce sync overhead for SerializerCache by using volatile, double-locking
 (contributed by stuartwdouglas@github)
#362: UUID output as Base64 String with ObjectMapper.convertValue()
 (reported by jknack@github)
#367: Make `TypeNameIdResolver` call `TypeResolver` for resolving base type
 (suggested by Ben F)
#370: Fail to add Object Id for POJO with no properties
 (reported by jh3141@github)
- Fix for [jackson-module-afterburner#38]: need to remove @JacksonStdImpl from
  `RawSerializer`, to avoid accidental removal of proper handling.

2.3.0 (13-Nov-2013)

#48: Add support for `InetSocketAddress`
 (contributed by Nick T)
#152: Add support for traversing `JsonNode` with (new!) `JsonPointer` implementation
 (suggested by fge@github)
#208: Accept "fromString()" as an implicit Creator (factory) method (alias for "valueOf()")
 (requested by David P)
#215: Allow registering custom `CharacterEscapes` to use for serialization,
 via `ObjectWriter.with(CharacterEscapes)` (and `ObjectMapper.writer(CharacterEscapes)`)
#227: Allow "generic" Enum serializers, deserializers, via `SimpleModule`
#234: Incorrect type information for deeply nested Maps
 (reported by Andrei P)
#237: Add `DeserializationFeature.FAIL_ON_READING_DUP_TREE_KEY` to optionally
  throw `JsonMappingException` on duplicate keys, tree model (`JsonNode`)
#238: Allow existence of overlapping getter, is-getter (choose 'regular' getter)
#239: Support `ByteBuffer`
 (suggested by mckamey@github)
#240: Make sure `@JsonSerialize.include` does not accidentally override
  class inclusion settings
 (requested by thierryhenrio@github)
#253: `DelegatingDeserializer` causes problems for Managed/BackReferences
 (reported by bfelaco@github)
#257: Make `UntypedObjectDeserializer` support overides for `List`, `Map` etc
#268: Add new variant of `ObjectMapper.canSerialize()` that can return `Throwable`
 that caused false to be returned (if any)
#269: Add support for new `@JsonPropertyDescription` via `AnnotationIntrospector`
 as well as `BeanProperty.getMedata().getDescription()`
#270: Add `SerializationFeature.USE_EQUALITY_FOR_OBJECT_ID` to allow use of equality
 (instead of identity) for figuring out when to use Object Id
 (requested by beku8@github)
#271: Support handling of `@JsonUnwrapped` for in-built JSON Schema generation
#277: Make `TokenBuffer` support new native type and object ids
#302: Add `setNamingStrategy` in `Module.SetupContext`
 (suggested by Miguel C)
#305: Add support for accessing `TypeFactory` via `TypeIdResolverBase`
 (not yet via `TypeIdResolver` interface), other configuration
#306: Allow use of `@JsonFilter` for properties, not just classes 
#307: Allow use of `@JsonFilter` for Maps in addition to POJOs
#308: Improve serialization and deserialization speed of `java.util.UUID` by 4x
 (suggested by David P)
#310: Improve `java.util.UUID` serialization with binary codecs, to use "raw" form.
#311: Make sure that "creator properties" are alphabetically ordered too, if
  so requested.
#315: Allow per-property definition of null serializer to use, using
 new `@JsonSerialize(nullsUsing=xxx)` annotation property
#317: Fix `JsonNode` support for nulls bound to `ObjectNode`, `ArrayNode`
 (contributed by Seth P)
#318: Problems with `ObjectMapper.updateValue()`, creator property-backed accessors
#319: Add support for per-call ("contextual") attributes, with defaulting,
 to allow keeping track of state during (de)serialization
#324: Make sure to throw `JsonMappingException` from `EnumDeserializer` creator,
  not `IllegalArgumentException`
 (reported by beverku@github)
#326: Support `@JsonFilter` for "any getter" properties
#334: Make `ArrayNode`, `ObjectNode` non-final again
#337: `AnySetter` does not support polymorphic types
 (reported by askvortsov@github)
#340: AtomicReference not working with polymorphic types
#342: Add `DeserializationFeature.FAIL_ON_IGNORED_PROPERTIES` to make `ObjectMapper`
  throw exception when encountering explicitly ignored properties
 (requested by Ruslan M)
[JACKSON-890]: Support managed/back-references for polymorphic (abstract) types
- Add 'BeanPropertyWriter.isUnwrapping()' for future needs (by Afterburner)
- Add coercions from String "null" (as if null token was parsed) for primitives/Wrappers.
- Add `JsonDeserializer.handledType()`

2.2.4 (10-Jun-2014)

#292: Problems with abstract `Map`s, `Collection`s, polymorphic deserialization
#324: EnumDeserializer should throw JsonMappingException, not IllegalArgumentException
#346: Problems deserializing `ObjectNode` from empty JSON Object, with @JsonCreator

2.2.3 (22-Aug-2013)

#234: Problems with serializing types for deeply nested generic Maps, default typing 
#251: SerializationFeature.WRITE_BIGDECIMAL_AS_PLAIN ignored with JsonNode
  serialization
 (reported by fge@github)
#259: Fix a problem with JSON Schema generation for `@JsonValue`
 (reported by Lior L)
#267: Handle negative, stringified timestamps
 (reported by Drecth@github)
#281: Make `NullNode` use configured null-value serializer
#287: Fix problems with converters, Maps with Object values
 (reported by antubis@github)
#288: Fix problem with serialization converters assigned with annotations
 (reported by cemo@github)

2.2.2 (26-May-2013)

#216: Problems with Android, 1.6-only types
#217: JsonProcessingExceptions not all wrapped as expected
 (reported by karldmoore@github)
#220: ContainerNode missing 'createNumber(BigInteger)'
 (reported by Pascal G)
#223: Duplicated nulls with @JsonFormat(shape=Shape.ARRAY)
 (reported by lukegh@github)
#226: Field mapping fail on deserialization to common referenced object when
  @JsonUnwrapped is used
 (reported by ikvia@github)
#232: Converting bound BigDecimal value to tree fails with WRITE_BIGDECIMAL_AS_PLAIN
 (reported by celkings@github)
- Minor fix to handle primitive types for key deserializer lookups
- Add convenience method `MappingIterator.getCurrentLocation()`
 (suggested by Tomdz@github)

2.2.1 (03-May-2013)

#214: Problem with LICENSE, NOTICE, Android packaging
 (reported by thierryd@github)

2.2.0 (22-Apr-2013)

Fixes:

#23: Fixing typing of root-level collections
#118: JsonTypeInfo.as.EXTERNAL_PROPERTY not working correctly
 with missing type id, scalar types
#130: TimeZone not set for GregorianCalendar, even if configured
#144: MissingNode.isValueNode() should return 'false'
 (reported by 'fge@github')
#146: Creator properties were not being renamed as expected
 (contributed by Christoper C)
#188: Problem with ObjectId serialization, 'alwaysAsId' references

Improvements:

#116: JavaType implements `java.lang.reflect.Type` (as does `TypeReference`)
#147: Defer reporting of problems with missing creator parameters
 (contributed by Christoper C)
#155: Make `ObjectNode` and `ArrayNode` final (other node types already were)
 (requested by fge@github)
#161: Add deserializer for java.util.concurrent.ArrayBlockingQueue
#173: Add 'JsonNode.traverse(ObjectCodec)' for convenience
#181: Improve error reporting for missing '_valueDeserializer'
#194: Add `FloatNode` type in tree model (JsonNode)
 (requested by msteiger@github)
#199: Allow deserializing `Iterable` instances (as basic `Collection`s)
 (requested by electrum@github)
#206: Make 'ObjectMapper.createDeserializationContext()' overridable
 (requested by noter@github)
#207: Add explicit support for `short` datatypes, for tree model
 (contributed by msteiger@github)

New features:

#120: Extend BeanDeserializerModifier to work with non-POJO deserializers
#121: Extend BeanSerializerModifier to work with non-POJO serializers
#124: Add support for serialization converters (@JsonSerializer(converter=...))
#124: Add support for deserialization converters (@JsonDeserializer(converter=...))
#140: Add 'SerializationFeature.WRITE_BIGDECIMAL_AS_PLAIN' to allow forcing
  of non-scientific notation when serializing BigDecimals.
 (suggested by phedny@github)
#148: Add 'DeserializationFeature.FAIL_ON_INVALID_SUBTYPE`, which allows mapping
  entries with missing or invalid type id into null references (instead of failing).
  Also allows use of '@JsonTypeInfo.defaultImpl = NoClass.class' as alternative.
#159: Add more accessors in 'MappingIterator': getParser(), getParserSchema(),
  readAll()
 (suggested by Tom D)
#190: Add 'MapperFeature.ALLOW_FINAL_FIELDS_AS_MUTATORS' (default: true) for
 pruning out final fields (to avoid using as mutators)
 (requested by Eric T)
#195: Add 'MapperFeature.INFER_PROPERTY_MUTATORS' (default: enabled) for finer
  control of what mutators are auto-detected.
 (requested by Dain S)
#198: Add SPI metadata, handling in ObjectMapper (findModules()), for
  automatic registration of auto-detected extension modules
 (suggested by 'beamerblvd@github')
#203: Added new features to support advanced date/time handling:
  - SerializationFeature.WRITE_DATE_TIMESTAMPS_AS_NANOSECONDS
  - DeserializationFeature.READ_DATE_TIMESTAMPS_AS_NANOSECONDS
  - DeserializationFeature.ADJUST_DATES_TO_CONTEXT_TIME_ZONE

Other:

#126: Update JDK baseline to 1.6
* API under 'com.fasterxml.jackson.databind.jsonFormatVisitors' changed significantly
  based on experiences with external JSON Schema generator.
* Version information accessed via code-generated access class, instead of reading
  VERSION.txt
* Added 2 methods in Converter interface: getInputType(), getOutputType(),
  to allow programmatic overrides (needed by JAXB annotation module)

2.1.4 (26-Feb-2013)

* [JACKSON-887]: StackOverflow with parameterized sub-class field
 (reported by Alexander M)
* [#130]: TimeZone not set for GregorianCalendar, when deserializing
* [#157]: NPE when registering module twice
* [#162]: JsonNodeFactory: work around an old bug with BigDecimal and zero
 (submitted by fge@github)
* [#166]: Incorrect optimization for `ObjectMapper.convertValue(Class)`
 (reported by Eric T)
* [#167]: Problems with @JsonValue, polymorphic types (regression from 1.x)
 (reported by Eric T)
* [#170]: Problems deserializing `java.io.File` if creator auto-discovery disabled
 (reported by Eric T)
* [#175]: NPE for JsonMappingException, if no path is specified
 (reported by bramp@github)

2.1.3 (19-Jan-2013)

* [Issue#141]: ACCEPT_EMPTY_STRING_AS_NULL_OBJECT not working for enums
* [Issue#142]: Serialization of class containing EnumMap with polymorphic enum
  fails to generate class type data
 (reported by kidavis4@github)

2.1.2 (04-Dec-2012)

* [Issue#106]: NPE in ObjectArraySerializer.createContextual(...)
* [Issue#117]: HandlerInstantiator defaulting not working
 (reported by Alexander B)
* [Issue#118]: Problems with JsonTypeInfo.As.EXTERNAL_PROPERTY, scalar values
 (reported by Adva11@github)
* [Issue#119]: Problems with @JsonValue, JsonTypeInfo.As.EXTERNAL_PROPERTY
 (reported by Adva11@github)
* [Issue#122]: ObjectMapper.copy() was not copying underlying mix-in map
 (reported by rzlo@github)

2.1.1 (11-Nov-2012)

Fixes:

* [JACKSON-875]: Enum values not found if Feature.USE_ANNOTATIONS disabled
 (reported by Laurent P)
* [Issue#93]: ObjectNode.setAll() broken; would not add anything for
  empty ObjectNodes.
 (reported by Francis G)
* Making things implement java.io.Serializable:
  - Issues: #94, #99, #100, #102
    (reported by Sean B)
* [Issue#96]: Problem with JsonTypeInfo.As.EXTERNAL_PROPERTY, defaultImpl
 (reported by Adva11@github)

2.1.0 (08-Oct-2012)

  New minor version for 2.x series. Major improvements in multiple areas,
  including:

  - Dataformat auto-detection
  - More `@JsonFormat.shape` variant to serialize Collections as
    JSON Objects, POJOs as JSON Arrays (csv-like).
  - Much more configuration accessible via ObjectReader, ObjectWriter
  - New mechanism for JSON Schema generation, other uses (in future)

Fixes:

* [JACKSON-830]/[Issue#19]: Change OSGi bundle name to be fully-qualified
* ]JACKSON-847]: Make @JsonIdentityInfo work with property-based creator
* [JACKSON-851]: State corruption with ObjectWriter, DefaultPrettyPrinter
 (reported by Duncan A)
* [Issue#75]: Too aggressive KeySerializer caching
* Minor fix wrt [Issue#11], coercion needed extra checks

Improvements:

* [JACKSON-758]: Remove 'IOException' from throws clauses of "writeValueAsString"
  and "writeValueAsBytes" of ObjectMapper/ObjectWriter
 (suggested by G-T Chen)
* [JACKSON-839]: Allow "upgrade" of integer number types for
  UntypedObjectDeserializer, even with default typing enabled.
* [JACKSON-850]: Allow use of zero-arg factory methods as "default creator"
  (suggested by Razvan D)
* [Issue#9]: Implement 'required' JSON Schema attribute for bean properties
* [Issue#20]: Add new exception type, InvalidFormatException (sub-type of
  JsonMappingException) to indicate data format problems
 (suggested by HolySamosa@github)
* [Issue#30]: ObjectReader and ObjectWriter now try to pre-fetch root
  (de)serializer if possible; minor performance improvement (2% for small POJOs).
* [Issue#33]: Simplified/clarified definition of 'ObjectReader.readValues()';
  minor change in behavior for JSON Array "wrapped" sequences
* [Issue#60]: Add 'JsonNode.hasNonNull(...)' method(s)
 (suggested by Jeff S on mailing list) 
* [Issue#64]: Add new "standard" PropertyNamingStrategy, PascalCaseStrategy
  (PropertyNamingStrategy.PASCAL_CASE_TO_CAMEL_CASE)
 (contributed by Sean B)
* [Issue#65]: Add getters to `ObjectMapper`, DeserializationContext/-Factory.
 (contributed by Dmitry K)
* [Issue#69]: Add `PropertyName` abstraction, new methods in AnnotationIntrospector
* [Issue#80]: Make `DecimalNode` normalize input, to make "1.0" and "1.00"equal
 (reported by fge@github)

New features:

* [Issue#15]: Support data format auto-detection via ObjectReader (added
  'withFormatDetection(...)' fluent factories)
* [Issue#21]: Add 'ObjectNode.set(...)' method (and related) to improve
  chaining, semantic consistency of Tree Model API
 (suggested by fge@Github)
* [Issue#22]: Add 'ObjectMapper.setAnnotationIntrospectors()' which allows
  defining different introspectors for serialization, deserialization
* [Issue#24]: Allow serialization of Enums as JSON Objects
 (suggested by rveloso@github)
* [Issue#28]: Add 'ObjectMapper.copy()', to create non-linked copy of
  mapper, with same configuration settings
* [Issue#29]: Allow serializing, deserializing POJOs as JSON Arrays
  by using `@JsonFormat(shape=Shape.ARRAY)`
* [Issue#40]: Allow serialization of Collections as JSON Objects
  (and deserialization from)
 (suggested by 'rveloso@github')
* [Issue#42]: Allow specifying Base64 variant to use for Base64-encoded data
  using ObjectReader.with(Base64Variant), ObjectWriter.with(Base64Variant).
 (suggested by 'mpfau@github')
* [Issue#45]: Add '@JsonNaming' annotation to define per-class PropertyNamingStrategy
 (suggested by Mark W)
* [Pull#58]: Make 'MappingIterator' implement 'Closable'
 (contributed by Pascal G)
* [Issue#72]: Add 'MapperFeature.USE_WRAPPER_NAME_AS_PROPERTY_NAME' to use
  wrapper name annotations for renaming properties
* [Issue#87]: Add 'StdDelegatingSerializer', 'StdDelegatingDeserializer' to
  simplify writing of two-step handlers
* (issue #4 of jackson-annotations): Add `@JsonIdentityReference(alwaysAsId=true)`
  to force ALL references to an object written as Object Id, even the first one.
* Added 'ObjectReader#withHandler' to allow for reconfiguring deserialization
  problem handler
 (suggested by 'electricmonk')

Other changes:

* New variant of AnnotationIntrospector.getFormat(), to support class
  annotations
* It is now possible to serialize instances of plain old Object, iff
  'FAIL_ON_EMPTY_BEANS' is disabled.
* Trying to remove reference to "JSON" in datatype conversion errors
 (since databinding is format-agnostic)

INCOMPATIBILITIES: (rats!)

* Note that [Issue#33] (see above) is, technically speaking, backwards
  imcompatible change. It is estimated that it should NOT affect most
  users, as changes are to edge cases (and undocumented ones at that).
  However, it can potentially cause problems with upgrade.
* Implementation of `JsonFormatVisitable` resulting in 2 new methods
  being added in `BeanPropertyFilter` interface -- this is unfortunate,
  but was required to support full traversability.

2.0.4 (26-Jun-2012)

* [Issue#6]: element count for PrettyPrinter, endObject wrong
   (reported by "thebluemountain")
* [JACKSON-838]: Utf8StreamParser._reportInvalidToken() skips letters
    from reported token name
   (reported by Lóránt Pintér)
* [JACKSON-841] Data is doubled in SegmentedStringWriter output
   (reported by Scott S)
* [JACKSON-842] ArrayIndexOutOfBoundsException when skipping C-style comments
   (reported by Sebastien R)

2.0.3: no version 2.0.3 released -- only used for extension modules

2.0.2 [14-May-2012]

Fixes:

* [Issue#14]: Annotations were not included from parent classes of
  mix-in classes
 (reported by @guillaup)
* [JACKSON-824]: Combination of JSON Views, ObjectMapper.readerForUpdating()
  was not working
 (reported by Nir S)
(and all fixes from 1.9.7)

Improvements:

* [Issue#11]: Improve ObjectMapper.convertValue()/.treeToValue() to use
  cast if possible

2.0.1 [23-Apr-2012]

Fixes:

* [JACKSON-827] Ensure core packages work on JDK 1.5
 (reported by Pascal g)
* [JACKSON-829] Custom serializers not working for List<String> properties,
  @JsonSerialize(contentUsing)
 (reported by James R)

Improvements:

* [Issue#5]: Add support for maps with java.util.Locale keys to the set of
  StdKeyDeserializers
 (contributed by Ryan G)

2.0.0 [25-Mar-2012]

Fixes:

* [JACKSON-368]: Problems with managed references, abstract types
* [JACKSON-711]: Delegating @JsonCreator did not work with Injectable values
* [JACKSON-798]: Problem with external type id, creators
  (reported by Casey L)
(and all fixes up until and including 1.9.6)

Improvements:

* [JACKSON-546]: Indicate end-of-input with JsonMappingException instead
  of EOFException, when there is no parsing exception
* [JACKSON-664]: Reduce overhead of type resolution by adding caching
  in TypeFactory
* [JACKSON-690]: Pass DeserializationContext through ValueInstantiator
* [JACKSON-695]: Add 'isEmpty(value)' in JsonSerializer to allow
  customizing handling of serialization of empty values
* [JACKSON-710]: 'ObjectMapper.convertValue()' should ignore root value
  wrapping/unwrapping settings
* [JACKSON-730] Split various features (JsonParser, JsonGenerator,
  SerializationConfig, DeserializationConfig) into per-factory
  features (MapperFeature, JsonFactory.Feature) an per
  instance features (existing ones)
* [JACKSON-732]: Allow 'AnnotationIntrospector.findContentDeserializer()'
  (and similar) to return instance, not just Class<?> for instance
 (requested by James R)
* [JACKSON-736]: Add (more) access to array, container and map serializers
* [JACKSON-737]: Allow accessing of "creator properties" for BeanDeserializer
* [JACKSON-748]: Add 'registerSubtypes' to 'Module.setupContext' (and SimpleModule)
* [JACKSON-749]: Make @JsonValue work for Enum deserialization
* [JACKSON-769]: ObjectNode/ArrayNode: change 'put', 'insert', 'add' to return
  'this node' (unless already returning something)
* [JACKSON-770]: Simplify method naming for JsonNode, drop unnecessary 'get' prefix
  from methods like 'getTextValue()' (becomes 'textValue()')
* [JACKSON-777]: Rename 'SerializationConfig.Feature' as 'SerializationFeature',
  'DeserializationConfig.Feature' as 'DeserializationFeature'
* [JACKSON-780]: MissingNode, NullNode should return 'defaultValue' from 'asXxx' methods,
  (not 0 for numbers), as they are not numeric types
* [JACKSON-787]: Allow use of @JsonIgnoreProperties for properties (fields, getters, setters)
* [JACKSON-795]: @JsonValue was not working for Maps, Collections
* [JACKSON-800]: Add 'Module.SetupContext#addDeserializationProblemHandler'
 (suggested by James R)

New features:

* [JACKSON-107]: Add support for Object Identity (to handled cycles, shared refs),
  with @JsonIdentityInfo
* [JACKSON-435]: Allow per-property Date formatting using @JsonFormat.
* [JACKSON-437]: Allow injecting of type id as POJO property, by setting
  new '@JsonTypeInfo.visible' property to true.
* [JACKSON-469]: Support "Builder pattern" for deserialiation; that is, allow
  use of separate Builder object for data binding, creating actual value
* [JACKSON-608]: Allow use of JSON Views for deserialization
* [JACKSON-636]: Add 'SerializationFeature.ORDER_MAP_ENTRIES_BY_KEYS' to allow
  forced sorting of Maps during serialization
  (suggested by Joern H)
* [JACKSON-669]: Allow prefix/suffix for @JsonUnwrapped properties
 (requested by Aner P)
* [JACKSON-707]: Add 'JsonNode.deepCopy()', to create safe deep copies
  of ObjectNodes, ArrayNodes.
* [JACKSON-714]: Add general-purpose @JsonFormat annotation
* [JACKSON-718]: Added 'JsonNode.canConvertToInt()', 'JsonNode.canConvertToLong()'
* [JACKSON-747]: Allow changing of 'SerializationFeature' for ObjectWriter,
  'DeserializationFeature' for ObjectReader.
* [JACKSON-752]: Add @JsonInclude (replacement of @JsonSerialize.include)
* [JACKSON-754]: Add @JacksonAnnotationsInside for creating "annotation
  bundles" (also: AnnotationIntrospector.isAnnotationBundle())
* [JACKSON-762]: Allow using @JsonTypeId to specify property to use as
  type id, instead of using separate type id resolver.
* [JACKSON-764]: Allow specifying "root name" to use for root wrapping
  via ObjectReader, ObjectWriter.
* [JACKSON-772]: Add 'JsonNode.withArray()' to use for traversing Array nodes.
* [JACKSON-793]: Add support for configurable Locale, TimeZone to use
  (via SerializationConfig, DeserializationConfig)
* [JACKSON-805]: Add 'SerializationFeature.WRITE_SINGLE_ELEM_ARRAYS_UNWRAPPED'
  to improve interoperability with BadgerFish/Jettison
* [JACKSON-810]: Deserialization Feature: Allow unknown Enum values via
  'DeserializationFeature.READ_UNKNOWN_ENUM_VALUES_AS_NULL'
  (suggested by Raymond R)
* [JACKSON-813]: Add '@JsonSerializableSchema.id' attribute, to indicate
  'id' value to add to generated JSON Schemas.

[entries for versions 1.x and earlier not retained; refer to earlier releases)<|MERGE_RESOLUTION|>--- conflicted
+++ resolved
@@ -4,7 +4,6 @@
 === Releases ===
 ------------------------------------------------------------------------
 
-<<<<<<< HEAD
 2.5.2 (not yet released)
 
 #691: NullSerializer for MapProperty failing when using polymorphic handling
@@ -105,12 +104,11 @@
   need to buffer values to know length)
 - Added new overload for `JsonSerializer.isEmpty()`, to eventually solve #588
 - Improve error messaging (related to [jaxb-annotations#38]) to include known subtype ids.
-=======
+
 2.4.6 (not yet released)
 
 #707: Error in getting string representation of an ObjectNode with a float number value
  (reported by @navidqar)
->>>>>>> cc05493c
 
 2.4.5 (13-Jan-2015)
 
