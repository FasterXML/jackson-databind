--- conflicted
+++ resolved
@@ -116,7 +116,7 @@
         //    regardless of setting
         if (baseType.isPrimitive()) {
             // 19-Jun-2020, tatu: But for [databind#2753], allow overriding
-            if (!allowPrimitiveTypes(config, baseType)) {
+            if (!allowPrimitiveTypes(ctxt, baseType)) {
                 return null;
             }
         }
@@ -147,7 +147,7 @@
         //    regardless of setting
         if (baseType.isPrimitive()) {
             // 19-Jun-2020, tatu: But for [databind#2753], allow overriding
-            if (!allowPrimitiveTypes(config, baseType)) {
+            if (!allowPrimitiveTypes(ctxt, baseType)) {
                 return null;
             }
         }
@@ -181,12 +181,7 @@
     protected JavaType defineDefaultImpl(DatabindContext ctxt, JavaType baseType) {
         JavaType defaultImpl;
         if (_defaultImpl == null) {
-<<<<<<< HEAD
-            //Fis of issue #955
             if (ctxt.isEnabled(MapperFeature.USE_BASE_TYPE_AS_DEFAULT_IMPL) && !baseType.isAbstract()) {
-=======
-            if (config.isEnabled(MapperFeature.USE_BASE_TYPE_AS_DEFAULT_IMPL) && !baseType.isAbstract()) {
->>>>>>> 65c81af0
                 defaultImpl = baseType;
             } else {
                 defaultImpl = null;
@@ -348,10 +343,8 @@
      *
      * @return True if type (de)serializer may be created even if base type is Java
      *    {@code primitive} type; false if not
-     *
-     * @since 2.11.1
-     */
-    protected boolean allowPrimitiveTypes(MapperConfig<?> config,
+     */
+    protected boolean allowPrimitiveTypes(DatabindContext ctxt,
             JavaType baseType) {
         return false;
     }
