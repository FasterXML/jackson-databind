--- conflicted
+++ resolved
@@ -52,11 +52,7 @@
 
     public void testEnumResolver()
     {
-<<<<<<< HEAD
-       EnumResolver enumRes = EnumResolver.constructUnsafeUsingToString(MAPPER.serializationConfig(),
-=======
-        EnumResolver enumRes = EnumResolver.constructUsingToString(MAPPER.getDeserializationConfig(),
->>>>>>> 85edd63b
+       EnumResolver enumRes = EnumResolver.constructUsingToString(MAPPER.deserializationConfig(),
                 ABC.class);
         assertEquals(ABC.B, enumRes.getEnum(1));
         assertNull(enumRes.getEnum(-1));
