--- conflicted
+++ resolved
@@ -211,17 +211,12 @@
         }
         // [databind#381]
         if (t == JsonToken.START_ARRAY && ctxt.isEnabled(DeserializationFeature.UNWRAP_SINGLE_VALUE_ARRAYS)) {
-<<<<<<< HEAD
             if (p.nextToken() == JsonToken.START_ARRAY && ctxt.getPrimitiveRecursionDepth() >= maxRecursionDepth) {
                 return (boolean) handleNestedArrayForSingle(p, ctxt);
             }
             ctxt.incPrimitiveRecursionDepth();
             final boolean parsed = _parseBooleanPrimitive(p, ctxt);
             ctxt.resetPrimitiveRecursionDepth();
-=======
-            p.nextToken();
-            final boolean parsed = _parseBooleanPrimitive(ctxt, p, targetType);
->>>>>>> 1866861b
             _verifyEndArrayForSingle(p, ctxt);
             return parsed;
         }
