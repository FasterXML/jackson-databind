--- conflicted
+++ resolved
@@ -55,16 +55,11 @@
     }
 
     @Override
-<<<<<<< HEAD
     protected SettableBeanProperty withDelegate(SettableBeanProperty d) {
-        return new InnerClassProperty(d, _creator);
-=======
-    public InnerClassProperty withValueDeserializer(JsonDeserializer<?> deser) {
-        if (_valueDeserializer == deser) {
+        if (d == this.delegate) {
             return this;
         }
-        return new InnerClassProperty(this, deser);
->>>>>>> 8de9cef9
+        return new InnerClassProperty(d, _creator);
     }
 
     /*
