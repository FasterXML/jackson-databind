package com.fasterxml.jackson.databind.node;

import java.io.IOException;

import com.fasterxml.jackson.annotation.JsonTypeInfo;
import com.fasterxml.jackson.core.*;
import com.fasterxml.jackson.databind.*;
import com.fasterxml.jackson.databind.jsontype.TypeDeserializer;
import com.fasterxml.jackson.databind.module.SimpleModule;
import com.fasterxml.jackson.databind.testutil.NoCheckSubTypeValidator;

public class TestTreeWithType extends BaseMapTest
{
    public static class Foo {
        public String bar;

        public Foo() { }

        public Foo(String bar) {
            this.bar = bar;
        }
    }

    // [databind#353]
    public class SavedCookie {
        public String name, value;

        public SavedCookie() { }
        public SavedCookie(String n, String v) {
            name = n;
            value = v;
        }
    }

    public class SavedCookieDeserializer extends JsonDeserializer<SavedCookie> {
        @Override
        public SavedCookie deserialize(JsonParser jsonParser, DeserializationContext ctxt)
                throws IOException {
           ObjectReadContext oc = jsonParser.getObjectReadContext();
           JsonNode node = oc.readTree(jsonParser);
           return new SavedCookie(node.path("name").textValue(),
                   node.path("value").textValue());
        }

        @Override
        public SavedCookie deserializeWithType(JsonParser jp, DeserializationContext ctxt,
                TypeDeserializer typeDeserializer)
            throws IOException, JsonProcessingException
        {
            return (SavedCookie) typeDeserializer.deserializeTypedFromObject(jp, ctxt);
        }
    }    
    
    /*
    /**********************************************************
    /* Unit tests
    /**********************************************************
     */

    private final ObjectMapper MAPPER = new ObjectMapper();

    public void testValueAsStringWithoutDefaultTyping() throws Exception {

        Foo foo = new Foo("baz");
        String json = MAPPER.writeValueAsString(foo);

        JsonNode jsonNode = MAPPER.readTree(json);
        assertEquals(jsonNode.get("bar").textValue(), foo.bar);
    }

    public void testValueAsStringWithDefaultTyping() throws Exception {
<<<<<<< HEAD
        ObjectMapper mapper = jsonMapperBuilder()
                .enableDefaultTyping(NoCheckSubTypeValidator.instance,
                        DefaultTyping.NON_FINAL, JsonTypeInfo.As.PROPERTY)
=======
        final ObjectMapper mapper = jsonMapperBuilder()
                .activateDefaultTyping(NoCheckSubTypeValidator.instance,
                        ObjectMapper.DefaultTyping.NON_FINAL, JsonTypeInfo.As.PROPERTY)
>>>>>>> 999beddc
                .build();
        Foo foo = new Foo("baz");
        String json = mapper.writeValueAsString(foo);

        JsonNode jsonNode = mapper.readTree(json);
        assertEquals(jsonNode.get("bar").textValue(), foo.bar);
    }

    public void testReadTreeWithDefaultTyping() throws Exception
    {
        final String CLASS = Foo.class.getName();

<<<<<<< HEAD
        ObjectMapper mapper = jsonMapperBuilder()
                .enableDefaultTyping(NoCheckSubTypeValidator.instance,
                        DefaultTyping.NON_FINAL, JsonTypeInfo.As.PROPERTY)
=======
        final ObjectMapper mapper = jsonMapperBuilder()
                .activateDefaultTyping(NoCheckSubTypeValidator.instance,
                        ObjectMapper.DefaultTyping.NON_FINAL,
                        JsonTypeInfo.As.PROPERTY)
>>>>>>> 999beddc
                .build();
        String json = "{\"@class\":\""+CLASS+"\",\"bar\":\"baz\"}";
        JsonNode jsonNode = mapper.readTree(json);
        assertEquals(jsonNode.get("bar").textValue(), "baz");
    }

    public void testValueToTreeWithoutDefaultTyping() throws Exception {

        Foo foo = new Foo("baz");
        JsonNode jsonNode = MAPPER.valueToTree(foo);
        assertEquals(jsonNode.get("bar").textValue(), foo.bar);
    }

<<<<<<< HEAD
    public void testValueToTreeWithDefaultTyping() throws Exception
    {
        ObjectMapper mapper = jsonMapperBuilder()
                .enableDefaultTyping(NoCheckSubTypeValidator.instance,
                        DefaultTyping.NON_FINAL, JsonTypeInfo.As.PROPERTY)
=======
    public void testValueToTreeWithDefaultTyping() throws Exception {
        final ObjectMapper mapper = jsonMapperBuilder()
                .activateDefaultTyping(NoCheckSubTypeValidator.instance,
                        ObjectMapper.DefaultTyping.NON_FINAL, JsonTypeInfo.As.PROPERTY)
>>>>>>> 999beddc
                .build();
        Foo foo = new Foo("baz");
        JsonNode jsonNode = mapper.valueToTree(foo);
        assertEquals(jsonNode.get("bar").textValue(), foo.bar);
    }

    public void testIssue353() throws Exception
    {
        SimpleModule testModule = new SimpleModule("MyModule", new Version(1, 0, 0, null, "TEST", "TEST"));
        testModule.addDeserializer(SavedCookie.class, new SavedCookieDeserializer());
        ObjectMapper mapper = jsonMapperBuilder()
<<<<<<< HEAD
                .enableDefaultTypingAsProperty(NoCheckSubTypeValidator.instance,
                        DefaultTyping.NON_FINAL, "@class")
                .addModule(testModule)
=======
                .activateDefaultTypingAsProperty(NoCheckSubTypeValidator.instance,
                ObjectMapper.DefaultTyping.NON_FINAL, "@class")
>>>>>>> 999beddc
                .build();
        SavedCookie savedCookie = new SavedCookie("key", "v");
        String json = mapper.writeValueAsString(savedCookie);
        SavedCookie out = mapper.readerFor(SavedCookie.class).readValue(json);

        assertEquals("key", out.name);
        assertEquals("v", out.value);
    }
}<|MERGE_RESOLUTION|>--- conflicted
+++ resolved
@@ -69,15 +69,9 @@
     }
 
     public void testValueAsStringWithDefaultTyping() throws Exception {
-<<<<<<< HEAD
         ObjectMapper mapper = jsonMapperBuilder()
-                .enableDefaultTyping(NoCheckSubTypeValidator.instance,
+                .activateDefaultTyping(NoCheckSubTypeValidator.instance,
                         DefaultTyping.NON_FINAL, JsonTypeInfo.As.PROPERTY)
-=======
-        final ObjectMapper mapper = jsonMapperBuilder()
-                .activateDefaultTyping(NoCheckSubTypeValidator.instance,
-                        ObjectMapper.DefaultTyping.NON_FINAL, JsonTypeInfo.As.PROPERTY)
->>>>>>> 999beddc
                 .build();
         Foo foo = new Foo("baz");
         String json = mapper.writeValueAsString(foo);
@@ -90,16 +84,9 @@
     {
         final String CLASS = Foo.class.getName();
 
-<<<<<<< HEAD
         ObjectMapper mapper = jsonMapperBuilder()
-                .enableDefaultTyping(NoCheckSubTypeValidator.instance,
+                .activateDefaultTyping(NoCheckSubTypeValidator.instance,
                         DefaultTyping.NON_FINAL, JsonTypeInfo.As.PROPERTY)
-=======
-        final ObjectMapper mapper = jsonMapperBuilder()
-                .activateDefaultTyping(NoCheckSubTypeValidator.instance,
-                        ObjectMapper.DefaultTyping.NON_FINAL,
-                        JsonTypeInfo.As.PROPERTY)
->>>>>>> 999beddc
                 .build();
         String json = "{\"@class\":\""+CLASS+"\",\"bar\":\"baz\"}";
         JsonNode jsonNode = mapper.readTree(json);
@@ -113,18 +100,11 @@
         assertEquals(jsonNode.get("bar").textValue(), foo.bar);
     }
 
-<<<<<<< HEAD
     public void testValueToTreeWithDefaultTyping() throws Exception
     {
         ObjectMapper mapper = jsonMapperBuilder()
-                .enableDefaultTyping(NoCheckSubTypeValidator.instance,
+                .activateDefaultTyping(NoCheckSubTypeValidator.instance,
                         DefaultTyping.NON_FINAL, JsonTypeInfo.As.PROPERTY)
-=======
-    public void testValueToTreeWithDefaultTyping() throws Exception {
-        final ObjectMapper mapper = jsonMapperBuilder()
-                .activateDefaultTyping(NoCheckSubTypeValidator.instance,
-                        ObjectMapper.DefaultTyping.NON_FINAL, JsonTypeInfo.As.PROPERTY)
->>>>>>> 999beddc
                 .build();
         Foo foo = new Foo("baz");
         JsonNode jsonNode = mapper.valueToTree(foo);
@@ -136,14 +116,9 @@
         SimpleModule testModule = new SimpleModule("MyModule", new Version(1, 0, 0, null, "TEST", "TEST"));
         testModule.addDeserializer(SavedCookie.class, new SavedCookieDeserializer());
         ObjectMapper mapper = jsonMapperBuilder()
-<<<<<<< HEAD
-                .enableDefaultTypingAsProperty(NoCheckSubTypeValidator.instance,
+                .activateDefaultTypingAsProperty(NoCheckSubTypeValidator.instance,
                         DefaultTyping.NON_FINAL, "@class")
                 .addModule(testModule)
-=======
-                .activateDefaultTypingAsProperty(NoCheckSubTypeValidator.instance,
-                ObjectMapper.DefaultTyping.NON_FINAL, "@class")
->>>>>>> 999beddc
                 .build();
         SavedCookie savedCookie = new SavedCookie("key", "v");
         String json = mapper.writeValueAsString(savedCookie);
