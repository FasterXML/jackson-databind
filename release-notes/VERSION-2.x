Project: jackson-databind

------------------------------------------------------------------------
=== Releases === 
------------------------------------------------------------------------

<<<<<<< HEAD
2.14.0 (not yet released)

#3373: Change `TypeSerializerBase` to skip `generator.writeTypePrefix()`
  for `null` typeId
#3405: Create DataTypeFeature abstraction (for JSTEP-7) with placeholder features
#3417: Allow (de)serializing records using Bean(De)SerializerModifier even when
  reflection is unavailable
 (contributed by Jonas K)
#3419: Improve performance of `UnresolvedForwardReference` for forward reference
 resolution
(contributed by Gary M)
#3421: Implement `JsonNodeFeature.READ_NULL_PROPERTIES` to allow skipping of
  JSON `null` values on reading
#3443: Do not strip generic type from `Class<C>` when resolving `JavaType`
 (contributed by Jan J)
#3447: Deeply nested JsonNode throws StackOverflowError for toString()
 (reported by Deniz H)
#3476: Implement `JsonNodeFeature.WRITE_NULL_PROPERTIES` to allow skipping
  JSON `null` values on writing

2.13.3 (not yet released)
=======
2.13.3 (14-May-2022)
>>>>>>> 49180223

#3412: Version 2.13.2 uses `Method.getParameterCount()` which is not supported on
  Android before API 26
#3419: Improve performance of `UnresolvedForwardReference` for forward
 reference resolution
(contributed by Gary M)
#3446: `java.lang.StringBuffer` cannot be deserialized
 (reported by Lolf1010@github)
#3450: DeserializationProblemHandler is not working with wrapper type
  when returning null
 (reported by LJeanneau@github)

2.13.2.2 (28-Mar-2022)

No changes since 2.13.2.1 but fixed Gradle Module Metadata ("module.json")

2.13.2.1 (24-Mar-2022)

#2816: Optimize UntypedObjectDeserializer wrt recursion
 (contributed by Taylor S, Spence N)
#3412: Version 2.13.2 uses `Method.getParameterCount()` which is not
  supported on Android before API 26
 (reported by Matthew F)

2.13.2 (06-Mar-2022)

#3293: Use Method.getParameterCount() where possible
 (suggested by Christoph D)
#3344: `Set.of()` (Java 9) cannot be deserialized with polymorphic handling
 (reported by Sam K)
#3368: `SnakeCaseStrategy` causes unexpected `MismatchedInputException` during
  deserialization
 (reported by sszuev@github)
#3369: Deserialization ignores other Object fields when Object or Array
  value used for enum
 (reported by Krishna G)
#3380: `module-info.java` is in `META-INF/versions/11` instead of `META-INF/versions/9`

2.13.1 (19-Dec-2021)

#3006: Argument type mismatch for `enum` with `@JsonCreator` that takes String,
  gets JSON Number
 (reported by GrozaAnton@github)
#3299: Do not automatically trim trailing whitespace from `java.util.regex.Pattern` values
 (reported by Joel B)
#3305: ObjectMapper serializes `CharSequence` subtypes as POJO instead of
  as String (JDK 15+)
 (reported by stevenupton@github; fix suggested by Sergey C)
#3308: `ObjectMapper.valueToTree()` fails when
 `DeserializationFeature.FAIL_ON_TRAILING_TOKENS` is enabled
 (fix contributed by raphaelNguyen@github)
#3328: Possible DoS if using JDK serialization to serialize JsonNode

2.13.0 (30-Sep-2021)

#1850: `@JsonValue` with integer for enum does not deserialize correctly
 (reported by tgolden-andplus@github)
 (fix contributed by limengning@github)
#1988: MapperFeature.ACCEPT_CASE_INSENSITIVE_ENUM does not work for Enum keys of Map
 (reported by Myp3ik@github)
#2509: `AnnotatedMethod.getValue()/setValue()` doesn't have useful exception message
 (reported by henryptung@github)
 (fix contributed by Stephan S)
#2828: Add `DatabindException` as intermediate subtype of `JsonMappingException`
#2900: Jackson does not support deserializing new Java 9 unmodifiable collections
 (reported by Daniel H)
#2989: Allocate TokenBuffer instance via context objects (to allow format-specific
  buffer types)
#3001: Add mechanism for setting default `ContextAttributes` for `ObjectMapper`
#3002: Add `DeserializationContext.readTreeAsValue()` methods for more convenient
  conversions for deserializers to use
#3011: Clean up support of typed "unmodifiable", "singleton" Maps/Sets/Collections
#3033: Extend internal bitfield of `MapperFeature` to be `long`
#3035: Add `removeMixIn()` method in `MapperBuilder`
#3036: Backport `MapperBuilder` lambda-taking methods: `withConfigOverride()`,
  `withCoercionConfig()`, `withCoercionConfigDefaults()`
#3080: configOverrides(boolean.class) silently ignored, whereas .configOverride(Boolean.class)
  works for both primitives and boxed boolean values
 (reported by Asaf R)
#3082: Dont track unknown props in buffer if `ignoreAllUnknown` is true
 (contributed by David H)
#3091: Should allow deserialization of java.time types via opaque
   `JsonToken.VALUE_EMBEDDED_OBJECT`
#3099: Optimize "AnnotatedConstructor.call()" case by passing explicit null
#3101: Add AnnotationIntrospector.XmlExtensions interface for decoupling javax dependencies
#3110: Custom SimpleModule not included in list returned by ObjectMapper.getRegisteredModuleIds()
  after registration
 (reported by dkindler@github)
#3117: Use more limiting default visibility settings for JDK types (java.*, javax.*)
#3122: Deep merge for `JsonNode` using `ObjectReader.readTree()`
 (reported by Eric S)
#3125: IllegalArgumentException: Conflicting setter definitions for property
  with more than 2 setters
 (reported by mistyzyq@github)
#3130: Serializing java.lang.Thread fails on JDK 11 and above (should suppress
  serialization of ClassLoader)
#3143: String-based `Map` key deserializer is not deterministic when there is no
  single arg constructor
 (reported by Halil İbrahim Ş)
#3154: Add ArrayNode#set(int index, primitive_type value)
 (contributed by Tarekk Mohamed A)
#3160: JsonStreamContext "currentValue" wrongly references to @JsonTypeInfo
  annotated object
 (reported by Aritz B)
#3174: DOM `Node` serialization omits the default namespace declaration
 (contributed by Morten A-G)
#3177: Support `suppressed` property when deserializing `Throwable`
 (contributed by Klaas D)
#3187: `AnnotatedMember.equals()` does not work reliably
 (contributed by Klaas D)
#3193: Add `MapperFeature.APPLY_DEFAULT_VALUES`, initially for Scala module
 (suggested by Nick B)
#3214: For an absent property Jackson injects `NullNode` instead of `null` to a
  JsonNode-typed constructor argument of a `@ConstructorProperties`-annotated constructor
 (reported by robvarga@github)
#3217: `XMLGregorianCalendar` doesn't work with default typing
 (reported by Xinzhe Y)
#3227: Content `null` handling not working for root values
 (reported by João G)
 (fix contributed by proost@github)
#3234: StdDeserializer rejects blank (all-whitespace) strings for ints
 (reported by Peter B)
 (fix proposed by qthegreat3@github)
#3235: `USE_BASE_TYPE_AS_DEFAULT_IMPL` not working with `DefaultTypeResolverBuilder`
 (reported, fix contributed by silas.u / sialais@github)
#3238: Add PropertyNamingStrategies.UpperSnakeCaseStrategy (and UPPER_SNAKE_CASE constant)
 (requested by Kenneth J)
 (contributed by Tanvesh)
#3244: StackOverflowError when serializing JsonProcessingException
 (reported by saneksanek@github)
#3259: Support for BCP 47 `java.util.Locale` serialization/deserialization
 (contributed by Abishek R)
#3271: String property deserializes null as "null" for JsonTypeInfo.As.EXISTING_PROPERTY
 (reported by jonc2@github)
#3280: Can not deserialize json to enum value with Object-/Array-valued input,
  `@JsonCreator`
 (reported by peteryuanpan@github)
#3397: Optimize `JsonNodeDeserialization` wrt recursion
- Fix to avoid problem with `BigDecimalNode`, scale of `Integer.MIN_VALUE` (see
  [dataformats-binary#264] for details)
- Extend handling of `FAIL_ON_NULL_FOR_PRIMITIVES` to cover coercion from (Empty) String
  via `AsNull`
- Add `mvnw` wrapper

2.12.6 (15-Dec-2021)

#3280: Can not deserialize json to enum value with Object-/Array-valued input,
  `@JsonCreator`
 (reported by peteryuanpan@github)
#3305: ObjectMapper serializes `CharSequence` subtypes as POJO instead of
  as String (JDK 15+)
 (reported by stevenupton@github; fix suggested by Sergey C)
#3328: Possible DoS if using JDK serialization to serialize JsonNode

2.12.5 (27-Aug-2021)

#3220: (regression) Factory method generic type resolution does not use
  Class-bound type parameter
 (reported by Marcos P)

2.12.4 (06-Jul-2021)

#3139: Deserialization of "empty" subtype with DEDUCTION failed
 (reported by JoeWoo; fix provided by drekbour@github)
#3146: Merge findInjectableValues() results in AnnotationIntrospectorPair
 (contributed by Joe B)
#3171: READ_UNKNOWN_ENUM_VALUES_USING_DEFAULT_VALUE doesn't work with empty strings
 (reported by unintended@github)

2.12.3 (12-Apr-2021)

#3108: `TypeFactory` cannot convert `Collection` sub-type without type parameters
  to canonical form and back
 (reported by lbilger@github)
- Fix for [modules-java8#207]: prevent fail on secondary Java 8 date/time types

2.12.2 (03-Mar-2021)

#754: EXTERNAL_PROPERTY does not work well with `@JsonCreator` and
   `FAIL_ON_UNKNOWN_PROPERTIES`
 (reported by Vassil D)
#3008: String property deserializes null as "null" for
   `JsonTypeInfo.As.EXTERNAL_PROPERTY`
#3022: Property ignorals cause `BeanDeserializer `to forget how to read
  from arrays (not copying `_arrayDelegateDeserializer`)
 (reported by Gian M)
#3025: UntypedObjectDeserializer` mixes multiple unwrapped
  collections (related to #2733)
 (fix contributed by Migwel@github)
#3038: Two cases of incorrect error reporting about DeserializationFeature
 (reported by Jelle V)
#3045: Bug in polymorphic deserialization with `@JsonCreator`, `@JsonAnySetter`,
  `JsonTypeInfo.As.EXTERNAL_PROPERTY`
 (reported by martineaus83@github)
#3055: Polymorphic subtype deduction ignores `defaultImpl` attribute
 (contributed by drekbour@github)
#3056: MismatchedInputException: Cannot deserialize instance of
  `com.fasterxml.jackson.databind.node.ObjectNode` out of VALUE_NULL token
 (reported by Stexxen@github)
#3060: Missing override for `hasAsKey()` in `AnnotationIntrospectorPair`
#3062: Creator lookup fails with `InvalidDefinitionException` for conflict
  between single-double/single-Double arg constructor
#3068: `MapDeserializer` forcing `JsonMappingException` wrapping even if
  WRAP_EXCEPTIONS set to false
 (reported by perkss@github)

2.12.1 (08-Jan-2021)

#2962: Auto-detection of constructor-based creator method skipped if there is
   an annotated factory-based creator method (regression from 2.11)
 (reported by Halil I-S)
#2972: `ObjectMapper.treeToValue()` no longer invokes `JsonDeserializer.getNullValue()`
 (reported by andpal@github)
#2973: DeserializationProblemHandler is not invoked when trying to deserializing String
 (reported by zigzago@github)
#2978: Fix failing `double` JsonCreators in jackson 2.12.0
 (contributed by Carter K)
#2979: Conflicting in POJOPropertiesCollector when having namingStrategy
 (reported, fix suggested by SunYiJun)
#2990: Breaking API change in `BasicClassIntrospector` (2.12.0)
 (reported, fix contributed by Faron D)
#3005: `JsonNode.requiredAt()` does NOT fail on some path expressions
#3009: Exception thrown when `Collections.synchronizedList()` is serialized
  with type info, deserialized
 (reported by pcloves@github)

2.12.0 (29-Nov-2020)

#43: Add option to resolve type from multiple existing properties,
  `@JsonTypeInfo(use=DEDUCTION)`
 (contributed by drekbour@github)
#426: `@JsonIgnoreProperties` does not prevent Exception Conflicting getter/setter
  definitions for property
 (reported by gmkll@github)
#921: Deserialization Not Working Right with Generic Types and Builders
 (reported by Mike G; fix contributed by Ville K)
#1296: Add `@JsonIncludeProperties(propertyNames)` (reverse of `@JsonIgnoreProperties`)
 (contributed Baptiste P)
#1458: `@JsonAnyGetter` should be allowed on a field
 (contributed by Dominik K)
#1498: Allow handling of single-arg constructor as property based by default
 (requested by Lovro P)
#1852: Allow case insensitive deserialization of String value into
  `boolean`/`Boolean` (esp for Excel)
 (requested by Patrick J)
#1886: Allow use of `@JsonFormat(with=JsonFormat.Feature.ACCEPT_CASE_INSENSITIVE_PROPERTIES)`
  on Class
#1919: Abstract class included as part of known type ids for error message
  when using JsonSubTypes
 (reported by Incara@github)
#2066: Distinguish null from empty string for UUID deserialization
 (requested by leonshaw@github)
#2091: `ReferenceType` does not expose valid containedType
 (reported by Nate B)
#2113: Add `CoercionConfig[s]` mechanism for configuring allowed coercions
#2118: `JsonProperty.Access.READ_ONLY` does not work with "getter-as-setter" `Collection`s
 (reported by Xiang Z)
#2215: Support `BigInteger` and `BigDecimal` creators in `StdValueInstantiator`
 (requested by David N, implementation contributed by Tiago M)
#2283: `JsonProperty.Access.READ_ONLY` fails with collections when a property name is specified
 (reported by Yona A)
#2644: `BigDecimal` precision not retained for polymorphic deserialization
 (reported by rost5000@github)
#2675: Support use of `Void` valued properties (`MapperFeature.ALLOW_VOID_VALUED_PROPERTIES`)
#2683: Explicitly fail (de)serialization of `java.time.*` types in absence of
  registered custom (de)serializers
#2707: Improve description included in by `DeserializationContext.handleUnexpectedToken()`
#2709: Support for JDK 14 record types (`java.lang.Record`)
 (contributed by Youri B)
#2715: `PropertyNamingStrategy` class initialization depends on its subclass, this can
  lead to class loading deadlock
 (reported by fangwentong@github)
#2719: `FAIL_ON_IGNORED_PROPERTIES` does not throw on `READONLY` properties with
  an explicit name
 (reported, fix contributed by David B)
#2726: Add Gradle Module Metadata for version alignment with Gradle 6
 (contributed by Jendrik J)
#2732: Allow `JsonNode` auto-convert into `ArrayNode` if duplicates found (for XML)
#2733: Allow values of "untyped" auto-convert into `List` if duplicates found (for XML)
#2751: Add `ValueInstantiator.createContextual(...)
#2761: Support multiple names in `JsonSubType.Type`
 (contributed by Swayam R)
#2775: Disabling `FAIL_ON_INVALID_SUBTYPE` breaks polymorphic deserialization of Enums
 (reported by holgerknoche@github)
#2776: Explicitly fail (de)serialization of `org.joda.time.*` types in absence of registered
  custom (de)serializers
#2784: Trailing zeros are stripped when deserializing BigDecimal values inside a
  @JsonUnwrapped property
 (reported by mjustin@github)
#2800: Extract getter/setter/field name mangling from `BeanUtil` into
  pluggable `AccessorNamingStrategy`
#2804: Throw `InvalidFormatException` instead of `MismatchedInputException`
   for ACCEPT_FLOAT_AS_INT coercion failures
 (requested by mjustin@github)
#2871: Add `@JsonKey` annotation (similar to `@JsonValue`) for customizable
  serialization of Map keys
 (requested by CidTori@github; implementation contributed by Kevin B)
#2873: `MapperFeature.ACCEPT_CASE_INSENSITIVE_ENUMS` should work for enum as keys
 (fix contributed by Ilya G)
#2879: Add support for disabling special handling of "Creator properties" wrt
  alphabetic property ordering
 (contributed by Sergiy Y)
#2885: Add `JsonNode.canConvertToExactIntegral()` to indicate whether floating-point/BigDecimal
  values could be converted to integers losslessly
 (requested by Oguzhan U; implementation contributed by Siavash S)
#2895: Improve static factory method generic type resolution logic
 (contributed by Carter K)
#2903: Allow preventing "Enum from integer" coercion using new `CoercionConfig` system
#2909: `@JsonValue` not considered when evaluating inclusion
 (reported by chrylis@github)
#2910: Make some java platform modules optional
 (contributed by XakepSDK@github)
#2925: Add support for serializing `java.sql.Blob`
 (contributed by M Rizky S)
#2928: `AnnotatedCreatorCollector` should avoid processing synthetic static
  (factory) methods
 (contributed by Carter K)
#2931: Add errorprone static analysis profile to detect bugs at build time
 (contributed by Carter K)
#2932: Problem with implicit creator name detection for constructor detection
- Add `BeanDeserializerBase.isCaseInsensitive()`
- Some refactoring of `CollectionDeserializer` to solve CSV array handling issues
- Full "LICENSE" included in jar for easier access by compliancy tools

2.11.4 (12-Dec-2020)

#2894: Fix type resolution for static methods (regression in 2.11.3 due to #2821 fix)
 (reported by Łukasz W)
#2944: `@JsonCreator` on constructor not compatible with `@JsonIdentityInfo`,
  `PropertyGenerator`
 (reported by Lucian H)
- Add debug improvements wrt #2807 (`ClassUtil.getClassMethods()`)

2.11.3 (02-Oct-2020)

#2795: Cannot detect creator arguments of mixins for JDK types
 (reported by Marcos P)
#2815: Add `JsonFormat.Shape` awareness for UUID serialization (`UUIDSerializer`)
#2821: Json serialization fails or a specific case that contains generics and
  static methods with generic parameters (2.11.1 -> 2.11.2 regression)
 (reported by Lari H)
#2822: Using JsonValue and JsonFormat on one field does not work as expected
 (reported by Nils-Christian E)
#2840: `ObjectMapper.activateDefaultTypingAsProperty()` is not using
  parameter `PolymorphicTypeValidator`
 (reported by Daniel W)
#2846: Problem deserialization "raw generic" fields (like `Map`) in 2.11.2
- Fix issues with `MapLikeType.isTrueMapType()`,
  `CollectionLikeType.isTrueCollectionType()`

2.11.2 (02-Aug-2020)

#2783: Parser/Generator features not set when using `ObjectMapper.createParser()`,
  `createGenerator()`
#2785: Polymorphic subtypes not registering on copied ObjectMapper (2.11.1)
 (reported, fix contributed by Joshua S)
#2789: Failure to read AnnotatedField value in Jackson 2.11
 (reported by isaki@github)
#2796: `TypeFactory.constructType()` does not take `TypeBindings` correctly
 (reported by Daniel H)

2.11.1 (25-Jun-2020)

#2486: Builder Deserialization with JsonCreator Value vs Array
 (reported by Ville K)
#2725: JsonCreator on static method in Enum and Enum used as key in map
  fails randomly
 (reported by Michael C)
#2755: `StdSubtypeResolver` is not thread safe (possibly due to copy
  not being made with `ObjectMapper.copy()`)
 (reported by tjwilson90@github)
#2757: "Conflicting setter definitions for property" exception for `Map`
  subtype during deserialization
 (reported by Frank S)
#2758: Fail to deserialize local Records
 (reported by Johannes K)
#2759: Rearranging of props when property-based generator is in use leads
  to incorrect output
 (reported by Oleg C)
#2760: Jackson doesn't respect `CAN_OVERRIDE_ACCESS_MODIFIERS=false` for
  deserializer properties
 (reported by Johannes K)
#2767: `DeserializationFeature.UNWRAP_SINGLE_VALUE_ARRAYS` don't support `Map`
  type field
 (reported by abomb4@github)
#2770: JsonParser from MismatchedInputException cannot getText() for
  floating-point value
 (reported by João G)

2.11.0 (26-Apr-2020)

#953: i-I case conversion problem in Turkish locale with case-insensitive deserialization
 (reported by Máté R)
#962: `@JsonInject` fails on trying to find deserializer even if inject-only
 (reported by David B)
#1983: Polymorphic deserialization should handle case-insensitive Type Id property name
  if `MapperFeature.ACCEPT_CASE_INSENSITIVE_PROPERTIES` is enabled
 (reported by soundvibe@github, fix contributed by Oleksandr P)
#2049: TreeTraversingParser and UTF8StreamJsonParser create contexts differently
 (reported by Antonio P)
#2352: Support use of `@JsonAlias` for enum values
 (contributed by Robert D)
#2365: `declaringClass` of "enum-as-POJO" not removed for `ObjectMapper` with
  a naming strategy
 (reported by Tynakuh@github)
#2480: Fix `JavaType.isEnumType()` to support sub-classes
#2487: BeanDeserializerBuilder Protected Factory Method for Extension
 (contributed by Ville K)
#2503: Support `@JsonSerialize(keyUsing)` and `@JsonDeserialize(keyUsing)` on Key class
#2511: Add `SerializationFeature.WRITE_SELF_REFERENCES_AS_NULL`
 (contributed by Joongsoo P)
#2515: `ObjectMapper.registerSubtypes(NamedType...)` doesn't allow registering
  same POJO for two different type ids
 (contributed by Joseph K)
#2522: `DeserializationContext.handleMissingInstantiator()` throws
  `MismatchedInputException` for non-static inner classes
#2525: Incorrect `JsonStreamContext` for `TokenBuffer` and `TreeTraversingParser`
#2527: Add `AnnotationIntrospector.findRenameByField()` to support Kotlin's
  "is-getter" naming convention
#2555: Use `@JsonProperty(index)` for sorting properties on serialization
#2565: Java 8 `Optional` not working with `@JsonUnwrapped` on unwrappable type
 (reported by Haowei W)
#2587: Add `MapperFeature.BLOCK_UNSAFE_POLYMORPHIC_BASE_TYPES` to allow blocking
  use of unsafe base type for polymorphic deserialization
#2589: `DOMDeserializer`: setExpandEntityReferences(false) may not prevent
  external entity expansion in all cases [CVE-2020-25649]
 (reported by Bartosz B)
#2592: `ObjectMapper.setSerializationInclusion()` is ignored for `JsonAnyGetter`
 (reported by Oleksii K)
#2608: `ValueInstantiationException` when deserializing using a builder and
  `UNWRAP_SINGLE_VALUE_ARRAYS`
 (reported by cadrake@github)
#2627: JsonIgnoreProperties(ignoreUnknown = true) does not work on field and method level
 (reported by robotmrv@github)
#2632: Failure to resolve generic type parameters on serialization
 (reported by Simone D)
#2635: JsonParser cannot getText() for input stream on MismatchedInputException
 (reported by João G)
#2636: ObjectReader readValue lacks Class<T> argument
 (contributed by Robin R)
#2643: Change default textual serialization of `java.util.Date`/`Calendar`
  to include colon in timezone offset
#2647: Add `ObjectMapper.createParser()` and `createGenerator()` methods
#2657: Allow serialization of `Properties` with non-String values
#2663: Add new factory method for creating custom `EnumValues` to pass to `EnumDeserializer
 (requested by Rafal K)
#2668: `IllegalArgumentException` thrown for mismatched subclass deserialization
 (reported by nbruno@github)
#2693: Add convenience methods for creating `List`, `Map` valued `ObjectReader`s
  (ObjectMapper.readerForListOf())
- Add `SerializerProvider.findContentValueSerializer()` methods

2.10.5.1 (02-Dec-2020)

#2589: (see desc on 2.11.0 -- backported)

2.10.5 (21-Jul-2020)

#2787 (partial fix): NPE after add mixin for enum
 (reported by Denis K)

2.10.4 (03-May-2020)

#2679: `ObjectMapper.readValue("123", Void.TYPE)` throws "should never occur"
 (reported by Endre S)

2.10.3 (03-Mar-2020)

#2482: `JSONMappingException` `Location` column number is one line Behind the actual
  location
 (reported by Kamal A, fixed by Ivo S)
#2599: NoClassDefFoundError at DeserializationContext.<init> on Android 4.1.2
  and Jackson 2.10.0
 (reported by Tobias P)
#2602: ByteBufferSerializer produces unexpected results with a duplicated ByteBuffer
  and a position > 0
 (reported by Eduard T)
#2605: Failure to deserializer polymorphic subtypes of base type `Enum`
 (reported by uewle@github)
#2610: `EXTERNAL_PROPERTY` doesn't work with `@JsonIgnoreProperties`
 (reported, fix suggested by Alexander S)

2.10.2 (05-Jan-2020)

#2101: `FAIL_ON_NULL_FOR_PRIMITIVES` failure does not indicate field name in exception message
 (reported by raderio@github)

2.10.1 (09-Nov-2019)

#2457: Extended enum values are not handled as enums when used as Map keys
 (reported by Andrey K)
#2473: Array index missing in path of `JsonMappingException` for `Collection<String>`,
  with custom deserializer
 (reported by João G)
#2475: `StringCollectionSerializer` calls `JsonGenerator.setCurrentValue(value)`,
  which messes up current value for sibling properties
 (reported by Ryan B)
#2485: Add `uses` for `Module` in module-info
 (contributed by Marc M)
#2513: BigDecimalAsStringSerializer in NumberSerializer throws IllegalStateException in 2.10
 (reported by Johan H)
#2519: Serializing `BigDecimal` values inside containers ignores shape override
 (reported by Richard W)
#2520: Sub-optimal exception message when failing to deserialize non-static inner classes
 (reported by Mark S)
#2529: Add tests to ensure `EnumSet` and `EnumMap` work correctly with "null-as-empty"
#2534: Add `BasicPolymorphicTypeValidator.Builder.allowIfSubTypeIsArray()`
#2535: Allow String-to-byte[] coercion for String-value collections

2.10.0 (26-Sep-2019)

#18: Make `JsonNode` serializable
#1093: Default typing does not work with `writerFor(Object.class)`
 (reported by hoomanv@github)
#1675: Remove "impossible" `IOException` in `readTree()` and `readValue()` `ObjectMapper`
  methods which accept Strings
 (requested by matthew-pwnieexpress@github)
#1954: Add Builder pattern for creating configured `ObjectMapper` instances
#1995: Limit size of `DeserializerCache`, auto-flush on exceeding
#2059: Remove `final` modifier for `TypeFactory`
 (requested by Thibaut R)
#2077: `JsonTypeInfo` with a subtype having `JsonFormat.Shape.ARRAY` and
  no fields generates `{}` not `[]`
 (reported by Sadayuki F)
#2115: Support naive deserialization of `Serializable` values as "untyped", same
  as `java.lang.Object`
 (requested by Christopher S)
#2116: Make NumberSerializers.Base public and its inherited classes not final
 (requested by Édouard M)
#2126: `DeserializationContext.instantiationException()` throws `InvalidDefinitionException`
#2129: Add `SerializationFeature.WRITE_ENUM_KEYS_USING_INDEX`, separate from value setting
 (suggested by renzihui@github)
#2133: Improve `DeserializationProblemHandler.handleUnexpectedToken()` to allow handling of
  Collection problems
 (contributed by Semyon L)
#2149: Add `MapperFeature.ACCEPT_CASE_INSENSITIVE_VALUES`
 (suggested by Craig P)
#2153: Add `JsonMapper` to replace generic `ObjectMapper` usage
#2164: `FactoryBasedEnumDeserializer` does not respect
  `DeserializationFeature.WRAP_EXCEPTIONS`
 (reported by Yiqiu H)
#2187: Make `JsonNode.toString()` use shared `ObjectMapper` to produce valid json
#2189: `TreeTraversingParser` does not check int bounds
 (reported by Alexander S)
#2195: Add abstraction `PolymorphicTypeValidator`, for limiting subtypes allowed by
  default typing, `@JsonTypeInfo`
#2196: Type safety for `readValue()` with `TypeReference`
 (suggested by nguyenfilip@github)
#2204: Add `JsonNode.isEmpty()` as convenience alias
#2211: Change of behavior (2.8 -> 2.9) with `ObjectMapper.readTree(input)` with no content
#2217: Suboptimal memory allocation in `TextNode.getBinaryValue()`
 (reported by Christoph B)
#2220: Force serialization always for `convertValue()`; avoid short-cuts
#2223: Add `missingNode()` method in `JsonNodeFactory`
#2227: Minor cleanup of exception message for `Enum` binding failure
 (reported by RightHandedMonkey@github)
#2230: `WRITE_BIGDECIMAL_AS_PLAIN` is ignored if `@JsonFormat` is used
 (reported by Pavel C)
#2236: Type id not provided on `Double.NaN`, `Infinity` with `@JsonTypeInfo`
 (reported by C-B-B@github)
#2237: Add "required" methods in `JsonNode`: `required(String | int)`,
  `requiredAt(JsonPointer)`
#2241: Add `PropertyNamingStrategy.LOWER_DOT_CASE` for dot-delimited names
 (contributed by zenglian@github.com)
#2251: Getter that returns an abstract collection breaks a delegating `@JsonCreator`
#2265: Inconsistent handling of Collections$UnmodifiableList vs Collections$UnmodifiableRandomAccessList
#2273: Add basic Java 9+ module info
#2280: JsonMerge not work with constructor args
 (reported by Deblock T)
#2309: READ_ENUMS_USING_TO_STRING doesn't support null values
 (reported, fix suggested by Ben A)
#2311: Unnecessary MultiView creation for property writers
 (suggested by Manuel H)
#2331: `JsonMappingException` through nested getter with generic wildcard return type
 (reported by sunchezz89@github)
#2336: `MapDeserializer` can not merge `Map`s with polymorphic values
 (reported by Robert G)
#2338: Suboptimal return type for `JsonNode.withArray()`
 (reported by Victor N)
#2339: Suboptimal return type for `ObjectNode.set()`
 (reported by Victor N)
#2348: Add sanity checks for `ObjectMapper.readXXX()` methods
 (requested by ebundy@github)
#2349: Add option `DefaultTyping.EVERYTHING` to support Kotlin data classes
#2357: Lack of path on MismatchedInputException
 (suggested by TheEin@github)
#2378: `@JsonAlias` doesn't work with AutoValue
 (reported by David H)
#2390: `Iterable` serialization breaks when adding `@JsonFilter` annotation
 (reported by Chris M)
#2392: `BeanDeserializerModifier.modifyDeserializer()` not applied to custom bean deserializers
 (reported by andreasbaus@github)
#2393: `TreeTraversingParser.getLongValue()` incorrectly checks `canConvertToInt()`
 (reported by RabbidDog@github)
#2398: Replace recursion in `TokenBuffer.copyCurrentStructure()` with iteration
 (reported by Sam S)
#2415: Builder-based POJO deserializer should pass builder instance, not type,
  to `handleUnknownVanilla()`
 (proposed by Vladimir T, follow up to #822)
#2416: Optimize `ValueInstantiator` construction for default `Collection`, `Map` types
#2422: `scala.collection.immutable.ListMap` fails to serialize since 2.9.3
 (reported by dejanlokar1@github)
#2424: Add global config override setting for `@JsonFormat.lenient()`
#2428: Use "activateDefaultTyping" over "enableDefaultTyping" in 2.10 with new methods
#2430: Change `ObjectMapper.valueToTree()` to convert `null` to `NullNode`
#2432: Add support for module bundles
 (contributed by Marcos P)
#2433: Improve `NullNode.equals()`
 (suggested by David B)
#2442: `ArrayNode.addAll()` adds raw `null` values which cause NPE on `deepCopy()`
  and `toString()`
 (reported, fix contributed by Hesham M)
#2446: Java 11: Unable to load JDK7 types (annotations, java.nio.file.Path): no Java7 support added
 (reported by David C)
#2451: Add new `JsonValueFormat` value, `UUID`
#2453: Add `DeserializationContext.readTree(JsonParser)` convenience method
#2458: `Nulls` property metadata ignored for creators
 (reported  by XakepSDK@github)
#2466: Didn't find class "java.nio.file.Path" below Android api 26
 (reported by KevynBct@github)
#2467: Accept `JsonTypeInfo.As.WRAPPER_ARRAY` with no second argument to
  deserialize as "null value"
 (contributed by Martin C)

[2.9.10.x micro-patches omitted]

2.9.10 (21-Sep-2019)

#2331: `JsonMappingException` through nested getter with generic wildcard return type
#2334: Block one more gadget type (CVE-2019-12384)
#2341: Block one more gadget type (CVE-2019-12814)
#2374: `ObjectMapper. getRegisteredModuleIds()` throws NPE if no modules registered
#2387: Block yet another deserialization gadget (CVE-2019-14379)
#2389: Block yet another deserialization gadget (CVE-2019-14439)
 (reported by xiexq)
#2404: FAIL_ON_MISSING_EXTERNAL_TYPE_ID_PROPERTY setting ignored when
  creator properties are buffered
 (contributed by Joe B)
#2410: Block one more gadget type (HikariCP, CVE-2019-14540)
  (reported by iSafeBlue@github / blue@ixsec.org)
#2420: Block one more gadget type (cxf-jax-rs, no CVE allocated yet)
  (reported by crazylirui@gmail.com)
#2449: Block one more gadget type (HikariCP, CVE-2019-14439 / CVE-2019-16335)
  (reported by kingkk)
#2460: Block one more gadget type (ehcache, CVE-2019-17267)
  (reported by Fei Lu)
#2462: Block two more gadget types (commons-configuration/-2)
#2469: Block one more gadget type (xalan2)

2.9.9 (16-May-2019)

#1408: Call to `TypeVariable.getBounds()` without synchronization unsafe on some platforms
 (reported by Thomas K)
#2221: `DeserializationProblemHandler.handleUnknownTypeId()` returning `Void.class`,
  enableDefaultTyping causing NPE
 (reported by MeyerNils@github)
#2251: Getter that returns an abstract collection breaks a delegating `@JsonCreator`
#2265: Inconsistent handling of Collections$UnmodifiableList vs Collections$UnmodifiableRandomAccessList
 (reported by Joffrey B)
#2299: Fix for using jackson-databind in an OSGi environment under Android
 (contributed by Christoph F)
#2303: Deserialize null, when java type is "TypeRef of TypeRef of T", does not provide "Type(Type(null))"
 (reported by Cyril M)
#2324: `StringCollectionDeserializer` fails with custom collection
 (reported byb Daniil B)
#2326: Block one more gadget type (CVE-2019-12086)
- Prevent String coercion of `null` in `WritableObjectId` when calling `JsonGenerator.writeObjectId()`,
  mostly relevant for formats like YAML that have native Object Ids

2.9.8 (15-Dec-2018)

#1662: `ByteBuffer` serialization is broken if offset is not 0
 (reported by j-baker@github)
#2155: Type parameters are checked for equality while isAssignableFrom expected
 (reported by frankfiedler@github)
#2167: Large ISO-8601 Dates are formatted/serialized incorrectly
#2181: Don't re-use dynamic serializers for property-updating copy constructors
 (suggested by Pavel N)
#2183: Base64 JsonMappingException: Unexpected end-of-input
 (reported by ViToni@github)
#2186: Block more classes from polymorphic deserialization (CVE-2018-19360,
  CVE-2018-19361, CVE-2018-19362)
 (reported by Guixiong Wu)
#2197: Illegal reflective access operation warning when using `java.lang.Void`
  as value type
 (reported by René K)
#2202: StdKeyDeserializer Class method _getToStringResolver is slow causing Thread Block
 (reported by sushobhitrajan@github)

2.9.7 (19-Sep-2018)

#2060: `UnwrappingBeanPropertyWriter` incorrectly assumes the found serializer is
  of type `UnwrappingBeanSerializer`
 (reported by Petar T)
#2064: Cannot set custom format for `SqlDateSerializer` globally
 (reported by Brandon K)
#2079: NPE when visiting StaticListSerializerBase
 (reported by WorldSEnder@github)
#2082: `FactoryBasedEnumDeserializer` should be cachable
#2088: `@JsonUnwrapped` fields are skipped when using `PropertyBasedCreator` if
  they appear after the last creator property
 (reported, fix contributed by 6bangs@github)
#2096: `TreeTraversingParser` does not take base64 variant into account
 (reported by tangiel@github)
#2097: Block more classes from polymorphic deserialization (CVE-2018-14718
  - CVE-2018-14721)
#2109: Canonical string for reference type is built incorrectly
 (reported by svarzee@github)
#2120: `NioPathDeserializer` improvement
 (contributed by Semyon L)
#2128: Location information included twice for some `JsonMappingException`s

2.9.6 (12-Jun-2018)

#955: Add `MapperFeature.USE_BASE_TYPE_AS_DEFAULT_IMPL` to use declared base type
   as `defaultImpl` for polymorphic deserialization
  (contributed by mikeldpl@github)
#1328: External property polymorphic deserialization does not work with enums
#1565: Deserialization failure with Polymorphism using JsonTypeInfo `defaultImpl`,
  subtype as target
#1964: Failed to specialize `Map` type during serialization where key type
  incompatibility overidden via "raw" types
 (reported by ptirador@github)
#1990: MixIn `@JsonProperty` for `Object.hashCode()` is ignored
 (reported by Freddy B)
#1991: Context attributes are not passed/available to custom serializer if object is in POJO
 (reported by dletin@github)
#1998: Removing "type" attribute with Mixin not taken in account if
  using ObjectMapper.copy()
 (reported by SBKila@github)
#1999: "Duplicate property" issue should mention which class it complains about
 (reported by Ondrej Z)
#2001: Deserialization issue with `@JsonIgnore` and `@JsonCreator` + `@JsonProperty`
  for same property name
 (reported, fix contributed by Jakub S)
#2015: `@Jsonsetter with Nulls.SKIP` collides with
  `DeserializationFeature.READ_UNKNOWN_ENUM_VALUES_AS_NULL` when parsing enum
 (reported by ndori@github)
#2016: Delegating JsonCreator disregards JsonDeserialize info
 (reported by Carter K)
#2019: Abstract Type mapping in 2.9 fails when multiple modules are registered
 (reported by asger82@github)
#2021: Delegating JsonCreator disregards `JsonDeserialize.using` annotation
#2023: `JsonFormat.Feature.ACCEPT_EMPTY_STRING_AS_NULL_OBJECT` not working
  with `null` coercion with `@JsonSetter`
#2027: Concurrency error causes `IllegalStateException` on `BeanPropertyMap`
 (reported by franboragina@github)
#2032: CVE-2018-11307: Potential information exfiltration with default typing, serialization gadget from MyBatis
 (reported by Guixiong Wu)
#2034: Serialization problem with type specialization of nested generic types
 (reported by Reinhard P)
#2038: JDK Serializing and using Deserialized `ObjectMapper` loses linkage
  back from `JsonParser.getCodec()`
 (reported by Chetan N)
#2051: Implicit constructor property names are not renamed properly with
  `PropertyNamingStrategy`
#2052: CVE-2018-12022: Block polymorphic deserialization of types from Jodd-db library
 (reported by Guixiong Wu)
#2058: CVE-2018-12023: Block polymorphic deserialization of types from Oracle JDBC driver
 (reported by Guixiong Wu)

2.9.5 (26-Mar-2018)

#1911: Allow serialization of `BigDecimal` as String, using
  `@JsonFormat(shape=Shape.String)`, config overrides
 (suggested by cen1@github)
#1912: `BeanDeserializerModifier.updateBuilder()` not work to set custom
  deserializer on a property (since 2.9.0)
 (contributed by Deblock T)
#1931: Two more `c3p0` gadgets to exploit default typing issue
 (reported by lilei@venusgroup.com.cn)
#1932: `EnumMap` cannot deserialize with type inclusion as property
#1940: `Float` values with integer value beyond `int` lose precision if
  bound to `long`
 (reported by Aniruddha M)
#1941: `TypeFactory.constructFromCanonical()` throws NPE for Unparameterized
  generic canonical strings
 (reported by ayushgp@github)
#1947: `MapperFeature.AUTO_DETECT_XXX` do not work if all disabled
 (reported by Timur S)
#1977: Serializing an Iterator with multiple sub-types fails after upgrading to 2.9.x
 (reported by ssivanand@github)
#1978: Using @JsonUnwrapped annotation in builderdeserializer hangs in infinite loop
 (reported by roeltje25@github)

2.9.4 (24-Jan-2018)

#1382: `@JsonProperty(access=READ_ONLY)` unxepected behaviour with `Collections`
 (reported by hexfaker@github)
#1673: Serialising generic value classes via Reference Types (like Optional) fails
  to include type information
 (reported by Pier-Luc W)
#1729: Integer bounds verification when calling `TokenBuffer.getIntValue()`
 (reported by Kevin G)
#1853: Deserialise from Object (using Creator methods) returns field name instead of value
 (reported by Alexander S)
#1854: NPE deserializing collection with `@JsonCreator` and `ACCEPT_CASE_INSENSITIVE_PROPERTIES`
 (reported by rue-jw@github)
#1855: Blacklist for more serialization gadgets (dbcp/tomcat, spring, CVE-2017-17485)
#1859: Issue handling unknown/unmapped Enum keys
 (reported by remya11@github)
#1868: Class name handling for JDK unmodifiable Collection types changed
  (reported by Rob W)
#1870: Remove `final` on inherited methods in `BuilderBasedDeserializer` to allow
  overriding by subclasses
  (requested by Ville K)
#1878: `@JsonBackReference` property is always ignored when deserializing since 2.9.0
 (reported by reda-alaoui@github)
#1895: Per-type config override "JsonFormat.Shape.OBJECT" for Map.Entry not working
 (reported by mcortella@github)
#1899: Another two gadgets to exploit default typing issue in jackson-databind
 (reported by OneSourceCat@github)
#1906: Add string format specifier for error message in `PropertyValueBuffer`
 (reported by Joe S)
#1907: Remove `getClass()` from `_valueType` argument for error reporting
 (reported by Joe S)

2.9.3 (09-Dec-2017)

#1604: Nested type arguments doesn't work with polymorphic types
#1794: `StackTraceElementDeserializer` not working if field visibility changed
 (reported by dsingley@github)
#1799: Allow creation of custom sub-types of `NullNode`, `BooleanNode`, `MissingNode`
#1804: `ValueInstantiator.canInstantiate()` ignores `canCreateUsingArrayDelegate()`
 (reported byb henryptung@github)
#1807: Jackson-databind caches plain map deserializer and use it even map has `@JsonDeserializer`
 (reported by lexas2509@github)
#1823: ClassNameIdResolver doesn't handle resolve Collections$SingletonMap & Collections$SingletonSet
 (reported by Peter J)
#1831: `ObjectReader.readValue(JsonNode)` does not work correctly with polymorphic types,
  value to update
 (reported by basmastr@github)
#1835: ValueInjector break from 2.8.x to 2.9.x
 (repoted by kinigitbyday@github)
#1842: `null` String for `Exception`s deserialized as String "null" instead of `null`
 (reported by ZeleniJure@github)
#1843: Include name of unsettable property in exception from `SetterlessProperty.set()`
 (suggested by andreh7@github)
#1844: Map "deep" merge only adds new items, but not override existing values
 (reported by alinakovalenko@github)

2.9.2 (14-Oct-2017)

(possibly) #1756: Deserialization error with custom `AnnotationIntrospector`
 (reported by Daniel N)
#1705: Non-generic interface method hides type resolution info from generic base class
  (reported by Tim B)
 NOTE: was originally reported fixed in 2.9.1 -- turns out it wasn't.
#1767: Allow `DeserializationProblemHandler` to respond to primitive types
 (reported by nhtzr@github)
#1768: Improve `TypeFactory.constructFromCanonical()` to work with
  `java.lang.reflect.Type.getTypeName()' format
 (suggested by Luís C)
#1771: Pass missing argument for string formatting in `ObjectMapper`
 (reported by Nils B)
#1788: `StdDateFormat._parseAsISO8601()` does not parse "fractional" timezone correctly
#1793: `java.lang.NullPointerException` in `ObjectArraySerializer.acceptJsonFormatVisitor()`
  for array value with `@JsonValue`
 (reported by Vincent D)

2.9.1 (07-Sep-2017)

#1725: `NPE` In `TypeFactory. constructParametricType(...)`
 (reported by ctytgat@github)
#1730: InvalidFormatException` for `JsonToken.VALUE_EMBEDDED_OBJECT`
 (reported by zigzago@github)
#1744: StdDateFormat: add option to serialize timezone offset with a colon
 (contributed by Bertrand R)
#1745: StdDateFormat: accept and truncate millis larger than 3 digits
 (suggested by Bertrand R)
#1749: StdDateFormat: performance improvement of '_format(..)' method 
 (contributed by Bertrand R)
#1759: Reuse `Calendar` instance during parsing by `StdDateFormat`
 (contributed by Bertrand R)
- Fix `DelegatingDeserializer` constructor to pass `handledType()` (and
  not type of deserializer being delegated to!)
- Add `Automatic-Module-Name` ("com.fasterxml.jackson.databind") for JDK 9 module system

2.9.0 (30-Jul-2017)

#219: SqlDateSerializer does not obey SerializationConfig.Feature.WRITE_DATES_AS_TIMESTAMPS
 (reported by BrentDouglas@github)
#265: Add descriptive exception for attempts to use `@JsonWrapped` via Creator parameter
#291: @JsonTypeInfo with As.EXTERNAL_PROPERTY doesn't work if external type property
  is referenced more than once
 (reported by Starkom@github)
#357: StackOverflowError with contentConverter that returns array type
 (reported by Florian S)
#383: Recursive `@JsonUnwrapped` (`child` with same type) fail: "No _valueDeserializer assigned"
 (reported by tdavis@github)
#403: Make FAIL_ON_NULL_FOR_PRIMITIVES apply to primitive arrays and other types that wrap primitives
 (reported by Harleen S)
#476: Allow "Serialize as POJO" using `@JsonFormat(shape=Shape.OBJECT)` class annotation
#507: Support for default `@JsonView` for a class
 (suggested by Mark W)
#687: Exception deserializing a collection @JsonIdentityInfo and a property based creator
#865: `JsonFormat.Shape.OBJECT` ignored when class implements `Map.Entry`
#888: Allow specifying custom exclusion comparator via `@JsonInclude`,
  using `JsonInclude.Include.CUSTOM`
#994: `DeserializationFeature.UNWRAP_SINGLE_VALUE_ARRAYS` only works for POJOs, Maps
#1029: Add a way to define property name aliases
#1035: `@JsonAnySetter` assumes key of `String`, does not consider declared type.
 (reported by Michael F)
#1060: Allow use of `@JsonIgnoreProperties` for POJO-valued arrays, `Collection`s
#1106: Add `MapperFeature.ALLOW_COERCION_OF_SCALARS` for enabling/disabling coercions
#1284: Make `StdKeySerializers` use new `JsonGenerator.writeFieldId()` for `int`/`long` keys
#1320: Add `ObjectNode.put(String, BigInteger)`
 (proposed by Jan L)
#1341: `DeserializationFeature.FAIL_ON_MISSING_EXTERNAL_TYPE_ID_PROPERTY`
 (contributed by Connor K)
#1347: Extend `ObjectMapper.configOverrides()` to allow changing visibility rules
#1356: Differentiate between input and code exceptions on deserialization
 (suggested by Nick B)
#1369: Improve `@JsonCreator` detection via `AnnotationIntrospector`
 by passing `MappingConfig`
#1371: Add `MapperFeature.INFER_CREATOR_FROM_CONSTRUCTOR_PROPERTIES` to allow
 disabling use of `@CreatorProperties` as explicit `@JsonCreator` equivalent
#1376: Add ability to disable JsonAnySetter/JsonAnyGetter via mixin
 (suggested by brentryan@github)
#1399: Add support for `@JsonMerge` to allow "deep update"
#1402: Use `@JsonSetter(nulls=...)` to specify handling of `null` values during deserialization
#1406: `ObjectMapper.readTree()` methods do not return `null` on end-of-input
 (reported by Fabrizio C)
#1407: `@JsonFormat.pattern` is ignored for `java.sql.Date` valued properties
 (reported by sangpire@github)
#1415: Creating CollectionType for non generic collection class broken
#1428: Allow `@JsonValue` on a field, not just getter
#1434: Explicitly pass null on invoke calls with no arguments
 (contributed by Emiliano C)
#1433: `ObjectMapper.convertValue()` with null does not consider null conversions
  (`JsonDeserializer.getNullValue()`)
 (contributed by jdmichal@github)
#1440: Wrong `JsonStreamContext` in `DeserializationProblemHandler` when reading
  `TokenBuffer` content
 (reported by Patrick G)
#1444: Change `ObjectMapper.setSerializationInclusion()` to apply to content inclusion too
#1450: `SimpleModule.addKeyDeserializer()' should throw `IllegalArgumentException` if `null`
  reference of `KeyDeserializer` passed
 (suggested by PawelJagus@github)
#1454: Support `@JsonFormat.lenient` for `java.util.Date`, `java.util.Calendar`
#1474: Replace use of `Class.newInstance()` (deprecated in Java 9) with call via Constructor
#1480: Add support for serializing `boolean`/`Boolean` as number (0 or 1)
 (suggested by jwilmoth@github)
#1520: Case insensitive enum deserialization with `MapperFeature.ACCEPT_CASE_INSENSITIVE_ENUMS`
 (contributed by Ana-Eliza B)
#1522: Global `@JsonInclude(Include.NON_NULL)` for all properties with a specific type
 (contributed by Carsten W)
#1544: EnumMapDeserializer assumes a pure EnumMap and does not support EnumMap derived classes
 (reported by Lyor G)
#1550: Unexpected behavior with `@JsonInclude(JsonInclude.Include.NON_EMPTY)` and
 `java.util.Date` serialization
#1551: `JsonMappingException` with polymorphic type and `JsonIdentityInfo` when basic type is abstract
 (reported by acm073@github)
#1552: Map key converted to byte array is not serialized as base64 string
 (reported by nmatt@github)
#1554: Support deserialization of `Shape.OBJECT` ("as POJO") for `Map`s (and map-like types)
#1556: Add `ObjectMapper.updateValue()` method to update instance with given overrides
 (suggested by syncer@github)
#1583: Add a `DeserializationFeature.FAIL_ON_TRAILING_TOKENS` to force reading of the
  whole input as single value
#1592: Add support for handling primitive/discrepancy problem with type refinements
#1605: Allow serialization of `InetAddress` as simple numeric host address
 (requested by Jared J)
#1616: Extraneous type id mapping added for base type itself
#1619: By-pass annotation introspection for array types
#1637: `ObjectReader.at()` with `JsonPointer` stops after first collection
 (reported by Chris P)
#1653: Convenience overload(s) for ObjectMapper#registerSubtypes
#1655: `@JsonAnyGetter` uses different `bean` parameter in `SimpleBeanPropertyFilter`
 (reported by georgeflugq@github)
#1678: Rewrite `StdDateFormat` ISO-8601 handling functionality
#1684: Rewrite handling of type ids to let `JsonGenerator` handle (more of) details
#1688: Deserialization fails for `java.nio.file.Path` implementations when default typing
  enabled
 (reported by Christian B)
#1690: Prevent use of quoted number (index) for Enum deserialization via
  `MapperFeature.ALLOW_COERCION_OF_SCALARS`
 (requested by magdel@github)

2.8.11.4 (25-Jul-2019)

#2334: Block one more gadget type (CVE-2019-12384)
#2341: Block one more gadget type (CVE-2019-12814)
#2387: Block one more gadget type (CVE-2019-14379)
#2389: Block one more gadget type (CVE-2019-14439)
 (reported by xiexq)

2.8.11.3 (23-Nov-2018)

#2326: Block one more gadget type (CVE-2019-12086)
 (contributed by MaximilianTews@github)

2.8.11.2 (08-Jun-2018)

#1941: `TypeFactory.constructFromCanonical()` throws NPE for Unparameterized
  generic canonical strings
 (reported by ayushgp@github)
#2032: CVE-2018-11307: Potential information exfiltration with default typing, serialization gadget from MyBatis
 (reported by Guixiong Wu)
#2052: CVE-2018-12022: Block polymorphic deserialization of types from Jodd-db library
 (reported by Guixiong Wu)
#2058: CVE-2018-12023: Block polymorphic deserialization of types from Oracle JDBC driver
 (reported by Guixiong Wu)

2.8.11.1 (11-Feb-2018)

#1872: `NullPointerException` in `SubTypeValidator.validateSubType` when
  validating Spring interface
 (reported by Rob W)
#1899: Another two gadgets to exploit default typing issue (CVE-2018-5968)
 (reported by OneSourceCat@github)
#1931: Two more `c3p0` gadgets to exploit default typing issue (c3p0, CVE-2018-7489)

2.8.11 (24-Dec-2017)

#1604: Nested type arguments doesn't work with polymorphic types
#1680: Blacklist couple more types for deserialization
#1767: Allow `DeserializationProblemHandler` to respond to primitive types
 (reported by nhtzr@github)
#1768: Improve `TypeFactory.constructFromCanonical()` to work with
  `java.lang.reflect.Type.getTypeName()` format
#1804: `ValueInstantiator.canInstantiate()` ignores `canCreateUsingArrayDelegate()`
 (reported by henryptung@github)
#1807: Jackson-databind caches plain map deserializer and use it even map has `@JsonDeserializer`
 (reported by lexas2509@github)
#1855: Blacklist for more serialization gadgets (dbcp/tomcat, spring / CVE-2017-17485)

2.8.10 (24-Aug-2017)

#1657: `StdDateFormat` deserializes dates with no tz/offset as UTC instead of
  configured timezone
 (reported by Bertrand R)
#1680: Blacklist couple more types for deserialization
#1658: Infinite recursion when deserializing a class extending a Map,
  with a recursive value type
 (reported by Kevin G)
#1679: `StackOverflowError` in Dynamic `StdKeySerializer`
#1711: Delegating creator fails to work for binary data (`byte[]`) with
 binary formats (CBOR, Smile)
#1735: Missing type checks when using polymorphic type ids
 (reported by Lukas Euler)
#1737: Block more JDK types from polymorphic deserialization (CVE 2017-15095)

2.8.9 (12-Jun-2017)

#1595: `JsonIgnoreProperties.allowSetters` is not working in Jackson 2.8
 (reported by Javy L)
#1597: Escape JSONP breaking characters
 (contributed by Marco C)
#1629: `FromStringDeserializer` ignores registered `DeserializationProblemHandler`
  for `java.util.UUID`
 (reported by Andrew J)
#1642: Support `READ_UNKNOWN_ENUM_VALUES_AS_NULL` with `@JsonCreator`
 (contributed by Joe L)
#1647: Missing properties from base class when recursive types are involved
 (reported by Slobodan P)
#1648: `DateTimeSerializerBase` ignores configured date format when creating contextual
 (reported by Bertrand R)
#1651: `StdDateFormat` fails to parse 'zulu' date when TimeZone other than UTC
 (reported by Bertrand R)

2.8.8.1 (19-Apr-2017)

#1585: Invoke ServiceLoader.load() inside of a privileged block when loading
  modules using `ObjectMapper.findModules()`
 (contributed by Ivo S)
#1599: Jackson Deserializer security vulnerability (CVE-2017-7525)
 (reported by ayound@github)
#1607: @JsonIdentityReference not used when setup on class only
 (reported by vboulaye@github)

2.8.8 (05-Apr-2017)

(partial) #994: `DeserializationFeature.UNWRAP_SINGLE_VALUE_ARRAYS` only works for POJOs, Maps
#1345: `@JsonProperty(access = READ_ONLY)` together with generated constructor (Lombok) causes
 exception: "Could not find creator property with name ..."
 (reported by Raniz85@github)
#1533: `AsPropertyTypeDeserializer` ignores `DeserializationFeature.ACCEPT_EMPTY_STRING_AS_NULL_OBJECT`
#1543: JsonFormat.Shape.NUMBER_INT does not work when defined on enum type in 2.8
 (reported by Alex P)
#1570: `Enum` key for `Map` ignores `SerializationFeature.WRITE_ENUMS_USING_INDEX`
 (reported by SolaKun@github)
#1573: Missing properties when deserializing using a builder class with a non-default
  constructor and a mutator annotated with `@JsonUnwrapped`
 (reported by Joshua J)
#1575: Problem with `@JsonIgnoreProperties` on recursive property (regression in 2.8)
 (reported by anujkumar04@github)
- Minor fix to creation of `PropertyMetadata`, had one path that could lead to NPE

2.8.7 (21-Feb-2017)

#935: `@JsonProperty(access = Access.READ_ONLY)` - unexpected behaviour
#1317: '@JsonIgnore' annotation not working with creator properties, serialization

2.8.6 (12-Jan-2017)

#349: @JsonAnySetter with @JsonUnwrapped: deserialization fails with arrays
 (reported by hdave@github)
#1388: `@JsonIdentityInfo`: id has to be the first key in deserialization when
  deserializing with `@JsonCreator`
 (reported by moodysalem@github)
#1425: `JsonNode.binaryValue()` ignores illegal character if it's the last one
 (reported by binoternary@github)
#1453: `UntypedObjectDeserializer` does not retain `float` type (over `double`)
#1456: `TypeFactory` type resolution broken in 2.7 for generic types
   when using `constructType` with context
#1473: Add explicit deserializer for `StringBuilder` due to Java 9 changes
#1493: `ACCEPT_CASE_INSENSITIVE_PROPERTIES` fails with `@JsonUnwrapped`

2.8.5 (14-Nov-2016)

#1417: Further issues with `@JsonInclude` with `NON_DEFAULT`
#1421: ACCEPT_SINGLE_VALUE_AS_ARRAY partially broken in 2.7.x, 2.8.x
#1429: `StdKeyDeserializer` can erroneously use a static factory method
  with more than one argument
#1432: Off by 1 bug in PropertyValueBuffer
 (reported by Kevin D)
#1438: `ACCEPT_CASE_INSENSITIVE_PROPERTIES` is not respected for creator properties
 (reported by Jayson M)
#1439: NPE when using with filter id, serializing `java.util.Map` types
#1441: Failure with custom Enum key deserializer, polymorphic types
 (reported by Nathanial O)
#1445: Map key deserializerModifiers ignored
 (reported by alfonsobonso@github)
- Improvements to #1411 fix to ensure consistent `null` key handling

2.8.4 (14-Oct-2016)

#466: Jackson ignores Type information when raw return type is BigDecimal or BigInteger 
#1001: Parameter names module gets confused with delegate creator which is a static method
#1324: Boolean parsing with `StdDeserializer` is too slow with huge integer value
 (reported by pavankumar-parankusam@github)
#1383: Problem with `@JsonCreator` with 1-arg factory-method, implicit param names
#1384: `@JsonDeserialize(keyUsing = ...)` does not work correctly together with
  DefaultTyping.NON_FINAL
 (reported by Oleg Z)
#1385: Polymorphic type lost when using `@JsonValue`
 (reported by TomMarkuske@github)
#1389 Problem with handling of multi-argument creator with Enums
 (fix contributed by Pavel P)
#1392: Custom UnmodifiableSetMixin Fails in Jackson 2.7+ but works in Jackson 2.6
 (reported by Rob W)
#1395: Problems deserializing primitive `long` field while using `TypeResolverBuilder`
 (reported by UghZan3@github)
#1403: Reference-chain hints use incorrect class-name for inner classes
 (reported by Josh G)
#1411: MapSerializer._orderEntries should check for null keys
 (reported by Jörn H)

2.8.3 (17-Sep-2016)

#1351: `@JsonInclude(NON_DEFAULT)` doesn't omit null fields
 (reported by Gili T)
#1353: Improve error-handling for `java.net.URL` deserialization
#1361: Change `TokenBuffer` to use new `writeEmbeddedObject()` if possible

2.8.2 (30-Aug-2016)

#1315: Binding numeric values can BigDecimal lose precision
 (reported by Andrew S)
#1327: Class level `@JsonInclude(JsonInclude.Include.NON_EMPTY)` is ignored
 (reported by elruwen@github)
#1335: Unconditionally call `TypeIdResolver.getDescForKnownTypeIds`
 (contributed by Chris J-Y)

2.8.1 (20-Jul-2016)

#1256: `Optional.empty()` not excluded if property declared with type `Object`
#1288: Type id not exposed for `JsonTypeInfo.As.EXTERNAL_PROPERTY` even when `visible` set to `true`
 (reported by libetl@github)
#1289: Optimize construction of `ArrayList`, `LinkedHashMap` instances
#1291: Backward-incompatible behaviour of 2.8: deserializing enum types
   with two static factory methods fail by default
#1297: Deserialization of generic type with Map.class
 (reported by Arek G)
#1302: NPE for `ResolvedRecursiveType` in 2.8.0 due to caching

2.8.0 (04-Jul-2016)

#621: Allow definition of "ignorable types" without annotation (using
  `Mapper.configOverride(type).setIsIgnoredType(true)`
#867: Support `SerializationFeature.WRITE_EMPTY_JSON_ARRAYS ` for `JsonNode`
#903: Add `JsonGenerator` reference to `SerializerProvider`
#931: Add new method in `Deserializers.Base` to support `ReferenceType`
#960: `@JsonCreator` not working on a factory with no arguments for an enum type
 (reported by Artur J)
#990: Allow failing on `null` values for creator (add 
  `DeserializationFeature.FAIL_ON_NULL_CREATOR_PROPERTIES`)
 (contributed by mkokho@github)
#999: External property is not deserialized
 (reported by Aleksandr O)
#1017: Add new mapping exception type ('InvalidTypeIdException') for subtype resolution errors
 (suggested by natnan@github)
#1028: Ignore USE_BIG_DECIMAL_FOR_FLOATS for NaN/Infinity
 (reported by Vladimir K, lightoze@github)
#1047: Allow use of `@JsonAnySetter` on a Map-valued field, no need for setter
#1082: Can not use static Creator factory methods for `Enum`s, with JsonCreator.Mode.PROPERTIES
 (contributed by Lokesh K)
#1084: Change `TypeDeserializerBase` to take `JavaType` for `defaultImpl`, NOT `Class`
#1126: Allow deserialization of unknown Enums using a predefined value
 (contributed by Alejandro R)
#1136: Implement `TokenBuffer.writeEmbeddedObject(Object)`
 (suggested by Gregoire C, gcxRun@github)
#1165: CoreXMLDeserializers does not handle time-only XMLGregorianCalendars
 (reported, contributed fix by Ross G)
#1181: Add the ability to specify the initial capacity of the ArrayNode
 (suggested by Matt V, mveitas@github)
#1184: Allow overriding of `transient` with explicit inclusion with `@JsonProperty`
 (suggested by Maarten B)
#1187: Refactor `AtomicReferenceDeserializer` into `ReferenceTypeDeserializer`
#1204: Add a convenience accessor `JavaType.hasContentType()` (true for container or reference type)
#1206: Add "anchor type" member for `ReferenceType`
#1211: Change `JsonValueSerializer` to get `AnnotatedMethod`, not "raw" method
#1217: `@JsonIgnoreProperties` on Pojo fields not working for deserialization
 (reported by Lokesh K)
#1221: Use `Throwable.addSuppressed()` directly and/or via try-with-resources
#1232: Add support for `JsonFormat.Feature.ACCEPT_CASE_INSENSITIVE_PROPERTIES`
#1233: Add support for `JsonFormat.Feature.WRITE_SORTED_MAP_ENTRIES`
#1235: `java.nio.file.Path` support incomplete
 (reported by, fix contributed by Benson M)
#1261: JsonIdentityInfo broken deserialization involving forward references and/or cycles
 (reported by, fix contributed by Ari F)
#1270: Generic type returned from type id resolver seems to be ignored
 (reported by Benson M)
#1277: Add caching of resolved generic types for `TypeFactory`
 (requested by Andriy P)

2.7.9.5 (23-Nov-2018)

#2097: Block more classes from polymorphic deserialization (CVE-2018-14718
  - CVE-2018-14721)
 (reported by Guixiong Wu)
#2109: Canonical string for reference type is built incorrectly
 (reported by svarzee@github)
#2186: Block more classes from polymorphic deserialization (CVE-2018-19360,
  CVE-2018-19361, CVE-2018-19362)
 (reported by Guixiong Wu)

2.7.9 (04-Feb-2017)

#1367: No Object Id found for an instance when using `@ConstructorProperties`
#1505: @JsonEnumDefaultValue should take precedence over FAIL_ON_NUMBERS_FOR_ENUMS
 (suggested by Stephan S)
#1506: Missing `KeyDeserializer` for `CharSequence`
#1513: `MapSerializer._orderEntries()` throws NPE when operating on `ConcurrentHashMap`
 (reported by Sovietaced@github)
- Simplified processing of class annotations (for `AnnotatedClass`) to try to
  solve rare concurrency problems with "root name" annotations.

2.7.8 (26-Sep-2016)

#877: @JsonIgnoreProperties`: ignoring the "cause" property of `Throwable` on GAE
#1359: Improve `JsonNode` deserializer to create `FloatNode` if parser supports
#1362: ObjectReader.readValues()` ignores offset and length when reading an array
 (reported by wastevenson@github)
#1363: The static field ClassUtil.sCached can cause a class loader leak
 (reported by Stuart D)
#1368: Problem serializing `JsonMappingException` due to addition of non-ignored
  `processor` property (added in 2.7)
 (reported, suggesed fix by Josh C)
#1383: Problem with `@JsonCreator` with 1-arg factory-method, implicit param names

2.7.7 (27-Aug-2016)

#1322: EnumMap keys not using enum's `@JsonProperty` values unlike Enum values
 (reported by MichaelChambers@github)
#1332: Fixed ArrayIndexOutOfBoundException for enum by index deser
 (reported by Max D)
#1344: Deserializing locale assumes JDK separator (underscore), does not
  accept RFC specified (hyphen)
 (reported by Jim M)

2.7.6 (23-Jul-2016)

#1215: Problem with type specialization for Maps with `@JsonDeserialize(as=subtype)`
 (reported by brentryan@github)
#1279: Ensure DOM parsing defaults to not expanding external entities
#1288: Type id not exposed for `JsonTypeInfo.As.EXTERNAL_PROPERTY` even when `visible` set to `true`
#1299: Timestamp deserialization error
 (reported by liyuj@github)
#1301: Problem with `JavaType.toString()` for recursive (self-referential) types
 (reported by Brian P)
#1307: `TypeWrappedDeserializer` doesn't delegate the `getNullValue()` method to `_deserializer`
 (reported by vfries@github)

2.7.5 (11-Jun-2016)

#1098: DeserializationFeature.FAIL_ON_INVALID_SUBTYPE does not work with
  `JsonTypeInfo.Id.CLASS`
 (reported by szaccaria@github)
#1223: `BasicClassIntrospector.forSerialization(...).findProperties` should
  respect MapperFeature.AUTO_DETECT_GETTERS/SETTERS?
 (reported by William H)
#1225: `JsonMappingException` should override getProcessor()
 (reported by Nick B)

2.6.7.1 (11-Jul-2017)

#1383: Problem with `@JsonCreator` with 1-arg factory-method, implicit param names
#1599: Backport the extra safety checks for polymorphic deserialization

2.6.7 (05-Jun-2016)

#1194: Incorrect signature for generic type via `JavaType.getGenericSignature
#1228: @JsonAnySetter does not deserialize null to Deserializer's NullValue
 (contributed by Eric S)
#1231: `@JsonSerialize(as=superType)` behavior disallowed in 2.7.4
 (reported by Mark W)
#1248: `Annotated` returns raw type in place of Generic Type in 2.7.x
 (reported by Andrew J, apjoseph@github)
#1253: Problem with context handling for `TokenBuffer`, field name
#1260: `NullPointerException` in `JsonNodeDeserializer`
 (reported by Eric S)

2.7.4 (29-Apr-2016)

#1122: Jackson 2.7 and Lombok: 'Conflicting/ambiguous property name definitions'
#1178: `@JsonSerialize(contentAs=superType)` behavior disallowed in 2.7
#1186: SimpleAbstractTypeResolver breaks generic parameters
 (reported by tobiash@github)
#1189: Converter called twice results in ClassCastException
 (reported by carrino@github)
#1191: Non-matching quotes used in error message for date parsing
#1194: Incorrect signature for generic type via `JavaType.getGenericSignature
#1195: `JsonMappingException` not Serializable due to 2.7 reference to source (parser)
 (reported by mjustin@github)
#1197: `SNAKE_CASE` doesn't work when using Lombok's `@AllArgsConstructor`
#1198: Problem with `@JsonTypeInfo.As.EXTERNAL_PROPERTY`, `defaultImpl`, missing type id, NPE
#1203: `@JsonTypeInfo` does not work correctly for ReferenceTypes like `AtomicReference`
#1208: treeToValue doesn't handle POJONodes that contain exactly the requested value type
  (reported by Tom M)
- Improve handling of custom content (de)serializers for `AtomicReference`

2.7.3 (16-Mar-2016)

#1125: Problem with polymorphic types, losing properties from base type(s)
#1150: Problem with Object id handling, explicit `null` token
 (reported by Xavi T)
#1154: @JsonFormat.pattern on dates is now ignored if shape is not explicitely provided
 (reported by Yoann R)
#1161: `DeserializationFeature.READ_ENUMS_USING_TO_STRING` not dynamically
  changeable with 2.7
 (reported by asa-git@github)
- Minor fixes to `AnnotationIntrospector.findEnumValues()` to correct problems with
  merging of explicit enum value names.

2.7.2 (26-Feb-2016)

#1124: JsonAnyGetter ignores JsonSerialize(contentUsing=...)
 (reported by Jiri M)
#1128: UnrecognizedPropertyException in 2.7.1 for properties that work with version 2.6.5
 (reported by Roleek@github)
#1129: When applying type modifiers, don't ignore container types.
#1130: NPE in `StdDateFormat` hashCode and equals
 (reported by Kazuki S, kazuki43zoo@github)
#1134: Jackson 2.7 doesn't work with jdk6 due to use of `Collections.emptyIterator()`
 (reported by Timur S, saladinkzn@github)

2.7.1-1 (03-Feb-2016)

Special one-off "micro patch" for:

#1115: Problems with deprecated `TypeFactory.constructType(type, ctxt)` methods if `ctxt` is `null`

2.7.1 (02-Feb-2016)

#1079: Add back `TypeFactory.constructType(Type, Class)` as "deprecated" in 2.7.1
#1083: Field in base class is not recognized, when using `@JsonType.defaultImpl`
 (reported by Julian H)
#1095: Prevent coercion of `int` from empty String to `null` if
  `DeserializationFeature .FAIL_ON_NULL_FOR_PRIMITIVES` is `true`
 (reported by yzmyyff@github)
#1102: Handling of deprecated `SimpleType.construct()` too minimalistic
 (reported by Thibault K)
#1109: @JsonFormat is ignored by the DateSerializer unless either a custom pattern
  or a timezone are specified
 (contributed by Aleks S)

2.7.0 (10-Jan-2016)

#76: Problem handling datatypes Recursive type parameters
 (reported by Aram K)
#357: StackOverflowError with contentConverter that returns array type
 (reported by Florian S)
#432: `StdValueInstantiator` unwraps exceptions, losing context
 (reported by Miles K)
#497: Add new JsonInclude.Include feature to exclude maps after exclusion removes all elements
#803: Allow use of `StdDateFormat.setLenient()`
 (suggested by raj-ghodke@github)
#819: Add support for setting `FormatFeature` via `ObjectReader`, `ObjectWriter`
#857: Add support for java.beans.Transient (requires Java 7)
 (suggested by Thomas M)
#898: Add `ObjectMapper.getSerializerProviderInstance()`
#905: Add support for `@ConstructorProperties` (requires Java 7)
 (requested by Jonas K)
#909: Rename PropertyNamingStrategy CAMEL_CASE_TO_LOWER_CASE_WITH_UNDERSCORES as SNAKE_CASE,
   PASCAL_CASE_TO_CAMEL_CASE as UPPER_CAMEL_CASE
 (suggested by marcottedan@github)
#915: ObjectMapper default timezone is GMT, should be UTC
 (suggested by Infrag@github)
#918: Add `MapperFeature.ALLOW_EXPLICIT_PROPERTY_RENAMING`
 (contributed by David H)
#924: `SequenceWriter.writeAll()` could accept `Iterable`
 (suggested by Jiri-Kremser@github(
#932: Rewrite ser/deser for `AtomicReference`, based on "optional" ser/desers
#933: Close some gaps to allow using the `tryToResolveUnresolved` flows
#936: Deserialization into List subtype with JsonCreator no longer works
 (reported by adamjoeldavis@github)
#948: Support leap seconds, any number of millisecond digits for ISO-8601 Dates.
 (contributed by Jesse W)
#952: Revert non-empty handling of primitive numbers wrt `NON_EMPTY`; make
  `NON_DEFAULT` use extended criteria
#957: Merge `datatype-jdk7` stuff in (java.nio.file.Path handling)
#959: Schema generation: consider active view, discard non-included properties
#963: Add PropertyNameStrategy `KEBAB_CASE`
 (requested by Daniel M)
#978: ObjectMapper#canSerialize(Object.class) returns false even though FAIL_ON_EMPTY_BEANS is disabled
 (reported by Shumpei A)
#997: Add `MapperFeature.OVERRIDE_PUBLIC_ACCESS_MODIFIERS`
#998: Allow use of `NON_DEFAULT` for POJOs without default constructor
#1000: Add new mapping exception type for enums and UUIDs
 (suggesed by natnan@github)
#1010: Support for array delegator
 (contributed by Hugo W)
#1011: Change ObjectWriter::withAttributes() to take a Map with some kind of wildcard types
 (suggested by David B)
#1043: @JsonFormat(with = JsonFormat.Feature.ACCEPT_SINGLE_VALUE_AS_ARRAY) does not work on fields
 (reported by fabiolaa@github)
#1044: Add `AnnotationIntrospector.resolveSetterConflict(...)` to allow custom setter conflict resolution
 (suggested by clydebarrow@github)
- Make `JsonValueFormat` (self-)serializable, deserializable, to/from valid external
  value (as per JSON Schema spec)

INCOMPATIBILITIES:

- While unlikely to be problematic, #959 above required an addition of `SerializerProvider`
  argument for `depositSchemaProperty()` method `BeanProperty` and `PropertyWriter` interfaces
- JDK baseline now Java 7 (JDK 1.7), from Java 6/JDK 1.6

2.6.6 (05-Apr-2016)

#1088: NPE possibility in SimpleMixinResolver
 (reported by Laird N)
#1099: Fix custom comparator container node traversal
 (contributed by Daniel N)
#1108: Jackson not continue to parse after DeserializationFeature.FAIL_ON_INVALID_SUBTYPE error
 (reported by jefferyyuan@github)
#1112: Detailed error message from custom key deserializer is discarded
 (contributed by Benson M)
#1120: String value omitted from weirdStringException
 (reported by Benson M)
#1123: Serializing and Deserializing Locale.ROOT
 (reported by hookumsnivy@github)

2.6.5 (19-Jan-2016)

#1052: Don't generate a spurious NullNode after parsing an embedded object
 (reported by philipa@github)
#1061: Problem with Object Id and Type Id as Wrapper Object (regression in 2.5.1)
#1073: Add try-catch around `java.sql` type serializers
 (suggested by claudemt@github)
#1078: ObjectMapper.copy() still does not preserve _registeredModuleTypes
 (reported by ajonkisz@github)

2.6.4 (07-Dec-2015)

#984: JsonStreamContexts are not build the same way for write.. and convert methods
 (reported by Antibrumm@github)
#989: Deserialization from "{}" to java.lang.Object causes "out of END_OBJECT token" error
 (reported by Ievgen P)
#1003: JsonTypeInfo.As.EXTERNAL_PROPERTY does not work with a Delegate
 (reported by alexwen@github)
#1005: Synthetic constructors confusing Jackson data binding
 (reported by Jayson M)
#1013: `@JsonUnwrapped` is not treated as assuming `@JsonProperty("")`
 (reported by David B)
#1036: Problem with case-insensitive deserialization
 (repoted by Dmitry R)
- Fix a minor problem with `@JsonNaming` not recognizing default value

2.6.3 (12-Oct-2015)

#749: `EnumMap` serialization ignores `SerializationFeature.WRITE_ENUMS_USING_TO_STRING`
 (reported by scubasau@github)
#938: Regression: `StackOverflowError` with recursive types that contain `Map.Entry`
 (reported by jloisel@github)
#939: Regression: DateConversionError in 2.6.x 
 (reported by Andreas P, anpieber@github)
#940: Add missing `hashCode()` implementations for `JsonNode` types that did not have them
 (contributed by Sergio M)
#941: Deserialization from "{}" to ObjectNode field causes "out of END_OBJECT token" error
 (reported by Sadayuki F)
#942: Handle null type id for polymorphic values that use external type id
 (reported by Warren B, stormboy@github)
#943: Incorrect serialization of enum map key
 (reported by Benson M)
#944: Failure to use custom deserializer for key deserializer
 (contributed by Benson M)
#949: Report the offending substring when number parsing fails
 (contributed by Jesse W)
#965: BigDecimal values via @JsonTypeInfo/@JsonSubTypes get rounded
 (reported by gmjabs@github)

2.6.2 (14-Sep-2015)

#894: When using withFactory on ObjectMapper, the created Factory has a TypeParser
  which still has the original Factory
 (reported by lufe66@github)
#899: Problem serializing `ObjectReader` (and possibly `ObjectMapper`)
#913: ObjectMapper.copy does not preserve MappingJsonFactory features
 (reported, fixed by Daniel W)
#922: ObjectMapper.copy() does not preserve _registeredModuleTypes
#928: Problem deserializing External Type Id if type id comes before POJO

2.6.1 (09-Aug-2015)

#873: Add missing OSGi import
#881: BeanDeserializerBase having issues with non-CreatorProperty properties.
 (reported by dharaburda@github)
#884: ArrayIndexOutOfBoundException for `BeanPropertyMap` (with ObjectId)
 (reported by alterGauner@github)
#889: Configuring an ObjectMapper's DateFormat changes time zone
 (reported by Andy W, wilkinsona@github)
#890: Exception deserializing a byte[] when the target type comes from an annotation
 (reported by gmjabs@github)

2.6.0 (19-Jul-2015)

#77: Allow injection of 'transient' fields
#95: Allow read-only properties with `@JsonIgnoreProperties(allowGetters=true)`
#222: EXTERNAL_PROPERTY adds property multiple times and in multiple places
 (reported by Rob E, thatsnotright@github)
#296: Serialization of transient fields with public getters (add
    MapperFeature.PROPAGATE_TRANSIENT_MARKER)
 (suggested by Michal L)
#312: Support Type Id mappings where two ids map to same Class
#348: ObjectMapper.valueToTree does not work with @JsonRawValue
 (reported by Chris P, pimlottc@github)
#504: Add `DeserializationFeature.USE_LONG_FOR_INTS`
 (suggested by Jeff S)
#624: Allow setting external `ClassLoader` to use, via `TypeFactory`
#649: Make `BeanDeserializer` use new `parser.nextFieldName()` and `.hasTokenId()` methods
#664: Add `DeserializationFeature.ACCEPT_FLOAT_AS_INT` to prevent coercion of floating point
 numbers int `int`/`long`/`Integer`/`Long`
 (requested by wenzis@github)
#677: Specifying `Enum` value serialization using `@JsonProperty`
 (requested by Allen C, allenchen1154@github)
#679: Add `isEmpty()` implementation for `JsonNode` serializers
#688: Provide a means for an ObjectMapper to discover mixin annotation classes on demand
 (requested by Laird N)
#689: Add `ObjectMapper.setDefaultPrettyPrinter(PrettyPrinter)`
 (requested by derknorton@github)
#696: Copy constructor does not preserve `_injectableValues`
 (reported by Charles A)
#698: Add support for referential types (ReferenceType)
#700: Cannot Change Default Abstract Type Mapper from LinkedHashMap
 (reported by wealdtech@github)
#725: Auto-detect multi-argument constructor with implicit names if it is the only visible creator
#727: Improve `ObjectWriter.forType()` to avoid forcing base type for container types
#734: Add basic error-recovery for `ObjectReader.readValues()`
#737: Add support for writing raw values in TokenBuffer
 (suggested by Guillaume S, gsmet@github)
#740: Ensure proper `null` (as empty) handling for `AtomicReference`
#741: Pass `DeserializationContext' argument for `JsonDeserializer` methods "getNullValue()"
 and "getEmptyValue()"
#743: Add `RawValue` helper type, for piping raw values through `TokenBuffer`
#756: Disabling SerializationFeature.FAIL_ON_EMPTY_BEANS does not affect `canSerialize()`
 (reported by nickwongdev@github)
#762: Add `ObjectWriter.withoutRootName()`, `ObjectReader.withoutRootName()`
#765: `SimpleType.withStaticTyping()` impl incorrect
#769: Fix `JacksonAnnotationIntrospector.findDeserializer` to return `Object` (as per
  `AnnotationIntrospector`); similarly for other `findXxx(De)Serializer(...)` methods
#777: Allow missing build method if its name is empty ("")
 (suggested by galdosd@github)
#781: Support handling of `@JsonProperty.required` for Creator methods
#787: Add `ObjectMapper setFilterProvider(FilterProvider)` to allow chaining
 (suggested by rgoldberg@githin)
#790: Add `JsonNode.equals(Comparator<JsonNode>, JsonNode)` to support
  configurable/external equality comparison
#794: Add `SerializationFeature.WRITE_DATES_WITH_ZONE_ID` to allow inclusion/exclusion of
  timezone id for date/time values (as opposed to timezone offset)
#795: Converter annotation not honored for abstract types
 (reported by myrosia@github)
#797: `JsonNodeFactory` method `numberNode(long)` produces `IntNode` for small numbers
#810: Force value coercion for `java.util.Properties`, so that values are `String`s
#811: Add new option, `JsonInclude.Include.NON_ABSENT` (to support exclusion of
  JDK8/Guava Optionals)
#812: Java 8 breaks Class-value annotation properties, wrt generics: need to work around
#813: Add support for new property of `@JsonProperty.access` to support
  read-only/write-only use cases
#820: Add new method for `ObjectReader`, to bind from JSON Pointer position
 (contributed by Jerry Y, islanderman@github)
#824: Contextual `TimeZone` changes don't take effect wrt `java.util.Date`,
  `java.util.Calendar` serialization
#826: Replaced synchronized HashMap with ConcurrentHashMap in TypeDeserializerBase._findDeserializer
 (contributed by Lars P)
#827: Fix for polymorphic custom map key serializer
 (reported by mjr6140@gitgub)
#828: Respect DeserializationFeatures.WRAP_EXCEPTIONS in CollectionDeserializer
 (contributed by Steve G, thezerobit@github)
#840: Change semantics of `@JsonPropertyOrder(alphabetic)` to only count `true` value
#848: Custom serializer not used if POJO has `@JsonValue`
#849: Possible problem with `NON_EMPTY` exclusion, `int`s, `Strings`
#868: Annotations are lost in the case of duplicate methods
- Remove old cglib compatibility tests; cause problems in Eclipse
- Add `withFilterId()` method in `JsonSerializer` (demote from `BeanSerializer`)

2.5.5 (07-Dec-2015)

#844: Using JsonCreator still causes invalid path references in JsonMappingException
 (reported by Ian B)
#852: Accept scientific number notation for quoted numbers too
#878: serializeWithType on BeanSerializer does not setCurrentValue
 (reported by Chi K, chikim79@github)

2.5.4 (09-Jun-2015)

#676: Deserialization of class with generic collection inside depends on
  how is was deserialized first time
 (reported by lunaticare@github)
#771: Annotation bundles ignored when added to Mixin
 (reported by Andrew D)
#774: NPE from SqlDateSerializer as _useTimestamp is not checked for being null
 (reported by mrowkow@github)
#785: Add handlings for classes which are available in `Thread.currentThread().getContextClassLoader()`
 (contributed by Charles A)
#792: Ensure Constructor Parameter annotations are linked with those of Field, Getter, or Setter
#793: `ObjectMapper.readTree()` does not work with defaultTyping enabled
 (reported by gracefulgopher@github)
#801: Using `@JsonCreator` cause generating invalid path reference in `JsonMappingException`
 (contributed by Kamil B)
#815: Presence of PropertyNamingStrategy Makes Deserialization fail
#816: Allow date-only ISO strings to have no time zone
 (contributed by Andrew G)
- Fix handling of Enums wrt JSON Schema, when 'toString()' used for serialization

2.5.3 (24-Apr-2015)

#731: XmlAdapter result marshaling error in case of ValueType=Object
 (reported, debugged by Dmitry S)
#742: Allow deserialization of `null` Object Id (missing already allowed)
#744: Custom deserializer with parent object update failing
 (reported by migel@github)
#745: EnumDeserializer.deserializerForCreator fails when used to deserialize a Map key
 (contributed by John M)
#761: Builder deserializer: in-compatible type exception when return type is super type
 (contributed by Alexey G)
#766: Fix Infinite recursion (StackOverflowError) when serializing a SOAP object
 (contributed by Alain G)

2.5.2 (29-Mar-2015)

#609: Problem resolving locally declared generic type
 (repoted by Hal H)
#691: NullSerializer for MapProperty failing when using polymorphic handling
 (reported by Antibrumm@github)
#703: Multiple calls to ObjectMapper#canSerialize(Object.class) returns different values
 (reported by flexfrank@github)
#705: JsonAnyGetter doesn't work with JsonSerialize (except with keyUsing)
 (reported by natnan@github)
#728: TypeFactory#_fromVariable returns unknownType() even though it has enough information
  to provide a more specific type
 (reported by jkochaniak@github)
#733: MappingIterator should move past errors or not return hasNext() == true
 (reported by Lorrin N, lorrin@github)
#738: @JsonTypeInfo non-deterministically ignored in 2.5.1 (concurrency issue)
 (reported by Dylan S, dylanscott@github)
- Improvement to handling of custom `ValueInstantiator` for delegating mode; no more NPE
  if `getDelegateCreator()` returns null
- Refactor `TypedKey` into separate util class

2.5.1 (06-Feb-2015)

#667: Problem with bogus conflict between single-arg-String vs `CharSequence` constructor
#669: JSOG usage of @JsonTypeInfo and @JsonIdentityInfo(generator=JSOGGenerator.class) fails
 (reported by ericali78@github)
#671: Adding `java.util.Currency` deserialization support for maps
 (contributed by Alexandre S-C)
#674: Spring CGLIB proxies not handled as intended
 (reported by Zoltan F)
#682: Class<?>-valued Map keys not serialized properly
 (reported by Ludevik@github)
#684: FAIL_ON_NUMBERS_FOR_ENUMS does not fail when integer value is quoted
 (reported by kllp@github)
#696: Copy constructor does not preserve `_injectableValues`
 (reported by Charles A)
- Add a work-around in `ISO8601DateFormat` to allow omission of ':' from timezone
- Bit more work to complete #633

2.5.0 (01-Jan-2015)

#47: Support `@JsonValue` for (Map) key serialization 
#113: Problem deserializing polymorphic types with @JsonCreator
#165: Add `DeserializationContext.getContextualType()` to let deserializer
  known the expected type.
#299: Add `DeserializationFeature.FAIL_ON_UNRESOLVED_OBJECT_IDS` to allow missing
  Object Ids (as global default)
#408: External type id does not allow use of 'visible=true'
#421: @JsonCreator not used in case of multiple creators with parameter names
 (reported by Lovro P, lpandzic@github)
#427: Make array and Collection serializers call `JsonGenerator.writeStartArray(int)`
#521: Keep bundle annotations, prevent problems with recursive annotation types
 (reported by tea-dragon@github)
#527: Add support for `@JsonInclude(content=Include.NON_NULL)` (and others) for Maps
#528: Add support for `JsonType.As.EXISTING_PROPERTY`
 (reported by heapifyman@github; implemented by fleebytes@github)
#539: Problem with post-procesing of "empty bean" serializer; was not calling
  'BeanSerializerModifier.modifySerializer()` for empty beans
 (reported by Fabien R, fabienrenaud@github)
#540: Support deserializing `[]` as null or empty collection when the java type
  is a not an object, `DeserializationFeature.ACCEPT_EMPTY_ARRAY_AS_NULL_OBJECT`
 (requested by Fabien R, fabienrenaud@github)
#543: Problem resolving self-referential recursive types
 (reported by ahgittin@github)
#550: Minor optimization: prune introspection of "well-known" JDK types
#552: Improved handling for ISO-8601 (date) format
 (contributed by Jerome G, geronimo-iia@github)
#559: Add `getDateFormat()`, `getPropertyNamingStrategy()` in `ObjectMapper`
#560: @JsonCreator to deserialize BigInteger to Enum
 (requested by gisupp@github)
#565: Add support for handling `Map.Entry`
#566: Add support for case-insensitive deserialization (`MapperFeature.ACCEPT_CASE_INSENSITIVE_PROPERTIES`)
 (contributed by Michael R)
#571: Add support in ObjectMapper for custom `ObjectReader`, `ObjectWriter` (sub-classes)
#572: Override default serialization of Enums
 (requested by herau@github)
#576: Add fluent API for adding mixins
 (contributed by Adam S, adstro@github)
#594: `@JsonValue` on enum not used when enum value is a Map key
 (reported by chrylis@github)
#596: Add support for `@JsonProperty.defaultValue`, exposed via `BeanProperty.getMetadata().getDefaultValue()`
#597: Improve error messaging for cases where JSON Creator returns null (which
  is illegal)
 (contributed by Aurelien L)
#599: Add a simple mechanism for avoiding multiple registrations of the same module
#607: Allow (re)config of `JsonParser.Feature`s via `ObjectReader`
#608: Allow (re)config of `JsonGenerator.Feature`s via `ObjectWriter`
#614: Add a mechanism for using `@JsonCreator.mode` for resolving possible ambiguity between
  delegating- and property-based creators
#616: Add `SerializationFeature.WRITE_DURATIONS_AS_TIMESTAMPS`
#622: Support for non-scalar ObjectId Reference deserialiazation (like JSOG)
#623: Add `StdNodeBasedDeserializer`
#630: Add `KeyDeserializer` for `Class`
#631: Update `current value` of `JsonParser`, `JsonGenerator` from standard serializers,
 deserializers
 (suggested by Antibrumm@github)
#633: Allow returning null value from IdResolver to make type information optional
 (requested by Antibrumm@github)
#634: Add `typeFromId(DatabindContext,String)` in `TypeIdDeserializer`
#636: `ClassNotFoundException` for classes not (yet) needed during serialization
 (contributed by mspiegel@github)
#638: Add annotation-based method(s) for injecting properties during serialization
 (using @JsonAppend, VirtualBeanPropertyWriter)
#647: Deserialization fails when @JsonUnwrapped property contains an object with same property name
 (reported by Konstantin L)
#653: Jackson doesn't follow JavaBean naming convention (added `MapperFeature.USE_STD_BEAN_NAMING`)
#654: Add support for (re)configuring `JsonGenerator.setRootValueSeparator()` via `ObjectWriter`
#655: Add `ObjectWriter.writeValues()` for writing value sequences
#660: `@JsonCreator`-annotated factory method is ignored if constructor exists
- Allow use of `Shape.ARRAY` for Enums, as an alias to 'use index'
- Start using `JsonGenerator.writeStartArray(int)` to help data formats
  that benefit from knowing number of elements in arrays (and would otherwise
  need to buffer values to know length)
- Added new overload for `JsonSerializer.isEmpty()`, to eventually solve #588
- Improve error messaging (related to [jaxb-annotations#38]) to include known subtype ids.

2.4.6 (23-Apr-2015)

#735: (complete fix) @JsonDeserialize on Map with contentUsing custom deserializer overwrites default behavior
 (reported by blackfyre512@github) (regression due to #604)
$744: Custom deserializer with parent object update fails

2.4.5.1 (26-Mar-2015)

Special one-off "micro patch" for:

#706: Add support for `@JsonUnwrapped` via JSON Schema module
#707: Error in getting string representation of an ObjectNode with a float number value
 (reported by @navidqar)
#735: (partial) @JsonDeserialize on Map with contentUsing custom deserializer overwrites default behavior

2.4.5 (13-Jan-2015)

#635: Reduce cachability of `Map` deserializers, to avoid problems with per-property config changes
    (regression due to #604)
#656: `defaultImpl` configuration is ignored for `WRAPPER_OBJECT`
- Solve potential cyclic-resolution problem for `UntypedObjectDeserializer`

2.4.4 (24-Nov-2014)

(jackson-core)#158: Setter confusion on assignable types
 (reported by tsquared2763@github)
#245: Calls to ObjectMapper.addMixInAnnotations() on an instance returned by ObjectMapper.copy()
 don't work
 (reported by Erik D)
#580: delegate deserializers choke on a (single) abstract/polymorphic parameter
 (reported by Ian B, tea-dragon@github)
#590: Binding invalid Currency gives nonsense at end of the message
 (reported by Jerbell@github)
#592: Wrong `TokenBuffer` delegate deserialization using `@JsonCreator`
 (reported by Eugene L)
#601: ClassCastException for a custom serializer for enum key in `EnumMap`
 (reported by Benson M)
#604: `Map` deserializers not being cached, causing performance problems
#610: Fix forward reference in hierarchies
 (contributed by zeito@github)
#619: Off by one error in AnnotatedWithParams
 (reported by stevetodd@github)
- Minor fix to `EnumSerializer` regarding detection "serialize using index"
- Minor fix to number serializers, to call proper callback for schema generation

2.4.3 (02-Oct-2014)

#496: Wrong result with `new TextNode("false").asBoolean(true)`
 (reported by Ivar R, ivarru@github)
#511: DeserializationFeature.FAIL_ON_INVALID_SUBTYPE does not work
 (reported by sbelikov@github)
#523: MapDeserializer and friends do not report the field/key name for mapping exceptions
 (reported by Ian B, tea-dragon@github)
#524: @JsonIdentityReference(alwaysAsId = true) Custom resolver is reset to SimpleObjectIdResolver
 (reported by pkokorev@github)
#541: @JsonProperty in @JsonCreator is conflicting with POJOs getters/attributes
 (reported by fabienrenaud@github)
#543: Problem resolving self-referential generic types
#570: Add Support for Parsing All Compliant ISO-8601 Date Formats
 (requested by pfconrey@github)
- Fixed a problem with `acceptJsonFormatVisitor` with Collection/array types that
  are marked with `@JsonValue`; could cause NPE in JSON Schema generator module.

2.4.2 (14-Aug-2014)

#515: Mixin annotations lost when using a mixin class hierarchy with non-mixin interfaces
 (reported by 'stevebread@github')
- Fixed a problem related to [jackson-dataformat-smile#19].

2.4.1.2 (12-Jul-2014)

Special one-off "micro patch" for:

#503: Concurrency issue inside com.fasterxml.jackson.databind.util.LRUMap.get(Object)
 (reported by fjtc@github)

2.4.1.1 (18-Jun-2014)

Special one-off "micro patch" for:

#491: Temporary work-around for issue #490 (full fix for 2.5 needs to be
  in `jackson-annotations`)
#506: Index is never set for Collection and Array in InvalidFormatException.Reference
 (reported by Fabrice D, fabdouglas@github)
- Fixed a problem related to [jackson-dataformat-smile#19].

2.4.1 (17-Jun-2014)

#479: NPE on trying to deserialize a `String[]` that contains null
 (reported by huxi@github)
#482: Make date parsing error behavior consistent with JDK
 (suggested by Steve S, sanbeg@github)
#489 (partial): TypeFactory cache prevents garbage collection of custom ClassLoader
 (reported by sftwrengnr@github)

2.4.0 (02-Jun-2014)

#81: Allow use of @JsonUnwrapped with typed (@JsonTypeInfo) classes, provided
  that (new) feature `SerializationFeature.FAIL_ON_UNWRAPPED_TYPE_IDENTIFIERS`
  is disabled
 (constributed by Ben F, UnquietCode@github)
#88: Prevent use of type information for `JsonNode` via default typing
 (reported by electricmonk@github)
#149: Allow use of "stringified" indexes for Enum values
 (requested by chenboxiang@github)
#176: Allow use external Object Id resolver (to use with @JsonIdentityInfo etc)
 (implemented by Pascal G)
#193: Conflicting property name definitions
 (reported by Stuart J, sgjohnston@github)
#323: Serialization of the field with deserialization config
 (reported by metanet@github)
#327: Should not consider explicitly differing renames a fail, as long as all are explicit
#335: Allow use of `@JsonPropertyOrder(alphabetic=true)` for Map properties
#351: ObjectId does not properly handle forward references during deserialization
 (contributed by pgelinas)
#352 Add `ObjectMapper.setConfig()` for overriding `SerializationConfig`/`DeserializationConfig`
#353: Problems with polymorphic types, `JsonNode` (related to #88)
 (reported by cemo@github)
#359: Converted object not using explicitly annotated serializer
 (reported by Florian S [fschopp@github])
#369: Incorrect comparison for renaming in `POJOPropertyBuilder`
#375: Add `readValue()`/`readPropertyValue()` methods in `DeserializationContext`
#376: Add support for `@JsonFormat(shape=STRING)` for number serializers
#381: Allow inlining/unwrapping of value from single-component JSON array
 (contributed by yinzara@github)
#390: Change order in which managed/back references are resolved (now back-ref
 first, then forward)
 (requested by zAlbee@github)
#407: Properly use null handlers for value types when serializer Collection
 and array types
 (contributed by Will P)
#425: Add support for using `Void.class` as "no class", instead of `NoClass.class`
#428: `PropertyNamingStrategy` will rename even explicit name from `@JsonProperty`
 (reported by turskip@github)
#435: Performance bottleneck in TypeFactory._fromClass
 (reported by Sean D, sdonovanuk@github)
#434: Ensure that DecimalNodes with mathematically equal values are equal
 (contributed by Francis G)
#435: Performance bottleneck in TypeFactory._fromClass
 (reported by sdonovanuk@github)
#438: Add support for accessing `@JsonProperty(index=N)` annotations
#442: Make `@JsonUnwrapped` indicate property inclusion
 (suggested by Ben F)
#447: ArrayNode#addAll should accept Collection<? extends JsonNode>
 (suggested by alias@github)
#461: Add new standard naming strategy, `PropertyNamingStrategy.LowerCaseStrategy`
#463: Add 'JsonNode.asText(String defaultValue)`
 (suggested by Chris C)
#464: Include `JsonLocation` in more mapping exceptions
 (contributed by Andy C (q3aiml@github))
#465: Make it easier to support serialization of custom subtypes of `Number`
#467: Unwanted POJO's embedded in tree via serialization to tree
 (reported by Benson M)
- Slightly improve `SqlDateSerializer` to support `@JsonFormat`
- Improve handling of native type ids (YAML, CBOR) to use non-native type ids
  as fallback

2.3.5 (13-Jan-2015)

#496: Wrong result for TextNode("false").asBoolean(true)
 (reported by Ivar R, ivarru@github)
#543: Problems resolving self-referential generic types.
#656: defaultImpl configuration is ignored for WRAPPER_OBJECT

2.3.4 (17-Jul-2014)

#459: BeanDeserializerBuilder copy constructor not copying `_injectables`
#462: Annotation-provided Deserializers are not contextualized inside CreatorProperties
 (reported by aarondav@github)

2.3.3 (10-Apr-2014)

#420: Remove 'final' modifier from `BeanDeserializerBase.deserializeWithType`
 (requested by Ghoughpteighbteau@github)
#422: Allow use of "True" and "False" as aliases for booleans when coercing from
  JSON String
#423: Fix `CalendarSerializer` to work with custom format
 (reported by sergeymetallic@github)
#433: `ObjectMapper`'s `.valueToTree()` wraps `JsonSerializable` objects into a POJONode
 (reported by Francis G)
- Fix null-handling for `CollectionSerializer`

2.3.2 (01-Mar-2014)

#378: Fix a problem with custom enum deserializer construction
 (reported by BokoEnos@github)
#379: Fix a problem with (re)naming of Creator properties; needed to make
 Paranamer module work with NamingStrategy.
 (reported by Chris P, cpilsworth@github)
#398: Should deserialize empty (not null) URI from empty String
 (reported by pgieser@github)
#406: @JsonTypeIdResolver not working with external type ids
 (reported by Martin T)
#411: NumberDeserializers throws exception with NaN and +/- Infinity
 (reported by clarkbreyman@github)
#412: ObjectMapper.writerWithType() does not change root name being used
 (repoted by jhalterman@github)
- Added `BeanSerializerBase._serializeObjectId()` needed by modules that
  override standard BeanSerializer; specifically, XML module.

2.3.1 (28-Dec-2013)

#346: Fix problem deserializing `ObjectNode`, with @JsonCreator, empty
  JSON Object
 (reported by gaff78@github)
#358: `IterableSerializer` ignoring annotated content serializer
 (reported by Florian S)
#361: Reduce sync overhead for SerializerCache by using volatile, double-locking
 (contributed by stuartwdouglas@github)
#362: UUID output as Base64 String with ObjectMapper.convertValue()
 (reported by jknack@github)
#367: Make `TypeNameIdResolver` call `TypeResolver` for resolving base type
 (suggested by Ben F)
#370: Fail to add Object Id for POJO with no properties
 (reported by jh3141@github)
- Fix for [jackson-module-afterburner#38]: need to remove @JacksonStdImpl from
  `RawSerializer`, to avoid accidental removal of proper handling.

2.3.0 (13-Nov-2013)

#48: Add support for `InetSocketAddress`
 (contributed by Nick T)
#152: Add support for traversing `JsonNode` with (new!) `JsonPointer` implementation
 (suggested by fge@github)
#208: Accept "fromString()" as an implicit Creator (factory) method (alias for "valueOf()")
 (requested by David P)
#215: Allow registering custom `CharacterEscapes` to use for serialization,
 via `ObjectWriter.with(CharacterEscapes)` (and `ObjectMapper.writer(CharacterEscapes)`)
#227: Allow "generic" Enum serializers, deserializers, via `SimpleModule`
#234: Incorrect type information for deeply nested Maps
 (reported by Andrei P)
#237: Add `DeserializationFeature.FAIL_ON_READING_DUP_TREE_KEY` to optionally
  throw `JsonMappingException` on duplicate keys, tree model (`JsonNode`)
#238: Allow existence of overlapping getter, is-getter (choose 'regular' getter)
#239: Support `ByteBuffer`
 (suggested by mckamey@github)
#240: Make sure `@JsonSerialize.include` does not accidentally override
  class inclusion settings
 (requested by thierryhenrio@github)
#253: `DelegatingDeserializer` causes problems for Managed/BackReferences
 (reported by bfelaco@github)
#257: Make `UntypedObjectDeserializer` support overides for `List`, `Map` etc
#268: Add new variant of `ObjectMapper.canSerialize()` that can return `Throwable`
 that caused false to be returned (if any)
#269: Add support for new `@JsonPropertyDescription` via `AnnotationIntrospector`
 as well as `BeanProperty.getMedata().getDescription()`
#270: Add `SerializationFeature.USE_EQUALITY_FOR_OBJECT_ID` to allow use of equality
 (instead of identity) for figuring out when to use Object Id
 (requested by beku8@github)
#271: Support handling of `@JsonUnwrapped` for in-built JSON Schema generation
#277: Make `TokenBuffer` support new native type and object ids
#302: Add `setNamingStrategy` in `Module.SetupContext`
 (suggested by Miguel C)
#305: Add support for accessing `TypeFactory` via `TypeIdResolverBase`
 (not yet via `TypeIdResolver` interface), other configuration
#306: Allow use of `@JsonFilter` for properties, not just classes 
#307: Allow use of `@JsonFilter` for Maps in addition to POJOs
#308: Improve serialization and deserialization speed of `java.util.UUID` by 4x
 (suggested by David P)
#310: Improve `java.util.UUID` serialization with binary codecs, to use "raw" form.
#311: Make sure that "creator properties" are alphabetically ordered too, if
  so requested.
#315: Allow per-property definition of null serializer to use, using
 new `@JsonSerialize(nullsUsing=xxx)` annotation property
#317: Fix `JsonNode` support for nulls bound to `ObjectNode`, `ArrayNode`
 (contributed by Seth P)
#318: Problems with `ObjectMapper.updateValue()`, creator property-backed accessors
#319: Add support for per-call ("contextual") attributes, with defaulting,
 to allow keeping track of state during (de)serialization
#324: Make sure to throw `JsonMappingException` from `EnumDeserializer` creator,
  not `IllegalArgumentException`
 (reported by beverku@github)
#326: Support `@JsonFilter` for "any getter" properties
#334: Make `ArrayNode`, `ObjectNode` non-final again
#337: `AnySetter` does not support polymorphic types
 (reported by askvortsov@github)
#340: AtomicReference not working with polymorphic types
#342: Add `DeserializationFeature.FAIL_ON_IGNORED_PROPERTIES` to make `ObjectMapper`
  throw exception when encountering explicitly ignored properties
 (requested by Ruslan M)
[JACKSON-890]: Support managed/back-references for polymorphic (abstract) types
- Add 'BeanPropertyWriter.isUnwrapping()' for future needs (by Afterburner)
- Add coercions from String "null" (as if null token was parsed) for primitives/Wrappers.
- Add `JsonDeserializer.handledType()`

2.2.4 (10-Jun-2014)

#292: Problems with abstract `Map`s, `Collection`s, polymorphic deserialization
#324: EnumDeserializer should throw JsonMappingException, not IllegalArgumentException
#346: Problems deserializing `ObjectNode` from empty JSON Object, with @JsonCreator

2.2.3 (22-Aug-2013)

#234: Problems with serializing types for deeply nested generic Maps, default typing 
#251: SerializationFeature.WRITE_BIGDECIMAL_AS_PLAIN ignored with JsonNode
  serialization
 (reported by fge@github)
#259: Fix a problem with JSON Schema generation for `@JsonValue`
 (reported by Lior L)
#267: Handle negative, stringified timestamps
 (reported by Drecth@github)
#281: Make `NullNode` use configured null-value serializer
#287: Fix problems with converters, Maps with Object values
 (reported by antubis@github)
#288: Fix problem with serialization converters assigned with annotations
 (reported by cemo@github)

2.2.2 (26-May-2013)

#216: Problems with Android, 1.6-only types
#217: JsonProcessingExceptions not all wrapped as expected
 (reported by karldmoore@github)
#220: ContainerNode missing 'createNumber(BigInteger)'
 (reported by Pascal G)
#223: Duplicated nulls with @JsonFormat(shape=Shape.ARRAY)
 (reported by lukegh@github)
#226: Field mapping fail on deserialization to common referenced object when
  @JsonUnwrapped is used
 (reported by ikvia@github)
#232: Converting bound BigDecimal value to tree fails with WRITE_BIGDECIMAL_AS_PLAIN
 (reported by celkings@github)
- Minor fix to handle primitive types for key deserializer lookups
- Add convenience method `MappingIterator.getCurrentLocation()`
 (suggested by Tomdz@github)

2.2.1 (03-May-2013)

#214: Problem with LICENSE, NOTICE, Android packaging
 (reported by thierryd@github)

2.2.0 (22-Apr-2013)

Fixes:

#23: Fixing typing of root-level collections
#118: JsonTypeInfo.as.EXTERNAL_PROPERTY not working correctly
 with missing type id, scalar types
#130: TimeZone not set for GregorianCalendar, even if configured
#144: MissingNode.isValueNode() should return 'false'
 (reported by 'fge@github')
#146: Creator properties were not being renamed as expected
 (contributed by Christoper C)
#188: Problem with ObjectId serialization, 'alwaysAsId' references

Improvements:

#116: JavaType implements `java.lang.reflect.Type` (as does `TypeReference`)
#147: Defer reporting of problems with missing creator parameters
 (contributed by Christoper C)
#155: Make `ObjectNode` and `ArrayNode` final (other node types already were)
 (requested by fge@github)
#161: Add deserializer for java.util.concurrent.ArrayBlockingQueue
#173: Add 'JsonNode.traverse(ObjectCodec)' for convenience
#181: Improve error reporting for missing '_valueDeserializer'
#194: Add `FloatNode` type in tree model (JsonNode)
 (requested by msteiger@github)
#199: Allow deserializing `Iterable` instances (as basic `Collection`s)
 (requested by electrum@github)
#206: Make 'ObjectMapper.createDeserializationContext()' overridable
 (requested by noter@github)
#207: Add explicit support for `short` datatypes, for tree model
 (contributed by msteiger@github)

New features:

#120: Extend BeanDeserializerModifier to work with non-POJO deserializers
#121: Extend BeanSerializerModifier to work with non-POJO serializers
#124: Add support for serialization converters (@JsonSerializer(converter=...))
#124: Add support for deserialization converters (@JsonDeserializer(converter=...))
#140: Add 'SerializationFeature.WRITE_BIGDECIMAL_AS_PLAIN' to allow forcing
  of non-scientific notation when serializing BigDecimals.
 (suggested by phedny@github)
#148: Add 'DeserializationFeature.FAIL_ON_INVALID_SUBTYPE`, which allows mapping
  entries with missing or invalid type id into null references (instead of failing).
  Also allows use of '@JsonTypeInfo.defaultImpl = NoClass.class' as alternative.
#159: Add more accessors in 'MappingIterator': getParser(), getParserSchema(),
  readAll()
 (suggested by Tom D)
#190: Add 'MapperFeature.ALLOW_FINAL_FIELDS_AS_MUTATORS' (default: true) for
 pruning out final fields (to avoid using as mutators)
 (requested by Eric T)
#195: Add 'MapperFeature.INFER_PROPERTY_MUTATORS' (default: enabled) for finer
  control of what mutators are auto-detected.
 (requested by Dain S)
#198: Add SPI metadata, handling in ObjectMapper (findModules()), for
  automatic registration of auto-detected extension modules
 (suggested by 'beamerblvd@github')
#203: Added new features to support advanced date/time handling:
  - SerializationFeature.WRITE_DATE_TIMESTAMPS_AS_NANOSECONDS
  - DeserializationFeature.READ_DATE_TIMESTAMPS_AS_NANOSECONDS
  - DeserializationFeature.ADJUST_DATES_TO_CONTEXT_TIME_ZONE

Other:

#126: Update JDK baseline to 1.6
* API under 'com.fasterxml.jackson.databind.jsonFormatVisitors' changed significantly
  based on experiences with external JSON Schema generator.
* Version information accessed via code-generated access class, instead of reading
  VERSION.txt
* Added 2 methods in Converter interface: getInputType(), getOutputType(),
  to allow programmatic overrides (needed by JAXB annotation module)

2.1.4 (26-Feb-2013)

* [JACKSON-887]: StackOverflow with parameterized sub-class field
 (reported by Alexander M)
* [#130]: TimeZone not set for GregorianCalendar, when deserializing
* [#157]: NPE when registering module twice
* [#162]: JsonNodeFactory: work around an old bug with BigDecimal and zero
 (submitted by fge@github)
* [#166]: Incorrect optimization for `ObjectMapper.convertValue(Class)`
 (reported by Eric T)
* [#167]: Problems with @JsonValue, polymorphic types (regression from 1.x)
 (reported by Eric T)
* [#170]: Problems deserializing `java.io.File` if creator auto-discovery disabled
 (reported by Eric T)
* [#175]: NPE for JsonMappingException, if no path is specified
 (reported by bramp@github)

2.1.3 (19-Jan-2013)

* [Issue#141]: ACCEPT_EMPTY_STRING_AS_NULL_OBJECT not working for enums
* [Issue#142]: Serialization of class containing EnumMap with polymorphic enum
  fails to generate class type data
 (reported by kidavis4@github)

2.1.2 (04-Dec-2012)

* [Issue#106]: NPE in ObjectArraySerializer.createContextual(...)
* [Issue#117]: HandlerInstantiator defaulting not working
 (reported by Alexander B)
* [Issue#118]: Problems with JsonTypeInfo.As.EXTERNAL_PROPERTY, scalar values
 (reported by Adva11@github)
* [Issue#119]: Problems with @JsonValue, JsonTypeInfo.As.EXTERNAL_PROPERTY
 (reported by Adva11@github)
* [Issue#122]: ObjectMapper.copy() was not copying underlying mix-in map
 (reported by rzlo@github)

2.1.1 (11-Nov-2012)

Fixes:

* [JACKSON-875]: Enum values not found if Feature.USE_ANNOTATIONS disabled
 (reported by Laurent P)
* [Issue#93]: ObjectNode.setAll() broken; would not add anything for
  empty ObjectNodes.
 (reported by Francis G)
* Making things implement java.io.Serializable:
  - Issues: #94, #99, #100, #102
    (reported by Sean B)
* [Issue#96]: Problem with JsonTypeInfo.As.EXTERNAL_PROPERTY, defaultImpl
 (reported by Adva11@github)

2.1.0 (08-Oct-2012)

  New minor version for 2.x series. Major improvements in multiple areas,
  including:

  - Dataformat auto-detection
  - More `@JsonFormat.shape` variant to serialize Collections as
    JSON Objects, POJOs as JSON Arrays (csv-like).
  - Much more configuration accessible via ObjectReader, ObjectWriter
  - New mechanism for JSON Schema generation, other uses (in future)

Fixes:

* [JACKSON-830]/[Issue#19]: Change OSGi bundle name to be fully-qualified
* ]JACKSON-847]: Make @JsonIdentityInfo work with property-based creator
* [JACKSON-851]: State corruption with ObjectWriter, DefaultPrettyPrinter
 (reported by Duncan A)
* [Issue#75]: Too aggressive KeySerializer caching
* Minor fix wrt [Issue#11], coercion needed extra checks

Improvements:

* [JACKSON-758]: Remove 'IOException' from throws clauses of "writeValueAsString"
  and "writeValueAsBytes" of ObjectMapper/ObjectWriter
 (suggested by G-T Chen)
* [JACKSON-839]: Allow "upgrade" of integer number types for
  UntypedObjectDeserializer, even with default typing enabled.
* [JACKSON-850]: Allow use of zero-arg factory methods as "default creator"
  (suggested by Razvan D)
* [Issue#9]: Implement 'required' JSON Schema attribute for bean properties
* [Issue#20]: Add new exception type, InvalidFormatException (sub-type of
  JsonMappingException) to indicate data format problems
 (suggested by HolySamosa@github)
* [Issue#30]: ObjectReader and ObjectWriter now try to pre-fetch root
  (de)serializer if possible; minor performance improvement (2% for small POJOs).
* [Issue#33]: Simplified/clarified definition of 'ObjectReader.readValues()';
  minor change in behavior for JSON Array "wrapped" sequences
* [Issue#60]: Add 'JsonNode.hasNonNull(...)' method(s)
 (suggested by Jeff S on mailing list) 
* [Issue#64]: Add new "standard" PropertyNamingStrategy, PascalCaseStrategy
  (PropertyNamingStrategy.PASCAL_CASE_TO_CAMEL_CASE)
 (contributed by Sean B)
* [Issue#65]: Add getters to `ObjectMapper`, DeserializationContext/-Factory.
 (contributed by Dmitry K)
* [Issue#69]: Add `PropertyName` abstraction, new methods in AnnotationIntrospector
* [Issue#80]: Make `DecimalNode` normalize input, to make "1.0" and "1.00"equal
 (reported by fge@github)

New features:

* [Issue#15]: Support data format auto-detection via ObjectReader (added
  'withFormatDetection(...)' fluent factories)
* [Issue#21]: Add 'ObjectNode.set(...)' method (and related) to improve
  chaining, semantic consistency of Tree Model API
 (suggested by fge@Github)
* [Issue#22]: Add 'ObjectMapper.setAnnotationIntrospectors()' which allows
  defining different introspectors for serialization, deserialization
* [Issue#24]: Allow serialization of Enums as JSON Objects
 (suggested by rveloso@github)
* [Issue#28]: Add 'ObjectMapper.copy()', to create non-linked copy of
  mapper, with same configuration settings
* [Issue#29]: Allow serializing, deserializing POJOs as JSON Arrays
  by using `@JsonFormat(shape=Shape.ARRAY)`
* [Issue#40]: Allow serialization of Collections as JSON Objects
  (and deserialization from)
 (suggested by 'rveloso@github')
* [Issue#42]: Allow specifying Base64 variant to use for Base64-encoded data
  using ObjectReader.with(Base64Variant), ObjectWriter.with(Base64Variant).
 (suggested by 'mpfau@github')
* [Issue#45]: Add '@JsonNaming' annotation to define per-class PropertyNamingStrategy
 (suggested by Mark W)
* [Pull#58]: Make 'MappingIterator' implement 'Closable'
 (contributed by Pascal G)
* [Issue#72]: Add 'MapperFeature.USE_WRAPPER_NAME_AS_PROPERTY_NAME' to use
  wrapper name annotations for renaming properties
* [Issue#87]: Add 'StdDelegatingSerializer', 'StdDelegatingDeserializer' to
  simplify writing of two-step handlers
* (issue #4 of jackson-annotations): Add `@JsonIdentityReference(alwaysAsId=true)`
  to force ALL references to an object written as Object Id, even the first one.
* Added 'ObjectReader#withHandler' to allow for reconfiguring deserialization
  problem handler
 (suggested by 'electricmonk')

Other changes:

* New variant of AnnotationIntrospector.getFormat(), to support class
  annotations
* It is now possible to serialize instances of plain old Object, iff
  'FAIL_ON_EMPTY_BEANS' is disabled.
* Trying to remove reference to "JSON" in datatype conversion errors
 (since databinding is format-agnostic)

INCOMPATIBILITIES: (rats!)

* Note that [Issue#33] (see above) is, technically speaking, backwards
  imcompatible change. It is estimated that it should NOT affect most
  users, as changes are to edge cases (and undocumented ones at that).
  However, it can potentially cause problems with upgrade.
* Implementation of `JsonFormatVisitable` resulting in 2 new methods
  being added in `BeanPropertyFilter` interface -- this is unfortunate,
  but was required to support full traversability.

2.0.4 (26-Jun-2012)

* [Issue#6]: element count for PrettyPrinter, endObject wrong
   (reported by "thebluemountain")
* [JACKSON-838]: Utf8StreamParser._reportInvalidToken() skips letters
    from reported token name
   (reported by Lóránt Pintér)
* [JACKSON-841] Data is doubled in SegmentedStringWriter output
   (reported by Scott S)
* [JACKSON-842] ArrayIndexOutOfBoundsException when skipping C-style comments
   (reported by Sebastien R)

2.0.3: no version 2.0.3 released -- only used for extension modules

2.0.2 [14-May-2012]

Fixes:

* [Issue#14]: Annotations were not included from parent classes of
  mix-in classes
 (reported by @guillaup)
* [JACKSON-824]: Combination of JSON Views, ObjectMapper.readerForUpdating()
  was not working
 (reported by Nir S)
(and all fixes from 1.9.7)

Improvements:

* [Issue#11]: Improve ObjectMapper.convertValue()/.treeToValue() to use
  cast if possible

2.0.1 [23-Apr-2012]

Fixes:

* [JACKSON-827] Ensure core packages work on JDK 1.5
 (reported by Pascal g)
* [JACKSON-829] Custom serializers not working for List<String> properties,
  @JsonSerialize(contentUsing)
 (reported by James R)

Improvements:

* [Issue#5]: Add support for maps with java.util.Locale keys to the set of
  StdKeyDeserializers
 (contributed by Ryan G)

2.0.0 [25-Mar-2012]

Fixes:

* [JACKSON-368]: Problems with managed references, abstract types
* [JACKSON-711]: Delegating @JsonCreator did not work with Injectable values
* [JACKSON-798]: Problem with external type id, creators
  (reported by Casey L)
(and all fixes up until and including 1.9.6)

Improvements:

* [JACKSON-546]: Indicate end-of-input with JsonMappingException instead
  of EOFException, when there is no parsing exception
* [JACKSON-664]: Reduce overhead of type resolution by adding caching
  in TypeFactory
* [JACKSON-690]: Pass DeserializationContext through ValueInstantiator
* [JACKSON-695]: Add 'isEmpty(value)' in JsonSerializer to allow
  customizing handling of serialization of empty values
* [JACKSON-710]: 'ObjectMapper.convertValue()' should ignore root value
  wrapping/unwrapping settings
* [JACKSON-730] Split various features (JsonParser, JsonGenerator,
  SerializationConfig, DeserializationConfig) into per-factory
  features (MapperFeature, JsonFactory.Feature) an per
  instance features (existing ones)
* [JACKSON-732]: Allow 'AnnotationIntrospector.findContentDeserializer()'
  (and similar) to return instance, not just Class<?> for instance
 (requested by James R)
* [JACKSON-736]: Add (more) access to array, container and map serializers
* [JACKSON-737]: Allow accessing of "creator properties" for BeanDeserializer
* [JACKSON-748]: Add 'registerSubtypes' to 'Module.setupContext' (and SimpleModule)
* [JACKSON-749]: Make @JsonValue work for Enum deserialization
* [JACKSON-769]: ObjectNode/ArrayNode: change 'put', 'insert', 'add' to return
  'this node' (unless already returning something)
* [JACKSON-770]: Simplify method naming for JsonNode, drop unnecessary 'get' prefix
  from methods like 'getTextValue()' (becomes 'textValue()')
* [JACKSON-777]: Rename 'SerializationConfig.Feature' as 'SerializationFeature',
  'DeserializationConfig.Feature' as 'DeserializationFeature'
* [JACKSON-780]: MissingNode, NullNode should return 'defaultValue' from 'asXxx' methods,
  (not 0 for numbers), as they are not numeric types
* [JACKSON-787]: Allow use of @JsonIgnoreProperties for properties (fields, getters, setters)
* [JACKSON-795]: @JsonValue was not working for Maps, Collections
* [JACKSON-800]: Add 'Module.SetupContext#addDeserializationProblemHandler'
 (suggested by James R)

New features:

* [JACKSON-107]: Add support for Object Identity (to handled cycles, shared refs),
  with @JsonIdentityInfo
* [JACKSON-435]: Allow per-property Date formatting using @JsonFormat.
* [JACKSON-437]: Allow injecting of type id as POJO property, by setting
  new '@JsonTypeInfo.visible' property to true.
* [JACKSON-469]: Support "Builder pattern" for deserialiation; that is, allow
  use of separate Builder object for data binding, creating actual value
* [JACKSON-608]: Allow use of JSON Views for deserialization
* [JACKSON-636]: Add 'SerializationFeature.ORDER_MAP_ENTRIES_BY_KEYS' to allow
  forced sorting of Maps during serialization
  (suggested by Joern H)
* [JACKSON-669]: Allow prefix/suffix for @JsonUnwrapped properties
 (requested by Aner P)
* [JACKSON-707]: Add 'JsonNode.deepCopy()', to create safe deep copies
  of ObjectNodes, ArrayNodes.
* [JACKSON-714]: Add general-purpose @JsonFormat annotation
* [JACKSON-718]: Added 'JsonNode.canConvertToInt()', 'JsonNode.canConvertToLong()'
* [JACKSON-747]: Allow changing of 'SerializationFeature' for ObjectWriter,
  'DeserializationFeature' for ObjectReader.
* [JACKSON-752]: Add @JsonInclude (replacement of @JsonSerialize.include)
* [JACKSON-754]: Add @JacksonAnnotationsInside for creating "annotation
  bundles" (also: AnnotationIntrospector.isAnnotationBundle())
* [JACKSON-762]: Allow using @JsonTypeId to specify property to use as
  type id, instead of using separate type id resolver.
* [JACKSON-764]: Allow specifying "root name" to use for root wrapping
  via ObjectReader, ObjectWriter.
* [JACKSON-772]: Add 'JsonNode.withArray()' to use for traversing Array nodes.
* [JACKSON-793]: Add support for configurable Locale, TimeZone to use
  (via SerializationConfig, DeserializationConfig)
* [JACKSON-805]: Add 'SerializationFeature.WRITE_SINGLE_ELEM_ARRAYS_UNWRAPPED'
  to improve interoperability with BadgerFish/Jettison
* [JACKSON-810]: Deserialization Feature: Allow unknown Enum values via
  'DeserializationFeature.READ_UNKNOWN_ENUM_VALUES_AS_NULL'
  (suggested by Raymond R)
* [JACKSON-813]: Add '@JsonSerializableSchema.id' attribute, to indicate
  'id' value to add to generated JSON Schemas.

[entries for versions 1.x and earlier not retained; refer to earlier releases)<|MERGE_RESOLUTION|>--- conflicted
+++ resolved
@@ -4,7 +4,6 @@
 === Releases === 
 ------------------------------------------------------------------------
 
-<<<<<<< HEAD
 2.14.0 (not yet released)
 
 #3373: Change `TypeSerializerBase` to skip `generator.writeTypePrefix()`
@@ -25,10 +24,7 @@
 #3476: Implement `JsonNodeFeature.WRITE_NULL_PROPERTIES` to allow skipping
   JSON `null` values on writing
 
-2.13.3 (not yet released)
-=======
 2.13.3 (14-May-2022)
->>>>>>> 49180223
 
 #3412: Version 2.13.2 uses `Method.getParameterCount()` which is not supported on
   Android before API 26
