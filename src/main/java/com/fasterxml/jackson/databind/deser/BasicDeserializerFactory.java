--- conflicted
+++ resolved
@@ -972,157 +972,6 @@
             }
         }
     }
-
-<<<<<<< HEAD
-=======
-    protected void _addDeserializerFactoryMethods
-        (DeserializationContext ctxt, BeanDescription beanDesc, VisibilityChecker<?> vchecker,
-         AnnotationIntrospector intr, CreatorCollector creators,
-         Map<AnnotatedWithParams,BeanPropertyDefinition[]> creatorParams)
-        throws JsonMappingException
-    {
-        List<CreatorCandidate> nonAnnotated = new LinkedList<>();
-        int explCount = 0;
-
-        // 21-Sep-2017, tatu: First let's handle explicitly annotated ones
-        for (AnnotatedMethod factory : beanDesc.getFactoryMethods()) {
-            JsonCreator.Mode creatorMode = intr.findCreatorAnnotation(ctxt.getConfig(), factory);
-            final int argCount = factory.getParameterCount();
-            if (creatorMode == null) {
-                // Only potentially accept 1-argument factory methods
-                if ((argCount == 1) && vchecker.isCreatorVisible(factory)) {
-                    nonAnnotated.add(CreatorCandidate.construct(intr, factory, null));
-                }
-                continue;
-            }
-            if (creatorMode == Mode.DISABLED) {
-                continue;
-            }
-            
-            // zero-arg method factory methods fine, as long as explicit
-            if (argCount == 0) {
-                creators.setDefaultCreator(factory);
-                continue;
-            }
-
-            switch (creatorMode) {
-            case DELEGATING:
-                _addExplicitDelegatingCreator(ctxt, beanDesc, creators,
-                        CreatorCandidate.construct(intr, factory, null));
-                break;
-            case PROPERTIES:
-                _addExplicitPropertyCreator(ctxt, beanDesc, creators,
-                        CreatorCandidate.construct(intr, factory, creatorParams.get(factory)));
-                break;
-            case DEFAULT:
-            default:
-                _addExplicitAnyCreator(ctxt, beanDesc, creators,
-                        CreatorCandidate.construct(intr, factory, creatorParams.get(factory)));
-                break;
-            }
-            ++explCount;
-        }
-        // And only if and when those handled, consider potentially visible ones
-        if (explCount > 0) { // TODO: split method into two since we could have expl factories
-            return;
-        }
-        // And then implicitly found
-        for (CreatorCandidate candidate : nonAnnotated) {
-            final int argCount = candidate.paramCount();
-            AnnotatedWithParams factory = candidate.creator();
-            final BeanPropertyDefinition[] propDefs = creatorParams.get(factory);
-            // some single-arg factory methods (String, number) are auto-detected
-            if (argCount != 1) {
-                continue; // 2 and more args? Must be explicit, handled earlier
-            }
-            BeanPropertyDefinition argDef = candidate.propertyDef(0);
-            boolean useProps = _checkIfCreatorPropertyBased(intr, factory, argDef);
-            if (!useProps) { // not property based but delegating
-                /*boolean added=*/ _handleSingleArgumentCreator(creators,
-                        factory, false, vchecker.isCreatorVisible(factory));
-                // 23-Sep-2016, tatu: [databind#1383]: Need to also sever link to avoid possible
-                //    later problems with "unresolved" constructor property
-                if (argDef != null) {
-                    ((POJOPropertyBuilder) argDef).removeConstructors();
-                }
-                continue;
-            }
-            AnnotatedParameter nonAnnotatedParam = null;            
-            SettableBeanProperty[] properties = new SettableBeanProperty[argCount];
-            int implicitNameCount = 0;
-            int explicitNameCount = 0;
-            int injectCount = 0;
-            
-            for (int i = 0; i < argCount; ++i) {
-                final AnnotatedParameter param = factory.getParameter(i);
-                BeanPropertyDefinition propDef = (propDefs == null) ? null : propDefs[i];
-                JacksonInject.Value injectable = intr.findInjectableValue(param);
-                final PropertyName name = (propDef == null) ? null : propDef.getFullName();
-
-                if (propDef != null && propDef.isExplicitlyNamed()) {
-                    ++explicitNameCount;
-                    properties[i] = constructCreatorProperty(ctxt, beanDesc, name, i, param, injectable);
-                    continue;
-                }
-                if (injectable != null) {
-                    ++injectCount;
-                    properties[i] = constructCreatorProperty(ctxt, beanDesc, name, i, param, injectable);
-                    continue;
-                }
-                NameTransformer unwrapper = intr.findUnwrappingNameTransformer(param);
-                if (unwrapper != null) {
-                    _reportUnwrappedCreatorProperty(ctxt, beanDesc, param);
-                    /*
-                    properties[i] = constructCreatorProperty(ctxt, beanDesc, UNWRAPPED_CREATOR_PARAM_NAME, i, param, null);
-                    ++implicitNameCount;
-                    */
-                    continue;
-                }
-                // One more thing: implicit names are ok iff ctor has creator annotation
-                /*
-                if (isCreator) {
-                    if (name != null && !name.isEmpty()) {
-                        ++implicitNameCount;
-                        properties[i] = constructCreatorProperty(ctxt, beanDesc, name, i, param, injectable);
-                        continue;
-                    }
-                }
-                */
-                /* 25-Sep-2014, tatu: Actually, we may end up "losing" naming due to higher-priority constructor
-                 *  (see TestCreators#testConstructorCreator() test). And just to avoid running into that problem,
-                 *  let's add one more work around
-                 */
-                /*
-                PropertyName name2 = _findExplicitParamName(param, intr);
-                if (name2 != null && !name2.isEmpty()) {
-                    // Hmmh. Ok, fine. So what are we to do with it... ?
-                    // For now... skip. May need to revisit this, should this become problematic
-                    continue main_loop;
-                }
-                */
-                if (nonAnnotatedParam == null) {
-                    nonAnnotatedParam = param;
-                }
-            }
-            final int namedCount = explicitNameCount + implicitNameCount;
-            
-            // Ok: if named or injectable, we have more work to do
-            if (explicitNameCount > 0 || injectCount > 0) {
-                // simple case; everything covered:
-                if ((namedCount + injectCount) == argCount) {
-                    creators.addPropertyCreator(factory, false, properties);
-                } else if ((explicitNameCount == 0) && ((injectCount + 1) == argCount)) {
-                    // secondary: all but one injectable, one un-annotated (un-named)
-                    creators.addDelegatingCreator(factory, false, properties, 0);
-                } else { // otherwise, epic fail
-                    ctxt.reportBadTypeDefinition(beanDesc,
-"Argument #%d of factory method %s has no property name annotation; must have name when multiple-parameter constructor annotated as Creator",
-                    nonAnnotatedParam.getIndex(), factory);
-                }
-            }
-        }
-    }
->>>>>>> 5939b1ac
 
     protected boolean _handleSingleArgumentCreator(CreatorCollector creators,
             AnnotatedWithParams ctor, boolean isCreator, boolean isVisible)
