--- conflicted
+++ resolved
@@ -130,40 +130,6 @@
         _configOverrides = configOverrides;
     }
 
-<<<<<<< HEAD
-=======
-    /**
-     * Copy constructor usually called to make a copy for use by
-     * ObjectMapper that is copied.
-     *
-     * @since 2.8
-     */
->>>>>>> 30469077
-    protected MapperConfigBase(MapperConfigBase<CFG,T> src,
-            MixInHandler mixins, RootNameLookup rootNames,
-            ConfigOverrides configOverrides)
-    {
-<<<<<<< HEAD
-        super(src);
-        _typeFactory = src._typeFactory;
-        _classIntrospector = src._classIntrospector;
-        _typeResolverProvider = src._typeResolverProvider;
-=======
-        // 18-Apr-2018, tatu: [databind#1898] need to force copying of `ClassIntrospector`
-        //    (to clear its cache) to avoid leakage
-        super(src, src._base.copy());
-        _mixIns = mixins;
->>>>>>> 30469077
-        _subtypeResolver = src._subtypeResolver;
-
-        _mixIns = mixins;
-        _rootNames = rootNames;
-        _rootName = src._rootName;
-        _view = src._view;
-        _attributes = src._attributes;
-        _configOverrides = configOverrides;
-    }
-
     /**
      * Pass-through constructor used when no changes are needed to the
      * base class.
