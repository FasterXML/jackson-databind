package com.fasterxml.jackson.databind.deser;

import java.io.IOException;
import java.util.*;

import com.fasterxml.jackson.core.*;
import com.fasterxml.jackson.core.sym.FieldNameMatcher;
import com.fasterxml.jackson.databind.*;
import com.fasterxml.jackson.databind.cfg.CoercionAction;
import com.fasterxml.jackson.databind.deser.impl.*;
import com.fasterxml.jackson.databind.introspect.AnnotatedMethod;
import com.fasterxml.jackson.databind.util.IgnorePropertiesUtil;
import com.fasterxml.jackson.databind.util.NameTransformer;
import com.fasterxml.jackson.databind.util.TokenBuffer;

/**
 * Class that handles deserialization using a separate
 * Builder class, which is used for data binding and
 * produces actual deserialized value at the end
 * of data binding.
 *<p>
 * Note on implementation: much of code has been copied from
 * {@link BeanDeserializer}; there may be opportunities to
 * refactor this in future.
 */
public class BuilderBasedDeserializer
    extends BeanDeserializerBase
{
    protected final AnnotatedMethod _buildMethod;

    /**
     * Type that the builder will produce, target type; as opposed to
     * `handledType()` which refers to Builder class.
     */
    protected final JavaType _targetType;

    // @since 3.0
    protected FieldNameMatcher _fieldMatcher;

    // @since 3.0
    protected SettableBeanProperty[] _fieldsByIndex;
    
    /**
     * State marker we need in order to avoid infinite recursion for some cases
     * (not very clean, alas, but has to do for now)
     */
    private volatile transient NameTransformer _currentlyTransforming;

    /*
    /**********************************************************************
    /* Life-cycle, construction, initialization
    /**********************************************************************
     */

    /**
     * Constructor used by {@link BeanDeserializerBuilder}.
     */
    public BuilderBasedDeserializer(BeanDeserializerBuilder builder,
            BeanDescription beanDesc, JavaType targetType,
            BeanPropertyMap properties, Map<String, SettableBeanProperty> backRefs,
            Set<String> ignorableProps, boolean ignoreAllUnknown,
            boolean hasViews)
    {
        this(builder, beanDesc, targetType, properties, backRefs, ignorableProps, ignoreAllUnknown, null, hasViews);
    }

    /**
     * @since 2.12
     */
    public BuilderBasedDeserializer(BeanDeserializerBuilder builder,
                                    BeanDescription beanDesc, JavaType targetType,
                                    BeanPropertyMap properties, Map<String, SettableBeanProperty> backRefs,
                                    Set<String> ignorableProps, boolean ignoreAllUnknown, Set<String> includableProps,
                                    boolean hasViews)
    {
        super(builder, beanDesc, properties, backRefs,
                ignorableProps, ignoreAllUnknown, includableProps, hasViews);
        _targetType = targetType;
        _buildMethod = builder.getBuildMethod();
        // 05-Mar-2012, tatu: Cannot really make Object Ids work with builders, not yet anyway
        if (_objectIdReader != null) {
            throw new IllegalArgumentException("Cannot use Object Id with Builder-based deserialization (type "
                    +beanDesc.getType()+")");
        }
    }

    /**
     * Copy-constructor that can be used by sub-classes to allow
     * copy-on-write styling copying of settings of an existing instance.
     */
    protected BuilderBasedDeserializer(BuilderBasedDeserializer src)
    {
        this(src, src._ignoreAllUnknown);
    }

    protected BuilderBasedDeserializer(BuilderBasedDeserializer src, boolean ignoreAllUnknown)
    {
        super(src, ignoreAllUnknown);
        _buildMethod = src._buildMethod;
        _targetType = src._targetType;
        _fieldMatcher = src._fieldMatcher;
        _fieldsByIndex = src._fieldsByIndex;
    }

    protected BuilderBasedDeserializer(BuilderBasedDeserializer src,
            UnwrappedPropertyHandler unwrapHandler, BeanPropertyMap renamedProperties,
            boolean ignoreAllUnknown) {
        super(src, unwrapHandler, renamedProperties, ignoreAllUnknown);
        _buildMethod = src._buildMethod;
        _targetType = src._targetType;
        _fieldMatcher = _beanProperties.getFieldMatcher();
        _fieldsByIndex = _beanProperties.getFieldMatcherProperties();
    }

    public BuilderBasedDeserializer(BuilderBasedDeserializer src, ObjectIdReader oir) {
        super(src, oir);
        _buildMethod = src._buildMethod;
        _targetType = src._targetType;
        _fieldMatcher = src._fieldMatcher;
        _fieldsByIndex = src._fieldsByIndex;
    }

    public BuilderBasedDeserializer(BuilderBasedDeserializer src, Set<String> ignorableProps) {
        this(src, ignorableProps, src._includableProps);
    }

    public BuilderBasedDeserializer(BuilderBasedDeserializer src, Set<String> ignorableProps, Set<String> includableProps) {
        super(src, ignorableProps, includableProps);
        _buildMethod = src._buildMethod;
        _targetType = src._targetType;
        _fieldMatcher = src._fieldMatcher;
        _fieldsByIndex = src._fieldsByIndex;
    }

    public BuilderBasedDeserializer(BuilderBasedDeserializer src, BeanPropertyMap props) {
        super(src, props);
        _buildMethod = src._buildMethod;
        _targetType = src._targetType;
        _fieldMatcher = _beanProperties.getFieldMatcher();
        _fieldsByIndex = _beanProperties.getFieldMatcherProperties();
    }

    @Override
    protected void initFieldMatcher(DeserializationContext ctxt) {
        _beanProperties.initMatcher(ctxt.getParserFactory());
        _fieldMatcher = _beanProperties.getFieldMatcher();
        _fieldsByIndex = _beanProperties.getFieldMatcherProperties();
    }

    @Override
    public JsonDeserializer<Object> unwrappingDeserializer(DeserializationContext ctxt,
            NameTransformer transformer)
    {
        // main thing really is to just enforce ignoring of unknown properties; since
        // there may be multiple unwrapped values and properties for all may be interleaved...
        if (_currentlyTransforming == transformer) {
            return this;
        }
        _currentlyTransforming = transformer;
        try {
            UnwrappedPropertyHandler uwHandler = _unwrappedPropertyHandler;
            // delegate further unwraps, if any
            if (uwHandler != null) {
                uwHandler = uwHandler.renameAll(ctxt, transformer);
            }
            // and handle direct unwrapping as well:
            BeanPropertyMap props = _beanProperties.renameAll(ctxt, transformer);
            return new BuilderBasedDeserializer(this, uwHandler, props, true);
        } finally { _currentlyTransforming = null; }
    }

    @Override
    public BeanDeserializerBase withObjectIdReader(ObjectIdReader oir) {
        return new BuilderBasedDeserializer(this, oir);
    }

    @Override
    public BeanDeserializerBase withIgnorableProperties(Set<String> ignorableProps, Set<String> includableProps) {
        return new BuilderBasedDeserializer(this, ignorableProps, includableProps);
    }

    @Override
    public BeanDeserializerBase withIgnoreAllUnknown(boolean ignoreUnknown) {
        return new BuilderBasedDeserializer(this, ignoreUnknown);
    }

    @Override
    public BeanDeserializerBase withBeanProperties(BeanPropertyMap props) {
        return new BuilderBasedDeserializer(this, props);
    }

    @Override
    protected BeanDeserializerBase asArrayDeserializer() {
        return new BeanAsArrayBuilderDeserializer(this, _targetType,
                _beanProperties.getPrimaryProperties(), 
                _buildMethod);
    }

    /*
    /**********************************************************************
    /* JsonDeserializer implementation
    /**********************************************************************
     */

    @Override
    public Boolean supportsUpdate(DeserializationConfig config) {
        // 26-Oct-2016, tatu: No, we can't merge Builder-based POJOs as of now
        return Boolean.FALSE;
    }
    
    /*
    /**********************************************************************
    /* JsonDeserializer implementation
    /**********************************************************************
     */

    protected Object finishBuild(DeserializationContext ctxt, Object builder)
            throws IOException
    {
        // As per [databind#777], allow returning builder itself
        if (null == _buildMethod) {
            return builder;
        }
        try {
            return _buildMethod.getMember().invoke(builder, (Object[]) null);
        } catch (Exception e) {
            return wrapInstantiationProblem(e, ctxt);
        }
    }

    /**
     * Main deserialization method for bean-based objects (POJOs).
     */
    @Override
    public Object deserialize(JsonParser p, DeserializationContext ctxt)
        throws IOException
    {
        // common case first:
        if (p.isExpectedStartObjectToken()) { 
            if (_vanillaProcessing) {
                return finishBuild(ctxt, _vanillaDeserialize(p, ctxt));
            }
            p.nextToken();
            return finishBuild(ctxt, deserializeFromObject(p, ctxt));
        }
        // and then others, generally requiring use of @JsonCreator
        switch (p.currentTokenId()) {
        case JsonTokenId.ID_STRING:
            return finishBuild(ctxt, deserializeFromString(p, ctxt));
        case JsonTokenId.ID_NUMBER_INT:
            return finishBuild(ctxt, deserializeFromNumber(p, ctxt));
        case JsonTokenId.ID_NUMBER_FLOAT:
            return finishBuild(ctxt, deserializeFromDouble(p, ctxt));
        case JsonTokenId.ID_EMBEDDED_OBJECT:
            return p.getEmbeddedObject();
        case JsonTokenId.ID_TRUE:
        case JsonTokenId.ID_FALSE:
            return finishBuild(ctxt, deserializeFromBoolean(p, ctxt));
        case JsonTokenId.ID_START_ARRAY:
            // these only work if there's a (delegating) creator, or UNWRAP_SINGLE_ARRAY
            // [databind#2608]: Do NOT call `finishBuild()` as method implements it
            return _deserializeFromArray(p, ctxt);
        case JsonTokenId.ID_FIELD_NAME:
        case JsonTokenId.ID_END_OBJECT:
            return finishBuild(ctxt, deserializeFromObject(p, ctxt));
        default:
        }
        return ctxt.handleUnexpectedToken(getValueType(ctxt), p);
    }

    /**
     * Secondary deserialization method, called in cases where POJO
     * instance is created as part of deserialization, potentially
     * after collecting some or all of the properties to set.
     */
    @Override
    public Object deserialize(JsonParser p, DeserializationContext ctxt,
    		Object value) throws IOException
    {
        // 26-Oct-2016, tatu: I cannot see any of making this actually
        //    work correctly, so let's indicate problem right away
        JavaType valueType = _targetType;
        // Did they try to give us builder?
        Class<?> builderRawType = handledType();
        Class<?> instRawType = value.getClass();
        if (builderRawType.isAssignableFrom(instRawType)) {
            return ctxt.reportBadDefinition(valueType, String.format(
                    "Deserialization of %s by passing existing Builder (%s) instance not supported",
                    valueType, builderRawType.getName()));
        }
        return ctxt.reportBadDefinition(valueType, String.format(
                "Deserialization of %s by passing existing instance (of %s) not supported",
                valueType, instRawType.getName()));
    }

    /*
    /**********************************************************************
    /* Concrete deserialization methods
    /**********************************************************************
     */

    /**
     * Streamlined version that is only used when no "special"
     * features are enabled.
     */
    private final Object _vanillaDeserialize(JsonParser p, DeserializationContext ctxt)
        throws IOException
    {
        Object builder = _valueInstantiator.createUsingDefault(ctxt);
        while (true) {
            int ix = p.nextFieldName(_fieldMatcher);
            if (ix >= 0) {
                p.nextToken();
                SettableBeanProperty prop = _fieldsByIndex[ix];
                try {
                    builder = prop.deserializeSetAndReturn(p, ctxt, builder);
                } catch (Exception e) {
                    throw wrapAndThrow(e, builder, prop.getName(), ctxt);
                }
                continue;
            }
            if (ix == FieldNameMatcher.MATCH_END_OBJECT) {
                return builder;
            }
            if (ix == FieldNameMatcher.MATCH_UNKNOWN_NAME) {
                p.nextToken();
                handleUnknownVanilla(p, ctxt, builder, p.currentName());
                continue;
            }
            return _handleUnexpectedWithin(p, ctxt, builder);
        }
    }

    /**
     * General version used when handling needs more advanced
     * features.
     */
    @Override
    public Object deserializeFromObject(JsonParser p, DeserializationContext ctxt)
        throws IOException
    {
        if (_nonStandardCreation) {
            if (_unwrappedPropertyHandler != null) {
                return deserializeWithUnwrapped(p, ctxt);
            }
            if (_externalTypeIdHandler != null) {
                return deserializeWithExternalTypeId(p, ctxt);
            }
            return deserializeFromObjectUsingNonDefault(p, ctxt);
        }
        Object bean = _valueInstantiator.createUsingDefault(ctxt);
        if (_injectables != null) {
            injectValues(ctxt, bean);
        }
        if (_needViewProcesing) {
            Class<?> view = ctxt.getActiveView();
            if (view != null) {
                return deserializeWithView(p, ctxt, bean, view);
            }
        }
        for (int ix = p.currentFieldName(_fieldMatcher); ; ix = p.nextFieldName(_fieldMatcher)) {
            if (ix >= 0) { // normal case
                p.nextToken();
                try {
                    bean = _fieldsByIndex[ix].deserializeSetAndReturn(p, ctxt, bean);
                } catch (Exception e) {
                    throw wrapAndThrow(e, bean, p.currentName(), ctxt);
                }
                continue;
            }
            if (ix == FieldNameMatcher.MATCH_END_OBJECT) {
                return bean;
            }
            if (ix != FieldNameMatcher.MATCH_UNKNOWN_NAME) {
                return _handleUnexpectedWithin(p, ctxt, bean);
            }
            p.nextToken();
            handleUnknownVanilla(p, ctxt, bean, p.currentName());
        }
    }

    /**
     * Method called to deserialize bean using "property-based creator":
     * this means that a non-default constructor or factory method is
     * called, and then possibly other setters. The trick is that
     * values for creator method need to be buffered, first; and
     * due to non-guaranteed ordering possibly some other properties
     * as well.
     *
     * @return Builder instance constructed
     */
    @Override
    @SuppressWarnings("resource")
    protected Object _deserializeUsingPropertyBased(final JsonParser p,
            final DeserializationContext ctxt)
        throws IOException
    { 
        final PropertyBasedCreator creator = _propertyBasedCreator;
        PropertyValueBuffer buffer = creator.startBuilding(p, ctxt, _objectIdReader);
        final Class<?> activeView = _needViewProcesing ? ctxt.getActiveView() : null;

        // 04-Jan-2010, tatu: May need to collect unknown properties for polymorphic cases
        TokenBuffer unknown = null;

        JsonToken t = p.currentToken();
        for (; t == JsonToken.FIELD_NAME; t = p.nextToken()) {
            String propName = p.currentName();
            p.nextToken(); // to point to value
            // creator property?
            SettableBeanProperty creatorProp = creator.findCreatorProperty(propName);
            if (creatorProp != null) {
                if ((activeView != null) && !creatorProp.visibleInView(activeView)) {
                    p.skipChildren();
                    continue;
                }
                // Last creator property to set?
                if (buffer.assignParameter(creatorProp, creatorProp.deserialize(p, ctxt))) {
                    p.nextToken(); // to move to following FIELD_NAME/END_OBJECT
                    Object builder;
                    try {
                        builder = creator.build(ctxt, buffer);
                    } catch (Exception e) {
                        throw wrapAndThrow(e, _beanType.getRawClass(), propName, ctxt);
                    }
                    //  polymorphic?
                    if (builder.getClass() != _beanType.getRawClass()) {
                        return handlePolymorphic(p, ctxt, builder, unknown);
                    }
                    if (unknown != null) { // nope, just extra unknown stuff...
                        builder = handleUnknownProperties(ctxt, builder, unknown);
                    }
                    // or just clean?
                    return _deserialize(p, ctxt, builder);
                }
                continue;
            }
            // Object Id property?
            if (buffer.readIdProperty(propName)) {
                continue;
            }
            // regular property? needs buffering
            int ix = _fieldMatcher.matchName(propName);
            if (ix >= 0) {
                SettableBeanProperty prop = _fieldsByIndex[ix];
                // !!! 21-Nov-2017, tatu: Regular deserializer handles references here...
                buffer.bufferProperty(prop, prop.deserialize(p, ctxt));
                continue;
            }
            // As per [JACKSON-313], things marked as ignorable should not be
            // passed to any setter
            if (IgnorePropertiesUtil.shouldIgnore(propName, _ignorableProps, _includableProps)) {
                handleIgnoredProperty(p, ctxt, handledType(), propName);
                continue;
            }
            // "any property"?
            if (_anySetter != null) {
                buffer.bufferAnyProperty(_anySetter, propName, _anySetter.deserialize(p, ctxt));
                continue;
            }
            // Ok then, let's collect the whole field; name and value
            if (unknown == null) {
                unknown = TokenBuffer.forInputBuffering(p, ctxt);
            }
            unknown.writeFieldName(propName);
            unknown.copyCurrentStructure(p);
        }

        // We hit END_OBJECT, so:
        Object builder;
        try {
            builder = creator.build(ctxt, buffer);
        } catch (Exception e) {
            builder = wrapInstantiationProblem(e, ctxt);
        }
        if (unknown != null) {
            // polymorphic?
            if (builder.getClass() != _beanType.getRawClass()) {
                return handlePolymorphic(null, ctxt, builder, unknown);
            }
            // no, just some extra unknown properties
            return handleUnknownProperties(ctxt, builder, unknown);
        }
        return builder;
    }

    @SuppressWarnings("resource")
    protected final Object _deserialize(JsonParser p,
            DeserializationContext ctxt, Object builder) throws IOException
    {        
        if (_injectables != null) {
            injectValues(ctxt, builder);
        }
        if (_unwrappedPropertyHandler != null) {
            if (p.hasToken(JsonToken.START_OBJECT)) {
                p.nextToken();
            }
            TokenBuffer tokens = TokenBuffer.forInputBuffering(p, ctxt);
            tokens.writeStartObject();
            return deserializeWithUnwrapped(p, ctxt, builder, tokens);
        }
        if (_externalTypeIdHandler != null) {
            return deserializeWithExternalTypeId(p, ctxt, builder);
        }
        if (_needViewProcesing) {
            Class<?> view = ctxt.getActiveView();
            if (view != null) {
                return deserializeWithView(p, ctxt, builder, view);
            }
        }
        int ix = p.isExpectedStartObjectToken() ?
                p.nextFieldName(_fieldMatcher) : p.currentFieldName(_fieldMatcher);
        for (; ; ix = p.nextFieldName(_fieldMatcher)) {
            if (ix >= 0) {
                p.nextToken();
                SettableBeanProperty prop = _fieldsByIndex[ix];
                try {
                    builder = prop.deserializeSetAndReturn(p, ctxt, builder);
                } catch (Exception e) {
                    throw wrapAndThrow(e, builder, prop.getName(), ctxt);
                }
                continue;
            }
            if (ix == FieldNameMatcher.MATCH_END_OBJECT) {
                return builder;
            }
            if (ix != FieldNameMatcher.MATCH_UNKNOWN_NAME) {
                return _handleUnexpectedWithin(p, ctxt, builder);
            }
            p.nextToken();
            handleUnknownVanilla(p, ctxt, builder, p.currentName());
        }
    }

    @Override
    protected Object _deserializeFromArray(JsonParser p, DeserializationContext ctxt) throws IOException
    {
        // note: cannot call `_delegateDeserializer()` since order reversed here:
        JsonDeserializer<Object> delegateDeser = _arrayDelegateDeserializer;
        // fallback to non-array delegate
        if ((delegateDeser != null) || ((delegateDeser = _delegateDeserializer) != null)) {
            Object builder = _valueInstantiator.createUsingArrayDelegate(ctxt,
                    delegateDeser.deserialize(p, ctxt));
            if (_injectables != null) {
                injectValues(ctxt, builder);
            }
            return finishBuild(ctxt, builder);
        }
        final CoercionAction act = _findCoercionFromEmptyArray(ctxt);
        final boolean unwrap = ctxt.isEnabled(DeserializationFeature.UNWRAP_SINGLE_VALUE_ARRAYS);

        if (unwrap || (act != CoercionAction.Fail)) {
            JsonToken t = p.nextToken();
            if (t == JsonToken.END_ARRAY) {
                switch (act) {
                case AsEmpty:
                    return getEmptyValue(ctxt);
                case AsNull:
                case TryConvert:
                    return getNullValue(ctxt);
                default:
                }
                return ctxt.handleUnexpectedToken(getValueType(ctxt), JsonToken.START_ARRAY, p, null);
            }
            if (unwrap) {
                final Object value = deserialize(p, ctxt);
                if (p.nextToken() != JsonToken.END_ARRAY) {
                    handleMissingEndArrayForSingle(p, ctxt);
                }
                return value;
            }
        }
        return ctxt.handleUnexpectedToken(getValueType(ctxt), p);
    }

    /*
    /**********************************************************************
    /* Deserializing when we have to consider an active View
    /**********************************************************************
     */

    protected final Object deserializeWithView(JsonParser p, DeserializationContext ctxt,
            Object bean, Class<?> activeView)
        throws IOException
    {
        for (int ix = p.currentFieldName(_fieldMatcher); ; ix = p.nextFieldName(_fieldMatcher)) {
            if (ix >= 0) {
                p.nextToken();
                SettableBeanProperty prop = _fieldsByIndex[ix];
                if (!prop.visibleInView(activeView)) {
                    p.skipChildren();
                    continue;
                }
                try {
                    bean = prop.deserializeSetAndReturn(p, ctxt, bean);
                } catch (Exception e) {
                    throw wrapAndThrow(e, bean, prop.getName(), ctxt);
                }
                continue;
            }
            if (ix != FieldNameMatcher.MATCH_END_OBJECT) {
                if (ix != FieldNameMatcher.MATCH_UNKNOWN_NAME) {
                    return _handleUnexpectedWithin(p, ctxt, bean);
                }
                p.nextToken();
                handleUnknownVanilla(p, ctxt, bean, p.currentName());
                continue;
            }
            return bean;
        }
    }

    /*
    /**********************************************************************
    /* Handling for cases where we have "unwrapped" values
    /**********************************************************************
     */

    /**
     * Method called when there are declared "unwrapped" properties
     * which need special handling
     */
    @SuppressWarnings("resource")
    protected Object deserializeWithUnwrapped(JsonParser p, DeserializationContext ctxt)
        throws IOException
    {
        if (_delegateDeserializer != null) {
            return _valueInstantiator.createUsingDelegate(ctxt, _delegateDeserializer.deserialize(p, ctxt));
        }
        if (_propertyBasedCreator != null) {
            return deserializeUsingPropertyBasedWithUnwrapped(p, ctxt);
        }
        TokenBuffer tokens = TokenBuffer.forInputBuffering(p, ctxt);
        tokens.writeStartObject();
        Object bean = _valueInstantiator.createUsingDefault(ctxt);

        if (_injectables != null) {
            injectValues(ctxt, bean);
        }

        final Class<?> activeView = _needViewProcesing ? ctxt.getActiveView() : null;
        for (int ix = p.currentFieldName(_fieldMatcher); ; ix = p.nextFieldName(_fieldMatcher)) {
            if (ix >= 0) { // common case
                p.nextToken();
                SettableBeanProperty prop = _fieldsByIndex[ix];
                if ((activeView != null) && !prop.visibleInView(activeView)) {
                    p.skipChildren();
                    continue;
                }
                try {
                    bean = prop.deserializeSetAndReturn(p, ctxt, bean);
                } catch (Exception e) {
                    throw wrapAndThrow(e, bean, prop.getName(), ctxt);
                }
                continue;
            }
            if (ix == FieldNameMatcher.MATCH_END_OBJECT) {
                break;
            }
            if (ix == FieldNameMatcher.MATCH_ODD_TOKEN) {
                return _handleUnexpectedWithin(p, ctxt, bean);
            }
            final String propName = p.currentName();
            p.nextToken();
            // ignorable things should be ignored
<<<<<<< HEAD
            if ((_ignorableProps != null) && _ignorableProps.contains(propName)) {
=======
            if (IgnorePropertiesUtil.shouldIgnore(propName, _ignorableProps, _includableProps)) {
>>>>>>> d9c0332e
                handleIgnoredProperty(p, ctxt, bean, propName);
                continue;
            }
            // but... others should be passed to unwrapped property deserializers
            tokens.writeFieldName(propName);
            tokens.copyCurrentStructure(p);
            // how about any setter? We'll get copies but...
            if (_anySetter != null) {
                try {
                    _anySetter.deserializeAndSet(p, ctxt, bean, propName);
                } catch (Exception e) {
                    throw wrapAndThrow(e, bean, propName, ctxt);
                }
                continue;
            }
        }
        tokens.writeEndObject();
        return _unwrappedPropertyHandler.processUnwrapped(p, ctxt, bean, tokens);
    }

    protected Object deserializeWithUnwrapped(JsonParser p,
            DeserializationContext ctxt, Object builder, TokenBuffer tokens)
        throws IOException
    {
        final Class<?> activeView = _needViewProcesing ? ctxt.getActiveView() : null;
        for (int ix = p.currentFieldName(_fieldMatcher); ; ix = p.nextFieldName(_fieldMatcher)) {
            if (ix >= 0) { // common case
                p.nextToken();
                SettableBeanProperty prop = _fieldsByIndex[ix];
                if ((activeView != null) && !prop.visibleInView(activeView)) {
                    p.skipChildren();
                    continue;
                }
                try {
                    builder = prop.deserializeSetAndReturn(p, ctxt, builder);
                } catch (Exception e) {
                    wrapAndThrow(e, builder, prop.getName(), ctxt);
                }
                continue;
            }
            if (ix == FieldNameMatcher.MATCH_END_OBJECT) {
                break;
            }
            if (ix == FieldNameMatcher.MATCH_ODD_TOKEN) {
                return _handleUnexpectedWithin(p, ctxt, builder);
            }
            final String propName = p.currentName();
            p.nextToken();
            if ((_ignorableProps != null) && _ignorableProps.contains(propName)) {
                handleIgnoredProperty(p, ctxt, builder, propName);
                continue;
            }
            // but... others should be passed to unwrapped property deserializers
            tokens.writeFieldName(propName);
            tokens.copyCurrentStructure(p);
            // how about any setter? We'll get copies but...
            if (_anySetter != null) {
                _anySetter.deserializeAndSet(p, ctxt, builder, propName);
            }
        }
        tokens.writeEndObject();
        return _unwrappedPropertyHandler.processUnwrapped(p, ctxt, builder, tokens);
    }

    @SuppressWarnings("resource")
    protected Object deserializeUsingPropertyBasedWithUnwrapped(JsonParser p,
    		DeserializationContext ctxt)
        throws IOException
    {
        final PropertyBasedCreator creator = _propertyBasedCreator;
        PropertyValueBuffer buffer = creator.startBuilding(p, ctxt, _objectIdReader);

        TokenBuffer tokens = TokenBuffer.forInputBuffering(p, ctxt);
        tokens.writeStartObject();

        JsonToken t = p.currentToken();
        for (; t == JsonToken.FIELD_NAME; t = p.nextToken()) {
            String propName = p.currentName();
            p.nextToken(); // to point to value
            // creator property?
            SettableBeanProperty creatorProp = creator.findCreatorProperty(propName);
            if (creatorProp != null) {
                // Last creator property to set?
                if (buffer.assignParameter(creatorProp, creatorProp.deserialize(p, ctxt))) {
                    t = p.nextToken(); // to move to following FIELD_NAME/END_OBJECT
                    Object builder = null;
                    try {
                        builder = creator.build(ctxt, buffer);
                    } catch (Exception e) {
                        throw wrapAndThrow(e, _beanType.getRawClass(), propName, ctxt);
                    }
                    if (builder.getClass() != _beanType.getRawClass()) {
                        return handlePolymorphic(p, ctxt, builder, tokens);
                    }
                    return deserializeWithUnwrapped(p, ctxt, builder, tokens);
                }
                continue;
            }
            // Object Id property?
            if (buffer.readIdProperty(propName)) {
                continue;
            }
            // regular property? needs buffering
            int ix = _fieldMatcher.matchName(propName);
            if (ix >= 0) {
                SettableBeanProperty prop = _fieldsByIndex[ix];
                buffer.bufferProperty(prop, prop.deserialize(p, ctxt));
                continue;
            }
            if (IgnorePropertiesUtil.shouldIgnore(propName, _ignorableProps, _includableProps)) {
                handleIgnoredProperty(p, ctxt, handledType(), propName);
                continue;
            }
            tokens.writeFieldName(propName);
            tokens.copyCurrentStructure(p);
            // "any property"?
            if (_anySetter != null) {
                buffer.bufferAnyProperty(_anySetter, propName, _anySetter.deserialize(p, ctxt));
            }
        }
        tokens.writeEndObject();

        // We hit END_OBJECT, so:
<<<<<<< HEAD
        Object builder = null;
        try {
            builder = creator.build(ctxt, buffer);
        } catch (Exception e) {
            return wrapInstantiationProblem(e, ctxt);
=======
        if (builder == null) {
            try {
                builder = creator.build(ctxt, buffer);
            } catch (Exception e) {
                return wrapInstantiationProblem(e, ctxt);
            }
        }
        return _unwrappedPropertyHandler.processUnwrapped(p, ctxt, builder, tokens);
    }

    protected Object deserializeWithUnwrapped(JsonParser p,
            DeserializationContext ctxt, Object builder, TokenBuffer tokens)
        throws IOException
    {
        final Class<?> activeView = _needViewProcesing ? ctxt.getActiveView() : null;
        for (JsonToken t = p.currentToken(); t == JsonToken.FIELD_NAME; t = p.nextToken()) {
            String propName = p.getCurrentName();
            SettableBeanProperty prop = _beanProperties.find(propName);
            p.nextToken();
            if (prop != null) { // normal case
                if (activeView != null && !prop.visibleInView(activeView)) {
                    p.skipChildren();
                    continue;
                }
                try {
                    builder = prop.deserializeSetAndReturn(p, ctxt, builder);
                } catch (Exception e) {
                    wrapAndThrow(e, builder, propName, ctxt);
                }
                continue;
            }
            if (IgnorePropertiesUtil.shouldIgnore(propName, _ignorableProps, _includableProps)) {
                handleIgnoredProperty(p, ctxt, builder, propName);
                continue;
            }
            // but... others should be passed to unwrapped property deserializers
            tokens.writeFieldName(propName);
            tokens.copyCurrentStructure(p);
            // how about any setter? We'll get copies but...
            if (_anySetter != null) {
                _anySetter.deserializeAndSet(p, ctxt, builder, propName);
            }
>>>>>>> d9c0332e
        }
        return _unwrappedPropertyHandler.processUnwrapped(p, ctxt, builder, tokens);
    }

    /*
    /**********************************************************************
    /* Handling for cases where we have property/-ies with external type id
    /**********************************************************************
     */

    protected Object deserializeWithExternalTypeId(JsonParser p, DeserializationContext ctxt)
        throws IOException
    {
        if (_propertyBasedCreator != null) {
            return deserializeUsingPropertyBasedWithExternalTypeId(p, ctxt);
        }
        return deserializeWithExternalTypeId(p, ctxt, _valueInstantiator.createUsingDefault(ctxt));
    }

    protected Object deserializeWithExternalTypeId(JsonParser p,
    		DeserializationContext ctxt, Object bean)
        throws IOException
    {
        final Class<?> activeView = _needViewProcesing ? ctxt.getActiveView() : null;
        final ExternalTypeHandler ext = _externalTypeIdHandler.start();

        for (int ix = p.currentFieldName(_fieldMatcher); ; ix = p.nextFieldName(_fieldMatcher)) {
            if (ix >= 0) { // normal case
                SettableBeanProperty prop = _fieldsByIndex[ix];
                JsonToken t = p.nextToken();
                // May have property AND be used as external type id:
                if (t.isScalarValue()) {
                    ext.handleTypePropertyValue(p, ctxt, p.currentName(), bean);
                }
                if (activeView != null && !prop.visibleInView(activeView)) {
                    p.skipChildren();
                    continue;
                }
                try {
                    bean = prop.deserializeSetAndReturn(p, ctxt, bean);
                } catch (Exception e) {
                    throw wrapAndThrow(e, bean, prop.getName(), ctxt);
                }
                continue;
            }
            if (ix == FieldNameMatcher.MATCH_END_OBJECT) {
                break;
            }
            if (ix != FieldNameMatcher.MATCH_UNKNOWN_NAME) {
                return _handleUnexpectedWithin(p, ctxt, bean);
            }
            // ignorable things should be ignored
<<<<<<< HEAD
            final String propName = p.currentName();
            if ((_ignorableProps != null) && (_ignorableProps.contains(propName))) {
=======
            if (IgnorePropertiesUtil.shouldIgnore(propName, _ignorableProps, _includableProps)) {
>>>>>>> d9c0332e
                handleIgnoredProperty(p, ctxt, bean, propName);
                continue;
            }
            // but others are likely to be part of external type id thingy...
            if (ext.handlePropertyValue(p, ctxt, propName, bean)) {
                continue;
            }
            // if not, the usual fallback handling:
            if (_anySetter != null) {
                try {
                    _anySetter.deserializeAndSet(p, ctxt, bean, propName);
                } catch (Exception e) {
                    throw wrapAndThrow(e, bean, propName, ctxt);
                }
                continue;
            } else {
                // Unknown: let's call handler method
                handleUnknownProperty(p, ctxt, bean, propName);
            }
        }
        // and when we get this far, let's try finalizing the deal:
        return ext.complete(p, ctxt, bean);
    }

    protected Object deserializeUsingPropertyBasedWithExternalTypeId(JsonParser p,
    		DeserializationContext ctxt)
        throws IOException
    {
        // !!! 04-Mar-2012, TODO: Need to fix -- will not work as is...
        JavaType t = _targetType;
        return ctxt.reportBadDefinition(t, String.format(
                "Deserialization (of %s) with Builder, External type id, @JsonCreator not yet implemented",
                t));
    }

    /*
    /**********************************************************************
    /* Error handling
    /**********************************************************************
     */

    /**
     * Method called if an unexpected token (other then <code>FIELD_NAME</code>)
     * is found after POJO has been instantiated and partially bound.
     *
     * @since 3.0
     */
    protected Object _handleUnexpectedWithin(JsonParser p,
            DeserializationContext ctxt, Object beanOrBuilder) throws IOException
    {
        return ctxt.handleUnexpectedToken(getValueType(ctxt), p);
    }
}<|MERGE_RESOLUTION|>--- conflicted
+++ resolved
@@ -662,11 +662,7 @@
             final String propName = p.currentName();
             p.nextToken();
             // ignorable things should be ignored
-<<<<<<< HEAD
-            if ((_ignorableProps != null) && _ignorableProps.contains(propName)) {
-=======
             if (IgnorePropertiesUtil.shouldIgnore(propName, _ignorableProps, _includableProps)) {
->>>>>>> d9c0332e
                 handleIgnoredProperty(p, ctxt, bean, propName);
                 continue;
             }
@@ -790,56 +786,12 @@
         tokens.writeEndObject();
 
         // We hit END_OBJECT, so:
-<<<<<<< HEAD
         Object builder = null;
         try {
             builder = creator.build(ctxt, buffer);
         } catch (Exception e) {
             return wrapInstantiationProblem(e, ctxt);
-=======
-        if (builder == null) {
-            try {
-                builder = creator.build(ctxt, buffer);
-            } catch (Exception e) {
-                return wrapInstantiationProblem(e, ctxt);
-            }
-        }
-        return _unwrappedPropertyHandler.processUnwrapped(p, ctxt, builder, tokens);
-    }
-
-    protected Object deserializeWithUnwrapped(JsonParser p,
-            DeserializationContext ctxt, Object builder, TokenBuffer tokens)
-        throws IOException
-    {
-        final Class<?> activeView = _needViewProcesing ? ctxt.getActiveView() : null;
-        for (JsonToken t = p.currentToken(); t == JsonToken.FIELD_NAME; t = p.nextToken()) {
-            String propName = p.getCurrentName();
-            SettableBeanProperty prop = _beanProperties.find(propName);
-            p.nextToken();
-            if (prop != null) { // normal case
-                if (activeView != null && !prop.visibleInView(activeView)) {
-                    p.skipChildren();
-                    continue;
-                }
-                try {
-                    builder = prop.deserializeSetAndReturn(p, ctxt, builder);
-                } catch (Exception e) {
-                    wrapAndThrow(e, builder, propName, ctxt);
-                }
-                continue;
-            }
-            if (IgnorePropertiesUtil.shouldIgnore(propName, _ignorableProps, _includableProps)) {
-                handleIgnoredProperty(p, ctxt, builder, propName);
-                continue;
-            }
-            // but... others should be passed to unwrapped property deserializers
-            tokens.writeFieldName(propName);
-            tokens.copyCurrentStructure(p);
-            // how about any setter? We'll get copies but...
-            if (_anySetter != null) {
-                _anySetter.deserializeAndSet(p, ctxt, builder, propName);
-            }
->>>>>>> d9c0332e
+
         }
         return _unwrappedPropertyHandler.processUnwrapped(p, ctxt, builder, tokens);
     }
@@ -892,12 +844,8 @@
                 return _handleUnexpectedWithin(p, ctxt, bean);
             }
             // ignorable things should be ignored
-<<<<<<< HEAD
             final String propName = p.currentName();
-            if ((_ignorableProps != null) && (_ignorableProps.contains(propName))) {
-=======
             if (IgnorePropertiesUtil.shouldIgnore(propName, _ignorableProps, _includableProps)) {
->>>>>>> d9c0332e
                 handleIgnoredProperty(p, ctxt, bean, propName);
                 continue;
             }
