Project: jackson-databind

------------------------------------------------------------------------
=== Releases === 
------------------------------------------------------------------------

<<<<<<< HEAD
2.19.0 (not yet released)

#1467: Support `@JsonUnwrapped` with `@JsonCreator`
 (implementation by Liam F)
#2145: Add `JsonNode.optional(String name)` and `optional(int index)` methods
 (fix by Joo-Hyuk K)
#2461: Nested `@JsonUnwrapped` property names not correctly handled
 (reported by @plovell)
 (fix contributed by @SandeepGaur2016)
#2951: Allow inverting `@JsonProperty(access=)` with
  `MapperFeature.INVERSE_READ_WRITE_ACCESS` to work differently on
   server and client side
 (requested by @qianlong)
 (contributed by Geoffrey G)
#4388: Allow using `@JsonPropertyOrder` with "any" (`@JsonAnyGetter`)  properties
 (fix by Joo-Hyuk K)
#4650: `PrimitiveArrayDeserializers` should deal with single String value if
  `DeserializationFeature.ACCEPT_SINGLE_VALUE_AS_ARRAY` enabled
 (reported, fix suggested by @eeren-bm)
#4674: Allow setting global enum naming strategy similar to property naming strategy
 (requested by @hajdamak)
 (contributed by Konstantin M)
#4676: Support other enum naming strategies than camelCase
 (requested by @hajdamak)
 (contributed by Lars B)
#4680: Custom key deserialiser registered for `Object.class` in nested
  Map object is ignored when Map key type not defined
 (reported by @devdanylo)
 (fix by Joo-Hyuk K)
#4771: `QName` (de)serialization ignores prefix
 (reported by @jpraet)
 (fix contributed by @mcvayc)
#4772: Serialization and deserialization issue of sub-types used with
  `JsonTypeInfo.Id.DEDUCTION` where sub-types are Object and Array
 (reported by Eduard G)
#4773: `SerializationFeature.ORDER_MAP_ENTRIES_BY_KEYS` should not apply to Maps
  with uncomparable keys
 (requested by @nathanukey)
#4801: Add `JsonNodeFeature.USE_BIG_DECIMAL_FOR_FLOATS` to allow overriding
  `DeserializationFeature.USE_BIG_DECIMAL_FOR_FLOATS`
 (fix by Joo-Hyuk K)
#4849 Not able to deserialize Enum with default typing after upgrading 2.15.4 -> 2.17.1
 (reported by Kornel Zemla)
#4863: Add basic Stream support in `JsonNode`: `valueStream()`, `propertyStream()`,
  `forEachEntry()`
#4867: Add `Optional<JsonNode> JsonNode.asOptional()` convenience method##
 (fix by Joo-Hyuk K)
#4869: Add `JsonNode.values()` to replace `elements()`
#4896: Coercion shouldn't be necessary for Enums specifying an empty string
 (reported by @joaocanaverde-blue)
#4915: Cannot access attributes from `Converter`
 (requested by @jakub-bochenski)
 (fixed by Joo-Hyuk K)
#4934: `DeserializationContext.readTreeAsValue()` handles null nodes
  differently from `ObjectMapper.treeToValue()`
 (reported by Floris W)
#4938: Allow `@JsonCreator` annotated Creator to return `null`
 (reported by @f-aubert)
 (fixed by Joo-Hyuk K)
4953: Allow clearing all caches to avoid classloader leaks
 (contributed by Joren I)
#4955: Add more remove methods for `ArrayNode`, `ObjectNode` [STEP-3]
#4959: Add explicit deserializer for `ThreadGroup`
#4961: Serialization for `JsonFormat.Shape.ARRAY` does not work when
  there is `@JsonAnyGetter`
 (fix by Joo-Hyuk K)
#4963: Serializing `Map.Entry` as Bean with `@JsonFormat.shape = Shape.OBJECT`
  fails on JDK 17+
#4979: Allow default enums with `@JsonCreator`
 (contributed by Will P)
#4997: `ObjectNode` put methods should do null check for key
#5006: Add `MapperFeature.REQUIRE_HANDLERS_FOR_JAVA8_OPTIONALS` to prevent
  failure of `java.util.Optional` (de)serialization without Java 8 module
#5014: Add `java.lang.Runnable` as unsafe base type in `DefaultBaseTypeLimitingValidator`
#5020: Support new `@JsonProperty.isRequired` for overridable definition of "required-ness"
#5027: Add `DeserializationFeature.FAIL_ON_SUBTYPE_CLASS_NOT_REGISTERED`
 (contributed by @pjfanning)
#5052: Minor bug in `FirstCharBasedValidator.forFirstNameRule()`: returns `null`
  in non-default case
#5069: Add copy-constructor for `MappingIterator`
 (contributed by @wrongwrong)
=======
2.18.4 (not yet released)

#5049: Duplicate creator property "b" (index 0 vs 1) on simple java record
 (reported by @richard-melvin)
 (fix contributed by Fawzi E)
>>>>>>> 31bfb139

2.18.3 (28-Feb-2025)

#4444: The `KeyDeserializer` specified in the class with `@JsonDeserialize(keyUsing = ...)`
  is overwritten by the `KeyDeserializer` specified in the `ObjectMapper`.
 (fix by @wrongwrong)
#4827: Subclassed Throwable deserialization fails since v2.18.0 - no creator
  index for property 'cause'
 (reported by @nilswieber)
 (fix by Joo-Hyuk K)
#4844: Fix wrapped array handling wrt `null` by `StdDeserializer`
 (fix by Stanislav S)
#4848: Avoid type pollution in `StringCollectionDeserializer`
 (contributed by Jonas K)
#4860: `ConstructorDetector.USE_PROPERTIES_BASED` does not work with
  multiple constructors since 2.18
 (reported by Tomáš P)
 (fix by Joo-Hyuk K, @cowtowncoder)
#4878: When serializing a Map via Converter(StdDelegatingSerializer),
  a NullPointerException is thrown due to missing key serializer
 (reported by @wrongwrong)
#4908: Deserialization behavior change with @JsonCreator and
  @ConstructorProperties between 2.17 and 2.18
 (reported by Gustavo B)
#4917: `BigDecimal` deserialization issue when using `@JsonCreator`
 (reported by @dbachdev)
#4920: Creator properties are ignored on abstract types when collecting
  bean properties, breaking AsExternalTypeDeserializer
 (reported, fix contributed by Zhen L-L)
#4922: Failing `@JsonMerge` with a custom Map
 (reported by @nlisker)
#4932: Conversion of `MissingNode` throws `JsonProcessingException`
 (reported by @ludgerb)

2.18.2 (27-Nov-2024)

#4733: Wrong serialization of Type Ids for certain types of Enum values
 (reported by @nlisker)
#4742: Deserialization with Builder, External type id, `@JsonCreator` failing
 (reported by Bernd A)
#4777: `StdValueInstantiator.withArgsCreator` is now set for creators with
  no arguments
 (reported by @wrongwrong)
#4783 Possibly wrong behavior of @JsonMerge
 (reported by @nlisker)
 (fix by Joo-Hyuk K)
#4787: Wrong `String.format()` in `StdDelegatingDeserializer` hides actual error
 (reported by @Horus1337)
#4788: `EnumFeature.WRITE_ENUMS_TO_LOWERCASE` overrides `@JsonProperty` values
 (reported by Mike M)
 (fix by Joo-Hyuk K)
#4790: Fix `@JsonAnySetter` issue with "setter" method (related to #4639)
 (reported by @bsa01)
 (fix by Joo-Hyuk K)
#4807: Improve `FactoryBasedEnumDeserializer` to work better with XML module
#4810: Deserialization using `@JsonCreator` with renamed property failing (since 2.18)
 (reported by Jonathan M)

2.18.1 (28-Oct-2024)

#4508: Deserialized JsonAnySetter field in Kotlin data class is null
 (reported by @MaximValeev)
 (fix by Joo-Hyuk K)
#4639: @JsonAnySetter on field ignoring unrecognized properties if they are
  declared before the last recognized properties in JSON
 (reported by Sim Y-T)
 (fix by Joo-Hyuk K)
#4718: Should not fail on trying to serialize `java.time.DateTimeException`
#4724: Deserialization behavior change with Records, `@JsonCreator` and
  `@JsonValue` between 2.17 and 2.18
 (reported by Antti L)
#4727: Eclipse having issues due`module-info` class "lost" on 2.18.0 jars
#4741: When `Include.NON_DEFAULT` setting is used on POJO, empty values
  are not included in json if default is `null`
 (reported by @ragnhov)
 (fix by Joo-Hyuk K)
#4749: Fixed a problem with `StdDelegatingSerializer#serializeWithType` looking up the serializer
  with the wrong argument
 (fix by @wrongwrong)

2.18.0 (26-Sep-2024)

#562: Allow `@JsonAnySetter` to flow through Creators
 (reported by Benson M)
 (fix by Joo-Hyuk K)
#806: Problem with `NamingStrategy`, creator methods with implicit names
#2977: Incompatible `FAIL_ON_MISSING_PRIMITIVE_PROPERTIES` and
  field level `@JsonProperty`
 (reported by @GeorgiPetkov)
#3120: Return `ListIterator` from `ArrayNode.elements()`
 (requested by @ludgerb)
 (fix by Joo-Hyuk K)
#3241: `constructorDetector` seems to invalidate `defaultSetterInfo`
  for nullability
 (reported by @joca-bt)
#3439: Java Record `@JsonAnySetter` value is null after deserialization
 (reported by @oujesky)
#4085: `@JsonView` does not work on class-level for records
 (reported by Ulf D)
#4119: Exception when deserialization uses a record with a constructor
  property with `access=READ_ONLY`
 (reported by @Mochis)
#4356: `BeanDeserializerModifier::updateBuilder()` doesn't work for
  beans with Creator methods
 (reported by Mark H)
#4407: `null` type id handling does not work with `writeTypePrefix()`
#4452: `@JsonProperty` not serializing field names properly
  on `@JsonCreator` in Record
 (reported by @Incara)
#4453: Allow JSON Integer to deserialize into a single-arg constructor of
  parameter type `double`
 (contributed by David M)
#4456: Rework locking in `DeserializerCache`
 (contributed by @pjfanning)
#4458: Rework synchronized block from `BeanDeserializerBase`
 (contributed by @pjfanning)
#4464: When `Include.NON_DEFAULT` setting is used, `isEmpty()` method is
  not called on the serializer
 (reported by Teodor D)
 (fix by Joo-Hyuk K)
#4472: Rework synchronized block in `TypeDeserializerBase`
 (contributed by @pjfanning)
#4483: Remove `final` on method BeanSerializer.serialize()
 (contributed by Matthew L)
#4515: Rewrite Bean Property Introspection logic in Jackson 2.x
#4545: Unexpected deserialization behavior with `@JsonCreator`,
  `@JsonProperty` and javac `-parameters`
 (reported by Alexandre J)
#4570: Deprecate `ObjectMapper.canDeserialize()`/`ObjectMapper.canSerialize()`
#4580: Add `MapperFeature.SORT_CREATOR_PROPERTIES_BY_DECLARATION_ORDER` to use
  Creator properties' declaration order for sorting
#4584: Provide extension point for detecting "primary" Constructor for Kotlin
  (and similar) data classes
#4602: Possible wrong use of _arrayDelegateDeserializer in
  BeanDeserializerBase::deserializeFromObjectUsingNonDefault()
 (reported by Eduard G)
#4617: Record property serialization order not preserved
 (reported by @GeorgiPetkov)
#4626: `@JsonIgnore` on Record property ignored for deserialization, if
  there is getter override
 (reported by Sim Y-T)
#4630: `@JsonIncludeProperties`, `@JsonIgnoreProperties` ignored when serializing
  Records, if there is getter override
 (reported by Sim Y-T)
#4634: `@JsonAnySetter` not working when annotated on both constructor
  parameter & field
 (contributed by Sim Y-T)
#4678: Java records don't serialize with `MapperFeature.REQUIRE_SETTERS_FOR_GETTERS`
 (reported by Mathijs V)
#4688: Should allow deserializing with no-arg `@JsonCreator(mode = DELEGATING)`
 (contributed by Carter K)
#4694: Deserializing `BigDecimal` with large number of decimals result in incorrect value
 (reported by @lnthai2002)
#4699: Add extra `writeNumber()` method in `TokenBuffer`
 (contributed by @pjfanning)
#4709: Add `JacksonCollectors` with `toArrayNode()` implementation
 (contributed by @rikkarth)

2.17.3 (01-Nov-2024)

#4718: Should not fail on trying to serialize `java.time.DateTimeException`

2.17.2 (05-Jul-2024)

#4561: Issues using jackson-databind 2.17.1 with Reactor
 (reported by @wdallastella)
#4575: StdDelegatingSerializer does not consider a Converter that may
  return null for a non-null input
 (reported, fix contributed by Peter L)
#4577: Cannot deserialize value of type `java.math.BigDecimal` from
   String "3." (not a valid representation)
 (reported by @dmelisso)
#4595: No way to explicitly disable wrapping in custom annotation processor
 (reported by @SimonCockx)
#4607: `MismatchedInput`: No Object Id found for an instance of X to
  assign to property '@id'
 (reported by Susan W)
#4610: `DeserializationFeature.FAIL_ON_UNRESOLVED_OBJECT_IDS` does not work when
 used with Polymorphic type handling
 (fix by Joo-Hyuk K)

2.17.1 (04-May-2024)

#4428: `ByteBuddy` scope went beyond `test` in version 2.17.0
 (reported by Miguel M-R)
 (fix by Joo-Hyuk K)
#4430: Use `ReentrantLock` instead of `synchronized` in `DeserializerCache`
  to avoid deadlock on pinning
 (reported, fix contributed by Oddbjørn K)
#4435: Cannot deserialize value of type `java.math.BigDecimal` from
  String ".05": not a valid representation
 (reported by @EAlf91)
 (fix by @pjfanning)
#4441: `@JsonSetter(nulls = Nulls.SKIP)` doesn't work in some situations
 (reported by @Asapin)
 (fix by Joo-Hyuk K)
#4450: Empty QName deserialized as `null`
 (reported by @winfriedgerlach)
#4471: Reconsider deprecation of `JsonNode.asText(defaultValue)`
 (requested by @aerisnju)
 (fix by Joo-Hyuk K)
#4481: Unable to override `DeserializationFeature.READ_UNKNOWN_ENUM_VALUES_AS_NULL`
  with `JsonFormat.Feature.READ_UNKNOWN_ENUM_VALUES_AS_NULL`
 (reported by @luozhenyu)
#4489: Unable to override `DeserializationFeature.READ_UNKNOWN_ENUM_VALUES_USING_DEFAULT_VALUE`
  with `JsonFormat.Feature.READ_UNKNOWN_ENUM_VALUES_USING_DEFAULT_VALUE`
 (fix by Joo-Hyuk K)

2.17.0 (12-Mar-2024)

#437: Support throwing `MismatchedInputException` when deserializing
  properties that are not part of the view
 (contributed by Joo-Hyuk K)
#736: `MapperFeature.REQUIRE_SETTERS_FOR_GETTERS` has no effect
 (reported by @migel)
 (fix contributed by Joo-Hyuk K)
#2543: Introspection includes delegating ctor's only parameter as
  a property in `BeanDescription`
 (reported by @nikita2206)
 (fix contributed by Kyrylo M)
#4160: Deprecate `DefaultTyping.EVERYTHING` in `2.x` and remove in `3.0`
 (contributed by Joo-Hyuk K)
#4194: Add `JsonNodeFeature.FAIL_ON_NAN_TO_BIG_DECIMAL_COERCION` option to
  fail on attempting to coerce `NaN` into `BigDecimal`
 (contributed by Joo-Hyuk K)
#4205: Consider types in `sun.*` package(s) to be JDK (platform) types
  for purposes of handling
#4209: Make `BeanDeserializerModifier`/`BeanSerializerModifier`
  implement `java.io.Serializable`
 (fix contributed by Muhammad K)
#4214: `EnumSet` deserialization does not work when we activate
  default typing in `ObjectMapper`
 (reported by @dvhvsekhar)
#4248: `ThrowableDeserializer` does not handle `null` well for `cause`
#4250: Add input validation for `NumberDeserializers` deserializers
 for "stringified" FP numbers
#4262: Improve handling of `null` insertion failure for `TreeSet`
#4263: Change `ObjectArrayDeserializer` to use "generic" type parameter
  (`java.lang.Object`) to remove co-variant return type
#4299: Some `Collection` and `Map` fallbacks don't work in GraalVM native image
 (contributed by Eduard D)
#4309: `@JsonSetter(nulls=...)` handling of `Collection` `null` values during
  deserialization with `READ_UNKNOWN_ENUM_VALUES_AS_NULL` and `FAIL_ON_INVALID_SUBTYPE` wrong
 (reported by @ivan-zaitsev)
 (fix contributed by Joo-Hyuk K)
#4327: `@JsonAlias` not respected by polymorphic deduction
 (reported by @k-wall)
 (fix contributed by Joo-Hyuk K)
#4337: `AtomicReference` serializer does not support `@JsonSerialize(contentConverter=...)`
#4364: `@JsonProperty` and equivalents should merge with `AnnotationIntrospectorPair`
#4394: Better Base64 support for `java.util.UUIDs`
  without padding
 (fix contributed by Jesper B)
#4403: Deserialization of unknown value for enums does not yield default enum value
 (reported by @dominik-henning)
#4416: Deprecate `JsonNode.asText(String)`
 (suggested by András P)
- JUnit5 upgraded to 5.10.1

2.16.3 (not yet released)

#4564: Possible 2.16.0 Enum-as-JSON-Object serialization regression
 (reported by Guillaume J)
 (fix contributed by Joo-Hyuk K)
#4581: Incompatible Constructor Parameter Type in `EnumDeserializer`
 (reported by @Hunter-Lam)
#4787: Wrong `String.format()` in `StdDelegatingDeserializer` hides actual error
 (reported by @Horus1337)

2.16.2 (09-Mar-2024)

#4302: Problem deserializing some type of Enums when using `PropertyNamingStrategy`
 (reported by Pieter D-S)
 (fix contributed by Joo-Hyuk K)
#4303: `ObjectReader` is not serializable if it's configured for polymorphism
 (reported by @asardaes)
 (fix contributed by Joo-Hyuk K)
#4316: NPE when deserializing `JsonAnySetter` in `Throwable`
 (reported by @jpraet)
 (fix contributed by Joo-Hyuk K)
#4355: Jackson 2.16 fails attempting to obtain `ObjectWriter` for an `Enum` of which
  some value returns null from `toString()`
 (reported by @YutaHiguchi-bsn)
#4409: Deserialization of enums with name defined with different cases leads to
  `InvalidDefinitionException`: Multiple fields representing property
 (reported by Stephane B)
 (fix contributed by Joo-Hyuk K)

2.16.1 (24-Dec-2023)

#4200: `JsonSetter(contentNulls = FAIL)` is ignored in delegating
  `@JsonCreator` argument
#4216: Primitive array deserializer cannot being captured by `DeserializerModifier`
 (reported by @SakuraKoi)
 (fix contributed by Joo-Hyuk K)
#4229 JsonNode findValues and findParents missing expected values in 2.16.0
 (reported by @gcookemoto)
 (fix contributed by Joo-Hyuk K)

2.16.0 (15-Nov-2023)

#1770: Incorrect deserialization for `BigDecimal` numbers
 (reported by @cristian-mocanu-mob)
 (fix by @pjfanning)
#2502: Add a way to configure caches Jackson uses
 (contributed by Joo-Hyuk K)
#2787: Mix-ins do not work for `Enum`s
 (fix contributed by Joo-Hyuk K)
#3133: Map deserialization results in different numeric classes based on
  json ordering (BigDecimal / Double) when used in combination with @JsonSubTypes
 (reported by @mreiterer)
#3277: Combination of `@JsonUnwrapped` and `@JsonAnySetter` results in `BigDecimal`
  instead of `Double`
 (reported John H)
#3251: Generic class with generic field of runtime type `Double` is deserialized
  as `BigDecimal` when used with `@JsonTypeInfo` and `JsonTypeInfo.As.EXISTING_PROPERTY`
 (reported by Kevin B)
#3647: `@JsonIgnoreProperties` not working with `@JsonValue`
 (reported by @ThatSneakyRaccoon)
 (fix contributed by Joo-Hyuk K)
#3780: Deprecated JsonNode.with(String) suggests using JsonNode.withObject(String)
  but it is not the same thing
 (reported by @bmatasar)
#3838: Difference in the handling of `ObjectId-property` in `JsonIdentityInfo`
  depending on the deserialization route
 (fix contributed by Joo-Hyuk K)
#3877: Add new `OptBoolean` valued property in `@JsonTypeInfo`, handling,
   to allow per-polymorphic type loose Type Id handling
 (contributed by Joo-Hyuk K)
#3906: Regression: 2.15.0 breaks deserialization for records when
   `mapper.setVisibility(PropertyAccessor.ALL, Visibility.NONE)`
 (reported by Endre S)
#3924: Incorrect target type when disabling coercion, trying to deserialize
  String from Array/Object
 (reported by João G)
 (fix contributed by Joo-Hyuk K)
#3928: `@JsonProperty` on constructor parameter changes default field serialization order
 (contributed by @pjfanning)
#3948: `@JsonIgnore` no longer works for transient backing fields
 (reported by Jason L)
#3950: Create new `JavaType` subtype `IterationType` (extending `SimpleType`)
#3953: Use `JsonTypeInfo.Value` for annotation handling
 (contributed by Joo-Hyuk K)
#3965: Add `JsonNodeFeature.WRITE_PROPERTIES_SORTED` for sorting `ObjectNode` properties
  on serialization
#3992: `@JsonIgnore` on Record property ignored if there is getter override
 (reported by @ennishol)
#4008: Optimize `ObjectNode` findValue(s) and findParent(s) fast paths
 (contributed by David S)
#4009: Locale "" is deserialised as `null` if `ACCEPT_EMPTY_STRING_AS_NULL_OBJECT`
  is enabled
 (reported by Philipp K)
#4011: Add guardrail setting for `TypeParser` handling of type parameters
#4036: Use `@JsonProperty` for Enum values also when `READ_ENUMS_USING_TO_STRING` enabled
 (contributed by @iProdigy)
#4037: Fix `Enum` deserialization to use `@JsonProperty`, `@JsonAlias` even if
  `EnumNamingStrategy` used
 (contributed by @iProdigy)
#4039: Use `@JsonProperty` and lowercase feature when serializing Enums despite
  using toString()
 (contributed by @iProdigy)
#4040: Use `@JsonProperty` over `EnumNamingStrategy` for Enum serialization
 (contributed by @iProdigy)
#4041: Actually cache EnumValues#internalMap
 (contributed by @iProdigy)
#4047: `ObjectMapper.valueToTree()` will ignore the configuration
  `SerializationFeature.WRAP_ROOT_VALUE`
 (contributed by Joo-Hyuk K)
#4056: Provide the "ObjectMapper.treeToValue(TreeNode, TypeReference)" method
 (contributed by @fantasy0v0)
#4060: Expose `NativeImageUtil.isRunningInNativeImage()` method
#4061: Add JsonTypeInfo.Id.SIMPLE_NAME which defaults type id to `Class.getSimpleName()`
 (requested by Omar A)
 (contributed by Joo-Hyuk K)
#4071: Impossible to deserialize custom `Throwable` sub-classes that do not
  have single-String constructors
 (reported by @PasKal)
 (fix contributed by Joo-Hyuk K)
#4078: `java.desktop` module is no longer optional
 (reported by Andreas Z)
 (fix contributed by Joo-Hyuk K)
#4082: `ClassUtil` fails with `java.lang.reflect.InaccessibleObjectException`
  trying to setAccessible on `OptionalInt` with JDK 17+
#4090: Support sequenced collections (JDK 21)S
 (contributed by @pjfanning)
#4095: Add `withObjectProperty(String)`, `withArrayProperty(String)` in `JsonNode`
#4096: Change `JsonNode.withObject(String)` to work similar to `withArray()`
  wrt argument
#4144: Log WARN if deprecated subclasses of `PropertyNamingStrategy` is used
 (contributed by Naoki T)
#4145: NPE when transforming a tree to a model class object, at `ArrayNode.elements()`
 (reported by Ondrej Z)
#4153: Deprecated `ObjectReader.withType(Type)` has no direct replacement;
  need `forType(Type)`
 (reported by Garren W)
#4164: Do not rewind `position` when serializing direct `ByteBuffer`
 (fix contributed by Jonas K)
#4159: Add new `DefaultTyping.NON_FINAL_AND_ENUMS` to allow Default Typing for `Enum`s
 (contributed by Joo-Hyuk K)
#4175: Exception when deserialization of private record with default constructor
 (reported by Jan P)
 (contributed by Joo-Hyuk K)
#4184: `BeanDeserializer` updates `currentValue` incorrectly when
  deserialising empty Object
 (reported by @nocny-x)

2.15.4 (15-Feb-2024)

#1172: `@JsonView` doesn't work with `@JsonCreator`
 (reported by Dmitry B)
#4185: `@JsonIgnoreProperties` with `@JsonTypeInfo(include = JsonTypeInfo.As.EXTERNAL_PROPERTY)`
  does not work
 (reported by @jonasho)
 (fix contributed by Joo-Hyuk K)
#4303: `ObjectReader` is not serializable if it's configured for polymorphism
 (reported by @asardaes)
 (fix contributed by Joo-Hyuk K)
#4378: `TextNode.equals()` throws `NullPointerException` when `TextNode`
  constructed with `null`
 (reported by @Javed6234)
 (fix contributed by @pjfanning)

2.15.3 (12-Oct-2023)

#3968: Records with additional constructors failed to deserialize
 (fix contributed by Sim Y-T)
#4121: Preserve the original component type in merging to an array
 (contributed by Yury M)

2.15.2 (30-May-2023)

#3938: Record setter not included from interface (2.15 regression)

2.15.1 (16-May-2023)

#3882: Error in creating nested `ArrayNode`s with `JsonNode.withArray()`
 (reported by @SaiKrishna369)
#3894: Only avoid Records fields detection for deserialization
 (contributed by Sim Y-T)
#3895: 2.15.0 breaking behaviour change for records and Getter Visibility
 (reported by Matteo B)
#3897: 2.15.0 breaks deserialization when POJO/Record only has a single field
  and is marked `Access.WRITE_ONLY`
 (reported by Antti L)
 (fix contributed by Sim Y-T)
#3913: Issue with deserialization when there are unexpected properties (due
  to null `StreamReadConstraints`)
 (reported by @sbertault)
#3914: Fix TypeId serialization for `JsonTypeInfo.Id.DEDUCTION`, native type ids

2.15.0 (23-Apr-2023)

#2536: Add `EnumFeature.READ_ENUM_KEYS_USING_INDEX` to work with
   existing "WRITE_ENUM_KEYS_USING_INDEX"#
#2667: Add `@EnumNaming`, `EnumNamingStrategy` to allow use of naming
   strategies for Enums
 (contributed by Joo-Hyuk K)
#2968: Deserialization of `@JsonTypeInfo` annotated type fails with
  missing type id even for explicit concrete subtypes
 (requested by Patrick S) 
 (fix contributed by Joo-Hyuk K)
#2974: Null coercion with `@JsonSetter` does not work with `java.lang.Record`
 (fix contributed by Sim Y-T)
#2992: Properties naming strategy do not work with Record
 (fix contributed by Sim Y-T)
#3053: Allow serializing enums to lowercase (`EnumFeature.WRITE_ENUMS_TO_LOWERCASE`)
 (requested by Vojtěch K)
 (fix contributed by Joo-Hyuk K)
#3180: Support `@JsonCreator` annotation on record classes
 (fix contributed by Sim Y-T)
#3262: InvalidDefinitionException when calling mapper.createObjectNode().putPOJO
#3297: `@JsonDeserialize(converter = ...)` does not work with Records
 (fix contributed by Sim Y-T)
#3342: `JsonTypeInfo.As.EXTERNAL_PROPERTY` does not work with record wrappers
 (fix contributed by Sim Y-T)
#3352: Do not require the usage of opens in a modular app when using records
#3566: Cannot use both `JsonCreator.Mode.DELEGATING` and `JsonCreator.Mode.PROPERTIES`
  static creator factory methods for Enums
 (reported by @andrewbents)
#3637: Add enum features into `@JsonFormat.Feature`
 (requested by @Anatoly4444)
 (fix contributed by Ajay S)
#3638: Case-insensitive and number-based enum deserialization are
  (unnecessarily) mutually exclusive
 (reported by Phil G)
 (fix contributed by Joo-Hyuk K)
#3651: Deprecate "exact values" setting from `JsonNodeFactory`, replace with
  `JsonNodeFeature.STRIP_TRAILING_BIGDECIMAL_ZEROES`
#3654: Infer `@JsonCreator(mode = Mode.DELEGATING)` from use of `@JsonValue`)
#3676: Allow use of `@JsonCreator(mode = Mode.PROPERTIES)` creator for POJOs
 with"empty String" coercion
#3680: Timestamp in classes inside jar showing 02/01/1980
 (fix contributed by Hervé B)
#3682: Transient `Field`s are not ignored as Mutators if there is visible Getter
#3690: Incorrect target type for arrays when disabling coercion
 (reported by João G)
#3708: Seems like `java.nio.file.Path` is safe for Android API level 26
 (contributed by @pjfanning)
#3730: Add support in `TokenBuffer` for lazily decoded (big) numbers
 (contributed by @pjfanning)
#3736: Try to avoid auto-detecting Fields for Record types
#3742: schemaType of `LongSerializer` is wrong
 (reported by @luozhenyu)
#3745: Deprecate classes in package `com.fasterxml.jackson.databind.jsonschema`
 (contributed by @luozhenyu)
#3748: `DelegatingDeserializer` missing override of `getAbsentValue()`
 (and couple of other methods)
#3771: Classloader leak: DEFAULT_ANNOTATION_INTROSPECTOR holds annotation reference
 (reported by Christoph S)
#3791: Flush readonly map together with shared on `SerializerCache.flush()`
 (suggested by @vdaniloff)
#3796: Enum Deserialisation Failing with Polymorphic type validator
 (reported by @sagarika4)
#3809: Add Stream-friendly alternative to `ObjectNode.fields()`:
  `Set<Map.Entry<String, JsonNode>> properties()`
#3814: Enhance `StdNodeBasedDeserializer` to support `readerForUpdating`
 (requested by Matt N)
 (contributed by Joo-Hyuk K)
#3816: TokenBuffer does not implement writeString(Reader reader, int len)
 (reported by Patrick S)
#3819: Add convenience method `SimpleBeanPropertyFilter.filterOutAll()` as
  counterpart of `serializeAll()`
 (contributed by Joo-Hyuk K)
#3836: `Optional<Boolean>` is not recognized as boolean field
 (reported by @thnaeff)
 (fix contributed by Joo-Hyuk K)
#3853: Add `MapperFeature.REQUIRE_TYPE_ID_FOR_SUBTYPES` to enable/disable
  strict subtype Type Id handling
 (contributed by Steve S))
#3876: `TypeFactory` cache performance degradation with `constructSpecializedType()`
 (contributed by Carter K)

2.14.3 (05-May-2023)

#3784: `PrimitiveArrayDeserializers$ByteDeser.deserialize` ignores
  `DeserializationProblemHandler` for invalid Base64 content
#3837: Set transformer factory attributes to improve protection against XXE
 (contributed by @pjfanning)

2.14.2 (28-Jan-2023)

#1751: `@JsonTypeInfo` does not work if the Type Id is an Integer value
 (reported by @marvin-we)
#3063: `@JsonValue` fails for Java Record
 (reported by Gili T)
#3699: Allow custom `JsonNode` implementations
 (contributed by Philippe M)
#3711: Enum polymorphism not working correctly with DEDUCTION
 (reported by @smilep)
#3741: `StdDelegatingDeserializer` ignores `nullValue` of `_delegateDeserializer`.

2.14.1 (21-Nov-2022)

#3655: `Enum` values can not be read from single-element array even with
  `DeserializationFeature.UNWRAP_SINGLE_VALUE_ARRAYS`
 (reported by Andrej M)
 (fix contributed by Jonas K)
#3665: `ObjectMapper` default heap consumption increased significantly from 2.13.x to 2.14.0
 (reported by Moritz H)
 (fix contributed by Jonas K)

2.14.0 (05-Nov-2022)

#1980: Add method(s) in `JsonNode` that works like combination of `at()`
  and `with()`: `withObject(...)` and `withArray(...)`
#2541: Cannot merge polymorphic objects
 (reported by Matthew A)
 (fix contributed by James W)
#3013: Allow disabling Integer to String coercion via `CoercionConfig`
 (reported by @emilkostadinov)
 (fix contributed by Jordi O-A)
#3212: Add method `ObjectMapper.copyWith(JsonFactory)`
 (requested by @quaff)
 (contributed by Felix V)
#3311: Add serializer-cache size limit to avoid Metaspace issues from
  caching Serializers
 (requested by mcolemanNOW@github)
#3338: `configOverride.setMergeable(false)` not supported by `ArrayNode`
 (requested by Ernst-Jan vdL)
#3357: `@JsonIgnore` does not if together with `@JsonProperty` or `@JsonFormat`
 (reported by lizongbo@github)
#3373: Change `TypeSerializerBase` to skip `generator.writeTypePrefix()`
  for `null` typeId
#3394: Allow use of `JsonNode` field for `@JsonAnySetter`
 (requested by @sixcorners)
#3405: Create DataTypeFeature abstraction (for JSTEP-7) with placeholder features
#3417: Allow (de)serializing records using Bean(De)SerializerModifier even when
  reflection is unavailable
 (contributed by Jonas K)
#3419: Improve performance of `UnresolvedForwardReference` for forward reference
 resolution
(contributed by Gary M)
#3421: Implement `JsonNodeFeature.READ_NULL_PROPERTIES` to allow skipping of
  JSON `null` values on reading
#3443: Do not strip generic type from `Class<C>` when resolving `JavaType`
 (contributed by Jan J)
#3447: Deeply nested JsonNode throws StackOverflowError for toString()
 (reported by Deniz H)
#3475: Support use of fast double parse
 (contributed by @pjfanning)
#3476: Implement `JsonNodeFeature.WRITE_NULL_PROPERTIES` to allow skipping
  JSON `null` values on writing
#3481: Filter method only got called once if the field is null when using
  `@JsonInclude(value = JsonInclude.Include.CUSTOM, valueFilter = SomeFieldFilter.class)`
 (contributed by AmiDavidW@github)
#3484: Update `MapDeserializer` to support `StreamReadCapability.DUPLICATE_PROPERTIES`
#3497: Deserialization of Throwables with PropertyNamingStrategy does not work
#3500: Add optional explicit `JsonSubTypes` repeated names check
 (contributed by Igor S)
#3503: `StdDeserializer` coerces ints to floats even if configured to fail
 (contributed by Jordi O-A)
#3505: Fix deduction deserializer with DefaultTypeResolverBuilder
 (contributed by Arnaud S)
#3528: `TokenBuffer` defaults for parser/stream-read features neither passed
  from parser nor use real defaults
#3530: Change LRUMap to just evict one entry when maxEntries reached
 (contributed by @pjfanning)
#3533: Deserialize missing value of `EXTERNAL_PROPERTY` type using
  custom `NullValueProvider`
#3535: Replace `JsonNode.with()` with `JsonNode.withObject()`
#3559: Support `null`-valued `Map` fields with "any setter"
#3568: Change `JsonNode.with(String)` and `withArray(String)` to consider
  argument as `JsonPointer` if valid expression
#3590: Add check in primitive value deserializers to avoid deep wrapper array
  nesting wrt `UNWRAP_SINGLE_VALUE_ARRAYS` [CVE-2022-42003]
#3609: Allow non-boolean return type for "is-getters" with
  `MapperFeature.ALLOW_IS_GETTERS_FOR_NON_BOOLEAN`
 (contributed by Richard K)
#3613: Implement `float` and `boolean` to `String` coercion config
 (fix contributed by Jordi O-A)
#3624: Legacy `ALLOW_COERCION_OF_SCALARS` interacts poorly with Integer to
  Float coercion
 (contributed by Carter K)
#3633: Expose `translate()` method of standard `PropertyNamingStrategy` implementations
 (requested by Joachim D)

2.13.5 (23-Jan-2023)

#3659: Improve testing (likely via CI) to try to ensure compatibility with
  specific Android SDKs
#3661: Jackson 2.13 uses Class.getTypeName() that is only available on Android SDK 26
  (with fix works on ASDK 24)

2.13.4.2 (13-Oct-2022)

#3627: Gradle module metadata for `2.13.4.1` references non-existent
  jackson-bom `2.13.4.1` (instead of `2.13.4.20221012`)
  (NOTE: root cause is [jackson-bom#52])

2.13.4.1 (12-Oct-2022)

#3590: Add check in primitive value deserializers to avoid deep wrapper array
  nesting wrt `UNWRAP_SINGLE_VALUE_ARRAYS` [CVE-2022-42003]

2.13.4 (03-Sep-2022)

#3275: JDK 16 Illegal reflective access for `Throwable.setCause()` with
  `PropertyNamingStrategy.UPPER_CAMEL_CASE`
 (reported by Jason H)
 (fix suggested by gsinghlulu@github)
#3565: `Arrays.asList()` value deserialization has changed from mutable to
  immutable in 2.13
 (reported by JonasWilms@github)
#3582: Add check in `BeanDeserializer._deserializeFromArray()` to prevent
  use of deeply nested arrays [CVE-2022-42004]

2.13.3 (14-May-2022)

#3412: Version 2.13.2 uses `Method.getParameterCount()` which is not supported on
  Android before API 26
#3419: Improve performance of `UnresolvedForwardReference` for forward
 reference resolution
(contributed by Gary M)
#3446: `java.lang.StringBuffer` cannot be deserialized
 (reported by Lolf1010@github)
#3450: DeserializationProblemHandler is not working with wrapper type
  when returning null
 (reported by LJeanneau@github)

2.13.2.2 (28-Mar-2022)

No changes since 2.13.2.1 but fixed Gradle Module Metadata ("module.json")

2.13.2.1 (24-Mar-2022)

#2816: Optimize UntypedObjectDeserializer wrt recursion
 (contributed by Taylor S, Spence N)
#3412: Version 2.13.2 uses `Method.getParameterCount()` which is not
  supported on Android before API 26
 (reported by Matthew F)

2.13.2 (06-Mar-2022)

#3293: Use Method.getParameterCount() where possible
 (suggested by Christoph D)
#3344: `Set.of()` (Java 9) cannot be deserialized with polymorphic handling
 (reported by Sam K)
#3368: `SnakeCaseStrategy` causes unexpected `MismatchedInputException` during
  deserialization
 (reported by sszuev@github)
#3369: Deserialization ignores other Object fields when Object or Array
  value used for enum
 (reported by Krishna G)
#3380: `module-info.java` is in `META-INF/versions/11` instead of `META-INF/versions/9`

2.13.1 (19-Dec-2021)

#3006: Argument type mismatch for `enum` with `@JsonCreator` that takes String,
  gets JSON Number
 (reported by GrozaAnton@github)
#3299: Do not automatically trim trailing whitespace from `java.util.regex.Pattern` values
 (reported by Joel B)
#3305: ObjectMapper serializes `CharSequence` subtypes as POJO instead of
  as String (JDK 15+)
 (reported by stevenupton@github; fix suggested by Sergey C)
#3308: `ObjectMapper.valueToTree()` fails when
 `DeserializationFeature.FAIL_ON_TRAILING_TOKENS` is enabled
 (fix contributed by raphaelNguyen@github)
#3328: Possible DoS if using JDK serialization to serialize JsonNode

2.13.0 (30-Sep-2021)

#1850: `@JsonValue` with integer for enum does not deserialize correctly
 (reported by tgolden-andplus@github)
 (fix contributed by limengning@github)
#1988: MapperFeature.ACCEPT_CASE_INSENSITIVE_ENUM does not work for Enum keys of Map
 (reported by Myp3ik@github)
#2509: `AnnotatedMethod.getValue()/setValue()` doesn't have useful exception message
 (reported by henryptung@github)
 (fix contributed by Stephan S)
#2828: Add `DatabindException` as intermediate subtype of `JsonMappingException`
#2900: Jackson does not support deserializing new Java 9 unmodifiable collections
 (reported by Daniel H)
#2989: Allocate TokenBuffer instance via context objects (to allow format-specific
  buffer types)
#3001: Add mechanism for setting default `ContextAttributes` for `ObjectMapper`
#3002: Add `DeserializationContext.readTreeAsValue()` methods for more convenient
  conversions for deserializers to use
#3011: Clean up support of typed "unmodifiable", "singleton" Maps/Sets/Collections
#3033: Extend internal bitfield of `MapperFeature` to be `long`
#3035: Add `removeMixIn()` method in `MapperBuilder`
#3036: Backport `MapperBuilder` lambda-taking methods: `withConfigOverride()`,
  `withCoercionConfig()`, `withCoercionConfigDefaults()`
#3080: configOverrides(boolean.class) silently ignored, whereas .configOverride(Boolean.class)
  works for both primitives and boxed boolean values
 (reported by Asaf R)
#3082: Dont track unknown props in buffer if `ignoreAllUnknown` is true
 (contributed by David H)
#3091: Should allow deserialization of java.time types via opaque
   `JsonToken.VALUE_EMBEDDED_OBJECT`
#3099: Optimize "AnnotatedConstructor.call()" case by passing explicit null
#3101: Add AnnotationIntrospector.XmlExtensions interface for decoupling javax dependencies
#3110: Custom SimpleModule not included in list returned by ObjectMapper.getRegisteredModuleIds()
  after registration
 (reported by dkindler@github)
#3117: Use more limiting default visibility settings for JDK types (java.*, javax.*)
#3122: Deep merge for `JsonNode` using `ObjectReader.readTree()`
 (reported by Eric S)
#3125: IllegalArgumentException: Conflicting setter definitions for property
  with more than 2 setters
 (reported by mistyzyq@github)
#3130: Serializing java.lang.Thread fails on JDK 11 and above (should suppress
  serialization of ClassLoader)
#3143: String-based `Map` key deserializer is not deterministic when there is no
  single arg constructor
 (reported by Halil İbrahim Ş)
#3154: Add ArrayNode#set(int index, primitive_type value)
 (contributed by Tarekk Mohamed A)
#3160: JsonStreamContext "currentValue" wrongly references to @JsonTypeInfo
  annotated object
 (reported by Aritz B)
#3174: DOM `Node` serialization omits the default namespace declaration
 (contributed by Morten A-G)
#3177: Support `suppressed` property when deserializing `Throwable`
 (contributed by Klaas D)
#3187: `AnnotatedMember.equals()` does not work reliably
 (contributed by Klaas D)
#3193: Add `MapperFeature.APPLY_DEFAULT_VALUES`, initially for Scala module
 (suggested by Nick B)
#3214: For an absent property Jackson injects `NullNode` instead of `null` to a
  JsonNode-typed constructor argument of a `@ConstructorProperties`-annotated constructor
 (reported by robvarga@github)
#3217: `XMLGregorianCalendar` doesn't work with default typing
 (reported by Xinzhe Y)
#3227: Content `null` handling not working for root values
 (reported by João G)
 (fix contributed by proost@github)
#3234: StdDeserializer rejects blank (all-whitespace) strings for ints
 (reported by Peter B)
 (fix proposed by qthegreat3@github)
#3235: `USE_BASE_TYPE_AS_DEFAULT_IMPL` not working with `DefaultTypeResolverBuilder`
 (reported, fix contributed by silas.u / sialais@github)
#3238: Add PropertyNamingStrategies.UpperSnakeCaseStrategy (and UPPER_SNAKE_CASE constant)
 (requested by Kenneth J)
 (contributed by Tanvesh)
#3244: StackOverflowError when serializing JsonProcessingException
 (reported by saneksanek@github)
#3259: Support for BCP 47 `java.util.Locale` serialization/deserialization
 (contributed by Abishek R)
#3271: String property deserializes null as "null" for JsonTypeInfo.As.EXISTING_PROPERTY
 (reported by jonc2@github)
#3280: Can not deserialize json to enum value with Object-/Array-valued input,
  `@JsonCreator`
 (reported by peteryuanpan@github)
#3397: Optimize `JsonNodeDeserialization` wrt recursion
- Fix to avoid problem with `BigDecimalNode`, scale of `Integer.MIN_VALUE` (see
  [dataformats-binary#264] for details)
- Extend handling of `FAIL_ON_NULL_FOR_PRIMITIVES` to cover coercion from (Empty) String
  via `AsNull`
- Add `mvnw` wrapper

2.12.7.1 (12-Oct-2022)

#3582: Add check in `BeanDeserializer._deserializeFromArray()` to prevent
  use of deeply nested arrays [CVE-2022-42004]
#3590: Add check in primitive value deserializers to avoid deep wrapper array
  nesting wrt `UNWRAP_SINGLE_VALUE_ARRAYS` [CVE-2022-42003]

2.12.7 (26-May-2022)

#2816: Optimize UntypedObjectDeserializer wrt recursion [CVE-2020-36518]

2.12.6 (15-Dec-2021)

#3280: Can not deserialize json to enum value with Object-/Array-valued input,
  `@JsonCreator`
 (reported by peteryuanpan@github)
#3305: ObjectMapper serializes `CharSequence` subtypes as POJO instead of
  as String (JDK 15+)
 (reported by stevenupton@github; fix suggested by Sergey C)
#3328: Possible DoS if using JDK serialization to serialize JsonNode

2.12.5 (27-Aug-2021)

#3220: (regression) Factory method generic type resolution does not use
  Class-bound type parameter
 (reported by Marcos P)

2.12.4 (06-Jul-2021)

#3139: Deserialization of "empty" subtype with DEDUCTION failed
 (reported by JoeWoo; fix provided by drekbour@github)
#3146: Merge findInjectableValues() results in AnnotationIntrospectorPair
 (contributed by Joe B)
#3171: READ_UNKNOWN_ENUM_VALUES_USING_DEFAULT_VALUE doesn't work with empty strings
 (reported by unintended@github)

2.12.3 (12-Apr-2021)

#3108: `TypeFactory` cannot convert `Collection` sub-type without type parameters
  to canonical form and back
 (reported by lbilger@github)
- Fix for [modules-java8#207]: prevent fail on secondary Java 8 date/time types

2.12.2 (03-Mar-2021)

#754: EXTERNAL_PROPERTY does not work well with `@JsonCreator` and
   `FAIL_ON_UNKNOWN_PROPERTIES`
 (reported by Vassil D)
#3008: String property deserializes null as "null" for
   `JsonTypeInfo.As.EXTERNAL_PROPERTY`
#3022: Property ignorals cause `BeanDeserializer `to forget how to read
  from arrays (not copying `_arrayDelegateDeserializer`)
 (reported by Gian M)
#3025: UntypedObjectDeserializer` mixes multiple unwrapped
  collections (related to #2733)
 (fix contributed by Migwel@github)
#3038: Two cases of incorrect error reporting about DeserializationFeature
 (reported by Jelle V)
#3045: Bug in polymorphic deserialization with `@JsonCreator`, `@JsonAnySetter`,
  `JsonTypeInfo.As.EXTERNAL_PROPERTY`
 (reported by martineaus83@github)
#3055: Polymorphic subtype deduction ignores `defaultImpl` attribute
 (contributed by drekbour@github)
#3056: MismatchedInputException: Cannot deserialize instance of
  `com.fasterxml.jackson.databind.node.ObjectNode` out of VALUE_NULL token
 (reported by Stexxen@github)
#3060: Missing override for `hasAsKey()` in `AnnotationIntrospectorPair`
#3062: Creator lookup fails with `InvalidDefinitionException` for conflict
  between single-double/single-Double arg constructor
#3068: `MapDeserializer` forcing `JsonMappingException` wrapping even if
  WRAP_EXCEPTIONS set to false
 (reported by perkss@github)

2.12.1 (08-Jan-2021)

#2962: Auto-detection of constructor-based creator method skipped if there is
   an annotated factory-based creator method (regression from 2.11)
 (reported by Halil I-S)
#2972: `ObjectMapper.treeToValue()` no longer invokes `JsonDeserializer.getNullValue()`
 (reported by andpal@github)
#2973: DeserializationProblemHandler is not invoked when trying to deserializing String
 (reported by zigzago@github)
#2978: Fix failing `double` JsonCreators in jackson 2.12.0
 (contributed by Carter K)
#2979: Conflicting in POJOPropertiesCollector when having namingStrategy
 (reported, fix suggested by SunYiJun)
#2990: Breaking API change in `BasicClassIntrospector` (2.12.0)
 (reported, fix contributed by Faron D)
#3005: `JsonNode.requiredAt()` does NOT fail on some path expressions
#3009: Exception thrown when `Collections.synchronizedList()` is serialized
  with type info, deserialized
 (reported by pcloves@github)

2.12.0 (29-Nov-2020)

#43: Add option to resolve type from multiple existing properties,
  `@JsonTypeInfo(use=DEDUCTION)`
 (contributed by drekbour@github)
#426: `@JsonIgnoreProperties` does not prevent Exception Conflicting getter/setter
  definitions for property
 (reported by gmkll@github)
#921: Deserialization Not Working Right with Generic Types and Builders
 (reported by Mike G; fix contributed by Ville K)
#1296: Add `@JsonIncludeProperties(propertyNames)` (reverse of `@JsonIgnoreProperties`)
 (contributed Baptiste P)
#1458: `@JsonAnyGetter` should be allowed on a field
 (contributed by Dominik K)
#1498: Allow handling of single-arg constructor as property based by default
 (requested by Lovro P)
#1852: Allow case insensitive deserialization of String value into
  `boolean`/`Boolean` (esp for Excel)
 (requested by Patrick J)
#1886: Allow use of `@JsonFormat(with=JsonFormat.Feature.ACCEPT_CASE_INSENSITIVE_PROPERTIES)`
  on Class
#1919: Abstract class included as part of known type ids for error message
  when using JsonSubTypes
 (reported by Incara@github)
#2066: Distinguish null from empty string for UUID deserialization
 (requested by leonshaw@github)
#2091: `ReferenceType` does not expose valid containedType
 (reported by Nate B)
#2113: Add `CoercionConfig[s]` mechanism for configuring allowed coercions
#2118: `JsonProperty.Access.READ_ONLY` does not work with "getter-as-setter" `Collection`s
 (reported by Xiang Z)
#2215: Support `BigInteger` and `BigDecimal` creators in `StdValueInstantiator`
 (requested by David N, implementation contributed by Tiago M)
#2283: `JsonProperty.Access.READ_ONLY` fails with collections when a property name is specified
 (reported by Yona A)
#2644: `BigDecimal` precision not retained for polymorphic deserialization
 (reported by rost5000@github)
#2675: Support use of `Void` valued properties (`MapperFeature.ALLOW_VOID_VALUED_PROPERTIES`)
#2683: Explicitly fail (de)serialization of `java.time.*` types in absence of
  registered custom (de)serializers
#2707: Improve description included in by `DeserializationContext.handleUnexpectedToken()`
#2709: Support for JDK 14 record types (`java.lang.Record`)
 (contributed by Youri B)
#2715: `PropertyNamingStrategy` class initialization depends on its subclass, this can
  lead to class loading deadlock
 (reported by fangwentong@github)
#2719: `FAIL_ON_IGNORED_PROPERTIES` does not throw on `READONLY` properties with
  an explicit name
 (reported, fix contributed by David B)
#2726: Add Gradle Module Metadata for version alignment with Gradle 6
 (contributed by Jendrik J)
#2732: Allow `JsonNode` auto-convert into `ArrayNode` if duplicates found (for XML)
#2733: Allow values of "untyped" auto-convert into `List` if duplicates found (for XML)
#2751: Add `ValueInstantiator.createContextual(...)
#2761: Support multiple names in `JsonSubType.Type`
 (contributed by Swayam R)
#2775: Disabling `FAIL_ON_INVALID_SUBTYPE` breaks polymorphic deserialization of Enums
 (reported by holgerknoche@github)
#2776: Explicitly fail (de)serialization of `org.joda.time.*` types in absence of registered
  custom (de)serializers
#2784: Trailing zeros are stripped when deserializing BigDecimal values inside a
  @JsonUnwrapped property
 (reported by mjustin@github)
#2800: Extract getter/setter/field name mangling from `BeanUtil` into
  pluggable `AccessorNamingStrategy`
#2804: Throw `InvalidFormatException` instead of `MismatchedInputException`
   for ACCEPT_FLOAT_AS_INT coercion failures
 (requested by mjustin@github)
#2871: Add `@JsonKey` annotation (similar to `@JsonValue`) for customizable
  serialization of Map keys
 (requested by CidTori@github; implementation contributed by Kevin B)
#2873: `MapperFeature.ACCEPT_CASE_INSENSITIVE_ENUMS` should work for enum as keys
 (fix contributed by Ilya G)
#2879: Add support for disabling special handling of "Creator properties" wrt
  alphabetic property ordering
 (contributed by Sergiy Y)
#2885: Add `JsonNode.canConvertToExactIntegral()` to indicate whether floating-point/BigDecimal
  values could be converted to integers losslessly
 (requested by Oguzhan U; implementation contributed by Siavash S)
#2895: Improve static factory method generic type resolution logic
 (contributed by Carter K)
#2903: Allow preventing "Enum from integer" coercion using new `CoercionConfig` system
#2909: `@JsonValue` not considered when evaluating inclusion
 (reported by chrylis@github)
#2910: Make some java platform modules optional
 (contributed by XakepSDK@github)
#2925: Add support for serializing `java.sql.Blob`
 (contributed by M Rizky S)
#2928: `AnnotatedCreatorCollector` should avoid processing synthetic static
  (factory) methods
 (contributed by Carter K)
#2931: Add errorprone static analysis profile to detect bugs at build time
 (contributed by Carter K)
#2932: Problem with implicit creator name detection for constructor detection
- Add `BeanDeserializerBase.isCaseInsensitive()`
- Some refactoring of `CollectionDeserializer` to solve CSV array handling issues
- Full "LICENSE" included in jar for easier access by compliancy tools

2.11.4 (12-Dec-2020)

#2894: Fix type resolution for static methods (regression in 2.11.3 due to #2821 fix)
 (reported by Łukasz W)
#2944: `@JsonCreator` on constructor not compatible with `@JsonIdentityInfo`,
  `PropertyGenerator`
 (reported by Lucian H)
- Add debug improvements wrt #2807 (`ClassUtil.getClassMethods()`)

2.11.3 (02-Oct-2020)

#2795: Cannot detect creator arguments of mixins for JDK types
 (reported by Marcos P)
#2815: Add `JsonFormat.Shape` awareness for UUID serialization (`UUIDSerializer`)
#2821: Json serialization fails or a specific case that contains generics and
  static methods with generic parameters (2.11.1 -> 2.11.2 regression)
 (reported by Lari H)
#2822: Using JsonValue and JsonFormat on one field does not work as expected
 (reported by Nils-Christian E)
#2840: `ObjectMapper.activateDefaultTypingAsProperty()` is not using
  parameter `PolymorphicTypeValidator`
 (reported by Daniel W)
#2846: Problem deserialization "raw generic" fields (like `Map`) in 2.11.2
- Fix issues with `MapLikeType.isTrueMapType()`,
  `CollectionLikeType.isTrueCollectionType()`

2.11.2 (02-Aug-2020)

#2783: Parser/Generator features not set when using `ObjectMapper.createParser()`,
  `createGenerator()`
#2785: Polymorphic subtypes not registering on copied ObjectMapper (2.11.1)
 (reported, fix contributed by Joshua S)
#2789: Failure to read AnnotatedField value in Jackson 2.11
 (reported by isaki@github)
#2796: `TypeFactory.constructType()` does not take `TypeBindings` correctly
 (reported by Daniel H)

2.11.1 (25-Jun-2020)

#2486: Builder Deserialization with JsonCreator Value vs Array
 (reported by Ville K)
#2725: JsonCreator on static method in Enum and Enum used as key in map
  fails randomly
 (reported by Michael C)
#2755: `StdSubtypeResolver` is not thread safe (possibly due to copy
  not being made with `ObjectMapper.copy()`)
 (reported by tjwilson90@github)
#2757: "Conflicting setter definitions for property" exception for `Map`
  subtype during deserialization
 (reported by Frank S)
#2758: Fail to deserialize local Records
 (reported by Johannes K)
#2759: Rearranging of props when property-based generator is in use leads
  to incorrect output
 (reported by Oleg C)
#2760: Jackson doesn't respect `CAN_OVERRIDE_ACCESS_MODIFIERS=false` for
  deserializer properties
 (reported by Johannes K)
#2767: `DeserializationFeature.UNWRAP_SINGLE_VALUE_ARRAYS` don't support `Map`
  type field
 (reported by abomb4@github)
#2770: JsonParser from MismatchedInputException cannot getText() for
  floating-point value
 (reported by João G)

2.11.0 (26-Apr-2020)

#953: i-I case conversion problem in Turkish locale with case-insensitive deserialization
 (reported by Máté R)
#962: `@JsonInject` fails on trying to find deserializer even if inject-only
 (reported by David B)
#1983: Polymorphic deserialization should handle case-insensitive Type Id property name
  if `MapperFeature.ACCEPT_CASE_INSENSITIVE_PROPERTIES` is enabled
 (reported by soundvibe@github, fix contributed by Oleksandr P)
#2049: TreeTraversingParser and UTF8StreamJsonParser create contexts differently
 (reported by Antonio P)
#2352: Support use of `@JsonAlias` for enum values
 (contributed by Robert D)
#2365: `declaringClass` of "enum-as-POJO" not removed for `ObjectMapper` with
  a naming strategy
 (reported by Tynakuh@github)
#2480: Fix `JavaType.isEnumType()` to support sub-classes
#2487: BeanDeserializerBuilder Protected Factory Method for Extension
 (contributed by Ville K)
#2503: Support `@JsonSerialize(keyUsing)` and `@JsonDeserialize(keyUsing)` on Key class
#2511: Add `SerializationFeature.WRITE_SELF_REFERENCES_AS_NULL`
 (contributed by Joongsoo P)
#2515: `ObjectMapper.registerSubtypes(NamedType...)` doesn't allow registering
  same POJO for two different type ids
 (contributed by Joseph K)
#2522: `DeserializationContext.handleMissingInstantiator()` throws
  `MismatchedInputException` for non-static inner classes
#2525: Incorrect `JsonStreamContext` for `TokenBuffer` and `TreeTraversingParser`
#2527: Add `AnnotationIntrospector.findRenameByField()` to support Kotlin's
  "is-getter" naming convention
#2555: Use `@JsonProperty(index)` for sorting properties on serialization
#2565: Java 8 `Optional` not working with `@JsonUnwrapped` on unwrappable type
 (reported by Haowei W)
#2587: Add `MapperFeature.BLOCK_UNSAFE_POLYMORPHIC_BASE_TYPES` to allow blocking
  use of unsafe base type for polymorphic deserialization
#2589: `DOMDeserializer`: setExpandEntityReferences(false) may not prevent
  external entity expansion in all cases [CVE-2020-25649]
 (reported by Bartosz B)
#2592: `ObjectMapper.setSerializationInclusion()` is ignored for `JsonAnyGetter`
 (reported by Oleksii K)
#2608: `ValueInstantiationException` when deserializing using a builder and
  `UNWRAP_SINGLE_VALUE_ARRAYS`
 (reported by cadrake@github)
#2627: JsonIgnoreProperties(ignoreUnknown = true) does not work on field and method level
 (reported by robotmrv@github)
#2632: Failure to resolve generic type parameters on serialization
 (reported by Simone D)
#2635: JsonParser cannot getText() for input stream on MismatchedInputException
 (reported by João G)
#2636: ObjectReader readValue lacks Class<T> argument
 (contributed by Robin R)
#2643: Change default textual serialization of `java.util.Date`/`Calendar`
  to include colon in timezone offset
#2647: Add `ObjectMapper.createParser()` and `createGenerator()` methods
#2657: Allow serialization of `Properties` with non-String values
#2663: Add new factory method for creating custom `EnumValues` to pass to `EnumDeserializer
 (requested by Rafal K)
#2668: `IllegalArgumentException` thrown for mismatched subclass deserialization
 (reported by nbruno@github)
#2693: Add convenience methods for creating `List`, `Map` valued `ObjectReader`s
  (ObjectMapper.readerForListOf())
- Add `SerializerProvider.findContentValueSerializer()` methods

2.10.5.1 (02-Dec-2020)

#2589: (see desc on 2.11.0 -- backported)

2.10.5 (21-Jul-2020)

#2787 (partial fix): NPE after add mixin for enum
 (reported by Denis K)

2.10.4 (03-May-2020)

#2679: `ObjectMapper.readValue("123", Void.TYPE)` throws "should never occur"
 (reported by Endre S)

2.10.3 (03-Mar-2020)

#2482: `JSONMappingException` `Location` column number is one line Behind the actual
  location
 (reported by Kamal A, fixed by Ivo S)
#2599: NoClassDefFoundError at DeserializationContext.<init> on Android 4.1.2
  and Jackson 2.10.0
 (reported by Tobias P)
#2602: ByteBufferSerializer produces unexpected results with a duplicated ByteBuffer
  and a position > 0
 (reported by Eduard T)
#2605: Failure to deserializer polymorphic subtypes of base type `Enum`
 (reported by uewle@github)
#2610: `EXTERNAL_PROPERTY` doesn't work with `@JsonIgnoreProperties`
 (reported, fix suggested by Alexander S)

2.10.2 (05-Jan-2020)

#2101: `FAIL_ON_NULL_FOR_PRIMITIVES` failure does not indicate field name in exception message
 (reported by raderio@github)

2.10.1 (09-Nov-2019)

#2457: Extended enum values are not handled as enums when used as Map keys
 (reported by Andrey K)
#2473: Array index missing in path of `JsonMappingException` for `Collection<String>`,
  with custom deserializer
 (reported by João G)
#2475: `StringCollectionSerializer` calls `JsonGenerator.setCurrentValue(value)`,
  which messes up current value for sibling properties
 (reported by Ryan B)
#2485: Add `uses` for `Module` in module-info
 (contributed by Marc M)
#2513: BigDecimalAsStringSerializer in NumberSerializer throws IllegalStateException in 2.10
 (reported by Johan H)
#2519: Serializing `BigDecimal` values inside containers ignores shape override
 (reported by Richard W)
#2520: Sub-optimal exception message when failing to deserialize non-static inner classes
 (reported by Mark S)
#2529: Add tests to ensure `EnumSet` and `EnumMap` work correctly with "null-as-empty"
#2534: Add `BasicPolymorphicTypeValidator.Builder.allowIfSubTypeIsArray()`
#2535: Allow String-to-byte[] coercion for String-value collections

2.10.0 (26-Sep-2019)

#18: Make `JsonNode` serializable
#1093: Default typing does not work with `writerFor(Object.class)`
 (reported by hoomanv@github)
#1675: Remove "impossible" `IOException` in `readTree()` and `readValue()` `ObjectMapper`
  methods which accept Strings
 (requested by matthew-pwnieexpress@github)
#1954: Add Builder pattern for creating configured `ObjectMapper` instances
#1995: Limit size of `DeserializerCache`, auto-flush on exceeding
#2059: Remove `final` modifier for `TypeFactory`
 (requested by Thibaut R)
#2077: `JsonTypeInfo` with a subtype having `JsonFormat.Shape.ARRAY` and
  no fields generates `{}` not `[]`
 (reported by Sadayuki F)
#2115: Support naive deserialization of `Serializable` values as "untyped", same
  as `java.lang.Object`
 (requested by Christopher S)
#2116: Make NumberSerializers.Base public and its inherited classes not final
 (requested by Édouard M)
#2126: `DeserializationContext.instantiationException()` throws `InvalidDefinitionException`
#2129: Add `SerializationFeature.WRITE_ENUM_KEYS_USING_INDEX`, separate from value setting
 (suggested by renzihui@github)
#2133: Improve `DeserializationProblemHandler.handleUnexpectedToken()` to allow handling of
  Collection problems
 (contributed by Semyon L)
#2149: Add `MapperFeature.ACCEPT_CASE_INSENSITIVE_VALUES`
 (suggested by Craig P)
#2153: Add `JsonMapper` to replace generic `ObjectMapper` usage
#2164: `FactoryBasedEnumDeserializer` does not respect
  `DeserializationFeature.WRAP_EXCEPTIONS`
 (reported by Yiqiu H)
#2187: Make `JsonNode.toString()` use shared `ObjectMapper` to produce valid json
#2189: `TreeTraversingParser` does not check int bounds
 (reported by Alexander S)
#2195: Add abstraction `PolymorphicTypeValidator`, for limiting subtypes allowed by
  default typing, `@JsonTypeInfo`
#2196: Type safety for `readValue()` with `TypeReference`
 (suggested by nguyenfilip@github)
#2204: Add `JsonNode.isEmpty()` as convenience alias
#2211: Change of behavior (2.8 -> 2.9) with `ObjectMapper.readTree(input)` with no content
#2217: Suboptimal memory allocation in `TextNode.getBinaryValue()`
 (reported by Christoph B)
#2220: Force serialization always for `convertValue()`; avoid short-cuts
#2223: Add `missingNode()` method in `JsonNodeFactory`
#2227: Minor cleanup of exception message for `Enum` binding failure
 (reported by RightHandedMonkey@github)
#2230: `WRITE_BIGDECIMAL_AS_PLAIN` is ignored if `@JsonFormat` is used
 (reported by Pavel C)
#2236: Type id not provided on `Double.NaN`, `Infinity` with `@JsonTypeInfo`
 (reported by C-B-B@github)
#2237: Add "required" methods in `JsonNode`: `required(String | int)`,
  `requiredAt(JsonPointer)`
#2241: Add `PropertyNamingStrategy.LOWER_DOT_CASE` for dot-delimited names
 (contributed by zenglian@github.com)
#2251: Getter that returns an abstract collection breaks a delegating `@JsonCreator`
#2265: Inconsistent handling of Collections$UnmodifiableList vs Collections$UnmodifiableRandomAccessList
#2273: Add basic Java 9+ module info
#2280: JsonMerge not work with constructor args
 (reported by Deblock T)
#2309: READ_ENUMS_USING_TO_STRING doesn't support null values
 (reported, fix suggested by Ben A)
#2311: Unnecessary MultiView creation for property writers
 (suggested by Manuel H)
#2331: `JsonMappingException` through nested getter with generic wildcard return type
 (reported by sunchezz89@github)
#2336: `MapDeserializer` can not merge `Map`s with polymorphic values
 (reported by Robert G)
#2338: Suboptimal return type for `JsonNode.withArray()`
 (reported by Victor N)
#2339: Suboptimal return type for `ObjectNode.set()`
 (reported by Victor N)
#2348: Add sanity checks for `ObjectMapper.readXXX()` methods
 (requested by ebundy@github)
#2349: Add option `DefaultTyping.EVERYTHING` to support Kotlin data classes
#2357: Lack of path on MismatchedInputException
 (suggested by TheEin@github)
#2378: `@JsonAlias` doesn't work with AutoValue
 (reported by David H)
#2390: `Iterable` serialization breaks when adding `@JsonFilter` annotation
 (reported by Chris M)
#2392: `BeanDeserializerModifier.modifyDeserializer()` not applied to custom bean deserializers
 (reported by andreasbaus@github)
#2393: `TreeTraversingParser.getLongValue()` incorrectly checks `canConvertToInt()`
 (reported by RabbidDog@github)
#2398: Replace recursion in `TokenBuffer.copyCurrentStructure()` with iteration
 (reported by Sam S)
#2415: Builder-based POJO deserializer should pass builder instance, not type,
  to `handleUnknownVanilla()`
 (proposed by Vladimir T, follow up to #822)
#2416: Optimize `ValueInstantiator` construction for default `Collection`, `Map` types
#2422: `scala.collection.immutable.ListMap` fails to serialize since 2.9.3
 (reported by dejanlokar1@github)
#2424: Add global config override setting for `@JsonFormat.lenient()`
#2428: Use "activateDefaultTyping" over "enableDefaultTyping" in 2.10 with new methods
#2430: Change `ObjectMapper.valueToTree()` to convert `null` to `NullNode`
#2432: Add support for module bundles
 (contributed by Marcos P)
#2433: Improve `NullNode.equals()`
 (suggested by David B)
#2442: `ArrayNode.addAll()` adds raw `null` values which cause NPE on `deepCopy()`
  and `toString()`
 (reported, fix contributed by Hesham M)
#2446: Java 11: Unable to load JDK7 types (annotations, java.nio.file.Path): no Java7 support added
 (reported by David C)
#2451: Add new `JsonValueFormat` value, `UUID`
#2453: Add `DeserializationContext.readTree(JsonParser)` convenience method
#2458: `Nulls` property metadata ignored for creators
 (reported  by XakepSDK@github)
#2466: Didn't find class "java.nio.file.Path" below Android api 26
 (reported by KevynBct@github)
#2467: Accept `JsonTypeInfo.As.WRAPPER_ARRAY` with no second argument to
  deserialize as "null value"
 (contributed by Martin C)

[2.9.10.x micro-patches omitted]

2.9.10 (21-Sep-2019)

#2331: `JsonMappingException` through nested getter with generic wildcard return type
#2334: Block one more gadget type (CVE-2019-12384)
#2341: Block one more gadget type (CVE-2019-12814)
#2374: `ObjectMapper. getRegisteredModuleIds()` throws NPE if no modules registered
#2387: Block yet another deserialization gadget (CVE-2019-14379)
#2389: Block yet another deserialization gadget (CVE-2019-14439)
 (reported by xiexq)
#2404: FAIL_ON_MISSING_EXTERNAL_TYPE_ID_PROPERTY setting ignored when
  creator properties are buffered
 (contributed by Joe B)
#2410: Block one more gadget type (HikariCP, CVE-2019-14540)
  (reported by iSafeBlue@github / blue@ixsec.org)
#2420: Block one more gadget type (cxf-jax-rs, no CVE allocated yet)
  (reported by crazylirui@gmail.com)
#2449: Block one more gadget type (HikariCP, CVE-2019-14439 / CVE-2019-16335)
  (reported by kingkk)
#2460: Block one more gadget type (ehcache, CVE-2019-17267)
  (reported by Fei Lu)
#2462: Block two more gadget types (commons-configuration/-2)
#2469: Block one more gadget type (xalan2)

2.9.9 (16-May-2019)

#1408: Call to `TypeVariable.getBounds()` without synchronization unsafe on some platforms
 (reported by Thomas K)
#2221: `DeserializationProblemHandler.handleUnknownTypeId()` returning `Void.class`,
  enableDefaultTyping causing NPE
 (reported by MeyerNils@github)
#2251: Getter that returns an abstract collection breaks a delegating `@JsonCreator`
#2265: Inconsistent handling of Collections$UnmodifiableList vs Collections$UnmodifiableRandomAccessList
 (reported by Joffrey B)
#2299: Fix for using jackson-databind in an OSGi environment under Android
 (contributed by Christoph F)
#2303: Deserialize null, when java type is "TypeRef of TypeRef of T", does not provide "Type(Type(null))"
 (reported by Cyril M)
#2324: `StringCollectionDeserializer` fails with custom collection
 (reported byb Daniil B)
#2326: Block one more gadget type (CVE-2019-12086)
- Prevent String coercion of `null` in `WritableObjectId` when calling `JsonGenerator.writeObjectId()`,
  mostly relevant for formats like YAML that have native Object Ids

2.9.8 (15-Dec-2018)

#1662: `ByteBuffer` serialization is broken if offset is not 0
 (reported by j-baker@github)
#2155: Type parameters are checked for equality while isAssignableFrom expected
 (reported by frankfiedler@github)
#2167: Large ISO-8601 Dates are formatted/serialized incorrectly
#2181: Don't re-use dynamic serializers for property-updating copy constructors
 (suggested by Pavel N)
#2183: Base64 JsonMappingException: Unexpected end-of-input
 (reported by ViToni@github)
#2186: Block more classes from polymorphic deserialization (CVE-2018-19360,
  CVE-2018-19361, CVE-2018-19362)
 (reported by Guixiong Wu)
#2197: Illegal reflective access operation warning when using `java.lang.Void`
  as value type
 (reported by René K)
#2202: StdKeyDeserializer Class method _getToStringResolver is slow causing Thread Block
 (reported by sushobhitrajan@github)

2.9.7 (19-Sep-2018)

#2060: `UnwrappingBeanPropertyWriter` incorrectly assumes the found serializer is
  of type `UnwrappingBeanSerializer`
 (reported by Petar T)
#2064: Cannot set custom format for `SqlDateSerializer` globally
 (reported by Brandon K)
#2079: NPE when visiting StaticListSerializerBase
 (reported by WorldSEnder@github)
#2082: `FactoryBasedEnumDeserializer` should be cachable
#2088: `@JsonUnwrapped` fields are skipped when using `PropertyBasedCreator` if
  they appear after the last creator property
 (reported, fix contributed by 6bangs@github)
#2096: `TreeTraversingParser` does not take base64 variant into account
 (reported by tangiel@github)
#2097: Block more classes from polymorphic deserialization (CVE-2018-14718
  - CVE-2018-14721)
#2109: Canonical string for reference type is built incorrectly
 (reported by svarzee@github)
#2120: `NioPathDeserializer` improvement
 (contributed by Semyon L)
#2128: Location information included twice for some `JsonMappingException`s

2.9.6 (12-Jun-2018)

#955: Add `MapperFeature.USE_BASE_TYPE_AS_DEFAULT_IMPL` to use declared base type
   as `defaultImpl` for polymorphic deserialization
  (contributed by mikeldpl@github)
#1328: External property polymorphic deserialization does not work with enums
#1565: Deserialization failure with Polymorphism using JsonTypeInfo `defaultImpl`,
  subtype as target
#1964: Failed to specialize `Map` type during serialization where key type
  incompatibility overidden via "raw" types
 (reported by ptirador@github)
#1990: MixIn `@JsonProperty` for `Object.hashCode()` is ignored
 (reported by Freddy B)
#1991: Context attributes are not passed/available to custom serializer if object is in POJO
 (reported by dletin@github)
#1998: Removing "type" attribute with Mixin not taken in account if
  using ObjectMapper.copy()
 (reported by SBKila@github)
#1999: "Duplicate property" issue should mention which class it complains about
 (reported by Ondrej Z)
#2001: Deserialization issue with `@JsonIgnore` and `@JsonCreator` + `@JsonProperty`
  for same property name
 (reported, fix contributed by Jakub S)
#2015: `@Jsonsetter with Nulls.SKIP` collides with
  `DeserializationFeature.READ_UNKNOWN_ENUM_VALUES_AS_NULL` when parsing enum
 (reported by ndori@github)
#2016: Delegating JsonCreator disregards JsonDeserialize info
 (reported by Carter K)
#2019: Abstract Type mapping in 2.9 fails when multiple modules are registered
 (reported by asger82@github)
#2021: Delegating JsonCreator disregards `JsonDeserialize.using` annotation
#2023: `JsonFormat.Feature.ACCEPT_EMPTY_STRING_AS_NULL_OBJECT` not working
  with `null` coercion with `@JsonSetter`
#2027: Concurrency error causes `IllegalStateException` on `BeanPropertyMap`
 (reported by franboragina@github)
#2032: CVE-2018-11307: Potential information exfiltration with default typing, serialization gadget from MyBatis
 (reported by Guixiong Wu)
#2034: Serialization problem with type specialization of nested generic types
 (reported by Reinhard P)
#2038: JDK Serializing and using Deserialized `ObjectMapper` loses linkage
  back from `JsonParser.getCodec()`
 (reported by Chetan N)
#2051: Implicit constructor property names are not renamed properly with
  `PropertyNamingStrategy`
#2052: CVE-2018-12022: Block polymorphic deserialization of types from Jodd-db library
 (reported by Guixiong Wu)
#2058: CVE-2018-12023: Block polymorphic deserialization of types from Oracle JDBC driver
 (reported by Guixiong Wu)

2.9.5 (26-Mar-2018)

#1911: Allow serialization of `BigDecimal` as String, using
  `@JsonFormat(shape=Shape.String)`, config overrides
 (suggested by cen1@github)
#1912: `BeanDeserializerModifier.updateBuilder()` not work to set custom
  deserializer on a property (since 2.9.0)
 (contributed by Deblock T)
#1931: Two more `c3p0` gadgets to exploit default typing issue
 (reported by lilei@venusgroup.com.cn)
#1932: `EnumMap` cannot deserialize with type inclusion as property
#1940: `Float` values with integer value beyond `int` lose precision if
  bound to `long`
 (reported by Aniruddha M)
#1941: `TypeFactory.constructFromCanonical()` throws NPE for Unparameterized
  generic canonical strings
 (reported by ayushgp@github)
#1947: `MapperFeature.AUTO_DETECT_XXX` do not work if all disabled
 (reported by Timur S)
#1977: Serializing an Iterator with multiple sub-types fails after upgrading to 2.9.x
 (reported by ssivanand@github)
#1978: Using @JsonUnwrapped annotation in builderdeserializer hangs in infinite loop
 (reported by roeltje25@github)

2.9.4 (24-Jan-2018)

#1382: `@JsonProperty(access=READ_ONLY)` unxepected behaviour with `Collections`
 (reported by hexfaker@github)
#1673: Serialising generic value classes via Reference Types (like Optional) fails
  to include type information
 (reported by Pier-Luc W)
#1729: Integer bounds verification when calling `TokenBuffer.getIntValue()`
 (reported by Kevin G)
#1853: Deserialise from Object (using Creator methods) returns field name instead of value
 (reported by Alexander S)
#1854: NPE deserializing collection with `@JsonCreator` and `ACCEPT_CASE_INSENSITIVE_PROPERTIES`
 (reported by rue-jw@github)
#1855: Blacklist for more serialization gadgets (dbcp/tomcat, spring, CVE-2017-17485)
#1859: Issue handling unknown/unmapped Enum keys
 (reported by remya11@github)
#1868: Class name handling for JDK unmodifiable Collection types changed
  (reported by Rob W)
#1870: Remove `final` on inherited methods in `BuilderBasedDeserializer` to allow
  overriding by subclasses
  (requested by Ville K)
#1878: `@JsonBackReference` property is always ignored when deserializing since 2.9.0
 (reported by reda-alaoui@github)
#1895: Per-type config override "JsonFormat.Shape.OBJECT" for Map.Entry not working
 (reported by mcortella@github)
#1899: Another two gadgets to exploit default typing issue in jackson-databind
 (reported by OneSourceCat@github)
#1906: Add string format specifier for error message in `PropertyValueBuffer`
 (reported by Joe S)
#1907: Remove `getClass()` from `_valueType` argument for error reporting
 (reported by Joe S)

2.9.3 (09-Dec-2017)

#1604: Nested type arguments doesn't work with polymorphic types
#1794: `StackTraceElementDeserializer` not working if field visibility changed
 (reported by dsingley@github)
#1799: Allow creation of custom sub-types of `NullNode`, `BooleanNode`, `MissingNode`
#1804: `ValueInstantiator.canInstantiate()` ignores `canCreateUsingArrayDelegate()`
 (reported byb henryptung@github)
#1807: Jackson-databind caches plain map deserializer and use it even map has `@JsonDeserializer`
 (reported by lexas2509@github)
#1823: ClassNameIdResolver doesn't handle resolve Collections$SingletonMap & Collections$SingletonSet
 (reported by Peter J)
#1831: `ObjectReader.readValue(JsonNode)` does not work correctly with polymorphic types,
  value to update
 (reported by basmastr@github)
#1835: ValueInjector break from 2.8.x to 2.9.x
 (repoted by kinigitbyday@github)
#1842: `null` String for `Exception`s deserialized as String "null" instead of `null`
 (reported by ZeleniJure@github)
#1843: Include name of unsettable property in exception from `SetterlessProperty.set()`
 (suggested by andreh7@github)
#1844: Map "deep" merge only adds new items, but not override existing values
 (reported by alinakovalenko@github)

2.9.2 (14-Oct-2017)

(possibly) #1756: Deserialization error with custom `AnnotationIntrospector`
 (reported by Daniel N)
#1705: Non-generic interface method hides type resolution info from generic base class
  (reported by Tim B)
 NOTE: was originally reported fixed in 2.9.1 -- turns out it wasn't.
#1767: Allow `DeserializationProblemHandler` to respond to primitive types
 (reported by nhtzr@github)
#1768: Improve `TypeFactory.constructFromCanonical()` to work with
  `java.lang.reflect.Type.getTypeName()' format
 (suggested by Luís C)
#1771: Pass missing argument for string formatting in `ObjectMapper`
 (reported by Nils B)
#1788: `StdDateFormat._parseAsISO8601()` does not parse "fractional" timezone correctly
#1793: `java.lang.NullPointerException` in `ObjectArraySerializer.acceptJsonFormatVisitor()`
  for array value with `@JsonValue`
 (reported by Vincent D)

2.9.1 (07-Sep-2017)

#1725: `NPE` In `TypeFactory. constructParametricType(...)`
 (reported by ctytgat@github)
#1730: InvalidFormatException` for `JsonToken.VALUE_EMBEDDED_OBJECT`
 (reported by zigzago@github)
#1744: StdDateFormat: add option to serialize timezone offset with a colon
 (contributed by Bertrand R)
#1745: StdDateFormat: accept and truncate millis larger than 3 digits
 (suggested by Bertrand R)
#1749: StdDateFormat: performance improvement of '_format(..)' method 
 (contributed by Bertrand R)
#1759: Reuse `Calendar` instance during parsing by `StdDateFormat`
 (contributed by Bertrand R)
- Fix `DelegatingDeserializer` constructor to pass `handledType()` (and
  not type of deserializer being delegated to!)
- Add `Automatic-Module-Name` ("com.fasterxml.jackson.databind") for JDK 9 module system

2.9.0 (30-Jul-2017)

#219: SqlDateSerializer does not obey SerializationConfig.Feature.WRITE_DATES_AS_TIMESTAMPS
 (reported by BrentDouglas@github)
#265: Add descriptive exception for attempts to use `@JsonWrapped` via Creator parameter
#291: @JsonTypeInfo with As.EXTERNAL_PROPERTY doesn't work if external type property
  is referenced more than once
 (reported by Starkom@github)
#357: StackOverflowError with contentConverter that returns array type
 (reported by Florian S)
#383: Recursive `@JsonUnwrapped` (`child` with same type) fail: "No _valueDeserializer assigned"
 (reported by tdavis@github)
#403: Make FAIL_ON_NULL_FOR_PRIMITIVES apply to primitive arrays and other types that wrap primitives
 (reported by Harleen S)
#476: Allow "Serialize as POJO" using `@JsonFormat(shape=Shape.OBJECT)` class annotation
#507: Support for default `@JsonView` for a class
 (suggested by Mark W)
#687: Exception deserializing a collection @JsonIdentityInfo and a property based creator
#865: `JsonFormat.Shape.OBJECT` ignored when class implements `Map.Entry`
#888: Allow specifying custom exclusion comparator via `@JsonInclude`,
  using `JsonInclude.Include.CUSTOM`
#994: `DeserializationFeature.UNWRAP_SINGLE_VALUE_ARRAYS` only works for POJOs, Maps
#1029: Add a way to define property name aliases
#1035: `@JsonAnySetter` assumes key of `String`, does not consider declared type.
 (reported by Michael F)
#1060: Allow use of `@JsonIgnoreProperties` for POJO-valued arrays, `Collection`s
#1106: Add `MapperFeature.ALLOW_COERCION_OF_SCALARS` for enabling/disabling coercions
#1284: Make `StdKeySerializers` use new `JsonGenerator.writeFieldId()` for `int`/`long` keys
#1320: Add `ObjectNode.put(String, BigInteger)`
 (proposed by Jan L)
#1341: `DeserializationFeature.FAIL_ON_MISSING_EXTERNAL_TYPE_ID_PROPERTY`
 (contributed by Connor K)
#1347: Extend `ObjectMapper.configOverrides()` to allow changing visibility rules
#1356: Differentiate between input and code exceptions on deserialization
 (suggested by Nick B)
#1369: Improve `@JsonCreator` detection via `AnnotationIntrospector`
 by passing `MappingConfig`
#1371: Add `MapperFeature.INFER_CREATOR_FROM_CONSTRUCTOR_PROPERTIES` to allow
 disabling use of `@CreatorProperties` as explicit `@JsonCreator` equivalent
#1376: Add ability to disable JsonAnySetter/JsonAnyGetter via mixin
 (suggested by brentryan@github)
#1399: Add support for `@JsonMerge` to allow "deep update"
#1402: Use `@JsonSetter(nulls=...)` to specify handling of `null` values during deserialization
#1406: `ObjectMapper.readTree()` methods do not return `null` on end-of-input
 (reported by Fabrizio C)
#1407: `@JsonFormat.pattern` is ignored for `java.sql.Date` valued properties
 (reported by sangpire@github)
#1415: Creating CollectionType for non generic collection class broken
#1428: Allow `@JsonValue` on a field, not just getter
#1434: Explicitly pass null on invoke calls with no arguments
 (contributed by Emiliano C)
#1433: `ObjectMapper.convertValue()` with null does not consider null conversions
  (`JsonDeserializer.getNullValue()`)
 (contributed by jdmichal@github)
#1440: Wrong `JsonStreamContext` in `DeserializationProblemHandler` when reading
  `TokenBuffer` content
 (reported by Patrick G)
#1444: Change `ObjectMapper.setSerializationInclusion()` to apply to content inclusion too
#1450: `SimpleModule.addKeyDeserializer()` should throw `IllegalArgumentException` if `null`
  reference of `KeyDeserializer` passed
 (suggested by PawelJagus@github)
#1454: Support `@JsonFormat.lenient` for `java.util.Date`, `java.util.Calendar`
#1474: Replace use of `Class.newInstance()` (deprecated in Java 9) with call via Constructor
#1480: Add support for serializing `boolean`/`Boolean` as number (0 or 1)
 (suggested by jwilmoth@github)
#1520: Case insensitive enum deserialization with `MapperFeature.ACCEPT_CASE_INSENSITIVE_ENUMS`
 (contributed by Ana-Eliza B)
#1522: Global `@JsonInclude(Include.NON_NULL)` for all properties with a specific type
 (contributed by Carsten W)
#1544: EnumMapDeserializer assumes a pure EnumMap and does not support EnumMap derived classes
 (reported by Lyor G)
#1550: Unexpected behavior with `@JsonInclude(JsonInclude.Include.NON_EMPTY)` and
 `java.util.Date` serialization
#1551: `JsonMappingException` with polymorphic type and `JsonIdentityInfo` when basic type is abstract
 (reported by acm073@github)
#1552: Map key converted to byte array is not serialized as base64 string
 (reported by nmatt@github)
#1554: Support deserialization of `Shape.OBJECT` ("as POJO") for `Map`s (and map-like types)
#1556: Add `ObjectMapper.updateValue()` method to update instance with given overrides
 (suggested by syncer@github)
#1583: Add a `DeserializationFeature.FAIL_ON_TRAILING_TOKENS` to force reading of the
  whole input as single value
#1592: Add support for handling primitive/discrepancy problem with type refinements
#1605: Allow serialization of `InetAddress` as simple numeric host address
 (requested by Jared J)
#1616: Extraneous type id mapping added for base type itself
#1619: By-pass annotation introspection for array types
#1637: `ObjectReader.at()` with `JsonPointer` stops after first collection
 (reported by Chris P)
#1653: Convenience overload(s) for ObjectMapper#registerSubtypes
#1655: `@JsonAnyGetter` uses different `bean` parameter in `SimpleBeanPropertyFilter`
 (reported by georgeflugq@github)
#1678: Rewrite `StdDateFormat` ISO-8601 handling functionality
#1684: Rewrite handling of type ids to let `JsonGenerator` handle (more of) details
#1688: Deserialization fails for `java.nio.file.Path` implementations when default typing
  enabled
 (reported by Christian B)
#1690: Prevent use of quoted number (index) for Enum deserialization via
  `MapperFeature.ALLOW_COERCION_OF_SCALARS`
 (requested by magdel@github)

2.8.11.4 (25-Jul-2019)

#2334: Block one more gadget type (CVE-2019-12384)
#2341: Block one more gadget type (CVE-2019-12814)
#2387: Block one more gadget type (CVE-2019-14379)
#2389: Block one more gadget type (CVE-2019-14439)
 (reported by xiexq)

2.8.11.3 (23-Nov-2018)

#2326: Block one more gadget type (CVE-2019-12086)
 (contributed by MaximilianTews@github)

2.8.11.2 (08-Jun-2018)

#1941: `TypeFactory.constructFromCanonical()` throws NPE for Unparameterized
  generic canonical strings
 (reported by ayushgp@github)
#2032: CVE-2018-11307: Potential information exfiltration with default typing, serialization gadget from MyBatis
 (reported by Guixiong Wu)
#2052: CVE-2018-12022: Block polymorphic deserialization of types from Jodd-db library
 (reported by Guixiong Wu)
#2058: CVE-2018-12023: Block polymorphic deserialization of types from Oracle JDBC driver
 (reported by Guixiong Wu)

2.8.11.1 (11-Feb-2018)

#1872: `NullPointerException` in `SubTypeValidator.validateSubType` when
  validating Spring interface
 (reported by Rob W)
#1899: Another two gadgets to exploit default typing issue (CVE-2018-5968)
 (reported by OneSourceCat@github)
#1931: Two more `c3p0` gadgets to exploit default typing issue (c3p0, CVE-2018-7489)

2.8.11 (24-Dec-2017)

#1604: Nested type arguments doesn't work with polymorphic types
#1680: Blacklist couple more types for deserialization
#1767: Allow `DeserializationProblemHandler` to respond to primitive types
 (reported by nhtzr@github)
#1768: Improve `TypeFactory.constructFromCanonical()` to work with
  `java.lang.reflect.Type.getTypeName()` format
#1804: `ValueInstantiator.canInstantiate()` ignores `canCreateUsingArrayDelegate()`
 (reported by henryptung@github)
#1807: Jackson-databind caches plain map deserializer and use it even map has `@JsonDeserializer`
 (reported by lexas2509@github)
#1855: Blacklist for more serialization gadgets (dbcp/tomcat, spring / CVE-2017-17485)

2.8.10 (24-Aug-2017)

#1657: `StdDateFormat` deserializes dates with no tz/offset as UTC instead of
  configured timezone
 (reported by Bertrand R)
#1680: Blacklist couple more types for deserialization
#1658: Infinite recursion when deserializing a class extending a Map,
  with a recursive value type
 (reported by Kevin G)
#1679: `StackOverflowError` in Dynamic `StdKeySerializer`
#1711: Delegating creator fails to work for binary data (`byte[]`) with
 binary formats (CBOR, Smile)
#1735: Missing type checks when using polymorphic type ids
 (reported by Lukas Euler)
#1737: Block more JDK types from polymorphic deserialization (CVE 2017-15095)

2.8.9 (12-Jun-2017)

#1595: `JsonIgnoreProperties.allowSetters` is not working in Jackson 2.8
 (reported by Javy L)
#1597: Escape JSONP breaking characters
 (contributed by Marco C)
#1629: `FromStringDeserializer` ignores registered `DeserializationProblemHandler`
  for `java.util.UUID`
 (reported by Andrew J)
#1642: Support `READ_UNKNOWN_ENUM_VALUES_AS_NULL` with `@JsonCreator`
 (contributed by Joe L)
#1647: Missing properties from base class when recursive types are involved
 (reported by Slobodan P)
#1648: `DateTimeSerializerBase` ignores configured date format when creating contextual
 (reported by Bertrand R)
#1651: `StdDateFormat` fails to parse 'zulu' date when TimeZone other than UTC
 (reported by Bertrand R)

2.8.8.1 (19-Apr-2017)

#1585: Invoke ServiceLoader.load() inside of a privileged block when loading
  modules using `ObjectMapper.findModules()`
 (contributed by Ivo S)
#1599: Jackson Deserializer security vulnerability (CVE-2017-7525)
 (reported by ayound@github)
#1607: @JsonIdentityReference not used when setup on class only
 (reported by vboulaye@github)

2.8.8 (05-Apr-2017)

(partial) #994: `DeserializationFeature.UNWRAP_SINGLE_VALUE_ARRAYS` only works for POJOs, Maps
#1345: `@JsonProperty(access = READ_ONLY)` together with generated constructor (Lombok) causes
 exception: "Could not find creator property with name ..."
 (reported by Raniz85@github)
#1533: `AsPropertyTypeDeserializer` ignores `DeserializationFeature.ACCEPT_EMPTY_STRING_AS_NULL_OBJECT`
#1543: JsonFormat.Shape.NUMBER_INT does not work when defined on enum type in 2.8
 (reported by Alex P)
#1570: `Enum` key for `Map` ignores `SerializationFeature.WRITE_ENUMS_USING_INDEX`
 (reported by SolaKun@github)
#1573: Missing properties when deserializing using a builder class with a non-default
  constructor and a mutator annotated with `@JsonUnwrapped`
 (reported by Joshua J)
#1575: Problem with `@JsonIgnoreProperties` on recursive property (regression in 2.8)
 (reported by anujkumar04@github)
- Minor fix to creation of `PropertyMetadata`, had one path that could lead to NPE

2.8.7 (21-Feb-2017)

#935: `@JsonProperty(access = Access.READ_ONLY)` - unexpected behaviour
#1317: '@JsonIgnore' annotation not working with creator properties, serialization

2.8.6 (12-Jan-2017)

#349: @JsonAnySetter with @JsonUnwrapped: deserialization fails with arrays
 (reported by hdave@github)
#1388: `@JsonIdentityInfo`: id has to be the first key in deserialization when
  deserializing with `@JsonCreator`
 (reported by moodysalem@github)
#1425: `JsonNode.binaryValue()` ignores illegal character if it's the last one
 (reported by binoternary@github)
#1453: `UntypedObjectDeserializer` does not retain `float` type (over `double`)
#1456: `TypeFactory` type resolution broken in 2.7 for generic types
   when using `constructType` with context
#1473: Add explicit deserializer for `StringBuilder` due to Java 9 changes
#1493: `ACCEPT_CASE_INSENSITIVE_PROPERTIES` fails with `@JsonUnwrapped`

2.8.5 (14-Nov-2016)

#1417: Further issues with `@JsonInclude` with `NON_DEFAULT`
#1421: ACCEPT_SINGLE_VALUE_AS_ARRAY partially broken in 2.7.x, 2.8.x
#1429: `StdKeyDeserializer` can erroneously use a static factory method
  with more than one argument
#1432: Off by 1 bug in PropertyValueBuffer
 (reported by Kevin D)
#1438: `ACCEPT_CASE_INSENSITIVE_PROPERTIES` is not respected for creator properties
 (reported by Jayson M)
#1439: NPE when using with filter id, serializing `java.util.Map` types
#1441: Failure with custom Enum key deserializer, polymorphic types
 (reported by Nathanial O)
#1445: Map key deserializerModifiers ignored
 (reported by alfonsobonso@github)
- Improvements to #1411 fix to ensure consistent `null` key handling

2.8.4 (14-Oct-2016)

#466: Jackson ignores Type information when raw return type is BigDecimal or BigInteger 
#1001: Parameter names module gets confused with delegate creator which is a static method
#1324: Boolean parsing with `StdDeserializer` is too slow with huge integer value
 (reported by pavankumar-parankusam@github)
#1383: Problem with `@JsonCreator` with 1-arg factory-method, implicit param names
#1384: `@JsonDeserialize(keyUsing = ...)` does not work correctly together with
  DefaultTyping.NON_FINAL
 (reported by Oleg Z)
#1385: Polymorphic type lost when using `@JsonValue`
 (reported by TomMarkuske@github)
#1389 Problem with handling of multi-argument creator with Enums
 (fix contributed by Pavel P)
#1392: Custom UnmodifiableSetMixin Fails in Jackson 2.7+ but works in Jackson 2.6
 (reported by Rob W)
#1395: Problems deserializing primitive `long` field while using `TypeResolverBuilder`
 (reported by UghZan3@github)
#1403: Reference-chain hints use incorrect class-name for inner classes
 (reported by Josh G)
#1411: MapSerializer._orderEntries should check for null keys
 (reported by Jörn H)

2.8.3 (17-Sep-2016)

#1351: `@JsonInclude(NON_DEFAULT)` doesn't omit null fields
 (reported by Gili T)
#1353: Improve error-handling for `java.net.URL` deserialization
#1361: Change `TokenBuffer` to use new `writeEmbeddedObject()` if possible

2.8.2 (30-Aug-2016)

#1315: Binding numeric values can BigDecimal lose precision
 (reported by Andrew S)
#1327: Class level `@JsonInclude(JsonInclude.Include.NON_EMPTY)` is ignored
 (reported by elruwen@github)
#1335: Unconditionally call `TypeIdResolver.getDescForKnownTypeIds`
 (contributed by Chris J-Y)

2.8.1 (20-Jul-2016)

#1256: `Optional.empty()` not excluded if property declared with type `Object`
#1288: Type id not exposed for `JsonTypeInfo.As.EXTERNAL_PROPERTY` even when `visible` set to `true`
 (reported by libetl@github)
#1289: Optimize construction of `ArrayList`, `LinkedHashMap` instances
#1291: Backward-incompatible behaviour of 2.8: deserializing enum types
   with two static factory methods fail by default
#1297: Deserialization of generic type with Map.class
 (reported by Arek G)
#1302: NPE for `ResolvedRecursiveType` in 2.8.0 due to caching

2.8.0 (04-Jul-2016)

#621: Allow definition of "ignorable types" without annotation (using
  `Mapper.configOverride(type).setIsIgnoredType(true)`
#867: Support `SerializationFeature.WRITE_EMPTY_JSON_ARRAYS ` for `JsonNode`
#903: Add `JsonGenerator` reference to `SerializerProvider`
#931: Add new method in `Deserializers.Base` to support `ReferenceType`
#960: `@JsonCreator` not working on a factory with no arguments for an enum type
 (reported by Artur J)
#990: Allow failing on `null` values for creator (add 
  `DeserializationFeature.FAIL_ON_NULL_CREATOR_PROPERTIES`)
 (contributed by mkokho@github)
#999: External property is not deserialized
 (reported by Aleksandr O)
#1017: Add new mapping exception type ('InvalidTypeIdException') for subtype resolution errors
 (suggested by natnan@github)
#1028: Ignore USE_BIG_DECIMAL_FOR_FLOATS for NaN/Infinity
 (reported by Vladimir K, lightoze@github)
#1047: Allow use of `@JsonAnySetter` on a Map-valued field, no need for setter
#1082: Can not use static Creator factory methods for `Enum`s, with JsonCreator.Mode.PROPERTIES
 (contributed by Lokesh K)
#1084: Change `TypeDeserializerBase` to take `JavaType` for `defaultImpl`, NOT `Class`
#1126: Allow deserialization of unknown Enums using a predefined value
 (contributed by Alejandro R)
#1136: Implement `TokenBuffer.writeEmbeddedObject(Object)`
 (suggested by Gregoire C, gcxRun@github)
#1165: CoreXMLDeserializers does not handle time-only XMLGregorianCalendars
 (reported, contributed fix by Ross G)
#1181: Add the ability to specify the initial capacity of the ArrayNode
 (suggested by Matt V, mveitas@github)
#1184: Allow overriding of `transient` with explicit inclusion with `@JsonProperty`
 (suggested by Maarten B)
#1187: Refactor `AtomicReferenceDeserializer` into `ReferenceTypeDeserializer`
#1204: Add a convenience accessor `JavaType.hasContentType()` (true for container or reference type)
#1206: Add "anchor type" member for `ReferenceType`
#1211: Change `JsonValueSerializer` to get `AnnotatedMethod`, not "raw" method
#1217: `@JsonIgnoreProperties` on Pojo fields not working for deserialization
 (reported by Lokesh K)
#1221: Use `Throwable.addSuppressed()` directly and/or via try-with-resources
#1232: Add support for `JsonFormat.Feature.ACCEPT_CASE_INSENSITIVE_PROPERTIES`
#1233: Add support for `JsonFormat.Feature.WRITE_SORTED_MAP_ENTRIES`
#1235: `java.nio.file.Path` support incomplete
 (reported by, fix contributed by Benson M)
#1261: JsonIdentityInfo broken deserialization involving forward references and/or cycles
 (reported by, fix contributed by Ari F)
#1270: Generic type returned from type id resolver seems to be ignored
 (reported by Benson M)
#1277: Add caching of resolved generic types for `TypeFactory`
 (requested by Andriy P)

2.7.9.5 (23-Nov-2018)

#2097: Block more classes from polymorphic deserialization (CVE-2018-14718
  - CVE-2018-14721)
 (reported by Guixiong Wu)
#2109: Canonical string for reference type is built incorrectly
 (reported by svarzee@github)
#2186: Block more classes from polymorphic deserialization (CVE-2018-19360,
  CVE-2018-19361, CVE-2018-19362)
 (reported by Guixiong Wu)

2.7.9 (04-Feb-2017)

#1367: No Object Id found for an instance when using `@ConstructorProperties`
#1505: @JsonEnumDefaultValue should take precedence over FAIL_ON_NUMBERS_FOR_ENUMS
 (suggested by Stephan S)
#1506: Missing `KeyDeserializer` for `CharSequence`
#1513: `MapSerializer._orderEntries()` throws NPE when operating on `ConcurrentHashMap`
 (reported by Sovietaced@github)
- Simplified processing of class annotations (for `AnnotatedClass`) to try to
  solve rare concurrency problems with "root name" annotations.

2.7.8 (26-Sep-2016)

#877: @JsonIgnoreProperties`: ignoring the "cause" property of `Throwable` on GAE
#1359: Improve `JsonNode` deserializer to create `FloatNode` if parser supports
#1362: ObjectReader.readValues()` ignores offset and length when reading an array
 (reported by wastevenson@github)
#1363: The static field ClassUtil.sCached can cause a class loader leak
 (reported by Stuart D)
#1368: Problem serializing `JsonMappingException` due to addition of non-ignored
  `processor` property (added in 2.7)
 (reported, suggesed fix by Josh C)
#1383: Problem with `@JsonCreator` with 1-arg factory-method, implicit param names

2.7.7 (27-Aug-2016)

#1322: EnumMap keys not using enum's `@JsonProperty` values unlike Enum values
 (reported by MichaelChambers@github)
#1332: Fixed ArrayIndexOutOfBoundException for enum by index deser
 (reported by Max D)
#1344: Deserializing locale assumes JDK separator (underscore), does not
  accept RFC specified (hyphen)
 (reported by Jim M)

2.7.6 (23-Jul-2016)

#1215: Problem with type specialization for Maps with `@JsonDeserialize(as=subtype)`
 (reported by brentryan@github)
#1279: Ensure DOM parsing defaults to not expanding external entities
#1288: Type id not exposed for `JsonTypeInfo.As.EXTERNAL_PROPERTY` even when `visible` set to `true`
#1299: Timestamp deserialization error
 (reported by liyuj@github)
#1301: Problem with `JavaType.toString()` for recursive (self-referential) types
 (reported by Brian P)
#1307: `TypeWrappedDeserializer` doesn't delegate the `getNullValue()` method to `_deserializer`
 (reported by vfries@github)

2.7.5 (11-Jun-2016)

#1098: DeserializationFeature.FAIL_ON_INVALID_SUBTYPE does not work with
  `JsonTypeInfo.Id.CLASS`
 (reported by szaccaria@github)
#1223: `BasicClassIntrospector.forSerialization(...).findProperties` should
  respect MapperFeature.AUTO_DETECT_GETTERS/SETTERS?
 (reported by William H)
#1225: `JsonMappingException` should override getProcessor()
 (reported by Nick B)

2.6.7.1 (11-Jul-2017)

#1383: Problem with `@JsonCreator` with 1-arg factory-method, implicit param names
#1599: Backport the extra safety checks for polymorphic deserialization

2.6.7 (05-Jun-2016)

#1194: Incorrect signature for generic type via `JavaType.getGenericSignature
#1228: @JsonAnySetter does not deserialize null to Deserializer's NullValue
 (contributed by Eric S)
#1231: `@JsonSerialize(as=superType)` behavior disallowed in 2.7.4
 (reported by Mark W)
#1248: `Annotated` returns raw type in place of Generic Type in 2.7.x
 (reported by Andrew J, apjoseph@github)
#1253: Problem with context handling for `TokenBuffer`, field name
#1260: `NullPointerException` in `JsonNodeDeserializer`
 (reported by Eric S)

2.7.4 (29-Apr-2016)

#1122: Jackson 2.7 and Lombok: 'Conflicting/ambiguous property name definitions'
#1178: `@JsonSerialize(contentAs=superType)` behavior disallowed in 2.7
#1186: SimpleAbstractTypeResolver breaks generic parameters
 (reported by tobiash@github)
#1189: Converter called twice results in ClassCastException
 (reported by carrino@github)
#1191: Non-matching quotes used in error message for date parsing
#1194: Incorrect signature for generic type via `JavaType.getGenericSignature
#1195: `JsonMappingException` not Serializable due to 2.7 reference to source (parser)
 (reported by mjustin@github)
#1197: `SNAKE_CASE` doesn't work when using Lombok's `@AllArgsConstructor`
#1198: Problem with `@JsonTypeInfo.As.EXTERNAL_PROPERTY`, `defaultImpl`, missing type id, NPE
#1203: `@JsonTypeInfo` does not work correctly for ReferenceTypes like `AtomicReference`
#1208: treeToValue doesn't handle POJONodes that contain exactly the requested value type
  (reported by Tom M)
- Improve handling of custom content (de)serializers for `AtomicReference`

2.7.3 (16-Mar-2016)

#1125: Problem with polymorphic types, losing properties from base type(s)
#1150: Problem with Object id handling, explicit `null` token
 (reported by Xavi T)
#1154: @JsonFormat.pattern on dates is now ignored if shape is not explicitely provided
 (reported by Yoann R)
#1161: `DeserializationFeature.READ_ENUMS_USING_TO_STRING` not dynamically
  changeable with 2.7
 (reported by asa-git@github)
- Minor fixes to `AnnotationIntrospector.findEnumValues()` to correct problems with
  merging of explicit enum value names.

2.7.2 (26-Feb-2016)

#1124: JsonAnyGetter ignores JsonSerialize(contentUsing=...)
 (reported by Jiri M)
#1128: UnrecognizedPropertyException in 2.7.1 for properties that work with version 2.6.5
 (reported by Roleek@github)
#1129: When applying type modifiers, don't ignore container types.
#1130: NPE in `StdDateFormat` hashCode and equals
 (reported by Kazuki S, kazuki43zoo@github)
#1134: Jackson 2.7 doesn't work with jdk6 due to use of `Collections.emptyIterator()`
 (reported by Timur S, saladinkzn@github)

2.7.1-1 (03-Feb-2016)

Special one-off "micro patch" for:

#1115: Problems with deprecated `TypeFactory.constructType(type, ctxt)` methods if `ctxt` is `null`

2.7.1 (02-Feb-2016)

#1079: Add back `TypeFactory.constructType(Type, Class)` as "deprecated" in 2.7.1
#1083: Field in base class is not recognized, when using `@JsonType.defaultImpl`
 (reported by Julian H)
#1095: Prevent coercion of `int` from empty String to `null` if
  `DeserializationFeature .FAIL_ON_NULL_FOR_PRIMITIVES` is `true`
 (reported by yzmyyff@github)
#1102: Handling of deprecated `SimpleType.construct()` too minimalistic
 (reported by Thibault K)
#1109: @JsonFormat is ignored by the DateSerializer unless either a custom pattern
  or a timezone are specified
 (contributed by Aleks S)

2.7.0 (10-Jan-2016)

#76: Problem handling datatypes Recursive type parameters
 (reported by Aram K)
#357: StackOverflowError with contentConverter that returns array type
 (reported by Florian S)
#432: `StdValueInstantiator` unwraps exceptions, losing context
 (reported by Miles K)
#497: Add new JsonInclude.Include feature to exclude maps after exclusion removes all elements
#803: Allow use of `StdDateFormat.setLenient()`
 (suggested by raj-ghodke@github)
#819: Add support for setting `FormatFeature` via `ObjectReader`, `ObjectWriter`
#857: Add support for java.beans.Transient (requires Java 7)
 (suggested by Thomas M)
#898: Add `ObjectMapper.getSerializerProviderInstance()`
#905: Add support for `@ConstructorProperties` (requires Java 7)
 (requested by Jonas K)
#909: Rename PropertyNamingStrategy CAMEL_CASE_TO_LOWER_CASE_WITH_UNDERSCORES as SNAKE_CASE,
   PASCAL_CASE_TO_CAMEL_CASE as UPPER_CAMEL_CASE
 (suggested by marcottedan@github)
#915: ObjectMapper default timezone is GMT, should be UTC
 (suggested by Infrag@github)
#918: Add `MapperFeature.ALLOW_EXPLICIT_PROPERTY_RENAMING`
 (contributed by David H)
#924: `SequenceWriter.writeAll()` could accept `Iterable`
 (suggested by Jiri-Kremser@github(
#932: Rewrite ser/deser for `AtomicReference`, based on "optional" ser/desers
#933: Close some gaps to allow using the `tryToResolveUnresolved` flows
#936: Deserialization into List subtype with JsonCreator no longer works
 (reported by adamjoeldavis@github)
#948: Support leap seconds, any number of millisecond digits for ISO-8601 Dates.
 (contributed by Jesse W)
#952: Revert non-empty handling of primitive numbers wrt `NON_EMPTY`; make
  `NON_DEFAULT` use extended criteria
#957: Merge `datatype-jdk7` stuff in (java.nio.file.Path handling)
#959: Schema generation: consider active view, discard non-included properties
#963: Add PropertyNameStrategy `KEBAB_CASE`
 (requested by Daniel M)
#978: ObjectMapper#canSerialize(Object.class) returns false even though FAIL_ON_EMPTY_BEANS is disabled
 (reported by Shumpei A)
#997: Add `MapperFeature.OVERRIDE_PUBLIC_ACCESS_MODIFIERS`
#998: Allow use of `NON_DEFAULT` for POJOs without default constructor
#1000: Add new mapping exception type for enums and UUIDs
 (suggesed by natnan@github)
#1010: Support for array delegator
 (contributed by Hugo W)
#1011: Change ObjectWriter::withAttributes() to take a Map with some kind of wildcard types
 (suggested by David B)
#1043: @JsonFormat(with = JsonFormat.Feature.ACCEPT_SINGLE_VALUE_AS_ARRAY) does not work on fields
 (reported by fabiolaa@github)
#1044: Add `AnnotationIntrospector.resolveSetterConflict(...)` to allow custom setter conflict resolution
 (suggested by clydebarrow@github)
- Make `JsonValueFormat` (self-)serializable, deserializable, to/from valid external
  value (as per JSON Schema spec)

INCOMPATIBILITIES:

- While unlikely to be problematic, #959 above required an addition of `SerializerProvider`
  argument for `depositSchemaProperty()` method `BeanProperty` and `PropertyWriter` interfaces
- JDK baseline now Java 7 (JDK 1.7), from Java 6/JDK 1.6

2.6.6 (05-Apr-2016)

#1088: NPE possibility in SimpleMixinResolver
 (reported by Laird N)
#1099: Fix custom comparator container node traversal
 (contributed by Daniel N)
#1108: Jackson not continue to parse after DeserializationFeature.FAIL_ON_INVALID_SUBTYPE error
 (reported by jefferyyuan@github)
#1112: Detailed error message from custom key deserializer is discarded
 (contributed by Benson M)
#1120: String value omitted from weirdStringException
 (reported by Benson M)
#1123: Serializing and Deserializing Locale.ROOT
 (reported by hookumsnivy@github)

2.6.5 (19-Jan-2016)

#1052: Don't generate a spurious NullNode after parsing an embedded object
 (reported by philipa@github)
#1061: Problem with Object Id and Type Id as Wrapper Object (regression in 2.5.1)
#1073: Add try-catch around `java.sql` type serializers
 (suggested by claudemt@github)
#1078: ObjectMapper.copy() still does not preserve _registeredModuleTypes
 (reported by ajonkisz@github)

2.6.4 (07-Dec-2015)

#984: JsonStreamContexts are not build the same way for write.. and convert methods
 (reported by Antibrumm@github)
#989: Deserialization from "{}" to java.lang.Object causes "out of END_OBJECT token" error
 (reported by Ievgen P)
#1003: JsonTypeInfo.As.EXTERNAL_PROPERTY does not work with a Delegate
 (reported by alexwen@github)
#1005: Synthetic constructors confusing Jackson data binding
 (reported by Jayson M)
#1013: `@JsonUnwrapped` is not treated as assuming `@JsonProperty("")`
 (reported by David B)
#1036: Problem with case-insensitive deserialization
 (repoted by Dmitry R)
- Fix a minor problem with `@JsonNaming` not recognizing default value

2.6.3 (12-Oct-2015)

#749: `EnumMap` serialization ignores `SerializationFeature.WRITE_ENUMS_USING_TO_STRING`
 (reported by scubasau@github)
#938: Regression: `StackOverflowError` with recursive types that contain `Map.Entry`
 (reported by jloisel@github)
#939: Regression: DateConversionError in 2.6.x 
 (reported by Andreas P, anpieber@github)
#940: Add missing `hashCode()` implementations for `JsonNode` types that did not have them
 (contributed by Sergio M)
#941: Deserialization from "{}" to ObjectNode field causes "out of END_OBJECT token" error
 (reported by Sadayuki F)
#942: Handle null type id for polymorphic values that use external type id
 (reported by Warren B, stormboy@github)
#943: Incorrect serialization of enum map key
 (reported by Benson M)
#944: Failure to use custom deserializer for key deserializer
 (contributed by Benson M)
#949: Report the offending substring when number parsing fails
 (contributed by Jesse W)
#965: BigDecimal values via @JsonTypeInfo/@JsonSubTypes get rounded
 (reported by gmjabs@github)

2.6.2 (14-Sep-2015)

#894: When using withFactory on ObjectMapper, the created Factory has a TypeParser
  which still has the original Factory
 (reported by lufe66@github)
#899: Problem serializing `ObjectReader` (and possibly `ObjectMapper`)
#913: ObjectMapper.copy does not preserve MappingJsonFactory features
 (reported, fixed by Daniel W)
#922: ObjectMapper.copy() does not preserve _registeredModuleTypes
#928: Problem deserializing External Type Id if type id comes before POJO

2.6.1 (09-Aug-2015)

#873: Add missing OSGi import
#881: BeanDeserializerBase having issues with non-CreatorProperty properties.
 (reported by dharaburda@github)
#884: ArrayIndexOutOfBoundException for `BeanPropertyMap` (with ObjectId)
 (reported by alterGauner@github)
#889: Configuring an ObjectMapper's DateFormat changes time zone
 (reported by Andy W, wilkinsona@github)
#890: Exception deserializing a byte[] when the target type comes from an annotation
 (reported by gmjabs@github)

2.6.0 (19-Jul-2015)

#77: Allow injection of 'transient' fields
#95: Allow read-only properties with `@JsonIgnoreProperties(allowGetters=true)`
#222: EXTERNAL_PROPERTY adds property multiple times and in multiple places
 (reported by Rob E, thatsnotright@github)
#296: Serialization of transient fields with public getters (add
    MapperFeature.PROPAGATE_TRANSIENT_MARKER)
 (suggested by Michal L)
#312: Support Type Id mappings where two ids map to same Class
#348: ObjectMapper.valueToTree does not work with @JsonRawValue
 (reported by Chris P, pimlottc@github)
#504: Add `DeserializationFeature.USE_LONG_FOR_INTS`
 (suggested by Jeff S)
#624: Allow setting external `ClassLoader` to use, via `TypeFactory`
#649: Make `BeanDeserializer` use new `parser.nextFieldName()` and `.hasTokenId()` methods
#664: Add `DeserializationFeature.ACCEPT_FLOAT_AS_INT` to prevent coercion of floating point
 numbers int `int`/`long`/`Integer`/`Long`
 (requested by wenzis@github)
#677: Specifying `Enum` value serialization using `@JsonProperty`
 (requested by Allen C, allenchen1154@github)
#679: Add `isEmpty()` implementation for `JsonNode` serializers
#688: Provide a means for an ObjectMapper to discover mixin annotation classes on demand
 (requested by Laird N)
#689: Add `ObjectMapper.setDefaultPrettyPrinter(PrettyPrinter)`
 (requested by derknorton@github)
#696: Copy constructor does not preserve `_injectableValues`
 (reported by Charles A)
#698: Add support for referential types (ReferenceType)
#700: Cannot Change Default Abstract Type Mapper from LinkedHashMap
 (reported by wealdtech@github)
#725: Auto-detect multi-argument constructor with implicit names if it is the only visible creator
#727: Improve `ObjectWriter.forType()` to avoid forcing base type for container types
#734: Add basic error-recovery for `ObjectReader.readValues()`
#737: Add support for writing raw values in TokenBuffer
 (suggested by Guillaume S, gsmet@github)
#740: Ensure proper `null` (as empty) handling for `AtomicReference`
#741: Pass `DeserializationContext' argument for `JsonDeserializer` methods "getNullValue()"
 and "getEmptyValue()"
#743: Add `RawValue` helper type, for piping raw values through `TokenBuffer`
#756: Disabling SerializationFeature.FAIL_ON_EMPTY_BEANS does not affect `canSerialize()`
 (reported by nickwongdev@github)
#762: Add `ObjectWriter.withoutRootName()`, `ObjectReader.withoutRootName()`
#765: `SimpleType.withStaticTyping()` impl incorrect
#769: Fix `JacksonAnnotationIntrospector.findDeserializer` to return `Object` (as per
  `AnnotationIntrospector`); similarly for other `findXxx(De)Serializer(...)` methods
#777: Allow missing build method if its name is empty ("")
 (suggested by galdosd@github)
#781: Support handling of `@JsonProperty.required` for Creator methods
#787: Add `ObjectMapper setFilterProvider(FilterProvider)` to allow chaining
 (suggested by rgoldberg@githin)
#790: Add `JsonNode.equals(Comparator<JsonNode>, JsonNode)` to support
  configurable/external equality comparison
#794: Add `SerializationFeature.WRITE_DATES_WITH_ZONE_ID` to allow inclusion/exclusion of
  timezone id for date/time values (as opposed to timezone offset)
#795: Converter annotation not honored for abstract types
 (reported by myrosia@github)
#797: `JsonNodeFactory` method `numberNode(long)` produces `IntNode` for small numbers
#810: Force value coercion for `java.util.Properties`, so that values are `String`s
#811: Add new option, `JsonInclude.Include.NON_ABSENT` (to support exclusion of
  JDK8/Guava Optionals)
#812: Java 8 breaks Class-value annotation properties, wrt generics: need to work around
#813: Add support for new property of `@JsonProperty.access` to support
  read-only/write-only use cases
#820: Add new method for `ObjectReader`, to bind from JSON Pointer position
 (contributed by Jerry Y, islanderman@github)
#824: Contextual `TimeZone` changes don't take effect wrt `java.util.Date`,
  `java.util.Calendar` serialization
#826: Replaced synchronized HashMap with ConcurrentHashMap in TypeDeserializerBase._findDeserializer
 (contributed by Lars P)
#827: Fix for polymorphic custom map key serializer
 (reported by mjr6140@gitgub)
#828: Respect DeserializationFeatures.WRAP_EXCEPTIONS in CollectionDeserializer
 (contributed by Steve G, thezerobit@github)
#840: Change semantics of `@JsonPropertyOrder(alphabetic)` to only count `true` value
#848: Custom serializer not used if POJO has `@JsonValue`
#849: Possible problem with `NON_EMPTY` exclusion, `int`s, `Strings`
#868: Annotations are lost in the case of duplicate methods
- Remove old cglib compatibility tests; cause problems in Eclipse
- Add `withFilterId()` method in `JsonSerializer` (demote from `BeanSerializer`)

2.5.5 (07-Dec-2015)

#844: Using JsonCreator still causes invalid path references in JsonMappingException
 (reported by Ian B)
#852: Accept scientific number notation for quoted numbers too
#878: serializeWithType on BeanSerializer does not setCurrentValue
 (reported by Chi K, chikim79@github)

2.5.4 (09-Jun-2015)

#676: Deserialization of class with generic collection inside depends on
  how is was deserialized first time
 (reported by lunaticare@github)
#771: Annotation bundles ignored when added to Mixin
 (reported by Andrew D)
#774: NPE from SqlDateSerializer as _useTimestamp is not checked for being null
 (reported by mrowkow@github)
#785: Add handlings for classes which are available in `Thread.currentThread().getContextClassLoader()`
 (contributed by Charles A)
#792: Ensure Constructor Parameter annotations are linked with those of Field, Getter, or Setter
#793: `ObjectMapper.readTree()` does not work with defaultTyping enabled
 (reported by gracefulgopher@github)
#801: Using `@JsonCreator` cause generating invalid path reference in `JsonMappingException`
 (contributed by Kamil B)
#815: Presence of PropertyNamingStrategy Makes Deserialization fail
#816: Allow date-only ISO strings to have no time zone
 (contributed by Andrew G)
- Fix handling of Enums wrt JSON Schema, when 'toString()' used for serialization

2.5.3 (24-Apr-2015)

#731: XmlAdapter result marshaling error in case of ValueType=Object
 (reported, debugged by Dmitry S)
#742: Allow deserialization of `null` Object Id (missing already allowed)
#744: Custom deserializer with parent object update failing
 (reported by migel@github)
#745: EnumDeserializer.deserializerForCreator fails when used to deserialize a Map key
 (contributed by John M)
#761: Builder deserializer: in-compatible type exception when return type is super type
 (contributed by Alexey G)
#766: Fix Infinite recursion (StackOverflowError) when serializing a SOAP object
 (contributed by Alain G)

2.5.2 (29-Mar-2015)

#609: Problem resolving locally declared generic type
 (repoted by Hal H)
#691: NullSerializer for MapProperty failing when using polymorphic handling
 (reported by Antibrumm@github)
#703: Multiple calls to ObjectMapper#canSerialize(Object.class) returns different values
 (reported by flexfrank@github)
#705: JsonAnyGetter doesn't work with JsonSerialize (except with keyUsing)
 (reported by natnan@github)
#728: TypeFactory#_fromVariable returns unknownType() even though it has enough information
  to provide a more specific type
 (reported by jkochaniak@github)
#733: MappingIterator should move past errors or not return hasNext() == true
 (reported by Lorrin N, lorrin@github)
#738: @JsonTypeInfo non-deterministically ignored in 2.5.1 (concurrency issue)
 (reported by Dylan S, dylanscott@github)
- Improvement to handling of custom `ValueInstantiator` for delegating mode; no more NPE
  if `getDelegateCreator()` returns null
- Refactor `TypedKey` into separate util class

2.5.1 (06-Feb-2015)

#667: Problem with bogus conflict between single-arg-String vs `CharSequence` constructor
#669: JSOG usage of @JsonTypeInfo and @JsonIdentityInfo(generator=JSOGGenerator.class) fails
 (reported by ericali78@github)
#671: Adding `java.util.Currency` deserialization support for maps
 (contributed by Alexandre S-C)
#674: Spring CGLIB proxies not handled as intended
 (reported by Zoltan F)
#682: Class<?>-valued Map keys not serialized properly
 (reported by Ludevik@github)
#684: FAIL_ON_NUMBERS_FOR_ENUMS does not fail when integer value is quoted
 (reported by kllp@github)
#696: Copy constructor does not preserve `_injectableValues`
 (reported by Charles A)
- Add a work-around in `ISO8601DateFormat` to allow omission of ':' from timezone
- Bit more work to complete #633

2.5.0 (01-Jan-2015)

#47: Support `@JsonValue` for (Map) key serialization 
#113: Problem deserializing polymorphic types with @JsonCreator
#165: Add `DeserializationContext.getContextualType()` to let deserializer
  known the expected type.
#299: Add `DeserializationFeature.FAIL_ON_UNRESOLVED_OBJECT_IDS` to allow missing
  Object Ids (as global default)
#408: External type id does not allow use of 'visible=true'
#421: @JsonCreator not used in case of multiple creators with parameter names
 (reported by Lovro P, lpandzic@github)
#427: Make array and Collection serializers call `JsonGenerator.writeStartArray(int)`
#521: Keep bundle annotations, prevent problems with recursive annotation types
 (reported by tea-dragon@github)
#527: Add support for `@JsonInclude(content=Include.NON_NULL)` (and others) for Maps
#528: Add support for `JsonType.As.EXISTING_PROPERTY`
 (reported by heapifyman@github; implemented by fleebytes@github)
#539: Problem with post-procesing of "empty bean" serializer; was not calling
  'BeanSerializerModifier.modifySerializer()` for empty beans
 (reported by Fabien R, fabienrenaud@github)
#540: Support deserializing `[]` as null or empty collection when the java type
  is a not an object, `DeserializationFeature.ACCEPT_EMPTY_ARRAY_AS_NULL_OBJECT`
 (requested by Fabien R, fabienrenaud@github)
#543: Problem resolving self-referential recursive types
 (reported by ahgittin@github)
#550: Minor optimization: prune introspection of "well-known" JDK types
#552: Improved handling for ISO-8601 (date) format
 (contributed by Jerome G, geronimo-iia@github)
#559: Add `getDateFormat()`, `getPropertyNamingStrategy()` in `ObjectMapper`
#560: @JsonCreator to deserialize BigInteger to Enum
 (requested by gisupp@github)
#565: Add support for handling `Map.Entry`
#566: Add support for case-insensitive deserialization (`MapperFeature.ACCEPT_CASE_INSENSITIVE_PROPERTIES`)
 (contributed by Michael R)
#571: Add support in ObjectMapper for custom `ObjectReader`, `ObjectWriter` (sub-classes)
#572: Override default serialization of Enums
 (requested by herau@github)
#576: Add fluent API for adding mixins
 (contributed by Adam S, adstro@github)
#594: `@JsonValue` on enum not used when enum value is a Map key
 (reported by chrylis@github)
#596: Add support for `@JsonProperty.defaultValue`, exposed via `BeanProperty.getMetadata().getDefaultValue()`
#597: Improve error messaging for cases where JSON Creator returns null (which
  is illegal)
 (contributed by Aurelien L)
#599: Add a simple mechanism for avoiding multiple registrations of the same module
#607: Allow (re)config of `JsonParser.Feature`s via `ObjectReader`
#608: Allow (re)config of `JsonGenerator.Feature`s via `ObjectWriter`
#614: Add a mechanism for using `@JsonCreator.mode` for resolving possible ambiguity between
  delegating- and property-based creators
#616: Add `SerializationFeature.WRITE_DURATIONS_AS_TIMESTAMPS`
#622: Support for non-scalar ObjectId Reference deserialiazation (like JSOG)
#623: Add `StdNodeBasedDeserializer`
#630: Add `KeyDeserializer` for `Class`
#631: Update `current value` of `JsonParser`, `JsonGenerator` from standard serializers,
 deserializers
 (suggested by Antibrumm@github)
#633: Allow returning null value from IdResolver to make type information optional
 (requested by Antibrumm@github)
#634: Add `typeFromId(DatabindContext,String)` in `TypeIdDeserializer`
#636: `ClassNotFoundException` for classes not (yet) needed during serialization
 (contributed by mspiegel@github)
#638: Add annotation-based method(s) for injecting properties during serialization
 (using @JsonAppend, VirtualBeanPropertyWriter)
#647: Deserialization fails when @JsonUnwrapped property contains an object with same property name
 (reported by Konstantin L)
#653: Jackson doesn't follow JavaBean naming convention (added `MapperFeature.USE_STD_BEAN_NAMING`)
#654: Add support for (re)configuring `JsonGenerator.setRootValueSeparator()` via `ObjectWriter`
#655: Add `ObjectWriter.writeValues()` for writing value sequences
#660: `@JsonCreator`-annotated factory method is ignored if constructor exists
- Allow use of `Shape.ARRAY` for Enums, as an alias to 'use index'
- Start using `JsonGenerator.writeStartArray(int)` to help data formats
  that benefit from knowing number of elements in arrays (and would otherwise
  need to buffer values to know length)
- Added new overload for `JsonSerializer.isEmpty()`, to eventually solve #588
- Improve error messaging (related to [jaxb-annotations#38]) to include known subtype ids.

2.4.6 (23-Apr-2015)

#735: (complete fix) @JsonDeserialize on Map with contentUsing custom deserializer overwrites default behavior
 (reported by blackfyre512@github) (regression due to #604)
$744: Custom deserializer with parent object update fails

2.4.5.1 (26-Mar-2015)

Special one-off "micro patch" for:

#706: Add support for `@JsonUnwrapped` via JSON Schema module
#707: Error in getting string representation of an ObjectNode with a float number value
 (reported by @navidqar)
#735: (partial) @JsonDeserialize on Map with contentUsing custom deserializer overwrites default behavior

2.4.5 (13-Jan-2015)

#635: Reduce cachability of `Map` deserializers, to avoid problems with per-property config changes
    (regression due to #604)
#656: `defaultImpl` configuration is ignored for `WRAPPER_OBJECT`
- Solve potential cyclic-resolution problem for `UntypedObjectDeserializer`

2.4.4 (24-Nov-2014)

(jackson-core)#158: Setter confusion on assignable types
 (reported by tsquared2763@github)
#245: Calls to ObjectMapper.addMixInAnnotations() on an instance returned by ObjectMapper.copy()
 don't work
 (reported by Erik D)
#580: delegate deserializers choke on a (single) abstract/polymorphic parameter
 (reported by Ian B, tea-dragon@github)
#590: Binding invalid Currency gives nonsense at end of the message
 (reported by Jerbell@github)
#592: Wrong `TokenBuffer` delegate deserialization using `@JsonCreator`
 (reported by Eugene L)
#601: ClassCastException for a custom serializer for enum key in `EnumMap`
 (reported by Benson M)
#604: `Map` deserializers not being cached, causing performance problems
#610: Fix forward reference in hierarchies
 (contributed by zeito@github)
#619: Off by one error in AnnotatedWithParams
 (reported by stevetodd@github)
- Minor fix to `EnumSerializer` regarding detection "serialize using index"
- Minor fix to number serializers, to call proper callback for schema generation

2.4.3 (02-Oct-2014)

#496: Wrong result with `new TextNode("false").asBoolean(true)`
 (reported by Ivar R, ivarru@github)
#511: DeserializationFeature.FAIL_ON_INVALID_SUBTYPE does not work
 (reported by sbelikov@github)
#523: MapDeserializer and friends do not report the field/key name for mapping exceptions
 (reported by Ian B, tea-dragon@github)
#524: @JsonIdentityReference(alwaysAsId = true) Custom resolver is reset to SimpleObjectIdResolver
 (reported by pkokorev@github)
#541: @JsonProperty in @JsonCreator is conflicting with POJOs getters/attributes
 (reported by fabienrenaud@github)
#543: Problem resolving self-referential generic types
#570: Add Support for Parsing All Compliant ISO-8601 Date Formats
 (requested by pfconrey@github)
- Fixed a problem with `acceptJsonFormatVisitor` with Collection/array types that
  are marked with `@JsonValue`; could cause NPE in JSON Schema generator module.

2.4.2 (14-Aug-2014)

#515: Mixin annotations lost when using a mixin class hierarchy with non-mixin interfaces
 (reported by 'stevebread@github')
- Fixed a problem related to [jackson-dataformat-smile#19].

2.4.1.2 (12-Jul-2014)

Special one-off "micro patch" for:

#503: Concurrency issue inside com.fasterxml.jackson.databind.util.LRUMap.get(Object)
 (reported by fjtc@github)

2.4.1.1 (18-Jun-2014)

Special one-off "micro patch" for:

#491: Temporary work-around for issue #490 (full fix for 2.5 needs to be
  in `jackson-annotations`)
#506: Index is never set for Collection and Array in InvalidFormatException.Reference
 (reported by Fabrice D, fabdouglas@github)
- Fixed a problem related to [jackson-dataformat-smile#19].

2.4.1 (17-Jun-2014)

#479: NPE on trying to deserialize a `String[]` that contains null
 (reported by huxi@github)
#482: Make date parsing error behavior consistent with JDK
 (suggested by Steve S, sanbeg@github)
#489 (partial): TypeFactory cache prevents garbage collection of custom ClassLoader
 (reported by sftwrengnr@github)

2.4.0 (02-Jun-2014)

#81: Allow use of @JsonUnwrapped with typed (@JsonTypeInfo) classes, provided
  that (new) feature `SerializationFeature.FAIL_ON_UNWRAPPED_TYPE_IDENTIFIERS`
  is disabled
 (constributed by Ben F, UnquietCode@github)
#88: Prevent use of type information for `JsonNode` via default typing
 (reported by electricmonk@github)
#149: Allow use of "stringified" indexes for Enum values
 (requested by chenboxiang@github)
#176: Allow use external Object Id resolver (to use with @JsonIdentityInfo etc)
 (implemented by Pascal G)
#193: Conflicting property name definitions
 (reported by Stuart J, sgjohnston@github)
#323: Serialization of the field with deserialization config
 (reported by metanet@github)
#327: Should not consider explicitly differing renames a fail, as long as all are explicit
#335: Allow use of `@JsonPropertyOrder(alphabetic=true)` for Map properties
#351: ObjectId does not properly handle forward references during deserialization
 (contributed by pgelinas)
#352 Add `ObjectMapper.setConfig()` for overriding `SerializationConfig`/`DeserializationConfig`
#353: Problems with polymorphic types, `JsonNode` (related to #88)
 (reported by cemo@github)
#359: Converted object not using explicitly annotated serializer
 (reported by Florian S [fschopp@github])
#369: Incorrect comparison for renaming in `POJOPropertyBuilder`
#375: Add `readValue()`/`readPropertyValue()` methods in `DeserializationContext`
#376: Add support for `@JsonFormat(shape=STRING)` for number serializers
#381: Allow inlining/unwrapping of value from single-component JSON array
 (contributed by yinzara@github)
#390: Change order in which managed/back references are resolved (now back-ref
 first, then forward)
 (requested by zAlbee@github)
#407: Properly use null handlers for value types when serializer Collection
 and array types
 (contributed by Will P)
#425: Add support for using `Void.class` as "no class", instead of `NoClass.class`
#428: `PropertyNamingStrategy` will rename even explicit name from `@JsonProperty`
 (reported by turskip@github)
#435: Performance bottleneck in TypeFactory._fromClass
 (reported by Sean D, sdonovanuk@github)
#434: Ensure that DecimalNodes with mathematically equal values are equal
 (contributed by Francis G)
#435: Performance bottleneck in TypeFactory._fromClass
 (reported by sdonovanuk@github)
#438: Add support for accessing `@JsonProperty(index=N)` annotations
#442: Make `@JsonUnwrapped` indicate property inclusion
 (suggested by Ben F)
#447: ArrayNode#addAll should accept Collection<? extends JsonNode>
 (suggested by alias@github)
#461: Add new standard naming strategy, `PropertyNamingStrategy.LowerCaseStrategy`
#463: Add 'JsonNode.asText(String defaultValue)`
 (suggested by Chris C)
#464: Include `JsonLocation` in more mapping exceptions
 (contributed by Andy C (q3aiml@github))
#465: Make it easier to support serialization of custom subtypes of `Number`
#467: Unwanted POJO's embedded in tree via serialization to tree
 (reported by Benson M)
- Slightly improve `SqlDateSerializer` to support `@JsonFormat`
- Improve handling of native type ids (YAML, CBOR) to use non-native type ids
  as fallback

2.3.5 (13-Jan-2015)

#496: Wrong result for TextNode("false").asBoolean(true)
 (reported by Ivar R, ivarru@github)
#543: Problems resolving self-referential generic types.
#656: defaultImpl configuration is ignored for WRAPPER_OBJECT

2.3.4 (17-Jul-2014)

#459: BeanDeserializerBuilder copy constructor not copying `_injectables`
#462: Annotation-provided Deserializers are not contextualized inside CreatorProperties
 (reported by aarondav@github)

2.3.3 (10-Apr-2014)

#420: Remove 'final' modifier from `BeanDeserializerBase.deserializeWithType`
 (requested by Ghoughpteighbteau@github)
#422: Allow use of "True" and "False" as aliases for booleans when coercing from
  JSON String
#423: Fix `CalendarSerializer` to work with custom format
 (reported by sergeymetallic@github)
#433: `ObjectMapper`'s `.valueToTree()` wraps `JsonSerializable` objects into a POJONode
 (reported by Francis G)
- Fix null-handling for `CollectionSerializer`

2.3.2 (01-Mar-2014)

#378: Fix a problem with custom enum deserializer construction
 (reported by BokoEnos@github)
#379: Fix a problem with (re)naming of Creator properties; needed to make
 Paranamer module work with NamingStrategy.
 (reported by Chris P, cpilsworth@github)
#398: Should deserialize empty (not null) URI from empty String
 (reported by pgieser@github)
#406: @JsonTypeIdResolver not working with external type ids
 (reported by Martin T)
#411: NumberDeserializers throws exception with NaN and +/- Infinity
 (reported by clarkbreyman@github)
#412: ObjectMapper.writerWithType() does not change root name being used
 (repoted by jhalterman@github)
- Added `BeanSerializerBase._serializeObjectId()` needed by modules that
  override standard BeanSerializer; specifically, XML module.

2.3.1 (28-Dec-2013)

#346: Fix problem deserializing `ObjectNode`, with @JsonCreator, empty
  JSON Object
 (reported by gaff78@github)
#358: `IterableSerializer` ignoring annotated content serializer
 (reported by Florian S)
#361: Reduce sync overhead for SerializerCache by using volatile, double-locking
 (contributed by stuartwdouglas@github)
#362: UUID output as Base64 String with ObjectMapper.convertValue()
 (reported by jknack@github)
#367: Make `TypeNameIdResolver` call `TypeResolver` for resolving base type
 (suggested by Ben F)
#370: Fail to add Object Id for POJO with no properties
 (reported by jh3141@github)
- Fix for [jackson-module-afterburner#38]: need to remove @JacksonStdImpl from
  `RawSerializer`, to avoid accidental removal of proper handling.

2.3.0 (13-Nov-2013)

#48: Add support for `InetSocketAddress`
 (contributed by Nick T)
#152: Add support for traversing `JsonNode` with (new!) `JsonPointer` implementation
 (suggested by fge@github)
#208: Accept "fromString()" as an implicit Creator (factory) method (alias for "valueOf()")
 (requested by David P)
#215: Allow registering custom `CharacterEscapes` to use for serialization,
 via `ObjectWriter.with(CharacterEscapes)` (and `ObjectMapper.writer(CharacterEscapes)`)
#227: Allow "generic" Enum serializers, deserializers, via `SimpleModule`
#234: Incorrect type information for deeply nested Maps
 (reported by Andrei P)
#237: Add `DeserializationFeature.FAIL_ON_READING_DUP_TREE_KEY` to optionally
  throw `JsonMappingException` on duplicate keys, tree model (`JsonNode`)
#238: Allow existence of overlapping getter, is-getter (choose 'regular' getter)
#239: Support `ByteBuffer`
 (suggested by mckamey@github)
#240: Make sure `@JsonSerialize.include` does not accidentally override
  class inclusion settings
 (requested by thierryhenrio@github)
#253: `DelegatingDeserializer` causes problems for Managed/BackReferences
 (reported by bfelaco@github)
#257: Make `UntypedObjectDeserializer` support overides for `List`, `Map` etc
#268: Add new variant of `ObjectMapper.canSerialize()` that can return `Throwable`
 that caused false to be returned (if any)
#269: Add support for new `@JsonPropertyDescription` via `AnnotationIntrospector`
 as well as `BeanProperty.getMedata().getDescription()`
#270: Add `SerializationFeature.USE_EQUALITY_FOR_OBJECT_ID` to allow use of equality
 (instead of identity) for figuring out when to use Object Id
 (requested by beku8@github)
#271: Support handling of `@JsonUnwrapped` for in-built JSON Schema generation
#277: Make `TokenBuffer` support new native type and object ids
#302: Add `setNamingStrategy` in `Module.SetupContext`
 (suggested by Miguel C)
#305: Add support for accessing `TypeFactory` via `TypeIdResolverBase`
 (not yet via `TypeIdResolver` interface), other configuration
#306: Allow use of `@JsonFilter` for properties, not just classes 
#307: Allow use of `@JsonFilter` for Maps in addition to POJOs
#308: Improve serialization and deserialization speed of `java.util.UUID` by 4x
 (suggested by David P)
#310: Improve `java.util.UUID` serialization with binary codecs, to use "raw" form.
#311: Make sure that "creator properties" are alphabetically ordered too, if
  so requested.
#315: Allow per-property definition of null serializer to use, using
 new `@JsonSerialize(nullsUsing=xxx)` annotation property
#317: Fix `JsonNode` support for nulls bound to `ObjectNode`, `ArrayNode`
 (contributed by Seth P)
#318: Problems with `ObjectMapper.updateValue()`, creator property-backed accessors
#319: Add support for per-call ("contextual") attributes, with defaulting,
 to allow keeping track of state during (de)serialization
#324: Make sure to throw `JsonMappingException` from `EnumDeserializer` creator,
  not `IllegalArgumentException`
 (reported by beverku@github)
#326: Support `@JsonFilter` for "any getter" properties
#334: Make `ArrayNode`, `ObjectNode` non-final again
#337: `AnySetter` does not support polymorphic types
 (reported by askvortsov@github)
#340: AtomicReference not working with polymorphic types
#342: Add `DeserializationFeature.FAIL_ON_IGNORED_PROPERTIES` to make `ObjectMapper`
  throw exception when encountering explicitly ignored properties
 (requested by Ruslan M)
[JACKSON-890]: Support managed/back-references for polymorphic (abstract) types
- Add 'BeanPropertyWriter.isUnwrapping()' for future needs (by Afterburner)
- Add coercions from String "null" (as if null token was parsed) for primitives/Wrappers.
- Add `JsonDeserializer.handledType()`

2.2.4 (10-Jun-2014)

#292: Problems with abstract `Map`s, `Collection`s, polymorphic deserialization
#324: EnumDeserializer should throw JsonMappingException, not IllegalArgumentException
#346: Problems deserializing `ObjectNode` from empty JSON Object, with @JsonCreator

2.2.3 (22-Aug-2013)

#234: Problems with serializing types for deeply nested generic Maps, default typing 
#251: SerializationFeature.WRITE_BIGDECIMAL_AS_PLAIN ignored with JsonNode
  serialization
 (reported by fge@github)
#259: Fix a problem with JSON Schema generation for `@JsonValue`
 (reported by Lior L)
#267: Handle negative, stringified timestamps
 (reported by Drecth@github)
#281: Make `NullNode` use configured null-value serializer
#287: Fix problems with converters, Maps with Object values
 (reported by antubis@github)
#288: Fix problem with serialization converters assigned with annotations
 (reported by cemo@github)

2.2.2 (26-May-2013)

#216: Problems with Android, 1.6-only types
#217: JsonProcessingExceptions not all wrapped as expected
 (reported by karldmoore@github)
#220: ContainerNode missing 'createNumber(BigInteger)'
 (reported by Pascal G)
#223: Duplicated nulls with @JsonFormat(shape=Shape.ARRAY)
 (reported by lukegh@github)
#226: Field mapping fail on deserialization to common referenced object when
  @JsonUnwrapped is used
 (reported by ikvia@github)
#232: Converting bound BigDecimal value to tree fails with WRITE_BIGDECIMAL_AS_PLAIN
 (reported by celkings@github)
- Minor fix to handle primitive types for key deserializer lookups
- Add convenience method `MappingIterator.getCurrentLocation()`
 (suggested by Tomdz@github)

2.2.1 (03-May-2013)

#214: Problem with LICENSE, NOTICE, Android packaging
 (reported by thierryd@github)

2.2.0 (22-Apr-2013)

Fixes:

#23: Fixing typing of root-level collections
#118: JsonTypeInfo.as.EXTERNAL_PROPERTY not working correctly
 with missing type id, scalar types
#130: TimeZone not set for GregorianCalendar, even if configured
#144: MissingNode.isValueNode() should return 'false'
 (reported by 'fge@github')
#146: Creator properties were not being renamed as expected
 (contributed by Christoper C)
#188: Problem with ObjectId serialization, 'alwaysAsId' references

Improvements:

#116: JavaType implements `java.lang.reflect.Type` (as does `TypeReference`)
#147: Defer reporting of problems with missing creator parameters
 (contributed by Christoper C)
#155: Make `ObjectNode` and `ArrayNode` final (other node types already were)
 (requested by fge@github)
#161: Add deserializer for java.util.concurrent.ArrayBlockingQueue
#173: Add 'JsonNode.traverse(ObjectCodec)' for convenience
#181: Improve error reporting for missing '_valueDeserializer'
#194: Add `FloatNode` type in tree model (JsonNode)
 (requested by msteiger@github)
#199: Allow deserializing `Iterable` instances (as basic `Collection`s)
 (requested by electrum@github)
#206: Make 'ObjectMapper.createDeserializationContext()' overridable
 (requested by noter@github)
#207: Add explicit support for `short` datatypes, for tree model
 (contributed by msteiger@github)

New features:

#120: Extend BeanDeserializerModifier to work with non-POJO deserializers
#121: Extend BeanSerializerModifier to work with non-POJO serializers
#124: Add support for serialization converters (@JsonSerializer(converter=...))
#124: Add support for deserialization converters (@JsonDeserializer(converter=...))
#140: Add 'SerializationFeature.WRITE_BIGDECIMAL_AS_PLAIN' to allow forcing
  of non-scientific notation when serializing BigDecimals.
 (suggested by phedny@github)
#148: Add 'DeserializationFeature.FAIL_ON_INVALID_SUBTYPE`, which allows mapping
  entries with missing or invalid type id into null references (instead of failing).
  Also allows use of '@JsonTypeInfo.defaultImpl = NoClass.class' as alternative.
#159: Add more accessors in 'MappingIterator': getParser(), getParserSchema(),
  readAll()
 (suggested by Tom D)
#190: Add 'MapperFeature.ALLOW_FINAL_FIELDS_AS_MUTATORS' (default: true) for
 pruning out final fields (to avoid using as mutators)
 (requested by Eric T)
#195: Add 'MapperFeature.INFER_PROPERTY_MUTATORS' (default: enabled) for finer
  control of what mutators are auto-detected.
 (requested by Dain S)
#198: Add SPI metadata, handling in ObjectMapper (findModules()), for
  automatic registration of auto-detected extension modules
 (suggested by 'beamerblvd@github')
#203: Added new features to support advanced date/time handling:
  - SerializationFeature.WRITE_DATE_TIMESTAMPS_AS_NANOSECONDS
  - DeserializationFeature.READ_DATE_TIMESTAMPS_AS_NANOSECONDS
  - DeserializationFeature.ADJUST_DATES_TO_CONTEXT_TIME_ZONE

Other:

#126: Update JDK baseline to 1.6
* API under 'com.fasterxml.jackson.databind.jsonFormatVisitors' changed significantly
  based on experiences with external JSON Schema generator.
* Version information accessed via code-generated access class, instead of reading
  VERSION.txt
* Added 2 methods in Converter interface: getInputType(), getOutputType(),
  to allow programmatic overrides (needed by JAXB annotation module)

2.1.4 (26-Feb-2013)

* [JACKSON-887]: StackOverflow with parameterized sub-class field
 (reported by Alexander M)
* [#130]: TimeZone not set for GregorianCalendar, when deserializing
* [#157]: NPE when registering module twice
* [#162]: JsonNodeFactory: work around an old bug with BigDecimal and zero
 (submitted by fge@github)
* [#166]: Incorrect optimization for `ObjectMapper.convertValue(Class)`
 (reported by Eric T)
* [#167]: Problems with @JsonValue, polymorphic types (regression from 1.x)
 (reported by Eric T)
* [#170]: Problems deserializing `java.io.File` if creator auto-discovery disabled
 (reported by Eric T)
* [#175]: NPE for JsonMappingException, if no path is specified
 (reported by bramp@github)

2.1.3 (19-Jan-2013)

* [Issue#141]: ACCEPT_EMPTY_STRING_AS_NULL_OBJECT not working for enums
* [Issue#142]: Serialization of class containing EnumMap with polymorphic enum
  fails to generate class type data
 (reported by kidavis4@github)

2.1.2 (04-Dec-2012)

* [Issue#106]: NPE in ObjectArraySerializer.createContextual(...)
* [Issue#117]: HandlerInstantiator defaulting not working
 (reported by Alexander B)
* [Issue#118]: Problems with JsonTypeInfo.As.EXTERNAL_PROPERTY, scalar values
 (reported by Adva11@github)
* [Issue#119]: Problems with @JsonValue, JsonTypeInfo.As.EXTERNAL_PROPERTY
 (reported by Adva11@github)
* [Issue#122]: ObjectMapper.copy() was not copying underlying mix-in map
 (reported by rzlo@github)

2.1.1 (11-Nov-2012)

Fixes:

* [JACKSON-875]: Enum values not found if Feature.USE_ANNOTATIONS disabled
 (reported by Laurent P)
* [Issue#93]: ObjectNode.setAll() broken; would not add anything for
  empty ObjectNodes.
 (reported by Francis G)
* Making things implement java.io.Serializable:
  - Issues: #94, #99, #100, #102
    (reported by Sean B)
* [Issue#96]: Problem with JsonTypeInfo.As.EXTERNAL_PROPERTY, defaultImpl
 (reported by Adva11@github)

2.1.0 (08-Oct-2012)

  New minor version for 2.x series. Major improvements in multiple areas,
  including:

  - Dataformat auto-detection
  - More `@JsonFormat.shape` variant to serialize Collections as
    JSON Objects, POJOs as JSON Arrays (csv-like).
  - Much more configuration accessible via ObjectReader, ObjectWriter
  - New mechanism for JSON Schema generation, other uses (in future)

Fixes:

* [JACKSON-830]/[Issue#19]: Change OSGi bundle name to be fully-qualified
* ]JACKSON-847]: Make @JsonIdentityInfo work with property-based creator
* [JACKSON-851]: State corruption with ObjectWriter, DefaultPrettyPrinter
 (reported by Duncan A)
* [Issue#75]: Too aggressive KeySerializer caching
* Minor fix wrt [Issue#11], coercion needed extra checks

Improvements:

* [JACKSON-758]: Remove 'IOException' from throws clauses of "writeValueAsString"
  and "writeValueAsBytes" of ObjectMapper/ObjectWriter
 (suggested by G-T Chen)
* [JACKSON-839]: Allow "upgrade" of integer number types for
  UntypedObjectDeserializer, even with default typing enabled.
* [JACKSON-850]: Allow use of zero-arg factory methods as "default creator"
  (suggested by Razvan D)
* [Issue#9]: Implement 'required' JSON Schema attribute for bean properties
* [Issue#20]: Add new exception type, InvalidFormatException (sub-type of
  JsonMappingException) to indicate data format problems
 (suggested by HolySamosa@github)
* [Issue#30]: ObjectReader and ObjectWriter now try to pre-fetch root
  (de)serializer if possible; minor performance improvement (2% for small POJOs).
* [Issue#33]: Simplified/clarified definition of 'ObjectReader.readValues()';
  minor change in behavior for JSON Array "wrapped" sequences
* [Issue#60]: Add 'JsonNode.hasNonNull(...)' method(s)
 (suggested by Jeff S on mailing list) 
* [Issue#64]: Add new "standard" PropertyNamingStrategy, PascalCaseStrategy
  (PropertyNamingStrategy.PASCAL_CASE_TO_CAMEL_CASE)
 (contributed by Sean B)
* [Issue#65]: Add getters to `ObjectMapper`, DeserializationContext/-Factory.
 (contributed by Dmitry K)
* [Issue#69]: Add `PropertyName` abstraction, new methods in AnnotationIntrospector
* [Issue#80]: Make `DecimalNode` normalize input, to make "1.0" and "1.00"equal
 (reported by fge@github)

New features:

* [Issue#15]: Support data format auto-detection via ObjectReader (added
  'withFormatDetection(...)' fluent factories)
* [Issue#21]: Add 'ObjectNode.set(...)' method (and related) to improve
  chaining, semantic consistency of Tree Model API
 (suggested by fge@Github)
* [Issue#22]: Add 'ObjectMapper.setAnnotationIntrospectors()' which allows
  defining different introspectors for serialization, deserialization
* [Issue#24]: Allow serialization of Enums as JSON Objects
 (suggested by rveloso@github)
* [Issue#28]: Add 'ObjectMapper.copy()', to create non-linked copy of
  mapper, with same configuration settings
* [Issue#29]: Allow serializing, deserializing POJOs as JSON Arrays
  by using `@JsonFormat(shape=Shape.ARRAY)`
* [Issue#40]: Allow serialization of Collections as JSON Objects
  (and deserialization from)
 (suggested by 'rveloso@github')
* [Issue#42]: Allow specifying Base64 variant to use for Base64-encoded data
  using ObjectReader.with(Base64Variant), ObjectWriter.with(Base64Variant).
 (suggested by 'mpfau@github')
* [Issue#45]: Add '@JsonNaming' annotation to define per-class PropertyNamingStrategy
 (suggested by Mark W)
* [Pull#58]: Make 'MappingIterator' implement 'Closable'
 (contributed by Pascal G)
* [Issue#72]: Add 'MapperFeature.USE_WRAPPER_NAME_AS_PROPERTY_NAME' to use
  wrapper name annotations for renaming properties
* [Issue#87]: Add 'StdDelegatingSerializer', 'StdDelegatingDeserializer' to
  simplify writing of two-step handlers
* (issue #4 of jackson-annotations): Add `@JsonIdentityReference(alwaysAsId=true)`
  to force ALL references to an object written as Object Id, even the first one.
* Added 'ObjectReader#withHandler' to allow for reconfiguring deserialization
  problem handler
 (suggested by 'electricmonk')

Other changes:

* New variant of AnnotationIntrospector.getFormat(), to support class
  annotations
* It is now possible to serialize instances of plain old Object, iff
  'FAIL_ON_EMPTY_BEANS' is disabled.
* Trying to remove reference to "JSON" in datatype conversion errors
 (since databinding is format-agnostic)

INCOMPATIBILITIES: (rats!)

* Note that [Issue#33] (see above) is, technically speaking, backwards
  imcompatible change. It is estimated that it should NOT affect most
  users, as changes are to edge cases (and undocumented ones at that).
  However, it can potentially cause problems with upgrade.
* Implementation of `JsonFormatVisitable` resulting in 2 new methods
  being added in `BeanPropertyFilter` interface -- this is unfortunate,
  but was required to support full traversability.

2.0.4 (26-Jun-2012)

* [Issue#6]: element count for PrettyPrinter, endObject wrong
   (reported by "thebluemountain")
* [JACKSON-838]: Utf8StreamParser._reportInvalidToken() skips letters
    from reported token name
   (reported by Lóránt Pintér)
* [JACKSON-841] Data is doubled in SegmentedStringWriter output
   (reported by Scott S)
* [JACKSON-842] ArrayIndexOutOfBoundsException when skipping C-style comments
   (reported by Sebastien R)

2.0.3: no version 2.0.3 released -- only used for extension modules

2.0.2 [14-May-2012]

Fixes:

* [Issue#14]: Annotations were not included from parent classes of
  mix-in classes
 (reported by @guillaup)
* [JACKSON-824]: Combination of JSON Views, ObjectMapper.readerForUpdating()
  was not working
 (reported by Nir S)
(and all fixes from 1.9.7)

Improvements:

* [Issue#11]: Improve ObjectMapper.convertValue()/.treeToValue() to use
  cast if possible

2.0.1 [23-Apr-2012]

Fixes:

* [JACKSON-827] Ensure core packages work on JDK 1.5
 (reported by Pascal g)
* [JACKSON-829] Custom serializers not working for List<String> properties,
  @JsonSerialize(contentUsing)
 (reported by James R)

Improvements:

* [Issue#5]: Add support for maps with java.util.Locale keys to the set of
  StdKeyDeserializers
 (contributed by Ryan G)

2.0.0 [25-Mar-2012]

Fixes:

* [JACKSON-368]: Problems with managed references, abstract types
* [JACKSON-711]: Delegating @JsonCreator did not work with Injectable values
* [JACKSON-798]: Problem with external type id, creators
  (reported by Casey L)
(and all fixes up until and including 1.9.6)

Improvements:

* [JACKSON-546]: Indicate end-of-input with JsonMappingException instead
  of EOFException, when there is no parsing exception
* [JACKSON-664]: Reduce overhead of type resolution by adding caching
  in TypeFactory
* [JACKSON-690]: Pass DeserializationContext through ValueInstantiator
* [JACKSON-695]: Add 'isEmpty(value)' in JsonSerializer to allow
  customizing handling of serialization of empty values
* [JACKSON-710]: 'ObjectMapper.convertValue()' should ignore root value
  wrapping/unwrapping settings
* [JACKSON-730] Split various features (JsonParser, JsonGenerator,
  SerializationConfig, DeserializationConfig) into per-factory
  features (MapperFeature, JsonFactory.Feature) an per
  instance features (existing ones)
* [JACKSON-732]: Allow 'AnnotationIntrospector.findContentDeserializer()'
  (and similar) to return instance, not just Class<?> for instance
 (requested by James R)
* [JACKSON-736]: Add (more) access to array, container and map serializers
* [JACKSON-737]: Allow accessing of "creator properties" for BeanDeserializer
* [JACKSON-748]: Add 'registerSubtypes' to 'Module.setupContext' (and SimpleModule)
* [JACKSON-749]: Make @JsonValue work for Enum deserialization
* [JACKSON-769]: ObjectNode/ArrayNode: change 'put', 'insert', 'add' to return
  'this node' (unless already returning something)
* [JACKSON-770]: Simplify method naming for JsonNode, drop unnecessary 'get' prefix
  from methods like 'getTextValue()' (becomes 'textValue()')
* [JACKSON-777]: Rename 'SerializationConfig.Feature' as 'SerializationFeature',
  'DeserializationConfig.Feature' as 'DeserializationFeature'
* [JACKSON-780]: MissingNode, NullNode should return 'defaultValue' from 'asXxx' methods,
  (not 0 for numbers), as they are not numeric types
* [JACKSON-787]: Allow use of @JsonIgnoreProperties for properties (fields, getters, setters)
* [JACKSON-795]: @JsonValue was not working for Maps, Collections
* [JACKSON-800]: Add 'Module.SetupContext#addDeserializationProblemHandler'
 (suggested by James R)

New features:

* [JACKSON-107]: Add support for Object Identity (to handled cycles, shared refs),
  with @JsonIdentityInfo
* [JACKSON-435]: Allow per-property Date formatting using @JsonFormat.
* [JACKSON-437]: Allow injecting of type id as POJO property, by setting
  new '@JsonTypeInfo.visible' property to true.
* [JACKSON-469]: Support "Builder pattern" for deserialiation; that is, allow
  use of separate Builder object for data binding, creating actual value
* [JACKSON-608]: Allow use of JSON Views for deserialization
* [JACKSON-636]: Add 'SerializationFeature.ORDER_MAP_ENTRIES_BY_KEYS' to allow
  forced sorting of Maps during serialization
  (suggested by Joern H)
* [JACKSON-669]: Allow prefix/suffix for @JsonUnwrapped properties
 (requested by Aner P)
* [JACKSON-707]: Add 'JsonNode.deepCopy()', to create safe deep copies
  of ObjectNodes, ArrayNodes.
* [JACKSON-714]: Add general-purpose @JsonFormat annotation
* [JACKSON-718]: Added 'JsonNode.canConvertToInt()', 'JsonNode.canConvertToLong()'
* [JACKSON-747]: Allow changing of 'SerializationFeature' for ObjectWriter,
  'DeserializationFeature' for ObjectReader.
* [JACKSON-752]: Add @JsonInclude (replacement of @JsonSerialize.include)
* [JACKSON-754]: Add @JacksonAnnotationsInside for creating "annotation
  bundles" (also: AnnotationIntrospector.isAnnotationBundle())
* [JACKSON-762]: Allow using @JsonTypeId to specify property to use as
  type id, instead of using separate type id resolver.
* [JACKSON-764]: Allow specifying "root name" to use for root wrapping
  via ObjectReader, ObjectWriter.
* [JACKSON-772]: Add 'JsonNode.withArray()' to use for traversing Array nodes.
* [JACKSON-793]: Add support for configurable Locale, TimeZone to use
  (via SerializationConfig, DeserializationConfig)
* [JACKSON-805]: Add 'SerializationFeature.WRITE_SINGLE_ELEM_ARRAYS_UNWRAPPED'
  to improve interoperability with BadgerFish/Jettison
* [JACKSON-810]: Deserialization Feature: Allow unknown Enum values via
  'DeserializationFeature.READ_UNKNOWN_ENUM_VALUES_AS_NULL'
  (suggested by Raymond R)
* [JACKSON-813]: Add '@JsonSerializableSchema.id' attribute, to indicate
  'id' value to add to generated JSON Schemas.

[entries for versions 1.x and earlier not retained; refer to earlier releases)<|MERGE_RESOLUTION|>--- conflicted
+++ resolved
@@ -4,7 +4,6 @@
 === Releases === 
 ------------------------------------------------------------------------
 
-<<<<<<< HEAD
 2.19.0 (not yet released)
 
 #1467: Support `@JsonUnwrapped` with `@JsonCreator`
@@ -86,13 +85,12 @@
   in non-default case
 #5069: Add copy-constructor for `MappingIterator`
  (contributed by @wrongwrong)
-=======
+
 2.18.4 (not yet released)
 
 #5049: Duplicate creator property "b" (index 0 vs 1) on simple java record
  (reported by @richard-melvin)
  (fix contributed by Fawzi E)
->>>>>>> 31bfb139
 
 2.18.3 (28-Feb-2025)
 
