--- conflicted
+++ resolved
@@ -1838,12 +1838,10 @@
  * Reported #4508: Deserialized JsonAnySetter field in Kotlin data class is null
   (2.18.1)
 
-<<<<<<< HEAD
 Konstantin Maliuga (@badoken)
  * Contributed #4674: Allow setting global enum naming strategy similar to property naming strategy
-=======
+  (2.19.0)
 
 Lars Benedetto (@lbenedetto)
- * Contributed #4676: Support other enum naming strategies than camelCase
->>>>>>> 26bdfec3
+ * Contributed #4676: Support other enum naming strategies than camelCas
   (2.19.0)