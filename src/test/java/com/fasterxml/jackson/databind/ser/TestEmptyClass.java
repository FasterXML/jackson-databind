--- conflicted
+++ resolved
@@ -51,24 +51,15 @@
     /**********************************************************
      */
 
-    protected final ObjectMapper MAPPER = objectMapper();
+    protected final ObjectMapper MAPPER = newJsonMapper();
 
-    /**
-     * Test to check that [JACKSON-201] works if there is a recognized
-     * annotation (which indicates type is serializable)
-     */
     public void testEmptyWithAnnotations() throws Exception
     {
         // First: without annotations, should complain
         try {
-<<<<<<< HEAD
             MAPPER.writeValueAsString(new Empty());
             fail("Should fail");
-        } catch (JsonMappingException e) {
-=======
-            serializeAsString(mapper, new Empty());
         } catch (InvalidDefinitionException e) {
->>>>>>> 03f92a55
             verifyException(e, "No serializer found for class");
         }
 
