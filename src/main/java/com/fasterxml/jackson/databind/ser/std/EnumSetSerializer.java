package com.fasterxml.jackson.databind.ser.std;

import java.io.IOException;
import java.util.*;

import com.fasterxml.jackson.core.*;
import com.fasterxml.jackson.databind.*;
import com.fasterxml.jackson.databind.jsontype.TypeSerializer;

public class EnumSetSerializer
    extends AsArraySerializerBase<EnumSet<? extends Enum<?>>>
{
    public EnumSetSerializer(JavaType elemType) {
        super(EnumSet.class, elemType, true, null, null);
    }

    public EnumSetSerializer(EnumSetSerializer src,
            BeanProperty property, TypeSerializer vts, JsonSerializer<?> valueSerializer,
            Boolean unwrapSingle) {
        super(src, property, vts, valueSerializer, unwrapSingle);
    }
    
    @Override
    public EnumSetSerializer _withValueTypeSerializer(TypeSerializer vts) {
        // no typing for enums (always "hard" type)
        return this;
    }

    @Override
    public EnumSetSerializer withResolved(BeanProperty property,
            TypeSerializer vts, JsonSerializer<?> elementSerializer,
            Boolean unwrapSingle) {
        return new EnumSetSerializer(this, property, vts, elementSerializer, unwrapSingle);
    }

    @Override
    public boolean isEmpty(SerializerProvider prov, EnumSet<? extends Enum<?>> value) {
        return value.isEmpty();
    }

    @Override
    public boolean hasSingleElement(EnumSet<? extends Enum<?>> value) {
        return value.size() == 1;
    }

    @Override
    public final void serialize(EnumSet<? extends Enum<?>> value, JsonGenerator gen,
            SerializerProvider provider) throws IOException
    {
        final int len = value.size();
        if (len == 1) {
            if (((_unwrapSingle == null)
                    && provider.isEnabled(SerializationFeature.WRITE_SINGLE_ELEM_ARRAYS_UNWRAPPED))
                    || (_unwrapSingle == Boolean.TRUE)) {
                serializeContents(value, gen, provider);
                return;
            }
        }
        gen.writeStartArray(value, len);
        serializeContents(value, gen, provider);
        gen.writeEndArray();
    }
    
    @Override
    public void serializeContents(EnumSet<? extends Enum<?>> value, JsonGenerator gen,
            SerializerProvider ctxt)
        throws IOException
    {
        JsonSerializer<Object> enumSer = _elementSerializer;
        // Need to dynamically find instance serializer; unfortunately that seems
        // to be the only way to figure out type (no accessors to the enum class that set knows)
        for (Enum<?> en : value) {
            if (enumSer == null) {
                // 12-Jan-2010, tatu: Since enums cannot be polymorphic, let's
                //   not bother with typed serializer variant here
<<<<<<< HEAD
                enumSer = _findAndAddDynamic(ctxt, en.getDeclaringClass());

=======
                enumSer = provider.findValueSerializer(en.getDeclaringClass(), _property);
>>>>>>> ca1867e6
            }
            enumSer.serialize(en, gen, ctxt);
        }
    }
}<|MERGE_RESOLUTION|>--- conflicted
+++ resolved
@@ -73,12 +73,7 @@
             if (enumSer == null) {
                 // 12-Jan-2010, tatu: Since enums cannot be polymorphic, let's
                 //   not bother with typed serializer variant here
-<<<<<<< HEAD
                 enumSer = _findAndAddDynamic(ctxt, en.getDeclaringClass());
-
-=======
-                enumSer = provider.findValueSerializer(en.getDeclaringClass(), _property);
->>>>>>> ca1867e6
             }
             enumSer.serialize(en, gen, ctxt);
         }
