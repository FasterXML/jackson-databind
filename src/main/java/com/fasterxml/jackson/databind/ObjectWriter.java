--- conflicted
+++ resolved
@@ -1038,27 +1038,15 @@
      */
     public byte[] writeValueAsBytes(Object value) throws JacksonException
     {
-<<<<<<< HEAD
-        ByteArrayBuilder bb = new ByteArrayBuilder(_generatorFactory._getBufferRecycler());
-        SerializationContextExt ctxt = _serializerProvider();
-        _configAndWriteValue(ctxt,
-                _generatorFactory.createGenerator(ctxt, bb, JsonEncoding.UTF8), value);
-        byte[] result = bb.toByteArray();
-        bb.release();
-        return result;
-=======
         // Although 'close()' is NOP, use auto-close to avoid lgtm complaints
         try (ByteArrayBuilder bb = new ByteArrayBuilder(_generatorFactory._getBufferRecycler())) {
-            _writeValueAndClose(createGenerator(bb, JsonEncoding.UTF8), value);
-            final byte[] result = bb.toByteArray();
+            final SerializationContextExt ctxt = _serializerProvider();
+            _configAndWriteValue(ctxt,
+                    _generatorFactory.createGenerator(ctxt, bb, JsonEncoding.UTF8), value);
+            byte[] result = bb.toByteArray();
             bb.release();
             return result;
-        } catch (JsonProcessingException e) { // to support [JACKSON-758]
-            throw e;
-        } catch (IOException e) { // shouldn't really happen, but is declared as possibility so:
-            throw JsonMappingException.fromUnexpectedIOE(e);
-        }
->>>>>>> e75f6282
+        }
     }
 
     /**
