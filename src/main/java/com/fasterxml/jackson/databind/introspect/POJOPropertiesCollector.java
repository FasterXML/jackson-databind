package com.fasterxml.jackson.databind.introspect;

import java.lang.reflect.Modifier;
import java.util.*;

import com.fasterxml.jackson.annotation.JacksonInject;
import com.fasterxml.jackson.annotation.JsonCreator;

import com.fasterxml.jackson.annotation.JsonFormat;
import com.fasterxml.jackson.databind.*;
import com.fasterxml.jackson.databind.cfg.ConstructorDetector;
import com.fasterxml.jackson.databind.cfg.HandlerInstantiator;
import com.fasterxml.jackson.databind.cfg.MapperConfig;
import com.fasterxml.jackson.databind.jdk14.JDK14Util;
import com.fasterxml.jackson.databind.util.ClassUtil;

/**
 * Helper class used for aggregating information about all possible
 * properties of a POJO.
 */
public class POJOPropertiesCollector
{
    /*
    /**********************************************************
    /* Configuration
    /**********************************************************
     */

    /**
     * Configuration settings
     */
    protected final MapperConfig<?> _config;

    /**
     * Handler used for name-mangling of getter, mutator (setter/with) methods
     *
     * @since 2.12
     */
    protected final AccessorNamingStrategy _accessorNaming;

    /**
     * True if introspection is done for serialization (giving
     * precedence for serialization annotations), or not (false, deserialization)
     */
    protected final boolean _forSerialization;

    /**
     * Type of POJO for which properties are being collected.
     */
    protected final JavaType _type;

    /**
     * Low-level introspected class information (methods, fields etc)
     */
    protected final AnnotatedClass _classDef;

    protected final VisibilityChecker<?> _visibilityChecker;

    protected final AnnotationIntrospector _annotationIntrospector;

    /**
     * @since 2.9
     */
    protected final boolean _useAnnotations;

    /**
     * @since 2.15
     */
    protected final boolean _isRecordType;

    /*
    /**********************************************************
    /* Collected property information
    /**********************************************************
     */

    /**
     * State flag we keep to indicate whether actual property information
     * has been collected or not.
     */
    protected boolean _collected;

    /**
     * Set of logical property information collected so far.
     *<p>
     * Since 2.6, this has been constructed (more) lazily, to defer
     * throwing of exceptions for potential conflicts in cases where
     * this may not be an actual problem.
     */
    protected LinkedHashMap<String, POJOPropertyBuilder> _properties;

    protected List<POJOPropertyBuilder> _creatorProperties;

    /**
     * @since 2.18
     */
    protected PotentialCreators _potentialCreators;

    /**
     * A set of "field renamings" that have been discovered, indicating
     * intended renaming of other accessors: key is the implicit original
     * name and value intended name to use instead.
     *<p>
     * Note that these renamings are applied earlier than "regular" (explicit)
     * renamings and affect implicit name: their effect may be changed by
     * further renaming based on explicit indicators.
     * The main use case is to effectively relink accessors based on fields
     * discovered, and used to sort of correct otherwise missing linkage between
     * fields and other accessors.
     *
     * @since 2.11
     */
    protected Map<PropertyName, PropertyName> _fieldRenameMappings;

    protected LinkedList<AnnotatedMember> _anyGetters;

    /**
     * @since 2.12
     */
    protected LinkedList<AnnotatedMember> _anyGetterField;

    protected LinkedList<AnnotatedMethod> _anySetters;

    protected LinkedList<AnnotatedMember> _anySetterField;

    /**
     * Accessors (field or "getter" method annotated with
     * {@link com.fasterxml.jackson.annotation.JsonKey}
     *
     * @since 2.12
     */
    protected LinkedList<AnnotatedMember> _jsonKeyAccessors;

    /**
     * Accessors (field or "getter" method) annotated with
     * {@link com.fasterxml.jackson.annotation.JsonValue}
     */
    protected LinkedList<AnnotatedMember> _jsonValueAccessors;

    /**
     * Lazily collected list of properties that can be implicitly
     * ignored during serialization; only updated when collecting
     * information for deserialization purposes
     */
    protected HashSet<String> _ignoredPropertyNames;

    /**
     * Lazily collected list of members that were annotated to
     * indicate that they represent mutators for deserializer
     * value injection.
     */
    protected LinkedHashMap<Object, AnnotatedMember> _injectables;

    /**
     * Lazily accessed information about POJO format overrides
     *
     * @since 2.17
     */
    protected JsonFormat.Value _formatOverrides;

    /*
    /**********************************************************
    /* Life-cycle
    /**********************************************************
     */

    /**
     * @since 2.12
     */
    protected POJOPropertiesCollector(MapperConfig<?> config, boolean forSerialization,
            JavaType type, AnnotatedClass classDef,
            AccessorNamingStrategy accessorNaming)
    {
        _config = config;
        _forSerialization = forSerialization;
        _type = type;
        _classDef = classDef;
        _isRecordType = _type.isRecordType();
        if (config.isAnnotationProcessingEnabled()) {
            _useAnnotations = true;
            _annotationIntrospector = _config.getAnnotationIntrospector();
        } else {
            _useAnnotations = false;
            _annotationIntrospector = AnnotationIntrospector.nopInstance();
        }
        _visibilityChecker = _config.getDefaultVisibilityChecker(type.getRawClass(),
                classDef);
        _accessorNaming = accessorNaming;
    }

    /*
    /**********************************************************
    /* Public API
    /**********************************************************
     */

    public MapperConfig<?> getConfig() {
        return _config;
    }

    public JavaType getType() {
        return _type;
    }

    /**
     * @since 2.15
     */
    public boolean isRecordType() {
        return _isRecordType;
    }

    public AnnotatedClass getClassDef() {
        return _classDef;
    }

    public AnnotationIntrospector getAnnotationIntrospector() {
        return _annotationIntrospector;
    }

    public List<BeanPropertyDefinition> getProperties() {
        // make sure we return a copy, so caller can remove entries if need be:
        Map<String, POJOPropertyBuilder> props = getPropertyMap();
        return new ArrayList<>(props.values());
    }

    // @since 2.18
    public PotentialCreators getPotentialCreators() {
        if (!_collected) {
            collectAll();
        }
        return _potentialCreators;
    }

    public Map<Object, AnnotatedMember> getInjectables() {
        if (!_collected) {
            collectAll();
        }
        return _injectables;
    }

    /**
     * @since 2.12
     */
    public AnnotatedMember getJsonKeyAccessor() {
        if (!_collected) {
            collectAll();
        }
        // If @JsonKey defined, must have a single one
        if (_jsonKeyAccessors != null) {
            if (_jsonKeyAccessors.size() > 1) {
                if (!_resolveFieldVsGetter(_jsonKeyAccessors)) {
                    reportProblem("Multiple 'as-key' properties defined (%s vs %s)",
                            _jsonKeyAccessors.get(0),
                            _jsonKeyAccessors.get(1));
                }
            }
            // otherwise we won't greatly care
            return _jsonKeyAccessors.get(0);
        }
        return null;
    }

    /**
     * @since 2.9
     */
    public AnnotatedMember getJsonValueAccessor()
    {
        if (!_collected) {
            collectAll();
        }
        // If @JsonValue defined, must have a single one
        // 15-Jan-2023, tatu: Except let's try resolving "getter-over-field" case at least
        if (_jsonValueAccessors != null) {
            if (_jsonValueAccessors.size() > 1) {
                if (!_resolveFieldVsGetter(_jsonValueAccessors)) {
                    reportProblem("Multiple 'as-value' properties defined (%s vs %s)",
                            _jsonValueAccessors.get(0),
                            _jsonValueAccessors.get(1));
                }
            }
            // otherwise we won't greatly care
            return _jsonValueAccessors.get(0);
        }
        return null;
    }

    /**
     * Alias for {@link #getAnyGetterMethod()}.
     *
     * @deprecated Since 2.12 use separate {@link #getAnyGetterMethod()} and
     *     {@link #getAnyGetterField()}.
     */
    @Deprecated // since 2.12
    public AnnotatedMember getAnyGetter() {
        return getAnyGetterMethod();
    }

    /**
     * @since 2.12 (before only had "getAnyGetter()")
     */
    public AnnotatedMember getAnyGetterField()
    {
        if (!_collected) {
            collectAll();
        }
        if (_anyGetterField != null) {
            if (_anyGetterField.size() > 1) {
                reportProblem("Multiple 'any-getter' fields defined (%s vs %s)",
                        _anyGetterField.get(0), _anyGetterField.get(1));
            }
            return _anyGetterField.getFirst();
        }
        return null;
    }

    /**
     * @since 2.12 (before only had "getAnyGetter()")
     */
    public AnnotatedMember getAnyGetterMethod()
    {
        if (!_collected) {
            collectAll();
        }
        if (_anyGetters != null) {
            if (_anyGetters.size() > 1) {
                reportProblem("Multiple 'any-getter' methods defined (%s vs %s)",
                        _anyGetters.get(0), _anyGetters.get(1));
            }
            return _anyGetters.getFirst();
        }
        return null;
    }

    public AnnotatedMember getAnySetterField()
    {
        if (!_collected) {
            collectAll();
        }
        if (_anySetterField != null) {
            if (_anySetterField.size() > 1) {
                reportProblem("Multiple 'any-setter' fields defined (%s vs %s)",
                        _anySetterField.get(0), _anySetterField.get(1));
            }
            return _anySetterField.getFirst();
        }
        return null;
    }

    public AnnotatedMethod getAnySetterMethod()
    {
        if (!_collected) {
            collectAll();
        }
        if (_anySetters != null) {
            if (_anySetters.size() > 1) {
                reportProblem("Multiple 'any-setter' methods defined (%s vs %s)",
                        _anySetters.get(0), _anySetters.get(1));
            }
            return _anySetters.getFirst();
        }
        return null;
    }

    /**
     * Accessor for set of properties that are explicitly marked to be ignored
     * via per-property markers (but NOT class annotations).
     */
    public Set<String> getIgnoredPropertyNames() {
        return _ignoredPropertyNames;
    }

    /**
     * Accessor to find out whether type specified requires inclusion
     * of Object Identifier.
     */
    public ObjectIdInfo getObjectIdInfo()
    {
        ObjectIdInfo info = _annotationIntrospector.findObjectIdInfo(_classDef);
        if (info != null) { // 2.1: may also have different defaults for refs:
            info = _annotationIntrospector.findObjectReferenceInfo(_classDef, info);
        }
        return info;
    }

    // Method called by main "getProperties()" method; left
    // "protected" for unit tests
    protected Map<String, POJOPropertyBuilder> getPropertyMap() {
        if (!_collected) {
            collectAll();
        }
        return _properties;
    }

    /**
     * @since 2.17
     */
    public JsonFormat.Value getFormatOverrides() {
        if (_formatOverrides == null) {
            JsonFormat.Value format = null;

            // Let's check both per-type defaults and annotations;
            // per-type defaults having higher precedence, so start with annotations
            if (_annotationIntrospector != null) {
                format = _annotationIntrospector.findFormat(_classDef);
            }
            JsonFormat.Value v = _config.getDefaultPropertyFormat(_type.getRawClass());
            if (v != null) {
                if (format == null) {
                    format = v;
                } else {
                    format = format.withOverrides(v);
                }
            }
            _formatOverrides = (format == null) ? JsonFormat.Value.empty() : format;
        }
        return _formatOverrides;
    }

    /*
    /**********************************************************************
    /* Public API: main-level collection
    /**********************************************************************
     */

    /**
     * Internal method that will collect actual property information.
     *
     * @since 2.6
     */
    protected void collectAll()
    {
        _potentialCreators = new PotentialCreators();

        // First: gather basic accessors
        LinkedHashMap<String, POJOPropertyBuilder> props = new LinkedHashMap<String, POJOPropertyBuilder>();

        // 15-Jan-2023, tatu: [databind#3736] Let's avoid detecting fields of Records
        //   altogether (unless we find a good reason to detect them)
        // 17-Apr-2023: Need Records' fields for serialization for cases
        //   like [databind#3628], [databind#3895] and [databind#3992]
        if (!isRecordType() || _forSerialization) {
            _addFields(props); // note: populates _fieldRenameMappings
        }
        _addMethods(props);
        // 25-Jan-2016, tatu: Avoid introspecting (constructor-)creators for non-static
        //    inner classes, see [databind#1502]
        // 13-May-2023, PJ: Need to avoid adding creators for Records when serializing [databind#3925]
        // 18-May-2024, tatu: Serialization side does, however, require access to renaming
        //    etc (see f.ex [databind#4452]) so let's not skip
        if (!_classDef.isNonStaticInnerClass()) { // && !(_forSerialization && isRecord)) {
            _addCreators(props);
        }

        // Remove ignored properties, first; this MUST precede annotation merging
        // since logic relies on knowing exactly which accessor has which annotation
        _removeUnwantedProperties(props);
        // and then remove unneeded accessors (wrt read-only, read-write)
        _removeUnwantedAccessor(props);

        // Rename remaining properties
        _renameProperties(props);

        // and now add injectables, but taking care to avoid overlapping ones
        // via creator and regular properties
        _addInjectables(props);

        // then merge annotations, to simplify further processing
        // 26-Sep-2017, tatu: Before 2.9.2 was done earlier but that prevented some of
        //   annotations from getting properly merged
        for (POJOPropertyBuilder property : props.values()) {
            property.mergeAnnotations(_forSerialization);
        }

        // And use custom naming strategy, if applicable...
        // 18-Jan-2021, tatu: To be done before trimming, to resolve
        //   [databind#3368]
        PropertyNamingStrategy naming = _findNamingStrategy();
        if (naming != null) {
            _renameUsing(props, naming);
        }

        // Sort by visibility (explicit over implicit); drop all but first of member
        // type (getter, setter etc) if there is visibility difference
        for (POJOPropertyBuilder property : props.values()) {
            property.trimByVisibility();
        }

        // and, if required, apply wrapper name: note, MUST be done after
        // annotations are merged.
        if (_config.isEnabled(MapperFeature.USE_WRAPPER_NAME_AS_PROPERTY_NAME)) {
            _renameWithWrappers(props);
        }

        // well, almost last: there's still ordering...
        _sortProperties(props);
        _properties = props;
        _collected = true;
    }

    /*
    /**********************************************************************
    /* Property introspection: Fields
    /**********************************************************************
     */

    /**
     * Method for collecting basic information on all fields found
     */
    protected void _addFields(Map<String, POJOPropertyBuilder> props)
    {
        final AnnotationIntrospector ai = _annotationIntrospector;
        /* 28-Mar-2013, tatu: For deserialization we may also want to remove
         *   final fields, as often they won't make very good mutators...
         *   (although, maybe surprisingly, JVM _can_ force setting of such fields!)
         */
        final boolean pruneFinalFields = !_forSerialization && !_config.isEnabled(MapperFeature.ALLOW_FINAL_FIELDS_AS_MUTATORS);
        final boolean transientAsIgnoral = _config.isEnabled(MapperFeature.PROPAGATE_TRANSIENT_MARKER);

        for (AnnotatedField f : _classDef.fields()) {
            // @JsonKey?
            if (Boolean.TRUE.equals(ai.hasAsKey(_config, f))) {
                if (_jsonKeyAccessors == null) {
                    _jsonKeyAccessors = new LinkedList<>();
                }
                _jsonKeyAccessors.add(f);
            }
            // @JsonValue?
            if (Boolean.TRUE.equals(ai.hasAsValue(f))) {
                if (_jsonValueAccessors == null) {
                    _jsonValueAccessors = new LinkedList<>();
                }
                _jsonValueAccessors.add(f);
                continue;
            }
            // 12-October-2020, dominikrebhan: [databind#1458] Support @JsonAnyGetter on
            //   fields and allow @JsonAnySetter to be declared as well.
            boolean anyGetter = Boolean.TRUE.equals(ai.hasAnyGetter(f));
            boolean anySetter = Boolean.TRUE.equals(ai.hasAnySetter(f));
            if (anyGetter || anySetter) {
                // @JsonAnyGetter?
                if (anyGetter) {
                    if (_anyGetterField == null) {
                        _anyGetterField = new LinkedList<>();
                    }
                    _anyGetterField.add(f);
                }
                // @JsonAnySetter?
                if (anySetter) {
                    if (_anySetterField == null) {
                        _anySetterField = new LinkedList<>();
                    }
                    _anySetterField.add(f);
                }
                continue;
            }
            String implName = ai.findImplicitPropertyName(f);
            if (implName == null) {
                implName = f.getName();
            }
            // 27-Aug-2020, tatu: [databind#2800] apply naming strategy for
            //   fields too, to allow use of naming conventions.
            implName = _accessorNaming.modifyFieldName(f, implName);
            if (implName == null) {
                continue;
            }

            final PropertyName implNameP = _propNameFromSimple(implName);
            // [databind#2527: Field-based renaming can be applied early (here),
            // or at a later point, but probably must be done before pruning
            // final fields. So let's do it early here
            final PropertyName rename = ai.findRenameByField(_config, f, implNameP);
            if ((rename != null) && !rename.equals(implNameP)) {
                if (_fieldRenameMappings == null) {
                    _fieldRenameMappings = new HashMap<>();
                }
                _fieldRenameMappings.put(rename, implNameP);
            }

            PropertyName pn;

            if (_forSerialization) {
                // 18-Aug-2011, tatu: As per existing unit tests, we should only
                //   use serialization annotation (@JsonSerialize) when serializing
                //   fields, and similarly for deserialize-only annotations... so
                //   no fallbacks in this particular case.
                pn = ai.findNameForSerialization(f);
            } else {
                pn = ai.findNameForDeserialization(f);
            }
            boolean hasName = (pn != null);
            boolean nameExplicit = hasName;

            if (nameExplicit && pn.isEmpty()) { // empty String meaning "use default name", here just means "same as field name"
                pn = _propNameFromSimple(implName);
                nameExplicit = false;
            }
            // having explicit name means that field is visible; otherwise need to check the rules
            boolean visible = (pn != null);
            if (!visible) {
                visible = _visibilityChecker.isFieldVisible(f);
            }
            // and finally, may also have explicit ignoral
            boolean ignored = ai.hasIgnoreMarker(f);

            // 13-May-2015, tatu: Moved from earlier place (AnnotatedClass) in 2.6
            if (f.isTransient()) {
                // 20-May-2016, tatu: as per [databind#1184] explicit annotation should override
                //    "default" `transient`
                if (!hasName) {
                    // 25-Nov-2022, tatu: [databind#3682] Drop transient Fields early;
                    //     only retain if also have ignoral annotations (for name or ignoral)
                    if (transientAsIgnoral) {
                        ignored = true;

                    // 18-Jul-2023, tatu: [databind#3948] Need to retain if there was explicit
                    //   ignoral marker
                    } else if (!ignored) {
                        continue;
                    }
                }
            }
            /* [databind#190]: this is the place to prune final fields, if they are not
             *  to be used as mutators. Must verify they are not explicitly included.
             *  Also: if 'ignored' is set, need to include until a later point, to
             *  avoid losing ignoral information.
             */
            if (pruneFinalFields && (pn == null) && !ignored
                    && Modifier.isFinal(f.getModifiers())) {
                continue;
            }
            _property(props, implName).addField(f, pn, nameExplicit, visible, ignored);
        }
    }

    /*
    /**********************************************************************
    /* Property introspection: Creators (constructors, factory methods)
    /**********************************************************************
     */

    // Completely rewritten in 2.18
    protected void _addCreators(Map<String, POJOPropertyBuilder> props)
    {
        final PotentialCreators creators = _potentialCreators;

        // First, resolve explicit annotations for all potential Creators
        // (but do NOT filter out DISABLED ones yet!)
        List<PotentialCreator> constructors = _collectCreators(_classDef.getConstructors());
        List<PotentialCreator> factories = _collectCreators(_classDef.getFactoryMethods());

        // Then find what is the Primary Constructor (if one exists for type):
        // for Java Records and potentially other types too ("data classes"):
        // Needs to be done early to get implicit names populated
        final PotentialCreator primary;
        if (_isRecordType) {
            primary = JDK14Util.findCanonicalRecordConstructor(_config, _classDef, constructors);
        } else {
<<<<<<< HEAD
            primary = _annotationIntrospector.findPrimaryCreator(_config, _classDef,
=======
            primary = _annotationIntrospector.findDefaultCreator(_config, _classDef,
>>>>>>> 721e1590
                    constructors, factories);
        }
        // Next: remove creators marked as explicitly disabled
        _removeDisabledCreators(constructors);
        _removeDisabledCreators(factories);
        
        // And then remove non-annotated static methods that do not look like factories
        _removeNonFactoryStaticMethods(factories, primary);

        // and use annotations to find explicitly chosen Creators
        if (_useAnnotations) { // can't have explicit ones without Annotation introspection
            // Start with Constructors as they have higher precedence:
            _addExplicitlyAnnotatedCreators(creators, constructors, props, false);
            // followed by Factory methods (lower precedence)
            _addExplicitlyAnnotatedCreators(creators, factories, props,
                    creators.hasPropertiesBased());
        }

        // If no Explicitly annotated creators found, look
        // for ones with explicitly-named ({@code @JsonProperty}) parameters
        if (!creators.hasPropertiesBased()) {
            // only discover constructor Creators?
            _addCreatorsWithAnnotatedNames(creators, constructors);
        }

        // But if no annotation-based Creators found, find/use Primary Creator
        // detected earlier, if any
        if (primary != null) {
            if (!creators.hasPropertiesBased()) {
                // ... but only process if still included as a candidate
                if (constructors.remove(primary)
                        || factories.remove(primary)) {
                    // But wait! Could be delegating
                    if (_isDelegatingConstructor(primary)) {
                        creators.addExplicitDelegating(primary);
                    } else {
                        creators.setPropertiesBased(_config, primary, "Primary");
                    }
                }
            }
        }

        // One more thing: if neither explicit (constructor or factory) nor
        // canonical (constructor?), consider implicit Constructor with
        // all named.
        final ConstructorDetector ctorDetector = _config.getConstructorDetector();
        if (!creators.hasPropertiesBasedOrDelegating()
                && !ctorDetector.requireCtorAnnotation()) {
            // But only if no default constructor available OR if we are configured
            // to prefer properties-based Creators
            if ((_classDef.getDefaultConstructor() == null)
                    || ctorDetector.singleArgCreatorDefaultsToProperties()) {
                _addImplicitConstructor(creators, constructors, props);
            }
        }

        // Anything else left, add as possible implicit Creators
        // ... but first, trim non-visible
        _removeNonVisibleCreators(constructors);
        _removeNonVisibleCreators(factories);
        creators.setImplicitDelegating(constructors, factories);

        // And finally add logical properties for the One Properties-based
        // creator selected (if any):
        PotentialCreator propsCtor = creators.propertiesBased;
        if (propsCtor == null) {
            _creatorProperties = Collections.emptyList();
        } else {
            _creatorProperties = new ArrayList<>();
            _addCreatorParams(props, propsCtor, _creatorProperties);
        }
    }

    // Method to determine if given non-explictly-annotated constructor
    // looks like delegating one
    private boolean _isDelegatingConstructor(PotentialCreator ctor)
    {
        // First things first: could be 
        switch (ctor.creatorModeOrDefault()) {
        case DELEGATING:
            return true;
        case DISABLED:
        case PROPERTIES:
            return false;
        default: // case DEFAULT:
        }

        // Only consider single-arg case, for now
        if (ctor.paramCount() == 1) {
            // Main thing: @JsonValue makes it delegating:
            if ((_jsonValueAccessors != null) && !_jsonValueAccessors.isEmpty()) {
                return true;
            }
        }
        return false;
    }

    private List<PotentialCreator> _collectCreators(List<? extends AnnotatedWithParams> ctors)
    {
        if (ctors.isEmpty()) {
            return Collections.emptyList();
        }
        List<PotentialCreator> result = new ArrayList<>();
        for (AnnotatedWithParams ctor : ctors) {
            JsonCreator.Mode creatorMode = _useAnnotations
                    ? _annotationIntrospector.findCreatorAnnotation(_config, ctor) : null;
            // 06-Jul-2024, tatu: Can't yet drop DISABLED ones; add all (for now)
            result.add(new PotentialCreator(ctor, creatorMode));
        }
        return (result == null) ? Collections.emptyList() : result;
    }

    private void _removeDisabledCreators(List<PotentialCreator> ctors)
    {
        Iterator<PotentialCreator> it = ctors.iterator();
        while (it.hasNext()) {
            // explicitly prevented? Remove
            if (it.next().creatorMode() == JsonCreator.Mode.DISABLED) {
                it.remove();
            }
        }
    }

    private void _removeNonVisibleCreators(List<PotentialCreator> ctors)
    {
        Iterator<PotentialCreator> it = ctors.iterator();
        while (it.hasNext()) {
            PotentialCreator ctor = it.next();
            if (!_visibilityChecker.isCreatorVisible(ctor.creator())) {
                it.remove();
            }
        }
    }

    private void _removeNonFactoryStaticMethods(List<PotentialCreator> ctors,
            PotentialCreator canonical)
    {
        final Class<?> rawType = _type.getRawClass();
        Iterator<PotentialCreator> it = ctors.iterator();
        while (it.hasNext()) {
            // explicit mode? Retain (for now)
            PotentialCreator ctor = it.next();
            if (ctor.isAnnotated()) {
                continue;
            }
            // Do not trim canonical either
            if (canonical == ctor) {
                continue;
            }
            // Copied from `BasicBeanDescription.isFactoryMethod()`
            AnnotatedWithParams factory = ctor.creator();
            if (rawType.isAssignableFrom(factory.getRawType())
                    && ctor.paramCount() == 1) {
                String name = factory.getName();

                if ("valueOf".equals(name)) {
                    continue;
                } else if ("fromString".equals(name)) {
                    Class<?> cls = factory.getRawParameterType(0);
                    if (cls == String.class || CharSequence.class.isAssignableFrom(cls)) {
                        continue;
                    }
                }
            }
            it.remove();
        }
    }

    private void _addExplicitlyAnnotatedCreators(PotentialCreators collector,
            List<PotentialCreator> ctors,
            Map<String, POJOPropertyBuilder> props,
            boolean skipPropsBased)
    {
        final ConstructorDetector ctorDetector = _config.getConstructorDetector();
        Iterator<PotentialCreator> it = ctors.iterator();
        while (it.hasNext()) {
            PotentialCreator ctor = it.next();

            // If no explicit annotation, skip for now (may be discovered
            // at a later point)
            if (!ctor.isAnnotated()) {
                continue;
            }

            it.remove();

            boolean isPropsBased;

            switch (ctor.creatorMode()) {
            case DELEGATING:
                isPropsBased = false;
                break;
            case PROPERTIES:
                isPropsBased = true;
                break;
            case DEFAULT:
            default:
                isPropsBased = _isExplicitlyAnnotatedCreatorPropsBased(ctor,
                        props, ctorDetector);
            }

            if (isPropsBased) {
                // Skipping done if we already got higher-precedence Creator
                if (!skipPropsBased) {
                    collector.setPropertiesBased(_config, ctor, "explicit");
                }
            } else {
                collector.addExplicitDelegating(ctor);
            }
        }
    }

    private boolean _isExplicitlyAnnotatedCreatorPropsBased(PotentialCreator ctor,
            Map<String, POJOPropertyBuilder> props, ConstructorDetector ctorDetector)
    {
        if (ctor.paramCount() == 1) {
            // Is ambiguity/heuristics allowed?
            switch (ctorDetector.singleArgMode()) {
            case DELEGATING:
                return false;
            case PROPERTIES:
                return true;
            case REQUIRE_MODE:
                throw new IllegalArgumentException(String.format(
"Single-argument constructor (%s) is annotated but no 'mode' defined; `ConstructorDetector`"
+ "configured with `SingleArgConstructor.REQUIRE_MODE`",
ctor.creator()));
            case HEURISTIC:
            default:
            }
        }

        // First: if explicit names found, is Properties-based
        ctor.introspectParamNames(_config);
        if (ctor.hasExplicitNames()) {
            return true;
        }
        // Second: [databind#3180] @JsonValue indicates delegating
        if ((_jsonValueAccessors != null) && !_jsonValueAccessors.isEmpty()) {
            return false;
        }
        if (ctor.paramCount() == 1) {
            // One more possibility: implicit name that maps to implied
            // property with at least one visible accessor
            String implName = ctor.implicitNameSimple(0);
            if (implName != null) {
                POJOPropertyBuilder prop = props.get(implName);
                if ((prop != null) && prop.anyVisible() && !prop.anyIgnorals()) {
                    return true;
                }
            }
            // Second: injectable also suffices
            if ((_annotationIntrospector != null)
                    && _annotationIntrospector.findInjectableValue(ctor.param(0)) != null) {
                return true;
            }
            return false;
        }
        // Trickiest case: rely on existence of implicit names and/or injectables
        return ctor.hasNameOrInjectForAllParams(_config);
    }

    private void _addCreatorsWithAnnotatedNames(PotentialCreators collector,
            List<PotentialCreator> ctors)
    {
        Iterator<PotentialCreator> it = ctors.iterator();
        while (it.hasNext()) {
            PotentialCreator ctor = it.next();

            // Ok: existence of explicit (annotated) names infers properties-based:
            ctor.introspectParamNames(_config);
            if (!ctor.hasExplicitNames()) {
                continue;
            }
            it.remove();

            collector.setPropertiesBased(_config, ctor, "implicit");
        }
    }

    private boolean _addImplicitConstructor(PotentialCreators collector,
            List<PotentialCreator> ctors, Map<String, POJOPropertyBuilder> props)
    {
        // Must have one and only one candidate
        if (ctors.size() != 1) {
            return false;
        }
        final PotentialCreator ctor = ctors.get(0);
        // which needs to be visible
        if (!_visibilityChecker.isCreatorVisible(ctor.creator())) {
            return false;
        }
        ctor.introspectParamNames(_config);

        // As usual, 1-param case is distinct
        if (ctor.paramCount() != 1) {
            if (!ctor.hasNameOrInjectForAllParams(_config)) {
                return false;
            }
        } else {
            // First things first: if only param has Injectable, must be Props-based
            if ((_annotationIntrospector != null)
                    && _annotationIntrospector.findInjectableValue(ctor.param(0)) != null) {
                // props-based, continue
            } else {
                // may have explicit preference
                final ConstructorDetector ctorDetector = _config.getConstructorDetector();
                if (ctorDetector.singleArgCreatorDefaultsToDelegating()) {
                    return false;
                }
                // if not, prefer Properties-based if explicit preference OR
                // property with same name with at least one visible accessor
                if (!ctorDetector.singleArgCreatorDefaultsToProperties()) {
                    POJOPropertyBuilder prop = props.get(ctor.implicitNameSimple(0));
                    if ((prop == null) || !prop.anyVisible() || prop.anyIgnorals()) {
                        return false;
                    }
                }
            }
        }

        ctors.remove(0);
        collector.setPropertiesBased(_config, ctor, "implicit");
        return true;
    }

    private void _addCreatorParams(Map<String, POJOPropertyBuilder> props,
            PotentialCreator ctor, List<POJOPropertyBuilder> creatorProps)
    {
        final int paramCount = ctor.paramCount();
        for (int i = 0; i < paramCount; ++i) {
            final AnnotatedParameter param = ctor.param(i);
            final PropertyName explName = ctor.explicitName(i);
            PropertyName implName = ctor.implicitName(i);
            final boolean hasExplicit = (explName != null);
            final POJOPropertyBuilder prop;

            if (!hasExplicit && (implName == null)) {
                // Important: if neither implicit nor explicit name, cannot make use of
                // this creator parameter -- may or may not be a problem, verified at a later point.
                prop = null;
            } else {
                // 27-Dec-2019, tatu: [databind#2527] may need to rename according to field
                if (implName != null) {
                    String n = _checkRenameByField(implName.getSimpleName());
                    implName = PropertyName.construct(n);
                }
                prop = (implName == null)
                        ? _property(props, explName) : _property(props, implName);
                prop.addCtor(param, hasExplicit ? explName : implName, hasExplicit, true, false);
            }
            creatorProps.add(prop);
        }
        ctor.assignPropertyDefs(creatorProps);
    }

    /*
    /**********************************************************************
    /* Property introspection: Methods (getters, setters etc)
    /**********************************************************************
     */

    /**
     * Method for collecting basic information on all accessor methods found
     */
    protected void _addMethods(Map<String, POJOPropertyBuilder> props)
    {
        for (AnnotatedMethod m : _classDef.memberMethods()) {
            // For methods, handling differs between getters and setters; and
            // we will also only consider entries that either follow the bean
            // naming convention or are explicitly marked: just being visible
            // is not enough (unlike with fields)

            int argCount = m.getParameterCount();
            if (argCount == 0) { // getters (including 'any getter')
                _addGetterMethod(props, m, _annotationIntrospector);
            } else if (argCount == 1) { // setters
                _addSetterMethod(props, m, _annotationIntrospector);
            } else if (argCount == 2) { // any setter?
                if (Boolean.TRUE.equals(_annotationIntrospector.hasAnySetter(m))) {
                    if (_anySetters == null) {
                        _anySetters = new LinkedList<>();
                    }
                    _anySetters.add(m);
                }
            }
        }
    }

    protected void _addGetterMethod(Map<String, POJOPropertyBuilder> props,
            AnnotatedMethod m, AnnotationIntrospector ai)
    {
        // Very first thing: skip if not returning any value
        // 06-May-2020, tatu: [databind#2675] changes handling slightly...
        {
            final Class<?> rt = m.getRawReturnType();
            if ((rt == Void.TYPE) ||
                    ((rt == Void.class) && !_config.isEnabled(MapperFeature.ALLOW_VOID_VALUED_PROPERTIES))) {
                return;
            }
        }

        // any getter?
        // @JsonAnyGetter?
        if (Boolean.TRUE.equals(ai.hasAnyGetter(m))) {
            if (_anyGetters == null) {
                _anyGetters = new LinkedList<>();
            }
            _anyGetters.add(m);
            return;
        }
        // @JsonKey?
        if (Boolean.TRUE.equals(ai.hasAsKey(_config, m))) {
            if (_jsonKeyAccessors == null) {
                _jsonKeyAccessors = new LinkedList<>();
            }
            _jsonKeyAccessors.add(m);
            return;
        }
        // @JsonValue?
        if (Boolean.TRUE.equals(ai.hasAsValue(m))) {
            if (_jsonValueAccessors == null) {
                _jsonValueAccessors = new LinkedList<>();
            }
            _jsonValueAccessors.add(m);
            return;
        }
        String implName; // from naming convention
        boolean visible;

        PropertyName pn = ai.findNameForSerialization(m);
        boolean nameExplicit = (pn != null);

        if (!nameExplicit) { // no explicit name; must consider implicit
            implName = ai.findImplicitPropertyName(m);
            if (implName == null) {
                implName = _accessorNaming.findNameForRegularGetter(m, m.getName());
            }
            if (implName == null) { // if not, must skip
                implName = _accessorNaming.findNameForIsGetter(m, m.getName());
                if (implName == null) {
                    return;
                }
                visible = _visibilityChecker.isIsGetterVisible(m);
            } else {
                visible = _visibilityChecker.isGetterVisible(m);
            }
        } else { // explicit indication of inclusion, but may be empty
            // we still need implicit name to link with other pieces
            implName = ai.findImplicitPropertyName(m);
            if (implName == null) {
                implName = _accessorNaming.findNameForRegularGetter(m, m.getName());
                if (implName == null) {
                    implName = _accessorNaming.findNameForIsGetter(m, m.getName());
                }
            }
            // if not regular getter name, use method name as is
            if (implName == null) {
                implName = m.getName();
            }
            if (pn.isEmpty()) {
                // !!! TODO: use PropertyName for implicit names too
                pn = _propNameFromSimple(implName);
                nameExplicit = false;
            }
            visible = true;
        }
        // 27-Dec-2019, tatu: [databind#2527] may need to rename according to field
        implName = _checkRenameByField(implName);
        boolean ignore = ai.hasIgnoreMarker(m);
        _property(props, implName).addGetter(m, pn, nameExplicit, visible, ignore);
    }

    protected void _addSetterMethod(Map<String, POJOPropertyBuilder> props,
            AnnotatedMethod m, AnnotationIntrospector ai)
    {
        String implName; // from naming convention
        boolean visible;
        PropertyName pn = ai.findNameForDeserialization(m);
        boolean nameExplicit = (pn != null);
        if (!nameExplicit) { // no explicit name; must follow naming convention
            implName = ai.findImplicitPropertyName(m);
            if (implName == null) {
                implName = _accessorNaming.findNameForMutator(m, m.getName());
            }
            if (implName == null) { // if not, must skip
            	return;
            }
            visible = _visibilityChecker.isSetterVisible(m);
        } else { // explicit indication of inclusion, but may be empty
            // we still need implicit name to link with other pieces
            implName = ai.findImplicitPropertyName(m);
            if (implName == null) {
                implName = _accessorNaming.findNameForMutator(m, m.getName());
            }
            // if not regular getter name, use method name as is
            if (implName == null) {
                implName = m.getName();
            }
            if (pn.isEmpty()) {
                // !!! TODO: use PropertyName for implicit names too
                pn = _propNameFromSimple(implName);
                nameExplicit = false;
            }
            visible = true;
        }
        // 27-Dec-2019, tatu: [databind#2527] may need to rename according to field
        implName = _checkRenameByField(implName);
        final boolean ignore = ai.hasIgnoreMarker(m);
        _property(props, implName)
            .addSetter(m, pn, nameExplicit, visible, ignore);
    }

    protected void _addInjectables(Map<String, POJOPropertyBuilder> props)
    {
        // first fields, then methods, to allow overriding
        for (AnnotatedField f : _classDef.fields()) {
            _doAddInjectable(_annotationIntrospector.findInjectableValue(f), f);
        }

        for (AnnotatedMethod m : _classDef.memberMethods()) {
            // for now, only allow injection of a single arg (to be changed in future?)
            if (m.getParameterCount() != 1) {
                continue;
            }
            _doAddInjectable(_annotationIntrospector.findInjectableValue(m), m);
        }
    }

    protected void _doAddInjectable(JacksonInject.Value injectable, AnnotatedMember m)
    {
        if (injectable == null) {
            return;
        }
        Object id = injectable.getId();
        if (_injectables == null) {
            _injectables = new LinkedHashMap<Object, AnnotatedMember>();
        }
        AnnotatedMember prev = _injectables.put(id, m);
        if (prev != null) {
            // 12-Apr-2017, tatu: Let's allow masking of Field by Method
            if (prev.getClass() == m.getClass()) {
                reportProblem("Duplicate injectable value with id '%s' (of type %s)",
                        id, ClassUtil.classNameOf(id));
            }
        }
    }

    private PropertyName _propNameFromSimple(String simpleName) {
        return PropertyName.construct(simpleName, null);
    }

    // @since 2.11
    private String _checkRenameByField(String implName) {
        if (_fieldRenameMappings != null) {
            PropertyName p = _fieldRenameMappings.get(_propNameFromSimple(implName));
            if (p != null) {
                implName = p.getSimpleName();
                return implName;

            }
        }
        return implName;
    }

    /*
    /**********************************************************
    /* Internal methods; removing ignored properties
    /**********************************************************
     */

    /**
     * Method called to get rid of candidate properties that are marked
     * as ignored.
     */
    protected void _removeUnwantedProperties(Map<String, POJOPropertyBuilder> props)
    {
        Iterator<POJOPropertyBuilder> it = props.values().iterator();
        while (it.hasNext()) {
            POJOPropertyBuilder prop = it.next();

            // First: if nothing visible, just remove altogether
            if (!prop.anyVisible()) {
                it.remove();
                continue;
            }
            // Otherwise, check ignorals
            if (prop.anyIgnorals()) {
                // Special handling for Records, as they do not have mutators so relying on constructors
                // with (mostly) implicitly-named parameters...
                // 20-Jul-2023, tatu: This can be harmful, see f.ex [databind#3992] so
                //    only use special handling for deserialization

                if (isRecordType() && !_forSerialization) {
                      // ...so can only remove ignored field and/or accessors, not constructor parameters that are needed
                      // for instantiation...
                      prop.removeIgnored();
                      // ...which will then be ignored (the incoming property value) during deserialization
                    _collectIgnorals(prop.getName());
                    continue;
                }

                // first: if one or more ignorals, and no explicit markers, remove the whole thing
                // 16-May-2022, tatu: NOTE! As per [databind#3357] need to consider
                //    only explicit inclusion by accessors OTHER than ones with ignoral marker
                if (!prop.anyExplicitsWithoutIgnoral()) {
                    it.remove();
                    _collectIgnorals(prop.getName());
                    continue;
                }
                // otherwise just remove ones marked to be ignored
                prop.removeIgnored();
                if (!prop.couldDeserialize()) {
                    _collectIgnorals(prop.getName());
                }
            }
        }
    }

    /**
     * Method called to further get rid of unwanted individual accessors,
     * based on read/write settings and rules for "pulling in" accessors
     * (or not).
     */
    protected void _removeUnwantedAccessor(Map<String, POJOPropertyBuilder> props)
    {
        // 15-Jan-2023, tatu: Avoid pulling in mutators for Records; Fields mostly
        //    since there should not be setters.
        final boolean inferMutators = !isRecordType()
                && _config.isEnabled(MapperFeature.INFER_PROPERTY_MUTATORS);
        Iterator<POJOPropertyBuilder> it = props.values().iterator();

        while (it.hasNext()) {
            POJOPropertyBuilder prop = it.next();
            // 26-Jan-2017, tatu: [databind#935]: need to denote removal of
            // 16-May-2020, tatu: [databind#2719]: need to pass `this` to allow
            //    addition of ignorals wrt explicit name
            prop.removeNonVisible(inferMutators, _forSerialization ? null : this);
        }
    }

    /**
     * Helper method called to add explicitly ignored properties to a list
     * of known ignored properties; this helps in proper reporting of
     * errors.
     */
    protected void _collectIgnorals(String name)
    {
        if (!_forSerialization && (name != null)) {
            if (_ignoredPropertyNames == null) {
                _ignoredPropertyNames = new HashSet<>();
            }
            _ignoredPropertyNames.add(name);
        }
    }

    /*
    /**********************************************************
    /* Internal methods; renaming properties
    /**********************************************************
     */

    protected void _renameProperties(Map<String, POJOPropertyBuilder> props)
    {
        // With renaming need to do in phases: first, find properties to rename
        Iterator<Map.Entry<String,POJOPropertyBuilder>> it = props.entrySet().iterator();
        LinkedList<POJOPropertyBuilder> renamed = null;
        while (it.hasNext()) {
            Map.Entry<String, POJOPropertyBuilder> entry = it.next();
            POJOPropertyBuilder prop = entry.getValue();

            Collection<PropertyName> l = prop.findExplicitNames();

            // no explicit names? Implicit one is fine as is
            if (l.isEmpty()) {
                continue;
            }
            it.remove(); // need to replace with one or more renamed
            if (renamed == null) {
                renamed = new LinkedList<>();
            }
            // simple renaming? Just do it
            if (l.size() == 1) {
                PropertyName n = l.iterator().next();
                renamed.add(prop.withName(n));
                continue;
            }
            // but this may be problematic...
            renamed.addAll(prop.explode(l));

            /*
            String newName = prop.findNewName();
            if (newName != null) {
                if (renamed == null) {
                    renamed = new LinkedList<>();
                }
                prop = prop.withSimpleName(newName);
                renamed.add(prop);
                it.remove();
            }
            */
        }

        // and if any were renamed, merge back in...
        if (renamed != null) {
            for (POJOPropertyBuilder prop : renamed) {
                String name = prop.getName();
                POJOPropertyBuilder old = props.get(name);
                if (old == null) {
                    props.put(name, prop);
                } else {
                    old.addAll(prop);
                }
                // replace the creatorProperty too, if there is one
                if (_replaceCreatorProperty(_creatorProperties, prop)) {
                    // [databind#2001]: New name of property was ignored previously? Remove from ignored
                    // 01-May-2018, tatu: I have a feeling this will need to be revisited at some point,
                    //   to avoid removing some types of removals, possibly. But will do for now.

                    // 16-May-2020, tatu: ... and so the day came, [databind#2118] failed
                    //    when explicit rename added to ignorals (for READ_ONLY) was suddenly
                    //    removed from ignoral list. So, added a guard statement above so that
                    //    ignoral is ONLY removed if there was matching creator property.
                    //
                    //    Chances are this is not the last tweak we need but... that bridge then etc
                    if (_ignoredPropertyNames != null) {
                        _ignoredPropertyNames.remove(name);
                    }
                }
            }
        }
    }

    protected void _renameUsing(Map<String, POJOPropertyBuilder> propMap,
            PropertyNamingStrategy naming)
    {
        // [databind#4409]: Need to skip renaming for Enums, unless Enums are handled as OBJECT format
        if (_type.isEnumType()) {
            if (getFormatOverrides().getShape() != JsonFormat.Shape.OBJECT) {
                return;
            }
        }
        POJOPropertyBuilder[] props = propMap.values().toArray(new POJOPropertyBuilder[propMap.size()]);
        propMap.clear();
        for (POJOPropertyBuilder prop : props) {
            PropertyName fullName = prop.getFullName();
            String rename = null;
            // As per [databind#428] need to skip renaming if property has
            // explicitly defined name, unless feature  is enabled
            if (!prop.isExplicitlyNamed() || _config.isEnabled(MapperFeature.ALLOW_EXPLICIT_PROPERTY_RENAMING)) {
                if (_forSerialization) {
                    if (prop.hasGetter()) {
                        rename = naming.nameForGetterMethod(_config, prop.getGetter(), fullName.getSimpleName());
                    } else if (prop.hasField()) {
                        rename = naming.nameForField(_config, prop.getField(), fullName.getSimpleName());
                    }
                } else {
                    if (prop.hasSetter()) {
                        rename = naming.nameForSetterMethod(_config, prop.getSetterUnchecked(), fullName.getSimpleName());
                    } else if (prop.hasConstructorParameter()) {
                        rename = naming.nameForConstructorParameter(_config, prop.getConstructorParameter(), fullName.getSimpleName());
                    } else if (prop.hasField()) {
                        rename = naming.nameForField(_config, prop.getFieldUnchecked(), fullName.getSimpleName());
                    } else if (prop.hasGetter()) {
                        // Plus, when getter-as-setter is used, need to convert that too..
                        // (should we verify that's enabled? For now, assume it's ok always)
                        rename = naming.nameForGetterMethod(_config, prop.getGetterUnchecked(), fullName.getSimpleName());
                    }
                }
            }
            final String simpleName;
            if ((rename != null) && !fullName.hasSimpleName(rename)) {
                prop = prop.withSimpleName(rename);
                simpleName = rename;
            } else {
                simpleName = fullName.getSimpleName();
            }
            // Need to consider case where there may already be something in there...
            POJOPropertyBuilder old = propMap.get(simpleName);
            if (old == null) {
                propMap.put(simpleName, prop);
            } else {
                old.addAll(prop);
            }

            // replace the creatorProperty too, if there is one
            _replaceCreatorProperty(_creatorProperties, prop);
        }
    }

    protected void _renameWithWrappers(Map<String, POJOPropertyBuilder> props)
    {
        // 11-Sep-2012, tatu: To support 'MapperFeature.USE_WRAPPER_NAME_AS_PROPERTY_NAME',
        //   need another round of renaming...
        Iterator<Map.Entry<String,POJOPropertyBuilder>> it = props.entrySet().iterator();
        LinkedList<POJOPropertyBuilder> renamed = null;
        while (it.hasNext()) {
            Map.Entry<String, POJOPropertyBuilder> entry = it.next();
            POJOPropertyBuilder prop = entry.getValue();
            AnnotatedMember member = prop.getPrimaryMember();
            if (member == null) {
                continue;
            }
            PropertyName wrapperName = _annotationIntrospector.findWrapperName(member);
            // One trickier part (wrt [#24] of JAXB annotations: wrapper that
            // indicates use of actual property... But hopefully has been taken care
            // of previously
            if (wrapperName == null || !wrapperName.hasSimpleName()) {
                continue;
            }
            if (!wrapperName.equals(prop.getFullName())) {
                if (renamed == null) {
                    renamed = new LinkedList<>();
                }
                prop = prop.withName(wrapperName);
                renamed.add(prop);
                it.remove();
            }
        }
        // and if any were renamed, merge back in...
        if (renamed != null) {
            for (POJOPropertyBuilder prop : renamed) {
                String name = prop.getName();
                POJOPropertyBuilder old = props.get(name);
                if (old == null) {
                    props.put(name, prop);
                } else {
                    old.addAll(prop);
                }
            }
        }
    }

    /*
    /**********************************************************
    /* Internal methods, sorting
    /**********************************************************
     */

    // First, order by(explicit ordering and/or alphabetic),
    // then by (optional) index (if any)
    // and then implicitly order creator properties before others)

    protected void _sortProperties(Map<String, POJOPropertyBuilder> props)
    {
        // Then how about explicit ordering?
        final AnnotationIntrospector intr = _annotationIntrospector;
        Boolean alpha = intr.findSerializationSortAlphabetically(_classDef);
        final boolean sortAlpha = (alpha == null)
                ? _config.shouldSortPropertiesAlphabetically()
                : alpha.booleanValue();
        final boolean indexed = _anyIndexed(props.values());

        String[] propertyOrder = intr.findSerializationPropertyOrder(_classDef);

        // no sorting? no need to shuffle, then
        if (!sortAlpha && !indexed && (_creatorProperties == null) && (propertyOrder == null)) {
            return;
        }
        int size = props.size();
        Map<String, POJOPropertyBuilder> all;
        // Need to (re)sort alphabetically?
        if (sortAlpha) {
            all = new TreeMap<String,POJOPropertyBuilder>();
        } else {
            all = new LinkedHashMap<String,POJOPropertyBuilder>(size+size);
        }

        for (POJOPropertyBuilder prop : props.values()) {
            all.put(prop.getName(), prop);
        }
        Map<String,POJOPropertyBuilder> ordered = new LinkedHashMap<>(size+size);
        // Ok: primarily by explicit order
        if (propertyOrder != null) {
            for (String name : propertyOrder) {
                POJOPropertyBuilder w = all.remove(name);
                if (w == null) { // will also allow use of "implicit" names for sorting
                    for (POJOPropertyBuilder prop : props.values()) {
                        if (name.equals(prop.getInternalName())) {
                            w = prop;
                            // plus re-map to external name, to avoid dups:
                            name = prop.getName();
                            break;
                        }
                    }
                }
                if (w != null) {
                    ordered.put(name, w);
                }
            }
        }

        // Second (starting with 2.11): index, if any:
        if (indexed) {
            Map<Integer,POJOPropertyBuilder> byIndex = new TreeMap<>();
            Iterator<Map.Entry<String,POJOPropertyBuilder>> it = all.entrySet().iterator();
            while (it.hasNext()) {
                Map.Entry<String,POJOPropertyBuilder> entry = it.next();
                POJOPropertyBuilder prop = entry.getValue();
                Integer index = prop.getMetadata().getIndex();
                if (index != null) {
                    byIndex.put(index, prop);
                    it.remove();
                }
            }
            for (POJOPropertyBuilder prop : byIndex.values()) {
                ordered.put(prop.getName(), prop);
            }
        }

        // Third by sorting Creator properties before other unordered properties
        // (unless strict ordering is requested)
        if ((_creatorProperties != null)
                && (!sortAlpha || _config.isEnabled(MapperFeature.SORT_CREATOR_PROPERTIES_FIRST))) {
            /* As per [databind#311], this is bit delicate; but if alphabetic ordering
             * is mandated, at least ensure creator properties are in alphabetic
             * order. Related question of creator vs non-creator is punted for now,
             * so creator properties still fully predate non-creator ones.
             */
            Collection<POJOPropertyBuilder> cr;
            // 18-Jun-2024, tatu: [databind#4580] We may want to retain declaration
            //    order regardless
            boolean sortCreatorPropsByAlpha = sortAlpha
                    && !_config.isEnabled(MapperFeature.SORT_CREATOR_PROPERTIES_BY_DECLARATION_ORDER);
            if (sortCreatorPropsByAlpha) {
                TreeMap<String, POJOPropertyBuilder> sorted =
                        new TreeMap<String,POJOPropertyBuilder>();
                for (POJOPropertyBuilder prop : _creatorProperties) {
                    if (prop != null) {
                        sorted.put(prop.getName(), prop);
                    }
                }
                cr = sorted.values();
            } else {
                cr = _creatorProperties;
            }
            for (POJOPropertyBuilder prop : cr) {
                if (prop == null) {
                    continue;
                }
                // 16-Jan-2016, tatu: Related to [databind#1317], make sure not to accidentally
                //    add back pruned creator properties!

                String name = prop.getName();
                // 27-Nov-2019, tatu: Not sure why, but we should NOT remove it from `all` tho:
//                if (all.remove(name) != null) {
                if (all.containsKey(name)) {
                    ordered.put(name, prop);
                }
            }
        }
        // And finally whatever is left (trying to put again will not change ordering)
        ordered.putAll(all);
        props.clear();
        props.putAll(ordered);
    }

    private boolean _anyIndexed(Collection<POJOPropertyBuilder> props) {
        for (POJOPropertyBuilder prop : props) {
            if (prop.getMetadata().hasIndex()) {
                return true;
            }
        }
        return false;
    }

    /*
    /**********************************************************
    /* Internal methods, conflict resolution
    /**********************************************************
     */

    /**
     * Method that will be given a {@link List} with 2 or more accessors
     * that may be in conflict: it will need to remove lower-priority accessors
     * to leave just a single highest-priority accessor to use.
     * If this succeeds method returns {@code true}, otherwise {@code false}.
     *<p>
     * NOTE: method will directly modify given {@code List} directly, regardless
     * of whether it ultimately succeeds or not.
     *
     * @return True if seeming conflict was resolved and there only remains
     *    single accessor
     */
    protected boolean _resolveFieldVsGetter(List<AnnotatedMember> accessors) {
        do {
            AnnotatedMember acc1 = accessors.get(0);
            AnnotatedMember acc2 = accessors.get(1);

            if (acc1 instanceof AnnotatedField) {
                if (acc2 instanceof AnnotatedMethod) {
                    // Method has precedence, remove first entry
                    accessors.remove(0);
                    continue;
                }
            } else if (acc1 instanceof AnnotatedMethod) {
                // Method has precedence, remove second entry
                if (acc2 instanceof AnnotatedField) {
                    accessors.remove(1);
                    continue;
                }
            }
            // Not a field/method pair; fail
            return false;
        } while (accessors.size() > 1);
        return true;
    }

    /*
    /**********************************************************
    /* Internal methods; helpers
    /**********************************************************
     */

    protected void reportProblem(String msg, Object... args) {
        if (args.length > 0) {
            msg = String.format(msg, args);
        }
        throw new IllegalArgumentException("Problem with definition of "+_classDef+": "+msg);
    }

    protected POJOPropertyBuilder _property(Map<String, POJOPropertyBuilder> props,
            PropertyName name) {
        String simpleName = name.getSimpleName();
        POJOPropertyBuilder prop = props.get(simpleName);
        if (prop == null) {
            prop = new POJOPropertyBuilder(_config, _annotationIntrospector,
                    _forSerialization, name);
            props.put(simpleName, prop);
        }
        return prop;
    }

    // !!! TODO: deprecate, require use of PropertyName
    protected POJOPropertyBuilder _property(Map<String, POJOPropertyBuilder> props,
            String implName)
    {
        POJOPropertyBuilder prop = props.get(implName);
        if (prop == null) {
            prop = new POJOPropertyBuilder(_config, _annotationIntrospector, _forSerialization,
                    PropertyName.construct(implName));
            props.put(implName, prop);
        }
        return prop;
    }

    private PropertyNamingStrategy _findNamingStrategy()
    {
        Object namingDef = _annotationIntrospector.findNamingStrategy(_classDef);
        if (namingDef == null) {
            return _config.getPropertyNamingStrategy();
        }
        if (namingDef instanceof PropertyNamingStrategy) {
            return (PropertyNamingStrategy) namingDef;
        }
        // Alas, there's no way to force return type of "either class
        // X or Y" -- need to throw an exception after the fact
        if (!(namingDef instanceof Class)) {
            reportProblem("AnnotationIntrospector returned PropertyNamingStrategy definition of type %s"
                            + "; expected type `PropertyNamingStrategy` or `Class<PropertyNamingStrategy>` instead",
                            ClassUtil.classNameOf(namingDef));
        }
        Class<?> namingClass = (Class<?>)namingDef;
        // 09-Nov-2015, tatu: Need to consider pseudo-value of STD, which means "use default"
        if (namingClass == PropertyNamingStrategy.class) {
            return null;
        }

        if (!PropertyNamingStrategy.class.isAssignableFrom(namingClass)) {
            reportProblem("AnnotationIntrospector returned Class %s; expected `Class<PropertyNamingStrategy>`",
                    ClassUtil.classNameOf(namingClass));
        }
        HandlerInstantiator hi = _config.getHandlerInstantiator();
        if (hi != null) {
            PropertyNamingStrategy pns = hi.namingStrategyInstance(_config, _classDef, namingClass);
            if (pns != null) {
                return pns;
            }
        }
        return (PropertyNamingStrategy) ClassUtil.createInstance(namingClass,
                    _config.canOverrideAccessModifiers());
    }

    // Method called to make sure secondary _creatorProperties entries are updated
    // when main properties are recreated (for some renaming, cleaving)
    protected boolean _replaceCreatorProperty(List<POJOPropertyBuilder> creatorProperties,
            POJOPropertyBuilder prop)
    {
        final AnnotatedParameter ctorParam = prop.getConstructorParameter();
        if (creatorProperties != null) {
            for (int i = 0, len = creatorProperties.size(); i < len; ++i) {
                POJOPropertyBuilder cprop = creatorProperties.get(i);
                if (cprop != null) {
                    if (cprop.getConstructorParameter() == ctorParam) {
                        creatorProperties.set(i, prop);
                        return true;
                    }
                }
            }
        }
        return false;
    }
}<|MERGE_RESOLUTION|>--- conflicted
+++ resolved
@@ -655,11 +655,7 @@
         if (_isRecordType) {
             primary = JDK14Util.findCanonicalRecordConstructor(_config, _classDef, constructors);
         } else {
-<<<<<<< HEAD
-            primary = _annotationIntrospector.findPrimaryCreator(_config, _classDef,
-=======
             primary = _annotationIntrospector.findDefaultCreator(_config, _classDef,
->>>>>>> 721e1590
                     constructors, factories);
         }
         // Next: remove creators marked as explicitly disabled
