--- conflicted
+++ resolved
@@ -2,10 +2,6 @@
 on:
   pull_request:
     branches:
-<<<<<<< HEAD
-=======
-    - master
->>>>>>> 28e26073
     - "2.18"
 
 permissions:
