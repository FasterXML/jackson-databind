--- conflicted
+++ resolved
@@ -7,13 +7,10 @@
 import com.fasterxml.jackson.annotation.JsonIncludeProperties;
 import com.fasterxml.jackson.annotation.ObjectIdGenerator;
 import com.fasterxml.jackson.annotation.ObjectIdGenerators;
-<<<<<<< HEAD
 import com.fasterxml.jackson.core.JacksonException;
-=======
 import com.fasterxml.jackson.core.JsonGenerator;
 import com.fasterxml.jackson.core.JsonParser;
 import com.fasterxml.jackson.core.TokenStreamFactory;
->>>>>>> 765e2fe1
 import com.fasterxml.jackson.annotation.JsonTypeInfo.As;
 
 import com.fasterxml.jackson.databind.*;
@@ -278,7 +275,6 @@
             return ctxt.getUnknownTypeSerializer(Object.class);
 //            throw new IllegalArgumentException("Cannot create bean serializer for Object.class");
         }
-<<<<<<< HEAD
         // We also know some types are not beans...
         if (!isPotentialBeanType(type.getRawClass())) {
             // Except we do need to allow serializers for Enums, if shape dictates (which it does
@@ -288,23 +284,15 @@
             }
         }
         ValueSerializer<?> ser = _findUnsupportedTypeSerializer(ctxt, type, beanDesc);
-=======
-        JsonSerializer<?> ser = _findUnsupportedTypeSerializer(prov, type, beanDesc);
->>>>>>> 765e2fe1
         if (ser != null) {
             return (ValueSerializer<Object>) ser;
         }
-<<<<<<< HEAD
-
-        final SerializationConfig config = ctxt.getConfig();
-=======
         // 02-Sep-2021, tatu: [databind#3244] Should not try "proper" serialization of
         //      things like ObjectMapper, JsonParser or JsonGenerator...
-        if (_isUnserializableJacksonType(prov, type)) {
+        if (_isUnserializableJacksonType(ctxt, type)) {
             return new ToEmptyObjectSerializer(type);
         }
-        final SerializationConfig config = prov.getConfig();
->>>>>>> 765e2fe1
+        final SerializationConfig config = ctxt.getConfig();
         BeanSerializerBuilder builder = constructBeanSerializerBuilder(beanDesc);
         builder.setConfig(config);
 
