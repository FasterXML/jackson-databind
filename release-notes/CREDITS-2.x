Here are people who have contributed to the development of Jackson JSON processor
databind core component, version 2.x
(version numbers in brackets indicate release in which the problem was fixed)

(note: for older credits, check out release notes for 1.x versions)

Tatu Saloranta, tatu.saloranta@iki.fi: author

Pascal Glinas:
  * Contributed fixes to 'MappingIterator' handling (Pull#58 and Pull#59)
   (2.1.0)
  * Reported #220: ContainerNode missing 'createNumber(BigInteger)'
   (2.2.2)

Joern Huxhorn: (huxi@github)
  * Suggested [JACKSON-636]: Add 'SerializationFeature.ORDER_MAP_ENTRIES_BY_KEYS' to allow
    forced sorting of Maps during serialization
   (2.0.0)
  * Reported #479: NPE on trying to deserialize a `String[]` that contains null
   (2.4.1)
  * Reported #1411: MapSerializer._orderEntries should check for null keys
   (2.7.9)

James Roper:
 * Requested [JACKSON-732]: Allow 'AnnotationIntrospector.findContentDeserializer()'
    (and similar) to return instance, not just Class<?> for instance
  (2.0.0)
 * Suggested [JACKSON-800]: Adding a method for letting modules register
    DeserializationProblemHandlers
  (2.0.0)

Casey Lucas:
 * Reported [JACKSON-798]: Problem with external type id, creators
  (2.0.0)

Tammo van Lessen:
 * Reported [JACKSON-811]: Problems with @JsonIdentityInfo, abstract types
  (2.0.0)
 * Reported [JACKSON-814]: Parsing RFC822/RFC1123 dates failes on non-US locales
  (2.0.0)

Raymond Myers:
 * Suggested [JACKSON-810]: Deserialization Feature: Allow unknown Enum values via
    'DeserializationFeature.READ_UNKNOWN_ENUM_VALUES_AS_NULL'
  (2.0.0)

Ryan Gardner:
 * Contributed #5 -- Add support for maps with java.util.Locale keys
    to the set of StdKeyDeserializers
  (2.0.1)

Razvan Dragut:
 * Suggested [JACKSON-850]: Allow use of zero-arg factory methods as "default creator"
  (2.1.0)

Duncan Atkinson:
 * Reported [JACKSON-851]: State corruption with ObjectWriter, DefaultPrettyPrinter
  (2.1.0)

Mark Wolfe:
 * Suggested #45: Add `@JsonNaming()` for per-class naming strategy overrides
  (2.1.0)

Dmitry Katsubo:
 * Contributed patch for #65: Add getters to `ObjectMapper`, DeserializationContext,
   DeserializationFactory.
  (2.1.0)

Francis Galiegue:
 * Reported #93 (and suggested fix): bug in `ObjectMapper.setAll(...)'
  implementation
  (2.1.1)
 * Reported #433: `ObjectMapper`'s `.valueToTree()` wraps `JsonSerializable` objects
  into a POJONode
  (2.3.3)
 * Contributed #434: Ensure that DecimalNodes with mathematically equal values are equal
  (2.4.0)

kelaneren@github:
 * Reported #157, contributed unit test: NPE when registering same module twice.
  (2.1.4)

Eric Tschetter (cheddar@github):
  * Reported issues #166, #167, #170 (regressions from 1.9.x to 2.x)
   (2.1.4)

Thierry D (thierryd@github)
  * Reported #214: Problem with LICENSE, NOTICE, Android packaging
   (2.2.2)

Luke G-H (lukegh@github)
  * Reported #223: Duplicated nulls with @JsonFormat(shape=Shape.ARRAY)
   (2.2.2)

Karl Moore (karldmoore@github)
  * Reported #217: JsonProcessingExceptions not all wrapped as expected
   (2.2.2)

David Phillips:
  * Requested #308: Improve serialization and deserialization speed of `java.util.UUID`
   (2.3.0)

Seth Pellegrino (jivesoft):
  * Contributed #317: Fix `JsonNode` support for nulls bound to	`ObjectNode`, `ArrayNode`
   (2.3.0)

Florian Schoppmann (fschopp@github)
  * Reported #357: StackOverflowError with contentConverter that returns array type
   (2.7.0)
  * Reported #358: `IterableSerializer` ignoring	annotated content serializer
   (2.3.1)
  * Reported #359: Converted object not using explicitly annotated serializer
   (2.4.0)

Martin Traverso:
  * Reported #406: Cannot use external type id + @JsonTypeIdResolver
   (2.3.2)

Matthew Morrissette:
  * Contributed #381: Allow inlining/unwrapping of value from single-component JSON array
   (2.4.0)

Will Palmeri: (wpalmeri@github)
  * Contributed #407: Make array and Collection serializers use configured value null handler
   (2.4.0)

Cemalettin Koc: (cemo@github)
  * Reported #353: Problems with polymorphic types, `JsonNode` (related to #88)
   (2.4.0)

Ben Fagin: (UnquietCode@github)
  * Suggested #442: Make `@JsonUnwrapped` indicate property inclusion
   (2.4.0)
  * Contributed #81/#455: Allow use of @JsonUnwrapped with typed (@JsonTypeInfo) classes,
    provided that (new) feature `SerializationFeature.FAIL_ON_UNWRAPPED_TYPE_IDENTIFIERS`
    is disabled
   (2.4.0)

Chris Cleveland:
  * Suggested #463: Add 'JsonNode.asText(String defaultValue)`
   (2.4.0)

Benson Margulies:
  * Reported #467: Unwanted POJO's embedded in tree via serialization to tree
   (2.4.0)
  * Reported #601: ClassCastException for a custom serializer for enum key in `EnumMap`
   (2.4.4)
  * Contributed 944: Failure to use custom deserializer for key deserializer
   (2.6.3)
  * Reported #1120: String value omitted from weirdStringException
   (2.6.6)
  * Reported, fixed #1235: `java.nio.file.Path` support incomplete
   (2.8.0)
  * Reported #1270: Generic type returned from type id resolver seems to be ignored
   (2.8.0)

Steve Sanbeg: (sanbeg@github)
  * Contributed #482: Make date parsing error behavior consistent with JDK
   (2.4.1)

Ian Barfield: (tea-dragon@github)
  * Reported #580: delegate deserializers choke on a (single) abstract/polymorphic parameter
   (2.4.4)
  * Reported #844: Using JsonCreator still causes invalid path references in JsonMappingException
   (2.5.5)

Eugene Lukash
  * Reported #592: Wrong `TokenBuffer` delegate deserialization using `@JsonCreator`
   (2.4.4)

Fernando Otero (zeitos@github)
  * Contributed fix for #610: Problem with forward reference in hierarchies
   (2.4.4)

Lovro Pandžić (lpandzic@github)
  * Reported #421: @JsonCreator not used in case of multiple creators with parameter names
   (2.5.0)
  * Requested #1498: Allow handling of single-arg constructor as property based by default
   (2.12.0)

Adam Stroud (adstro@github)
  * Contributed	#576: Add fluent API for adding mixins
   (2.5.0)

David Fleeman (fleebytes@github)
  * Contributed #528 implementation: Add support for `JsonType.As.EXISTING_PROPERTY`
   (2.5.0)

Aurélien Leboulanger (herau@github)
  * Contributed improvement for #597: Improve error messaging for cases	where JSON Creator
    returns null (which is illegal)
   (2.5.0)

Michael Spiegel (mspiegel@githib)
  * Contributed #636: `ClassNotFoundException` for classes not (yet) needed during serialization
   (2.5.0)

Michael Ressler (mressler@github)
  * Contributed #566: Add support for case-insensitive deserialization
   (`MapperFeature.ACCEPT_CASE_INSENSITIVE_PROPERTIES`)
   (2.5.0)

Konstantin Labun (kulabun@github)
  * Reported #647: Deserialization fails when @JsonUnwrapped property contains an object with same property name
   (2.5.0)

Christopher Smith (chrylis@github)
  * Reported #594: `@JsonValue` on enum not used when enum value is a Map key
   (2.5.0)

Alexandre Santana Campelo (alexqi200@github):
  * Contributed #671: Adding `java.util.Currency` deserialization support for maps
   (2.5.1)

Zoltan Farkas (zolyfarkas@github)
  * Reported #674: Spring CGLIB proxies not handled as intended
   (2.5.1)

Ludevik@github:
  * Reported #682: Class<?>-valued Map keys not serialized properly
   (2.5.1)

Antibrumm@github:
  * Reported #691: Jackson 2.5.0. NullSerializer for MapProperty failing
   (2.5.2)
  * Reported #984: JsonStreamContexts are not build the same way for write.. and convert methods
   (2.6.4)

Shumpei Akai (flexfrank@github)
  * Reported #703: Multiple calls to ObjectMapper#canSerialize(Object.class) returns different values
   (2.5.2)

Francisco A. Lozano (flozano@github)
  * Contributed fix for #703 (see above)
   (2.5.2)

Dylan Scott (dylanscott@github)
  * Reported #738: #738: @JsonTypeInfo non-deterministically ignored in 2.5.1 (concurrency
    issue)
   (2.5.2)

Alain Gilbert (agilbert314@github)
  * Reporter, contributed #766: Fix Infinite recursion (StackOverflowError) when
    serializing a SOAP object
   (2.5.3)

Alexey Gavrilov (Alexey1Gavrilov@github)
  * Reported, contributed fix for #761: Builder deserializer: in-compatible type exception
    when return type is super type
   (2.5.3)

Dmitry Spikhalskiy (Spikhalskiy@github)
  * Reported #731, suggested the way to fix it: XmlAdapter result marshaling error in
    case of ValueType=Object
   (2.5.3)
  * Reported #1456: `TypeFactory` type resolution broken in 2.7 for generic types
   when using `constructType` with context
   (2.7.9 / 2.8.6)

John Meyer (jpmeyer@github)
  * Reported, contributed fix for #745: EnumDeserializer.deserializerForCreator() fails
    when used to deserialize a Map key
   (2.5.3)

Andrew Duckett (andrewduckett@github)
  * Reported #771: Annotation bundles ignored when added to Mixin
   (2.5.4)

Charles Allen:
  * Contributed #785: Add handlings for classes which are available in
    `Thread.currentThread().getContextClassLoader()`
   (2.5.4)

Andrew Goodale (newyankeecodeshop@github)
  * Contributed #816: Allow date-only ISO strings to have no time zone
   (2.5.4)

Kamil Benedykciński (Kamil-Benedykcinski@github)
  * Contributed #801: Using `@JsonCreator` cause generating invalid path reference
   in `JsonMappingException`
   (2.5.4)

Chi Kim (chikim79@github)
  * Reported #878: serializeWithType on BeanSerializer does not setCurrentValue
   (2.5.5 / 2.6.1)

Charles Allen (drcrallen@github):
  * Reported #696: Copy constructor does not preserve `_injectableValues`
   (2.6.0)

Chris Pimlott (pimlottc@github):
  * Suggested #348: ObjectMapper.valueToTree does not work with @JsonRawValue
   (2.6.0)

Laird Nelson (ljnelson@github)
  * Suggested #688: Provide a means for an ObjectMapper to discover mixin annotation
    classes on demand
   (2.6.0)
  * Reported #1088: NPE possibility in SimpleMixinResolver
   (2.6.6)

Derk Norton (derknorton@github)
  * Suggested #689: Add `ObjectMapper.setDefaultPrettyPrinter(PrettyPrinter)`
   (2.6.0)

Michal Letynski (mletynski@github)
  * Suggested #296: Serialization of transient fields with public getters (add
    MapperFeature.PROPAGATE_TRANSIENT_MARKER)
   (2.6.0)

Jeff Schnitzer (stickfigure@github)
  * Suggested #504: Add `DeserializationFeature.USE_LONG_FOR_INTS`
   (2.6.0)

Jerry Yang (islanderman@github)
  * Contributed #820: Add new method for `ObjectReader`, to bind from JSON Pointer position
   (2.6.0)

Lars Pfannenschmidt (larsp@github)
  * Contributed #826: Replaced synchronized HashMap with ConcurrentHashMap in
   TypeDeserializerBase._findDeserializer
   (2.6.0)

Stephen A. Goss (thezerobit@github)
  * Contributed #828: Respect DeserializationFeatures.WRAP_EXCEPTIONS in CollectionDeserializer
   (2.6.0)

Andy Wilkinson (wilkinsona@github)
  * Reported #889: Configuring an ObjectMapper's DateFormat changes time zone
   (2.6.1)

lufe66@github:
  * Reported 894: When using withFactory on ObjectMapper, the created Factory has a TypeParser
    which still has the original Factory
   (2.6.2)

Daniel Walker (dsw2127@github)
  * Reported, contributed fix for #913: `ObjectMapper.copy()` does not preserve
   `MappingJsonFactory` features
   (2.6.2)

Sadayuki Furuhashi (frsyuki@github)
  * Reported #941: Deserialization from "{}" to ObjectNode field causes
    "out of END_OBJECT token" error
   (2.6.3)
  * Reported #2077: `JsonTypeInfo` with a subtype having `JsonFormat.Shape.ARRAY`
    and no fields generates `{}` not `[]`
   (2.10.0)

David Haraburda (dharaburda@github)
  * Contributed #918: Add `MapperFeature.ALLOW_EXPLICIT_PROPERTY_RENAMING`
   (2.7.0)

Sergio Mira (Sergio-Mira@github)
  * Contributed #940: Add missing `hashCode()` implementations for `JsonNode` types that did not have them
   (2.6.3)

Andreas Pieber (anpieber@github)
  * Reported #939: Regression: DateConversionError in 2.6.x	
   (2.6.3)

Jesse Wilson (swankjesse@github)
  * Contributed #948: Support leap seconds, any number of millisecond digits for ISO-8601 Dates.
   (2.6.3)
  * Contributed #949: Report the offending substring when number parsing fails
   (2.6.3)

Warren Bloomer (stormboy@github)
  * Reported #942: Handle null type id for polymorphic values that use external type id
   (2.6.3)

Ievgen Pianov (pyanoveugen@github)
  * Reported #989: Deserialization from "{}" to java.lang.Object causes "out of END_OBJECT token" error
   (2.6.3)

Jayson Minard (apatrida@github)
  * Reported #1005: Synthetic constructors confusing Jackson data binding
   (2.6.4)
  * Reported #1438: `ACCEPT_CASE_INSENSITIVE_PROPERTIES` is not respected for creator properties
   (2.8.5)

David Bakin (david-bakin@github)
* Reported #1013: `@JsonUnwrapped` is not treated as assuming `@JsonProperty("")`
   (2.6.4)
  * Suggested #1011: Change ObjectWriter::withAttributes() to take a Map with some kind of wildcard types
   (2.7.0)
  * Reported #962: `@JsonInject` fails on trying to find deserializer even if inject-only
   (2.11.0)

Dmitry Romantsov (DmRomantsov@github)
  * Reported #1036: Problem with case-insensitive deserialization
   (2.6.4)

Daniel Norberg (danielnorberg@github)
  * Contributed #1099: Fix custom comparator container node traversal
   (2.6.6)

Miles Kaufmann (milesk-amzn@github)
  * Reported #432: `StdValueInstantiator` unwraps exceptions, losing context
   (2.7.0)

Thomas Mortagne (tmortagne@github)
  * Suggested #857: Add support for java.beans.Transient
   (2.7.0)

Jonas Konrad (yawkat@github)
  * Suggested #905: Add support for `@ConstructorProperties`
   (2.7.0)

Jirka Kremser (Jiri-Kremser@github)
  * Suggested #924: SequenceWriter.writeAll() could accept Iterable
   (2.7.0)

Daniel Mischler (danielmischler@github)
  * Requested #963: Add PropertyNameStrategy `KEBAB_CASE`
   (2.7.0)

Shumpei Akai (flexfrank@github)
  * Reported #978: ObjectMapper#canSerialize(Object.class) returns false even though
   FAIL_ON_EMPTY_BEANS is disabled
   (2.7.0)

Hugo Wood (hgwood@github)
  * Contributed #1010: Support for array delegator
   (2.7.0)

Julian Hyde (julianhyde@github)
  * Reported #1083: Field in base class is not recognized, when using `@JsonType.defaultImpl`
   (2.7.1)

Thibault Kruse (tkruse@github)
  * Reported #1102: Handling of deprecated `SimpleType.construct()` too minimalistic
   (2.7.1)

Aleks Seovic (aseovic@github)
  * Reported #1109: @JsonFormat is ignored by the DateSerializer unless either a custom pattern
    or a timezone are specified
   (2.7.1)

Timur Shakurov (saladinkzn@github)
  * Reported #1134: Jackson 2.7 doesn't work with jdk6 due to use of `Collections.emptyIterator()`
   (2.7.2)

Jiri Mikulasek (pirkogdc@github)
  * Reported #1124: JsonAnyGetter ignores JsonSerialize(contentUsing=...)
   (2.7.2)

Xavi Torrens (xavitorrens@github)
  * Reported #1150: Problem with Object id handling, explicit `null` token
   (2.7.3)

Yoann Rodière (fenrhil@github)
  * Reported #1154: @JsonFormat.pattern on dates is now ignored if shape is not
    explicitely provided
   (2.7.3)

Mark Woon (markwoon@github)
  * Reported #1178: `@JsonSerialize(contentAs=superType)` behavior disallowed in 2.7
   (2.7.4)
  * Reported #1231: `@JsonSerialize(as=superType)` behavior disallowed in 2.7.4
   (2.7.5)
  * Suggested #507: Support for default `@JsonView` for a class
   (2.9.0)

Tom Mack (tommack@github)
  * Reported #1208: treeToValue doesn't handle POJONodes that contain exactly
    the requested value type
   (2.7.4)

William Headrick (headw01@github)
   * Reported#1223: `BasicClassIntrospector.forSerialization(...).findProperties` should
    respect MapperFeature.AUTO_DETECT_GETTERS/SETTERS?
   (2.7.5)

Nick Babcock (nickbabcock)
  * Reported #1225: `JsonMappingException` should override getProcessor()
   (2.7.5)
  * Suggested #1356: Differentiate between input and code exceptions on deserialization
   (2.9.0)

Andrew Joseph (apjoseph@github)
  * Reported #1248: `Annotated` returns raw type in place of Generic Type in 2.7.x
   (2.7.5)

Erich Schubert (kno10@github)
  * Reported #1260: `NullPointerException` in `JsonNodeDeserializer`, provided fix
   (2.7.5)

Brian Pontarelli (voidmain@github)
  * Reported #1301: Problem with `JavaType.toString()` for recursive (self-referential) types
   (2.7.6)

Max Drobotov (fizmax@github)
  * Reported, contributed fix for #1332: `ArrayIndexOutOfBoundException` for enum by index deser
   (2.7.7)

Stuart Douglas (stuartwdouglas@github)
  * Reported #1363: The static field ClassUtil.sCached can cause a class loader leak
   (2.7.8)

Josh Caplan (jecaplan@github)
  * Reported, suggested fix for #1368: Problem serializing `JsonMappingException` due to addition
    of non-ignored `processor` property (added in 2.7)
   (2.7.8)

Diego de Estrada (diegode@github)
  * Contributed fix for #1367: No Object Id found for an instance when using `@ConstructorProperties`
   (2.7.9)

Kevin Hogeland (khogeland@github)
  * Reported #1501: `ArrayIndexOutOfBoundsException` on non-static inner class constructor
   (2.7.9)

xiexq (xiexq@knownsec.com)
  * Reported #2389: Block one more gadget type (CVE-2019-14361)
   (2.7.9.6)

Artur Jonkisz (ajonkisz@github)
  * Reported #960: `@JsonCreator` not working on a factory with no arguments for ae enum type
   (2.8.0)

Mikhail Kokho (mkokho@github)
  * Contributed impl for #990: Allow failing on `null` values for creator (add
  `DeserializationFeature.FAIL_ON_NULL_CREATOR_PROPERTIES`)
   (2.8.0)

Aleksandr Oksenenko (oleksandr-oksenenko@github)
  * Reported #999: External property is not deserialized
   (2.8.0)

Lokesh Kumar (LokeshN@github)
  * Contributed impl for #1082: Can not use static Creator factory methods for `Enum`s,
    with JsonCreator.Mode.PROPERTIES
   (2.8.0)
  * Reported #1217: `@JsonIgnoreProperties` on Pojo fields not working for deserialization
   (2.8.0)

Ross Goldberg
  * Reported #1165, provided fix for: `CoreXMLDeserializers` does not handle
    time-only `XMLGregorianCalendar`s
   (2.8.0)

Maarten Billemont (lhunath@github)
  * Suggested #1184: Allow overriding of `transient` with explicit inclusion with `@JsonProperty`
   (2.8.0)

Vladimir Kulev (lightoze@github)
  * Reported #1028: Ignore USE_BIG_DECIMAL_FOR_FLOATS for NaN/Infinity
   (2.8.0)

Ari Fogel (arifogel@github)
  * Reported #1261, contributed fix for: `@JsonIdentityInfo` deserialization fails with
    combination of forward references, `@JsonCreator`
   (2.8.0)

Andriy Plokhotnyuk (plokhotnyuk@github)
  * Requested #1277: Add caching of resolved generic types for `TypeFactory`
   (2.8.0)

Arek Gabiga (arekgabiga@github)
  * Reported #1297: Deserialization of generic type with Map.class
   (2.8.1)

Chris Jester-Young (cky@github)
  * Contributed #1335: Unconditionally call `TypeIdResolver.getDescForKnownTypeIds`
   (2.8.2)

Andrew Snare (asnare@github)
  * Reported #1315: Binding numeric values can BigDecimal lose precision
   (2.8.2)

Gili Tzabari (cowwoc@github)
  * Reported #1351: `@JsonInclude(NON_DEFAULT)` doesn't omit null fields
   (2.8.3)

Oleg Zhukov (OlegZhukov@github)
  * Reported #1384: `@JsonDeserialize(keyUsing = ...)` does not work correctly
   together with `DefaultTyping.NON_FINAL`
   (2.8.4)

Pavel Popov (tolkonepiu@github)
  * Contributed fix #1389: Problem with handling of multi-argument creator with Enums
   (2.8.4)

Josh Gruenberg (joshng@github)
  * Reported #1403: Reference-chain hints use incorrect class-name for inner classes
   (2.8.4)

Kevin Donnelly (kpdonn@github)
  * Reported #1432: Off by 1 bug in PropertyValueBuffer
   (2.8.5)

Nathanial Ofiesh (ofiesh@github)
  * Reported #1441: Failure with custom Enum key deserializer, polymorphic types
   (2.8.5)

Frédéric Camblor (fcamblor@github)
  * Reported #1451: Type parameter not passed by `ObjectWriter` if serializer pre-fetch disabled
   (2.8.6)

Stephan Schroevers (Stephan202@github)
  * Reported #1505: @JsonEnumDefaultValue should take precedence over FAIL_ON_NUMBERS_FOR_ENUMS
   (2.8.7)

Alex Panchenko (panchenko@github)
  * Reported #1543: JsonFormat.Shape.NUMBER_INT does not work when defined on enum type in 2.8
   (2.8.8)

Joshua Jones
  * Reported #1573, contributed fix: Missing properties when deserializing using a builder class
   with a non-default constructor and a mutator annotated with `@JsonUnwrapped`
   (2.8.8)

Ivo Studens (istudens@redhat.com)
  * Contributed #1585: Invoke ServiceLoader.load() inside of a privileged block
    when loading modules using `ObjectMapper.findModules()`
   (2.8.9)
  * Contributed fix for #2482: `JSONMappingException` `Location` column number
    is one line Behind the actual location
   (2.10.3)

Javy Luo (AnywnYu@github)
  * Reported #1595: `JsonIgnoreProperties.allowSetters` is not working in Jackson 2.8
   (2.8.9)

Marco Catania (catanm@github.com)
  * Contributed #1597: Escape JSONP breaking characters
   (2.8.9)

Andrew Joseph (apjoseph@github)
  * Reported #1629 `FromStringDeserializer` ignores registered `DeserializationProblemHandler`
    for `java.util.UUID`
   (2.8.9)

Joe Littlejohn (joelittlejohn@github)
  * Contributed #1642: Support `READ_UNKNOWN_ENUM_VALUES_AS_NULL` with `@JsonCreator`
   (2.8.9)

Slobodan Pejic (slobo-showbie@github)
  * Reported #1647, contributed fix: Missing properties from base class when recursive
    types are involved
   (2.8.9)

Bertrand Renuart (brenuart@github)
  * Reported #1648: `DateTimeSerializerBase` ignores configured date format when creating contextual
   (2.8.9)
  * Reported #1651: `StdDateFormat` fails to parse 'zulu' date when TimeZone other than UTC
   (2.8.9)
  * Suggested #1745: StdDateFormat: accept and truncate millis larger than 3 digits
   (2.9.1)
  * Contributed #1749: StdDateFormat: performance improvement of '_format(..)' method
   (2.9.1)
  * Contributed #1759: Reuse `Calendar` instance during parsing by `StdDateFormat`
   (2.9.1)

Kevin Gallardo (newkek@github)
  * Reported #1658: Infinite recursion when deserializing a class extending a Map,
    with a recursive value type
   (2.8.10)
  * Reported #1729: Integer bounds verification when calling `TokenBuffer.getIntValue()`
   (2.9.4)

Lukas Euler
  * Reported #1735: Missing type checks when using polymorphic type ids

Guixiong Wu (吴桂雄)
  * Reported #2032: Blacklist another serialization gadget (ibatis)
   (2.8.11.2)

svarzee@github
  * Reported #2109, suggested fix: Canonical string for reference type is built incorrectly
   (2.8.11.3 / 2.9.7)

Connor Kuhn (ckuhn@github)
  * Contributed #1341: FAIL_ON_MISSING_EXTERNAL_TYPE_ID_PROPERTY
   (2.9.0)

Jan Lolling (jlolling@github)
  * Contributed #1319: Add `ObjectNode.put(String, BigInteger)`
   (2.9.0)

Michael R Fairhurst (MichaelRFairhurst@github)
  * Reported #1035: `@JsonAnySetter` assumes key of `String`, does not consider declared type.
   (2.9.0)

Fabrizio Cucci (fabriziocucci@github)
  * Reported #1406: `ObjectMapper.readTree()` methods do not return `null` on end-of-input
   (2.9.0)

Emiliano Clariá (emilianogc@github)
  * Contributed #1434: Explicitly pass null on invoke calls with no arguments
   (2.9.0)

Ana Eliza Barbosa (AnaEliza@github)
  * Contributed #1520: Case insensitive enum deserialization feature.
   (2.9.0)

Lyor Goldstein (lgoldstein@github)
  * Reported #1544: `EnumMapDeserializer` assumes a pure `EnumMap` and does not support
    derived classes
   (2.9.0)

Harleen Sahni (harleensahni@github)
  * Reported #403: Make FAIL_ON_NULL_FOR_PRIMITIVES apply to primitive arrays and other
    types that wrap primitives
   (2.9.0)

Jared Jacobs (2is10@github)
  * Requested #1605: Allow serialization of `InetAddress` as simple numeric host address
   (2.9.0)

Patrick Gunia (pgunia@github)
  * Reported #1440: Wrong `JsonStreamContext` in `DeserializationProblemHandler` when reading
  `TokenBuffer` content
   (2.9.0)

Carsten Wickner (CarstenWickner@github)
  * Contributed #1522: Global `@JsonInclude(Include.NON_NULL)` for all properties with a specific type
   (2.9.0)

Chris Plummer (strmer15@github)
  * Reported #1637: `ObjectReader.at()` with `JsonPointer` stops after first collection
   (2.9.0)

Christian Basler (Dissem@github)
  * Reported #1688: Deserialization fails for `java.nio.file.Path` implementations when
    default typing enabled
   (2.9.0)

Tim Bartley (tbartley@github)
  * Reported, suggested fix for #1705: Non-generic interface method hides type resolution info
    from generic base class
   (2.9.1)

Luís Cleto (luiscleto@github)
  * Suggested 1768: Improve `TypeFactory.constructFromCanonical()` to work with
   `java.lang.reflect.Type.getTypeName()` format
   (2.9.2)

Vincent Demay (vdemay@github)
  * Reported #1793: `java.lang.NullPointerException` in `ObjectArraySerializer.acceptJsonFormatVisitor()`
    for array value with `@JsonValue`
   (2.9.2)

Peter Jurkovic (peterjurkovic@github)
  * Reported #1823: ClassNameIdResolver doesn't handle resolve Collections$SingletonMap,
    Collections$SingletonSet
   (2.9.3)

alinakovalenko@github:
  * Reported #1844: Map "deep" merge only adds new items, but not override existing values
   (2.9.3)

Pier-Luc Whissell (pwhissell@github):
  * Reported #1673: Serialising generic value classes via Reference Types (like Optional) fails
    to include type information
   (2.9.4)

Alexander Skvortcov (askvortcov@github)
  * Reported #1853: Deserialise from Object (using Creator methods) returns field name
    instead of value
   (2.9.4)

Joe Schafer (jschaf@github)
  * Reported #1906: Add string format specifier for error message in `PropertyValueBuffer`
   (2.9.4)
  * Reported #1907: Remove `getClass()` from `_valueType` argument for error reporting
   (2.9.4)

Deblock Thomas (deblockt@github)
  * Reported, contributed fix for #1912: `BeanDeserializerModifier.updateBuilder()` does not
    work to set custom  deserializer on a property (since 2.9.0)
   (2.9.5)
  * Reported, suggested fix for #2280: JsonMerge not work with constructor args
   (2.10.0)

lilei@venusgroup.com.cn:
  * Reported #1931: Two more `c3p0` gadgets to exploit default typing issue
   (2.9.5)

Aniruddha Maru (maroux@github)
  * Reported #1940: `Float` values with integer value beyond `int` lose precision if
    bound to `long`
   (2.9.5)

Timur Shakurov (saladinkzn@github)
  * Reported #1947: `MapperFeature.AUTO_DETECT_XXX` do not work if all disabled
   (2.9.5)

roeltje25@github
  * Reported #1978: Using @JsonUnwrapped annotation in builderdeserializer hangs in
    infinite loop
   (2.9.5)

Freddy Boucher (freddyboucher@github)
  * Reported #1990: MixIn `@JsonProperty` for `Object.hashCode()` is ignored
   (2.9.6)

Ondrej Zizka (OndraZizk@github)
  * Reported #1999: "Duplicate property" issue should mention which class it complains about
   (2.9.6)

Jakub Skierbiszewski (jskierbi@github)
  * Reported, contributed fix for #2001: Deserialization issue with `@JsonIgnore` and
    `@JsonCreator` + `@JsonProperty` for same property name
   (2.9.6)

Carter Kozak (carterkozak@github)
  * Reported #2016: Delegating JsonCreator disregards JsonDeserialize info
   (2.9.6)
  * Contributed #2895: Improve static factory method generic type resolution logic
    (as well as better test coverage)
   (2.12.0)
  * Contributed #2928: `AnnotatedCreatorCollector` should avoid processing synthetic static
    (factory) methods
   (2.12.0)
  * Contributed #2931: Add errorprone static analysis profile to detect bugs at build time
   (2.12.0)

Reinhard Prechtl (dnno@github)
  * Reported #2034: Serialization problem with type specialization of nested generic types
   (2.9.6)

Chetan Narsude (243826@github)
  * Reported #2038: JDK Serializing and using Deserialized `ObjectMapper` loses linkage
    back from `JsonParser.getCodec()`
   (2.9.6)

Petar Tahchiev (ptahchiev@github)
  * Reported #2060: `UnwrappingBeanPropertyWriter` incorrectly assumes the found
    serializer is of type `UnwrappingBeanSerializer`
   (2.9.6)

Brandon Krieger (bkrieger@github)
  * Reported #2064: Cannot set custom format for `SqlDateSerializer` globally
   (2.9.7)

Thibaut Robert (trobert@github)
  * Requested #2059: Remove `final` modifier for `TypeFactory`
   (2.10.0)

Christopher Smith (chrylis@github)
  * Suggested #2115: Support naive deserialization of `Serializable` values as "untyped",
    same as `java.lang.Object`		     
   (2.10.0)

Édouard Mercier (edouardmercier@github)
  * Requested #2116: Make NumberSerializers.Base public and its inherited classes not final
   (2.9.6)

Semyon Levin (remal@github)
  * Contributed #2120: `NioPathDeserializer` improvement
   (2.9.7)
  * Contributed #2133: Improve `DeserializationProblemHandler.handleUnexpectedToken()`
    to allow handling of Collection problems
   (2.10.0)

Pavel Nikitin (morj@github)
  * Requested #2181: Don't re-use dynamic serializers for property-updating copy constructors
   (2.9.8)

Thomas Krieger (ThomasKrieger@github)
  * Reported #1408: Call to `TypeVariable.getBounds()` without synchronization unsafe on
    some platforms
   (2.9.9)

René Kschamer (flawi@github)
  * Reported #2197: Illegal reflective access operation warning when using `java.lang.Void`
   as value type
   (2.9.8)

Joffrey Bion (joffrey-bion@github)
  * Reported #2265: Inconsistent handling of Collections$UnmodifiableList vs 
    Collections$UnmodifiableRandomAccessList
   (2.9.9)

Christoph Fiehe (cfiehe@github.com)
  * Contributed #2299: Fix for using jackson-databind in an OSGi environment under Android
   (2.9.9)

Cyril Martin (mcoolive@github.com)
  * Reported #2303: Deserialize null, when java type is "TypeRef of TypeRef of T",
    does not provide "Type(Type(null))"
   (2.9.9)

Daniil Barvitsky (dbarvitsky@github)
  * Reported #2324: `StringCollectionDeserializer` fails with custom collection
   (2.9.9)

Edgar Asatryan (nstdio@github)
  * Reported #2374: `ObjectMapper. getRegisteredModuleIds()` throws NPE if no modules registered
   (2.9.9.1)

Michael Simons (michael-simons@github)
  * Reported #2395: `NullPointerException` from `ResolvedRecursiveType` (regression due to
    fix for #2331)
   (2.9.9.3)

Joe Barnett (josephlbarnett@github)
  * Reported, contributed fix for #2404: FAIL_ON_MISSING_EXTERNAL_TYPE_ID_PROPERTY setting
    ignored when creator properties are buffered
   (2.9.10)

Kaki King (kingkk9279@g)
  * Reported #2449: Block one more gadget type (cve CVE-2019-14540)
   (2.9.10)

Jon Anderson (Jon901@github)
  * Reported #2544: java.lang.NoClassDefFoundError Thrown for compact profile1
   (2.9.10.2)

Zihui Ren (renzihui@github)
  * Suggested #2129: Add `SerializationFeature.WRITE_ENUM_KEYS_USING_INDEX`, separate from value setting
   (2.10.0)

Yiqiu Huang (huangyq23@github
  * Reported #2164: `FactoryBasedEnumDeserializer` does not respect
   `DeserializationFeature.WRAP_EXCEPTIONS`
   (2.10.0)
   
Alexander Saites (saites@github)
  * Reported #2189: `TreeTraversingParser` does not check int bounds
   (2.10.0)

Christoph Breitkopf (bokesan@github)
  * Reported #2217: Suboptimal memory allocation in `TextNode.getBinaryValue()`
   (2.10.0)

Pavel Chervakov (pacher@github)
  * Reported #2230: `WRITE_BIGDECIMAL_AS_PLAIN` is ignored if `@JsonFormat` is used
   (2.10.0)

Ben Anderson (andersonbd1@github)
  * Reported, suggested fix for #2309: READ_ENUMS_USING_TO_STRING doesn't support null values
   (2.10.0)

Manuel Hegner (manuel-hegner@github)
  * Suggested #2311: Unnecessary MultiView creation for property writers
   (2.10.0)

Chris Mercer (cmercer@github)
  * Reported #2331: `JsonMappingException` through nested getter with generic wildcard return type
   (2.10.0)

Robert Greig (rgreig@github)
  * Reported #2336: `MapDeserializer` can not merge `Map`s with polymorphic values
   (2.10.0)

Victor Noël (victornoel@github)
  * Reported #2338: Suboptimal return type for `JsonNode.withArray()`
   (2.10.0)
  * Reported #2339: Suboptimal return type for `ObjectNode.set()`
   (2.10.0)

David Harris (toadzky@github)
  * Reported #2378: `@JsonAlias` doesn't work with AutoValue
   (2.10.0)

Sam Smith (Oracle Security Researcher)
  * Suggested #2398: Replace recursion in `TokenBuffer.copyCurrentStructure()` with iteration

Vladimir Tsanev (tsachev@github)
  * Contributed #2415: Builder-based POJO deserializer should pass builder instance, not type,
    to `handleUnknownVanilla()` to fix earlier #822
   (2.10.0)

Marcos Passos (marcospassos@github(
  * Contributed #2432: Add support for module bundles
   (2.10.0)
  * Reported #2795: Cannot detect creator arguments of mixins for JDK types
   (2.11.3)

David Becker (dsbecker@github)
  * Suggested #2433: Improve `NullNode.equals()`
   (2.10.0)

Hesham Massoud (heshamMassoud@github)
  * Reported, contributed fix for #2442: `ArrayNode.addAll()` adds raw `null` values
    which cause NPE on `deepCopy()`
   (2.10.0)

David Connelly (dconnelly@github)
  * Reported #2446: Java 11: Unable to load JDK7 types (annotations, java.nio.file.Path):
    no Java7 support added
   (2.10.0)

XakepSDK@github
  * Reported #2458: `Nulls` property metadata ignored for creators
   (2.10.0)
  * Contributed #2910: Make some java platform modules optional
   (2.12.0)

Wahey (KevynBct@github)
  * Reported #2466: Didn't find class "java.nio.file.Path" below Android api 26
   (2.10.0)

Martín Coll (colltoaction@github)
  * Contributed #2467: Accept `JsonTypeInfo.As.WRAPPER_ARRAY` with no second argument to
    deserialize as "null value"
   (2.10.0)

Andrey Kulikov (ankulikov@github)
  * Reported #2457: Extended enum values are not handled as enums when used as Map keys
   (2.10.1)

João Guerra (joca-bt@github)
  * Reported #2473: Array index missing in path of `JsonMappingException` for `Collection<String>`,
    with custom deserializer
  (2.10.1)
  * Reported #2567: Incorrect target type for arrays when providing nulls and nulls are disabled
  (2.10.2)
  * Reported #2635: JsonParser cannot getText() for input stream on MismatchedInputException
  (2.11.0)
  * Reported #2770: JsonParser from MismatchedInputException cannot getText() for
    floating-point value
  (2.11.1)

Ryan Bohn (bohnman@github)
  * Reported #2475: `StringCollectionSerializer` calls `JsonGenerator.setCurrentValue(value)`,
    which messes up current value for sibling properties
  (2.10.1)

Johan Haleby (johanhaleby@github)
  * Reported #2513: BigDecimalAsStringSerializer in NumberSerializer throws IllegalStateException
    in 2.10
  (2.10.1)

Richard Wise (Woodz@github)
  * Reported #2519: Serializing `BigDecimal` values inside containers ignores shape override	
  (2.10.1)

Mark Schäfer (mark--@github)
  * Reported #2520: Sub-optimal exception message when failing to deserialize non-static inner classes
  (2.10.1)

Ruud Welling (WellingR@github)
  * Contributed fix for #2102: `FAIL_ON_NULL_FOR_PRIMITIVES` failure does not indicate
    field name in exception message
  (2.10.2)

Fabian Lange (CodingFabian@github)
  * Reported #2556: Contention in `TypeNameIdResolver.idFromClass()`
  (2.10.2)

Stefan Wendt (stewe@github)
  * Reported #2560: Check `WRAP_EXCEPTIONS` in `CollectionDeserializer.handleNonArray()`
  (2.10.2)

Greg Arakelian (arakelian@github)
  * Reported #2566: `MissingNode.toString()` returns `null` (4 character token) instead
    of empty string
  (2.10.2)

Kamal Aslam (aslamkam@github)
  * Reported #2482: `JSONMappingException` `Location` column number is one line
    Behind the actual location
  (2.10.3)

Tobias Preuss (johnjohndoe@github)
  * Reported #2599: NoClassDefFoundError at DeserializationContext.<init> on Android 4.1.2
    and Jackson 2.10.0
  (2.10.3)

Eduard Tudenhöfner (nastra@github)
  * Reported #2602, contributed fix for: ByteBufferSerializer produces unexpected results with
    a duplicated ByteBuffer and a position > 0
  (2.10.3)

Alexander Shilov (ashlanderr@github)
  * Reported, suggested fix for #2610: `EXTERNAL_PROPERTY` doesn't work with `@JsonIgnoreProperties`
  (2.10.3)

Endre Stølsvik (stolsvik@github)
  * Reported #2679: `ObjectMapper.readValue("123", Void.TYPE)` throws "should never occur"
  (2.10.4)

Denis Kostousov (kostousov-ds@github)
  * Reported #2787 (partial fix): NPE after add mixin for enum
  (2.10.5)

Máté Rédecsi (rmatesz@github)
  * Reported #953: i-I case convertion problem in Turkish locale with case-insensitive deserialization
  (2.11.0)

Ville Koskela (vjkoskela@github)
  * Contributed #2487: BeanDeserializerBuilder Protected Factory Method for Extension
  (2.11.0)
  * Reported #2486: Builder Deserialization with JsonCreator Value vs Array
  (2.11.1)
  * Contributed fix for #792: Deserialization Not Working Right with Generic Types and Builders
  (2.12.0)

Fitz (Joongsoo.Park) (joongsoo@github)
  * Contributed #2511: Add `SerializationFeature.WRITE_SELF_REFERENCES_AS_NULL`
  (2.11.0)

Antonio Petrelli (apetrelli@github)
  * Reported #2049: TreeTraversingParser and UTF8StreamJsonParser create contexts differently
  (2.11.0)

Robert Diebels (RobertDiebels@github)
  * Contributed #2352: Support use of `@JsonAlias` for enum values
  (2.11.0)

Joseph Koshakow (jkosh44@github)
  * Contributed fix for #2515: `ObjectMapper.registerSubtypes(NamedType...)` doesn't allow registering
    the same POJO for two different type ids
  (2.11.0)

Haowei Wen (yushijinhun@github)
  * Reported #2565: Java 8 `Optional` not working with `@JsonUnwrapped` on unwrappable type
  (2.11.0)

Bartosz Baranowski (baranowb@github)
  * Reported #2589: `DOMDeserializer`: setExpandEntityReferences(false) may not prevent
   external entity expansion in all cases
  (2.11.0)

Oleksii Khomchenko (gagoman@github)
  * Reported, contributed fix for #2592: `ObjectMapper.setSerializationInclusion()` is
   ignored for `JsonAnyGetter`
  (2.11.0)

Oleksandr Poslavskyi (alevskyi@github)
  * Contributed fix for #1983: Polymorphic deserialization should handle case-insensitive Type Id
    property name if `MapperFeature.ACCEPT_CASE_INSENSITIVE_PROPERTIES` is enabled
  (2.11.0)

Simone D'Avico (simonedavico@github)
  * Reported #2632: Failure to resolve generic type parameters on serialization
  (2.11.0)
 
Robin Roos (robinroos@github)
  * Contributed #2636: ObjectReader readValue lacks Class<T> argument
  (2.11.0)

Michael Cramer (BigMichi1@github)
  * Reported #2725: JsonCreator on static method in Enum and Enum used as key in map
   fails randomly
  (2.11.1)
 
Frank Schmager (fschmager@github)
  * Reported #2757: "Conflicting setter definitions for property" exception for `Map`
   subtype during deserialization
  (2.11.1)

Johannes Kuhn (DasBrain@github)
  * Reported #2758: Fail to deserialize local Records
  (2.11.1)
  * Reported #2760: Jackson doesn't respect `CAN_OVERRIDE_ACCESS_MODIFIERS=false` for
    deserializer properties
  (2.11.1)

Oleg Chtchoukine (oshatrk@github)
  * Reported #2759: Rearranging of props when property-based generator is in use leads
    to incorrect output
  (2.11.1)

Joshua Shannon (retrodaredevil@github)
  * Reported, contributed fix for #2785: Polymorphic subtypes not registering on copied
    ObjectMapper (2.11.1)
  (2.11.2)

Daniel Hrabovcak (TheSpiritXIII@github)
  * Reported #2796: `TypeFactory.constructType()` does not take `TypeBindings` correctly
  (2.11.2)

Lari Hotari (lhotari@github)
  * Reported #2821: Json serialization fails or a specific case that contains generics and
   static methods with generic parameters (2.11.1 -> 2.11.2 regression)
  (2.11.3)

Nils Christian Ehmke (nils-christian@github)
  * Reported #2822: Using JsonValue and JsonFormat on one field does not work as expected
  (2.11.3)

Daniel Wu (DanielYWoo@github)
  * Reported #2840: `ObjectMapper.activateDefaultTypingAsProperty()` is not using
  (2.11.3)

Łukasz Walkiewicz (lukasz-walkiewicz@github)
  * Reported #2894: Fix type resolution for static methods (regression in 2.11.3)
  (2.11.4)

<<<<<<< HEAD
Marc Carter (drekbour@github)
  * Contributed #43 implementation: Add option to resolve type from multiple existing properties,
   `@JsonTypeInfo(use=DEDUCTION)`
  (2.12.0)
 
Mike Gilbode (gilbode@github)
  * Reported #792: Deserialization Not Working Right with Generic Types and Builders
  (2.12.0)

Baptiste Pernet (sp4ce@github)
  * Contributed #1296 implementation: Add `@JsonIncludeProperties(propertyNames)` (reverse
    of `@JsonIgnoreProperties`)
  (2.12.0)

Dominik Krebhan (dominikrebhan@github)
  * Contributed #1458: `@JsonAnyGetter` should be allowed on a field
  (2.12.0)
 
Patrick Jungermann (pjungermann@github)
  * Requested #1852: Allow case insensitive deserialization of String value into
  `boolean`/`Boolean` (esp for Excel)
  (2.12.0)
 
Nate Bauernfeind (nbauernfeind@github)
  * Reported #2091: `ReferenceType` does not expose valid containedType
  (2.12.0)

Xiang Zhang (zhangyangyu@github)
  * Reported #2118: `JsonProperty.Access.READ_ONLY` does not work with "getter-as-setter"
    Collections
  (2.12.0)

David Nelson (eatdrinksleepcode@github)
  * Requested #2215: Support `BigInteger` and `BigDecimal` creators in `StdValueInstantiator`
  (2.12.0)

Tiago Martins (upsidedownsmile@github)
  * Contributed #2215: Support `BigInteger` and `BigDecimal` creators in `StdValueInstantiator`
  (2.12.0)

Yona Appletree (Yona-Appletree@github)
  * Reported #2283: `JsonProperty.Access.READ_ONLY` fails with collections when a
    property name is specified
  (2.12.0)

Youri Bonnaffé (youribonnaffe@github)
  * Contributed #2709: Support for JDK 14 record types
  (2.12.0)

David Bidorff (bidorffOL@github)
  * Reported, contributed fix for #2719: `FAIL_ON_IGNORED_PROPERTIES` does not throw
    on `READONLY` properties with an explicit name
  (2.12.0)

Jendrik Johannes (jjohannes@github)
  * Contributed #2726: Add Gradle Module Metadata for version alignment with Gradle 6
  (2.12.0)

Swayam Raina (swayamraina@github)
  * Contributed #2761: Support multiple names in `JsonSubType.Type`
  (2.12.0)

Oguzhan Unlu (oguzhanunlu@github)
  * Requested #2855: Add `JsonNode.canConvertToExactIntegral()` to indicate whether
    floating-point/BigDecimal values could be converted to integers losslessly
  (2.12.0)

Siavash Soleymani (siavashsoleymani@github)
  * Contributed implementation for #2855: Add `JsonNode.canConvertToExactIntegral()` to
    indicate whether floating-point/BigDecimal values could be converted to integers losslessly
  (2.12.0)

Kevin Binswanger (Anusien@github)
  * Contributed implementation for #2871: Add `@JsonKey` annotation (similar to `@JsonValue`)
    for customizable serialization of Map keys
  (2.12.0)

Ilya Golovin (ilgo0413@github)
  * Contributed #2873: `MapperFeature.ACCEPT_CASE_INSENSITIVE_ENUMS` should work for enum as keys
  (2.12.0)

Sergiy Yevtushenko (siy@github)
  * Contributed #2879: Add support for disabling special handling of "Creator properties" wrt
    alphabetic property ordering
  (2.12.0)

M Rizky Satrio (rsatrio@github)
  * Contributed #2925: Add support for `java.sql.Blob`
   (2.12.0)
=======
Lucian H (symposion@github)
  * Reported, suggested fix for #2944: `@JsonCreator` on constructor not compatible
    with `@JsonIdentityInfo`, `PropertyGenerator`
  (2.11.4)
>>>>>>> 95d7e2ef
<|MERGE_RESOLUTION|>--- conflicted
+++ resolved
@@ -1182,7 +1182,11 @@
   * Reported #2894: Fix type resolution for static methods (regression in 2.11.3)
   (2.11.4)
 
-<<<<<<< HEAD
+Lucian H (symposion@github)
+  * Reported, suggested fix for #2944: `@JsonCreator` on constructor not compatible
+    with `@JsonIdentityInfo`, `PropertyGenerator`
+  (2.11.4)
+
 Marc Carter (drekbour@github)
   * Contributed #43 implementation: Add option to resolve type from multiple existing properties,
    `@JsonTypeInfo(use=DEDUCTION)`
@@ -1271,10 +1275,4 @@
 
 M Rizky Satrio (rsatrio@github)
   * Contributed #2925: Add support for `java.sql.Blob`
-   (2.12.0)
-=======
-Lucian H (symposion@github)
-  * Reported, suggested fix for #2944: `@JsonCreator` on constructor not compatible
-    with `@JsonIdentityInfo`, `PropertyGenerator`
-  (2.11.4)
->>>>>>> 95d7e2ef
+   (2.12.0)