--- conflicted
+++ resolved
@@ -367,7 +367,7 @@
         return ((Boolean) ctxt.handleUnexpectedToken(ctxt.constructType(Boolean.TYPE), p)).booleanValue();
     }
 
-protected final Boolean _parseBoolean(DeserializationContext ctxt,
+    protected final Boolean _parseBoolean(DeserializationContext ctxt,
             JsonParser p, Class<?> targetType)
         throws IOException
     {
@@ -390,8 +390,8 @@
             if ("false".equals(text) || "False".equals(text)) {
                 return Boolean.FALSE;
             }
-            if (_hasTextualNull(text)) {
-                return (Boolean) _coerceTextualNull(ctxt, false);
+            if (_checkTextualNull(ctxt, text)) {
+                return (Boolean) getNullValue(ctxt);
             }
             return (Boolean) ctxt.handleWeirdStringValue(_valueClass, text,
                     "only \"true\" or \"false\" recognized");
@@ -528,11 +528,6 @@
         return ((Short) ctxt.handleUnexpectedToken(ctxt.constructType(Short.TYPE), p)).shortValue();
     }
 
-    @Deprecated // since 2.12, use overloaded variant
-    protected final int _parseIntPrimitive(JsonParser p, DeserializationContext ctxt) throws IOException {
-        return _parseIntPrimitive(ctxt, p);
-    }
-
     protected final int _parseIntPrimitive(DeserializationContext ctxt, JsonParser p)
         throws IOException
     {
@@ -603,12 +598,6 @@
         }
     }
 
-    @Deprecated // since 2.12, use overloaded variant
-    protected final long _parseLongPrimitive(JsonParser p, DeserializationContext ctxt)
-        throws IOException {
-        return _parseLongPrimitive(ctxt, p);
-    }
-
     protected final long _parseLongPrimitive(DeserializationContext ctxt, JsonParser p)
             throws IOException
     {
@@ -667,12 +656,6 @@
                     "not a valid `long` value");
             return _nonNullNumber(v).longValue();
         }
-    }
-
-    @Deprecated // since 2.12, use overloaded variant
-    protected final float _parseFloatPrimitive(JsonParser p, DeserializationContext ctxt)
-        throws IOException {
-        return _parseFloatPrimitive(ctxt, p);
     }
 
     protected final float _parseFloatPrimitive(DeserializationContext ctxt, JsonParser p)
@@ -741,12 +724,6 @@
         Number v = (Number) ctxt.handleWeirdStringValue(Float.TYPE, text,
                 "not a valid `float` value");
         return _nonNullNumber(v).floatValue();
-    }
-
-    @Deprecated // since 2.12, use overloaded variant
-    protected final double _parseDoublePrimitive(JsonParser p, DeserializationContext ctxt)
-        throws IOException {
-        return _parseDoublePrimitive(ctxt, p);
     }
 
     protected final double _parseDoublePrimitive(DeserializationContext ctxt, JsonParser p)
@@ -954,13 +931,6 @@
         return "null".equals(value);
     }
 
-<<<<<<< HEAD
-    protected boolean _isEmptyOrTextualNull(String value) {
-        return value.isEmpty() || "null".equals(value);
-    }
-
-=======
->>>>>>> e6e73d6c
     protected final boolean _isNegInf(String text) {
         return "-Infinity".equals(text) || "-INF".equals(text);
     }
@@ -1216,19 +1186,6 @@
 
     // Removed from 3.0
 
-    @Deprecated // since 2.12
-    protected Object _coerceTextualNull(DeserializationContext ctxt, boolean isPrimitive) throws JsonMappingException {
-        if (!ctxt.isEnabled(MapperFeature.ALLOW_COERCION_OF_SCALARS)) {
-            _reportFailedNullCoerce(ctxt, true,  MapperFeature.ALLOW_COERCION_OF_SCALARS, "String \"null\"");
-        }
-        return getNullValue(ctxt);
-    }
-
-    @Deprecated // since 2.12
-    protected boolean _isEmptyOrTextualNull(String value) {
-        return value.isEmpty() || "null".equals(value);
-    }
-
     /*
     /**********************************************************************
     /* Helper methods for sub-classes, resolving dependencies
