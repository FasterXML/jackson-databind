--- conflicted
+++ resolved
@@ -154,9 +154,6 @@
         if (p.isExpectedStartArrayToken()) {
             return super.deserializeTypedFromAny(p, ctxt);
         }
-<<<<<<< HEAD
-        ctxt.reportWrongTokenException(baseType(), JsonToken.FIELD_NAME,
-=======
         if (p.hasToken(JsonToken.VALUE_STRING)) {
             if (ctxt.isEnabled(DeserializationFeature.ACCEPT_EMPTY_STRING_AS_NULL_OBJECT)) {
                 String str = p.getText().trim();
@@ -165,9 +162,9 @@
                 }
             }
         }
-        ctxt.reportWrongTokenException(p, JsonToken.FIELD_NAME,
->>>>>>> 5bd76050
-                "missing property '"+_typePropertyName+"' that is to contain type id  (for class "+baseTypeName()+")");
+        ctxt.reportWrongTokenException(baseType(), JsonToken.FIELD_NAME,
+                String.format("missing property '%s' that is to contain type id  (for class %s)",
+                _typePropertyName, baseTypeName()));
         return null;
     }
 
