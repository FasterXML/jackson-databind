Here are people who have contributed to the development of Jackson JSON processor
databind core component, version 2.x
(version numbers in brackets indicate release in which the problem was fixed)

(note: for older credits, check out release notes for 1.x versions)

Author: Tatu Saloranta, tatu.saloranta@iki.fi

Co-Authors (with only partial listings below):

* Joo Hyuk Kim (JooHyukKim@github)
* PJ Fanning (pjfanning@github)

----------------------------------------------------------------------------

Pascal Glinas:
  * Contributed fixes to 'MappingIterator' handling (Pull#58 and Pull#59)
   (2.1.0)
  * Reported #220: ContainerNode missing 'createNumber(BigInteger)'
   (2.2.2)

Joern Huxhorn: (huxi@github)
  * Suggested [JACKSON-636]: Add 'SerializationFeature.ORDER_MAP_ENTRIES_BY_KEYS' to allow
    forced sorting of Maps during serialization
   (2.0.0)
  * Reported #479: NPE on trying to deserialize a `String[]` that contains null
   (2.4.1)
  * Reported #1411: MapSerializer._orderEntries should check for null keys
   (2.7.9)

James Roper:
 * Requested [JACKSON-732]: Allow 'AnnotationIntrospector.findContentDeserializer()'
    (and similar) to return instance, not just Class<?> for instance
  (2.0.0)
 * Suggested [JACKSON-800]: Adding a method for letting modules register
    DeserializationProblemHandlers
  (2.0.0)

Casey Lucas:
 * Reported [JACKSON-798]: Problem with external type id, creators
  (2.0.0)

Tammo van Lessen:
 * Reported [JACKSON-811]: Problems with @JsonIdentityInfo, abstract types
  (2.0.0)
 * Reported [JACKSON-814]: Parsing RFC822/RFC1123 dates failes on non-US locales
  (2.0.0)

Raymond Myers:
 * Suggested [JACKSON-810]: Deserialization Feature: Allow unknown Enum values via
    'DeserializationFeature.READ_UNKNOWN_ENUM_VALUES_AS_NULL'
  (2.0.0)

Ryan Gardner:
 * Contributed #5 -- Add support for maps with java.util.Locale keys
    to the set of StdKeyDeserializers
  (2.0.1)

Razvan Dragut:
 * Suggested [JACKSON-850]: Allow use of zero-arg factory methods as "default creator"
  (2.1.0)

Duncan Atkinson:
 * Reported [JACKSON-851]: State corruption with ObjectWriter, DefaultPrettyPrinter
  (2.1.0)

Mark Wolfe:
 * Suggested #45: Add `@JsonNaming()` for per-class naming strategy overrides
  (2.1.0)

Dmitry Katsubo:
 * Contributed patch for #65: Add getters to `ObjectMapper`, DeserializationContext,
   DeserializationFactory.
  (2.1.0)

Francis Galiegue:
 * Reported #93 (and suggested fix): bug in `ObjectMapper.setAll(...)'
  implementation
  (2.1.1)
 * Reported #433: `ObjectMapper`'s `.valueToTree()` wraps `JsonSerializable` objects
  into a POJONode
  (2.3.3)
 * Contributed #434: Ensure that DecimalNodes with mathematically equal values are equal
  (2.4.0)

kelaneren@github:
 * Reported #157, contributed unit test: NPE when registering same module twice.
  (2.1.4)

Eric Tschetter (cheddar@github):
  * Reported issues #166, #167, #170 (regressions from 1.9.x to 2.x)
   (2.1.4)

Thierry D (thierryd@github)
  * Reported #214: Problem with LICENSE, NOTICE, Android packaging
   (2.2.2)

Luke G-H (lukegh@github)
  * Reported #223: Duplicated nulls with @JsonFormat(shape=Shape.ARRAY)
   (2.2.2)

Karl Moore (karldmoore@github)
  * Reported #217: JsonProcessingExceptions not all wrapped as expected
   (2.2.2)

David Phillips:
  * Requested #308: Improve serialization and deserialization speed of `java.util.UUID`
   (2.3.0)

Seth Pellegrino (jivesoft):
  * Contributed #317: Fix `JsonNode` support for nulls bound to	`ObjectNode`, `ArrayNode`
   (2.3.0)

Florian Schoppmann (fschopp@github)
  * Reported #357: StackOverflowError with contentConverter that returns array type
   (2.7.0)
  * Reported #358: `IterableSerializer` ignoring	annotated content serializer
   (2.3.1)
  * Reported #359: Converted object not using explicitly annotated serializer
   (2.4.0)

Martin Traverso:
  * Reported #406: Cannot use external type id + @JsonTypeIdResolver
   (2.3.2)

Matthew Morrissette:
  * Contributed #381: Allow inlining/unwrapping of value from single-component JSON array
   (2.4.0)

Will Palmeri: (wpalmeri@github)
  * Contributed #407: Make array and Collection serializers use configured value null handler
   (2.4.0)

Cemalettin Koc: (cemo@github)
  * Reported #353: Problems with polymorphic types, `JsonNode` (related to #88)
   (2.4.0)

Ben Fagin: (UnquietCode@github)
  * Suggested #442: Make `@JsonUnwrapped` indicate property inclusion
   (2.4.0)
  * Contributed #81/#455: Allow use of @JsonUnwrapped with typed (@JsonTypeInfo) classes,
    provided that (new) feature `SerializationFeature.FAIL_ON_UNWRAPPED_TYPE_IDENTIFIERS`
    is disabled
   (2.4.0)

Chris Cleveland:
  * Suggested #463: Add 'JsonNode.asText(String defaultValue)`
   (2.4.0)

Benson Margulies:
  * Reported #467: Unwanted POJO's embedded in tree via serialization to tree
   (2.4.0)
  * Reported #601: ClassCastException for a custom serializer for enum key in `EnumMap`
   (2.4.4)
  * Contributed 944: Failure to use custom deserializer for key deserializer
   (2.6.3)
  * Reported #1120: String value omitted from weirdStringException
   (2.6.6)
  * Reported, fixed #1235: `java.nio.file.Path` support incomplete
   (2.8.0)
  * Reported #1270: Generic type returned from type id resolver seems to be ignored
   (2.8.0)

Steve Sanbeg: (sanbeg@github)
  * Contributed #482: Make date parsing error behavior consistent with JDK
   (2.4.1)

Ian Barfield: (tea-dragon@github)
  * Reported #580: delegate deserializers choke on a (single) abstract/polymorphic parameter
   (2.4.4)
  * Reported #844: Using JsonCreator still causes invalid path references in JsonMappingException
   (2.5.5)

Eugene Lukash
  * Reported #592: Wrong `TokenBuffer` delegate deserialization using `@JsonCreator`
   (2.4.4)

Fernando Otero (zeitos@github)
  * Contributed fix for #610: Problem with forward reference in hierarchies
   (2.4.4)

Lovro Pandžić (lpandzic@github)
  * Reported #421: @JsonCreator not used in case of multiple creators with parameter names
   (2.5.0)
  * Requested #1498: Allow handling of single-arg constructor as property based by default
   (2.12.0)

Adam Stroud (adstro@github)
  * Contributed	#576: Add fluent API for adding mixins
   (2.5.0)

David Fleeman (fleebytes@github)
  * Contributed #528 implementation: Add support for `JsonType.As.EXISTING_PROPERTY`
   (2.5.0)

Aurélien Leboulanger (herau@github)
  * Contributed improvement for #597: Improve error messaging for cases	where JSON Creator
    returns null (which is illegal)
   (2.5.0)

Michael Spiegel (mspiegel@githib)
  * Contributed #636: `ClassNotFoundException` for classes not (yet) needed during serialization
   (2.5.0)

Michael Ressler (mressler@github)
  * Contributed #566: Add support for case-insensitive deserialization
   (`MapperFeature.ACCEPT_CASE_INSENSITIVE_PROPERTIES`)
   (2.5.0)

Konstantin Labun (kulabun@github)
  * Reported #647: Deserialization fails when @JsonUnwrapped property contains an object with same property name
   (2.5.0)

Christopher Smith (chrylis@github)
  * Reported #594: `@JsonValue` on enum not used when enum value is a Map key
   (2.5.0)

Alexandre Santana Campelo (alexqi200@github):
  * Contributed #671: Adding `java.util.Currency` deserialization support for maps
   (2.5.1)

Zoltan Farkas (zolyfarkas@github)
  * Reported #674: Spring CGLIB proxies not handled as intended
   (2.5.1)

Ludevik@github:
  * Reported #682: Class<?>-valued Map keys not serialized properly
   (2.5.1)

Antibrumm@github:
  * Reported #691: Jackson 2.5.0. NullSerializer for MapProperty failing
   (2.5.2)
  * Reported #984: JsonStreamContexts are not build the same way for write.. and convert methods
   (2.6.4)

Shumpei Akai (flexfrank@github)
  * Reported #703: Multiple calls to ObjectMapper#canSerialize(Object.class) returns different values
   (2.5.2)

Francisco A. Lozano (flozano@github)
  * Contributed fix for #703 (see above)
   (2.5.2)

Dylan Scott (dylanscott@github)
  * Reported #738: #738: @JsonTypeInfo non-deterministically ignored in 2.5.1 (concurrency
    issue)
   (2.5.2)

Alain Gilbert (agilbert314@github)
  * Reporter, contributed #766: Fix Infinite recursion (StackOverflowError) when
    serializing a SOAP object
   (2.5.3)

Alexey Gavrilov (Alexey1Gavrilov@github)
  * Reported, contributed fix for #761: Builder deserializer: in-compatible type exception
    when return type is super type
   (2.5.3)

Dmitry Spikhalskiy (Spikhalskiy@github)
  * Reported #731, suggested the way to fix it: XmlAdapter result marshaling error in
    case of ValueType=Object
   (2.5.3)
  * Reported #1456: `TypeFactory` type resolution broken in 2.7 for generic types
   when using `constructType` with context
   (2.7.9 / 2.8.6)

John Meyer (jpmeyer@github)
  * Reported, contributed fix for #745: EnumDeserializer.deserializerForCreator() fails
    when used to deserialize a Map key
   (2.5.3)

Andrew Duckett (andrewduckett@github)
  * Reported #771: Annotation bundles ignored when added to Mixin
   (2.5.4)

Charles Allen:
  * Contributed #785: Add handlings for classes which are available in
    `Thread.currentThread().getContextClassLoader()`
   (2.5.4)

Andrew Goodale (newyankeecodeshop@github)
  * Contributed #816: Allow date-only ISO strings to have no time zone
   (2.5.4)

Kamil Benedykciński (Kamil-Benedykcinski@github)
  * Contributed #801: Using `@JsonCreator` cause generating invalid path reference
   in `JsonMappingException`
   (2.5.4)

Chi Kim (chikim79@github)
  * Reported #878: serializeWithType on BeanSerializer does not setCurrentValue
   (2.5.5 / 2.6.1)

Charles Allen (drcrallen@github):
  * Reported #696: Copy constructor does not preserve `_injectableValues`
   (2.6.0)

Chris Pimlott (pimlottc@github):
  * Suggested #348: ObjectMapper.valueToTree does not work with @JsonRawValue
   (2.6.0)

Laird Nelson (ljnelson@github)
  * Suggested #688: Provide a means for an ObjectMapper to discover mixin annotation
    classes on demand
   (2.6.0)
  * Reported #1088: NPE possibility in SimpleMixinResolver
   (2.6.6)

Derk Norton (derknorton@github)
  * Suggested #689: Add `ObjectMapper.setDefaultPrettyPrinter(PrettyPrinter)`
   (2.6.0)

Michal Letynski (mletynski@github)
  * Suggested #296: Serialization of transient fields with public getters (add
    MapperFeature.PROPAGATE_TRANSIENT_MARKER)
   (2.6.0)

Jeff Schnitzer (stickfigure@github)
  * Suggested #504: Add `DeserializationFeature.USE_LONG_FOR_INTS`
   (2.6.0)

Jerry Yang (islanderman@github)
  * Contributed #820: Add new method for `ObjectReader`, to bind from JSON Pointer position
   (2.6.0)

Lars Pfannenschmidt (larsp@github)
  * Contributed #826: Replaced synchronized HashMap with ConcurrentHashMap in
   TypeDeserializerBase._findDeserializer
   (2.6.0)

Stephen A. Goss (thezerobit@github)
  * Contributed #828: Respect DeserializationFeatures.WRAP_EXCEPTIONS in CollectionDeserializer
   (2.6.0)

Andy Wilkinson (wilkinsona@github)
  * Reported #889: Configuring an ObjectMapper's DateFormat changes time zone
   (2.6.1)

lufe66@github:
  * Reported 894: When using withFactory on ObjectMapper, the created Factory has a TypeParser
    which still has the original Factory
   (2.6.2)

Daniel Walker (dsw2127@github)
  * Reported, contributed fix for #913: `ObjectMapper.copy()` does not preserve
   `MappingJsonFactory` features
   (2.6.2)

Sadayuki Furuhashi (frsyuki@github)
  * Reported #941: Deserialization from "{}" to ObjectNode field causes
    "out of END_OBJECT token" error
   (2.6.3)
  * Reported #2077: `JsonTypeInfo` with a subtype having `JsonFormat.Shape.ARRAY`
    and no fields generates `{}` not `[]`
   (2.10.0)

David Haraburda (dharaburda@github)
  * Contributed #918: Add `MapperFeature.ALLOW_EXPLICIT_PROPERTY_RENAMING`
   (2.7.0)

Sergio Mira (Sergio-Mira@github)
  * Contributed #940: Add missing `hashCode()` implementations for `JsonNode` types that did not have them
   (2.6.3)

Andreas Pieber (anpieber@github)
  * Reported #939: Regression: DateConversionError in 2.6.x	
   (2.6.3)

Jesse Wilson (swankjesse@github)
  * Contributed #948: Support leap seconds, any number of millisecond digits for ISO-8601 Dates.
   (2.6.3)
  * Contributed #949: Report the offending substring when number parsing fails
   (2.6.3)

Warren Bloomer (stormboy@github)
  * Reported #942: Handle null type id for polymorphic values that use external type id
   (2.6.3)

Ievgen Pianov (pyanoveugen@github)
  * Reported #989: Deserialization from "{}" to java.lang.Object causes "out of END_OBJECT token" error
   (2.6.3)

Jayson Minard (apatrida@github)
  * Reported #1005: Synthetic constructors confusing Jackson data binding
   (2.6.4)
  * Reported #1438: `ACCEPT_CASE_INSENSITIVE_PROPERTIES` is not respected for creator properties
   (2.8.5)

David Bakin (david-bakin@github)
* Reported #1013: `@JsonUnwrapped` is not treated as assuming `@JsonProperty("")`
   (2.6.4)
  * Suggested #1011: Change ObjectWriter::withAttributes() to take a Map with some kind of wildcard types
   (2.7.0)
  * Reported #962: `@JsonInject` fails on trying to find deserializer even if inject-only
   (2.11.0)

Dmitry Romantsov (DmRomantsov@github)
  * Reported #1036: Problem with case-insensitive deserialization
   (2.6.4)

Daniel Norberg (danielnorberg@github)
  * Contributed #1099: Fix custom comparator container node traversal
   (2.6.6)

Miles Kaufmann (milesk-amzn@github)
  * Reported #432: `StdValueInstantiator` unwraps exceptions, losing context
   (2.7.0)

Thomas Mortagne (tmortagne@github)
  * Suggested #857: Add support for java.beans.Transient
   (2.7.0)

Jonas Konrad (yawkat@github)
  * Suggested #905: Add support for `@ConstructorProperties`
   (2.7.0)
  * Contributed #3417: Allow (de)serializing records using Bean(De)SerializerModifier
    even when reflection is unavailable
   (2.14.0)
  * Contributed fix for #3655: `Enum` values can not be read from single-element array even
    with `DeserializationFeature.UNWRAP_SINGLE_VALUE_ARRAYS`
   (2.14.1)
  * Contributed fix for #3655: `ObjectMapper` default heap consumption increased significantly
    from 2.13.x to 2.14.0
   (2.14.1)

Jirka Kremser (Jiri-Kremser@github)
  * Suggested #924: SequenceWriter.writeAll() could accept Iterable
   (2.7.0)

Daniel Mischler (danielmischler@github)
  * Requested #963: Add PropertyNameStrategy `KEBAB_CASE`
   (2.7.0)

Shumpei Akai (flexfrank@github)
  * Reported #978: ObjectMapper#canSerialize(Object.class) returns false even though
   FAIL_ON_EMPTY_BEANS is disabled
   (2.7.0)

Hugo Wood (hgwood@github)
  * Contributed #1010: Support for array delegator
   (2.7.0)

Julian Hyde (julianhyde@github)
  * Reported #1083: Field in base class is not recognized, when using `@JsonType.defaultImpl`
   (2.7.1)

Thibault Kruse (tkruse@github)
  * Reported #1102: Handling of deprecated `SimpleType.construct()` too minimalistic
   (2.7.1)

Aleks Seovic (aseovic@github)
  * Reported #1109: @JsonFormat is ignored by the DateSerializer unless either a custom pattern
    or a timezone are specified
   (2.7.1)

Timur Shakurov (saladinkzn@github)
  * Reported #1134: Jackson 2.7 doesn't work with jdk6 due to use of `Collections.emptyIterator()`
   (2.7.2)

Jiri Mikulasek (pirkogdc@github)
  * Reported #1124: JsonAnyGetter ignores JsonSerialize(contentUsing=...)
   (2.7.2)

Xavi Torrens (xavitorrens@github)
  * Reported #1150: Problem with Object id handling, explicit `null` token
   (2.7.3)

Yoann Rodière (fenrhil@github)
  * Reported #1154: @JsonFormat.pattern on dates is now ignored if shape is not
    explicitely provided
   (2.7.3)

Mark Woon (markwoon@github)
  * Reported #1178: `@JsonSerialize(contentAs=superType)` behavior disallowed in 2.7
   (2.7.4)
  * Reported #1231: `@JsonSerialize(as=superType)` behavior disallowed in 2.7.4
   (2.7.5)
  * Suggested #507: Support for default `@JsonView` for a class
   (2.9.0)

Tom Mack (tommack@github)
  * Reported #1208: treeToValue doesn't handle POJONodes that contain exactly
    the requested value type
   (2.7.4)

William Headrick (headw01@github)
   * Reported#1223: `BasicClassIntrospector.forSerialization(...).findProperties` should
    respect MapperFeature.AUTO_DETECT_GETTERS/SETTERS?
   (2.7.5)

Nick Babcock (nickbabcock)
  * Reported #1225: `JsonMappingException` should override getProcessor()
   (2.7.5)
  * Suggested #1356: Differentiate between input and code exceptions on deserialization
   (2.9.0)

Andrew Joseph (apjoseph@github)
  * Reported #1248: `Annotated` returns raw type in place of Generic Type in 2.7.x
   (2.7.5)

Erich Schubert (kno10@github)
  * Reported #1260: `NullPointerException` in `JsonNodeDeserializer`, provided fix
   (2.7.5)

Brian Pontarelli (voidmain@github)
  * Reported #1301: Problem with `JavaType.toString()` for recursive (self-referential) types
   (2.7.6)

Max Drobotov (fizmax@github)
  * Reported, contributed fix for #1332: `ArrayIndexOutOfBoundException` for enum by index deser
   (2.7.7)

Stuart Douglas (stuartwdouglas@github)
  * Reported #1363: The static field ClassUtil.sCached can cause a class loader leak
   (2.7.8)

Josh Caplan (jecaplan@github)
  * Reported, suggested fix for #1368: Problem serializing `JsonMappingException` due to addition
    of non-ignored `processor` property (added in 2.7)
   (2.7.8)

Diego de Estrada (diegode@github)
  * Contributed fix for #1367: No Object Id found for an instance when using `@ConstructorProperties`
   (2.7.9)

Kevin Hogeland (khogeland@github)
  * Reported #1501: `ArrayIndexOutOfBoundsException` on non-static inner class constructor
   (2.7.9)

xiexq (xiexq@knownsec.com)
  * Reported #2389: Block one more gadget type (CVE-2019-14361)
   (2.7.9.6)

Artur Jonkisz (ajonkisz@github)
  * Reported #960: `@JsonCreator` not working on a factory with no arguments for ae enum type
   (2.8.0)

Mikhail Kokho (mkokho@github)
  * Contributed impl for #990: Allow failing on `null` values for creator (add
  `DeserializationFeature.FAIL_ON_NULL_CREATOR_PROPERTIES`)
   (2.8.0)

Aleksandr Oksenenko (oleksandr-oksenenko@github)
  * Reported #999: External property is not deserialized
   (2.8.0)

Lokesh Kumar (LokeshN@github)
  * Contributed impl for #1082: Can not use static Creator factory methods for `Enum`s,
    with JsonCreator.Mode.PROPERTIES
   (2.8.0)
  * Reported #1217: `@JsonIgnoreProperties` on Pojo fields not working for deserialization
   (2.8.0)

Ross Goldberg
  * Reported #1165, provided fix for: `CoreXMLDeserializers` does not handle
    time-only `XMLGregorianCalendar`s
   (2.8.0)

Maarten Billemont (lhunath@github)
  * Suggested #1184: Allow overriding of `transient` with explicit inclusion with `@JsonProperty`
   (2.8.0)

Vladimir Kulev (lightoze@github)
  * Reported #1028: Ignore USE_BIG_DECIMAL_FOR_FLOATS for NaN/Infinity
   (2.8.0)

Ari Fogel (arifogel@github)
  * Reported #1261, contributed fix for: `@JsonIdentityInfo` deserialization fails with
    combination of forward references, `@JsonCreator`
   (2.8.0)

Andriy Plokhotnyuk (plokhotnyuk@github)
  * Requested #1277: Add caching of resolved generic types for `TypeFactory`
   (2.8.0)

Arek Gabiga (arekgabiga@github)
  * Reported #1297: Deserialization of generic type with Map.class
   (2.8.1)

Chris Jester-Young (cky@github)
  * Contributed #1335: Unconditionally call `TypeIdResolver.getDescForKnownTypeIds`
   (2.8.2)

Andrew Snare (asnare@github)
  * Reported #1315: Binding numeric values can BigDecimal lose precision
   (2.8.2)

Gili Tzabari (cowwoc@github)
  * Reported #1351: `@JsonInclude(NON_DEFAULT)` doesn't omit null fields
   (2.8.3)

Oleg Zhukov (OlegZhukov@github)
  * Reported #1384: `@JsonDeserialize(keyUsing = ...)` does not work correctly
   together with `DefaultTyping.NON_FINAL`
   (2.8.4)

Pavel Popov (tolkonepiu@github)
  * Contributed fix #1389: Problem with handling of multi-argument creator with Enums
   (2.8.4)

Josh Gruenberg (joshng@github)
  * Reported #1403: Reference-chain hints use incorrect class-name for inner classes
   (2.8.4)

Kevin Donnelly (kpdonn@github)
  * Reported #1432: Off by 1 bug in PropertyValueBuffer
   (2.8.5)

Nathanial Ofiesh (ofiesh@github)
  * Reported #1441: Failure with custom Enum key deserializer, polymorphic types
   (2.8.5)

Frédéric Camblor (fcamblor@github)
  * Reported #1451: Type parameter not passed by `ObjectWriter` if serializer pre-fetch disabled
   (2.8.6)

Stephan Schroevers (Stephan202@github)
  * Reported #1505: @JsonEnumDefaultValue should take precedence over FAIL_ON_NUMBERS_FOR_ENUMS
   (2.8.7)
  * Contributed fix for #2509: `AnnotatedMethod.getValue()/setValue()` doesn't have useful
    exception message
   (2.13.0)

Alex Panchenko (panchenko@github)
  * Reported #1543: JsonFormat.Shape.NUMBER_INT does not work when defined on enum type in 2.8
   (2.8.8)

Joshua Jones
  * Reported #1573, contributed fix: Missing properties when deserializing using a builder class
   with a non-default constructor and a mutator annotated with `@JsonUnwrapped`
   (2.8.8)

Ivo Studens (istudens@redhat.com)
  * Contributed #1585: Invoke ServiceLoader.load() inside of a privileged block
    when loading modules using `ObjectMapper.findModules()`
   (2.8.9)
  * Contributed fix for #2482: `JSONMappingException` `Location` column number
    is one line Behind the actual location
   (2.10.3)

Javy Luo (AnywnYu@github)
  * Reported #1595: `JsonIgnoreProperties.allowSetters` is not working in Jackson 2.8
   (2.8.9)

Marco Catania (catanm@github.com)
  * Contributed #1597: Escape JSONP breaking characters
   (2.8.9)

Andrew Joseph (apjoseph@github)
  * Reported #1629 `FromStringDeserializer` ignores registered `DeserializationProblemHandler`
    for `java.util.UUID`
   (2.8.9)

Joe Littlejohn (joelittlejohn@github)
  * Contributed #1642: Support `READ_UNKNOWN_ENUM_VALUES_AS_NULL` with `@JsonCreator`
   (2.8.9)

Slobodan Pejic (slobo-showbie@github)
  * Reported #1647, contributed fix: Missing properties from base class when recursive
    types are involved
   (2.8.9)

Bertrand Renuart (brenuart@github)
  * Reported #1648: `DateTimeSerializerBase` ignores configured date format when creating contextual
   (2.8.9)
  * Reported #1651: `StdDateFormat` fails to parse 'zulu' date when TimeZone other than UTC
   (2.8.9)
  * Suggested #1745: StdDateFormat: accept and truncate millis larger than 3 digits
   (2.9.1)
  * Contributed #1749: StdDateFormat: performance improvement of '_format(..)' method
   (2.9.1)
  * Contributed #1759: Reuse `Calendar` instance during parsing by `StdDateFormat`
   (2.9.1)

Kevin Gallardo (newkek@github)
  * Reported #1658: Infinite recursion when deserializing a class extending a Map,
    with a recursive value type
   (2.8.10)
  * Reported #1729: Integer bounds verification when calling `TokenBuffer.getIntValue()`
   (2.9.4)

Lukas Euler
  * Reported #1735: Missing type checks when using polymorphic type ids

Guixiong Wu (吴桂雄)
  * Reported #2032: Blacklist another serialization gadget (ibatis)
   (2.8.11.2)

svarzee@github
  * Reported #2109, suggested fix: Canonical string for reference type is built incorrectly
   (2.8.11.3 / 2.9.7)

Connor Kuhn (ckuhn@github)
  * Contributed #1341: FAIL_ON_MISSING_EXTERNAL_TYPE_ID_PROPERTY
   (2.9.0)

Jan Lolling (jlolling@github)
  * Contributed #1319: Add `ObjectNode.put(String, BigInteger)`
   (2.9.0)

Michael R Fairhurst (MichaelRFairhurst@github)
  * Reported #1035: `@JsonAnySetter` assumes key of `String`, does not consider declared type.
   (2.9.0)

Fabrizio Cucci (fabriziocucci@github)
  * Reported #1406: `ObjectMapper.readTree()` methods do not return `null` on end-of-input
   (2.9.0)

Emiliano Clariá (emilianogc@github)
  * Contributed #1434: Explicitly pass null on invoke calls with no arguments
   (2.9.0)

Ana Eliza Barbosa (AnaEliza@github)
  * Contributed #1520: Case insensitive enum deserialization feature.
   (2.9.0)

Lyor Goldstein (lgoldstein@github)
  * Reported #1544: `EnumMapDeserializer` assumes a pure `EnumMap` and does not support
    derived classes
   (2.9.0)

Harleen Sahni (harleensahni@github)
  * Reported #403: Make FAIL_ON_NULL_FOR_PRIMITIVES apply to primitive arrays and other
    types that wrap primitives
   (2.9.0)

Jared Jacobs (2is10@github)
  * Requested #1605: Allow serialization of `InetAddress` as simple numeric host address
   (2.9.0)

Patrick Gunia (pgunia@github)
  * Reported #1440: Wrong `JsonStreamContext` in `DeserializationProblemHandler` when reading
  `TokenBuffer` content
   (2.9.0)

Carsten Wickner (CarstenWickner@github)
  * Contributed #1522: Global `@JsonInclude(Include.NON_NULL)` for all properties with a specific type
   (2.9.0)

Chris Plummer (strmer15@github)
  * Reported #1637: `ObjectReader.at()` with `JsonPointer` stops after first collection
   (2.9.0)

Christian Basler (Dissem@github)
  * Reported #1688: Deserialization fails for `java.nio.file.Path` implementations when
    default typing enabled
   (2.9.0)

Tim Bartley (tbartley@github)
  * Reported, suggested fix for #1705: Non-generic interface method hides type resolution info
    from generic base class
   (2.9.1)

Luís Cleto (luiscleto@github)
  * Suggested 1768: Improve `TypeFactory.constructFromCanonical()` to work with
   `java.lang.reflect.Type.getTypeName()` format
   (2.9.2)

Vincent Demay (vdemay@github)
  * Reported #1793: `java.lang.NullPointerException` in `ObjectArraySerializer.acceptJsonFormatVisitor()`
    for array value with `@JsonValue`
   (2.9.2)

Peter Jurkovic (peterjurkovic@github)
  * Reported #1823: ClassNameIdResolver doesn't handle resolve Collections$SingletonMap,
    Collections$SingletonSet
   (2.9.3)

alinakovalenko@github:
  * Reported #1844: Map "deep" merge only adds new items, but not override existing values
   (2.9.3)

Pier-Luc Whissell (pwhissell@github):
  * Reported #1673: Serialising generic value classes via Reference Types (like Optional) fails
    to include type information
   (2.9.4)

Alexander Skvortcov (askvortcov@github)
  * Reported #1853: Deserialise from Object (using Creator methods) returns field name
    instead of value
   (2.9.4)

Joe Schafer (jschaf@github)
  * Reported #1906: Add string format specifier for error message in `PropertyValueBuffer`
   (2.9.4)
  * Reported #1907: Remove `getClass()` from `_valueType` argument for error reporting
   (2.9.4)

Deblock Thomas (deblockt@github)
  * Reported, contributed fix for #1912: `BeanDeserializerModifier.updateBuilder()` does not
    work to set custom  deserializer on a property (since 2.9.0)
   (2.9.5)
  * Reported, suggested fix for #2280: JsonMerge not work with constructor args
   (2.10.0)

lilei@venusgroup.com.cn:
  * Reported #1931: Two more `c3p0` gadgets to exploit default typing issue
   (2.9.5)

Aniruddha Maru (maroux@github)
  * Reported #1940: `Float` values with integer value beyond `int` lose precision if
    bound to `long`
   (2.9.5)

Timur Shakurov (saladinkzn@github)
  * Reported #1947: `MapperFeature.AUTO_DETECT_XXX` do not work if all disabled
   (2.9.5)

roeltje25@github
  * Reported #1978: Using @JsonUnwrapped annotation in builderdeserializer hangs in
    infinite loop
   (2.9.5)

Freddy Boucher (freddyboucher@github)
  * Reported #1990: MixIn `@JsonProperty` for `Object.hashCode()` is ignored
   (2.9.6)

Ondrej Zizka (OndraZizk@github)
  * Reported #1999: "Duplicate property" issue should mention which class it complains about
   (2.9.6)
  * Repoted #4145: NPE when transforming a tree to a model class object,
    at `ArrayNode.elements()`
   (2.16.0)

Jakub Skierbiszewski (jskierbi@github)
  * Reported, contributed fix for #2001: Deserialization issue with `@JsonIgnore` and
    `@JsonCreator` + `@JsonProperty` for same property name
   (2.9.6)

Carter Kozak (carterkozak@github)
  * Reported #2016: Delegating JsonCreator disregards JsonDeserialize info
   (2.9.6)
  * Contributed #2895: Improve static factory method generic type resolution logic
    (as well as better test coverage)
   (2.12.0)
  * Contributed #2928: `AnnotatedCreatorCollector` should avoid processing synthetic static
    (factory) methods
   (2.12.0)
  * Contributed #2931: Add errorprone static analysis profile to detect bugs at build time
   (2.12.0)
  * Contributed #2978: Fix failing `double` JsonCreators in jackson 2.12.0
   (2.12.1)
  * Contributed #3624: Legacy `ALLOW_COERCION_OF_SCALARS` interacts poorly with Integer to
   Float coercion
   (2.14.0)
  * Contributed #3876: `TypeFactory` cache performance degradation with
    `constructSpecializedType()`
   (2.15.0)

Reinhard Prechtl (dnno@github)
  * Reported #2034: Serialization problem with type specialization of nested generic types
   (2.9.6)

Chetan Narsude (243826@github)
  * Reported #2038: JDK Serializing and using Deserialized `ObjectMapper` loses linkage
    back from `JsonParser.getCodec()`
   (2.9.6)

Petar Tahchiev (ptahchiev@github)
  * Reported #2060: `UnwrappingBeanPropertyWriter` incorrectly assumes the found
    serializer is of type `UnwrappingBeanSerializer`
   (2.9.6)

Brandon Krieger (bkrieger@github)
  * Reported #2064: Cannot set custom format for `SqlDateSerializer` globally
   (2.9.7)

Thibaut Robert (trobert@github)
  * Requested #2059: Remove `final` modifier for `TypeFactory`
   (2.10.0)

Christopher Smith (chrylis@github)
  * Suggested #2115: Support naive deserialization of `Serializable` values as "untyped",
    same as `java.lang.Object`		     
   (2.10.0)

Édouard Mercier (edouardmercier@github)
  * Requested #2116: Make NumberSerializers.Base public and its inherited classes not final
   (2.9.6)

Semyon Levin (remal@github)
  * Contributed #2120: `NioPathDeserializer` improvement
   (2.9.7)
  * Contributed #2133: Improve `DeserializationProblemHandler.handleUnexpectedToken()`
    to allow handling of Collection problems
   (2.10.0)

Pavel Nikitin (morj@github)
  * Requested #2181: Don't re-use dynamic serializers for property-updating copy constructors
   (2.9.8)

Thomas Krieger (ThomasKrieger@github)
  * Reported #1408: Call to `TypeVariable.getBounds()` without synchronization unsafe on
    some platforms
   (2.9.9)

René Kschamer (flawi@github)
  * Reported #2197: Illegal reflective access operation warning when using `java.lang.Void`
   as value type
   (2.9.8)

Joffrey Bion (joffrey-bion@github)
  * Reported #2265: Inconsistent handling of Collections$UnmodifiableList vs 
    Collections$UnmodifiableRandomAccessList
   (2.9.9)

Christoph Fiehe (cfiehe@github.com)
  * Contributed #2299: Fix for using jackson-databind in an OSGi environment under Android
   (2.9.9)

Cyril Martin (mcoolive@github.com)
  * Reported #2303: Deserialize null, when java type is "TypeRef of TypeRef of T",
    does not provide "Type(Type(null))"
   (2.9.9)

Daniil Barvitsky (dbarvitsky@github)
  * Reported #2324: `StringCollectionDeserializer` fails with custom collection
   (2.9.9)

Edgar Asatryan (nstdio@github)
  * Reported #2374: `ObjectMapper. getRegisteredModuleIds()` throws NPE if no modules registered
   (2.9.9.1)

Michael Simons (michael-simons@github)
  * Reported #2395: `NullPointerException` from `ResolvedRecursiveType` (regression due to
    fix for #2331)
   (2.9.9.3)

Joe Barnett (josephlbarnett@github)
  * Reported, contributed fix for #2404: FAIL_ON_MISSING_EXTERNAL_TYPE_ID_PROPERTY setting
    ignored when creator properties are buffered
   (2.9.10)
  * Reported, contributed fix for #3146: Merge findInjectableValues() results in
    AnnotationIntrospectorPair
   (2.12.4)

Kaki King (kingkk9279@g)
  * Reported #2449: Block one more gadget type (cve CVE-2019-14540)
   (2.9.10)

Jon Anderson (Jon901@github)
  * Reported #2544: java.lang.NoClassDefFoundError Thrown for compact profile1
   (2.9.10.2)

Zihui Ren (renzihui@github)
  * Suggested #2129: Add `SerializationFeature.WRITE_ENUM_KEYS_USING_INDEX`, separate from value setting
   (2.10.0)

Yiqiu Huang (huangyq23@github
  * Reported #2164: `FactoryBasedEnumDeserializer` does not respect
   `DeserializationFeature.WRAP_EXCEPTIONS`
   (2.10.0)
   
Alexander Saites (saites@github)
  * Reported #2189: `TreeTraversingParser` does not check int bounds
   (2.10.0)

Christoph Breitkopf (bokesan@github)
  * Reported #2217: Suboptimal memory allocation in `TextNode.getBinaryValue()`
   (2.10.0)

Pavel Chervakov (pacher@github)
  * Reported #2230: `WRITE_BIGDECIMAL_AS_PLAIN` is ignored if `@JsonFormat` is used
   (2.10.0)

Ben Anderson (andersonbd1@github)
  * Reported, suggested fix for #2309: READ_ENUMS_USING_TO_STRING doesn't support null values
   (2.10.0)

Manuel Hegner (manuel-hegner@github)
  * Suggested #2311: Unnecessary MultiView creation for property writers
   (2.10.0)

Chris Mercer (cmercer@github)
  * Reported #2331: `JsonMappingException` through nested getter with generic wildcard return type
   (2.10.0)

Robert Greig (rgreig@github)
  * Reported #2336: `MapDeserializer` can not merge `Map`s with polymorphic values
   (2.10.0)

Victor Noël (victornoel@github)
  * Reported #2338: Suboptimal return type for `JsonNode.withArray()`
   (2.10.0)
  * Reported #2339: Suboptimal return type for `ObjectNode.set()`
   (2.10.0)

David Harris (toadzky@github)
  * Reported #2378: `@JsonAlias` doesn't work with AutoValue
   (2.10.0)

Sam Smith (Oracle Security Researcher)
  * Suggested #2398: Replace recursion in `TokenBuffer.copyCurrentStructure()` with iteration

Vladimir Tsanev (tsachev@github)
  * Contributed #2415: Builder-based POJO deserializer should pass builder instance, not type,
    to `handleUnknownVanilla()` to fix earlier #822
   (2.10.0)

Marcos Passos (marcospassos@github(
  * Contributed #2432: Add support for module bundles
   (2.10.0)
  * Reported #2795: Cannot detect creator arguments of mixins for JDK types
   (2.11.3)
  * Reported #3220: (regression) Factory method generic type resolution does not use
    Class-bound type parameter
   (2.12.5)

David Becker (dsbecker@github)
  * Suggested #2433: Improve `NullNode.equals()`
   (2.10.0)

Hesham Massoud (heshamMassoud@github)
  * Reported, contributed fix for #2442: `ArrayNode.addAll()` adds raw `null` values
    which cause NPE on `deepCopy()`
   (2.10.0)

David Connelly (dconnelly@github)
  * Reported #2446: Java 11: Unable to load JDK7 types (annotations, java.nio.file.Path):
    no Java7 support added
   (2.10.0)

XakepSDK@github
  * Reported #2458: `Nulls` property metadata ignored for creators
   (2.10.0)
  * Contributed #2910: Make some java platform modules optional
   (2.12.0)

Wahey (KevynBct@github)
  * Reported #2466: Didn't find class "java.nio.file.Path" below Android api 26
   (2.10.0)

Martín Coll (colltoaction@github)
  * Contributed #2467: Accept `JsonTypeInfo.As.WRAPPER_ARRAY` with no second argument to
    deserialize as "null value"
   (2.10.0)

Andrey Kulikov (ankulikov@github)
  * Reported #2457: Extended enum values are not handled as enums when used as Map keys
   (2.10.1)

João Guerra (joca-bt@github)
 * Reported #2473: Array index missing in path of `JsonMappingException` for `Collection<String>`,
    with custom deserializer
  (2.10.1)
 * Reported #2567: Incorrect target type for arrays when providing nulls and nulls are disabled
  (2.10.2)
 * Reported #2635: JsonParser cannot getText() for input stream on MismatchedInputException
  (2.11.0)
 * Reported #2770: JsonParser from MismatchedInputException cannot getText() for
    floating-point value
  (2.11.1)
 * Reported #3227: Content `null` handling not working for root values
  (2.13.0)
 * Reported #3241: `constructorDetector` seems to invalidate `defaultSetterInfo`
   for nullability
  (2.18.0)
* Reported #3690: Incorrect target type for arrays when disabling coercion
  (2.15.0)
 * Reported #3924: Incorrect target type when disabling coercion, trying to deserialize
    String from Array/Object
  (2.16.0)

Ryan Bohn (bohnman@github)
  * Reported #2475: `StringCollectionSerializer` calls `JsonGenerator.setCurrentValue(value)`,
    which messes up current value for sibling properties
  (2.10.1)

Johan Haleby (johanhaleby@github)
  * Reported #2513: BigDecimalAsStringSerializer in NumberSerializer throws IllegalStateException
    in 2.10
  (2.10.1)

Richard Wise (Woodz@github)
  * Reported #2519: Serializing `BigDecimal` values inside containers ignores shape override	
  (2.10.1)

Mark Schäfer (mark--@github)
  * Reported #2520: Sub-optimal exception message when failing to deserialize non-static inner classes
  (2.10.1)

Ruud Welling (WellingR@github)
  * Contributed fix for #2102: `FAIL_ON_NULL_FOR_PRIMITIVES` failure does not indicate
    field name in exception message
  (2.10.2)

Fabian Lange (CodingFabian@github)
  * Reported #2556: Contention in `TypeNameIdResolver.idFromClass()`
  (2.10.2)

Stefan Wendt (stewe@github)
  * Reported #2560: Check `WRAP_EXCEPTIONS` in `CollectionDeserializer.handleNonArray()`
  (2.10.2)

Greg Arakelian (arakelian@github)
  * Reported #2566: `MissingNode.toString()` returns `null` (4 character token) instead
    of empty string
  (2.10.2)

Kamal Aslam (aslamkam@github)
  * Reported #2482: `JSONMappingException` `Location` column number is one line
    Behind the actual location
  (2.10.3)

Tobias Preuss (johnjohndoe@github)
  * Reported #2599: NoClassDefFoundError at DeserializationContext.<init> on Android 4.1.2
    and Jackson 2.10.0
  (2.10.3)

Eduard Tudenhöfner (nastra@github)
 * Reported #2602, contributed fix for: ByteBufferSerializer produces unexpected results with
   a duplicated ByteBuffer and a position > 0
  (2.10.3)

Alexander Shilov (ashlanderr@github)
 * Reported, suggested fix for #2610: `EXTERNAL_PROPERTY` doesn't work with `@JsonIgnoreProperties`
  (2.10.3)

Endre Stølsvik (stolsvik@github)
 * Reported #2679: `ObjectMapper.readValue("123", Void.TYPE)` throws "should never occur"
  (2.10.4)
 * Reported #3906: Regression: 2.15.0 breaks deserialization for records when
   `mapper.setVisibility(PropertyAccessor.ALL, Visibility.NONE)`
  (2.16.0)

Denis Kostousov (kostousov-ds@github)
 * Reported #2787 (partial fix): NPE after add mixin for enum
  (2.10.5)

Máté Rédecsi (rmatesz@github)
  * Reported #953: i-I case convertion problem in Turkish locale with case-insensitive deserialization
  (2.11.0)

Ville Koskela (vjkoskela@github)
  * Contributed #2487: BeanDeserializerBuilder Protected Factory Method for Extension
  (2.11.0)
  * Reported #2486: Builder Deserialization with JsonCreator Value vs Array
  (2.11.1)
  * Contributed fix for #792: Deserialization Not Working Right with Generic Types and Builders
  (2.12.0)

Fitz (Joongsoo.Park) (joongsoo@github)
  * Contributed #2511: Add `SerializationFeature.WRITE_SELF_REFERENCES_AS_NULL`
  (2.11.0)

Antonio Petrelli (apetrelli@github)
  * Reported #2049: TreeTraversingParser and UTF8StreamJsonParser create contexts differently
  (2.11.0)

Robert Diebels (RobertDiebels@github)
  * Contributed #2352: Support use of `@JsonAlias` for enum values
  (2.11.0)

Joseph Koshakow (jkosh44@github)
  * Contributed fix for #2515: `ObjectMapper.registerSubtypes(NamedType...)` doesn't allow registering
    the same POJO for two different type ids
  (2.11.0)

Haowei Wen (yushijinhun@github)
  * Reported #2565: Java 8 `Optional` not working with `@JsonUnwrapped` on unwrappable type
  (2.11.0)

Bartosz Baranowski (baranowb@github)
  * Reported #2589: `DOMDeserializer`: setExpandEntityReferences(false) may not prevent
   external entity expansion in all cases
  (2.11.0)

Oleksii Khomchenko (gagoman@github)
  * Reported, contributed fix for #2592: `ObjectMapper.setSerializationInclusion()` is
   ignored for `JsonAnyGetter`
  (2.11.0)

Oleksandr Poslavskyi (alevskyi@github)
  * Contributed fix for #1983: Polymorphic deserialization should handle case-insensitive Type Id
    property name if `MapperFeature.ACCEPT_CASE_INSENSITIVE_PROPERTIES` is enabled
  (2.11.0)

Simone D'Avico (simonedavico@github)
  * Reported #2632: Failure to resolve generic type parameters on serialization
  (2.11.0)
 
Robin Roos (robinroos@github)
  * Contributed #2636: ObjectReader readValue lacks Class<T> argument
  (2.11.0)

Michael Cramer (BigMichi1@github)
  * Reported #2725: JsonCreator on static method in Enum and Enum used as key in map
   fails randomly
  (2.11.1)
 
Frank Schmager (fschmager@github)
  * Reported #2757: "Conflicting setter definitions for property" exception for `Map`
   subtype during deserialization
  (2.11.1)

Johannes Kuhn (DasBrain@github)
  * Reported #2758: Fail to deserialize local Records
  (2.11.1)
  * Reported #2760: Jackson doesn't respect `CAN_OVERRIDE_ACCESS_MODIFIERS=false` for
    deserializer properties
  (2.11.1)

Oleg Chtchoukine (oshatrk@github)
  * Reported #2759: Rearranging of props when property-based generator is in use leads
    to incorrect output
  (2.11.1)

Joshua Shannon (retrodaredevil@github)
  * Reported, contributed fix for #2785: Polymorphic subtypes not registering on copied
    ObjectMapper (2.11.1)
  (2.11.2)

Daniel Hrabovcak (TheSpiritXIII@github)
  * Reported #2796: `TypeFactory.constructType()` does not take `TypeBindings` correctly
  (2.11.2)
  * Reported #2900: Jackson does not support deserializing new Java 9 unmodifiable collections
  (2.13.0)

Lari Hotari (lhotari@github)
  * Reported #2821: Json serialization fails or a specific case that contains generics and
   static methods with generic parameters (2.11.1 -> 2.11.2 regression)
  (2.11.3)

Nils Christian Ehmke (nils-christian@github)
  * Reported #2822: Using JsonValue and JsonFormat on one field does not work as expected
  (2.11.3)

Daniel Wu (DanielYWoo@github)
  * Reported #2840: `ObjectMapper.activateDefaultTypingAsProperty()` is not using
  (2.11.3)

Łukasz Walkiewicz (lukasz-walkiewicz@github)
  * Reported #2894: Fix type resolution for static methods (regression in 2.11.3)
  (2.11.4)

Lucian H (symposion@github)
  * Reported, suggested fix for #2944: `@JsonCreator` on constructor not compatible
    with `@JsonIdentityInfo`, `PropertyGenerator`
  (2.11.4)

Gian Merlino (gianm@github)
  * Reported #3022: Property ignorals cause `BeanDeserializer `to forget how to read
   from arrays (not copying `_arrayDelegateDeserializer`)
  (2.11.5 / 2.12.2)

Marc Carter (drekbour@github)
  * Contributed #43 implementation: Add option to resolve type from multiple existing properties,
   `@JsonTypeInfo(use=DEDUCTION)`
  (2.12.0)
  * Contributed #3055: Polymorphic subtype deduction ignores `defaultImpl` attribute
  (2.12.2)
  * Contributed #3139: Deserialization of "empty" subtype with DEDUCTION failed

Mike Gilbode (gilbode@github)
  * Reported #792: Deserialization Not Working Right with Generic Types and Builders
  (2.12.0)

Baptiste Pernet (sp4ce@github)
  * Contributed #1296 implementation: Add `@JsonIncludeProperties(propertyNames)` (reverse
    of `@JsonIgnoreProperties`)
  (2.12.0)

Dominik Krebhan (dominikrebhan@github)
  * Contributed #1458: `@JsonAnyGetter` should be allowed on a field
  (2.12.0)
 
Patrick Jungermann (pjungermann@github)
  * Requested #1852: Allow case insensitive deserialization of String value into
  `boolean`/`Boolean` (esp for Excel)
  (2.12.0)
 
Nate Bauernfeind (nbauernfeind@github)
  * Reported #2091: `ReferenceType` does not expose valid containedType
  (2.12.0)

Xiang Zhang (zhangyangyu@github)
  * Reported #2118: `JsonProperty.Access.READ_ONLY` does not work with "getter-as-setter"
    Collections
  (2.12.0)

David Nelson (eatdrinksleepcode@github)
  * Requested #2215: Support `BigInteger` and `BigDecimal` creators in `StdValueInstantiator`
  (2.12.0)

Tiago Martins (upsidedownsmile@github)
  * Contributed #2215: Support `BigInteger` and `BigDecimal` creators in `StdValueInstantiator`
  (2.12.0)

Yona Appletree (Yona-Appletree@github)
  * Reported #2283: `JsonProperty.Access.READ_ONLY` fails with collections when a
    property name is specified
  (2.12.0)

Youri Bonnaffé (youribonnaffe@github)
  * Contributed #2709: Support for JDK 14 record types
  (2.12.0)

David Bidorff (bidorffOL@github)
  * Reported, contributed fix for #2719: `FAIL_ON_IGNORED_PROPERTIES` does not throw
    on `READONLY` properties with an explicit name
  (2.12.0)

Jendrik Johannes (jjohannes@github)
  * Contributed #2726: Add Gradle Module Metadata for version alignment with Gradle 6
  (2.12.0)

Swayam Raina (swayamraina@github)
  * Contributed #2761: Support multiple names in `JsonSubType.Type`
  (2.12.0)

Oguzhan Unlu (oguzhanunlu@github)
  * Requested #2855: Add `JsonNode.canConvertToExactIntegral()` to indicate whether
    floating-point/BigDecimal values could be converted to integers losslessly
  (2.12.0)

Siavash Soleymani (siavashsoleymani@github)
  * Contributed implementation for #2855: Add `JsonNode.canConvertToExactIntegral()` to
    indicate whether floating-point/BigDecimal values could be converted to integers losslessly
  (2.12.0)

Kevin Binswanger (Anusien@github)
  * Contributed implementation for #2871: Add `@JsonKey` annotation (similar to `@JsonValue`)
    for customizable serialization of Map keys
  (2.12.0)

Ilya Golovin (ilgo0413@github)
  * Contributed #2873: `MapperFeature.ACCEPT_CASE_INSENSITIVE_ENUMS` should work for enum as keys
  (2.12.0)

Sergiy Yevtushenko (siy@github)
  * Contributed #2879: Add support for disabling special handling of "Creator properties" wrt
    alphabetic property ordering
  (2.12.0)

M Rizky Satrio (rsatrio@github)
  * Contributed #2925: Add support for `java.sql.Blob`
   (2.12.0)

Halil İbrahim Şener (hisener@github)
  * Reported #2962: Auto-detection of constructor-based creator method skipped if there is
   an annotated factory-based creator method (regression from 2.11)
   (2.12.1)
  * Reported #3143: String-based `Map` key deserializer is not deterministic when there is no
   single arg constructor
   (2.13.0)

Faron Dutton (fdutton@github)
  * Contributed fix for #2990: Breaking API change in `BasicClassIntrospector` (2.12.0)
   (2.12.1)

SunYiJun (xiaosunzhu@github)
  * Reported, suggested fix for #2979: Conflicting in POJOPropertiesCollector when
    having namingStrategy
   (2.12.1)

Vassil Dichev (vdichev@github)
  * Reported #754: EXTERNAL_PROPERTY does not work well with `@JsonCreator` and
    `FAIL_ON_UNKNOWN_PROPERTIES`
   (2.12.2)

Miguel G (Migwel@github)
  * Reported, contributed fix for #3025: UntypedObjectDeserializer` mixes multiple unwrapped
    collections (related to #2733)
   (2.12.2)

Jelle Voost (jellevoost@github)
  * Reported #3038: Two cases of incorrect error reporting about DeserializationFeature
   (2.12.2)

JoeWoo (xJoeWoo@github)
  * Reported #3139: Deserialization of "empty" subtype with DEDUCTION failed
   (2.12.4)

Asaf Romano (asaf-romano@github)
  * Reported #3080: configOverrides(boolean.class) silently ignored, whereas .configOverride(Boolean.class)
    works for both primitives and boxed boolean values
   (2.13.0)

David Hoffman (dhofftgt@github)
  * Contributed #3082: Dont track unknown props in buffer if `ignoreAllUnknown` is true
   (2.13.0)

Eric Sirianni (sirianni@github)
  * Reported #3122: Deep merge for `JsonNode` using `ObjectReader.readTree()`
   (2.13.0)

Tarekk Mohamed Abdalla (TarekkMA@github)
  * Contributed #3154: Add ArrayNode#set(int index, primitive_type value)
   (2.13.0)

Aritz Bastida (aritzbastida@github)
  * Reported #3160: JsonStreamContext "currentValue" wrongly references to @JsonTypeInfo
   annotated object
   (2.13.0)

Morten Andersen-Gott (magott@github)
  * Contributed #3174: DOM `Node` serialization omits the default namespace declaration
   (2.13.0)

Klaas Dellschaft (klaasdellschaft@github)
  * Contributed #3177: Support `suppressed` property when deserializing `Throwable`
   (2.13.0)
  * Contributed #3187: `AnnotatedMember.equals()` does not work reliably
   (2.13.0)

Nick Benoit (nick-benoit14@github)
  * Proposed #3193: Add `MapperFeature.APPLY_DEFAULT_VALUES`, initially for Scala module
   (2.13.0)

Xinzhe Yang (xinzheyang@github)
  * Reported #3217: `XMLGregorianCalendar` doesn't work with default typing
   (2.13.0)

Kenneth Jorgensen (kennethjor@github)
  * Requested #3238: Add PropertyNamingStrategies.UpperSnakeCaseStrategy
    (and UPPER_SNAKE_CASE constant)
   (2.13.0)

Tanvesh Takawale (TanveshT@github)
  * Contributed implementation for #3238: Add PropertyNamingStrategies.UpperSnakeCaseStrategy
    (and UPPER_SNAKE_CASE constant)
   (2.13.0)

Hyeonho Kim (proost@github)
  * Contributed fix for #3227: Content `null` handling not working for root values
   (2.13.0)

Peter Burka (pburka@github)
  * Reported #3234: StdDeserializer rejects blank (all-whitespace) strings for ints
   (2.13.0)

Abishek Ravichandran (abrav9595@github)
  * Contributed #3259: Support for BCP 47 `java.util.Locale` serialization/deserialization
   (2.13.0)

李孟宁 (limengning@github)
  * Contributed fix for #1850: `@JsonValue` with integer for enum does not deserialize correctly
  (2.13.0)

Joel Berger (jberger@github)
  * Reported #3299: Do not automatically trim trailing whitespace from `java.util.regex.Pattern`
    values
  (2.13.1)

Sergey Chernov (seregamorph@github)
  * Suggested the fix for #3305: ObjectMapper serializes `CharSequence` subtypes as POJO
    instead of as String (JDK 15+)
  (2.13.1)

Sam Kruglov (Sam-Kruglov@github)
  * Reported #3344: `Set.of()` (Java 9) cannot be deserialized with polymorphic handling
  (2.13.2)

Krishna Ghimire (Krishnaghimir@github)
  * Reported #3369: Deserialization ignores other Object fields when Object or Array
  value used for enum
  (2.13.2)

Christoph Dreis (dreis2211@github)
  * Suggested #3293: Use Method.getParameterCount() where possible
  (2.13.2)

Matthieu Finiasz (finiasz@github)
  * Reported #3412: Version 2.13.2 uses `Method.getParameterCount()` which is not
   supported on Android before API 26
  (2.13.3)

Taylor S Marks (TaylorSMarks@github)
  * Contributed fix for #2816: Optimize UntypedObjectDeserializer wrt recursion
  (2.13.3)

Spence Nace (snace98@github)
  * Contributed fix for #2816: Optimize UntypedObjectDeserializer wrt recursion
  (2.13.3)

Jason Harper (jsharper@github)
  * Reported #3275: JDK 16 Illegal reflective access for `Throwable.setCause()` with
   `PropertyNamingStrategy.UPPER_CAMEL_CASE`
  (2.13.4)

Matthew Altman (matthew-altman@github)
  * Reported #2541: Cannot merge polymorphic objects
  (2.14.0)

James Wang (jameswangz@github)
  * Contributed fix for #2541: Cannot merge polymorphic objects
  (2.14.0)

ZeyuCai@github:
  * Contributed #3314: Four Flaky Tests Detected in 2.14
  (2.14.0)

Ernst-Jan van der Laan (ejl888@github)
  * Reported #3338: `configOverride.setMergeable(false)` not supported by `ArrayNode`
  (2.14.0)

Gary Morgan (morganga@github)
  * Contributed #3419: Improve performance of `UnresolvedForwardReference` for
    forward reference resolution
  (2.14.0)

Jan Judas (kostislav@github)
  * Contributed #3445: Do not strip generic type from `Class<C>` when resolving `JavaType`
  (2.14.0)

Deniz Husaj (denizhusaj@github)
  * Reported #3447: Deeply nested JsonNode throws StackOverflowError for toString()
  (2.14.0)

PJ Fanning (pjfanning@github)
  * Contributed #3475: Support use of fast double parse
  (2.14.0)
  * Contributed #3530: Change LRUMap to just evict one entry when maxEntries reached
  (2.14.0)
  * Contributed #3837: Set transformer factory attributes to improve protection against XXE
  (2.14.3)
  - And NUMEROUS other contributions not listed here! (for 2.15 and above)

Igor Shymko (ancane@github)
  * Contributed #3500: Add optional explicit `JsonSubTypes` repeated names check
  (2.14.0)

Jordi Ortolá Ankum (Tomasito665@github)
  * Contributed #3013: Allow disabling Integer to String coercion via `CoercionConfig`
  (2.14.0)
  * Contributed #3503: `StdDeserializer` coerces ints to floats even if configured to fail
  (2.14.0)
  * Contributed #3613: Implement `float` and `boolean` to `String` coercion config
  (2.14.0)

Felix Vaughan (FelixVaughan01@github)
  * Contributed #3212: Add method `ObjectMapper.copyWith(JsonFactory)`
  (2.14.0)

Arnaud Solé (Bluexin@github)
  * Contributed #3505: Fix deduction deserializer with DefaultTypeResolverBuilder
  (2.14.0)

Richard Kwasnicki (Richie94@github)
  * Contributed #3609: Allow non-boolean return type for "is-getters" with
  `MapperFeature.ALLOW_IS_GETTERS_FOR_NON_BOOLEAN`
  (2.14.0)

Joachim Durchholz (toolforger@github)
  * Requested #3633: Expose `translate()` method of standard `PropertyNamingStrategy`
   implementations
  (2.14.0)

Andrej Mitrovic (AndrejMitrovic@github)
  * Reported #3655: `Enum` values can not be read from single-element array even with
    `DeserializationFeature.UNWRAP_SINGLE_VALUE_ARRAYS`
  (2.14.1)

Moritz Halbritter (mhalbritter@github)
  * Reported #3665: `ObjectMapper` default heap consumption increased significantly
    from 2.13.x to 2.14.0
  (2.14.1)

Philippe Marschall (marschall@github)
  * Contributed #3699: Allow custom `JsonNode` implementations
  (2.14.2)

Gili Tzabari (cowwoc@github)
  * Reported #3063: `@JsonValue` fails for Java Record
  (2.14.2)

Yury Molchan (yurkom@github)
  * Contributed #4121: Preserve the original component type in merging to an array
  (2.14.4)

Joo Hyuk Kim (JooHyukKim@github)
  * Contributed #2536: Add `EnumFeature.READ_ENUM_KEYS_USING_INDEX` to work with
    existing "WRITE_ENUM_KEYS_USING_INDEX"
   (2.15.0)
  * Contributed #2667: Add `@EnumNaming`, `EnumNamingStrategy` to allow use of naming
    strategies for Enums
   (2.15.0)
  * Contributed fix for #2968: Deserialization of `@JsonTypeInfo` annotated type fails with
    missing type id even for explicit concrete subtypes
   (2.15.0)
  * Contributed #3053: Allow serializing enums to lowercase (`EnumFeature.WRITE_ENUMS_TO_LOWERCASE`)
   (2.15.0)
  * Contributed #3566: Cannot use both `JsonCreator.Mode.DELEGATING` and `JsonCreator.Mode.PROPERTIES`
    static creator factory methods for Enums
   (2.15.0)
  * Contributed #3638: Case-insensitive and number-based enum deserialization are
    (unnecessarily) mutually exclusive
   (2.15.0)
  * Contributed #3814: Enhance `StdNodeBasedDeserializer` to support `readerForUpdating`
   (2.15.0)
  * Contributed #3819: Add convenience method `SimpleBeanPropertyFilter.filterOutAll()` as
    counterpart of `serializeAll()`
   (2.15.0)
  - And NUMEROUS other contributions not listed here! (for 2.16 and above)

Vojtěch Knyttl (knyttl@github)
  * Requested #3053: Allow serializing enums to lowercase (`EnumFeature.WRITE_ENUMS_TO_LOWERCASE`)
   (2.15.0)

Phil Gref (pgrefviau@github)
  * Reported #3638: Case-insensitive and number-based enum deserialization are
   (unnecessarily) mutually exclusive
  (2.15.0)

Hervé Boutemy (hboutemy@github)
  * Contributed fix for #3680: Timestamp in classes inside jar showing 02/01/1980
  (2.15.0)

Sim Yih Tsern (yihtsern@github)
 * Contributed fix for #2974: Null coercion with `@JsonSetter` does not work with `java.lang.Record`
  (2.15.0)
 * Contributed fix for #2992: Properties naming strategy do not work with Record
  (2.15.0)
 * Contributed fix for #3180: Support `@JsonCreator` annotation on record classes
  (2.15.0)
 * Contributed fix for #3297: `@JsonDeserialize(converter = ...)` does not work with Records
  (2.15.0)
 * Contributed fix for #3342: `JsonTypeInfo.As.EXTERNAL_PROPERTY` does not work with record wrappers
  (2.15.0)
 * Contributed fix for #3894: Only avoid Records fields detection for deserialization
  (2.15.1)
 * Contributed fix for #3897: 2.15.0 breaks deserialization when POJO/Record only has a
   single field and is marked `Access.WRITE_ONLY`
  (2.15.1)
 * Contributed fux fix #3968: Records with additional constructors failed to deserialize
  (2.15.3)


Ajay Siwach (Siwach16@github)
  * Contributed #3637: Add enum features into `@JsonFormat.Feature`
   (2.15.0)

Zhenyu Luo (luozhenyu@github)
  * Contributed #3745: Deprecate classes in package `com.fasterxml.jackson.databind.jsonschema`
   (2.15.0)

Christoph Schulz (ciis0@github)
  * Reported #3771: Classloader leak: DEFAULT_ANNOTATION_INTROSPECTOR holds annotation reference
   (2.15.0)

Patrick Strawderman (kilink@github)
  * Requested #2968: Deserialization of `@JsonTypeInfo` annotated type fails with
  missing type id even for explicit concrete subtypes
   (2.15.0)
  * Reported #3816: TokenBuffer does not implement writeString(Reader reader, int len)
   (2.15.0)

Matt Nelson (mattnelson@github)
  * Requested #3814: Enhance `StdNodeBasedDeserializer` to support `readerForUpdating`
   (2.15.0)

Steve Storey (stevestorey@github)
  * Contributed #3853: Add `MapperFeature.REQUIRE_TYPE_ID_FOR_SUBTYPES` to enable/disable
    strict subtype Type Id handling
   (2.15.0)

Matteo Bertozzi (matteobertozzi@github)
  * Reported #3895: 2.15.0 breaking behaviour change for records and Getter Visibility
   (2.15.1)

Antti Lampinen (arlampin@github)
 * Reported #3897: 2.15.0 breaks deserialization when POJO/Record only has a single field
   and is marked `Access.WRITE_ONLY`
  (2.15.1)
  * Reported #3897: 2.15.0 breaks deserialization when POJO/Record only has a single field
    and is marked `Access.WRITE_ONLY`
   (2.15.1)

Dmitry Bolotin (dbolotin@github)
  * Reported #1172: `@JsonView` doesn't work with `@JsonCreator`
   (2.15.4)

Kevin Baes (BaesKevin@github)
 * Reported #3251: Generic class with generic field of runtime type `Double` is deserialized
   as `BigDecimal` when used with `@JsonTypeInfo` and `JsonTypeInfo.As.EXISTING_PROPERTY`
 (2.16.0)

John Hendrikx (hjohn@github)
 * Reported #3277: Combination of `@JsonUnwrapped` and `@JsonAnySetter` results in `BigDecimal`
  instead of `Double`
 (2.16.0)

David Schlosnagle (schlosna@github)
 * Contributed #4008: Optimize `ObjectNode` findValue(s) and findParent(s) fast paths
  (2.16.0)

Philipp Kräutli (pkraeutli@github)
 * Reported #4009: Locale "" is deserialised as `null` if `ACCEPT_EMPTY_STRING_AS_NULL_OBJECT`
   is enabled
  (2.16.0)

iProdigy (iProdigy@github)
 * Contributed #4036: Use `@JsonProperty` for Enum values also when `READ_ENUMS_USING_TO_STRING`
   enabled
  (2.16.0)
 * Contributed #4037: Fix `Enum` deserialization to use `@JsonProperty`, `@JsonAlias` even if
   `EnumNamingStrategy` used
  (2.16.0)
 * Contributed #4039: Use `@JsonProperty` and lowercase feature when serializing Enums despite
   using toString()
  (2.16.0)
 * Contributed #4040: Use `@JsonProperty` over `EnumNamingStrategy` for Enum serialization
  (2.16.0)
 * Contributed fix #4041: Actually cache EnumValues#internalMap
  (2.16.0)

Jason Laber (jlaber@github)
 * Reported #3948: `@JsonIgnore` no longer works for transient backing fields
  (2.16.0)

Andreas Zahnen (azahnen@github)
 * Reported #4078: `java.desktop` module is no longer optional
  (2.16.0)

Omar Aloraini (ooraini@github)
 * Requested #4061: Add JsonTypeInfo.Id.SIMPLE_NAME which defaults type id
   to `Class.getSimpleName()`
  (2.16.0)

Naoki Takezoe (takezoe@github)
 * Contributed #4144: Log WARN if deprecated subclasses of `PropertyNamingStrategy`
   is used
  (2.16.0)

Garret Wilson (garretwilson@github)
 * Reported #4153: Deprecated `ObjectReader.withType(Type)` has no direct
   replacement; need `forType(Type)`
  (2.16.0)

Jan Pachol (janpacho@github)
 * Reported #4175: Exception when deserialization of `private` record with
   default constructor
  (2.16.0)

Pieter Dirk Soels (Badbond@github)
 * Reported #4302: Problem deserializing some type of Enums when using
  `PropertyNamingStrategy`
  (2.16.2)

Stephane Bailliez (sbailliez@github)
 * Reported #4409: Deserialization of enums with name defined with different cases
   leads to `InvalidDefinitionException`: Multiple fields representing property
  (2.16.2)

Guillaume Jardillier (Mugiwara84@github)
 * Reported #4564: Possible 2.16.0 Enum-as-JSON-Object serialization regression
  (2.16.3)

Muhammad Khalikov (mukham12@github)
 * Contributed fix for #4209: Make `BeanDeserializerModifier`/`BeanSerializerModifier`
   implement `java.io.Serializable`
  (2.17.0)

Eduard Dudar (edudar@github)
 * Contributed #4299: Some `Collection` and `Map` fallbacks don't work in GraalVM native image
  (2.17.0)

Jesper Blomquist (jebl01@github)
 * Contributed #4393: Deserialize `java.util.UUID` encoded as Base64 and base64Url with or
   without padding
  (2.17.0)

András Péteri (apeteri@github)
 * Suggested #4416: Deprecate `JsonNode.asText(String)`
  (2.17.0)

Kyrylo Merzlikin (kirmerzlikin@github)
 * Contributed fix for #2543: Introspection includes delegating ctor's
   only parameter as a property in `BeanDescription`
  (2.17.0)

Miguel Mendes Ruiz (migmruiz@github)
 * Reported #4428: `ByteBuddy` scope went beyond `test` in version 2.17.0
  (2.17.1)

Oddbjørn Kvalsund (oddbjornkvalsund@github)
 * Reported, contributed fix for #4430: Use `ReentrantLock` instead of `synchronized`
   in `DeserializerCache` to avoid deadlock on pinning
<<<<<<< HEAD
  (2.17.1)

Ulf Dreyer (u3r@github)
 * Reported #4085: `@JsonView` does not work on class-level for records
  (2.18.0)

Mark Herkrath (herkrath@github)
 * Reported #4356: `BeanDeserializerModifier::updateBuilder()` doesn't work for
   beans with Creator methods
  (2.18.0)

David Moten (davidmoten@github)
 * Contributed #4453: Allow JSON Integer to deserialize into a single-arg constructor of
   parameter type `double`
  (2.18.0)

Teodor Danciu (teodord@github)
 * Reported #4464: When `Include.NON_DEFAULT` setting is used, `isEmpty()` method is
   not called on the serializer
  (2.18.0)

Matthew Luckam (mluckam@github)
 * Contributed #4483: Remove `final` on method BeanSerializer.serialize()
  (2.18.0)

Alexandre Jacob (ajacob@github)
 * Reported #4545: Unexpected deserialization behavior with `@JsonCreator`,
   `@JsonProperty` and javac `-parameters`
  (2.18.0)
=======
  (2.17.1)
>>>>>>> a01d01f9
<|MERGE_RESOLUTION|>--- conflicted
+++ resolved
@@ -1776,7 +1776,6 @@
 Oddbjørn Kvalsund (oddbjornkvalsund@github)
  * Reported, contributed fix for #4430: Use `ReentrantLock` instead of `synchronized`
    in `DeserializerCache` to avoid deadlock on pinning
-<<<<<<< HEAD
   (2.17.1)
 
 Ulf Dreyer (u3r@github)
@@ -1805,7 +1804,4 @@
 Alexandre Jacob (ajacob@github)
  * Reported #4545: Unexpected deserialization behavior with `@JsonCreator`,
    `@JsonProperty` and javac `-parameters`
-  (2.18.0)
-=======
-  (2.17.1)
->>>>>>> a01d01f9
+  (2.18.0)