--- conflicted
+++ resolved
@@ -29,17 +29,10 @@
     public void testPolymorphicPath() throws Exception
     {
         ObjectMapper mapper = jsonMapperBuilder()
-<<<<<<< HEAD
-            .enableDefaultTyping(NoCheckSubTypeValidator.instance,
+            .activateDefaultTyping(NoCheckSubTypeValidator.instance,
                     DefaultTyping.NON_FINAL)
             .build();
         Path input = Paths.get(isWindows() ? "c:/tmp" : "/tmp", "foo.txt");
-=======
-                .activateDefaultTyping(NoCheckSubTypeValidator.instance,
-                        DefaultTyping.NON_FINAL)
-                .build();
-        Path input = Paths.get("/tmp", "foo.txt");
->>>>>>> 999beddc
 
         String json = mapper.writeValueAsString(new Object[]{input});
 
