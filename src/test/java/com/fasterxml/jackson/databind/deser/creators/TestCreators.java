--- conflicted
+++ resolved
@@ -7,11 +7,8 @@
 import com.fasterxml.jackson.annotation.*;
 import com.fasterxml.jackson.core.JsonParser;
 import com.fasterxml.jackson.databind.*;
-<<<<<<< HEAD
-=======
 import com.fasterxml.jackson.databind.exc.InvalidDefinitionException;
 import com.fasterxml.jackson.databind.util.TokenBuffer;
->>>>>>> 866b2b42
 
 /**
  * Unit tests for verifying that it is possible to annotate
@@ -358,7 +355,7 @@
         //    but should be possible to handle via TokenBuffer?
 
         BigDecimal INPUT = new BigDecimal("42.5");
-        try (TokenBuffer buf = new TokenBuffer(null, false)) {
+        try (TokenBuffer buf = TokenBuffer.forGeneration()) {
             buf.writeNumber(INPUT);
             try (JsonParser p = buf.asParser()) {
                 final BigDecimalWrapper result = MAPPER.readValue(p,
