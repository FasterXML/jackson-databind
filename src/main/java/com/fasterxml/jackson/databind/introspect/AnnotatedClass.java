package com.fasterxml.jackson.databind.introspect;

import java.lang.annotation.Annotation;
import java.lang.reflect.*;
import java.util.*;

import com.fasterxml.jackson.databind.JavaType;
import com.fasterxml.jackson.databind.cfg.MapperConfig;
import com.fasterxml.jackson.databind.type.TypeBindings;
import com.fasterxml.jackson.databind.util.Annotations;
import com.fasterxml.jackson.databind.util.ClassUtil;

public final class AnnotatedClass
    extends Annotated
    implements TypeResolutionContext
{
    private final static Creators NO_CREATORS = new Creators(null,
            Collections.<AnnotatedConstructor>emptyList(),
            Collections.<AnnotatedMethod>emptyList());

    /*
    /**********************************************************
    /* Configuration
    /**********************************************************
     */

    final protected MapperConfig<?> _config;

    /**
     * Resolved Java type for which information is collected: also works as
     * context for resolving possible generic type of accessors declared in this
     * type.
     */
    final protected JavaType _type;

    /**
     * Type erased {@link Class} matching {@code _type}.
     */
    final protected Class<?> _class;

    /**
     * Type bindings to use for members of {@link #_class}.
     */
    final protected TypeBindings _bindings;

    /**
     * Ordered set of super classes and interfaces of the
     * class itself: included in order of precedence
     */
    final protected List<JavaType> _superTypes;

    /**
     * Object that knows mapping of mix-in classes (ones that contain
     * annotations to add) with their target classes (ones that
     * get these additional annotations "mixed in").
     */
    final protected MixInResolver _mixInResolver;

    /**
     * Primary mix-in class; one to use for the annotated class
     * itself. Can be null.
     */
    final protected Class<?> _primaryMixIn;

    final protected boolean _collectAnnotations;

    /*
    /**********************************************************************
    /* Gathered information
    /**********************************************************************
     */

    /**
     * Combined list of Jackson annotations that the class has,
     * including inheritable ones from super classes and interfaces
     */
    final protected Annotations _classAnnotations;

    protected Creators _creators;

    /**
     * Member methods of interest; for now ones with 0 or 1 arguments
     * (just optimization, since others won't be used now)
     */
    protected AnnotatedMethodMap _memberMethods;

    /**
     * Member fields of interest: ones that are either public,
     * or have at least one annotation.
     */
    protected List<AnnotatedField> _fields;

    /**
     * Lazily determined property to see if this is a non-static inner
     * class.
     */
    protected transient Boolean _nonStaticInnerClass;

    /*
    /**********************************************************************
    /* Life-cycle
    /**********************************************************************
     */

    /**
     * Constructor will not do any initializations, to allow for
     * configuring instances differently depending on use cases
     *
     * @param type Fully resolved type; may be `null`, but ONLY if no member fields or
     *    methods are to be accessed
     * @param rawType Type-erased class; pass if no `type` needed or available
     */
    AnnotatedClass(MapperConfig<?> config, JavaType type, Class<?> rawType, List<JavaType> superTypes,
            Class<?> primaryMixIn, Annotations classAnnotations, TypeBindings bindings, 
            MixInResolver mir, boolean collectAnnotations)
    {
        _config = config;
        _type = type;
        _class = rawType;
        _superTypes = superTypes;
        _primaryMixIn = primaryMixIn;
        _classAnnotations = classAnnotations;
        _bindings = bindings;
        _mixInResolver = mir;
        _collectAnnotations = collectAnnotations;
    }

    /**
     * Constructor (only) used for creating primordial simple types (during bootstrapping)
     * and array type placeholders where no fields or methods are needed.
     */
    AnnotatedClass(Class<?> rawType) {
        _config = null;
        _type = null;
        _class = rawType;
        _superTypes = Collections.emptyList();
        _primaryMixIn = null;
        _classAnnotations = AnnotationCollector.emptyAnnotations();
        _bindings = TypeBindings.emptyBindings();
        _mixInResolver = null;
        _collectAnnotations = false;
    }

    /*
    /**********************************************************
    /* TypeResolutionContext implementation
    /**********************************************************
     */

    @Override
    public JavaType resolveType(Type type) {
<<<<<<< HEAD
        return _config.getTypeFactory().constructType(type, _bindings);
=======
        // 05-Sep-2020, tatu: [databind#2846][databind#2821] avoid
        //    passing context in case of Raw class (generic type declared
        //    without type parametrers) as that can lead to mismatch
        if (type instanceof Class<?>) {
            return _typeFactory.constructType(type);
        }
        return _typeFactory.constructType(type, _bindings);
>>>>>>> da390a5c
    }

    /*
    /**********************************************************************
    /* Annotated impl 
    /**********************************************************************
     */

    @Override
    public Class<?> getAnnotated() { return _class; }

    @Override
    public int getModifiers() { return _class.getModifiers(); }

    @Override
    public String getName() { return _class.getName(); }

    @Override
    public <A extends Annotation> A getAnnotation(Class<A> acls) {
        return _classAnnotations.get(acls);
    }

    @Override
    public boolean hasAnnotation(Class<?> acls) {
        return _classAnnotations.has(acls);
    }

    @Override
    public boolean hasOneOf(Class<? extends Annotation>[] annoClasses) {
        return _classAnnotations.hasOneOf(annoClasses);
    }

    @Override
    public Class<?> getRawType() {
        return _class;
    }

    @Override
    public JavaType getType() {
        return _type;
    }

    /*
    /**********************************************************************
    /* Public API, generic accessors
    /**********************************************************************
     */

    public Annotations getAnnotations() {
        return _classAnnotations;
    }

    public boolean hasAnnotations() {
        return _classAnnotations.size() > 0;
    }

    public AnnotatedConstructor getDefaultConstructor() {
        return _creators().defaultConstructor;
    }

    public List<AnnotatedConstructor> getConstructors() {
        return _creators().constructors;
    }

    public List<AnnotatedMethod> getFactoryMethods() {
        return _creators().creatorMethods;
    }

    public Iterable<AnnotatedMethod> memberMethods() {
        return _methods();
    }

    public int getMemberMethodCount() {
        return _methods().size();
    }

    public AnnotatedMethod findMethod(String name, Class<?>[] paramTypes) {
        return _methods().find(name, paramTypes);
    }

    public int getFieldCount() {
        return _fields().size();
    }

    public Iterable<AnnotatedField> fields() {
        return _fields();
    }

    public boolean isNonStaticInnerClass()
    {
        Boolean B = _nonStaticInnerClass;
        if (B == null) {
            _nonStaticInnerClass = B = ClassUtil.isNonStaticInnerClass(_class);
        }
        return B.booleanValue();
    }

    /*
    /**********************************************************************
    /* Lazily-operating accessors
    /**********************************************************************
     */

    private final List<AnnotatedField> _fields() {
        List<AnnotatedField> f = _fields;
        if (f == null) {
            // 09-Jun-2017, tatu: _type only null for primordial, placeholder array types.
            if (_type == null) {
                f = Collections.emptyList();
            } else {
                f = AnnotatedFieldCollector.collectFields(_config,
                        this, _mixInResolver,
                        _type, _primaryMixIn, _collectAnnotations);
            }
            _fields = f;
        }
        return f;
    }

    private final AnnotatedMethodMap _methods() {
        AnnotatedMethodMap m = _memberMethods;
        if (m == null) {
            // 09-Jun-2017, tatu: _type only null for primordial, placeholder array types.
            //    NOTE: would be great to have light-weight shareable maps; no such impl exists for now
            if (_type == null) {
                m = new AnnotatedMethodMap();
            } else {
                m = AnnotatedMethodCollector.collectMethods(_config,
                        this, _mixInResolver,
                        _type, _superTypes, _primaryMixIn, _collectAnnotations);
            }
            _memberMethods = m;
        }
        return m;
    }

    private final Creators _creators() {
        Creators c = _creators;
        if (c == null) {
            if (_type == null) {
                c = NO_CREATORS;
            } else {
                c = AnnotatedCreatorCollector.collectCreators(_config,
                        this, _type, _primaryMixIn, _collectAnnotations);
            }
            _creators = c;
        }
        return c;
    }

    /*
    /**********************************************************************
    /* Standard method overrides
    /**********************************************************************
     */

    @Override
    public String toString() {
        return "[AnnotedClass "+_class.getName()+"]";
    }

    @Override
    public int hashCode() {
        return _class.getName().hashCode();
    }
    
    @Override
    public boolean equals(Object o) {
        if (o == this) return true;
        if (!ClassUtil.hasClass(o, getClass())) {
            return false;
        }
        return ((AnnotatedClass) o)._class == _class;
    }

    /*
    /**********************************************************************
    /* Helper classes
    /**********************************************************************
     */

    public static final class Creators
    {
        /**
         * Default constructor of the annotated class, if it has one.
         */
        public final AnnotatedConstructor defaultConstructor;

        /**
         * Single argument constructors the class has, if any.
         */
        public final List<AnnotatedConstructor> constructors;

        /**
         * Single argument static methods that might be usable
         * as factory methods
         */
        public final List<AnnotatedMethod> creatorMethods;

        public Creators(AnnotatedConstructor defCtor,
                List<AnnotatedConstructor> ctors,
                List<AnnotatedMethod> ctorMethods)
        {
            defaultConstructor = defCtor;
            constructors = ctors;
            creatorMethods = ctorMethods;
        }
    }
}<|MERGE_RESOLUTION|>--- conflicted
+++ resolved
@@ -149,17 +149,13 @@
 
     @Override
     public JavaType resolveType(Type type) {
-<<<<<<< HEAD
-        return _config.getTypeFactory().constructType(type, _bindings);
-=======
         // 05-Sep-2020, tatu: [databind#2846][databind#2821] avoid
         //    passing context in case of Raw class (generic type declared
         //    without type parametrers) as that can lead to mismatch
         if (type instanceof Class<?>) {
-            return _typeFactory.constructType(type);
-        }
-        return _typeFactory.constructType(type, _bindings);
->>>>>>> da390a5c
+            return _config.getTypeFactory().constructType(type);
+        }
+        return _config.getTypeFactory().constructType(type, _bindings);
     }
 
     /*
