--- conflicted
+++ resolved
@@ -119,15 +119,10 @@
 
     public void testIgnoreUsingConfigOverride() throws Exception
     {
-<<<<<<< HEAD
         final ObjectMapper mapper = jsonMapperBuilder()
                 .withConfigOverride(Wrapped.class,
                         o -> o.setIsIgnoredType(true))
                 .build();
-=======
-        final ObjectMapper mapper = newJsonMapper();
-        mapper.configOverride(Wrapped.class).setIsIgnoredType(true);
->>>>>>> 3b3f0d92
 
         // serialize , first
         String json = mapper.writeValueAsString(new Wrapper());
