package com.fasterxml.jackson.databind.node;

import java.io.IOException;
import java.util.List;

import com.fasterxml.jackson.core.*;
import com.fasterxml.jackson.core.type.WritableTypeId;
import com.fasterxml.jackson.databind.JsonNode;
import com.fasterxml.jackson.databind.SerializerProvider;
import com.fasterxml.jackson.databind.jsontype.TypeSerializer;

/**
 * This intermediate base class is used for all leaf nodes, that is,
 * all non-container (array or object) nodes, except for the
 * "missing node".
 */
public abstract class ValueNode
    extends BaseJsonNode
{
    private static final long serialVersionUID = 3L;

    protected final static JsonNode MISSING = MissingNode.getInstance();

    protected ValueNode() { }

    @Override
    protected JsonNode _at(JsonPointer ptr) {
<<<<<<< HEAD
        // will only allow direct matches, but no traversal through
        // (base class checks for direct match)
        return MISSING;
=======
        // 02-Jan-2020, tatu: As per [databind#3003] must return `null` and NOT
        //    "missing node"
        return null;
>>>>>>> 1cddeaf9
    }

    /**
     * All current value nodes are immutable, so we can just return
     * them as is.
     */
    @SuppressWarnings("unchecked")
    @Override
    public <T extends JsonNode> T deepCopy() { return (T) this; }
    
    @Override public abstract JsonToken asToken();

    @Override
    public void serializeWithType(JsonGenerator g, SerializerProvider ctxt,
            TypeSerializer typeSer)
        throws IOException
    {
        WritableTypeId typeIdDef = typeSer.writeTypePrefix(g, ctxt,
                typeSer.typeId(this, asToken()));
        serialize(g, ctxt);
        typeSer.writeTypeSuffix(g, ctxt, typeIdDef);
    }

    /*
    /**********************************************************************
    /* Basic property access
    /**********************************************************************
     */

    @Override
    public boolean isEmpty() { return true; }
    
    /*
    /**********************************************************************
    /* Navigation methods
    /**********************************************************************
     */

    @Override
    public final JsonNode get(int index) { return null; }

    @Override
    public final JsonNode path(int index) { return MISSING; }

    @Override
    public final boolean has(int index) { return false; }

    @Override
    public final boolean hasNonNull(int index) { return false; }

    @Override
    public final JsonNode get(String fieldName) { return null; }

    @Override
    public final JsonNode path(String fieldName) { return MISSING; }

    @Override
    public final boolean has(String fieldName) { return false; }

    @Override
    public final boolean hasNonNull(String fieldName) { return false; }

    /*
     **********************************************************************
     * Find methods: all "leaf" nodes return the same for these
     **********************************************************************
     */

    @Override
    public final JsonNode findValue(String fieldName) {
        return null;
    }

    // note: co-variant return type
    @Override
    public final ObjectNode findParent(String fieldName) {
        return null;
    }

    @Override
    public final List<JsonNode> findValues(String fieldName, List<JsonNode> foundSoFar) {
        return foundSoFar;
    }

    @Override
    public final List<String> findValuesAsText(String fieldName, List<String> foundSoFar) {
        return foundSoFar;
    }

    @Override
    public final List<JsonNode> findParents(String fieldName, List<JsonNode> foundSoFar) {
        return foundSoFar;
    }
}<|MERGE_RESOLUTION|>--- conflicted
+++ resolved
@@ -25,15 +25,9 @@
 
     @Override
     protected JsonNode _at(JsonPointer ptr) {
-<<<<<<< HEAD
-        // will only allow direct matches, but no traversal through
-        // (base class checks for direct match)
-        return MISSING;
-=======
         // 02-Jan-2020, tatu: As per [databind#3003] must return `null` and NOT
         //    "missing node"
         return null;
->>>>>>> 1cddeaf9
     }
 
     /**
