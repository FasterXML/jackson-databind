package com.fasterxml.jackson.databind.deser;

import java.util.*;

import com.fasterxml.jackson.annotation.*;

import com.fasterxml.jackson.databind.*;
import com.fasterxml.jackson.databind.exc.InvalidDefinitionException;
import com.fasterxml.jackson.databind.exc.UnrecognizedPropertyException;

/**
 * Unit tests for verifying that {@link JsonAnySetter} annotation
 * works as expected.
 */
public class AnySetterTest
    extends BaseMapTest
{
    static class MapImitator
    {
        HashMap<String,Object> _map;

        public MapImitator() {
            _map = new HashMap<String,Object>();
        }

        @JsonAnySetter
        void addEntry(String key, Object value)
        {
            _map.put(key, value);
        }
    }

    // for [databind#1376]
    static class MapImitatorDisabled extends MapImitator
    {
        @Override
        @JsonAnySetter(enabled=false)
        void addEntry(String key, Object value) {
            throw new RuntimeException("Should not get called");
        }
    }

    /**
     * Let's also verify that it is possible to define different
     * value: not often useful, but possible.
     */
    static class MapImitatorWithValue
    {
        HashMap<String,int[]> _map;

        public MapImitatorWithValue() {
            _map = new HashMap<String,int[]>();
        }

        @JsonAnySetter
        void addEntry(String key, int[] value)
        {
            _map.put(key, value);
        }
    }

    // Bad; 2 "any setters"
    static class Broken
    {
        @JsonAnySetter
        void addEntry1(String key, Object value) { }
        @JsonAnySetter
        void addEntry2(String key, Object value) { }
    }

    @JsonIgnoreProperties("dummy")
    static class Ignored
    {
        HashMap<String,Object> map = new HashMap<String,Object>();
 
        @JsonIgnore
        public String bogus;
        
        @JsonAnySetter
        void addEntry(String key, Object value)
        {
            map.put(key, value);
        }        
    }

    static class Bean744
    {
        protected Map<String,Object> additionalProperties;
        
        @JsonAnySetter
        public void addAdditionalProperty(String key, Object value) {
            if (additionalProperties == null) additionalProperties = new HashMap<String, Object>();
            additionalProperties.put(key,value);
        }
        
        public void setAdditionalProperties(Map<String, Object> additionalProperties) {
            this.additionalProperties = additionalProperties;
        }

        @JsonAnyGetter
        public Map<String,Object> getAdditionalProperties() { return additionalProperties; }

        @JsonIgnore
        public String getName() {
           return (String) additionalProperties.get("name");
        }
    }

    static class Bean797Base
    {
        @JsonAnyGetter
        public Map<String, JsonNode> getUndefinedProperties() {
            throw new IllegalStateException("Should not call parent version!");
        }
    }

    static class Bean797BaseImpl extends Bean797Base
    {
        @Override
        public Map<String, JsonNode> getUndefinedProperties() {
            return new HashMap<String, JsonNode>();
        }
    }

    @JsonTypeInfo(use = JsonTypeInfo.Id.CLASS)
    static abstract class Base { }

    static class Impl extends Base {
        public String value;
        
        public Impl() { }
        public Impl(String v) { value = v; }
    }

    static class PolyAnyBean
    {
        protected Map<String,Base> props = new HashMap<String,Base>();
        
        @JsonAnyGetter
        public Map<String,Base> props() {
            return props;
        }

        @JsonAnySetter
        public void prop(String name, Base value) {
            props.put(name, value);
        }
    }

    static class JsonAnySetterOnMap {
        public int id;

        @JsonAnySetter
        protected HashMap<String, String> other = new HashMap<String, String>();

        @JsonAnyGetter
        public Map<String, String> any() {
            return other;
        }
    }

    static class JsonAnySetterOnNullMap {
        public int id;

        @JsonAnySetter
        protected Map<String, String> other;

        @JsonAnyGetter
        public Map<String, String> any() {
            return other;
        }
    }

    @SuppressWarnings("serial")
    static class CustomMap extends LinkedHashMap<String, String> { }

    static class JsonAnySetterOnCustomNullMap {
        @JsonAnySetter
        public CustomMap other;
    }

    static class MyGeneric<T>
    {
        private String staticallyMappedProperty;
        private Map<T, Integer> dynamicallyMappedProperties = new HashMap<T, Integer>();
    
        public String getStaticallyMappedProperty() {
            return staticallyMappedProperty;
        }
    
        @JsonAnySetter
        public void addDynamicallyMappedProperty(T key, int value) {
            dynamicallyMappedProperties.put(key, value);
        }

        public void setStaticallyMappedProperty(String staticallyMappedProperty) {
            this.staticallyMappedProperty = staticallyMappedProperty;
        }
    
        @JsonAnyGetter
        public Map<T, Integer> getDynamicallyMappedProperties() {
            return dynamicallyMappedProperties;
        }
    }

    static class MyWrapper
    {
        private MyGeneric<String> myStringGeneric;
        private MyGeneric<Integer> myIntegerGeneric;

        public MyGeneric<String> getMyStringGeneric() {
            return myStringGeneric;
        }

        public void setMyStringGeneric(MyGeneric<String> myStringGeneric) {
            this.myStringGeneric = myStringGeneric;
        }

        public MyGeneric<Integer> getMyIntegerGeneric() {
            return myIntegerGeneric;
        }

        public void setMyIntegerGeneric(MyGeneric<Integer> myIntegerGeneric) {
            this.myIntegerGeneric = myIntegerGeneric;
        }
    }

    // [databind#349]
    static class Bean349
    {
        public String type;
        public int x, y;
    
        Map<String, Object> props = new HashMap<>();
    
        @JsonAnySetter
        public void addProperty(String key, Object value) {
            props.put(key, value);
        }
    
        @JsonAnyGetter
        public Map<String, Object> getProperties() {
            return props;
        }
    
        @JsonUnwrapped
        public IdentityDTO349 identity;
    }

    static class IdentityDTO349 {
        public int x, y;
    }

    /*
    /**********************************************************
    /* Test methods
    /**********************************************************
     */

    private final ObjectMapper MAPPER = newJsonMapper();
    
    public void testSimpleMapImitation() throws Exception
    {
        MapImitator mapHolder = MAPPER.readValue
            ("{ \"a\" : 3, \"b\" : true, \"c\":[1,2,3] }", MapImitator.class);
        Map<String,Object> result = mapHolder._map;
        assertEquals(3, result.size());
        assertEquals(Integer.valueOf(3), result.get("a"));
        assertEquals(Boolean.TRUE, result.get("b"));
        Object ob = result.get("c");
        assertTrue(ob instanceof List<?>);
        List<?> l = (List<?>)ob;
        assertEquals(3, l.size());
        assertEquals(Integer.valueOf(3), l.get(2));
    }

    public void testAnySetterDisable() throws Exception
    {
        try {
            MAPPER.readValue(a2q("{'value':3}"),
                    MapImitatorDisabled.class);
            fail("Should not pass");
        } catch (UnrecognizedPropertyException e) {
            verifyException(e, "Unrecognized field \"value\"");
        }

    }

    public void testSimpleTyped() throws Exception
    {
        MapImitatorWithValue mapHolder = MAPPER.readValue
            ("{ \"a\" : [ 3, -1 ], \"b\" : [ ] }", MapImitatorWithValue.class);
        Map<String,int[]> result = mapHolder._map;
        assertEquals(2, result.size());
        assertEquals(new int[] { 3, -1 }, result.get("a"));
        assertEquals(new int[0], result.get("b"));
    }

    public void testBrokenWithDoubleAnnotations() throws Exception
    {
        try {
            @SuppressWarnings("unused")
            Broken b = MAPPER.readValue("{ \"a\" : 3 }", Broken.class);
            fail("Should have gotten an exception");
        } catch (InvalidDefinitionException e) {
            verifyException(e, "Multiple 'any-setter' methods");
        }
    }

    public void testIgnored() throws Exception
    {
        ObjectMapper mapper = new ObjectMapper();
        mapper.enable(DeserializationFeature.FAIL_ON_UNKNOWN_PROPERTIES);
        _testIgnorals(mapper);
    }

    public void testIgnoredPart2() throws Exception
    {
        ObjectMapper mapper = new ObjectMapper();
        mapper.disable(DeserializationFeature.FAIL_ON_UNKNOWN_PROPERTIES);
        _testIgnorals(mapper);
    }

    public void testProblem744() throws Exception
    {
        Bean744 bean = MAPPER.readValue("{\"name\":\"Bob\"}", Bean744.class);
        assertNotNull(bean.additionalProperties);
        assertEquals(1, bean.additionalProperties.size());
        assertEquals("Bob", bean.additionalProperties.get("name"));
    }

    public void testIssue797() throws Exception
    {
        String json = MAPPER.writeValueAsString(new Bean797BaseImpl());
        assertEquals("{}", json);
    }

    // [Issue#337]
    public void testPolymorphic() throws Exception
    {
        PolyAnyBean input = new PolyAnyBean();
        input.props.put("a", new Impl("xyz"));

        String json = MAPPER.writeValueAsString(input);
        
//        System.err.println("JSON: "+json);

        PolyAnyBean result = MAPPER.readValue(json, PolyAnyBean.class);
        assertEquals(1, result.props.size());
        Base ob = result.props.get("a");
        assertNotNull(ob);
        assertTrue(ob instanceof Impl);
        assertEquals("xyz", ((Impl) ob).value);
    }
<<<<<<< HEAD

    public void testJsonAnySetterOnMap() throws Exception {
        JsonAnySetterOnMap result = MAPPER.readValue("{\"id\":2,\"name\":\"Joe\", \"city\":\"New Jersey\"}",
                JsonAnySetterOnMap.class);
        assertEquals(2, result.id);
        assertEquals("Joe", result.other.get("name"));
        assertEquals("New Jersey", result.other.get("city"));
    }

    public void testJsonAnySetterOnNullMap() throws Exception {
        JsonAnySetterOnNullMap result = MAPPER.readValue("{\"id\":2,\"name\":\"Joe\", \"city\":\"New Jersey\"}",
                JsonAnySetterOnNullMap.class);
        assertEquals(2, result.id);
        assertNull(result.other);
=======
    
	public void testJsonAnySetterOnMap() throws Exception {
		JsonAnySetterOnMap result = MAPPER.readValue("{\"id\":2,\"name\":\"Joe\", \"city\":\"New Jersey\"}",
		        JsonAnySetterOnMap.class);
		assertEquals(2, result.id);
		assertEquals("Joe", result.other.get("name"));
		assertEquals("New Jersey", result.other.get("city"));
	}

    public void testJsonAnySetterOnNullMap() throws Exception {
        final String DOC = a2q("{'id':2,'name':'Joe', 'city':'New Jersey'}");
        JsonAnySetterOnNullMap result = MAPPER.readValue(DOC,
                JsonAnySetterOnNullMap.class);
        assertEquals(2, result.id);
        // 01-Aug-2022, tatu: As per [databind#3559] should "just work"...
        assertNotNull(result.other);
        assertEquals("Joe", result.other.get("name"));
        assertEquals("New Jersey", result.other.get("city"));

        // But not with unknown "special" maps
        try {
            MAPPER.readValue(DOC, JsonAnySetterOnCustomNullMap.class);
            fail("Should not pass");
        } catch (DatabindException e) {
            verifyException(e, "Cannot create an instance of");
            verifyException(e, "for use as \"any-setter\" 'other'");
        }
>>>>>>> 52ed66ae
    }

    final static String UNWRAPPED_JSON_349 = a2q(
            "{ 'type' : 'IST',\n"
                    +" 'x' : 3,\n"
                    //+" 'name' : 'BLAH-New',\n"
                    //+" 'description' : 'namespace.name: X THIN FIR.DR-WD12-New',\n"
                    +" 'ZoomLinks': [ 'foofoofoofoo', 'barbarbarbar' ],\n"
                    +" 'y' : 4, 'z' : 8 }"
            );

    // [databind#349]
    public void testUnwrappedWithAny() throws Exception
    {
        final ObjectMapper mapper = objectMapper();
        Bean349 value = mapper.readValue(UNWRAPPED_JSON_349,  Bean349.class);
        assertNotNull(value);
        assertEquals(3, value.x);
        assertEquals(4, value.y);
        assertEquals(2, value.props.size());
    }

    // [databind#349]
    public void testUnwrappedWithAnyAsUpdate() throws Exception
    {
        final ObjectMapper mapper = objectMapper();
        Bean349 bean = mapper.readerFor(Bean349.class)
                .withValueToUpdate(new Bean349())
                .readValue(UNWRAPPED_JSON_349);
        assertEquals(3, bean.x);
        assertEquals(4, bean.y);
        assertEquals(2, bean.props.size());
    }

    // [databind#1035]
    public void testGenericAnySetter() throws Exception
    {
        ObjectMapper mapper = new ObjectMapper();

        Map<String, Integer> stringGenericMap = new HashMap<String, Integer>();
        stringGenericMap.put("testStringKey", 5);
        Map<Integer, Integer> integerGenericMap = new HashMap<Integer, Integer>();
        integerGenericMap.put(111, 6);

        MyWrapper deserialized = mapper.readValue(a2q(
                "{'myStringGeneric':{'staticallyMappedProperty':'Test','testStringKey':5},'myIntegerGeneric':{'staticallyMappedProperty':'Test2','111':6}}"
                ), MyWrapper.class);
        MyGeneric<String> stringGeneric = deserialized.getMyStringGeneric();
        MyGeneric<Integer> integerGeneric = deserialized.getMyIntegerGeneric();

        assertNotNull(stringGeneric);
        assertEquals(stringGeneric.getStaticallyMappedProperty(), "Test");
        for(Map.Entry<String, Integer> entry : stringGeneric.getDynamicallyMappedProperties().entrySet()) {
            assertTrue("A key in MyGeneric<String> is not an String.", entry.getKey() instanceof String);
            assertTrue("A value in MyGeneric<Integer> is not an Integer.", entry.getValue() instanceof Integer);
        }
        assertEquals(stringGeneric.getDynamicallyMappedProperties(), stringGenericMap);

        assertNotNull(integerGeneric);
        assertEquals(integerGeneric.getStaticallyMappedProperty(), "Test2");
        for(Map.Entry<Integer, Integer> entry : integerGeneric.getDynamicallyMappedProperties().entrySet()) {
            Object key = entry.getKey();
            assertEquals("A key in MyGeneric<Integer> is not an Integer.", Integer.class, key.getClass());
            Object value = entry.getValue();
            assertEquals("A value in MyGeneric<Integer> is not an Integer.", Integer.class, value.getClass());
        }
        assertEquals(integerGeneric.getDynamicallyMappedProperties(), integerGenericMap);
    }

    /*
    /**********************************************************
    /* Private helper methods
    /**********************************************************
     */

    private void _testIgnorals(ObjectMapper mapper) throws Exception
    {
        Ignored bean = mapper.readValue("{\"name\":\"Bob\", \"bogus\": [ 1, 2, 3], \"dummy\" : 13 }", Ignored.class);
        // as of 2.0, @JsonIgnoreProperties does block; @JsonIgnore not
        assertNull(bean.map.get("dummy"));
        assertEquals("[1, 2, 3]", ""+bean.map.get("bogus"));
        assertEquals("Bob", bean.map.get("name"));
        assertEquals(2, bean.map.size());
    }
}<|MERGE_RESOLUTION|>--- conflicted
+++ resolved
@@ -352,30 +352,14 @@
         assertTrue(ob instanceof Impl);
         assertEquals("xyz", ((Impl) ob).value);
     }
-<<<<<<< HEAD
 
     public void testJsonAnySetterOnMap() throws Exception {
-        JsonAnySetterOnMap result = MAPPER.readValue("{\"id\":2,\"name\":\"Joe\", \"city\":\"New Jersey\"}",
-                JsonAnySetterOnMap.class);
-        assertEquals(2, result.id);
-        assertEquals("Joe", result.other.get("name"));
-        assertEquals("New Jersey", result.other.get("city"));
-    }
-
-    public void testJsonAnySetterOnNullMap() throws Exception {
-        JsonAnySetterOnNullMap result = MAPPER.readValue("{\"id\":2,\"name\":\"Joe\", \"city\":\"New Jersey\"}",
-                JsonAnySetterOnNullMap.class);
-        assertEquals(2, result.id);
-        assertNull(result.other);
-=======
-    
-	public void testJsonAnySetterOnMap() throws Exception {
 		JsonAnySetterOnMap result = MAPPER.readValue("{\"id\":2,\"name\":\"Joe\", \"city\":\"New Jersey\"}",
 		        JsonAnySetterOnMap.class);
 		assertEquals(2, result.id);
 		assertEquals("Joe", result.other.get("name"));
 		assertEquals("New Jersey", result.other.get("city"));
-	}
+    }
 
     public void testJsonAnySetterOnNullMap() throws Exception {
         final String DOC = a2q("{'id':2,'name':'Joe', 'city':'New Jersey'}");
@@ -395,7 +379,6 @@
             verifyException(e, "Cannot create an instance of");
             verifyException(e, "for use as \"any-setter\" 'other'");
         }
->>>>>>> 52ed66ae
     }
 
     final static String UNWRAPPED_JSON_349 = a2q(
