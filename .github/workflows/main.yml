--- conflicted
+++ resolved
@@ -20,19 +20,11 @@
     strategy:
       fail-fast: false
       matrix:
-<<<<<<< HEAD
         java_version: ['17', '21', '23']
-        os: ['ubuntu-22.04']
+        os: ['ubuntu-24.04']
         include:
           - java_version: '17'
-            os: 'ubuntu-22.04'
-=======
-        java_version: ['8', '11', '17', '21', '23'] 
-        os: ['ubuntu-24.04']
-        include:
-          - java_version: '8'
             os: 'ubuntu-24.04'
->>>>>>> aac13a28
             release_build: 'R'
           - java_version: '17'
             os: 'windows-latest'
