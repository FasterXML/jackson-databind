package com.fasterxml.jackson.databind.ser.std;

import java.io.IOException;
import java.util.*;

import com.fasterxml.jackson.annotation.*;

import com.fasterxml.jackson.core.*;
import com.fasterxml.jackson.core.type.WritableTypeId;

import com.fasterxml.jackson.databind.*;
import com.fasterxml.jackson.databind.introspect.AnnotatedMember;
import com.fasterxml.jackson.databind.introspect.ObjectIdInfo;
import com.fasterxml.jackson.databind.jsonFormatVisitors.JsonFormatVisitorWrapper;
import com.fasterxml.jackson.databind.jsonFormatVisitors.JsonObjectFormatVisitor;
import com.fasterxml.jackson.databind.jsontype.TypeSerializer;
import com.fasterxml.jackson.databind.ser.*;
import com.fasterxml.jackson.databind.ser.impl.MapEntrySerializer;
import com.fasterxml.jackson.databind.ser.impl.ObjectIdWriter;
import com.fasterxml.jackson.databind.ser.impl.PropertyBasedObjectIdGenerator;
import com.fasterxml.jackson.databind.ser.impl.WritableObjectId;
import com.fasterxml.jackson.databind.util.Converter;
import com.fasterxml.jackson.databind.util.IgnorePropertiesUtil;
import com.fasterxml.jackson.databind.util.NameTransformer;

/**
 * Base class both for the standard bean serializer, and couple
 * of variants that only differ in small details.
 * Can be used for custom bean serializers as well, although that
 * is not the primary design goal.
 */
public abstract class BeanSerializerBase
    extends StdSerializer<Object>
{
    protected final static PropertyName NAME_FOR_OBJECT_REF = new PropertyName("#object-ref");

    final protected static BeanPropertyWriter[] NO_PROPS = new BeanPropertyWriter[0];

    /*
    /**********************************************************************
    /* Configuration
    /**********************************************************************
     */

    final protected JavaType _beanType;

    /**
     * Writers used for outputting actual property values
     */
    final protected BeanPropertyWriter[] _props;

    /**
     * Optional filters used to suppress output of properties that
     * are only to be included in certain views
     */
    final protected BeanPropertyWriter[] _filteredProps;

    /**
     * Handler for {@link com.fasterxml.jackson.annotation.JsonAnyGetter}
     * annotated properties
     */
    final protected AnyGetterWriter _anyGetterWriter;

    /**
     * Id of the bean property filter to use, if any; null if none.
     */
    final protected Object _propertyFilterId;

    /**
     * If using custom type ids (usually via getter, or field), this is the
     * reference to that member.
     */
    final protected AnnotatedMember _typeId;

    /**
     * If this POJO can be alternatively serialized using just an object id
     * to denote a reference to previously serialized object,
     * this Object will handle details.
     */
    final protected ObjectIdWriter _objectIdWriter;

    /**
     * Requested shape from bean class annotations.
     */
    final protected JsonFormat.Shape _serializationShape;

    /*
    /**********************************************************************
    /* Life-cycle: constructors
    /**********************************************************************
     */

    /**
     * Constructor used by {@link BeanSerializerBuilder} to create an
     * instance
     * 
     * @param type Nominal type of values handled by this serializer
     * @param builder Builder for accessing other collected information
     */
    protected BeanSerializerBase(JavaType type, BeanSerializerBuilder builder,
            BeanPropertyWriter[] properties, BeanPropertyWriter[] filteredProperties)
    {
        super(type);
        _beanType = type;
        _props = properties;
        _filteredProps = filteredProperties;
        if (builder == null) { // mostly for testing
            // 20-Sep-2019, tatu: Actually not just that but also "dummy" serializer for
            //     case of no bean properties, too
            _typeId = null;
            _anyGetterWriter = null;
            _propertyFilterId = null;
            _objectIdWriter = null;
            _serializationShape = null;
        } else {
            _typeId = builder.getTypeId();
            _anyGetterWriter = builder.getAnyGetter();
            _propertyFilterId = builder.getFilterId();
            _objectIdWriter = builder.getObjectIdWriter();
            JsonFormat.Value format = builder.getBeanDescription().findExpectedFormat(type.getRawClass());
            _serializationShape = format.getShape();
        }
    }

    /**
     * Copy-constructor that is useful for sub-classes that just want to
     * copy all super-class properties without modifications.
     */
    protected BeanSerializerBase(BeanSerializerBase src) {
        this(src, src._props, src._filteredProps);
    }

    protected BeanSerializerBase(BeanSerializerBase src,
            BeanPropertyWriter[] properties, BeanPropertyWriter[] filteredProperties)
    {
        super(src._handledType);
        _beanType = src._beanType;
        _props = properties;
        _filteredProps = filteredProperties;

        _typeId = src._typeId;
        _anyGetterWriter = src._anyGetterWriter;
        _objectIdWriter = src._objectIdWriter;
        _propertyFilterId = src._propertyFilterId;
        _serializationShape = src._serializationShape;
    }

    protected BeanSerializerBase(BeanSerializerBase src,
            ObjectIdWriter objectIdWriter)
    {
        this(src, objectIdWriter, src._propertyFilterId);
    }

    protected BeanSerializerBase(BeanSerializerBase src,
            ObjectIdWriter objectIdWriter, Object filterId)
    {
        super(src._handledType);
        _beanType = src._beanType;
        _props = src._props;
        _filteredProps = src._filteredProps;
        
        _typeId = src._typeId;
        _anyGetterWriter = src._anyGetterWriter;
        _objectIdWriter = objectIdWriter;
        _propertyFilterId = filterId;
        _serializationShape = src._serializationShape;
    }

<<<<<<< HEAD
    protected BeanSerializerBase(BeanSerializerBase src, Set<String> toIgnore)
=======
    @Deprecated // since 2.8, remove soon
    protected BeanSerializerBase(BeanSerializerBase src, String[] toIgnore)
    {
        this(src, ArrayBuilders.arrayToSet(toIgnore), null);
    }

    protected BeanSerializerBase(BeanSerializerBase src, Set<String> toIgnore) {
        this(src, toIgnore, null);
    }

    protected BeanSerializerBase(BeanSerializerBase src, Set<String> toIgnore, Set<String> toInclude)
>>>>>>> d9c0332e
    {
        super(src._handledType);

        _beanType = src._beanType;
        final BeanPropertyWriter[] propsIn = src._props;
        final BeanPropertyWriter[] fpropsIn = src._filteredProps;
        final int len = propsIn.length;

        ArrayList<BeanPropertyWriter> propsOut = new ArrayList<BeanPropertyWriter>(len);
        ArrayList<BeanPropertyWriter> fpropsOut = (fpropsIn == null) ? null : new ArrayList<BeanPropertyWriter>(len);

        for (int i = 0; i < len; ++i) {
            BeanPropertyWriter bpw = propsIn[i];
            // should be ignored?
            if (IgnorePropertiesUtil.shouldIgnore(bpw.getName(), toIgnore, toInclude)) {
                continue;
            }
            propsOut.add(bpw);
            if (fpropsIn != null) {
                fpropsOut.add(fpropsIn[i]);
            }
        }
        _props = propsOut.toArray(NO_PROPS);
        _filteredProps = (fpropsOut == null) ? null : fpropsOut.toArray(NO_PROPS);
        
        _typeId = src._typeId;
        _anyGetterWriter = src._anyGetterWriter;
        _objectIdWriter = src._objectIdWriter;
        _propertyFilterId = src._propertyFilterId;
        _serializationShape = src._serializationShape;
    }
    
    /**
     * Mutant factory used for creating a new instance with different
     * {@link ObjectIdWriter}.
     */
    public abstract BeanSerializerBase withObjectIdWriter(ObjectIdWriter objectIdWriter);

    /**
     * Mutant factory used for creating a new instance with additional
     * set of properties to ignore (from properties this instance otherwise has)
     */
    protected abstract BeanSerializerBase withIgnorals(Set<String> toIgnore);
<<<<<<< HEAD
=======

    /**
     * Mutant factory used for creating a new instance with additional
     * set of properties to ignore or include (from properties this instance otherwise has)
     *
     * @since 2.12
     */
    protected abstract BeanSerializerBase withIgnorals(Set<String> toIgnore, Set<String> toInclude);

    /**
     * Mutant factory used for creating a new instance with additional
     * set of properties to ignore or include (from properties this instance otherwise has)
     *
     * @since 2.12
     */
    protected BeanSerializerBase withInclusions(Set<String> toInclude) {
        return withIgnorals(Collections.<String>emptySet(), toInclude);
    }

    /**
     * Mutant factory used for creating a new instance with additional
     * set of properties to ignore (from properties this instance otherwise has)
     * 
     * @deprecated since 2.8
     */
    @Deprecated
    protected BeanSerializerBase withIgnorals(String[] toIgnore) {
        return withIgnorals(ArrayBuilders.arrayToSet(toIgnore));
    }
>>>>>>> d9c0332e

    /**
     * Mutant factory for creating a variant that output POJO as a
     * JSON Array. Implementations may ignore this request if output
     * as array is not possible (either at all, or reliably).
     */
    protected abstract BeanSerializerBase asArraySerializer();

    /**
     * Mutant factory used for creating a new instance with different
     * filter id (used with <code>JsonFilter</code> annotation)
     */
    @Override
    public abstract BeanSerializerBase withFilterId(Object filterId);

    /**
     * Mutant factory used for creating a new instance with modified set
     * of properties
     */
    protected abstract BeanSerializerBase withProperties(BeanPropertyWriter[] properties,
            BeanPropertyWriter[] filteredProperties);

    /**
     * Lets force sub-classes to implement this, to avoid accidental missing
     * of handling...
     */
    @Override
    public abstract JsonSerializer<Object> unwrappingSerializer(NameTransformer unwrapper);

    /**
     * Copy-constructor that will also rename properties with given prefix
     * (if it's non-empty)
     */
    protected BeanSerializerBase(BeanSerializerBase src, NameTransformer unwrapper) {
        this(src, rename(src._props, unwrapper), rename(src._filteredProps, unwrapper));
    }

    private final static BeanPropertyWriter[] rename(BeanPropertyWriter[] props,
            NameTransformer transformer)
    {
        if (props == null || props.length == 0 || transformer == null || transformer == NameTransformer.NOP) {
            return props;
        }
        final int len = props.length;
        BeanPropertyWriter[] result = new BeanPropertyWriter[len];
        for (int i = 0; i < len; ++i) {
            BeanPropertyWriter bpw = props[i];
            if (bpw != null) {
                result[i] = bpw.rename(transformer);
            }
        }
        return result;
    }

    /*
    /**********************************************************************
    /* Post-construction processing: resolvable, contextual
    /**********************************************************************
     */

    /**
     * We need to resolve dependant serializers here
     * to be able to properly handle cyclic type references.
     */
    @Override
    public void resolve(SerializerProvider provider)
        throws JsonMappingException
    {
        int filteredCount = (_filteredProps == null) ? 0 : _filteredProps.length;
        for (int i = 0, len = _props.length; i < len; ++i) {
            BeanPropertyWriter prop = _props[i];
            // let's start with null serializer resolution actually
            if (!prop.willSuppressNulls() && !prop.hasNullSerializer()) {
                JsonSerializer<Object> nullSer = provider.findNullValueSerializer(prop);
                if (nullSer != null) {
                    prop.assignNullSerializer(nullSer);
                    // also: remember to replace filtered property too?
                    if (i < filteredCount) {
                        BeanPropertyWriter w2 = _filteredProps[i];
                        if (w2 != null) {
                            w2.assignNullSerializer(nullSer);
                        }
                    }
                }
            }

            if (prop.hasSerializer()) {
                continue;
            }
            // [databind#124]: allow use of converters
            JsonSerializer<Object> ser = findConvertingSerializer(provider, prop);
            if (ser == null) {
                // Was the serialization type hard-coded? If so, use it
                JavaType type = prop.getSerializationType();
                
                // It not, we can use declared return type if and only if declared type is final:
                // if not, we don't really know the actual type until we get the instance.
                if (type == null) {
                    type = prop.getType();
                    if (!type.isFinal()) {
                        if (type.isContainerType() || type.containedTypeCount() > 0) {
                            prop.setNonTrivialBaseType(type);
                        }
                        continue;
                    }
                }
                ser = provider.findPrimaryPropertySerializer(type, prop);
                // 04-Feb-2010, tatu: We may have stashed type serializer for content types
                //   too, earlier; if so, it's time to connect the dots here:
                if (type.isContainerType()) {
                    TypeSerializer typeSer = type.getContentType().getTypeHandler();
                    if (typeSer != null) {
                        // for now, can do this only for standard containers...
                        if (ser instanceof ContainerSerializer<?>) {
                            // ugly casts... but necessary
                            @SuppressWarnings("unchecked")
                            JsonSerializer<Object> ser2 = (JsonSerializer<Object>)((ContainerSerializer<?>) ser).withValueTypeSerializer(typeSer);
                            ser = ser2;
                        }
                    }
                }
            }
            // and maybe replace filtered property too?
            if (i < filteredCount) {
                BeanPropertyWriter w2 = _filteredProps[i];
                if (w2 != null) {
                    w2.assignSerializer(ser);
                    // 17-Mar-2017, tatu: Typically will lead to chained call to original property,
                    //    which would lead to double set. Not a problem itself, except... unwrapping
                    //    may require work to be done, which does lead to an actual issue.
                    continue;
                }
            }
            prop.assignSerializer(ser);
        }

        // also, any-getter may need to be resolved
        if (_anyGetterWriter != null) {
            // 23-Feb-2015, tatu: Misleading, as this actually triggers call to contextualization...
            _anyGetterWriter.resolve(provider);
        }
    }

    /**
     * Helper method that can be used to see if specified property is annotated
     * to indicate use of a converter for property value (in case of container types,
     * it is container type itself, not key or content type).
     */
    protected JsonSerializer<Object> findConvertingSerializer(SerializerProvider provider,
            BeanPropertyWriter prop)
        throws JsonMappingException
    {
        final AnnotationIntrospector intr = provider.getAnnotationIntrospector();
        if (intr != null) {
            AnnotatedMember m = prop.getMember();
            if (m != null) {
                Object convDef = intr.findSerializationConverter(provider.getConfig(), m);
                if (convDef != null) {
                    Converter<Object,Object> conv = provider.converterInstance(prop.getMember(), convDef);
                    JavaType delegateType = conv.getOutputType(provider.getTypeFactory());
                    // [databind#731]: Should skip if nominally java.lang.Object
                    JsonSerializer<?> ser = delegateType.isJavaLangObject() ? null
                            : provider.findPrimaryPropertySerializer(delegateType, prop);
                    return new StdDelegatingSerializer(conv, delegateType, ser, prop);
                }
            }
        }
        return null;
    }

    @SuppressWarnings("incomplete-switch")
    @Override
    public JsonSerializer<?> createContextual(SerializerProvider ctxt, BeanProperty property)
        throws JsonMappingException
    {
        final AnnotationIntrospector intr = ctxt.getAnnotationIntrospector();
        final AnnotatedMember accessor = _neitherNull(property, intr)
                ? property.getMember() : null;
        final SerializationConfig config = ctxt.getConfig();

        // Let's start with one big transmutation: Enums that are annotated
        // to serialize as Objects may want to revert
        JsonFormat.Value format = findFormatOverrides(ctxt, property, _handledType);
        JsonFormat.Shape shape = null;
        if ((format != null) && format.hasShape()) {
            shape = format.getShape();
            // or, alternatively, asked to revert "back to" other representations...
            if ((shape != JsonFormat.Shape.ANY) && (shape != _serializationShape)) {
                if (_beanType.isEnumType()) {
                    switch (shape) {
                    case STRING:
                    case NUMBER:
                    case NUMBER_INT:
                        // 12-Oct-2014, tatu: May need to introspect full annotations... but
                        //   for now, just do class ones
                        BeanDescription desc = ctxt.introspectBeanDescription(_beanType);
                        JsonSerializer<?> ser = EnumSerializer.construct(_beanType.getRawClass(),
                                config, desc, format);
                        return ctxt.handlePrimaryContextualization(ser, property);
                    }
                // 16-Oct-2016, tatu: Ditto for `Map`, `Map.Entry` subtypes
                } else if (shape == JsonFormat.Shape.NATURAL) {
                    if (_beanType.isMapLikeType() && Map.class.isAssignableFrom(_handledType)) {
                        ;
                    } else if (Map.Entry.class.isAssignableFrom(_handledType)) {
                        JavaType mapEntryType = _beanType.findSuperType(Map.Entry.class);

                        JavaType kt = mapEntryType.containedTypeOrUnknown(0);
                        JavaType vt = mapEntryType.containedTypeOrUnknown(1);

                        // 16-Oct-2016, tatu: could have problems with type handling, as we do not
                        //   see if "static" typing is needed, nor look for `TypeSerializer` yet...
                        JsonSerializer<?> ser = new MapEntrySerializer(_beanType, kt, vt,
                                false, null, property);
                        return ctxt.handlePrimaryContextualization(ser, property);
                    }
                }
            }
        }

        ObjectIdWriter oiw = _objectIdWriter;

        // 16-Jun-2020, tatu: [databind#2759] means we need to handle reordering
        //    at a later point
        int idPropOrigIndex = 0;
        Set<String> ignoredProps = null;
        Set<String> includedProps = null;
        Object newFilterId = null;

        // Then we may have an override for Object Id
        if (accessor != null) {
            JsonIgnoreProperties.Value ignorals = intr.findPropertyIgnorals(config, accessor);
            if (ignorals != null) {
                ignoredProps = ignorals.findIgnoredForSerialization();
            }
<<<<<<< HEAD
            ObjectIdInfo objectIdInfo = intr.findObjectIdInfo(config, accessor);
=======
            JsonIncludeProperties.Value inclusions = intr.findPropertyInclusions(accessor);
            if (inclusions != null) {
                includedProps = inclusions.getIncluded();
            }
            ObjectIdInfo objectIdInfo = intr.findObjectIdInfo(accessor);
>>>>>>> d9c0332e
            if (objectIdInfo == null) {
                // no ObjectId override, but maybe ObjectIdRef?
                if (oiw != null) {
                    objectIdInfo = intr.findObjectReferenceInfo(config, accessor, null);
                    if (objectIdInfo != null) {
                        oiw = _objectIdWriter.withAlwaysAsId(objectIdInfo.getAlwaysAsId());
                    }
                }
            } else {
                // Ugh: mostly copied from BeanDeserializerBase: but can't easily change it
                // to be able to move to SerializerProvider (where it really belongs)
                
                // 2.1: allow modifications by "id ref" annotations as well:
                objectIdInfo = intr.findObjectReferenceInfo(config, accessor, objectIdInfo);

                Class<?> implClass = objectIdInfo.getGeneratorType();
                JavaType type = ctxt.constructType(implClass);
                JavaType idType = ctxt.getTypeFactory().findTypeParameters(type, ObjectIdGenerator.class)[0];
                // Property-based generator is trickier
                if (implClass == ObjectIdGenerators.PropertyGenerator.class) { // most special one, needs extra work
                    String propName = objectIdInfo.getPropertyName().getSimpleName();
                    BeanPropertyWriter idProp = null;
                    
                    for (int i = 0, len = _props.length; ; ++i) {
                        if (i == len) {
                            ctxt.reportBadDefinition(_beanType, String.format(
                                    "Invalid Object Id definition for %s: cannot find property with name '%s'",
                                    handledType().getName(), propName));
                        }
                        BeanPropertyWriter prop = _props[i];
                        if (propName.equals(prop.getName())) {
                            idProp = prop;
                            // Let's mark id prop to be moved as the first (may still get rearranged)
                            // (although it may still get rearranged etc)
                            idPropOrigIndex = i;
                            break;
                        }
                    }
                    idType = idProp.getType();
                    ObjectIdGenerator<?> gen = new PropertyBasedObjectIdGenerator(objectIdInfo, idProp);
                    oiw = ObjectIdWriter.construct(idType, (PropertyName) null, gen, objectIdInfo.getAlwaysAsId());
                } else { // other types need to be simpler
                    ObjectIdGenerator<?>gen = ctxt.objectIdGeneratorInstance(accessor, objectIdInfo);
                    oiw = ObjectIdWriter.construct(idType, objectIdInfo.getPropertyName(), gen,
                            objectIdInfo.getAlwaysAsId());
                }
            }
            // Or change Filter Id in use?
            Object filterId = intr.findFilterId(config, accessor);
            if (filterId != null) {
                // but only consider case of adding a new filter id (no removal via annotation)
                if (_propertyFilterId == null || !filterId.equals(_propertyFilterId)) {
                    newFilterId = filterId;
                }
            }
        }
        // either way, need to resolve serializer:
        BeanSerializerBase contextual = this;

        // 16-Jun-2020, tatu: [databind#2759] must make copies, then reorder
        if (idPropOrigIndex > 0) { // note: must shuffle both regular properties and filtered
            final BeanPropertyWriter[] newProps = Arrays.copyOf(_props, _props.length);
            BeanPropertyWriter bpw = newProps[idPropOrigIndex];
            System.arraycopy(newProps, 0, newProps, 1, idPropOrigIndex);
            newProps[0] = bpw;
            final BeanPropertyWriter[] newFiltered;
            if (_filteredProps == null) {
                newFiltered = null;
            } else {
                newFiltered = Arrays.copyOf(_filteredProps, _filteredProps.length);
                bpw = newFiltered[idPropOrigIndex];
                System.arraycopy(newFiltered, 0, newFiltered, 1, idPropOrigIndex);
                newFiltered[0] = bpw;
            }
            contextual = contextual.withProperties(newProps, newFiltered);
        }

        if (oiw != null) {
            // not really associated with the property so let's not pass it?
            JsonSerializer<?> ser = ctxt.findRootValueSerializer(oiw.idType);
            oiw = oiw.withSerializer(ser);
            if (oiw != _objectIdWriter) {
                contextual = contextual.withObjectIdWriter(oiw);
            }
        }
        // And possibly add more properties to ignore
        contextual = contextual.withInclusions(includedProps);
        if ((ignoredProps != null) && !ignoredProps.isEmpty()) {
            contextual = contextual.withIgnorals(ignoredProps, includedProps);
        }
        if (newFilterId != null) {
            contextual = contextual.withFilterId(newFilterId);
        }

        if (shape == null) {
            shape = _serializationShape;
        }
        // last but not least; may need to transmute into as-array serialization
        if (shape == JsonFormat.Shape.ARRAY) {
            return contextual.asArraySerializer();
        }
        return contextual;
    }

    /*
    /**********************************************************************
    /* Public accessors
    /**********************************************************************
     */

    @Override
    public Iterator<PropertyWriter> properties() {
        return Arrays.<PropertyWriter>asList(_props).iterator();
    }

    /**
     * @since 3.0
     */
    public int propertyCount() {
        return _props.length;
    }

    /**
     * Accessor for checking if view-processing is enabled for this bean,
     * that is, if it has separate set of properties with view-checking
     * added.
     * 
     * @since 3.0
     */
    public boolean hasViewProperties() {
        return (_filteredProps != null);
    }
    /**
     * @since 3.0
     */
    public Object getFilterId() {
        return _propertyFilterId;
    }

    /*
    /**********************************************************************
    /* Helper methods for implementation classes
    /**********************************************************************
     */

    /**
     * Helper method for sub-classes to check if it should be possible to
     * construct an "as-array" serializer. Returns if all of following
     * hold true:
     *<ul>
     * <li>have Object Id (may be allowed in future)</li>
     * <li>have "any getter"</li>
     * </ul>
     *
     * @since 3.0
     */
    public boolean canCreateArraySerializer() {
        return (_objectIdWriter == null)
                && (_anyGetterWriter == null);
    }

    /*
    /**********************************************************************
    /* Partial JsonSerializer implementation
    /**********************************************************************
     */

    @Override
    public boolean usesObjectId() {
        return (_objectIdWriter != null);
    }
    
    // Main serialization method left unimplemented
    @Override
    public abstract void serialize(Object bean, JsonGenerator gen, SerializerProvider provider)
        throws IOException;

    // Type-info-augmented case implemented as it does not usually differ between impls
    @Override
    public void serializeWithType(Object bean,
            JsonGenerator gen, SerializerProvider ctxt, TypeSerializer typeSer)
        throws IOException
    {
        if (_objectIdWriter != null) {
            _serializeWithObjectId(bean, gen, ctxt, typeSer);
            return;
        }
        WritableTypeId typeIdDef = _typeIdDef(typeSer, bean, JsonToken.START_OBJECT);
        typeSer.writeTypePrefix(gen, ctxt, typeIdDef);
        if (_propertyFilterId != null) {
            _serializeFieldsFiltered(bean, gen, ctxt, _propertyFilterId);
        } else {
            _serializeFields(bean, gen, ctxt);
        }
        typeSer.writeTypeSuffix(gen, ctxt, typeIdDef);
    }

    protected final void _serializeWithObjectId(Object bean, JsonGenerator gen,
            SerializerProvider provider, boolean startEndObject) throws IOException
    {
        gen.setCurrentValue(bean);
        final ObjectIdWriter w = _objectIdWriter;
        WritableObjectId objectId = provider.findObjectId(bean, w.generator);
        // If possible, write as id already
        if (objectId.writeAsId(gen, provider, w)) {
            return;
        }
        // If not, need to inject the id:
        Object id = objectId.generateId(bean);
        if (w.alwaysAsId) {
            w.serializer.serialize(id, gen, provider);
            return;
        }
        if (startEndObject) {
            gen.writeStartObject(bean);
        }
        objectId.writeAsField(gen, provider, w);
        if (_propertyFilterId != null) {
            _serializeFieldsFiltered(bean, gen, provider, _propertyFilterId);
        } else {
            _serializeFields(bean, gen, provider);
        }
        if (startEndObject) {
            gen.writeEndObject();
        }
    }
    
    protected final void _serializeWithObjectId(Object bean, JsonGenerator gen, SerializerProvider provider,
            TypeSerializer typeSer) throws IOException
    {
        gen.setCurrentValue(bean);
        final ObjectIdWriter w = _objectIdWriter;
        WritableObjectId objectId = provider.findObjectId(bean, w.generator);
        // If possible, write as id already
        if (objectId.writeAsId(gen, provider, w)) {
            return;
        }
        // If not, need to inject the id:
        Object id = objectId.generateId(bean);
        if (w.alwaysAsId) {
            w.serializer.serialize(id, gen, provider);
            return;
        }
        _serializeObjectId(bean, gen, provider, typeSer, objectId);
    }

    protected  void _serializeObjectId(Object bean,
            JsonGenerator g, SerializerProvider ctxt,
            TypeSerializer typeSer, WritableObjectId objectId) throws IOException
    {
        final ObjectIdWriter w = _objectIdWriter;
        WritableTypeId typeIdDef = _typeIdDef(typeSer, bean, JsonToken.START_OBJECT);

        typeSer.writeTypePrefix(g, ctxt, typeIdDef);
        objectId.writeAsField(g, ctxt, w);
        if (_propertyFilterId != null) {
            _serializeFieldsFiltered(bean, g, ctxt, _propertyFilterId);
        } else {
            _serializeFields(bean, g, ctxt);
        }
        typeSer.writeTypeSuffix(g, ctxt, typeIdDef);
    }

    protected final WritableTypeId _typeIdDef(TypeSerializer typeSer,
            Object bean, JsonToken valueShape) {
        if (_typeId == null) {
            return typeSer.typeId(bean, valueShape);
        }
        Object typeId = _typeId.getValue(bean);
        if (typeId == null) {
            // 28-Jun-2017, tatu: Is this really needed? Unchanged from 2.8 but...
            typeId = "";
        }
        return typeSer.typeId(bean, valueShape, typeId);
    }

    /*
    /**********************************************************************
    /* Field serialization methods, 3.0
    /**********************************************************************
     */

    /**
     * Method called when neither JSON Filter is to be applied, nor
     * view-filtering. This means that all property writers are non null
     * and can be called directly.
     *
     * @since 3.0
     */
    protected void _serializeFieldsNoView(Object bean, JsonGenerator gen,
            SerializerProvider provider, BeanPropertyWriter[] props)
        throws IOException
    {
        int i = 0;
        int left = props.length;
        BeanPropertyWriter prop = null;

        try {
            if (left > 3) {
                do {
                    prop = props[i];
                    prop.serializeAsField(bean, gen, provider);
                    prop = props[i+1];
                    prop.serializeAsField(bean, gen, provider);
                    prop = props[i+2];
                    prop.serializeAsField(bean, gen, provider);
                    prop = props[i+3];
                    prop.serializeAsField(bean, gen, provider);
                    left -= 4;
                    i += 4;
                } while (left > 3);
            }
            switch (left) {
            case 3:
                prop = props[i++];
                prop.serializeAsField(bean, gen, provider);
            case 2:
                prop = props[i++];
                prop.serializeAsField(bean, gen, provider);
            case 1:
                prop = props[i++];
                prop.serializeAsField(bean, gen, provider);
            }
            if (_anyGetterWriter != null) {
                prop = null;
                _anyGetterWriter.getAndSerialize(bean, gen, provider);
            }
        } catch (Exception e) {
            String name = (prop == null) ? "[anySetter]" : prop.getName();
            wrapAndThrow(provider, e, bean, name);
        } catch (StackOverflowError e) {
            JsonMappingException mapE = new JsonMappingException(gen, "Infinite recursion (StackOverflowError)", e);
            String name = (prop == null) ? "[anySetter]" : prop.getName();
            mapE.prependPath(new JsonMappingException.Reference(bean, name));
            throw mapE;
        }
    }    
    /**
     * Method called when no JSON Filter is to be applied, but
     * View filtering is in effect and so some of properties may be
     * nulls to check.
     *
     * @since 3.0
     */
    protected void _serializeFieldsMaybeView(Object bean, JsonGenerator gen,
            SerializerProvider provider, BeanPropertyWriter[] props)
        throws IOException
    {
        int i = 0;
        int left = props.length;
        BeanPropertyWriter prop = null;

        try {
            if (left > 3) {
                do {
                    prop = props[i];
                    if (prop != null) {
                        prop.serializeAsField(bean, gen, provider);
                    }
                    prop = props[i+1];
                    if (prop != null) {
                        prop.serializeAsField(bean, gen, provider);
                    }
                    prop = props[i+2];
                    if (prop != null) {
                        prop.serializeAsField(bean, gen, provider);
                    }
                    prop = props[i+3];
                    if (prop != null) {
                        prop.serializeAsField(bean, gen, provider);
                    }
                    left -= 4;
                    i += 4;
                } while (left > 3);
            }
            switch (left) {
            case 3:
                prop = props[i++];
                if (prop != null) {
                    prop.serializeAsField(bean, gen, provider);
                }
            case 2:
                prop = props[i++];
                if (prop != null) {
                    prop.serializeAsField(bean, gen, provider);
                }
            case 1:
                prop = props[i++];
                if (prop != null) {
                    prop.serializeAsField(bean, gen, provider);
                }
            }
            if (_anyGetterWriter != null) {
                prop = null;
                _anyGetterWriter.getAndSerialize(bean, gen, provider);
            }
        } catch (Exception e) {
            String name = (prop == null) ? "[anySetter]" : prop.getName();
            wrapAndThrow(provider, e, bean, name);
        } catch (StackOverflowError e) {
            JsonMappingException mapE = new JsonMappingException(gen, "Infinite recursion (StackOverflowError)", e);
            String name = (prop == null) ? "[anySetter]" : prop.getName();
            mapE.prependPath(new JsonMappingException.Reference(bean, name));
            throw mapE;
        }
    }

    /*
    /**********************************************************************
    /* Field serialization methods, 2.x
    /**********************************************************************
     */

    // 28-Oct-2017, tatu: Not yet optimized. Could be, if it seems
    //    commonly useful wrt JsonView filtering
    /**
     * Alternative serialization method that gets called when there is a
     * {@link PropertyFilter} that needs to be called to determine
     * which properties are to be serialized (and possibly how)
     */
    protected void _serializeFieldsFiltered(Object bean, JsonGenerator gen,
            SerializerProvider provider, Object filterId)
        throws IOException
    {
        final BeanPropertyWriter[] props;
        final PropertyFilter filter = findPropertyFilter(provider, filterId, bean);
        if (_filteredProps != null && provider.getActiveView() != null) {
            props = _filteredProps;
            // better also allow missing filter actually.. Falls down
            if (filter == null) {
                _serializeFieldsMaybeView(bean, gen, provider, props);
                return;
            }
        } else {
            props = _props;
            if (filter == null) {
                _serializeFieldsNoView(bean, gen, provider, props);
                return;
            }
        }

        int i = 0;
        try {
            for (final int len = props.length; i < len; ++i) {
                BeanPropertyWriter prop = props[i];
                if (prop != null) { // can have nulls in filtered list
                    filter.serializeAsField(bean, gen, provider, prop);
                }
            }
            if (_anyGetterWriter != null) {
                _anyGetterWriter.getAndFilter(bean, gen, provider, filter);
            }
        } catch (Exception e) {
            String name = (i == props.length) ? "[anySetter]" : props[i].getName();
            wrapAndThrow(provider, e, bean, name);
        } catch (StackOverflowError e) {
            // Minimize call depth since we are close to fail:
            //JsonMappingException mapE = JsonMappingException.from(gen, "Infinite recursion (StackOverflowError)", e);
            JsonMappingException mapE = new JsonMappingException(gen, "Infinite recursion (StackOverflowError)", e);
            String name = (i == props.length) ? "[anySetter]" : props[i].getName();
            mapE.prependPath(new JsonMappingException.Reference(bean, name));
            throw mapE;
        }
    }

    protected void _serializeFields(Object bean, JsonGenerator gen, SerializerProvider provider)
        throws IOException
    {
        // NOTE: only called from places where FilterId (JsonView) already checked.
        if (_filteredProps != null && provider.getActiveView() != null) {
            _serializeFieldsMaybeView(bean, gen, provider, _filteredProps);
        } else {
            _serializeFieldsNoView(bean, gen, provider, _props);
        }
    }

    /*
    /**********************************************************************
    /* Introspection (for schema generation etc)
    /**********************************************************************
     */
    
    @Override
    public void acceptJsonFormatVisitor(JsonFormatVisitorWrapper visitor, JavaType typeHint)
        throws JsonMappingException
    {
        //deposit your output format 
        if (visitor == null) {
            return;
        }
        JsonObjectFormatVisitor objectVisitor = visitor.expectObjectFormat(typeHint);
        if (objectVisitor == null) {
            return;
        }
        final SerializerProvider provider = visitor.getProvider();
        if (_propertyFilterId != null) {
            PropertyFilter filter = findPropertyFilter(visitor.getProvider(),
                    _propertyFilterId, null);
            for (int i = 0, end = _props.length; i < end; ++i) {
                filter.depositSchemaProperty(_props[i], objectVisitor, provider);
            }
        } else {
            Class<?> view = ((_filteredProps == null) || (provider == null))
                    ? null : provider.getActiveView();
            final BeanPropertyWriter[] props;
            if (view != null) {
                props = _filteredProps;
            } else {
                props = _props;
            }

            for (int i = 0, end = props.length; i < end; ++i) {
                BeanPropertyWriter prop = props[i];
                if (prop != null) { // may be filtered out unconditionally
                    prop.depositSchemaProperty(objectVisitor, provider);
                }
            }
        }
    }

    @Override
    public String toString() {
        return getClass().getSimpleName()+" for "+handledType().getName();
    }
}<|MERGE_RESOLUTION|>--- conflicted
+++ resolved
@@ -166,21 +166,7 @@
         _serializationShape = src._serializationShape;
     }
 
-<<<<<<< HEAD
-    protected BeanSerializerBase(BeanSerializerBase src, Set<String> toIgnore)
-=======
-    @Deprecated // since 2.8, remove soon
-    protected BeanSerializerBase(BeanSerializerBase src, String[] toIgnore)
-    {
-        this(src, ArrayBuilders.arrayToSet(toIgnore), null);
-    }
-
-    protected BeanSerializerBase(BeanSerializerBase src, Set<String> toIgnore) {
-        this(src, toIgnore, null);
-    }
-
     protected BeanSerializerBase(BeanSerializerBase src, Set<String> toIgnore, Set<String> toInclude)
->>>>>>> d9c0332e
     {
         super(src._handledType);
 
@@ -221,41 +207,17 @@
 
     /**
      * Mutant factory used for creating a new instance with additional
-     * set of properties to ignore (from properties this instance otherwise has)
-     */
-    protected abstract BeanSerializerBase withIgnorals(Set<String> toIgnore);
-<<<<<<< HEAD
-=======
+     * set of properties to ignore or include (from properties this instance otherwise has)
+     */
+    protected abstract BeanSerializerBase withIgnorals(Set<String> toIgnore, Set<String> toInclude);
 
     /**
      * Mutant factory used for creating a new instance with additional
      * set of properties to ignore or include (from properties this instance otherwise has)
-     *
-     * @since 2.12
-     */
-    protected abstract BeanSerializerBase withIgnorals(Set<String> toIgnore, Set<String> toInclude);
-
-    /**
-     * Mutant factory used for creating a new instance with additional
-     * set of properties to ignore or include (from properties this instance otherwise has)
-     *
-     * @since 2.12
      */
     protected BeanSerializerBase withInclusions(Set<String> toInclude) {
         return withIgnorals(Collections.<String>emptySet(), toInclude);
     }
-
-    /**
-     * Mutant factory used for creating a new instance with additional
-     * set of properties to ignore (from properties this instance otherwise has)
-     * 
-     * @deprecated since 2.8
-     */
-    @Deprecated
-    protected BeanSerializerBase withIgnorals(String[] toIgnore) {
-        return withIgnorals(ArrayBuilders.arrayToSet(toIgnore));
-    }
->>>>>>> d9c0332e
 
     /**
      * Mutant factory for creating a variant that output POJO as a
@@ -491,15 +453,11 @@
             if (ignorals != null) {
                 ignoredProps = ignorals.findIgnoredForSerialization();
             }
-<<<<<<< HEAD
-            ObjectIdInfo objectIdInfo = intr.findObjectIdInfo(config, accessor);
-=======
-            JsonIncludeProperties.Value inclusions = intr.findPropertyInclusions(accessor);
+            JsonIncludeProperties.Value inclusions = intr.findPropertyInclusions(config, accessor);
             if (inclusions != null) {
                 includedProps = inclusions.getIncluded();
             }
-            ObjectIdInfo objectIdInfo = intr.findObjectIdInfo(accessor);
->>>>>>> d9c0332e
+            ObjectIdInfo objectIdInfo = intr.findObjectIdInfo(config, accessor);
             if (objectIdInfo == null) {
                 // no ObjectId override, but maybe ObjectIdRef?
                 if (oiw != null) {
