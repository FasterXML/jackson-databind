package com.fasterxml.jackson.databind.deser.std;

import java.io.IOException;
import java.util.*;

import com.fasterxml.jackson.annotation.JsonFormat;
import com.fasterxml.jackson.annotation.Nulls;

import com.fasterxml.jackson.core.*;
import com.fasterxml.jackson.core.exc.InputCoercionException;
import com.fasterxml.jackson.core.io.NumberInput;

import com.fasterxml.jackson.databind.*;
import com.fasterxml.jackson.databind.annotation.JacksonStdImpl;
import com.fasterxml.jackson.databind.deser.*;
import com.fasterxml.jackson.databind.deser.impl.NullsAsEmptyProvider;
import com.fasterxml.jackson.databind.deser.impl.NullsConstantProvider;
import com.fasterxml.jackson.databind.deser.impl.NullsFailProvider;
import com.fasterxml.jackson.databind.introspect.AnnotatedMember;
import com.fasterxml.jackson.databind.jsontype.TypeDeserializer;
import com.fasterxml.jackson.databind.util.AccessPattern;
import com.fasterxml.jackson.databind.util.ClassUtil;
import com.fasterxml.jackson.databind.util.Converter;

/**
 * Base class for common deserializers. Contains shared
 * base functionality for dealing with primitive values, such
 * as (re)parsing from String.
 */
public abstract class StdDeserializer<T>
    extends JsonDeserializer<T>
    implements ValueInstantiator.Gettable
{
    /**
     * Bitmask that covers {@link DeserializationFeature#USE_BIG_INTEGER_FOR_INTS}
     * and {@link DeserializationFeature#USE_LONG_FOR_INTS}, used for more efficient
     * cheks when coercing integral values for untyped deserialization.
     */
    protected final static int F_MASK_INT_COERCIONS =
            DeserializationFeature.USE_BIG_INTEGER_FOR_INTS.getMask()
            | DeserializationFeature.USE_LONG_FOR_INTS.getMask();

    protected final static int F_MASK_ACCEPT_ARRAYS =
            DeserializationFeature.UNWRAP_SINGLE_VALUE_ARRAYS.getMask() |
            DeserializationFeature.ACCEPT_EMPTY_ARRAY_AS_NULL_OBJECT.getMask();


    /**
     * Type of values this deserializer handles: sometimes exact types, other times
     * most specific supertype of types deserializer handles (which may be as generic
     * as {@link Object} in some case)
     */
    final protected Class<?> _valueClass;

    final protected JavaType _valueType;

    protected StdDeserializer(Class<?> vc) {
        _valueClass = Objects.requireNonNull(vc, "`null` not accepted as handled type");
        _valueType = null;
    }

    protected StdDeserializer(JavaType valueType) {
        _valueType = Objects.requireNonNull(valueType, "`null` not accepted as value type");
        _valueClass = valueType.getRawClass();
    }

    /**
     * Copy-constructor for sub-classes to use, most often when creating
     * new instances via {@link com.fasterxml.jackson.databind.JsonDeserializer#createContextual}.
     */
    protected StdDeserializer(StdDeserializer<?> src) {
        _valueClass = src._valueClass;
        _valueType = src._valueType;
    }

    /*
    /**********************************************************************
    /* Accessors
    /**********************************************************************
     */

    @Override
    public Class<?> handledType() { return _valueClass; }

    /*
    /**********************************************************************
    /* Extended API
    /**********************************************************************
     */

    /**
     * Exact structured type this deserializer handles, if known.
     */
    public JavaType getValueType() { return _valueType; }

    /**
     * Convenience method for getting handled type as {@link JavaType}, regardless
     * of whether deserializer has one already resolved (and accessible via
     * {@link #getValueType()}) or not: equivalent to:
     *<pre>
     *   if (getValueType() != null) {
     *        return getValueType();
     *   }
     *   return ctxt.constructType(handledType());
     *</pre>
     * 
     * @since 2.10
     */
    public JavaType getValueType(DeserializationContext ctxt) {
        if (_valueType != null) {
            return _valueType;
        }
        return ctxt.constructType(_valueClass);
    }

    /**
     * @since 2.12
     */
    @Override // for ValueInstantiator.Gettable
    public ValueInstantiator getValueInstantiator() { return null; }

    /**
     * Method that can be called to determine if given deserializer is the default
     * deserializer Jackson uses; as opposed to a custom deserializer installed by
     * a module or calling application. Determination is done using
     * {@link JacksonStdImpl} annotation on deserializer class.
     */
    protected boolean isDefaultDeserializer(JsonDeserializer<?> deserializer) {
        return ClassUtil.isJacksonStdImpl(deserializer);
    }

    protected boolean isDefaultKeyDeserializer(KeyDeserializer keyDeser) {
        return ClassUtil.isJacksonStdImpl(keyDeser);
    }

    /*
    /**********************************************************************
    /* Partial deserialize method implementation 
    /**********************************************************************
     */

    /**
     * Base implementation that does not assume specific type
     * inclusion mechanism. Sub-classes are expected to override
     * this method if they are to handle type information.
     */
    @Override
    public Object deserializeWithType(JsonParser p, DeserializationContext ctxt,
            TypeDeserializer typeDeserializer) throws IOException {
        return typeDeserializer.deserializeTypedFromAny(p, ctxt);
    }

    /*
    /**********************************************************************
<<<<<<< HEAD
    /* High-level handling of secondary input shapes (with
    /* possible coercion)
=======
    /* High-level handling of secondary input shapes (with possible coercion)
>>>>>>> ed646616
    /**********************************************************************
     */

    /**
     * Helper method that allows easy support for array-related {@link DeserializationFeature}s
     * `ACCEPT_EMPTY_ARRAY_AS_NULL_OBJECT` and `UNWRAP_SINGLE_VALUE_ARRAYS`: checks for either
     * empty array, or single-value array-wrapped value (respectively), and either reports
     * an exception (if no match, or feature(s) not enabled), or returns appropriate
     * result value.
     *<p>
     * This method should NOT be called if Array representation is explicitly supported
     * for type: it should only be called in case it is otherwise unrecognized.
     *<p>
     * NOTE: in case of unwrapped single element, will handle actual decoding
     * by calling {@link #_deserializeWrappedValue}, which by default calls
     * {@link #deserialize(JsonParser, DeserializationContext)}.
     */
    protected T _deserializeFromArray(JsonParser p, DeserializationContext ctxt) throws IOException
    {
        JsonToken t;
        if (ctxt.hasSomeOfFeatures(F_MASK_ACCEPT_ARRAYS)) {
            t = p.nextToken();
            if (t == JsonToken.END_ARRAY) {
                if (ctxt.isEnabled(DeserializationFeature.ACCEPT_EMPTY_ARRAY_AS_NULL_OBJECT)) {
                    @SuppressWarnings("unchecked")
                    T result = (T) getNullValue(ctxt);
                    return result;
                }
            }
            if (ctxt.isEnabled(DeserializationFeature.UNWRAP_SINGLE_VALUE_ARRAYS)) {
                final T parsed = _deserializeWrappedValue(p, ctxt);
                if (p.nextToken() != JsonToken.END_ARRAY) {
                    handleMissingEndArrayForSingle(p, ctxt);
                }
                return parsed;
            }
        } else {
            t = p.currentToken();
        }
        @SuppressWarnings("unchecked")
        T result = (T) ctxt.handleUnexpectedToken(getValueType(ctxt), p.currentToken(), p, null);
        return result;
    }

    /**
     * Helper method that may be used to support fallback for Empty String / Empty Array
     * non-standard representations; usually for things serialized as JSON Objects.
<<<<<<< HEAD
=======
     *
     * @since 2.5
     *
     * @deprecated Since 2.12
>>>>>>> ed646616
     */
    @SuppressWarnings("unchecked")
    @Deprecated
    protected T _deserializeFromEmpty(JsonParser p, DeserializationContext ctxt)
        throws IOException
    {
        if (p.hasToken(JsonToken.START_ARRAY)) {
            if (ctxt.isEnabled(DeserializationFeature.ACCEPT_EMPTY_ARRAY_AS_NULL_OBJECT)) {
                JsonToken t = p.nextToken();
                if (t == JsonToken.END_ARRAY) {
                    return null;
                }
                return (T) ctxt.handleUnexpectedToken(getValueType(ctxt), p);
<<<<<<< HEAD
            }
        } else if (t == JsonToken.VALUE_STRING) {
            if (ctxt.isEnabled(DeserializationFeature.ACCEPT_EMPTY_STRING_AS_NULL_OBJECT)) {
                String str = p.getText().trim();
                if (str.isEmpty()) {
                    return null;
                }
=======
>>>>>>> ed646616
            }
        }
        return (T) ctxt.handleUnexpectedToken(getValueType(ctxt), p);
    }

    /**
     * Helper called to support {@link DeserializationFeature#UNWRAP_SINGLE_VALUE_ARRAYS}:
     * default implementation simply calls
     * {@link #deserialize(JsonParser, DeserializationContext)},
     * but handling may be overridden.
     */
    protected T _deserializeWrappedValue(JsonParser p, DeserializationContext ctxt) throws IOException
    {
        // 23-Mar-2017, tatu: Let's specifically block recursive resolution to avoid
        //   either supporting nested arrays, or to cause infinite looping.
        if (p.hasToken(JsonToken.START_ARRAY)) {
            String msg = String.format(
"Cannot deserialize value of type %s out of %s token: nested Arrays not allowed with %s",
                    ClassUtil.nameOf(_valueClass), JsonToken.START_ARRAY,
                    "DeserializationFeature.UNWRAP_SINGLE_VALUE_ARRAYS");
            @SuppressWarnings("unchecked")
            T result = (T) ctxt.handleUnexpectedToken(getValueType(ctxt), p.currentToken(), p, msg);
            return result;
        }
        return (T) deserialize(p, ctxt);
    }
    
    /*
    /**********************************************************************
    /* Helper methods for sub-classes, parsing: while mostly
    /* useful for numeric types, can be also useful for dealing
    /* with things serialized as numbers (such as Dates).
    /**********************************************************************
     */

    // @since 2.11
    protected final boolean _parseBooleanPrimitive(DeserializationContext ctxt,
            JsonParser p, Class<?> targetType) throws IOException
    {
        JsonToken t = p.currentToken();
        if (t == JsonToken.VALUE_TRUE) return true;
        if (t == JsonToken.VALUE_FALSE) return false;
        if (t == JsonToken.VALUE_NULL) {
            _verifyNullForPrimitive(ctxt);
            return false;
        }

        // should accept ints too, (0 == false, otherwise true)
        if (t == JsonToken.VALUE_NUMBER_INT) {
            return _parseBooleanFromInt(p, ctxt);
        }
        // And finally, let's allow Strings to be converted too
        if (t == JsonToken.VALUE_STRING) {
            String text = p.getText().trim();
            // [databind#422]: Allow aliases
            if ("true".equals(text) || "True".equals(text)) {
                return true;
            }
            if ("false".equals(text) || "False".equals(text)) {
                return false;
            }
            if (_isEmptyOrTextualNull(text)) {
                _verifyNullForPrimitiveCoercion(ctxt, text);
                return false;
            }
            Boolean b = (Boolean) ctxt.handleWeirdStringValue(targetType, text,
                    "only \"true\" or \"false\" recognized");
            return Boolean.TRUE.equals(b);
        }
        // [databind#381]
        if (t == JsonToken.START_ARRAY && ctxt.isEnabled(DeserializationFeature.UNWRAP_SINGLE_VALUE_ARRAYS)) {
            p.nextToken();
            final boolean parsed = _parseBooleanPrimitive(ctxt, p, targetType);
            _verifyEndArrayForSingle(p, ctxt);
            return parsed;
        }
        // Otherwise, no can do:
        return ((Boolean) ctxt.handleUnexpectedToken(ctxt.constructType(targetType), p)).booleanValue();
    }

    protected boolean _parseBooleanFromInt(JsonParser p, DeserializationContext ctxt)
        throws IOException
    {
        // 13-Oct-2016, tatu: As per [databind#1324], need to be careful wrt
        //    degenerate case of huge integers, legal in JSON.
        //  ... this is, on the other hand, probably wrong/sub-optimal for non-JSON
        //  input. For now, no rea
        _verifyNumberForScalarCoercion(ctxt, p);
        // Anyway, note that since we know it's valid (JSON) integer, it can't have
        // extra whitespace to trim.
        return !"0".equals(p.getText());
    }

    protected final byte _parseBytePrimitive(JsonParser p, DeserializationContext ctxt)
        throws IOException
    {
        int value = _parseIntPrimitive(p, ctxt);
        // So far so good: but does it fit?
        if (_byteOverflow(value)) {
            Number v = (Number) ctxt.handleWeirdStringValue(_valueClass, String.valueOf(value),
                    "overflow, value cannot be represented as 8-bit value");
            return _nonNullNumber(v).byteValue();
        }
        return (byte) value;
    }

    protected final short _parseShortPrimitive(JsonParser p, DeserializationContext ctxt)
        throws IOException
    {
        int value = _parseIntPrimitive(p, ctxt);
        // So far so good: but does it fit?
        if (_shortOverflow(value)) {
            Number v = (Number) ctxt.handleWeirdStringValue(_valueClass, String.valueOf(value),
                    "overflow, value cannot be represented as 16-bit value");
            return _nonNullNumber(v).shortValue();
        }
        return (short) value;
    }

    protected final int _parseIntPrimitive(JsonParser p, DeserializationContext ctxt)
        throws IOException
    {
        if (p.hasToken(JsonToken.VALUE_NUMBER_INT)) {
            return p.getIntValue();
        }
        switch (p.currentTokenId()) {
        case JsonTokenId.ID_STRING:
            String text = p.getText().trim();
            if (_isEmptyOrTextualNull(text)) {
                _verifyNullForPrimitiveCoercion(ctxt, text);
                return 0;
            }
            return _parseIntPrimitive(ctxt, text);
        case JsonTokenId.ID_NUMBER_FLOAT:
            if (!ctxt.isEnabled(DeserializationFeature.ACCEPT_FLOAT_AS_INT)) {
                _failDoubleToIntCoercion(p, ctxt, "int");
            }
            return p.getValueAsInt();
        case JsonTokenId.ID_NULL:
            _verifyNullForPrimitive(ctxt);
            return 0;
        case JsonTokenId.ID_START_ARRAY:
            if (ctxt.isEnabled(DeserializationFeature.UNWRAP_SINGLE_VALUE_ARRAYS)) {
                p.nextToken();
                final int parsed = _parseIntPrimitive(p, ctxt);
                _verifyEndArrayForSingle(p, ctxt);
                return parsed;
            }
            break;
        default:
        }
        // Otherwise, no can do:
        return ((Number) ctxt.handleUnexpectedToken(getValueType(ctxt), p)).intValue();
    }

    protected final int _parseIntPrimitive(DeserializationContext ctxt, String text) throws IOException
    {
        try {
            if (text.length() > 9) {
                long l = Long.parseLong(text);
                if (_intOverflow(l)) {
                    Number v = (Number) ctxt.handleWeirdStringValue(_valueClass, text,
                        "Overflow: numeric value (%s) out of range of int (%d -%d)",
                        text, Integer.MIN_VALUE, Integer.MAX_VALUE);
                    return _nonNullNumber(v).intValue();
                }
                return (int) l;
            }
            return NumberInput.parseInt(text);
        } catch (IllegalArgumentException iae) {
            Number v = (Number) ctxt.handleWeirdStringValue(_valueClass, text,
                    "not a valid int value");
            return _nonNullNumber(v).intValue();
        }
    }

    protected final long _parseLongPrimitive(JsonParser p, DeserializationContext ctxt)
        throws IOException
    {
        if (p.hasToken(JsonToken.VALUE_NUMBER_INT)) {
            return p.getLongValue();
        }
        switch (p.currentTokenId()) {
        case JsonTokenId.ID_STRING:
            String text = p.getText().trim();
            if (_isEmptyOrTextualNull(text)) {
                _verifyNullForPrimitiveCoercion(ctxt, text);
                return 0L;
            }
            return _parseLongPrimitive(ctxt, text);
        case JsonTokenId.ID_NUMBER_FLOAT:
            if (!ctxt.isEnabled(DeserializationFeature.ACCEPT_FLOAT_AS_INT)) {
                _failDoubleToIntCoercion(p, ctxt, "long");
            }
            return p.getValueAsLong();
        case JsonTokenId.ID_NULL:
            _verifyNullForPrimitive(ctxt);
            return 0L;
        case JsonTokenId.ID_START_ARRAY:
            if (ctxt.isEnabled(DeserializationFeature.UNWRAP_SINGLE_VALUE_ARRAYS)) {
                p.nextToken();
                final long parsed = _parseLongPrimitive(p, ctxt);
                _verifyEndArrayForSingle(p, ctxt);
                return parsed;
            }
            break;
        }
        return ((Number) ctxt.handleUnexpectedToken(getValueType(ctxt), p)).longValue();
    }

    protected final long _parseLongPrimitive(DeserializationContext ctxt, String text) throws IOException
    {
        try {
            return NumberInput.parseLong(text);
        } catch (IllegalArgumentException iae) { }
        {
            Number v = (Number) ctxt.handleWeirdStringValue(_valueClass, text,
                    "not a valid long value");
            return _nonNullNumber(v).longValue();
        }
    }

    protected final float _parseFloatPrimitive(JsonParser p, DeserializationContext ctxt)
        throws IOException
    {
        if (p.hasToken(JsonToken.VALUE_NUMBER_FLOAT)) {
            return p.getFloatValue();
        }
        switch (p.currentTokenId()) {
        case JsonTokenId.ID_STRING:
            String text = p.getText().trim();
            if (_isEmptyOrTextualNull(text)) {
                _verifyNullForPrimitiveCoercion(ctxt, text);
                return 0.0f;
            }
            return _parseFloatPrimitive(ctxt, text);
        case JsonTokenId.ID_NUMBER_INT:
            return p.getFloatValue();
        case JsonTokenId.ID_NULL:
            _verifyNullForPrimitive(ctxt);
            return 0.0f;
        case JsonTokenId.ID_START_ARRAY:
            if (ctxt.isEnabled(DeserializationFeature.UNWRAP_SINGLE_VALUE_ARRAYS)) {
                p.nextToken();
                final float parsed = _parseFloatPrimitive(p, ctxt);
                _verifyEndArrayForSingle(p, ctxt);
                return parsed;
            }
            break;
        }
        // Otherwise, no can do:
        return ((Number) ctxt.handleUnexpectedToken(getValueType(ctxt), p)).floatValue();
    }

    /**
     * @since 2.9
     */
    protected final float _parseFloatPrimitive(DeserializationContext ctxt, String text)
        throws IOException
    {
        switch (text.charAt(0)) {
        case 'I':
            if (_isPosInf(text)) {
                return Float.POSITIVE_INFINITY;
            }
            break;
        case 'N':
            if (_isNaN(text)) { return Float.NaN; }
            break;
        case '-':
            if (_isNegInf(text)) {
                return Float.NEGATIVE_INFINITY;
            }
            break;
        }
        try {
            return Float.parseFloat(text);
        } catch (IllegalArgumentException iae) { }
        Number v = (Number) ctxt.handleWeirdStringValue(_valueClass, text,
                "not a valid float value");
        return _nonNullNumber(v).floatValue();
    }

    protected final double _parseDoublePrimitive(JsonParser p, DeserializationContext ctxt)
        throws IOException
    {
        if (p.hasToken(JsonToken.VALUE_NUMBER_FLOAT)) {
            return p.getDoubleValue();
        }
        switch (p.currentTokenId()) {
        case JsonTokenId.ID_STRING:
            String text = p.getText().trim();
            if (_isEmptyOrTextualNull(text)) {
                _verifyNullForPrimitiveCoercion(ctxt, text);
                return 0.0;
            }
            return _parseDoublePrimitive(ctxt, text);
        case JsonTokenId.ID_NUMBER_INT:
            return p.getDoubleValue();
        case JsonTokenId.ID_NULL:
            _verifyNullForPrimitive(ctxt);
            return 0.0;
        case JsonTokenId.ID_START_ARRAY:
            if (ctxt.isEnabled(DeserializationFeature.UNWRAP_SINGLE_VALUE_ARRAYS)) {
                p.nextToken();
                final double parsed = _parseDoublePrimitive(p, ctxt);
                _verifyEndArrayForSingle(p, ctxt);
                return parsed;
            }
            break;
        }
        // Otherwise, no can do:
        return ((Number) ctxt.handleUnexpectedToken(getValueType(ctxt), p)).doubleValue();
    }

    /**
     * @since 2.9
     */
    protected final double _parseDoublePrimitive(DeserializationContext ctxt, String text)
        throws IOException
    {
        switch (text.charAt(0)) {
        case 'I':
            if (_isPosInf(text)) {
                return Double.POSITIVE_INFINITY;
            }
            break;
        case 'N':
            if (_isNaN(text)) {
                return Double.NaN;
            }
            break;
        case '-':
            if (_isNegInf(text)) {
                return Double.NEGATIVE_INFINITY;
            }
            break;
        }
        try {
            return parseDouble(text);
        } catch (IllegalArgumentException iae) { }
        Number v = (Number) ctxt.handleWeirdStringValue(_valueClass, text,
                "not a valid double value (as String to convert)");
        return _nonNullNumber(v).doubleValue();
    }

    protected java.util.Date _parseDate(JsonParser p, DeserializationContext ctxt)
        throws IOException
    {
        switch (p.currentTokenId()) {
        case JsonTokenId.ID_STRING:
            return _parseDate(p.getText().trim(), ctxt);
        case JsonTokenId.ID_NUMBER_INT:
            {
                long ts;
                try {
                    ts = p.getLongValue();
                // 16-Jan-2019, tatu: 2.10 uses InputCoercionException, earlier JsonParseException
                //     (but leave both until 3.0)
                } catch (JsonParseException | InputCoercionException e) {
                    Number v = (Number) ctxt.handleWeirdNumberValue(_valueClass, p.getNumberValue(),
                            "not a valid 64-bit long for creating `java.util.Date`");
                    ts = v.longValue();
                }
                return new java.util.Date(ts);
            }
        case JsonTokenId.ID_NULL:
            return (java.util.Date) getNullValue(ctxt);
        case JsonTokenId.ID_START_ARRAY:
            return _parseDateFromArray(p, ctxt);
        }
        return (java.util.Date) ctxt.handleUnexpectedToken(getValueType(ctxt), p);
    }

    // @since 2.9
    protected java.util.Date _parseDateFromArray(JsonParser p, DeserializationContext ctxt)
            throws IOException
    {
        JsonToken t;
        if (ctxt.hasSomeOfFeatures(F_MASK_ACCEPT_ARRAYS)) {
            t = p.nextToken();
            if (t == JsonToken.END_ARRAY) {
                if (ctxt.isEnabled(DeserializationFeature.ACCEPT_EMPTY_ARRAY_AS_NULL_OBJECT)) {
                    return (java.util.Date) getNullValue(ctxt);
                }
            }
            if (ctxt.isEnabled(DeserializationFeature.UNWRAP_SINGLE_VALUE_ARRAYS)) {
                final Date parsed = _parseDate(p, ctxt);
                _verifyEndArrayForSingle(p, ctxt);
                return parsed;
            }
        } else {
            t = p.currentToken();
        }
        return (java.util.Date) ctxt.handleUnexpectedToken(getValueType(ctxt), t, p, null);
    }

    /**
     * @since 2.8
     */
    protected java.util.Date _parseDate(String value, DeserializationContext ctxt)
        throws IOException
    {
        try {
            // Take empty Strings to mean 'empty' Value, usually 'null':
            if (_isEmptyOrTextualNull(value)) {
                return (java.util.Date) getNullValue(ctxt);
            }
            return ctxt.parseDate(value);
        } catch (IllegalArgumentException iae) {
            return (java.util.Date) ctxt.handleWeirdStringValue(_valueClass, value,
                    "not a valid representation (error: %s)",
                    ClassUtil.exceptionMessage(iae));
        }
    }

    /**
     * Helper method for encapsulating calls to low-level double value parsing; single place
     * just because we need a work-around that must be applied to all calls.
     */
    protected final static double parseDouble(String numStr) throws NumberFormatException
    {
        // avoid some nasty float representations... but should it be MIN_NORMAL or MIN_VALUE?
        if (NumberInput.NASTY_SMALL_DOUBLE.equals(numStr)) {
            return Double.MIN_NORMAL; // since 2.7; was MIN_VALUE prior
        }
        return Double.parseDouble(numStr);
    }

    /**
     * Helper method used for accessing String value, if possible, doing
     * necessary conversion or throwing exception as necessary.
     *
     * @since 2.1
     */
    protected final String _parseString(JsonParser p, DeserializationContext ctxt) throws IOException
    {
        JsonToken t = p.currentToken();
        if (t == JsonToken.VALUE_STRING) {
            return p.getText();
        }
        // 07-Nov-2019, tatu: [databind#2535] Need to support byte[]->Base64 same as `StringDeserializer`
        if (t == JsonToken.VALUE_EMBEDDED_OBJECT) {
            Object ob = p.getEmbeddedObject();
            if (ob instanceof byte[]) {
                return ctxt.getBase64Variant().encode((byte[]) ob, false);
            }
            if (ob == null) {
                return null;
            }
            // otherwise, try conversion using toString()...
            return ob.toString();
        }

        // 07-Nov-2016, tatu: Caller should take care of unwrapping and there shouldn't
        //    be need for extra pass here...
        /*
        // [databind#381]
        if ((t == JsonToken.START_ARRAY) && ctxt.isEnabled(DeserializationFeature.UNWRAP_SINGLE_VALUE_ARRAYS)) {
            p.nextToken();
            final String parsed = _parseString(p, ctxt);
            _verifyEndArrayForSingle(p, ctxt);
            return parsed;            
        }
        */
        String value = p.getValueAsString();
        if (value != null) {
            return value;
        }
        return (String) ctxt.handleUnexpectedToken(ctxt.constructType(String.class), p);
    }

    /**
     * Helper method called to determine if we are seeing String value of
     * "null", and, further, that it should be coerced to null just like
     * null token.
     */
    protected boolean _hasTextualNull(String value) {
        return "null".equals(value);
    }

    protected boolean _isEmptyOrTextualNull(String value) {
        return value.isEmpty() || "null".equals(value);
    }

    protected final boolean _isNegInf(String text) {
        return "-Infinity".equals(text) || "-INF".equals(text);
    }

    protected final boolean _isPosInf(String text) {
        return "Infinity".equals(text) || "INF".equals(text);
    }

    protected final boolean _isNaN(String text) { return "NaN".equals(text); }

    /*
    /**********************************************************************
=======
    /****************************************************
>>>>>>> 2.12
    /* Helper methods for sub-classes, coercions
    /**********************************************************************
     */

    protected void _failDoubleToIntCoercion(JsonParser p, DeserializationContext ctxt,
            String type) throws IOException
    {
        ctxt.reportInputMismatch(handledType(),
"Cannot coerce a floating-point value ('%s') into %s (enable `DeserializationFeature.ACCEPT_FLOAT_AS_INT` to allow)",
                p.getValueAsString(), type);
    }

    /**
     * Helper method called in case where an integral number is encountered, but
     * config settings suggest that a coercion may be needed to "upgrade"
     * {@link java.lang.Number} into "bigger" type like {@link java.lang.Long} or
     * {@link java.math.BigInteger}
     *
     * @see DeserializationFeature#USE_BIG_INTEGER_FOR_INTS
     * @see DeserializationFeature#USE_LONG_FOR_INTS
     */
    protected Object _coerceIntegral(JsonParser p, DeserializationContext ctxt) throws IOException
    {
        int feats = ctxt.getDeserializationFeatures();
        if (DeserializationFeature.USE_BIG_INTEGER_FOR_INTS.enabledIn(feats)) {
            return p.getBigIntegerValue();
        }
        if (DeserializationFeature.USE_LONG_FOR_INTS.enabledIn(feats)) {
            return p.getLongValue();
        }
        return p.getBigIntegerValue(); // should be optimal, whatever it is
    }

    /**
     * Method to call when JSON `null` token is encountered. Note: only called when
     * this deserializer encounters it but NOT when reached via property
     *
     * @since 2.9
     */
    protected Object _coerceNullToken(DeserializationContext ctxt, boolean isPrimitive) throws JsonMappingException
    {
        if (isPrimitive) {
            _verifyNullForPrimitive(ctxt);
        }
        return getNullValue(ctxt);
    }

    /**
     * Method called when JSON String with value "null" is encountered.
     *
     * @since 2.9
     */
    protected Object _coerceTextualNull(DeserializationContext ctxt, boolean isPrimitive) throws JsonMappingException
    {
        Enum<?> feat;
        boolean enable;

        if (!ctxt.isEnabled(MapperFeature.ALLOW_COERCION_OF_SCALARS)) {
            feat = MapperFeature.ALLOW_COERCION_OF_SCALARS;
            enable = true;
        } else if (isPrimitive && ctxt.isEnabled(DeserializationFeature.FAIL_ON_NULL_FOR_PRIMITIVES)) {
            feat = DeserializationFeature.FAIL_ON_NULL_FOR_PRIMITIVES;
            enable = false;
        } else {
            return getNullValue(ctxt);
        }
        _reportFailedNullCoerce(ctxt, enable, feat, "String \"null\"");
        return null;
    }

    /**
     * Method called when JSON String with value "" (that is, zero length) is encountered.
     *
     * @since 2.9
     */
    protected Object _coerceEmptyString(DeserializationContext ctxt, boolean isPrimitive) throws JsonMappingException
    {
        Enum<?> feat;
        boolean enable;

        if (!ctxt.isEnabled(MapperFeature.ALLOW_COERCION_OF_SCALARS)) {
            feat = MapperFeature.ALLOW_COERCION_OF_SCALARS;
            enable = true;
        } else if (isPrimitive && ctxt.isEnabled(DeserializationFeature.FAIL_ON_NULL_FOR_PRIMITIVES)) {
            feat = DeserializationFeature.FAIL_ON_NULL_FOR_PRIMITIVES;
            enable = false;
        } else {
            return getNullValue(ctxt);
        }
        _reportFailedNullCoerce(ctxt, enable, feat, "empty String (\"\")");
        return null;
    }

    // @since 2.9
    protected final void _verifyNullForPrimitive(DeserializationContext ctxt) throws JsonMappingException
    {
        if (ctxt.isEnabled(DeserializationFeature.FAIL_ON_NULL_FOR_PRIMITIVES)) {
            ctxt.reportInputMismatch(this,
"Cannot coerce `null` %s (disable `DeserializationFeature.FAIL_ON_NULL_FOR_PRIMITIVES` to allow)",
                    _coercedTypeDesc());
        }
    }

    // NOTE: only for primitive Scalars
    // @since 2.9
    protected final void _verifyNullForPrimitiveCoercion(DeserializationContext ctxt, String str) throws JsonMappingException
    {
        Enum<?> feat;
        boolean enable;

        if (!ctxt.isEnabled(MapperFeature.ALLOW_COERCION_OF_SCALARS)) {
            feat = MapperFeature.ALLOW_COERCION_OF_SCALARS;
            enable = true;
        } else if (ctxt.isEnabled(DeserializationFeature.FAIL_ON_NULL_FOR_PRIMITIVES)) {
            feat = DeserializationFeature.FAIL_ON_NULL_FOR_PRIMITIVES;
            enable = false;
        } else {
            return;
        }
        String strDesc = str.isEmpty() ? "empty String (\"\")" : String.format("String \"%s\"", str);
        _reportFailedNullCoerce(ctxt, enable, feat, strDesc);
    }

    // NOTE: for non-primitive Scalars
    // @since 2.9
    protected final void _verifyNullForScalarCoercion(DeserializationContext ctxt, String str) throws JsonMappingException
    {
        if (!ctxt.isEnabled(MapperFeature.ALLOW_COERCION_OF_SCALARS)) {
            String strDesc = str.isEmpty() ? "empty String (\"\")" : String.format("String \"%s\"", str);
            _reportFailedNullCoerce(ctxt, true, MapperFeature.ALLOW_COERCION_OF_SCALARS, strDesc);
        }
    }

    // @since 2.9
    protected void _verifyStringForScalarCoercion(DeserializationContext ctxt, String str) throws JsonMappingException
    {
        MapperFeature feat = MapperFeature.ALLOW_COERCION_OF_SCALARS;
        if (!ctxt.isEnabled(feat)) {
            ctxt.reportInputMismatch(this, "Cannot coerce String \"%s\" %s (enable `%s.%s` to allow)",
                str, _coercedTypeDesc(), feat.getClass().getSimpleName(), feat.name());
        }
    }

    // @since 2.9
    protected void _verifyNumberForScalarCoercion(DeserializationContext ctxt, JsonParser p) throws IOException
    {
        MapperFeature feat = MapperFeature.ALLOW_COERCION_OF_SCALARS;
        if (!ctxt.isEnabled(feat)) {
            // 31-Mar-2017, tatu: Since we don't know (or this deep, care) about exact type,
            //   access as a String: may require re-encoding by parser which should be fine
            String valueDesc = p.getText();
            ctxt.reportInputMismatch(this, "Cannot coerce Number (%s) %s (enable `%s.%s` to allow)",
                valueDesc, _coercedTypeDesc(), feat.getClass().getSimpleName(), feat.name());
        }
    }

    protected void _reportFailedNullCoerce(DeserializationContext ctxt, boolean state, Enum<?> feature,
            String inputDesc) throws JsonMappingException
    {
        String enableDesc = state ? "enable" : "disable";
        ctxt.reportInputMismatch(this, "Cannot coerce %s to Null value %s (%s `%s.%s` to allow)",
            inputDesc, _coercedTypeDesc(), enableDesc, feature.getClass().getSimpleName(), feature.name());
    }

    /**
     * Helper method called to get a description of type into which a scalar value coercion
     * is (most likely) being applied, to be used for constructing exception messages
     * on coerce failure.
     *
     * @return Message with backtick-enclosed name of type this deserializer supports
     */
    protected String _coercedTypeDesc() {
        boolean structured;
        String typeDesc;

        JavaType t = getValueType();
        if ((t != null) && !t.isPrimitive()) {
            structured = (t.isContainerType() || t.isReferenceType());
            // 21-Jul-2017, tatu: Probably want to change this (JavaType.toString() not very good) but...
            typeDesc = "'"+t.toString()+"'";
        } else {
            Class<?> cls = handledType();
            structured = cls.isArray() || Collection.class.isAssignableFrom(cls)
                || Map.class.isAssignableFrom(cls);
            typeDesc = ClassUtil.nameOf(cls);
        }
        if (structured) {
            return "as content of type "+typeDesc;
        }
        return "for type "+typeDesc;
    }

    /*
    /**********************************************************************
    /* Helper methods for sub-classes, resolving dependencies
    /**********************************************************************
     */

    /**
     * Helper method used to locate deserializers for properties the
     * type this deserializer handles contains (usually for properties of
     * bean types)
     *
     * @param type Type of property to deserialize
     * @param property Actual property object (field, method, constuctor parameter) used
     *     for passing deserialized values; provided so deserializer can be contextualized if necessary
     */
    protected JsonDeserializer<Object> findDeserializer(DeserializationContext ctxt,
            JavaType type, BeanProperty property)
        throws JsonMappingException
    {
        return ctxt.findContextualValueDeserializer(type, property);
    }

    /**
     * Helper method to check whether given text refers to what looks like a clean simple
     * integer number, consisting of optional sign followed by a sequence of digits.
     */
    protected final boolean _isIntNumber(String text)
    {
        final int len = text.length();
        if (len > 0) {
            char c = text.charAt(0);
            // skip leading sign (plus not allowed for strict JSON numbers but...)
            int i = (c == '-' || c == '+') ? 1 : 0;
            for (; i < len; ++i) {
                int ch = text.charAt(i);
                if (ch > '9' || ch < '0') {
                    return false;
                }
            }
            return true;
        }
        return false;
    }

    /*
    /**********************************************************************
    /* Helper methods for: deserializer construction
    /**********************************************************************
     */

    /**
     * Helper method that can be used to see if specified property has annotation
     * indicating that a converter is to be used for contained values (contents
     * of structured types; array/List/Map values)
     *
     * @param existingDeserializer (optional) configured content
     *    serializer if one already exists.
     */
    protected JsonDeserializer<?> findConvertingContentDeserializer(DeserializationContext ctxt,
            BeanProperty prop, JsonDeserializer<?> existingDeserializer)
        throws JsonMappingException
    {
        final AnnotationIntrospector intr = ctxt.getAnnotationIntrospector();
        if (_neitherNull(intr, prop)) {
            AnnotatedMember member = prop.getMember();
            if (member != null) {
                Object convDef = intr.findDeserializationContentConverter(ctxt.getConfig(), member);
                if (convDef != null) {
                    Converter<Object,Object> conv = ctxt.converterInstance(prop.getMember(), convDef);
                    JavaType delegateType = conv.getInputType(ctxt.getTypeFactory());
                    if (existingDeserializer == null) {
                        existingDeserializer = ctxt.findContextualValueDeserializer(delegateType, prop);
                    }
                    return new StdConvertingDeserializer<Object>(conv, delegateType, existingDeserializer);
                }
            }
        }
        return existingDeserializer;
    }

    /*
    /**********************************************************************
    /* Helper methods for: accessing contextual config settings
    /**********************************************************************
     */

    /**
     * Helper method that may be used to find if this deserializer has specific
     * {@link JsonFormat} settings, either via property, or through type-specific
     * defaulting.
     *
     * @param typeForDefaults Type (erased) used for finding default format settings, if any
     */
    protected JsonFormat.Value findFormatOverrides(DeserializationContext ctxt,
            BeanProperty prop, Class<?> typeForDefaults)
    {
        if (prop != null) {
            return prop.findPropertyFormat(ctxt.getConfig(), typeForDefaults);
        }
        // even without property or AnnotationIntrospector, may have type-specific defaults
        return ctxt.getDefaultPropertyFormat(typeForDefaults);
    }

    /**
     * Convenience method that uses {@link #findFormatOverrides} to find possible
     * defaults and/of overrides, and then calls
     * <code>JsonFormat.Value.getFeature(feat)</code>
     * to find whether that feature has been specifically marked as enabled or disabled.
     *
     * @param typeForDefaults Type (erased) used for finding default format settings, if any
     */
    protected Boolean findFormatFeature(DeserializationContext ctxt,
            BeanProperty prop, Class<?> typeForDefaults, JsonFormat.Feature feat)
    {
        JsonFormat.Value format = findFormatOverrides(ctxt, prop, typeForDefaults);
        if (format != null) {
            return format.getFeature(feat);
        }
        return null;
    }

    /**
     * Method called to find {@link NullValueProvider} for a primary property, using
     * "value nulls" setting. If no provider found (not defined, or is "skip"),
     * will return `null`.
     */
    protected final NullValueProvider findValueNullProvider(DeserializationContext ctxt,
            SettableBeanProperty prop, PropertyMetadata propMetadata)
        throws JsonMappingException
    {
        if (prop != null) {
            return _findNullProvider(ctxt, prop, propMetadata.getValueNulls(),
                    prop.getValueDeserializer());
        }
        return null;
    }

    /**
     * Method called to find {@link NullValueProvider} for a contents of a structured
     * primary property (Collection, Map, array), using
     * "content nulls" setting. If no provider found (not defined),
     * will return given value deserializer (which is a null value provider itself).
     */
    protected NullValueProvider findContentNullProvider(DeserializationContext ctxt,
            BeanProperty prop, JsonDeserializer<?> valueDeser)
        throws JsonMappingException
    {
        final Nulls nulls = findContentNullStyle(ctxt, prop);
        if (nulls == Nulls.SKIP) {
            return NullsConstantProvider.skipper();
        }
        // 09-Dec-2019, tatu: [databind#2567] need to ensure correct target type (element,
        //    not container), so inlined here before calling _findNullProvider
        if (nulls == Nulls.FAIL) {
            if (prop == null) {
                JavaType type = ctxt.constructType(valueDeser.handledType());
                // should always be container? But let's double-check just in case:
                if (type.isContainerType()) {
                    type = type.getContentType();
                }
                return NullsFailProvider.constructForRootValue(type);
            }
            return NullsFailProvider.constructForProperty(prop, prop.getType().getContentType());
        }

        NullValueProvider prov = _findNullProvider(ctxt, prop, nulls, valueDeser);
        if (prov != null) {
            return prov;
        }
        return valueDeser;
    }

    protected Nulls findContentNullStyle(DeserializationContext ctxt, BeanProperty prop)
        throws JsonMappingException
    {
        if (prop != null) {
            return prop.getMetadata().getContentNulls();
        }
        return null;
    }

    protected final NullValueProvider _findNullProvider(DeserializationContext ctxt,
            BeanProperty prop, Nulls nulls, JsonDeserializer<?> valueDeser)
        throws JsonMappingException
    {
        if (nulls == Nulls.FAIL) {
            if (prop == null) {
                return NullsFailProvider.constructForRootValue(ctxt.constructType(valueDeser.handledType()));
            }
            return NullsFailProvider.constructForProperty(prop);
        }
        if (nulls == Nulls.AS_EMPTY) {
            // cannot deal with empty values if there is no value deserializer that
            // can indicate what "empty value" is:
            if (valueDeser == null) {
                return null;
            }

            // Let's first do some sanity checking...
            // NOTE: although we could use `ValueInstantiator.Gettable` in general,
            // let's not since that would prevent being able to use custom impls:
            if (valueDeser instanceof BeanDeserializerBase) {
                ValueInstantiator vi = ((BeanDeserializerBase) valueDeser).getValueInstantiator();
                if (!vi.canCreateUsingDefault()) {
                    final JavaType type = prop.getType();
                    ctxt.reportBadDefinition(type,
                            String.format("Cannot create empty instance of %s, no default Creator", type));
                }
            }
            // Second: can with pre-fetch value?
            {
                AccessPattern access = valueDeser.getEmptyAccessPattern();
                if (access == AccessPattern.ALWAYS_NULL) {
                    return NullsConstantProvider.nuller();
                }
                if (access == AccessPattern.CONSTANT) {
                    return NullsConstantProvider.forValue(valueDeser.getEmptyValue(ctxt));
                }
            }
            return new NullsAsEmptyProvider(valueDeser);
        }
        if (nulls == Nulls.SKIP) {
            return NullsConstantProvider.skipper();
        }
        return null;
    }

    /*
    /**********************************************************************
    /* Helper methods for sub-classes, problem reporting
    /**********************************************************************
     */

    /**
     * Method called to deal with a property that did not map to a known
     * Bean property. Method can deal with the problem as it sees fit (ignore,
     * throw exception); but if it does return, it has to skip the matching
     * Json content parser has.
     *
     * @param p Parser that points to value of the unknown property
     * @param ctxt Context for deserialization; allows access to the parser,
     *    error reporting functionality
     * @param instanceOrClass Instance that is being populated by this
     *   deserializer, or if not known, Class that would be instantiated.
     *   If null, will assume type is what {@link #handledType} returns.
     * @param propName Name of the property that cannot be mapped
     */
    protected void handleUnknownProperty(JsonParser p, DeserializationContext ctxt,
            Object instanceOrClass, String propName)
        throws IOException
    {
        if (instanceOrClass == null) {
            instanceOrClass = handledType();
        }
        // Maybe we have configured handler(s) to take care of it?
        if (ctxt.handleUnknownProperty(p, this, instanceOrClass, propName)) {
            return;
        }
        // But if we do get this far, need to skip whatever value we
        // are pointing to now (although handler is likely to have done that already)
        p.skipChildren();
    }

    protected void handleMissingEndArrayForSingle(JsonParser p, DeserializationContext ctxt)
        throws IOException
    {
        ctxt.reportWrongTokenException(this, JsonToken.END_ARRAY,
"Attempted to unwrap '%s' value from an array (with `DeserializationFeature.UNWRAP_SINGLE_VALUE_ARRAYS`) but it contains more than one value",
handledType().getName());
        // 05-May-2016, tatu: Should recover somehow (maybe skip until END_ARRAY);
        //     but for now just fall through
    }

    protected void _verifyEndArrayForSingle(JsonParser p, DeserializationContext ctxt) throws IOException
    {
        JsonToken t = p.nextToken();
        if (t != JsonToken.END_ARRAY) {
            handleMissingEndArrayForSingle(p, ctxt);
        }
    }

    /*
    /**********************************************************************
    /* Helper methods, other
    /**********************************************************************
     */

    protected final static boolean _neitherNull(Object a, Object b) {
        return (a != null) && (b != null);
    }

    protected final boolean _byteOverflow(int value) {
        // 07-nov-2016, tatu: We support "unsigned byte" as well
        //    as Java signed range since that's relatively common usage
        return (value < Byte.MIN_VALUE || value > 255);
    }

    protected final boolean _shortOverflow(int value) {
        return (value < Short.MIN_VALUE || value > Short.MAX_VALUE);
    }

    protected final boolean _intOverflow(long value) {
        return (value < Integer.MIN_VALUE || value > Integer.MAX_VALUE);
    }

    protected Number _nonNullNumber(Number n) {
        if (n == null) {
            n = Integer.valueOf(0);
        }
        return n;
    }
}<|MERGE_RESOLUTION|>--- conflicted
+++ resolved
@@ -152,12 +152,7 @@
 
     /*
     /**********************************************************************
-<<<<<<< HEAD
-    /* High-level handling of secondary input shapes (with
-    /* possible coercion)
-=======
     /* High-level handling of secondary input shapes (with possible coercion)
->>>>>>> ed646616
     /**********************************************************************
      */
 
@@ -205,13 +200,8 @@
     /**
      * Helper method that may be used to support fallback for Empty String / Empty Array
      * non-standard representations; usually for things serialized as JSON Objects.
-<<<<<<< HEAD
-=======
-     *
-     * @since 2.5
      *
      * @deprecated Since 2.12
->>>>>>> ed646616
      */
     @SuppressWarnings("unchecked")
     @Deprecated
@@ -225,16 +215,6 @@
                     return null;
                 }
                 return (T) ctxt.handleUnexpectedToken(getValueType(ctxt), p);
-<<<<<<< HEAD
-            }
-        } else if (t == JsonToken.VALUE_STRING) {
-            if (ctxt.isEnabled(DeserializationFeature.ACCEPT_EMPTY_STRING_AS_NULL_OBJECT)) {
-                String str = p.getText().trim();
-                if (str.isEmpty()) {
-                    return null;
-                }
-=======
->>>>>>> ed646616
             }
         }
         return (T) ctxt.handleUnexpectedToken(getValueType(ctxt), p);
@@ -732,9 +712,6 @@
 
     /*
     /**********************************************************************
-=======
-    /****************************************************
->>>>>>> 2.12
     /* Helper methods for sub-classes, coercions
     /**********************************************************************
      */
