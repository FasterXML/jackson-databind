--- conflicted
+++ resolved
@@ -551,41 +551,17 @@
     }
 
     @Override
-<<<<<<< HEAD
     public Enum<?> findDefaultEnumValue(MapperConfig<?> config, Class<Enum<?>> enumCls) {
         Enum<?> en = _primary.findDefaultEnumValue(config, enumCls);
         return (en == null) ? _secondary.findDefaultEnumValue(config, enumCls) : en;
-=======
-    public void findEnumAliases(Class<?> enumType, Enum<?>[] enumValues, String[][] aliases) {
+    }
+
+    @Override
+    public void findEnumAliases(MapperConfig<?> config,
+            Class<?> enumType, Enum<?>[] enumValues, String[][] aliases) {
         // reverse order to give _primary higher precedence
-        _secondary.findEnumAliases(enumType, enumValues, aliases);
-        _primary.findEnumAliases(enumType, enumValues, aliases);
-    }
-
-    @Override
-    public Enum<?> findDefaultEnumValue(Class<Enum<?>> enumCls) {
-        Enum<?> en = _primary.findDefaultEnumValue(enumCls);
-        return (en == null) ? _secondary.findDefaultEnumValue(enumCls) : en;
-    }
-
-    @Override
-    @Deprecated // since 2.8
-    public String findEnumValue(Enum<?> value) {
-        String r = _primary.findEnumValue(value);
-        return (r == null) ? _secondary.findEnumValue(value) : r;
-    }        
-
-    @Override
-    @Deprecated // since 2.9
-    public boolean hasAsValueAnnotation(AnnotatedMethod am) {
-        return _primary.hasAsValueAnnotation(am) || _secondary.hasAsValueAnnotation(am);
-    }
-    
-    @Override
-    @Deprecated // since 2.9
-    public boolean hasAnyGetterAnnotation(AnnotatedMethod am) {
-        return _primary.hasAnyGetterAnnotation(am) || _secondary.hasAnyGetterAnnotation(am);
->>>>>>> dd5f6dee
+        _secondary.findEnumAliases(config, enumType, enumValues, aliases);
+        _primary.findEnumAliases(config, enumType, enumValues, aliases);
     }
 
     // // // Deserialization: general annotations
