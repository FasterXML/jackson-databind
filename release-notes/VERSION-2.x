Project: jackson-databind

------------------------------------------------------------------------
=== Releases === 
------------------------------------------------------------------------

2.19.0 (not yet released)

<<<<<<< HEAD
#4674: Allow setting global enum naming strategy similar to property naming strategy
 (requested by @hajdamak)
 (contributed by Konstantin M)
=======
#2461: Nested `@JsonUnwrapped` property names not correctly handled
 (reported by @plovell)
 (fix contributed by @SandeepGaur2016)
>>>>>>> f5627723
#4676: Support other enum naming strategies than camelCase
 (requested by @hajdamak)
 (contributed by Lars 

2.18.1 (WIP-2024)

#4508: Deserialized JsonAnySetter field in Kotlin data class is null
 (reported by @MaximValeev)
 (fix by Joo-Hyuk K)
#4718: Should not fail on trying to serialize `java.time.DateTimeException`

2.18.0 (26-Sep-2024)

#562: Allow `@JsonAnySetter` to flow through Creators
 (reported by Benson M)
 (fix by Joo-Hyuk K)
#806: Problem with `NamingStrategy`, creator methods with implicit names
#2977: Incompatible `FAIL_ON_MISSING_PRIMITIVE_PROPERTIES` and
  field level `@JsonProperty`
 (reported by @GeorgiPetkov)
#3120: Return `ListIterator` from `ArrayNode.elements()`
 (requested by @ludgerb)
 (fix by Joo-Hyuk K)
#3241: `constructorDetector` seems to invalidate `defaultSetterInfo`
  for nullability
 (reported by @joca-bt)
#3439: Java Record `@JsonAnySetter` value is null after deserialization
 (reported by @oujesky)
#4085: `@JsonView` does not work on class-level for records
 (reported by Ulf D)
#4119: Exception when deserialization uses a record with a constructor
  property with `access=READ_ONLY`
 (reported by @Mochis)
#4356: `BeanDeserializerModifier::updateBuilder()` doesn't work for
  beans with Creator methods
 (reported by Mark H)
#4407: `null` type id handling does not work with `writeTypePrefix()`
#4452: `@JsonProperty` not serializing field names properly
  on `@JsonCreator` in Record
 (reported by @Incara)
#4453: Allow JSON Integer to deserialize into a single-arg constructor of
  parameter type `double`
 (contributed by David M)
#4456: Rework locking in `DeserializerCache`
 (contributed by @pjfanning)
#4458: Rework synchronized block from `BeanDeserializerBase`
 (contributed by @pjfanning)
#4464: When `Include.NON_DEFAULT` setting is used, `isEmpty()` method is
  not called on the serializer
 (reported by Teodor D)
 (fix by Joo-Hyuk K)
#4472: Rework synchronized block in `TypeDeserializerBase`
 (contributed by @pjfanning)
#4483: Remove `final` on method BeanSerializer.serialize()
 (contributed by Matthew L)
#4515: Rewrite Bean Property Introspection logic in Jackson 2.x
#4545: Unexpected deserialization behavior with `@JsonCreator`,
  `@JsonProperty` and javac `-parameters`
 (reported by Alexandre J)
#4570: Deprecate `ObjectMapper.canDeserialize()`/`ObjectMapper.canSerialize()`
#4580: Add `MapperFeature.SORT_CREATOR_PROPERTIES_BY_DECLARATION_ORDER` to use
  Creator properties' declaration order for sorting
#4584: Provide extension point for detecting "primary" Constructor for Kotlin
  (and similar) data classes
#4602: Possible wrong use of _arrayDelegateDeserializer in
  BeanDeserializerBase::deserializeFromObjectUsingNonDefault()
 (reported by Eduard G)
#4617: Record property serialization order not preserved
 (reported by @GeorgiPetkov)
#4626: `@JsonIgnore` on Record property ignored for deserialization, if
  there is getter override
 (reported by Sim Y-T)
#4630: `@JsonIncludeProperties`, `@JsonIgnoreProperties` ignored when serializing
  Records, if there is getter override
 (reported by Sim Y-T)
#4634: `@JsonAnySetter` not working when annotated on both constructor
  parameter & field
 (contributed by Sim Y-T)
#4678: Java records don't serialize with `MapperFeature.REQUIRE_SETTERS_FOR_GETTERS`
 (reported by Mathijs V)
#4688: Should allow deserializing with no-arg `@JsonCreator(mode = DELEGATING)`
 (contributed by Carter K)
#4694: Deserializing `BigDecimal` with large number of decimals result in incorrect value
 (reported by @lnthai2002)
#4699: Add extra `writeNumber()` method in `TokenBuffer`
 (contributed by @pjfanning)
#4709: Add `JacksonCollectors` with `toArrayNode()` implementation
 (contributed by @rikkarth)

2.17.3 (not yet released)

#4718: Should not fail on trying to serialize `java.time.DateTimeException`

2.17.2 (05-Jul-2024)

#4561: Issues using jackson-databind 2.17.1 with Reactor
 (reported by @wdallastella)
#4575: StdDelegatingSerializer does not consider a Converter that may
  return null for a non-null input
 (reported, fix contributed by Peter L)
#4577: Cannot deserialize value of type `java.math.BigDecimal` from
   String "3." (not a valid representation)
 (reported by @dmelisso)
#4595: No way to explicitly disable wrapping in custom annotation processor
 (reported by @SimonCockx)
#4607: `MismatchedInput`: No Object Id found for an instance of X to
  assign to property '@id'
 (reported by Susan W)
#4610: `DeserializationFeature.FAIL_ON_UNRESOLVED_OBJECT_IDS` does not work when
 used with Polymorphic type handling
 (fix by Joo-Hyuk K)

2.17.1 (04-May-2024)

#4428: `ByteBuddy` scope went beyond `test` in version 2.17.0
 (reported by Miguel M-R)
 (fix by Joo-Hyuk K)
#4430: Use `ReentrantLock` instead of `synchronized` in `DeserializerCache`
  to avoid deadlock on pinning
 (reported, fix contributed by Oddbjørn K)
#4435: Cannot deserialize value of type `java.math.BigDecimal` from
  String ".05": not a valid representation
 (reported by @EAlf91)
 (fix by @pjfanning)
#4441: `@JsonSetter(nulls = Nulls.SKIP)` doesn't work in some situations
 (reported by @Asapin)
 (fix by Joo-Hyuk K)
#4450: Empty QName deserialized as `null`
 (reported by @winfriedgerlach)
#4471: Reconsider deprecation of `JsonNode.asText(defaultValue)`
 (requested by @aerisnju)
 (fix by Joo-Hyuk K)
#4481: Unable to override `DeserializationFeature.READ_UNKNOWN_ENUM_VALUES_AS_NULL`
  with `JsonFormat.Feature.READ_UNKNOWN_ENUM_VALUES_AS_NULL`
 (reported by @luozhenyu)
#4489: Unable to override `DeserializationFeature.READ_UNKNOWN_ENUM_VALUES_USING_DEFAULT_VALUE`
  with `JsonFormat.Feature.READ_UNKNOWN_ENUM_VALUES_USING_DEFAULT_VALUE`
 (fix by Joo-Hyuk K)

2.17.0 (12-Mar-2024)

#437: Support throwing `MismatchedInputException` when deserializing
  properties that are not part of the view
 (contributed by Joo-Hyuk K)
#736: `MapperFeature.REQUIRE_SETTERS_FOR_GETTERS` has no effect
 (reported by @migel)
 (fix contributed by Joo-Hyuk K)
#2543: Introspection includes delegating ctor's only parameter as
  a property in `BeanDescription`
 (reported by @nikita2206)
 (fix contributed by Kyrylo M)
#4160: Deprecate `DefaultTyping.EVERYTHING` in `2.x` and remove in `3.0`
 (contributed by Joo-Hyuk K)
#4194: Add `JsonNodeFeature.FAIL_ON_NAN_TO_BIG_DECIMAL_COERCION` option to
  fail on attempting to coerce `NaN` into `BigDecimal`
 (contributed by Joo-Hyuk K)
#4205: Consider types in `sun.*` package(s) to be JDK (platform) types
  for purposes of handling
#4209: Make `BeanDeserializerModifier`/`BeanSerializerModifier`
  implement `java.io.Serializable`
 (fix contributed by Muhammad K)
#4214: `EnumSet` deserialization does not work when we activate
  default typing in `ObjectMapper`
 (reported by @dvhvsekhar)
#4248: `ThrowableDeserializer` does not handle `null` well for `cause`
#4250: Add input validation for `NumberDeserializers` deserializers
 for "stringified" FP numbers
#4262: Improve handling of `null` insertion failure for `TreeSet`
#4263: Change `ObjectArrayDeserializer` to use "generic" type parameter
  (`java.lang.Object`) to remove co-variant return type
#4299: Some `Collection` and `Map` fallbacks don't work in GraalVM native image
 (contributed by Eduard D)
#4309: `@JsonSetter(nulls=...)` handling of `Collection` `null` values during
  deserialization with `READ_UNKNOWN_ENUM_VALUES_AS_NULL` and `FAIL_ON_INVALID_SUBTYPE` wrong
 (reported by @ivan-zaitsev)
 (fix contributed by Joo-Hyuk K)
#4327: `@JsonAlias` not respected by polymorphic deduction
 (reported by @k-wall)
 (fix contributed by Joo-Hyuk K)
#4337: `AtomicReference` serializer does not support `@JsonSerialize(contentConverter=...)`
#4364: `@JsonProperty` and equivalents should merge with `AnnotationIntrospectorPair`
#4394: Better Base64 support for `java.util.UUIDs`
  without padding
 (fix contributed by Jesper B)
#4403: Deserialization of unknown value for enums does not yield default enum value
 (reported by @dominik-henning)
#4416: Deprecate `JsonNode.asText(String)`
 (suggested by András P)
- JUnit5 upgraded to 5.10.1

2.16.3 (not yet released)

#4564: Possible 2.16.0 Enum-as-JSON-Object serialization regression
 (reported by Guillaume J)
 (fix contributed by Joo-Hyuk K)
#4581: Incompatible Constructor Parameter Type in `EnumDeserializer`
 (reported by @Hunter-Lam)

2.16.2 (09-Mar-2024)

#4302: Problem deserializing some type of Enums when using `PropertyNamingStrategy`
 (reported by Pieter D-S)
 (fix contributed by Joo-Hyuk K)
#4303: `ObjectReader` is not serializable if it's configured for polymorphism
 (reported by @asardaes)
 (fix contributed by Joo-Hyuk K)
#4316: NPE when deserializing `JsonAnySetter` in `Throwable`
 (reported by @jpraet)
 (fix contributed by Joo-Hyuk K)
#4355: Jackson 2.16 fails attempting to obtain `ObjectWriter` for an `Enum` of which
  some value returns null from `toString()`
 (reported by @YutaHiguchi-bsn)
#4409: Deserialization of enums with name defined with different cases leads to
  `InvalidDefinitionException`: Multiple fields representing property
 (reported by Stephane B)
 (fix contributed by Joo-Hyuk K)

2.16.1 (24-Dec-2023)

#4200: `JsonSetter(contentNulls = FAIL)` is ignored in delegating
  `@JsonCreator` argument
#4216: Primitive array deserializer cannot being captured by `DeserializerModifier`
 (reported by @SakuraKoi)
 (fix contributed by Joo-Hyuk K)
#4229 JsonNode findValues and findParents missing expected values in 2.16.0
 (reported by @gcookemoto)
 (fix contributed by Joo-Hyuk K)

2.16.0 (15-Nov-2023)

#1770: Incorrect deserialization for `BigDecimal` numbers
 (reported by @cristian-mocanu-mob)
 (fix by @pjfanning)
#2502: Add a way to configure caches Jackson uses
 (contributed by Joo-Hyuk K)
#2787: Mix-ins do not work for `Enum`s
 (fix contributed by Joo-Hyuk K)
#3133: Map deserialization results in different numeric classes based on
  json ordering (BigDecimal / Double) when used in combination with @JsonSubTypes
 (reported by @mreiterer)
#3277: Combination of `@JsonUnwrapped` and `@JsonAnySetter` results in `BigDecimal`
  instead of `Double`
 (reported John H)
#3251: Generic class with generic field of runtime type `Double` is deserialized
  as `BigDecimal` when used with `@JsonTypeInfo` and `JsonTypeInfo.As.EXISTING_PROPERTY`
 (reported by Kevin B)
#3647: `@JsonIgnoreProperties` not working with `@JsonValue`
 (reported by @ThatSneakyRaccoon)
 (fix contributed by Joo-Hyuk K)
#3780: Deprecated JsonNode.with(String) suggests using JsonNode.withObject(String)
  but it is not the same thing
 (reported by @bmatasar)
#3838: Difference in the handling of `ObjectId-property` in `JsonIdentityInfo`
  depending on the deserialization route
 (fix contributed by Joo-Hyuk K)
#3877: Add new `OptBoolean` valued property in `@JsonTypeInfo`, handling,
   to allow per-polymorphic type loose Type Id handling
 (contributed by Joo-Hyuk K)
#3906: Regression: 2.15.0 breaks deserialization for records when
   `mapper.setVisibility(PropertyAccessor.ALL, Visibility.NONE)`
 (reported by Endre S)
#3924: Incorrect target type when disabling coercion, trying to deserialize
  String from Array/Object
 (reported by João G)
 (fix contributed by Joo-Hyuk K)
#3928: `@JsonProperty` on constructor parameter changes default field serialization order
 (contributed by @pjfanning)
#3948: `@JsonIgnore` no longer works for transient backing fields
 (reported by Jason L)
#3950: Create new `JavaType` subtype `IterationType` (extending `SimpleType`)
#3953: Use `JsonTypeInfo.Value` for annotation handling
 (contributed by Joo-Hyuk K)
#3965: Add `JsonNodeFeature.WRITE_PROPERTIES_SORTED` for sorting `ObjectNode` properties
  on serialization
#3992: `@JsonIgnore` on Record property ignored if there is getter override
 (reported by @ennishol)
#4008: Optimize `ObjectNode` findValue(s) and findParent(s) fast paths
 (contributed by David S)
#4009: Locale "" is deserialised as `null` if `ACCEPT_EMPTY_STRING_AS_NULL_OBJECT`
  is enabled
 (reported by Philipp K)
#4011: Add guardrail setting for `TypeParser` handling of type parameters
#4036: Use `@JsonProperty` for Enum values also when `READ_ENUMS_USING_TO_STRING` enabled
 (contributed by @iProdigy)
#4037: Fix `Enum` deserialization to use `@JsonProperty`, `@JsonAlias` even if
  `EnumNamingStrategy` used
 (contributed by @iProdigy)
#4039: Use `@JsonProperty` and lowercase feature when serializing Enums despite
  using toString()
 (contributed by @iProdigy)
#4040: Use `@JsonProperty` over `EnumNamingStrategy` for Enum serialization
 (contributed by @iProdigy)
#4041: Actually cache EnumValues#internalMap
 (contributed by @iProdigy)
#4047: `ObjectMapper.valueToTree()` will ignore the configuration
  `SerializationFeature.WRAP_ROOT_VALUE`
 (contributed by Joo-Hyuk K)
#4056: Provide the "ObjectMapper.treeToValue(TreeNode, TypeReference)" method
 (contributed by @fantasy0v0)
#4060: Expose `NativeImageUtil.isRunningInNativeImage()` method
#4061: Add JsonTypeInfo.Id.SIMPLE_NAME which defaults type id to `Class.getSimpleName()`
 (requested by Omar A)
 (contributed by Joo-Hyuk K)
#4071: Impossible to deserialize custom `Throwable` sub-classes that do not
  have single-String constructors
 (reported by @PasKal)
 (fix contributed by Joo-Hyuk K)
#4078: `java.desktop` module is no longer optional
 (reported by Andreas Z)
 (fix contributed by Joo-Hyuk K)
#4082: `ClassUtil` fails with `java.lang.reflect.InaccessibleObjectException`
  trying to setAccessible on `OptionalInt` with JDK 17+
#4090: Support sequenced collections (JDK 21)S
 (contributed by @pjfanning)
#4095: Add `withObjectProperty(String)`, `withArrayProperty(String)` in `JsonNode`
#4096: Change `JsonNode.withObject(String)` to work similar to `withArray()`
  wrt argument
#4144: Log WARN if deprecated subclasses of `PropertyNamingStrategy` is used
 (contributed by Naoki T)
#4145: NPE when transforming a tree to a model class object, at `ArrayNode.elements()`
 (reported by Ondrej Z)
#4153: Deprecated `ObjectReader.withType(Type)` has no direct replacement;
  need `forType(Type)`
 (reported by Garren W)
#4164: Do not rewind `position` when serializing direct `ByteBuffer`
 (fix contributed by Jonas K)
#4159: Add new `DefaultTyping.NON_FINAL_AND_ENUMS` to allow Default Typing for `Enum`s
 (contributed by Joo-Hyuk K)
#4175: Exception when deserialization of private record with default constructor
 (reported by Jan P)
 (contributed by Joo-Hyuk K)
#4184: `BeanDeserializer` updates `currentValue` incorrectly when
  deserialising empty Object
 (reported by @nocny-x)

2.15.4 (15-Feb-2024)

#1172: `@JsonView` doesn't work with `@JsonCreator`
 (reported by Dmitry B)
#4185: `@JsonIgnoreProperties` with `@JsonTypeInfo(include = JsonTypeInfo.As.EXTERNAL_PROPERTY)`
  does not work
 (reported by @jonasho)
 (fix contributed by Joo-Hyuk K)
#4303: `ObjectReader` is not serializable if it's configured for polymorphism
 (reported by @asardaes)
 (fix contributed by Joo-Hyuk K)
#4378: `TextNode.equals()` throws `NullPointerException` when `TextNode`
  constructed with `null`
 (reported by @Javed6234)
 (fix contributed by @pjfanning)

2.15.3 (12-Oct-2023)

#3968: Records with additional constructors failed to deserialize
 (fix contributed by Sim Y-T)
#4121: Preserve the original component type in merging to an array
 (contributed by Yury M)

2.15.2 (30-May-2023)

#3938: Record setter not included from interface (2.15 regression)

2.15.1 (16-May-2023)

#3882: Error in creating nested `ArrayNode`s with `JsonNode.withArray()`
 (reported by @SaiKrishna369)
#3894: Only avoid Records fields detection for deserialization
 (contributed by Sim Y-T)
#3895: 2.15.0 breaking behaviour change for records and Getter Visibility
 (reported by Matteo B)
#3897: 2.15.0 breaks deserialization when POJO/Record only has a single field
  and is marked `Access.WRITE_ONLY`
 (reported by Antti L)
 (fix contributed by Sim Y-T)
#3913: Issue with deserialization when there are unexpected properties (due
  to null `StreamReadConstraints`)
 (reported by @sbertault)
#3914: Fix TypeId serialization for `JsonTypeInfo.Id.DEDUCTION`, native type ids

2.15.0 (23-Apr-2023)

#2536: Add `EnumFeature.READ_ENUM_KEYS_USING_INDEX` to work with
   existing "WRITE_ENUM_KEYS_USING_INDEX"#
#2667: Add `@EnumNaming`, `EnumNamingStrategy` to allow use of naming
   strategies for Enums
 (contributed by Joo-Hyuk K)
#2968: Deserialization of `@JsonTypeInfo` annotated type fails with
  missing type id even for explicit concrete subtypes
 (requested by Patrick S) 
 (fix contributed by Joo-Hyuk K)
#2974: Null coercion with `@JsonSetter` does not work with `java.lang.Record`
 (fix contributed by Sim Y-T)
#2992: Properties naming strategy do not work with Record
 (fix contributed by Sim Y-T)
#3053: Allow serializing enums to lowercase (`EnumFeature.WRITE_ENUMS_TO_LOWERCASE`)
 (requested by Vojtěch K)
 (fix contributed by Joo-Hyuk K)
#3180: Support `@JsonCreator` annotation on record classes
 (fix contributed by Sim Y-T)
#3262: InvalidDefinitionException when calling mapper.createObjectNode().putPOJO
#3297: `@JsonDeserialize(converter = ...)` does not work with Records
 (fix contributed by Sim Y-T)
#3342: `JsonTypeInfo.As.EXTERNAL_PROPERTY` does not work with record wrappers
 (fix contributed by Sim Y-T)
#3352: Do not require the usage of opens in a modular app when using records
#3566: Cannot use both `JsonCreator.Mode.DELEGATING` and `JsonCreator.Mode.PROPERTIES`
  static creator factory methods for Enums
 (reported by @andrewbents)
#3637: Add enum features into `@JsonFormat.Feature`
 (requested by @Anatoly4444)
 (fix contributed by Ajay S)
#3638: Case-insensitive and number-based enum deserialization are
  (unnecessarily) mutually exclusive
 (reported by Phil G)
 (fix contributed by Joo-Hyuk K)
#3651: Deprecate "exact values" setting from `JsonNodeFactory`, replace with
  `JsonNodeFeature.STRIP_TRAILING_BIGDECIMAL_ZEROES`
#3654: Infer `@JsonCreator(mode = Mode.DELEGATING)` from use of `@JsonValue`)
#3676: Allow use of `@JsonCreator(mode = Mode.PROPERTIES)` creator for POJOs
 with"empty String" coercion
#3680: Timestamp in classes inside jar showing 02/01/1980
 (fix contributed by Hervé B)
#3682: Transient `Field`s are not ignored as Mutators if there is visible Getter
#3690: Incorrect target type for arrays when disabling coercion
 (reported by João G)
#3708: Seems like `java.nio.file.Path` is safe for Android API level 26
 (contributed by @pjfanning)
#3730: Add support in `TokenBuffer` for lazily decoded (big) numbers
 (contributed by @pjfanning)
#3736: Try to avoid auto-detecting Fields for Record types
#3742: schemaType of `LongSerializer` is wrong
 (reported by @luozhenyu)
#3745: Deprecate classes in package `com.fasterxml.jackson.databind.jsonschema`
 (contributed by @luozhenyu)
#3748: `DelegatingDeserializer` missing override of `getAbsentValue()`
 (and couple of other methods)
#3771: Classloader leak: DEFAULT_ANNOTATION_INTROSPECTOR holds annotation reference
 (reported by Christoph S)
#3791: Flush readonly map together with shared on `SerializerCache.flush()`
 (suggested by @vdaniloff)
#3796: Enum Deserialisation Failing with Polymorphic type validator
 (reported by @sagarika4)
#3809: Add Stream-friendly alternative to `ObjectNode.fields()`:
  `Set<Map.Entry<String, JsonNode>> properties()`
#3814: Enhance `StdNodeBasedDeserializer` to support `readerForUpdating`
 (requested by Matt N)
 (contributed by Joo-Hyuk K)
#3816: TokenBuffer does not implement writeString(Reader reader, int len)
 (reported by Patrick S)
#3819: Add convenience method `SimpleBeanPropertyFilter.filterOutAll()` as
  counterpart of `serializeAll()`
 (contributed by Joo-Hyuk K)
#3836: `Optional<Boolean>` is not recognized as boolean field
 (reported by @thnaeff)
 (fix contributed by Joo-Hyuk K)
#3853: Add `MapperFeature.REQUIRE_TYPE_ID_FOR_SUBTYPES` to enable/disable
  strict subtype Type Id handling
 (contributed by Steve S))
#3876: `TypeFactory` cache performance degradation with `constructSpecializedType()`
 (contributed by Carter K)

2.14.3 (05-May-2023)

#3784: `PrimitiveArrayDeserializers$ByteDeser.deserialize` ignores
  `DeserializationProblemHandler` for invalid Base64 content
#3837: Set transformer factory attributes to improve protection against XXE
 (contributed by @pjfanning)

2.14.2 (28-Jan-2023)

#1751: `@JsonTypeInfo` does not work if the Type Id is an Integer value
 (reported by @marvin-we)
#3063: `@JsonValue` fails for Java Record
 (reported by Gili T)
#3699: Allow custom `JsonNode` implementations
 (contributed by Philippe M)
#3711: Enum polymorphism not working correctly with DEDUCTION
 (reported by @smilep)
#3741: `StdDelegatingDeserializer` ignores `nullValue` of `_delegateDeserializer`.

2.14.1 (21-Nov-2022)

#3655: `Enum` values can not be read from single-element array even with
  `DeserializationFeature.UNWRAP_SINGLE_VALUE_ARRAYS`
 (reported by Andrej M)
 (fix contributed by Jonas K)
#3665: `ObjectMapper` default heap consumption increased significantly from 2.13.x to 2.14.0
 (reported by Moritz H)
 (fix contributed by Jonas K)

2.14.0 (05-Nov-2022)

#1980: Add method(s) in `JsonNode` that works like combination of `at()`
  and `with()`: `withObject(...)` and `withArray(...)`
#2541: Cannot merge polymorphic objects
 (reported by Matthew A)
 (fix contributed by James W)
#3013: Allow disabling Integer to String coercion via `CoercionConfig`
 (reported by @emilkostadinov)
 (fix contributed by Jordi O-A)
#3212: Add method `ObjectMapper.copyWith(JsonFactory)`
 (requested by @quaff)
 (contributed by Felix V)
#3311: Add serializer-cache size limit to avoid Metaspace issues from
  caching Serializers
 (requested by mcolemanNOW@github)
#3338: `configOverride.setMergeable(false)` not supported by `ArrayNode`
 (requested by Ernst-Jan vdL)
#3357: `@JsonIgnore` does not if together with `@JsonProperty` or `@JsonFormat`
 (reported by lizongbo@github)
#3373: Change `TypeSerializerBase` to skip `generator.writeTypePrefix()`
  for `null` typeId
#3394: Allow use of `JsonNode` field for `@JsonAnySetter`
 (requested by @sixcorners)
#3405: Create DataTypeFeature abstraction (for JSTEP-7) with placeholder features
#3417: Allow (de)serializing records using Bean(De)SerializerModifier even when
  reflection is unavailable
 (contributed by Jonas K)
#3419: Improve performance of `UnresolvedForwardReference` for forward reference
 resolution
(contributed by Gary M)
#3421: Implement `JsonNodeFeature.READ_NULL_PROPERTIES` to allow skipping of
  JSON `null` values on reading
#3443: Do not strip generic type from `Class<C>` when resolving `JavaType`
 (contributed by Jan J)
#3447: Deeply nested JsonNode throws StackOverflowError for toString()
 (reported by Deniz H)
#3475: Support use of fast double parse
 (contributed by @pjfanning)
#3476: Implement `JsonNodeFeature.WRITE_NULL_PROPERTIES` to allow skipping
  JSON `null` values on writing
#3481: Filter method only got called once if the field is null when using
  `@JsonInclude(value = JsonInclude.Include.CUSTOM, valueFilter = SomeFieldFilter.class)`
 (contributed by AmiDavidW@github)
#3484: Update `MapDeserializer` to support `StreamReadCapability.DUPLICATE_PROPERTIES`
#3497: Deserialization of Throwables with PropertyNamingStrategy does not work
#3500: Add optional explicit `JsonSubTypes` repeated names check
 (contributed by Igor S)
#3503: `StdDeserializer` coerces ints to floats even if configured to fail
 (contributed by Jordi O-A)
#3505: Fix deduction deserializer with DefaultTypeResolverBuilder
 (contributed by Arnaud S)
#3528: `TokenBuffer` defaults for parser/stream-read features neither passed
  from parser nor use real defaults
#3530: Change LRUMap to just evict one entry when maxEntries reached
 (contributed by @pjfanning)
#3533: Deserialize missing value of `EXTERNAL_PROPERTY` type using
  custom `NullValueProvider`
#3535: Replace `JsonNode.with()` with `JsonNode.withObject()`
#3559: Support `null`-valued `Map` fields with "any setter"
#3568: Change `JsonNode.with(String)` and `withArray(String)` to consider
  argument as `JsonPointer` if valid expression
#3590: Add check in primitive value deserializers to avoid deep wrapper array
  nesting wrt `UNWRAP_SINGLE_VALUE_ARRAYS` [CVE-2022-42003]
#3609: Allow non-boolean return type for "is-getters" with
  `MapperFeature.ALLOW_IS_GETTERS_FOR_NON_BOOLEAN`
 (contributed by Richard K)
#3613: Implement `float` and `boolean` to `String` coercion config
 (fix contributed by Jordi O-A)
#3624: Legacy `ALLOW_COERCION_OF_SCALARS` interacts poorly with Integer to
  Float coercion
 (contributed by Carter K)
#3633: Expose `translate()` method of standard `PropertyNamingStrategy` implementations
 (requested by Joachim D)

2.13.5 (23-Jan-2023)

#3659: Improve testing (likely via CI) to try to ensure compatibility with
  specific Android SDKs
#3661: Jackson 2.13 uses Class.getTypeName() that is only available on Android SDK 26
  (with fix works on ASDK 24)

2.13.4.2 (13-Oct-2022)

#3627: Gradle module metadata for `2.13.4.1` references non-existent
  jackson-bom `2.13.4.1` (instead of `2.13.4.20221012`)
  (NOTE: root cause is [jackson-bom#52])

2.13.4.1 (12-Oct-2022)

#3590: Add check in primitive value deserializers to avoid deep wrapper array
  nesting wrt `UNWRAP_SINGLE_VALUE_ARRAYS` [CVE-2022-42003]

2.13.4 (03-Sep-2022)

#3275: JDK 16 Illegal reflective access for `Throwable.setCause()` with
  `PropertyNamingStrategy.UPPER_CAMEL_CASE`
 (reported by Jason H)
 (fix suggested by gsinghlulu@github)
#3565: `Arrays.asList()` value deserialization has changed from mutable to
  immutable in 2.13
 (reported by JonasWilms@github)
#3582: Add check in `BeanDeserializer._deserializeFromArray()` to prevent
  use of deeply nested arrays [CVE-2022-42004]

2.13.3 (14-May-2022)

#3412: Version 2.13.2 uses `Method.getParameterCount()` which is not supported on
  Android before API 26
#3419: Improve performance of `UnresolvedForwardReference` for forward
 reference resolution
(contributed by Gary M)
#3446: `java.lang.StringBuffer` cannot be deserialized
 (reported by Lolf1010@github)
#3450: DeserializationProblemHandler is not working with wrapper type
  when returning null
 (reported by LJeanneau@github)

2.13.2.2 (28-Mar-2022)

No changes since 2.13.2.1 but fixed Gradle Module Metadata ("module.json")

2.13.2.1 (24-Mar-2022)

#2816: Optimize UntypedObjectDeserializer wrt recursion
 (contributed by Taylor S, Spence N)
#3412: Version 2.13.2 uses `Method.getParameterCount()` which is not
  supported on Android before API 26
 (reported by Matthew F)

2.13.2 (06-Mar-2022)

#3293: Use Method.getParameterCount() where possible
 (suggested by Christoph D)
#3344: `Set.of()` (Java 9) cannot be deserialized with polymorphic handling
 (reported by Sam K)
#3368: `SnakeCaseStrategy` causes unexpected `MismatchedInputException` during
  deserialization
 (reported by sszuev@github)
#3369: Deserialization ignores other Object fields when Object or Array
  value used for enum
 (reported by Krishna G)
#3380: `module-info.java` is in `META-INF/versions/11` instead of `META-INF/versions/9`

2.13.1 (19-Dec-2021)

#3006: Argument type mismatch for `enum` with `@JsonCreator` that takes String,
  gets JSON Number
 (reported by GrozaAnton@github)
#3299: Do not automatically trim trailing whitespace from `java.util.regex.Pattern` values
 (reported by Joel B)
#3305: ObjectMapper serializes `CharSequence` subtypes as POJO instead of
  as String (JDK 15+)
 (reported by stevenupton@github; fix suggested by Sergey C)
#3308: `ObjectMapper.valueToTree()` fails when
 `DeserializationFeature.FAIL_ON_TRAILING_TOKENS` is enabled
 (fix contributed by raphaelNguyen@github)
#3328: Possible DoS if using JDK serialization to serialize JsonNode

2.13.0 (30-Sep-2021)

#1850: `@JsonValue` with integer for enum does not deserialize correctly
 (reported by tgolden-andplus@github)
 (fix contributed by limengning@github)
#1988: MapperFeature.ACCEPT_CASE_INSENSITIVE_ENUM does not work for Enum keys of Map
 (reported by Myp3ik@github)
#2509: `AnnotatedMethod.getValue()/setValue()` doesn't have useful exception message
 (reported by henryptung@github)
 (fix contributed by Stephan S)
#2828: Add `DatabindException` as intermediate subtype of `JsonMappingException`
#2900: Jackson does not support deserializing new Java 9 unmodifiable collections
 (reported by Daniel H)
#2989: Allocate TokenBuffer instance via context objects (to allow format-specific
  buffer types)
#3001: Add mechanism for setting default `ContextAttributes` for `ObjectMapper`
#3002: Add `DeserializationContext.readTreeAsValue()` methods for more convenient
  conversions for deserializers to use
#3011: Clean up support of typed "unmodifiable", "singleton" Maps/Sets/Collections
#3033: Extend internal bitfield of `MapperFeature` to be `long`
#3035: Add `removeMixIn()` method in `MapperBuilder`
#3036: Backport `MapperBuilder` lambda-taking methods: `withConfigOverride()`,
  `withCoercionConfig()`, `withCoercionConfigDefaults()`
#3080: configOverrides(boolean.class) silently ignored, whereas .configOverride(Boolean.class)
  works for both primitives and boxed boolean values
 (reported by Asaf R)
#3082: Dont track unknown props in buffer if `ignoreAllUnknown` is true
 (contributed by David H)
#3091: Should allow deserialization of java.time types via opaque
   `JsonToken.VALUE_EMBEDDED_OBJECT`
#3099: Optimize "AnnotatedConstructor.call()" case by passing explicit null
#3101: Add AnnotationIntrospector.XmlExtensions interface for decoupling javax dependencies
#3110: Custom SimpleModule not included in list returned by ObjectMapper.getRegisteredModuleIds()
  after registration
 (reported by dkindler@github)
#3117: Use more limiting default visibility settings for JDK types (java.*, javax.*)
#3122: Deep merge for `JsonNode` using `ObjectReader.readTree()`
 (reported by Eric S)
#3125: IllegalArgumentException: Conflicting setter definitions for property
  with more than 2 setters
 (reported by mistyzyq@github)
#3130: Serializing java.lang.Thread fails on JDK 11 and above (should suppress
  serialization of ClassLoader)
#3143: String-based `Map` key deserializer is not deterministic when there is no
  single arg constructor
 (reported by Halil İbrahim Ş)
#3154: Add ArrayNode#set(int index, primitive_type value)
 (contributed by Tarekk Mohamed A)
#3160: JsonStreamContext "currentValue" wrongly references to @JsonTypeInfo
  annotated object
 (reported by Aritz B)
#3174: DOM `Node` serialization omits the default namespace declaration
 (contributed by Morten A-G)
#3177: Support `suppressed` property when deserializing `Throwable`
 (contributed by Klaas D)
#3187: `AnnotatedMember.equals()` does not work reliably
 (contributed by Klaas D)
#3193: Add `MapperFeature.APPLY_DEFAULT_VALUES`, initially for Scala module
 (suggested by Nick B)
#3214: For an absent property Jackson injects `NullNode` instead of `null` to a
  JsonNode-typed constructor argument of a `@ConstructorProperties`-annotated constructor
 (reported by robvarga@github)
#3217: `XMLGregorianCalendar` doesn't work with default typing
 (reported by Xinzhe Y)
#3227: Content `null` handling not working for root values
 (reported by João G)
 (fix contributed by proost@github)
#3234: StdDeserializer rejects blank (all-whitespace) strings for ints
 (reported by Peter B)
 (fix proposed by qthegreat3@github)
#3235: `USE_BASE_TYPE_AS_DEFAULT_IMPL` not working with `DefaultTypeResolverBuilder`
 (reported, fix contributed by silas.u / sialais@github)
#3238: Add PropertyNamingStrategies.UpperSnakeCaseStrategy (and UPPER_SNAKE_CASE constant)
 (requested by Kenneth J)
 (contributed by Tanvesh)
#3244: StackOverflowError when serializing JsonProcessingException
 (reported by saneksanek@github)
#3259: Support for BCP 47 `java.util.Locale` serialization/deserialization
 (contributed by Abishek R)
#3271: String property deserializes null as "null" for JsonTypeInfo.As.EXISTING_PROPERTY
 (reported by jonc2@github)
#3280: Can not deserialize json to enum value with Object-/Array-valued input,
  `@JsonCreator`
 (reported by peteryuanpan@github)
#3397: Optimize `JsonNodeDeserialization` wrt recursion
- Fix to avoid problem with `BigDecimalNode`, scale of `Integer.MIN_VALUE` (see
  [dataformats-binary#264] for details)
- Extend handling of `FAIL_ON_NULL_FOR_PRIMITIVES` to cover coercion from (Empty) String
  via `AsNull`
- Add `mvnw` wrapper

2.12.7.1 (12-Oct-2022)

#3582: Add check in `BeanDeserializer._deserializeFromArray()` to prevent
  use of deeply nested arrays [CVE-2022-42004]
#3590: Add check in primitive value deserializers to avoid deep wrapper array
  nesting wrt `UNWRAP_SINGLE_VALUE_ARRAYS` [CVE-2022-42003]

2.12.7 (26-May-2022)

#2816: Optimize UntypedObjectDeserializer wrt recursion [CVE-2020-36518]

2.12.6 (15-Dec-2021)

#3280: Can not deserialize json to enum value with Object-/Array-valued input,
  `@JsonCreator`
 (reported by peteryuanpan@github)
#3305: ObjectMapper serializes `CharSequence` subtypes as POJO instead of
  as String (JDK 15+)
 (reported by stevenupton@github; fix suggested by Sergey C)
#3328: Possible DoS if using JDK serialization to serialize JsonNode

2.12.5 (27-Aug-2021)

#3220: (regression) Factory method generic type resolution does not use
  Class-bound type parameter
 (reported by Marcos P)

2.12.4 (06-Jul-2021)

#3139: Deserialization of "empty" subtype with DEDUCTION failed
 (reported by JoeWoo; fix provided by drekbour@github)
#3146: Merge findInjectableValues() results in AnnotationIntrospectorPair
 (contributed by Joe B)
#3171: READ_UNKNOWN_ENUM_VALUES_USING_DEFAULT_VALUE doesn't work with empty strings
 (reported by unintended@github)

2.12.3 (12-Apr-2021)

#3108: `TypeFactory` cannot convert `Collection` sub-type without type parameters
  to canonical form and back
 (reported by lbilger@github)
- Fix for [modules-java8#207]: prevent fail on secondary Java 8 date/time types

2.12.2 (03-Mar-2021)

#754: EXTERNAL_PROPERTY does not work well with `@JsonCreator` and
   `FAIL_ON_UNKNOWN_PROPERTIES`
 (reported by Vassil D)
#3008: String property deserializes null as "null" for
   `JsonTypeInfo.As.EXTERNAL_PROPERTY`
#3022: Property ignorals cause `BeanDeserializer `to forget how to read
  from arrays (not copying `_arrayDelegateDeserializer`)
 (reported by Gian M)
#3025: UntypedObjectDeserializer` mixes multiple unwrapped
  collections (related to #2733)
 (fix contributed by Migwel@github)
#3038: Two cases of incorrect error reporting about DeserializationFeature
 (reported by Jelle V)
#3045: Bug in polymorphic deserialization with `@JsonCreator`, `@JsonAnySetter`,
  `JsonTypeInfo.As.EXTERNAL_PROPERTY`
 (reported by martineaus83@github)
#3055: Polymorphic subtype deduction ignores `defaultImpl` attribute
 (contributed by drekbour@github)
#3056: MismatchedInputException: Cannot deserialize instance of
  `com.fasterxml.jackson.databind.node.ObjectNode` out of VALUE_NULL token
 (reported by Stexxen@github)
#3060: Missing override for `hasAsKey()` in `AnnotationIntrospectorPair`
#3062: Creator lookup fails with `InvalidDefinitionException` for conflict
  between single-double/single-Double arg constructor
#3068: `MapDeserializer` forcing `JsonMappingException` wrapping even if
  WRAP_EXCEPTIONS set to false
 (reported by perkss@github)

2.12.1 (08-Jan-2021)

#2962: Auto-detection of constructor-based creator method skipped if there is
   an annotated factory-based creator method (regression from 2.11)
 (reported by Halil I-S)
#2972: `ObjectMapper.treeToValue()` no longer invokes `JsonDeserializer.getNullValue()`
 (reported by andpal@github)
#2973: DeserializationProblemHandler is not invoked when trying to deserializing String
 (reported by zigzago@github)
#2978: Fix failing `double` JsonCreators in jackson 2.12.0
 (contributed by Carter K)
#2979: Conflicting in POJOPropertiesCollector when having namingStrategy
 (reported, fix suggested by SunYiJun)
#2990: Breaking API change in `BasicClassIntrospector` (2.12.0)
 (reported, fix contributed by Faron D)
#3005: `JsonNode.requiredAt()` does NOT fail on some path expressions
#3009: Exception thrown when `Collections.synchronizedList()` is serialized
  with type info, deserialized
 (reported by pcloves@github)

2.12.0 (29-Nov-2020)

#43: Add option to resolve type from multiple existing properties,
  `@JsonTypeInfo(use=DEDUCTION)`
 (contributed by drekbour@github)
#426: `@JsonIgnoreProperties` does not prevent Exception Conflicting getter/setter
  definitions for property
 (reported by gmkll@github)
#921: Deserialization Not Working Right with Generic Types and Builders
 (reported by Mike G; fix contributed by Ville K)
#1296: Add `@JsonIncludeProperties(propertyNames)` (reverse of `@JsonIgnoreProperties`)
 (contributed Baptiste P)
#1458: `@JsonAnyGetter` should be allowed on a field
 (contributed by Dominik K)
#1498: Allow handling of single-arg constructor as property based by default
 (requested by Lovro P)
#1852: Allow case insensitive deserialization of String value into
  `boolean`/`Boolean` (esp for Excel)
 (requested by Patrick J)
#1886: Allow use of `@JsonFormat(with=JsonFormat.Feature.ACCEPT_CASE_INSENSITIVE_PROPERTIES)`
  on Class
#1919: Abstract class included as part of known type ids for error message
  when using JsonSubTypes
 (reported by Incara@github)
#2066: Distinguish null from empty string for UUID deserialization
 (requested by leonshaw@github)
#2091: `ReferenceType` does not expose valid containedType
 (reported by Nate B)
#2113: Add `CoercionConfig[s]` mechanism for configuring allowed coercions
#2118: `JsonProperty.Access.READ_ONLY` does not work with "getter-as-setter" `Collection`s
 (reported by Xiang Z)
#2215: Support `BigInteger` and `BigDecimal` creators in `StdValueInstantiator`
 (requested by David N, implementation contributed by Tiago M)
#2283: `JsonProperty.Access.READ_ONLY` fails with collections when a property name is specified
 (reported by Yona A)
#2644: `BigDecimal` precision not retained for polymorphic deserialization
 (reported by rost5000@github)
#2675: Support use of `Void` valued properties (`MapperFeature.ALLOW_VOID_VALUED_PROPERTIES`)
#2683: Explicitly fail (de)serialization of `java.time.*` types in absence of
  registered custom (de)serializers
#2707: Improve description included in by `DeserializationContext.handleUnexpectedToken()`
#2709: Support for JDK 14 record types (`java.lang.Record`)
 (contributed by Youri B)
#2715: `PropertyNamingStrategy` class initialization depends on its subclass, this can
  lead to class loading deadlock
 (reported by fangwentong@github)
#2719: `FAIL_ON_IGNORED_PROPERTIES` does not throw on `READONLY` properties with
  an explicit name
 (reported, fix contributed by David B)
#2726: Add Gradle Module Metadata for version alignment with Gradle 6
 (contributed by Jendrik J)
#2732: Allow `JsonNode` auto-convert into `ArrayNode` if duplicates found (for XML)
#2733: Allow values of "untyped" auto-convert into `List` if duplicates found (for XML)
#2751: Add `ValueInstantiator.createContextual(...)
#2761: Support multiple names in `JsonSubType.Type`
 (contributed by Swayam R)
#2775: Disabling `FAIL_ON_INVALID_SUBTYPE` breaks polymorphic deserialization of Enums
 (reported by holgerknoche@github)
#2776: Explicitly fail (de)serialization of `org.joda.time.*` types in absence of registered
  custom (de)serializers
#2784: Trailing zeros are stripped when deserializing BigDecimal values inside a
  @JsonUnwrapped property
 (reported by mjustin@github)
#2800: Extract getter/setter/field name mangling from `BeanUtil` into
  pluggable `AccessorNamingStrategy`
#2804: Throw `InvalidFormatException` instead of `MismatchedInputException`
   for ACCEPT_FLOAT_AS_INT coercion failures
 (requested by mjustin@github)
#2871: Add `@JsonKey` annotation (similar to `@JsonValue`) for customizable
  serialization of Map keys
 (requested by CidTori@github; implementation contributed by Kevin B)
#2873: `MapperFeature.ACCEPT_CASE_INSENSITIVE_ENUMS` should work for enum as keys
 (fix contributed by Ilya G)
#2879: Add support for disabling special handling of "Creator properties" wrt
  alphabetic property ordering
 (contributed by Sergiy Y)
#2885: Add `JsonNode.canConvertToExactIntegral()` to indicate whether floating-point/BigDecimal
  values could be converted to integers losslessly
 (requested by Oguzhan U; implementation contributed by Siavash S)
#2895: Improve static factory method generic type resolution logic
 (contributed by Carter K)
#2903: Allow preventing "Enum from integer" coercion using new `CoercionConfig` system
#2909: `@JsonValue` not considered when evaluating inclusion
 (reported by chrylis@github)
#2910: Make some java platform modules optional
 (contributed by XakepSDK@github)
#2925: Add support for serializing `java.sql.Blob`
 (contributed by M Rizky S)
#2928: `AnnotatedCreatorCollector` should avoid processing synthetic static
  (factory) methods
 (contributed by Carter K)
#2931: Add errorprone static analysis profile to detect bugs at build time
 (contributed by Carter K)
#2932: Problem with implicit creator name detection for constructor detection
- Add `BeanDeserializerBase.isCaseInsensitive()`
- Some refactoring of `CollectionDeserializer` to solve CSV array handling issues
- Full "LICENSE" included in jar for easier access by compliancy tools

2.11.4 (12-Dec-2020)

#2894: Fix type resolution for static methods (regression in 2.11.3 due to #2821 fix)
 (reported by Łukasz W)
#2944: `@JsonCreator` on constructor not compatible with `@JsonIdentityInfo`,
  `PropertyGenerator`
 (reported by Lucian H)
- Add debug improvements wrt #2807 (`ClassUtil.getClassMethods()`)

2.11.3 (02-Oct-2020)

#2795: Cannot detect creator arguments of mixins for JDK types
 (reported by Marcos P)
#2815: Add `JsonFormat.Shape` awareness for UUID serialization (`UUIDSerializer`)
#2821: Json serialization fails or a specific case that contains generics and
  static methods with generic parameters (2.11.1 -> 2.11.2 regression)
 (reported by Lari H)
#2822: Using JsonValue and JsonFormat on one field does not work as expected
 (reported by Nils-Christian E)
#2840: `ObjectMapper.activateDefaultTypingAsProperty()` is not using
  parameter `PolymorphicTypeValidator`
 (reported by Daniel W)
#2846: Problem deserialization "raw generic" fields (like `Map`) in 2.11.2
- Fix issues with `MapLikeType.isTrueMapType()`,
  `CollectionLikeType.isTrueCollectionType()`

2.11.2 (02-Aug-2020)

#2783: Parser/Generator features not set when using `ObjectMapper.createParser()`,
  `createGenerator()`
#2785: Polymorphic subtypes not registering on copied ObjectMapper (2.11.1)
 (reported, fix contributed by Joshua S)
#2789: Failure to read AnnotatedField value in Jackson 2.11
 (reported by isaki@github)
#2796: `TypeFactory.constructType()` does not take `TypeBindings` correctly
 (reported by Daniel H)

2.11.1 (25-Jun-2020)

#2486: Builder Deserialization with JsonCreator Value vs Array
 (reported by Ville K)
#2725: JsonCreator on static method in Enum and Enum used as key in map
  fails randomly
 (reported by Michael C)
#2755: `StdSubtypeResolver` is not thread safe (possibly due to copy
  not being made with `ObjectMapper.copy()`)
 (reported by tjwilson90@github)
#2757: "Conflicting setter definitions for property" exception for `Map`
  subtype during deserialization
 (reported by Frank S)
#2758: Fail to deserialize local Records
 (reported by Johannes K)
#2759: Rearranging of props when property-based generator is in use leads
  to incorrect output
 (reported by Oleg C)
#2760: Jackson doesn't respect `CAN_OVERRIDE_ACCESS_MODIFIERS=false` for
  deserializer properties
 (reported by Johannes K)
#2767: `DeserializationFeature.UNWRAP_SINGLE_VALUE_ARRAYS` don't support `Map`
  type field
 (reported by abomb4@github)
#2770: JsonParser from MismatchedInputException cannot getText() for
  floating-point value
 (reported by João G)

2.11.0 (26-Apr-2020)

#953: i-I case conversion problem in Turkish locale with case-insensitive deserialization
 (reported by Máté R)
#962: `@JsonInject` fails on trying to find deserializer even if inject-only
 (reported by David B)
#1983: Polymorphic deserialization should handle case-insensitive Type Id property name
  if `MapperFeature.ACCEPT_CASE_INSENSITIVE_PROPERTIES` is enabled
 (reported by soundvibe@github, fix contributed by Oleksandr P)
#2049: TreeTraversingParser and UTF8StreamJsonParser create contexts differently
 (reported by Antonio P)
#2352: Support use of `@JsonAlias` for enum values
 (contributed by Robert D)
#2365: `declaringClass` of "enum-as-POJO" not removed for `ObjectMapper` with
  a naming strategy
 (reported by Tynakuh@github)
#2480: Fix `JavaType.isEnumType()` to support sub-classes
#2487: BeanDeserializerBuilder Protected Factory Method for Extension
 (contributed by Ville K)
#2503: Support `@JsonSerialize(keyUsing)` and `@JsonDeserialize(keyUsing)` on Key class
#2511: Add `SerializationFeature.WRITE_SELF_REFERENCES_AS_NULL`
 (contributed by Joongsoo P)
#2515: `ObjectMapper.registerSubtypes(NamedType...)` doesn't allow registering
  same POJO for two different type ids
 (contributed by Joseph K)
#2522: `DeserializationContext.handleMissingInstantiator()` throws
  `MismatchedInputException` for non-static inner classes
#2525: Incorrect `JsonStreamContext` for `TokenBuffer` and `TreeTraversingParser`
#2527: Add `AnnotationIntrospector.findRenameByField()` to support Kotlin's
  "is-getter" naming convention
#2555: Use `@JsonProperty(index)` for sorting properties on serialization
#2565: Java 8 `Optional` not working with `@JsonUnwrapped` on unwrappable type
 (reported by Haowei W)
#2587: Add `MapperFeature.BLOCK_UNSAFE_POLYMORPHIC_BASE_TYPES` to allow blocking
  use of unsafe base type for polymorphic deserialization
#2589: `DOMDeserializer`: setExpandEntityReferences(false) may not prevent
  external entity expansion in all cases [CVE-2020-25649]
 (reported by Bartosz B)
#2592: `ObjectMapper.setSerializationInclusion()` is ignored for `JsonAnyGetter`
 (reported by Oleksii K)
#2608: `ValueInstantiationException` when deserializing using a builder and
  `UNWRAP_SINGLE_VALUE_ARRAYS`
 (reported by cadrake@github)
#2627: JsonIgnoreProperties(ignoreUnknown = true) does not work on field and method level
 (reported by robotmrv@github)
#2632: Failure to resolve generic type parameters on serialization
 (reported by Simone D)
#2635: JsonParser cannot getText() for input stream on MismatchedInputException
 (reported by João G)
#2636: ObjectReader readValue lacks Class<T> argument
 (contributed by Robin R)
#2643: Change default textual serialization of `java.util.Date`/`Calendar`
  to include colon in timezone offset
#2647: Add `ObjectMapper.createParser()` and `createGenerator()` methods
#2657: Allow serialization of `Properties` with non-String values
#2663: Add new factory method for creating custom `EnumValues` to pass to `EnumDeserializer
 (requested by Rafal K)
#2668: `IllegalArgumentException` thrown for mismatched subclass deserialization
 (reported by nbruno@github)
#2693: Add convenience methods for creating `List`, `Map` valued `ObjectReader`s
  (ObjectMapper.readerForListOf())
- Add `SerializerProvider.findContentValueSerializer()` methods

2.10.5.1 (02-Dec-2020)

#2589: (see desc on 2.11.0 -- backported)

2.10.5 (21-Jul-2020)

#2787 (partial fix): NPE after add mixin for enum
 (reported by Denis K)

2.10.4 (03-May-2020)

#2679: `ObjectMapper.readValue("123", Void.TYPE)` throws "should never occur"
 (reported by Endre S)

2.10.3 (03-Mar-2020)

#2482: `JSONMappingException` `Location` column number is one line Behind the actual
  location
 (reported by Kamal A, fixed by Ivo S)
#2599: NoClassDefFoundError at DeserializationContext.<init> on Android 4.1.2
  and Jackson 2.10.0
 (reported by Tobias P)
#2602: ByteBufferSerializer produces unexpected results with a duplicated ByteBuffer
  and a position > 0
 (reported by Eduard T)
#2605: Failure to deserializer polymorphic subtypes of base type `Enum`
 (reported by uewle@github)
#2610: `EXTERNAL_PROPERTY` doesn't work with `@JsonIgnoreProperties`
 (reported, fix suggested by Alexander S)

2.10.2 (05-Jan-2020)

#2101: `FAIL_ON_NULL_FOR_PRIMITIVES` failure does not indicate field name in exception message
 (reported by raderio@github)

2.10.1 (09-Nov-2019)

#2457: Extended enum values are not handled as enums when used as Map keys
 (reported by Andrey K)
#2473: Array index missing in path of `JsonMappingException` for `Collection<String>`,
  with custom deserializer
 (reported by João G)
#2475: `StringCollectionSerializer` calls `JsonGenerator.setCurrentValue(value)`,
  which messes up current value for sibling properties
 (reported by Ryan B)
#2485: Add `uses` for `Module` in module-info
 (contributed by Marc M)
#2513: BigDecimalAsStringSerializer in NumberSerializer throws IllegalStateException in 2.10
 (reported by Johan H)
#2519: Serializing `BigDecimal` values inside containers ignores shape override
 (reported by Richard W)
#2520: Sub-optimal exception message when failing to deserialize non-static inner classes
 (reported by Mark S)
#2529: Add tests to ensure `EnumSet` and `EnumMap` work correctly with "null-as-empty"
#2534: Add `BasicPolymorphicTypeValidator.Builder.allowIfSubTypeIsArray()`
#2535: Allow String-to-byte[] coercion for String-value collections

2.10.0 (26-Sep-2019)

#18: Make `JsonNode` serializable
#1093: Default typing does not work with `writerFor(Object.class)`
 (reported by hoomanv@github)
#1675: Remove "impossible" `IOException` in `readTree()` and `readValue()` `ObjectMapper`
  methods which accept Strings
 (requested by matthew-pwnieexpress@github)
#1954: Add Builder pattern for creating configured `ObjectMapper` instances
#1995: Limit size of `DeserializerCache`, auto-flush on exceeding
#2059: Remove `final` modifier for `TypeFactory`
 (requested by Thibaut R)
#2077: `JsonTypeInfo` with a subtype having `JsonFormat.Shape.ARRAY` and
  no fields generates `{}` not `[]`
 (reported by Sadayuki F)
#2115: Support naive deserialization of `Serializable` values as "untyped", same
  as `java.lang.Object`
 (requested by Christopher S)
#2116: Make NumberSerializers.Base public and its inherited classes not final
 (requested by Édouard M)
#2126: `DeserializationContext.instantiationException()` throws `InvalidDefinitionException`
#2129: Add `SerializationFeature.WRITE_ENUM_KEYS_USING_INDEX`, separate from value setting
 (suggested by renzihui@github)
#2133: Improve `DeserializationProblemHandler.handleUnexpectedToken()` to allow handling of
  Collection problems
 (contributed by Semyon L)
#2149: Add `MapperFeature.ACCEPT_CASE_INSENSITIVE_VALUES`
 (suggested by Craig P)
#2153: Add `JsonMapper` to replace generic `ObjectMapper` usage
#2164: `FactoryBasedEnumDeserializer` does not respect
  `DeserializationFeature.WRAP_EXCEPTIONS`
 (reported by Yiqiu H)
#2187: Make `JsonNode.toString()` use shared `ObjectMapper` to produce valid json
#2189: `TreeTraversingParser` does not check int bounds
 (reported by Alexander S)
#2195: Add abstraction `PolymorphicTypeValidator`, for limiting subtypes allowed by
  default typing, `@JsonTypeInfo`
#2196: Type safety for `readValue()` with `TypeReference`
 (suggested by nguyenfilip@github)
#2204: Add `JsonNode.isEmpty()` as convenience alias
#2211: Change of behavior (2.8 -> 2.9) with `ObjectMapper.readTree(input)` with no content
#2217: Suboptimal memory allocation in `TextNode.getBinaryValue()`
 (reported by Christoph B)
#2220: Force serialization always for `convertValue()`; avoid short-cuts
#2223: Add `missingNode()` method in `JsonNodeFactory`
#2227: Minor cleanup of exception message for `Enum` binding failure
 (reported by RightHandedMonkey@github)
#2230: `WRITE_BIGDECIMAL_AS_PLAIN` is ignored if `@JsonFormat` is used
 (reported by Pavel C)
#2236: Type id not provided on `Double.NaN`, `Infinity` with `@JsonTypeInfo`
 (reported by C-B-B@github)
#2237: Add "required" methods in `JsonNode`: `required(String | int)`,
  `requiredAt(JsonPointer)`
#2241: Add `PropertyNamingStrategy.LOWER_DOT_CASE` for dot-delimited names
 (contributed by zenglian@github.com)
#2251: Getter that returns an abstract collection breaks a delegating `@JsonCreator`
#2265: Inconsistent handling of Collections$UnmodifiableList vs Collections$UnmodifiableRandomAccessList
#2273: Add basic Java 9+ module info
#2280: JsonMerge not work with constructor args
 (reported by Deblock T)
#2309: READ_ENUMS_USING_TO_STRING doesn't support null values
 (reported, fix suggested by Ben A)
#2311: Unnecessary MultiView creation for property writers
 (suggested by Manuel H)
#2331: `JsonMappingException` through nested getter with generic wildcard return type
 (reported by sunchezz89@github)
#2336: `MapDeserializer` can not merge `Map`s with polymorphic values
 (reported by Robert G)
#2338: Suboptimal return type for `JsonNode.withArray()`
 (reported by Victor N)
#2339: Suboptimal return type for `ObjectNode.set()`
 (reported by Victor N)
#2348: Add sanity checks for `ObjectMapper.readXXX()` methods
 (requested by ebundy@github)
#2349: Add option `DefaultTyping.EVERYTHING` to support Kotlin data classes
#2357: Lack of path on MismatchedInputException
 (suggested by TheEin@github)
#2378: `@JsonAlias` doesn't work with AutoValue
 (reported by David H)
#2390: `Iterable` serialization breaks when adding `@JsonFilter` annotation
 (reported by Chris M)
#2392: `BeanDeserializerModifier.modifyDeserializer()` not applied to custom bean deserializers
 (reported by andreasbaus@github)
#2393: `TreeTraversingParser.getLongValue()` incorrectly checks `canConvertToInt()`
 (reported by RabbidDog@github)
#2398: Replace recursion in `TokenBuffer.copyCurrentStructure()` with iteration
 (reported by Sam S)
#2415: Builder-based POJO deserializer should pass builder instance, not type,
  to `handleUnknownVanilla()`
 (proposed by Vladimir T, follow up to #822)
#2416: Optimize `ValueInstantiator` construction for default `Collection`, `Map` types
#2422: `scala.collection.immutable.ListMap` fails to serialize since 2.9.3
 (reported by dejanlokar1@github)
#2424: Add global config override setting for `@JsonFormat.lenient()`
#2428: Use "activateDefaultTyping" over "enableDefaultTyping" in 2.10 with new methods
#2430: Change `ObjectMapper.valueToTree()` to convert `null` to `NullNode`
#2432: Add support for module bundles
 (contributed by Marcos P)
#2433: Improve `NullNode.equals()`
 (suggested by David B)
#2442: `ArrayNode.addAll()` adds raw `null` values which cause NPE on `deepCopy()`
  and `toString()`
 (reported, fix contributed by Hesham M)
#2446: Java 11: Unable to load JDK7 types (annotations, java.nio.file.Path): no Java7 support added
 (reported by David C)
#2451: Add new `JsonValueFormat` value, `UUID`
#2453: Add `DeserializationContext.readTree(JsonParser)` convenience method
#2458: `Nulls` property metadata ignored for creators
 (reported  by XakepSDK@github)
#2466: Didn't find class "java.nio.file.Path" below Android api 26
 (reported by KevynBct@github)
#2467: Accept `JsonTypeInfo.As.WRAPPER_ARRAY` with no second argument to
  deserialize as "null value"
 (contributed by Martin C)

[2.9.10.x micro-patches omitted]

2.9.10 (21-Sep-2019)

#2331: `JsonMappingException` through nested getter with generic wildcard return type
#2334: Block one more gadget type (CVE-2019-12384)
#2341: Block one more gadget type (CVE-2019-12814)
#2374: `ObjectMapper. getRegisteredModuleIds()` throws NPE if no modules registered
#2387: Block yet another deserialization gadget (CVE-2019-14379)
#2389: Block yet another deserialization gadget (CVE-2019-14439)
 (reported by xiexq)
#2404: FAIL_ON_MISSING_EXTERNAL_TYPE_ID_PROPERTY setting ignored when
  creator properties are buffered
 (contributed by Joe B)
#2410: Block one more gadget type (HikariCP, CVE-2019-14540)
  (reported by iSafeBlue@github / blue@ixsec.org)
#2420: Block one more gadget type (cxf-jax-rs, no CVE allocated yet)
  (reported by crazylirui@gmail.com)
#2449: Block one more gadget type (HikariCP, CVE-2019-14439 / CVE-2019-16335)
  (reported by kingkk)
#2460: Block one more gadget type (ehcache, CVE-2019-17267)
  (reported by Fei Lu)
#2462: Block two more gadget types (commons-configuration/-2)
#2469: Block one more gadget type (xalan2)

2.9.9 (16-May-2019)

#1408: Call to `TypeVariable.getBounds()` without synchronization unsafe on some platforms
 (reported by Thomas K)
#2221: `DeserializationProblemHandler.handleUnknownTypeId()` returning `Void.class`,
  enableDefaultTyping causing NPE
 (reported by MeyerNils@github)
#2251: Getter that returns an abstract collection breaks a delegating `@JsonCreator`
#2265: Inconsistent handling of Collections$UnmodifiableList vs Collections$UnmodifiableRandomAccessList
 (reported by Joffrey B)
#2299: Fix for using jackson-databind in an OSGi environment under Android
 (contributed by Christoph F)
#2303: Deserialize null, when java type is "TypeRef of TypeRef of T", does not provide "Type(Type(null))"
 (reported by Cyril M)
#2324: `StringCollectionDeserializer` fails with custom collection
 (reported byb Daniil B)
#2326: Block one more gadget type (CVE-2019-12086)
- Prevent String coercion of `null` in `WritableObjectId` when calling `JsonGenerator.writeObjectId()`,
  mostly relevant for formats like YAML that have native Object Ids

2.9.8 (15-Dec-2018)

#1662: `ByteBuffer` serialization is broken if offset is not 0
 (reported by j-baker@github)
#2155: Type parameters are checked for equality while isAssignableFrom expected
 (reported by frankfiedler@github)
#2167: Large ISO-8601 Dates are formatted/serialized incorrectly
#2181: Don't re-use dynamic serializers for property-updating copy constructors
 (suggested by Pavel N)
#2183: Base64 JsonMappingException: Unexpected end-of-input
 (reported by ViToni@github)
#2186: Block more classes from polymorphic deserialization (CVE-2018-19360,
  CVE-2018-19361, CVE-2018-19362)
 (reported by Guixiong Wu)
#2197: Illegal reflective access operation warning when using `java.lang.Void`
  as value type
 (reported by René K)
#2202: StdKeyDeserializer Class method _getToStringResolver is slow causing Thread Block
 (reported by sushobhitrajan@github)

2.9.7 (19-Sep-2018)

#2060: `UnwrappingBeanPropertyWriter` incorrectly assumes the found serializer is
  of type `UnwrappingBeanSerializer`
 (reported by Petar T)
#2064: Cannot set custom format for `SqlDateSerializer` globally
 (reported by Brandon K)
#2079: NPE when visiting StaticListSerializerBase
 (reported by WorldSEnder@github)
#2082: `FactoryBasedEnumDeserializer` should be cachable
#2088: `@JsonUnwrapped` fields are skipped when using `PropertyBasedCreator` if
  they appear after the last creator property
 (reported, fix contributed by 6bangs@github)
#2096: `TreeTraversingParser` does not take base64 variant into account
 (reported by tangiel@github)
#2097: Block more classes from polymorphic deserialization (CVE-2018-14718
  - CVE-2018-14721)
#2109: Canonical string for reference type is built incorrectly
 (reported by svarzee@github)
#2120: `NioPathDeserializer` improvement
 (contributed by Semyon L)
#2128: Location information included twice for some `JsonMappingException`s

2.9.6 (12-Jun-2018)

#955: Add `MapperFeature.USE_BASE_TYPE_AS_DEFAULT_IMPL` to use declared base type
   as `defaultImpl` for polymorphic deserialization
  (contributed by mikeldpl@github)
#1328: External property polymorphic deserialization does not work with enums
#1565: Deserialization failure with Polymorphism using JsonTypeInfo `defaultImpl`,
  subtype as target
#1964: Failed to specialize `Map` type during serialization where key type
  incompatibility overidden via "raw" types
 (reported by ptirador@github)
#1990: MixIn `@JsonProperty` for `Object.hashCode()` is ignored
 (reported by Freddy B)
#1991: Context attributes are not passed/available to custom serializer if object is in POJO
 (reported by dletin@github)
#1998: Removing "type" attribute with Mixin not taken in account if
  using ObjectMapper.copy()
 (reported by SBKila@github)
#1999: "Duplicate property" issue should mention which class it complains about
 (reported by Ondrej Z)
#2001: Deserialization issue with `@JsonIgnore` and `@JsonCreator` + `@JsonProperty`
  for same property name
 (reported, fix contributed by Jakub S)
#2015: `@Jsonsetter with Nulls.SKIP` collides with
  `DeserializationFeature.READ_UNKNOWN_ENUM_VALUES_AS_NULL` when parsing enum
 (reported by ndori@github)
#2016: Delegating JsonCreator disregards JsonDeserialize info
 (reported by Carter K)
#2019: Abstract Type mapping in 2.9 fails when multiple modules are registered
 (reported by asger82@github)
#2021: Delegating JsonCreator disregards `JsonDeserialize.using` annotation
#2023: `JsonFormat.Feature.ACCEPT_EMPTY_STRING_AS_NULL_OBJECT` not working
  with `null` coercion with `@JsonSetter`
#2027: Concurrency error causes `IllegalStateException` on `BeanPropertyMap`
 (reported by franboragina@github)
#2032: CVE-2018-11307: Potential information exfiltration with default typing, serialization gadget from MyBatis
 (reported by Guixiong Wu)
#2034: Serialization problem with type specialization of nested generic types
 (reported by Reinhard P)
#2038: JDK Serializing and using Deserialized `ObjectMapper` loses linkage
  back from `JsonParser.getCodec()`
 (reported by Chetan N)
#2051: Implicit constructor property names are not renamed properly with
  `PropertyNamingStrategy`
#2052: CVE-2018-12022: Block polymorphic deserialization of types from Jodd-db library
 (reported by Guixiong Wu)
#2058: CVE-2018-12023: Block polymorphic deserialization of types from Oracle JDBC driver
 (reported by Guixiong Wu)

2.9.5 (26-Mar-2018)

#1911: Allow serialization of `BigDecimal` as String, using
  `@JsonFormat(shape=Shape.String)`, config overrides
 (suggested by cen1@github)
#1912: `BeanDeserializerModifier.updateBuilder()` not work to set custom
  deserializer on a property (since 2.9.0)
 (contributed by Deblock T)
#1931: Two more `c3p0` gadgets to exploit default typing issue
 (reported by lilei@venusgroup.com.cn)
#1932: `EnumMap` cannot deserialize with type inclusion as property
#1940: `Float` values with integer value beyond `int` lose precision if
  bound to `long`
 (reported by Aniruddha M)
#1941: `TypeFactory.constructFromCanonical()` throws NPE for Unparameterized
  generic canonical strings
 (reported by ayushgp@github)
#1947: `MapperFeature.AUTO_DETECT_XXX` do not work if all disabled
 (reported by Timur S)
#1977: Serializing an Iterator with multiple sub-types fails after upgrading to 2.9.x
 (reported by ssivanand@github)
#1978: Using @JsonUnwrapped annotation in builderdeserializer hangs in infinite loop
 (reported by roeltje25@github)

2.9.4 (24-Jan-2018)

#1382: `@JsonProperty(access=READ_ONLY)` unxepected behaviour with `Collections`
 (reported by hexfaker@github)
#1673: Serialising generic value classes via Reference Types (like Optional) fails
  to include type information
 (reported by Pier-Luc W)
#1729: Integer bounds verification when calling `TokenBuffer.getIntValue()`
 (reported by Kevin G)
#1853: Deserialise from Object (using Creator methods) returns field name instead of value
 (reported by Alexander S)
#1854: NPE deserializing collection with `@JsonCreator` and `ACCEPT_CASE_INSENSITIVE_PROPERTIES`
 (reported by rue-jw@github)
#1855: Blacklist for more serialization gadgets (dbcp/tomcat, spring, CVE-2017-17485)
#1859: Issue handling unknown/unmapped Enum keys
 (reported by remya11@github)
#1868: Class name handling for JDK unmodifiable Collection types changed
  (reported by Rob W)
#1870: Remove `final` on inherited methods in `BuilderBasedDeserializer` to allow
  overriding by subclasses
  (requested by Ville K)
#1878: `@JsonBackReference` property is always ignored when deserializing since 2.9.0
 (reported by reda-alaoui@github)
#1895: Per-type config override "JsonFormat.Shape.OBJECT" for Map.Entry not working
 (reported by mcortella@github)
#1899: Another two gadgets to exploit default typing issue in jackson-databind
 (reported by OneSourceCat@github)
#1906: Add string format specifier for error message in `PropertyValueBuffer`
 (reported by Joe S)
#1907: Remove `getClass()` from `_valueType` argument for error reporting
 (reported by Joe S)

2.9.3 (09-Dec-2017)

#1604: Nested type arguments doesn't work with polymorphic types
#1794: `StackTraceElementDeserializer` not working if field visibility changed
 (reported by dsingley@github)
#1799: Allow creation of custom sub-types of `NullNode`, `BooleanNode`, `MissingNode`
#1804: `ValueInstantiator.canInstantiate()` ignores `canCreateUsingArrayDelegate()`
 (reported byb henryptung@github)
#1807: Jackson-databind caches plain map deserializer and use it even map has `@JsonDeserializer`
 (reported by lexas2509@github)
#1823: ClassNameIdResolver doesn't handle resolve Collections$SingletonMap & Collections$SingletonSet
 (reported by Peter J)
#1831: `ObjectReader.readValue(JsonNode)` does not work correctly with polymorphic types,
  value to update
 (reported by basmastr@github)
#1835: ValueInjector break from 2.8.x to 2.9.x
 (repoted by kinigitbyday@github)
#1842: `null` String for `Exception`s deserialized as String "null" instead of `null`
 (reported by ZeleniJure@github)
#1843: Include name of unsettable property in exception from `SetterlessProperty.set()`
 (suggested by andreh7@github)
#1844: Map "deep" merge only adds new items, but not override existing values
 (reported by alinakovalenko@github)

2.9.2 (14-Oct-2017)

(possibly) #1756: Deserialization error with custom `AnnotationIntrospector`
 (reported by Daniel N)
#1705: Non-generic interface method hides type resolution info from generic base class
  (reported by Tim B)
 NOTE: was originally reported fixed in 2.9.1 -- turns out it wasn't.
#1767: Allow `DeserializationProblemHandler` to respond to primitive types
 (reported by nhtzr@github)
#1768: Improve `TypeFactory.constructFromCanonical()` to work with
  `java.lang.reflect.Type.getTypeName()' format
 (suggested by Luís C)
#1771: Pass missing argument for string formatting in `ObjectMapper`
 (reported by Nils B)
#1788: `StdDateFormat._parseAsISO8601()` does not parse "fractional" timezone correctly
#1793: `java.lang.NullPointerException` in `ObjectArraySerializer.acceptJsonFormatVisitor()`
  for array value with `@JsonValue`
 (reported by Vincent D)

2.9.1 (07-Sep-2017)

#1725: `NPE` In `TypeFactory. constructParametricType(...)`
 (reported by ctytgat@github)
#1730: InvalidFormatException` for `JsonToken.VALUE_EMBEDDED_OBJECT`
 (reported by zigzago@github)
#1744: StdDateFormat: add option to serialize timezone offset with a colon
 (contributed by Bertrand R)
#1745: StdDateFormat: accept and truncate millis larger than 3 digits
 (suggested by Bertrand R)
#1749: StdDateFormat: performance improvement of '_format(..)' method 
 (contributed by Bertrand R)
#1759: Reuse `Calendar` instance during parsing by `StdDateFormat`
 (contributed by Bertrand R)
- Fix `DelegatingDeserializer` constructor to pass `handledType()` (and
  not type of deserializer being delegated to!)
- Add `Automatic-Module-Name` ("com.fasterxml.jackson.databind") for JDK 9 module system

2.9.0 (30-Jul-2017)

#219: SqlDateSerializer does not obey SerializationConfig.Feature.WRITE_DATES_AS_TIMESTAMPS
 (reported by BrentDouglas@github)
#265: Add descriptive exception for attempts to use `@JsonWrapped` via Creator parameter
#291: @JsonTypeInfo with As.EXTERNAL_PROPERTY doesn't work if external type property
  is referenced more than once
 (reported by Starkom@github)
#357: StackOverflowError with contentConverter that returns array type
 (reported by Florian S)
#383: Recursive `@JsonUnwrapped` (`child` with same type) fail: "No _valueDeserializer assigned"
 (reported by tdavis@github)
#403: Make FAIL_ON_NULL_FOR_PRIMITIVES apply to primitive arrays and other types that wrap primitives
 (reported by Harleen S)
#476: Allow "Serialize as POJO" using `@JsonFormat(shape=Shape.OBJECT)` class annotation
#507: Support for default `@JsonView` for a class
 (suggested by Mark W)
#687: Exception deserializing a collection @JsonIdentityInfo and a property based creator
#865: `JsonFormat.Shape.OBJECT` ignored when class implements `Map.Entry`
#888: Allow specifying custom exclusion comparator via `@JsonInclude`,
  using `JsonInclude.Include.CUSTOM`
#994: `DeserializationFeature.UNWRAP_SINGLE_VALUE_ARRAYS` only works for POJOs, Maps
#1029: Add a way to define property name aliases
#1035: `@JsonAnySetter` assumes key of `String`, does not consider declared type.
 (reported by Michael F)
#1060: Allow use of `@JsonIgnoreProperties` for POJO-valued arrays, `Collection`s
#1106: Add `MapperFeature.ALLOW_COERCION_OF_SCALARS` for enabling/disabling coercions
#1284: Make `StdKeySerializers` use new `JsonGenerator.writeFieldId()` for `int`/`long` keys
#1320: Add `ObjectNode.put(String, BigInteger)`
 (proposed by Jan L)
#1341: `DeserializationFeature.FAIL_ON_MISSING_EXTERNAL_TYPE_ID_PROPERTY`
 (contributed by Connor K)
#1347: Extend `ObjectMapper.configOverrides()` to allow changing visibility rules
#1356: Differentiate between input and code exceptions on deserialization
 (suggested by Nick B)
#1369: Improve `@JsonCreator` detection via `AnnotationIntrospector`
 by passing `MappingConfig`
#1371: Add `MapperFeature.INFER_CREATOR_FROM_CONSTRUCTOR_PROPERTIES` to allow
 disabling use of `@CreatorProperties` as explicit `@JsonCreator` equivalent
#1376: Add ability to disable JsonAnySetter/JsonAnyGetter via mixin
 (suggested by brentryan@github)
#1399: Add support for `@JsonMerge` to allow "deep update"
#1402: Use `@JsonSetter(nulls=...)` to specify handling of `null` values during deserialization
#1406: `ObjectMapper.readTree()` methods do not return `null` on end-of-input
 (reported by Fabrizio C)
#1407: `@JsonFormat.pattern` is ignored for `java.sql.Date` valued properties
 (reported by sangpire@github)
#1415: Creating CollectionType for non generic collection class broken
#1428: Allow `@JsonValue` on a field, not just getter
#1434: Explicitly pass null on invoke calls with no arguments
 (contributed by Emiliano C)
#1433: `ObjectMapper.convertValue()` with null does not consider null conversions
  (`JsonDeserializer.getNullValue()`)
 (contributed by jdmichal@github)
#1440: Wrong `JsonStreamContext` in `DeserializationProblemHandler` when reading
  `TokenBuffer` content
 (reported by Patrick G)
#1444: Change `ObjectMapper.setSerializationInclusion()` to apply to content inclusion too
#1450: `SimpleModule.addKeyDeserializer()` should throw `IllegalArgumentException` if `null`
  reference of `KeyDeserializer` passed
 (suggested by PawelJagus@github)
#1454: Support `@JsonFormat.lenient` for `java.util.Date`, `java.util.Calendar`
#1474: Replace use of `Class.newInstance()` (deprecated in Java 9) with call via Constructor
#1480: Add support for serializing `boolean`/`Boolean` as number (0 or 1)
 (suggested by jwilmoth@github)
#1520: Case insensitive enum deserialization with `MapperFeature.ACCEPT_CASE_INSENSITIVE_ENUMS`
 (contributed by Ana-Eliza B)
#1522: Global `@JsonInclude(Include.NON_NULL)` for all properties with a specific type
 (contributed by Carsten W)
#1544: EnumMapDeserializer assumes a pure EnumMap and does not support EnumMap derived classes
 (reported by Lyor G)
#1550: Unexpected behavior with `@JsonInclude(JsonInclude.Include.NON_EMPTY)` and
 `java.util.Date` serialization
#1551: `JsonMappingException` with polymorphic type and `JsonIdentityInfo` when basic type is abstract
 (reported by acm073@github)
#1552: Map key converted to byte array is not serialized as base64 string
 (reported by nmatt@github)
#1554: Support deserialization of `Shape.OBJECT` ("as POJO") for `Map`s (and map-like types)
#1556: Add `ObjectMapper.updateValue()` method to update instance with given overrides
 (suggested by syncer@github)
#1583: Add a `DeserializationFeature.FAIL_ON_TRAILING_TOKENS` to force reading of the
  whole input as single value
#1592: Add support for handling primitive/discrepancy problem with type refinements
#1605: Allow serialization of `InetAddress` as simple numeric host address
 (requested by Jared J)
#1616: Extraneous type id mapping added for base type itself
#1619: By-pass annotation introspection for array types
#1637: `ObjectReader.at()` with `JsonPointer` stops after first collection
 (reported by Chris P)
#1653: Convenience overload(s) for ObjectMapper#registerSubtypes
#1655: `@JsonAnyGetter` uses different `bean` parameter in `SimpleBeanPropertyFilter`
 (reported by georgeflugq@github)
#1678: Rewrite `StdDateFormat` ISO-8601 handling functionality
#1684: Rewrite handling of type ids to let `JsonGenerator` handle (more of) details
#1688: Deserialization fails for `java.nio.file.Path` implementations when default typing
  enabled
 (reported by Christian B)
#1690: Prevent use of quoted number (index) for Enum deserialization via
  `MapperFeature.ALLOW_COERCION_OF_SCALARS`
 (requested by magdel@github)

2.8.11.4 (25-Jul-2019)

#2334: Block one more gadget type (CVE-2019-12384)
#2341: Block one more gadget type (CVE-2019-12814)
#2387: Block one more gadget type (CVE-2019-14379)
#2389: Block one more gadget type (CVE-2019-14439)
 (reported by xiexq)

2.8.11.3 (23-Nov-2018)

#2326: Block one more gadget type (CVE-2019-12086)
 (contributed by MaximilianTews@github)

2.8.11.2 (08-Jun-2018)

#1941: `TypeFactory.constructFromCanonical()` throws NPE for Unparameterized
  generic canonical strings
 (reported by ayushgp@github)
#2032: CVE-2018-11307: Potential information exfiltration with default typing, serialization gadget from MyBatis
 (reported by Guixiong Wu)
#2052: CVE-2018-12022: Block polymorphic deserialization of types from Jodd-db library
 (reported by Guixiong Wu)
#2058: CVE-2018-12023: Block polymorphic deserialization of types from Oracle JDBC driver
 (reported by Guixiong Wu)

2.8.11.1 (11-Feb-2018)

#1872: `NullPointerException` in `SubTypeValidator.validateSubType` when
  validating Spring interface
 (reported by Rob W)
#1899: Another two gadgets to exploit default typing issue (CVE-2018-5968)
 (reported by OneSourceCat@github)
#1931: Two more `c3p0` gadgets to exploit default typing issue (c3p0, CVE-2018-7489)

2.8.11 (24-Dec-2017)

#1604: Nested type arguments doesn't work with polymorphic types
#1680: Blacklist couple more types for deserialization
#1767: Allow `DeserializationProblemHandler` to respond to primitive types
 (reported by nhtzr@github)
#1768: Improve `TypeFactory.constructFromCanonical()` to work with
  `java.lang.reflect.Type.getTypeName()` format
#1804: `ValueInstantiator.canInstantiate()` ignores `canCreateUsingArrayDelegate()`
 (reported by henryptung@github)
#1807: Jackson-databind caches plain map deserializer and use it even map has `@JsonDeserializer`
 (reported by lexas2509@github)
#1855: Blacklist for more serialization gadgets (dbcp/tomcat, spring / CVE-2017-17485)

2.8.10 (24-Aug-2017)

#1657: `StdDateFormat` deserializes dates with no tz/offset as UTC instead of
  configured timezone
 (reported by Bertrand R)
#1680: Blacklist couple more types for deserialization
#1658: Infinite recursion when deserializing a class extending a Map,
  with a recursive value type
 (reported by Kevin G)
#1679: `StackOverflowError` in Dynamic `StdKeySerializer`
#1711: Delegating creator fails to work for binary data (`byte[]`) with
 binary formats (CBOR, Smile)
#1735: Missing type checks when using polymorphic type ids
 (reported by Lukas Euler)
#1737: Block more JDK types from polymorphic deserialization (CVE 2017-15095)

2.8.9 (12-Jun-2017)

#1595: `JsonIgnoreProperties.allowSetters` is not working in Jackson 2.8
 (reported by Javy L)
#1597: Escape JSONP breaking characters
 (contributed by Marco C)
#1629: `FromStringDeserializer` ignores registered `DeserializationProblemHandler`
  for `java.util.UUID`
 (reported by Andrew J)
#1642: Support `READ_UNKNOWN_ENUM_VALUES_AS_NULL` with `@JsonCreator`
 (contributed by Joe L)
#1647: Missing properties from base class when recursive types are involved
 (reported by Slobodan P)
#1648: `DateTimeSerializerBase` ignores configured date format when creating contextual
 (reported by Bertrand R)
#1651: `StdDateFormat` fails to parse 'zulu' date when TimeZone other than UTC
 (reported by Bertrand R)

2.8.8.1 (19-Apr-2017)

#1585: Invoke ServiceLoader.load() inside of a privileged block when loading
  modules using `ObjectMapper.findModules()`
 (contributed by Ivo S)
#1599: Jackson Deserializer security vulnerability (CVE-2017-7525)
 (reported by ayound@github)
#1607: @JsonIdentityReference not used when setup on class only
 (reported by vboulaye@github)

2.8.8 (05-Apr-2017)

(partial) #994: `DeserializationFeature.UNWRAP_SINGLE_VALUE_ARRAYS` only works for POJOs, Maps
#1345: `@JsonProperty(access = READ_ONLY)` together with generated constructor (Lombok) causes
 exception: "Could not find creator property with name ..."
 (reported by Raniz85@github)
#1533: `AsPropertyTypeDeserializer` ignores `DeserializationFeature.ACCEPT_EMPTY_STRING_AS_NULL_OBJECT`
#1543: JsonFormat.Shape.NUMBER_INT does not work when defined on enum type in 2.8
 (reported by Alex P)
#1570: `Enum` key for `Map` ignores `SerializationFeature.WRITE_ENUMS_USING_INDEX`
 (reported by SolaKun@github)
#1573: Missing properties when deserializing using a builder class with a non-default
  constructor and a mutator annotated with `@JsonUnwrapped`
 (reported by Joshua J)
#1575: Problem with `@JsonIgnoreProperties` on recursive property (regression in 2.8)
 (reported by anujkumar04@github)
- Minor fix to creation of `PropertyMetadata`, had one path that could lead to NPE

2.8.7 (21-Feb-2017)

#935: `@JsonProperty(access = Access.READ_ONLY)` - unexpected behaviour
#1317: '@JsonIgnore' annotation not working with creator properties, serialization

2.8.6 (12-Jan-2017)

#349: @JsonAnySetter with @JsonUnwrapped: deserialization fails with arrays
 (reported by hdave@github)
#1388: `@JsonIdentityInfo`: id has to be the first key in deserialization when
  deserializing with `@JsonCreator`
 (reported by moodysalem@github)
#1425: `JsonNode.binaryValue()` ignores illegal character if it's the last one
 (reported by binoternary@github)
#1453: `UntypedObjectDeserializer` does not retain `float` type (over `double`)
#1456: `TypeFactory` type resolution broken in 2.7 for generic types
   when using `constructType` with context
#1473: Add explicit deserializer for `StringBuilder` due to Java 9 changes
#1493: `ACCEPT_CASE_INSENSITIVE_PROPERTIES` fails with `@JsonUnwrapped`

2.8.5 (14-Nov-2016)

#1417: Further issues with `@JsonInclude` with `NON_DEFAULT`
#1421: ACCEPT_SINGLE_VALUE_AS_ARRAY partially broken in 2.7.x, 2.8.x
#1429: `StdKeyDeserializer` can erroneously use a static factory method
  with more than one argument
#1432: Off by 1 bug in PropertyValueBuffer
 (reported by Kevin D)
#1438: `ACCEPT_CASE_INSENSITIVE_PROPERTIES` is not respected for creator properties
 (reported by Jayson M)
#1439: NPE when using with filter id, serializing `java.util.Map` types
#1441: Failure with custom Enum key deserializer, polymorphic types
 (reported by Nathanial O)
#1445: Map key deserializerModifiers ignored
 (reported by alfonsobonso@github)
- Improvements to #1411 fix to ensure consistent `null` key handling

2.8.4 (14-Oct-2016)

#466: Jackson ignores Type information when raw return type is BigDecimal or BigInteger 
#1001: Parameter names module gets confused with delegate creator which is a static method
#1324: Boolean parsing with `StdDeserializer` is too slow with huge integer value
 (reported by pavankumar-parankusam@github)
#1383: Problem with `@JsonCreator` with 1-arg factory-method, implicit param names
#1384: `@JsonDeserialize(keyUsing = ...)` does not work correctly together with
  DefaultTyping.NON_FINAL
 (reported by Oleg Z)
#1385: Polymorphic type lost when using `@JsonValue`
 (reported by TomMarkuske@github)
#1389 Problem with handling of multi-argument creator with Enums
 (fix contributed by Pavel P)
#1392: Custom UnmodifiableSetMixin Fails in Jackson 2.7+ but works in Jackson 2.6
 (reported by Rob W)
#1395: Problems deserializing primitive `long` field while using `TypeResolverBuilder`
 (reported by UghZan3@github)
#1403: Reference-chain hints use incorrect class-name for inner classes
 (reported by Josh G)
#1411: MapSerializer._orderEntries should check for null keys
 (reported by Jörn H)

2.8.3 (17-Sep-2016)

#1351: `@JsonInclude(NON_DEFAULT)` doesn't omit null fields
 (reported by Gili T)
#1353: Improve error-handling for `java.net.URL` deserialization
#1361: Change `TokenBuffer` to use new `writeEmbeddedObject()` if possible

2.8.2 (30-Aug-2016)

#1315: Binding numeric values can BigDecimal lose precision
 (reported by Andrew S)
#1327: Class level `@JsonInclude(JsonInclude.Include.NON_EMPTY)` is ignored
 (reported by elruwen@github)
#1335: Unconditionally call `TypeIdResolver.getDescForKnownTypeIds`
 (contributed by Chris J-Y)

2.8.1 (20-Jul-2016)

#1256: `Optional.empty()` not excluded if property declared with type `Object`
#1288: Type id not exposed for `JsonTypeInfo.As.EXTERNAL_PROPERTY` even when `visible` set to `true`
 (reported by libetl@github)
#1289: Optimize construction of `ArrayList`, `LinkedHashMap` instances
#1291: Backward-incompatible behaviour of 2.8: deserializing enum types
   with two static factory methods fail by default
#1297: Deserialization of generic type with Map.class
 (reported by Arek G)
#1302: NPE for `ResolvedRecursiveType` in 2.8.0 due to caching

2.8.0 (04-Jul-2016)

#621: Allow definition of "ignorable types" without annotation (using
  `Mapper.configOverride(type).setIsIgnoredType(true)`
#867: Support `SerializationFeature.WRITE_EMPTY_JSON_ARRAYS ` for `JsonNode`
#903: Add `JsonGenerator` reference to `SerializerProvider`
#931: Add new method in `Deserializers.Base` to support `ReferenceType`
#960: `@JsonCreator` not working on a factory with no arguments for an enum type
 (reported by Artur J)
#990: Allow failing on `null` values for creator (add 
  `DeserializationFeature.FAIL_ON_NULL_CREATOR_PROPERTIES`)
 (contributed by mkokho@github)
#999: External property is not deserialized
 (reported by Aleksandr O)
#1017: Add new mapping exception type ('InvalidTypeIdException') for subtype resolution errors
 (suggested by natnan@github)
#1028: Ignore USE_BIG_DECIMAL_FOR_FLOATS for NaN/Infinity
 (reported by Vladimir K, lightoze@github)
#1047: Allow use of `@JsonAnySetter` on a Map-valued field, no need for setter
#1082: Can not use static Creator factory methods for `Enum`s, with JsonCreator.Mode.PROPERTIES
 (contributed by Lokesh K)
#1084: Change `TypeDeserializerBase` to take `JavaType` for `defaultImpl`, NOT `Class`
#1126: Allow deserialization of unknown Enums using a predefined value
 (contributed by Alejandro R)
#1136: Implement `TokenBuffer.writeEmbeddedObject(Object)`
 (suggested by Gregoire C, gcxRun@github)
#1165: CoreXMLDeserializers does not handle time-only XMLGregorianCalendars
 (reported, contributed fix by Ross G)
#1181: Add the ability to specify the initial capacity of the ArrayNode
 (suggested by Matt V, mveitas@github)
#1184: Allow overriding of `transient` with explicit inclusion with `@JsonProperty`
 (suggested by Maarten B)
#1187: Refactor `AtomicReferenceDeserializer` into `ReferenceTypeDeserializer`
#1204: Add a convenience accessor `JavaType.hasContentType()` (true for container or reference type)
#1206: Add "anchor type" member for `ReferenceType`
#1211: Change `JsonValueSerializer` to get `AnnotatedMethod`, not "raw" method
#1217: `@JsonIgnoreProperties` on Pojo fields not working for deserialization
 (reported by Lokesh K)
#1221: Use `Throwable.addSuppressed()` directly and/or via try-with-resources
#1232: Add support for `JsonFormat.Feature.ACCEPT_CASE_INSENSITIVE_PROPERTIES`
#1233: Add support for `JsonFormat.Feature.WRITE_SORTED_MAP_ENTRIES`
#1235: `java.nio.file.Path` support incomplete
 (reported by, fix contributed by Benson M)
#1261: JsonIdentityInfo broken deserialization involving forward references and/or cycles
 (reported by, fix contributed by Ari F)
#1270: Generic type returned from type id resolver seems to be ignored
 (reported by Benson M)
#1277: Add caching of resolved generic types for `TypeFactory`
 (requested by Andriy P)

2.7.9.5 (23-Nov-2018)

#2097: Block more classes from polymorphic deserialization (CVE-2018-14718
  - CVE-2018-14721)
 (reported by Guixiong Wu)
#2109: Canonical string for reference type is built incorrectly
 (reported by svarzee@github)
#2186: Block more classes from polymorphic deserialization (CVE-2018-19360,
  CVE-2018-19361, CVE-2018-19362)
 (reported by Guixiong Wu)

2.7.9 (04-Feb-2017)

#1367: No Object Id found for an instance when using `@ConstructorProperties`
#1505: @JsonEnumDefaultValue should take precedence over FAIL_ON_NUMBERS_FOR_ENUMS
 (suggested by Stephan S)
#1506: Missing `KeyDeserializer` for `CharSequence`
#1513: `MapSerializer._orderEntries()` throws NPE when operating on `ConcurrentHashMap`
 (reported by Sovietaced@github)
- Simplified processing of class annotations (for `AnnotatedClass`) to try to
  solve rare concurrency problems with "root name" annotations.

2.7.8 (26-Sep-2016)

#877: @JsonIgnoreProperties`: ignoring the "cause" property of `Throwable` on GAE
#1359: Improve `JsonNode` deserializer to create `FloatNode` if parser supports
#1362: ObjectReader.readValues()` ignores offset and length when reading an array
 (reported by wastevenson@github)
#1363: The static field ClassUtil.sCached can cause a class loader leak
 (reported by Stuart D)
#1368: Problem serializing `JsonMappingException` due to addition of non-ignored
  `processor` property (added in 2.7)
 (reported, suggesed fix by Josh C)
#1383: Problem with `@JsonCreator` with 1-arg factory-method, implicit param names

2.7.7 (27-Aug-2016)

#1322: EnumMap keys not using enum's `@JsonProperty` values unlike Enum values
 (reported by MichaelChambers@github)
#1332: Fixed ArrayIndexOutOfBoundException for enum by index deser
 (reported by Max D)
#1344: Deserializing locale assumes JDK separator (underscore), does not
  accept RFC specified (hyphen)
 (reported by Jim M)

2.7.6 (23-Jul-2016)

#1215: Problem with type specialization for Maps with `@JsonDeserialize(as=subtype)`
 (reported by brentryan@github)
#1279: Ensure DOM parsing defaults to not expanding external entities
#1288: Type id not exposed for `JsonTypeInfo.As.EXTERNAL_PROPERTY` even when `visible` set to `true`
#1299: Timestamp deserialization error
 (reported by liyuj@github)
#1301: Problem with `JavaType.toString()` for recursive (self-referential) types
 (reported by Brian P)
#1307: `TypeWrappedDeserializer` doesn't delegate the `getNullValue()` method to `_deserializer`
 (reported by vfries@github)

2.7.5 (11-Jun-2016)

#1098: DeserializationFeature.FAIL_ON_INVALID_SUBTYPE does not work with
  `JsonTypeInfo.Id.CLASS`
 (reported by szaccaria@github)
#1223: `BasicClassIntrospector.forSerialization(...).findProperties` should
  respect MapperFeature.AUTO_DETECT_GETTERS/SETTERS?
 (reported by William H)
#1225: `JsonMappingException` should override getProcessor()
 (reported by Nick B)

2.6.7.1 (11-Jul-2017)

#1383: Problem with `@JsonCreator` with 1-arg factory-method, implicit param names
#1599: Backport the extra safety checks for polymorphic deserialization

2.6.7 (05-Jun-2016)

#1194: Incorrect signature for generic type via `JavaType.getGenericSignature
#1228: @JsonAnySetter does not deserialize null to Deserializer's NullValue
 (contributed by Eric S)
#1231: `@JsonSerialize(as=superType)` behavior disallowed in 2.7.4
 (reported by Mark W)
#1248: `Annotated` returns raw type in place of Generic Type in 2.7.x
 (reported by Andrew J, apjoseph@github)
#1253: Problem with context handling for `TokenBuffer`, field name
#1260: `NullPointerException` in `JsonNodeDeserializer`
 (reported by Eric S)

2.7.4 (29-Apr-2016)

#1122: Jackson 2.7 and Lombok: 'Conflicting/ambiguous property name definitions'
#1178: `@JsonSerialize(contentAs=superType)` behavior disallowed in 2.7
#1186: SimpleAbstractTypeResolver breaks generic parameters
 (reported by tobiash@github)
#1189: Converter called twice results in ClassCastException
 (reported by carrino@github)
#1191: Non-matching quotes used in error message for date parsing
#1194: Incorrect signature for generic type via `JavaType.getGenericSignature
#1195: `JsonMappingException` not Serializable due to 2.7 reference to source (parser)
 (reported by mjustin@github)
#1197: `SNAKE_CASE` doesn't work when using Lombok's `@AllArgsConstructor`
#1198: Problem with `@JsonTypeInfo.As.EXTERNAL_PROPERTY`, `defaultImpl`, missing type id, NPE
#1203: `@JsonTypeInfo` does not work correctly for ReferenceTypes like `AtomicReference`
#1208: treeToValue doesn't handle POJONodes that contain exactly the requested value type
  (reported by Tom M)
- Improve handling of custom content (de)serializers for `AtomicReference`

2.7.3 (16-Mar-2016)

#1125: Problem with polymorphic types, losing properties from base type(s)
#1150: Problem with Object id handling, explicit `null` token
 (reported by Xavi T)
#1154: @JsonFormat.pattern on dates is now ignored if shape is not explicitely provided
 (reported by Yoann R)
#1161: `DeserializationFeature.READ_ENUMS_USING_TO_STRING` not dynamically
  changeable with 2.7
 (reported by asa-git@github)
- Minor fixes to `AnnotationIntrospector.findEnumValues()` to correct problems with
  merging of explicit enum value names.

2.7.2 (26-Feb-2016)

#1124: JsonAnyGetter ignores JsonSerialize(contentUsing=...)
 (reported by Jiri M)
#1128: UnrecognizedPropertyException in 2.7.1 for properties that work with version 2.6.5
 (reported by Roleek@github)
#1129: When applying type modifiers, don't ignore container types.
#1130: NPE in `StdDateFormat` hashCode and equals
 (reported by Kazuki S, kazuki43zoo@github)
#1134: Jackson 2.7 doesn't work with jdk6 due to use of `Collections.emptyIterator()`
 (reported by Timur S, saladinkzn@github)

2.7.1-1 (03-Feb-2016)

Special one-off "micro patch" for:

#1115: Problems with deprecated `TypeFactory.constructType(type, ctxt)` methods if `ctxt` is `null`

2.7.1 (02-Feb-2016)

#1079: Add back `TypeFactory.constructType(Type, Class)` as "deprecated" in 2.7.1
#1083: Field in base class is not recognized, when using `@JsonType.defaultImpl`
 (reported by Julian H)
#1095: Prevent coercion of `int` from empty String to `null` if
  `DeserializationFeature .FAIL_ON_NULL_FOR_PRIMITIVES` is `true`
 (reported by yzmyyff@github)
#1102: Handling of deprecated `SimpleType.construct()` too minimalistic
 (reported by Thibault K)
#1109: @JsonFormat is ignored by the DateSerializer unless either a custom pattern
  or a timezone are specified
 (contributed by Aleks S)

2.7.0 (10-Jan-2016)

#76: Problem handling datatypes Recursive type parameters
 (reported by Aram K)
#357: StackOverflowError with contentConverter that returns array type
 (reported by Florian S)
#432: `StdValueInstantiator` unwraps exceptions, losing context
 (reported by Miles K)
#497: Add new JsonInclude.Include feature to exclude maps after exclusion removes all elements
#803: Allow use of `StdDateFormat.setLenient()`
 (suggested by raj-ghodke@github)
#819: Add support for setting `FormatFeature` via `ObjectReader`, `ObjectWriter`
#857: Add support for java.beans.Transient (requires Java 7)
 (suggested by Thomas M)
#898: Add `ObjectMapper.getSerializerProviderInstance()`
#905: Add support for `@ConstructorProperties` (requires Java 7)
 (requested by Jonas K)
#909: Rename PropertyNamingStrategy CAMEL_CASE_TO_LOWER_CASE_WITH_UNDERSCORES as SNAKE_CASE,
   PASCAL_CASE_TO_CAMEL_CASE as UPPER_CAMEL_CASE
 (suggested by marcottedan@github)
#915: ObjectMapper default timezone is GMT, should be UTC
 (suggested by Infrag@github)
#918: Add `MapperFeature.ALLOW_EXPLICIT_PROPERTY_RENAMING`
 (contributed by David H)
#924: `SequenceWriter.writeAll()` could accept `Iterable`
 (suggested by Jiri-Kremser@github(
#932: Rewrite ser/deser for `AtomicReference`, based on "optional" ser/desers
#933: Close some gaps to allow using the `tryToResolveUnresolved` flows
#936: Deserialization into List subtype with JsonCreator no longer works
 (reported by adamjoeldavis@github)
#948: Support leap seconds, any number of millisecond digits for ISO-8601 Dates.
 (contributed by Jesse W)
#952: Revert non-empty handling of primitive numbers wrt `NON_EMPTY`; make
  `NON_DEFAULT` use extended criteria
#957: Merge `datatype-jdk7` stuff in (java.nio.file.Path handling)
#959: Schema generation: consider active view, discard non-included properties
#963: Add PropertyNameStrategy `KEBAB_CASE`
 (requested by Daniel M)
#978: ObjectMapper#canSerialize(Object.class) returns false even though FAIL_ON_EMPTY_BEANS is disabled
 (reported by Shumpei A)
#997: Add `MapperFeature.OVERRIDE_PUBLIC_ACCESS_MODIFIERS`
#998: Allow use of `NON_DEFAULT` for POJOs without default constructor
#1000: Add new mapping exception type for enums and UUIDs
 (suggesed by natnan@github)
#1010: Support for array delegator
 (contributed by Hugo W)
#1011: Change ObjectWriter::withAttributes() to take a Map with some kind of wildcard types
 (suggested by David B)
#1043: @JsonFormat(with = JsonFormat.Feature.ACCEPT_SINGLE_VALUE_AS_ARRAY) does not work on fields
 (reported by fabiolaa@github)
#1044: Add `AnnotationIntrospector.resolveSetterConflict(...)` to allow custom setter conflict resolution
 (suggested by clydebarrow@github)
- Make `JsonValueFormat` (self-)serializable, deserializable, to/from valid external
  value (as per JSON Schema spec)

INCOMPATIBILITIES:

- While unlikely to be problematic, #959 above required an addition of `SerializerProvider`
  argument for `depositSchemaProperty()` method `BeanProperty` and `PropertyWriter` interfaces
- JDK baseline now Java 7 (JDK 1.7), from Java 6/JDK 1.6

2.6.6 (05-Apr-2016)

#1088: NPE possibility in SimpleMixinResolver
 (reported by Laird N)
#1099: Fix custom comparator container node traversal
 (contributed by Daniel N)
#1108: Jackson not continue to parse after DeserializationFeature.FAIL_ON_INVALID_SUBTYPE error
 (reported by jefferyyuan@github)
#1112: Detailed error message from custom key deserializer is discarded
 (contributed by Benson M)
#1120: String value omitted from weirdStringException
 (reported by Benson M)
#1123: Serializing and Deserializing Locale.ROOT
 (reported by hookumsnivy@github)

2.6.5 (19-Jan-2016)

#1052: Don't generate a spurious NullNode after parsing an embedded object
 (reported by philipa@github)
#1061: Problem with Object Id and Type Id as Wrapper Object (regression in 2.5.1)
#1073: Add try-catch around `java.sql` type serializers
 (suggested by claudemt@github)
#1078: ObjectMapper.copy() still does not preserve _registeredModuleTypes
 (reported by ajonkisz@github)

2.6.4 (07-Dec-2015)

#984: JsonStreamContexts are not build the same way for write.. and convert methods
 (reported by Antibrumm@github)
#989: Deserialization from "{}" to java.lang.Object causes "out of END_OBJECT token" error
 (reported by Ievgen P)
#1003: JsonTypeInfo.As.EXTERNAL_PROPERTY does not work with a Delegate
 (reported by alexwen@github)
#1005: Synthetic constructors confusing Jackson data binding
 (reported by Jayson M)
#1013: `@JsonUnwrapped` is not treated as assuming `@JsonProperty("")`
 (reported by David B)
#1036: Problem with case-insensitive deserialization
 (repoted by Dmitry R)
- Fix a minor problem with `@JsonNaming` not recognizing default value

2.6.3 (12-Oct-2015)

#749: `EnumMap` serialization ignores `SerializationFeature.WRITE_ENUMS_USING_TO_STRING`
 (reported by scubasau@github)
#938: Regression: `StackOverflowError` with recursive types that contain `Map.Entry`
 (reported by jloisel@github)
#939: Regression: DateConversionError in 2.6.x 
 (reported by Andreas P, anpieber@github)
#940: Add missing `hashCode()` implementations for `JsonNode` types that did not have them
 (contributed by Sergio M)
#941: Deserialization from "{}" to ObjectNode field causes "out of END_OBJECT token" error
 (reported by Sadayuki F)
#942: Handle null type id for polymorphic values that use external type id
 (reported by Warren B, stormboy@github)
#943: Incorrect serialization of enum map key
 (reported by Benson M)
#944: Failure to use custom deserializer for key deserializer
 (contributed by Benson M)
#949: Report the offending substring when number parsing fails
 (contributed by Jesse W)
#965: BigDecimal values via @JsonTypeInfo/@JsonSubTypes get rounded
 (reported by gmjabs@github)

2.6.2 (14-Sep-2015)

#894: When using withFactory on ObjectMapper, the created Factory has a TypeParser
  which still has the original Factory
 (reported by lufe66@github)
#899: Problem serializing `ObjectReader` (and possibly `ObjectMapper`)
#913: ObjectMapper.copy does not preserve MappingJsonFactory features
 (reported, fixed by Daniel W)
#922: ObjectMapper.copy() does not preserve _registeredModuleTypes
#928: Problem deserializing External Type Id if type id comes before POJO

2.6.1 (09-Aug-2015)

#873: Add missing OSGi import
#881: BeanDeserializerBase having issues with non-CreatorProperty properties.
 (reported by dharaburda@github)
#884: ArrayIndexOutOfBoundException for `BeanPropertyMap` (with ObjectId)
 (reported by alterGauner@github)
#889: Configuring an ObjectMapper's DateFormat changes time zone
 (reported by Andy W, wilkinsona@github)
#890: Exception deserializing a byte[] when the target type comes from an annotation
 (reported by gmjabs@github)

2.6.0 (19-Jul-2015)

#77: Allow injection of 'transient' fields
#95: Allow read-only properties with `@JsonIgnoreProperties(allowGetters=true)`
#222: EXTERNAL_PROPERTY adds property multiple times and in multiple places
 (reported by Rob E, thatsnotright@github)
#296: Serialization of transient fields with public getters (add
    MapperFeature.PROPAGATE_TRANSIENT_MARKER)
 (suggested by Michal L)
#312: Support Type Id mappings where two ids map to same Class
#348: ObjectMapper.valueToTree does not work with @JsonRawValue
 (reported by Chris P, pimlottc@github)
#504: Add `DeserializationFeature.USE_LONG_FOR_INTS`
 (suggested by Jeff S)
#624: Allow setting external `ClassLoader` to use, via `TypeFactory`
#649: Make `BeanDeserializer` use new `parser.nextFieldName()` and `.hasTokenId()` methods
#664: Add `DeserializationFeature.ACCEPT_FLOAT_AS_INT` to prevent coercion of floating point
 numbers int `int`/`long`/`Integer`/`Long`
 (requested by wenzis@github)
#677: Specifying `Enum` value serialization using `@JsonProperty`
 (requested by Allen C, allenchen1154@github)
#679: Add `isEmpty()` implementation for `JsonNode` serializers
#688: Provide a means for an ObjectMapper to discover mixin annotation classes on demand
 (requested by Laird N)
#689: Add `ObjectMapper.setDefaultPrettyPrinter(PrettyPrinter)`
 (requested by derknorton@github)
#696: Copy constructor does not preserve `_injectableValues`
 (reported by Charles A)
#698: Add support for referential types (ReferenceType)
#700: Cannot Change Default Abstract Type Mapper from LinkedHashMap
 (reported by wealdtech@github)
#725: Auto-detect multi-argument constructor with implicit names if it is the only visible creator
#727: Improve `ObjectWriter.forType()` to avoid forcing base type for container types
#734: Add basic error-recovery for `ObjectReader.readValues()`
#737: Add support for writing raw values in TokenBuffer
 (suggested by Guillaume S, gsmet@github)
#740: Ensure proper `null` (as empty) handling for `AtomicReference`
#741: Pass `DeserializationContext' argument for `JsonDeserializer` methods "getNullValue()"
 and "getEmptyValue()"
#743: Add `RawValue` helper type, for piping raw values through `TokenBuffer`
#756: Disabling SerializationFeature.FAIL_ON_EMPTY_BEANS does not affect `canSerialize()`
 (reported by nickwongdev@github)
#762: Add `ObjectWriter.withoutRootName()`, `ObjectReader.withoutRootName()`
#765: `SimpleType.withStaticTyping()` impl incorrect
#769: Fix `JacksonAnnotationIntrospector.findDeserializer` to return `Object` (as per
  `AnnotationIntrospector`); similarly for other `findXxx(De)Serializer(...)` methods
#777: Allow missing build method if its name is empty ("")
 (suggested by galdosd@github)
#781: Support handling of `@JsonProperty.required` for Creator methods
#787: Add `ObjectMapper setFilterProvider(FilterProvider)` to allow chaining
 (suggested by rgoldberg@githin)
#790: Add `JsonNode.equals(Comparator<JsonNode>, JsonNode)` to support
  configurable/external equality comparison
#794: Add `SerializationFeature.WRITE_DATES_WITH_ZONE_ID` to allow inclusion/exclusion of
  timezone id for date/time values (as opposed to timezone offset)
#795: Converter annotation not honored for abstract types
 (reported by myrosia@github)
#797: `JsonNodeFactory` method `numberNode(long)` produces `IntNode` for small numbers
#810: Force value coercion for `java.util.Properties`, so that values are `String`s
#811: Add new option, `JsonInclude.Include.NON_ABSENT` (to support exclusion of
  JDK8/Guava Optionals)
#812: Java 8 breaks Class-value annotation properties, wrt generics: need to work around
#813: Add support for new property of `@JsonProperty.access` to support
  read-only/write-only use cases
#820: Add new method for `ObjectReader`, to bind from JSON Pointer position
 (contributed by Jerry Y, islanderman@github)
#824: Contextual `TimeZone` changes don't take effect wrt `java.util.Date`,
  `java.util.Calendar` serialization
#826: Replaced synchronized HashMap with ConcurrentHashMap in TypeDeserializerBase._findDeserializer
 (contributed by Lars P)
#827: Fix for polymorphic custom map key serializer
 (reported by mjr6140@gitgub)
#828: Respect DeserializationFeatures.WRAP_EXCEPTIONS in CollectionDeserializer
 (contributed by Steve G, thezerobit@github)
#840: Change semantics of `@JsonPropertyOrder(alphabetic)` to only count `true` value
#848: Custom serializer not used if POJO has `@JsonValue`
#849: Possible problem with `NON_EMPTY` exclusion, `int`s, `Strings`
#868: Annotations are lost in the case of duplicate methods
- Remove old cglib compatibility tests; cause problems in Eclipse
- Add `withFilterId()` method in `JsonSerializer` (demote from `BeanSerializer`)

2.5.5 (07-Dec-2015)

#844: Using JsonCreator still causes invalid path references in JsonMappingException
 (reported by Ian B)
#852: Accept scientific number notation for quoted numbers too
#878: serializeWithType on BeanSerializer does not setCurrentValue
 (reported by Chi K, chikim79@github)

2.5.4 (09-Jun-2015)

#676: Deserialization of class with generic collection inside depends on
  how is was deserialized first time
 (reported by lunaticare@github)
#771: Annotation bundles ignored when added to Mixin
 (reported by Andrew D)
#774: NPE from SqlDateSerializer as _useTimestamp is not checked for being null
 (reported by mrowkow@github)
#785: Add handlings for classes which are available in `Thread.currentThread().getContextClassLoader()`
 (contributed by Charles A)
#792: Ensure Constructor Parameter annotations are linked with those of Field, Getter, or Setter
#793: `ObjectMapper.readTree()` does not work with defaultTyping enabled
 (reported by gracefulgopher@github)
#801: Using `@JsonCreator` cause generating invalid path reference in `JsonMappingException`
 (contributed by Kamil B)
#815: Presence of PropertyNamingStrategy Makes Deserialization fail
#816: Allow date-only ISO strings to have no time zone
 (contributed by Andrew G)
- Fix handling of Enums wrt JSON Schema, when 'toString()' used for serialization

2.5.3 (24-Apr-2015)

#731: XmlAdapter result marshaling error in case of ValueType=Object
 (reported, debugged by Dmitry S)
#742: Allow deserialization of `null` Object Id (missing already allowed)
#744: Custom deserializer with parent object update failing
 (reported by migel@github)
#745: EnumDeserializer.deserializerForCreator fails when used to deserialize a Map key
 (contributed by John M)
#761: Builder deserializer: in-compatible type exception when return type is super type
 (contributed by Alexey G)
#766: Fix Infinite recursion (StackOverflowError) when serializing a SOAP object
 (contributed by Alain G)

2.5.2 (29-Mar-2015)

#609: Problem resolving locally declared generic type
 (repoted by Hal H)
#691: NullSerializer for MapProperty failing when using polymorphic handling
 (reported by Antibrumm@github)
#703: Multiple calls to ObjectMapper#canSerialize(Object.class) returns different values
 (reported by flexfrank@github)
#705: JsonAnyGetter doesn't work with JsonSerialize (except with keyUsing)
 (reported by natnan@github)
#728: TypeFactory#_fromVariable returns unknownType() even though it has enough information
  to provide a more specific type
 (reported by jkochaniak@github)
#733: MappingIterator should move past errors or not return hasNext() == true
 (reported by Lorrin N, lorrin@github)
#738: @JsonTypeInfo non-deterministically ignored in 2.5.1 (concurrency issue)
 (reported by Dylan S, dylanscott@github)
- Improvement to handling of custom `ValueInstantiator` for delegating mode; no more NPE
  if `getDelegateCreator()` returns null
- Refactor `TypedKey` into separate util class

2.5.1 (06-Feb-2015)

#667: Problem with bogus conflict between single-arg-String vs `CharSequence` constructor
#669: JSOG usage of @JsonTypeInfo and @JsonIdentityInfo(generator=JSOGGenerator.class) fails
 (reported by ericali78@github)
#671: Adding `java.util.Currency` deserialization support for maps
 (contributed by Alexandre S-C)
#674: Spring CGLIB proxies not handled as intended
 (reported by Zoltan F)
#682: Class<?>-valued Map keys not serialized properly
 (reported by Ludevik@github)
#684: FAIL_ON_NUMBERS_FOR_ENUMS does not fail when integer value is quoted
 (reported by kllp@github)
#696: Copy constructor does not preserve `_injectableValues`
 (reported by Charles A)
- Add a work-around in `ISO8601DateFormat` to allow omission of ':' from timezone
- Bit more work to complete #633

2.5.0 (01-Jan-2015)

#47: Support `@JsonValue` for (Map) key serialization 
#113: Problem deserializing polymorphic types with @JsonCreator
#165: Add `DeserializationContext.getContextualType()` to let deserializer
  known the expected type.
#299: Add `DeserializationFeature.FAIL_ON_UNRESOLVED_OBJECT_IDS` to allow missing
  Object Ids (as global default)
#408: External type id does not allow use of 'visible=true'
#421: @JsonCreator not used in case of multiple creators with parameter names
 (reported by Lovro P, lpandzic@github)
#427: Make array and Collection serializers call `JsonGenerator.writeStartArray(int)`
#521: Keep bundle annotations, prevent problems with recursive annotation types
 (reported by tea-dragon@github)
#527: Add support for `@JsonInclude(content=Include.NON_NULL)` (and others) for Maps
#528: Add support for `JsonType.As.EXISTING_PROPERTY`
 (reported by heapifyman@github; implemented by fleebytes@github)
#539: Problem with post-procesing of "empty bean" serializer; was not calling
  'BeanSerializerModifier.modifySerializer()` for empty beans
 (reported by Fabien R, fabienrenaud@github)
#540: Support deserializing `[]` as null or empty collection when the java type
  is a not an object, `DeserializationFeature.ACCEPT_EMPTY_ARRAY_AS_NULL_OBJECT`
 (requested by Fabien R, fabienrenaud@github)
#543: Problem resolving self-referential recursive types
 (reported by ahgittin@github)
#550: Minor optimization: prune introspection of "well-known" JDK types
#552: Improved handling for ISO-8601 (date) format
 (contributed by Jerome G, geronimo-iia@github)
#559: Add `getDateFormat()`, `getPropertyNamingStrategy()` in `ObjectMapper`
#560: @JsonCreator to deserialize BigInteger to Enum
 (requested by gisupp@github)
#565: Add support for handling `Map.Entry`
#566: Add support for case-insensitive deserialization (`MapperFeature.ACCEPT_CASE_INSENSITIVE_PROPERTIES`)
 (contributed by Michael R)
#571: Add support in ObjectMapper for custom `ObjectReader`, `ObjectWriter` (sub-classes)
#572: Override default serialization of Enums
 (requested by herau@github)
#576: Add fluent API for adding mixins
 (contributed by Adam S, adstro@github)
#594: `@JsonValue` on enum not used when enum value is a Map key
 (reported by chrylis@github)
#596: Add support for `@JsonProperty.defaultValue`, exposed via `BeanProperty.getMetadata().getDefaultValue()`
#597: Improve error messaging for cases where JSON Creator returns null (which
  is illegal)
 (contributed by Aurelien L)
#599: Add a simple mechanism for avoiding multiple registrations of the same module
#607: Allow (re)config of `JsonParser.Feature`s via `ObjectReader`
#608: Allow (re)config of `JsonGenerator.Feature`s via `ObjectWriter`
#614: Add a mechanism for using `@JsonCreator.mode` for resolving possible ambiguity between
  delegating- and property-based creators
#616: Add `SerializationFeature.WRITE_DURATIONS_AS_TIMESTAMPS`
#622: Support for non-scalar ObjectId Reference deserialiazation (like JSOG)
#623: Add `StdNodeBasedDeserializer`
#630: Add `KeyDeserializer` for `Class`
#631: Update `current value` of `JsonParser`, `JsonGenerator` from standard serializers,
 deserializers
 (suggested by Antibrumm@github)
#633: Allow returning null value from IdResolver to make type information optional
 (requested by Antibrumm@github)
#634: Add `typeFromId(DatabindContext,String)` in `TypeIdDeserializer`
#636: `ClassNotFoundException` for classes not (yet) needed during serialization
 (contributed by mspiegel@github)
#638: Add annotation-based method(s) for injecting properties during serialization
 (using @JsonAppend, VirtualBeanPropertyWriter)
#647: Deserialization fails when @JsonUnwrapped property contains an object with same property name
 (reported by Konstantin L)
#653: Jackson doesn't follow JavaBean naming convention (added `MapperFeature.USE_STD_BEAN_NAMING`)
#654: Add support for (re)configuring `JsonGenerator.setRootValueSeparator()` via `ObjectWriter`
#655: Add `ObjectWriter.writeValues()` for writing value sequences
#660: `@JsonCreator`-annotated factory method is ignored if constructor exists
- Allow use of `Shape.ARRAY` for Enums, as an alias to 'use index'
- Start using `JsonGenerator.writeStartArray(int)` to help data formats
  that benefit from knowing number of elements in arrays (and would otherwise
  need to buffer values to know length)
- Added new overload for `JsonSerializer.isEmpty()`, to eventually solve #588
- Improve error messaging (related to [jaxb-annotations#38]) to include known subtype ids.

2.4.6 (23-Apr-2015)

#735: (complete fix) @JsonDeserialize on Map with contentUsing custom deserializer overwrites default behavior
 (reported by blackfyre512@github) (regression due to #604)
$744: Custom deserializer with parent object update fails

2.4.5.1 (26-Mar-2015)

Special one-off "micro patch" for:

#706: Add support for `@JsonUnwrapped` via JSON Schema module
#707: Error in getting string representation of an ObjectNode with a float number value
 (reported by @navidqar)
#735: (partial) @JsonDeserialize on Map with contentUsing custom deserializer overwrites default behavior

2.4.5 (13-Jan-2015)

#635: Reduce cachability of `Map` deserializers, to avoid problems with per-property config changes
    (regression due to #604)
#656: `defaultImpl` configuration is ignored for `WRAPPER_OBJECT`
- Solve potential cyclic-resolution problem for `UntypedObjectDeserializer`

2.4.4 (24-Nov-2014)

(jackson-core)#158: Setter confusion on assignable types
 (reported by tsquared2763@github)
#245: Calls to ObjectMapper.addMixInAnnotations() on an instance returned by ObjectMapper.copy()
 don't work
 (reported by Erik D)
#580: delegate deserializers choke on a (single) abstract/polymorphic parameter
 (reported by Ian B, tea-dragon@github)
#590: Binding invalid Currency gives nonsense at end of the message
 (reported by Jerbell@github)
#592: Wrong `TokenBuffer` delegate deserialization using `@JsonCreator`
 (reported by Eugene L)
#601: ClassCastException for a custom serializer for enum key in `EnumMap`
 (reported by Benson M)
#604: `Map` deserializers not being cached, causing performance problems
#610: Fix forward reference in hierarchies
 (contributed by zeito@github)
#619: Off by one error in AnnotatedWithParams
 (reported by stevetodd@github)
- Minor fix to `EnumSerializer` regarding detection "serialize using index"
- Minor fix to number serializers, to call proper callback for schema generation

2.4.3 (02-Oct-2014)

#496: Wrong result with `new TextNode("false").asBoolean(true)`
 (reported by Ivar R, ivarru@github)
#511: DeserializationFeature.FAIL_ON_INVALID_SUBTYPE does not work
 (reported by sbelikov@github)
#523: MapDeserializer and friends do not report the field/key name for mapping exceptions
 (reported by Ian B, tea-dragon@github)
#524: @JsonIdentityReference(alwaysAsId = true) Custom resolver is reset to SimpleObjectIdResolver
 (reported by pkokorev@github)
#541: @JsonProperty in @JsonCreator is conflicting with POJOs getters/attributes
 (reported by fabienrenaud@github)
#543: Problem resolving self-referential generic types
#570: Add Support for Parsing All Compliant ISO-8601 Date Formats
 (requested by pfconrey@github)
- Fixed a problem with `acceptJsonFormatVisitor` with Collection/array types that
  are marked with `@JsonValue`; could cause NPE in JSON Schema generator module.

2.4.2 (14-Aug-2014)

#515: Mixin annotations lost when using a mixin class hierarchy with non-mixin interfaces
 (reported by 'stevebread@github')
- Fixed a problem related to [jackson-dataformat-smile#19].

2.4.1.2 (12-Jul-2014)

Special one-off "micro patch" for:

#503: Concurrency issue inside com.fasterxml.jackson.databind.util.LRUMap.get(Object)
 (reported by fjtc@github)

2.4.1.1 (18-Jun-2014)

Special one-off "micro patch" for:

#491: Temporary work-around for issue #490 (full fix for 2.5 needs to be
  in `jackson-annotations`)
#506: Index is never set for Collection and Array in InvalidFormatException.Reference
 (reported by Fabrice D, fabdouglas@github)
- Fixed a problem related to [jackson-dataformat-smile#19].

2.4.1 (17-Jun-2014)

#479: NPE on trying to deserialize a `String[]` that contains null
 (reported by huxi@github)
#482: Make date parsing error behavior consistent with JDK
 (suggested by Steve S, sanbeg@github)
#489 (partial): TypeFactory cache prevents garbage collection of custom ClassLoader
 (reported by sftwrengnr@github)

2.4.0 (02-Jun-2014)

#81: Allow use of @JsonUnwrapped with typed (@JsonTypeInfo) classes, provided
  that (new) feature `SerializationFeature.FAIL_ON_UNWRAPPED_TYPE_IDENTIFIERS`
  is disabled
 (constributed by Ben F, UnquietCode@github)
#88: Prevent use of type information for `JsonNode` via default typing
 (reported by electricmonk@github)
#149: Allow use of "stringified" indexes for Enum values
 (requested by chenboxiang@github)
#176: Allow use external Object Id resolver (to use with @JsonIdentityInfo etc)
 (implemented by Pascal G)
#193: Conflicting property name definitions
 (reported by Stuart J, sgjohnston@github)
#323: Serialization of the field with deserialization config
 (reported by metanet@github)
#327: Should not consider explicitly differing renames a fail, as long as all are explicit
#335: Allow use of `@JsonPropertyOrder(alphabetic=true)` for Map properties
#351: ObjectId does not properly handle forward references during deserialization
 (contributed by pgelinas)
#352 Add `ObjectMapper.setConfig()` for overriding `SerializationConfig`/`DeserializationConfig`
#353: Problems with polymorphic types, `JsonNode` (related to #88)
 (reported by cemo@github)
#359: Converted object not using explicitly annotated serializer
 (reported by Florian S [fschopp@github])
#369: Incorrect comparison for renaming in `POJOPropertyBuilder`
#375: Add `readValue()`/`readPropertyValue()` methods in `DeserializationContext`
#376: Add support for `@JsonFormat(shape=STRING)` for number serializers
#381: Allow inlining/unwrapping of value from single-component JSON array
 (contributed by yinzara@github)
#390: Change order in which managed/back references are resolved (now back-ref
 first, then forward)
 (requested by zAlbee@github)
#407: Properly use null handlers for value types when serializer Collection
 and array types
 (contributed by Will P)
#425: Add support for using `Void.class` as "no class", instead of `NoClass.class`
#428: `PropertyNamingStrategy` will rename even explicit name from `@JsonProperty`
 (reported by turskip@github)
#435: Performance bottleneck in TypeFactory._fromClass
 (reported by Sean D, sdonovanuk@github)
#434: Ensure that DecimalNodes with mathematically equal values are equal
 (contributed by Francis G)
#435: Performance bottleneck in TypeFactory._fromClass
 (reported by sdonovanuk@github)
#438: Add support for accessing `@JsonProperty(index=N)` annotations
#442: Make `@JsonUnwrapped` indicate property inclusion
 (suggested by Ben F)
#447: ArrayNode#addAll should accept Collection<? extends JsonNode>
 (suggested by alias@github)
#461: Add new standard naming strategy, `PropertyNamingStrategy.LowerCaseStrategy`
#463: Add 'JsonNode.asText(String defaultValue)`
 (suggested by Chris C)
#464: Include `JsonLocation` in more mapping exceptions
 (contributed by Andy C (q3aiml@github))
#465: Make it easier to support serialization of custom subtypes of `Number`
#467: Unwanted POJO's embedded in tree via serialization to tree
 (reported by Benson M)
- Slightly improve `SqlDateSerializer` to support `@JsonFormat`
- Improve handling of native type ids (YAML, CBOR) to use non-native type ids
  as fallback

2.3.5 (13-Jan-2015)

#496: Wrong result for TextNode("false").asBoolean(true)
 (reported by Ivar R, ivarru@github)
#543: Problems resolving self-referential generic types.
#656: defaultImpl configuration is ignored for WRAPPER_OBJECT

2.3.4 (17-Jul-2014)

#459: BeanDeserializerBuilder copy constructor not copying `_injectables`
#462: Annotation-provided Deserializers are not contextualized inside CreatorProperties
 (reported by aarondav@github)

2.3.3 (10-Apr-2014)

#420: Remove 'final' modifier from `BeanDeserializerBase.deserializeWithType`
 (requested by Ghoughpteighbteau@github)
#422: Allow use of "True" and "False" as aliases for booleans when coercing from
  JSON String
#423: Fix `CalendarSerializer` to work with custom format
 (reported by sergeymetallic@github)
#433: `ObjectMapper`'s `.valueToTree()` wraps `JsonSerializable` objects into a POJONode
 (reported by Francis G)
- Fix null-handling for `CollectionSerializer`

2.3.2 (01-Mar-2014)

#378: Fix a problem with custom enum deserializer construction
 (reported by BokoEnos@github)
#379: Fix a problem with (re)naming of Creator properties; needed to make
 Paranamer module work with NamingStrategy.
 (reported by Chris P, cpilsworth@github)
#398: Should deserialize empty (not null) URI from empty String
 (reported by pgieser@github)
#406: @JsonTypeIdResolver not working with external type ids
 (reported by Martin T)
#411: NumberDeserializers throws exception with NaN and +/- Infinity
 (reported by clarkbreyman@github)
#412: ObjectMapper.writerWithType() does not change root name being used
 (repoted by jhalterman@github)
- Added `BeanSerializerBase._serializeObjectId()` needed by modules that
  override standard BeanSerializer; specifically, XML module.

2.3.1 (28-Dec-2013)

#346: Fix problem deserializing `ObjectNode`, with @JsonCreator, empty
  JSON Object
 (reported by gaff78@github)
#358: `IterableSerializer` ignoring annotated content serializer
 (reported by Florian S)
#361: Reduce sync overhead for SerializerCache by using volatile, double-locking
 (contributed by stuartwdouglas@github)
#362: UUID output as Base64 String with ObjectMapper.convertValue()
 (reported by jknack@github)
#367: Make `TypeNameIdResolver` call `TypeResolver` for resolving base type
 (suggested by Ben F)
#370: Fail to add Object Id for POJO with no properties
 (reported by jh3141@github)
- Fix for [jackson-module-afterburner#38]: need to remove @JacksonStdImpl from
  `RawSerializer`, to avoid accidental removal of proper handling.

2.3.0 (13-Nov-2013)

#48: Add support for `InetSocketAddress`
 (contributed by Nick T)
#152: Add support for traversing `JsonNode` with (new!) `JsonPointer` implementation
 (suggested by fge@github)
#208: Accept "fromString()" as an implicit Creator (factory) method (alias for "valueOf()")
 (requested by David P)
#215: Allow registering custom `CharacterEscapes` to use for serialization,
 via `ObjectWriter.with(CharacterEscapes)` (and `ObjectMapper.writer(CharacterEscapes)`)
#227: Allow "generic" Enum serializers, deserializers, via `SimpleModule`
#234: Incorrect type information for deeply nested Maps
 (reported by Andrei P)
#237: Add `DeserializationFeature.FAIL_ON_READING_DUP_TREE_KEY` to optionally
  throw `JsonMappingException` on duplicate keys, tree model (`JsonNode`)
#238: Allow existence of overlapping getter, is-getter (choose 'regular' getter)
#239: Support `ByteBuffer`
 (suggested by mckamey@github)
#240: Make sure `@JsonSerialize.include` does not accidentally override
  class inclusion settings
 (requested by thierryhenrio@github)
#253: `DelegatingDeserializer` causes problems for Managed/BackReferences
 (reported by bfelaco@github)
#257: Make `UntypedObjectDeserializer` support overides for `List`, `Map` etc
#268: Add new variant of `ObjectMapper.canSerialize()` that can return `Throwable`
 that caused false to be returned (if any)
#269: Add support for new `@JsonPropertyDescription` via `AnnotationIntrospector`
 as well as `BeanProperty.getMedata().getDescription()`
#270: Add `SerializationFeature.USE_EQUALITY_FOR_OBJECT_ID` to allow use of equality
 (instead of identity) for figuring out when to use Object Id
 (requested by beku8@github)
#271: Support handling of `@JsonUnwrapped` for in-built JSON Schema generation
#277: Make `TokenBuffer` support new native type and object ids
#302: Add `setNamingStrategy` in `Module.SetupContext`
 (suggested by Miguel C)
#305: Add support for accessing `TypeFactory` via `TypeIdResolverBase`
 (not yet via `TypeIdResolver` interface), other configuration
#306: Allow use of `@JsonFilter` for properties, not just classes 
#307: Allow use of `@JsonFilter` for Maps in addition to POJOs
#308: Improve serialization and deserialization speed of `java.util.UUID` by 4x
 (suggested by David P)
#310: Improve `java.util.UUID` serialization with binary codecs, to use "raw" form.
#311: Make sure that "creator properties" are alphabetically ordered too, if
  so requested.
#315: Allow per-property definition of null serializer to use, using
 new `@JsonSerialize(nullsUsing=xxx)` annotation property
#317: Fix `JsonNode` support for nulls bound to `ObjectNode`, `ArrayNode`
 (contributed by Seth P)
#318: Problems with `ObjectMapper.updateValue()`, creator property-backed accessors
#319: Add support for per-call ("contextual") attributes, with defaulting,
 to allow keeping track of state during (de)serialization
#324: Make sure to throw `JsonMappingException` from `EnumDeserializer` creator,
  not `IllegalArgumentException`
 (reported by beverku@github)
#326: Support `@JsonFilter` for "any getter" properties
#334: Make `ArrayNode`, `ObjectNode` non-final again
#337: `AnySetter` does not support polymorphic types
 (reported by askvortsov@github)
#340: AtomicReference not working with polymorphic types
#342: Add `DeserializationFeature.FAIL_ON_IGNORED_PROPERTIES` to make `ObjectMapper`
  throw exception when encountering explicitly ignored properties
 (requested by Ruslan M)
[JACKSON-890]: Support managed/back-references for polymorphic (abstract) types
- Add 'BeanPropertyWriter.isUnwrapping()' for future needs (by Afterburner)
- Add coercions from String "null" (as if null token was parsed) for primitives/Wrappers.
- Add `JsonDeserializer.handledType()`

2.2.4 (10-Jun-2014)

#292: Problems with abstract `Map`s, `Collection`s, polymorphic deserialization
#324: EnumDeserializer should throw JsonMappingException, not IllegalArgumentException
#346: Problems deserializing `ObjectNode` from empty JSON Object, with @JsonCreator

2.2.3 (22-Aug-2013)

#234: Problems with serializing types for deeply nested generic Maps, default typing 
#251: SerializationFeature.WRITE_BIGDECIMAL_AS_PLAIN ignored with JsonNode
  serialization
 (reported by fge@github)
#259: Fix a problem with JSON Schema generation for `@JsonValue`
 (reported by Lior L)
#267: Handle negative, stringified timestamps
 (reported by Drecth@github)
#281: Make `NullNode` use configured null-value serializer
#287: Fix problems with converters, Maps with Object values
 (reported by antubis@github)
#288: Fix problem with serialization converters assigned with annotations
 (reported by cemo@github)

2.2.2 (26-May-2013)

#216: Problems with Android, 1.6-only types
#217: JsonProcessingExceptions not all wrapped as expected
 (reported by karldmoore@github)
#220: ContainerNode missing 'createNumber(BigInteger)'
 (reported by Pascal G)
#223: Duplicated nulls with @JsonFormat(shape=Shape.ARRAY)
 (reported by lukegh@github)
#226: Field mapping fail on deserialization to common referenced object when
  @JsonUnwrapped is used
 (reported by ikvia@github)
#232: Converting bound BigDecimal value to tree fails with WRITE_BIGDECIMAL_AS_PLAIN
 (reported by celkings@github)
- Minor fix to handle primitive types for key deserializer lookups
- Add convenience method `MappingIterator.getCurrentLocation()`
 (suggested by Tomdz@github)

2.2.1 (03-May-2013)

#214: Problem with LICENSE, NOTICE, Android packaging
 (reported by thierryd@github)

2.2.0 (22-Apr-2013)

Fixes:

#23: Fixing typing of root-level collections
#118: JsonTypeInfo.as.EXTERNAL_PROPERTY not working correctly
 with missing type id, scalar types
#130: TimeZone not set for GregorianCalendar, even if configured
#144: MissingNode.isValueNode() should return 'false'
 (reported by 'fge@github')
#146: Creator properties were not being renamed as expected
 (contributed by Christoper C)
#188: Problem with ObjectId serialization, 'alwaysAsId' references

Improvements:

#116: JavaType implements `java.lang.reflect.Type` (as does `TypeReference`)
#147: Defer reporting of problems with missing creator parameters
 (contributed by Christoper C)
#155: Make `ObjectNode` and `ArrayNode` final (other node types already were)
 (requested by fge@github)
#161: Add deserializer for java.util.concurrent.ArrayBlockingQueue
#173: Add 'JsonNode.traverse(ObjectCodec)' for convenience
#181: Improve error reporting for missing '_valueDeserializer'
#194: Add `FloatNode` type in tree model (JsonNode)
 (requested by msteiger@github)
#199: Allow deserializing `Iterable` instances (as basic `Collection`s)
 (requested by electrum@github)
#206: Make 'ObjectMapper.createDeserializationContext()' overridable
 (requested by noter@github)
#207: Add explicit support for `short` datatypes, for tree model
 (contributed by msteiger@github)

New features:

#120: Extend BeanDeserializerModifier to work with non-POJO deserializers
#121: Extend BeanSerializerModifier to work with non-POJO serializers
#124: Add support for serialization converters (@JsonSerializer(converter=...))
#124: Add support for deserialization converters (@JsonDeserializer(converter=...))
#140: Add 'SerializationFeature.WRITE_BIGDECIMAL_AS_PLAIN' to allow forcing
  of non-scientific notation when serializing BigDecimals.
 (suggested by phedny@github)
#148: Add 'DeserializationFeature.FAIL_ON_INVALID_SUBTYPE`, which allows mapping
  entries with missing or invalid type id into null references (instead of failing).
  Also allows use of '@JsonTypeInfo.defaultImpl = NoClass.class' as alternative.
#159: Add more accessors in 'MappingIterator': getParser(), getParserSchema(),
  readAll()
 (suggested by Tom D)
#190: Add 'MapperFeature.ALLOW_FINAL_FIELDS_AS_MUTATORS' (default: true) for
 pruning out final fields (to avoid using as mutators)
 (requested by Eric T)
#195: Add 'MapperFeature.INFER_PROPERTY_MUTATORS' (default: enabled) for finer
  control of what mutators are auto-detected.
 (requested by Dain S)
#198: Add SPI metadata, handling in ObjectMapper (findModules()), for
  automatic registration of auto-detected extension modules
 (suggested by 'beamerblvd@github')
#203: Added new features to support advanced date/time handling:
  - SerializationFeature.WRITE_DATE_TIMESTAMPS_AS_NANOSECONDS
  - DeserializationFeature.READ_DATE_TIMESTAMPS_AS_NANOSECONDS
  - DeserializationFeature.ADJUST_DATES_TO_CONTEXT_TIME_ZONE

Other:

#126: Update JDK baseline to 1.6
* API under 'com.fasterxml.jackson.databind.jsonFormatVisitors' changed significantly
  based on experiences with external JSON Schema generator.
* Version information accessed via code-generated access class, instead of reading
  VERSION.txt
* Added 2 methods in Converter interface: getInputType(), getOutputType(),
  to allow programmatic overrides (needed by JAXB annotation module)

2.1.4 (26-Feb-2013)

* [JACKSON-887]: StackOverflow with parameterized sub-class field
 (reported by Alexander M)
* [#130]: TimeZone not set for GregorianCalendar, when deserializing
* [#157]: NPE when registering module twice
* [#162]: JsonNodeFactory: work around an old bug with BigDecimal and zero
 (submitted by fge@github)
* [#166]: Incorrect optimization for `ObjectMapper.convertValue(Class)`
 (reported by Eric T)
* [#167]: Problems with @JsonValue, polymorphic types (regression from 1.x)
 (reported by Eric T)
* [#170]: Problems deserializing `java.io.File` if creator auto-discovery disabled
 (reported by Eric T)
* [#175]: NPE for JsonMappingException, if no path is specified
 (reported by bramp@github)

2.1.3 (19-Jan-2013)

* [Issue#141]: ACCEPT_EMPTY_STRING_AS_NULL_OBJECT not working for enums
* [Issue#142]: Serialization of class containing EnumMap with polymorphic enum
  fails to generate class type data
 (reported by kidavis4@github)

2.1.2 (04-Dec-2012)

* [Issue#106]: NPE in ObjectArraySerializer.createContextual(...)
* [Issue#117]: HandlerInstantiator defaulting not working
 (reported by Alexander B)
* [Issue#118]: Problems with JsonTypeInfo.As.EXTERNAL_PROPERTY, scalar values
 (reported by Adva11@github)
* [Issue#119]: Problems with @JsonValue, JsonTypeInfo.As.EXTERNAL_PROPERTY
 (reported by Adva11@github)
* [Issue#122]: ObjectMapper.copy() was not copying underlying mix-in map
 (reported by rzlo@github)

2.1.1 (11-Nov-2012)

Fixes:

* [JACKSON-875]: Enum values not found if Feature.USE_ANNOTATIONS disabled
 (reported by Laurent P)
* [Issue#93]: ObjectNode.setAll() broken; would not add anything for
  empty ObjectNodes.
 (reported by Francis G)
* Making things implement java.io.Serializable:
  - Issues: #94, #99, #100, #102
    (reported by Sean B)
* [Issue#96]: Problem with JsonTypeInfo.As.EXTERNAL_PROPERTY, defaultImpl
 (reported by Adva11@github)

2.1.0 (08-Oct-2012)

  New minor version for 2.x series. Major improvements in multiple areas,
  including:

  - Dataformat auto-detection
  - More `@JsonFormat.shape` variant to serialize Collections as
    JSON Objects, POJOs as JSON Arrays (csv-like).
  - Much more configuration accessible via ObjectReader, ObjectWriter
  - New mechanism for JSON Schema generation, other uses (in future)

Fixes:

* [JACKSON-830]/[Issue#19]: Change OSGi bundle name to be fully-qualified
* ]JACKSON-847]: Make @JsonIdentityInfo work with property-based creator
* [JACKSON-851]: State corruption with ObjectWriter, DefaultPrettyPrinter
 (reported by Duncan A)
* [Issue#75]: Too aggressive KeySerializer caching
* Minor fix wrt [Issue#11], coercion needed extra checks

Improvements:

* [JACKSON-758]: Remove 'IOException' from throws clauses of "writeValueAsString"
  and "writeValueAsBytes" of ObjectMapper/ObjectWriter
 (suggested by G-T Chen)
* [JACKSON-839]: Allow "upgrade" of integer number types for
  UntypedObjectDeserializer, even with default typing enabled.
* [JACKSON-850]: Allow use of zero-arg factory methods as "default creator"
  (suggested by Razvan D)
* [Issue#9]: Implement 'required' JSON Schema attribute for bean properties
* [Issue#20]: Add new exception type, InvalidFormatException (sub-type of
  JsonMappingException) to indicate data format problems
 (suggested by HolySamosa@github)
* [Issue#30]: ObjectReader and ObjectWriter now try to pre-fetch root
  (de)serializer if possible; minor performance improvement (2% for small POJOs).
* [Issue#33]: Simplified/clarified definition of 'ObjectReader.readValues()';
  minor change in behavior for JSON Array "wrapped" sequences
* [Issue#60]: Add 'JsonNode.hasNonNull(...)' method(s)
 (suggested by Jeff S on mailing list) 
* [Issue#64]: Add new "standard" PropertyNamingStrategy, PascalCaseStrategy
  (PropertyNamingStrategy.PASCAL_CASE_TO_CAMEL_CASE)
 (contributed by Sean B)
* [Issue#65]: Add getters to `ObjectMapper`, DeserializationContext/-Factory.
 (contributed by Dmitry K)
* [Issue#69]: Add `PropertyName` abstraction, new methods in AnnotationIntrospector
* [Issue#80]: Make `DecimalNode` normalize input, to make "1.0" and "1.00"equal
 (reported by fge@github)

New features:

* [Issue#15]: Support data format auto-detection via ObjectReader (added
  'withFormatDetection(...)' fluent factories)
* [Issue#21]: Add 'ObjectNode.set(...)' method (and related) to improve
  chaining, semantic consistency of Tree Model API
 (suggested by fge@Github)
* [Issue#22]: Add 'ObjectMapper.setAnnotationIntrospectors()' which allows
  defining different introspectors for serialization, deserialization
* [Issue#24]: Allow serialization of Enums as JSON Objects
 (suggested by rveloso@github)
* [Issue#28]: Add 'ObjectMapper.copy()', to create non-linked copy of
  mapper, with same configuration settings
* [Issue#29]: Allow serializing, deserializing POJOs as JSON Arrays
  by using `@JsonFormat(shape=Shape.ARRAY)`
* [Issue#40]: Allow serialization of Collections as JSON Objects
  (and deserialization from)
 (suggested by 'rveloso@github')
* [Issue#42]: Allow specifying Base64 variant to use for Base64-encoded data
  using ObjectReader.with(Base64Variant), ObjectWriter.with(Base64Variant).
 (suggested by 'mpfau@github')
* [Issue#45]: Add '@JsonNaming' annotation to define per-class PropertyNamingStrategy
 (suggested by Mark W)
* [Pull#58]: Make 'MappingIterator' implement 'Closable'
 (contributed by Pascal G)
* [Issue#72]: Add 'MapperFeature.USE_WRAPPER_NAME_AS_PROPERTY_NAME' to use
  wrapper name annotations for renaming properties
* [Issue#87]: Add 'StdDelegatingSerializer', 'StdDelegatingDeserializer' to
  simplify writing of two-step handlers
* (issue #4 of jackson-annotations): Add `@JsonIdentityReference(alwaysAsId=true)`
  to force ALL references to an object written as Object Id, even the first one.
* Added 'ObjectReader#withHandler' to allow for reconfiguring deserialization
  problem handler
 (suggested by 'electricmonk')

Other changes:

* New variant of AnnotationIntrospector.getFormat(), to support class
  annotations
* It is now possible to serialize instances of plain old Object, iff
  'FAIL_ON_EMPTY_BEANS' is disabled.
* Trying to remove reference to "JSON" in datatype conversion errors
 (since databinding is format-agnostic)

INCOMPATIBILITIES: (rats!)

* Note that [Issue#33] (see above) is, technically speaking, backwards
  imcompatible change. It is estimated that it should NOT affect most
  users, as changes are to edge cases (and undocumented ones at that).
  However, it can potentially cause problems with upgrade.
* Implementation of `JsonFormatVisitable` resulting in 2 new methods
  being added in `BeanPropertyFilter` interface -- this is unfortunate,
  but was required to support full traversability.

2.0.4 (26-Jun-2012)

* [Issue#6]: element count for PrettyPrinter, endObject wrong
   (reported by "thebluemountain")
* [JACKSON-838]: Utf8StreamParser._reportInvalidToken() skips letters
    from reported token name
   (reported by Lóránt Pintér)
* [JACKSON-841] Data is doubled in SegmentedStringWriter output
   (reported by Scott S)
* [JACKSON-842] ArrayIndexOutOfBoundsException when skipping C-style comments
   (reported by Sebastien R)

2.0.3: no version 2.0.3 released -- only used for extension modules

2.0.2 [14-May-2012]

Fixes:

* [Issue#14]: Annotations were not included from parent classes of
  mix-in classes
 (reported by @guillaup)
* [JACKSON-824]: Combination of JSON Views, ObjectMapper.readerForUpdating()
  was not working
 (reported by Nir S)
(and all fixes from 1.9.7)

Improvements:

* [Issue#11]: Improve ObjectMapper.convertValue()/.treeToValue() to use
  cast if possible

2.0.1 [23-Apr-2012]

Fixes:

* [JACKSON-827] Ensure core packages work on JDK 1.5
 (reported by Pascal g)
* [JACKSON-829] Custom serializers not working for List<String> properties,
  @JsonSerialize(contentUsing)
 (reported by James R)

Improvements:

* [Issue#5]: Add support for maps with java.util.Locale keys to the set of
  StdKeyDeserializers
 (contributed by Ryan G)

2.0.0 [25-Mar-2012]

Fixes:

* [JACKSON-368]: Problems with managed references, abstract types
* [JACKSON-711]: Delegating @JsonCreator did not work with Injectable values
* [JACKSON-798]: Problem with external type id, creators
  (reported by Casey L)
(and all fixes up until and including 1.9.6)

Improvements:

* [JACKSON-546]: Indicate end-of-input with JsonMappingException instead
  of EOFException, when there is no parsing exception
* [JACKSON-664]: Reduce overhead of type resolution by adding caching
  in TypeFactory
* [JACKSON-690]: Pass DeserializationContext through ValueInstantiator
* [JACKSON-695]: Add 'isEmpty(value)' in JsonSerializer to allow
  customizing handling of serialization of empty values
* [JACKSON-710]: 'ObjectMapper.convertValue()' should ignore root value
  wrapping/unwrapping settings
* [JACKSON-730] Split various features (JsonParser, JsonGenerator,
  SerializationConfig, DeserializationConfig) into per-factory
  features (MapperFeature, JsonFactory.Feature) an per
  instance features (existing ones)
* [JACKSON-732]: Allow 'AnnotationIntrospector.findContentDeserializer()'
  (and similar) to return instance, not just Class<?> for instance
 (requested by James R)
* [JACKSON-736]: Add (more) access to array, container and map serializers
* [JACKSON-737]: Allow accessing of "creator properties" for BeanDeserializer
* [JACKSON-748]: Add 'registerSubtypes' to 'Module.setupContext' (and SimpleModule)
* [JACKSON-749]: Make @JsonValue work for Enum deserialization
* [JACKSON-769]: ObjectNode/ArrayNode: change 'put', 'insert', 'add' to return
  'this node' (unless already returning something)
* [JACKSON-770]: Simplify method naming for JsonNode, drop unnecessary 'get' prefix
  from methods like 'getTextValue()' (becomes 'textValue()')
* [JACKSON-777]: Rename 'SerializationConfig.Feature' as 'SerializationFeature',
  'DeserializationConfig.Feature' as 'DeserializationFeature'
* [JACKSON-780]: MissingNode, NullNode should return 'defaultValue' from 'asXxx' methods,
  (not 0 for numbers), as they are not numeric types
* [JACKSON-787]: Allow use of @JsonIgnoreProperties for properties (fields, getters, setters)
* [JACKSON-795]: @JsonValue was not working for Maps, Collections
* [JACKSON-800]: Add 'Module.SetupContext#addDeserializationProblemHandler'
 (suggested by James R)

New features:

* [JACKSON-107]: Add support for Object Identity (to handled cycles, shared refs),
  with @JsonIdentityInfo
* [JACKSON-435]: Allow per-property Date formatting using @JsonFormat.
* [JACKSON-437]: Allow injecting of type id as POJO property, by setting
  new '@JsonTypeInfo.visible' property to true.
* [JACKSON-469]: Support "Builder pattern" for deserialiation; that is, allow
  use of separate Builder object for data binding, creating actual value
* [JACKSON-608]: Allow use of JSON Views for deserialization
* [JACKSON-636]: Add 'SerializationFeature.ORDER_MAP_ENTRIES_BY_KEYS' to allow
  forced sorting of Maps during serialization
  (suggested by Joern H)
* [JACKSON-669]: Allow prefix/suffix for @JsonUnwrapped properties
 (requested by Aner P)
* [JACKSON-707]: Add 'JsonNode.deepCopy()', to create safe deep copies
  of ObjectNodes, ArrayNodes.
* [JACKSON-714]: Add general-purpose @JsonFormat annotation
* [JACKSON-718]: Added 'JsonNode.canConvertToInt()', 'JsonNode.canConvertToLong()'
* [JACKSON-747]: Allow changing of 'SerializationFeature' for ObjectWriter,
  'DeserializationFeature' for ObjectReader.
* [JACKSON-752]: Add @JsonInclude (replacement of @JsonSerialize.include)
* [JACKSON-754]: Add @JacksonAnnotationsInside for creating "annotation
  bundles" (also: AnnotationIntrospector.isAnnotationBundle())
* [JACKSON-762]: Allow using @JsonTypeId to specify property to use as
  type id, instead of using separate type id resolver.
* [JACKSON-764]: Allow specifying "root name" to use for root wrapping
  via ObjectReader, ObjectWriter.
* [JACKSON-772]: Add 'JsonNode.withArray()' to use for traversing Array nodes.
* [JACKSON-793]: Add support for configurable Locale, TimeZone to use
  (via SerializationConfig, DeserializationConfig)
* [JACKSON-805]: Add 'SerializationFeature.WRITE_SINGLE_ELEM_ARRAYS_UNWRAPPED'
  to improve interoperability with BadgerFish/Jettison
* [JACKSON-810]: Deserialization Feature: Allow unknown Enum values via
  'DeserializationFeature.READ_UNKNOWN_ENUM_VALUES_AS_NULL'
  (suggested by Raymond R)
* [JACKSON-813]: Add '@JsonSerializableSchema.id' attribute, to indicate
  'id' value to add to generated JSON Schemas.

[entries for versions 1.x and earlier not retained; refer to earlier releases)<|MERGE_RESOLUTION|>--- conflicted
+++ resolved
@@ -6,15 +6,12 @@
 
 2.19.0 (not yet released)
 
-<<<<<<< HEAD
+#2461: Nested `@JsonUnwrapped` property names not correctly handled
+ (reported by @plovell)
+ (fix contributed by @SandeepGaur2016)
 #4674: Allow setting global enum naming strategy similar to property naming strategy
  (requested by @hajdamak)
  (contributed by Konstantin M)
-=======
-#2461: Nested `@JsonUnwrapped` property names not correctly handled
- (reported by @plovell)
- (fix contributed by @SandeepGaur2016)
->>>>>>> f5627723
 #4676: Support other enum naming strategies than camelCase
  (requested by @hajdamak)
  (contributed by Lars 
