--- conflicted
+++ resolved
@@ -4,18 +4,16 @@
 === Releases === 
 ------------------------------------------------------------------------
 
-<<<<<<< HEAD
 2.15.0 (not yet released)
 
 #3676: Allow use of `@JsonCreator(mode = Mode.PROPERTIES)` creator for POJOs
  with"empty String" coercion
 #3682: Transient `Field`s are not ignored as Mutators if there is visible Getter
-=======
+
 2.14.2 (not yet released)
 
 #1751: `@JsonTypeInfo` does not work if the Type Id is an Integer value
  (reported by @marvin-we)
->>>>>>> b7b7bd14
 
 2.14.1 (21-Nov-2022)
 
