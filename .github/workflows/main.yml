name: Build and Deploy Snapshot
on:
  push:
    branches:
    - master
    - "3.0"
    - "2.14"
    paths-ignore:
    - "README.md"
    - "release-notes/*"
  pull_request:
    branches:
    - master
    - "3.0"
    - "2.14"
    paths-ignore:
    - "README.md"
    - "release-notes/*"
permissions:
  contents: read

jobs:
  build:
    runs-on: ${{ matrix.os }}
    strategy:
      fail-fast: false
      matrix:
        # JDK 17 has a few failures so cannot yet enable for this module
        java_version: ['8', '11']
        os: ['ubuntu-20.04']
    env:
      JAVA_OPTS: "-XX:+TieredCompilation -XX:TieredStopAtLevel=1"
    steps:
    - uses: actions/checkout@v3.1.0
    - name: Set up JDK
      uses: actions/setup-java@v3
      with:
        distribution: 'temurin'
        java-version: ${{ matrix.java_version }}
        cache: 'maven'
        server-id: sonatype-nexus-snapshots
        server-username: CI_DEPLOY_USERNAME
        server-password: CI_DEPLOY_PASSWORD
        # See https://github.com/actions/setup-java/blob/v2/docs/advanced-usage.md#Publishing-using-Apache-Maven
        # gpg-private-key: ${{ secrets.MAVEN_GPG_PRIVATE_KEY }} # Value of the GPG private key to import
        # gpg-passphrase: MAVEN_GPG_PASSPHRASE # env variable for GPG private key passphrase
    - name: Build
      run: ./mvnw -B -ff -ntp clean verify
    - name: Extract project Maven version
      id: projectVersion
      run: echo "version=$(./mvnw org.apache.maven.plugins:maven-help-plugin:3.2.0:evaluate -DforceStdout -Dexpression=project.version -q)" >> $GITHUB_OUTPUT
<<<<<<< HEAD
=======
    - name: Verify Android SDK Compatibility
      if: matrix.java_version == '8'
      run: ./mvnw -B -q -ff -ntp -DskipTests animal-sniffer:check
>>>>>>> 354ad591
    - name: Deploy snapshot
      if: github.event_name != 'pull_request' && matrix.java_version == '8' && endsWith(steps.projectVersion.outputs.version, '-SNAPSHOT')
      env:
        CI_DEPLOY_USERNAME: ${{ secrets.CI_DEPLOY_USERNAME }}
        CI_DEPLOY_PASSWORD: ${{ secrets.CI_DEPLOY_PASSWORD }}
        # MAVEN_GPG_PASSPHRASE: ${{ secrets.MAVEN_GPG_PASSPHRASE }}
      run: ./mvnw -B -q -ff -DskipTests -ntp source:jar deploy
    - name: Generate code coverage
      if: github.event_name != 'pull_request' && matrix.java_version == '8'
      run: ./mvnw -B -q -ff -ntp test
    - name: Publish code coverage
      if: github.event_name != 'pull_request' && matrix.java_version == '8'
      uses: codecov/codecov-action@v3
      with:
        token: ${{ secrets.CODECOV_TOKEN }}
        file: ./target/site/jacoco/jacoco.xml
        flags: unittests<|MERGE_RESOLUTION|>--- conflicted
+++ resolved
@@ -49,12 +49,9 @@
     - name: Extract project Maven version
       id: projectVersion
       run: echo "version=$(./mvnw org.apache.maven.plugins:maven-help-plugin:3.2.0:evaluate -DforceStdout -Dexpression=project.version -q)" >> $GITHUB_OUTPUT
-<<<<<<< HEAD
-=======
     - name: Verify Android SDK Compatibility
       if: matrix.java_version == '8'
       run: ./mvnw -B -q -ff -ntp -DskipTests animal-sniffer:check
->>>>>>> 354ad591
     - name: Deploy snapshot
       if: github.event_name != 'pull_request' && matrix.java_version == '8' && endsWith(steps.projectVersion.outputs.version, '-SNAPSHOT')
       env:
