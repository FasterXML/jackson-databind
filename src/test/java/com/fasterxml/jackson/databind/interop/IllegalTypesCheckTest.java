package com.fasterxml.jackson.databind.interop;

import java.util.*;

import org.springframework.jacksontest.BogusApplicationContext;
import org.springframework.jacksontest.BogusPointcutAdvisor;
import org.springframework.jacksontest.GrantedAuthority;

import com.fasterxml.jackson.annotation.JsonTypeInfo;
import com.fasterxml.jackson.databind.*;
import com.fasterxml.jackson.databind.exc.InvalidDefinitionException;
import com.fasterxml.jackson.databind.testutil.NoCheckSubTypeValidator;
import com.mchange.v2.c3p0.jacksontest.ComboPooledDataSource;

/**
 * Test case(s) to guard against handling of types that are illegal to handle
 * due to security constraints.
 */
public class IllegalTypesCheckTest extends BaseMapTest
{
    static class Bean1599 {
        public int id;
        public Object obj;
    }

    static class PolyWrapper {
        @JsonTypeInfo(use = JsonTypeInfo.Id.CLASS,
                include = JsonTypeInfo.As.WRAPPER_ARRAY)
        public Object v;
    }

    static class Authentication1872 {
         public List<GrantedAuthority> authorities = new ArrayList<GrantedAuthority>();
    }

    /*
    /**********************************************************
    /* Unit tests
    /**********************************************************
     */

    private final ObjectMapper MAPPER = objectMapper();

    // // // Tests for [databind#1599]

    public void testXalanTypes1599() throws Exception
    {
        final String clsName = "com.sun.org.apache.xalan.internal.xsltc.trax.TemplatesImpl";
        final String JSON = aposToQuotes(
 "{'id': 124,\n"
+" 'obj':[ '"+clsName+"',\n"
+"  {\n"
+"    'transletBytecodes' : [ 'AAIAZQ==' ],\n"
+"    'transletName' : 'a.b',\n"
+"    'outputProperties' : { }\n"
+"  }\n"
+" ]\n"
+"}"
        );
<<<<<<< HEAD
        ObjectMapper mapper = jsonMapperBuilder()
                .enableDefaultTyping(NoCheckSubTypeValidator.instance)
                .build();
=======
        ObjectMapper mapper = new ObjectMapper();
        mapper.activateDefaultTyping(NoCheckSubTypeValidator.instance);
>>>>>>> ac787903
        try {
            mapper.readValue(JSON, Bean1599.class);
            fail("Should not pass");
        } catch (JsonMappingException e) {
            _verifySecurityException(e, clsName);
        }
    }

    // // // Tests for [databind#1737]

    public void testJDKTypes1737() throws Exception
    {
        _testIllegalType(java.util.logging.FileHandler.class);
        _testIllegalType(java.rmi.server.UnicastRemoteObject.class);
    }

    // // // Tests for [databind#1855]
    public void testJDKTypes1855() throws Exception
    {
        // apparently included by JDK?
        // 05-Mar-2019, tatu: may or may not be included; but breaks tests for Java 11.
        //   Also not sure if it ever was widely included so...
        /*
        _testIllegalType("com.sun.org.apache.bcel.internal.util.ClassLoader");
        */

        // also: we can try some form of testing, even if bit contrived...
        _testIllegalType(BogusPointcutAdvisor.class);
        _testIllegalType(BogusApplicationContext.class);
    }

    // 17-Aug-2017, tatu: Ideally would test handling of 3rd party types, too,
    //    but would require adding dependencies. This may be practical when
    //    checking done by separate module, but for now let's not do that for databind.

    /*
    public void testSpringTypes1737() throws Exception
    {
        _testIllegalType("org.springframework.aop.support.AbstractBeanFactoryPointcutAdvisor");
        _testIllegalType("org.springframework.beans.factory.config.PropertyPathFactoryBean");
    }
    */

    // // // Tests for [databind#1872]
    public void testJDKTypes1872() throws Exception
    {
        ObjectMapper mapper = jsonMapperBuilder()
<<<<<<< HEAD
                .enableDefaultTyping(NoCheckSubTypeValidator.instance,
                        DefaultTyping.NON_FINAL, JsonTypeInfo.As.PROPERTY)
=======
                .activateDefaultTyping(NoCheckSubTypeValidator.instance,
                        ObjectMapper.DefaultTyping.NON_FINAL, JsonTypeInfo.As.PROPERTY)
>>>>>>> ac787903
                .build();

        String json = aposToQuotes(String.format("{'@class':'%s','authorities':['java.util.ArrayList',[]]}",
                Authentication1872.class.getName()));
        Authentication1872 result = mapper.readValue(json, Authentication1872.class);
        assertNotNull(result);
    }

    // [databind#1931]
    public void testC3P0Types() throws Exception
    {
        _testIllegalType(ComboPooledDataSource.class); // [databind#1931]
    }

    private void _testIllegalType(Class<?> nasty) throws Exception {
        _testIllegalType(nasty.getName());
    }

    private void _testIllegalType(String clsName) throws Exception
    {
        // While usually exploited via default typing let's not require
        // it here; mechanism still the same
        String json = aposToQuotes(
                "{'v':['"+clsName+"','/tmp/foobar.txt']}"
                );
        try {
            MAPPER.readValue(json, PolyWrapper.class);
            fail("Should not pass");
        } catch (JsonMappingException e) {
            _verifySecurityException(e, clsName);
        }
    }

    protected void _verifySecurityException(Throwable t, String clsName) throws Exception
    {
        _verifyException(t, InvalidDefinitionException.class,
            "Illegal type",
            "to deserialize",
            "prevented for security reasons");
        verifyException(t, clsName);
    }

    protected void _verifyException(Throwable t, Class<?> expExcType,
            String... patterns) throws Exception
    {
        Class<?> actExc = t.getClass();
        if (!expExcType.isAssignableFrom(actExc)) {
            fail("Expected Exception of type '"+expExcType.getName()+"', got '"
                    +actExc.getName()+"', message: "+t.getMessage());
        }
        for (String pattern : patterns) {
            verifyException(t, pattern);
        }
    }
}<|MERGE_RESOLUTION|>--- conflicted
+++ resolved
@@ -57,14 +57,9 @@
 +" ]\n"
 +"}"
         );
-<<<<<<< HEAD
         ObjectMapper mapper = jsonMapperBuilder()
-                .enableDefaultTyping(NoCheckSubTypeValidator.instance)
+                .activateDefaultTyping(NoCheckSubTypeValidator.instance)
                 .build();
-=======
-        ObjectMapper mapper = new ObjectMapper();
-        mapper.activateDefaultTyping(NoCheckSubTypeValidator.instance);
->>>>>>> ac787903
         try {
             mapper.readValue(JSON, Bean1599.class);
             fail("Should not pass");
@@ -112,13 +107,8 @@
     public void testJDKTypes1872() throws Exception
     {
         ObjectMapper mapper = jsonMapperBuilder()
-<<<<<<< HEAD
-                .enableDefaultTyping(NoCheckSubTypeValidator.instance,
+                .activateDefaultTyping(NoCheckSubTypeValidator.instance,
                         DefaultTyping.NON_FINAL, JsonTypeInfo.As.PROPERTY)
-=======
-                .activateDefaultTyping(NoCheckSubTypeValidator.instance,
-                        ObjectMapper.DefaultTyping.NON_FINAL, JsonTypeInfo.As.PROPERTY)
->>>>>>> ac787903
                 .build();
 
         String json = aposToQuotes(String.format("{'@class':'%s','authorities':['java.util.ArrayList',[]]}",
