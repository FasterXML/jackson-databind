package com.fasterxml.jackson.databind.deser;

import com.fasterxml.jackson.databind.*;
import com.fasterxml.jackson.databind.type.*;

/**
 * Abstract class that defines API used by {@link DeserializationContext}
 * to construct actual
 * {@link JsonDeserializer} instances (which are then cached by
 * context and/or dedicated cache).
 *<p>
 * Since there are multiple broad categories of deserializers, there are 
 * multiple factory methods:
 *<ul>
 * <li>For JSON "Array" type, we need 2 methods: one to deal with expected
 *   Java arrays ({@link #createArrayDeserializer})
 *   and the other for other Java containers like {@link java.util.List}s
 *   and {@link java.util.Set}s ({@link #createCollectionDeserializer}).
 *   Actually there is also a third method for "Collection-like" types;
 *   things like Scala collections that act like JDK collections but do not
 *   implement same interfaces.
 *  </li>
 * <li>For JSON "Object" type, we need 2 methods: one to deal with
 *   expected Java {@link java.util.Map}s
 *   ({@link #createMapDeserializer}), and another for POJOs
 *   ({@link #createBeanDeserializer}.
 *   As an additional twist there is also a callback for "Map-like" types,
 *   mostly to make it possible to support Scala Maps (which are NOT JDK
 *   Map compatible).
 *  </li>
 * <li>For Tree Model ({@link com.fasterxml.jackson.databind.JsonNode}) properties there is
 *    {@link #createTreeDeserializer}
 * <li>For enumerated types ({@link java.lang.Enum}) there is
 *    {@link #createEnumDeserializer}
 *  </li>
 * <li>For all other types, {@link #createBeanDeserializer} is used.
 * </ul>
 *<p>
 */
public abstract class DeserializerFactory
{
    protected final static Deserializers[] NO_DESERIALIZERS = new Deserializers[0];

    /*
    /**********************************************************************
    /* Basic DeserializerFactory API
    /**********************************************************************
     */

    /**
     * Method that is to find all creators (constructors, factory methods)
     * for the bean type to deserialize.
     */
    public abstract ValueInstantiator findValueInstantiator(DeserializationContext ctxt,
            BeanDescription beanDesc)
        throws JsonMappingException;
    
    /**
     * Method called to create (or, for completely immutable deserializers,
     * reuse) a deserializer that can convert JSON content into values of
     * specified Java "bean" (POJO) type.
     * At this point it is known that the type is not otherwise recognized
     * as one of structured types (array, Collection, Map) or a well-known
     * JDK type (enum, primitives/wrappers, String); this method only
     * gets called if other options are exhausted. This also means that
     * this method can be overridden to add support for custom types.
     *
     * @param type Type to be deserialized
     */
    public abstract JsonDeserializer<Object> createBeanDeserializer(DeserializationContext ctxt,
            JavaType type, BeanDescription beanDesc)
        throws JsonMappingException;

    /**
     * Method called to create a deserializer that will use specified Builder
     * class for building value instances.
     */
    public abstract JsonDeserializer<Object> createBuilderBasedDeserializer(
    		DeserializationContext ctxt, JavaType type, BeanDescription beanDesc,
    		Class<?> builderClass)
        throws JsonMappingException;


    public abstract JsonDeserializer<?> createEnumDeserializer(DeserializationContext ctxt,
            JavaType type, BeanDescription beanDesc)
        throws JsonMappingException;

    public abstract JsonDeserializer<?> createReferenceDeserializer(DeserializationContext ctxt,
            ReferenceType type, BeanDescription beanDesc)
        throws JsonMappingException;
    
    /**
     * Method called to create and return a deserializer that can construct
     * JsonNode(s) from JSON content.
     */
    public abstract JsonDeserializer<?> createTreeDeserializer(DeserializationConfig config,
            JavaType type, BeanDescription beanDesc)
        throws JsonMappingException;
    
    /**
     * Method called to create (or, for completely immutable deserializers,
     * reuse) a deserializer that can convert JSON content into values of
     * specified Java type.
     *
     * @param type Type to be deserialized
     */
    public abstract JsonDeserializer<?> createArrayDeserializer(DeserializationContext ctxt,
            ArrayType type, BeanDescription beanDesc)
        throws JsonMappingException;

    public abstract JsonDeserializer<?> createCollectionDeserializer(DeserializationContext ctxt,
            CollectionType type, BeanDescription beanDesc)
        throws JsonMappingException;

    public abstract JsonDeserializer<?> createCollectionLikeDeserializer(DeserializationContext ctxt,
            CollectionLikeType type, BeanDescription beanDesc)
        throws JsonMappingException;

    public abstract JsonDeserializer<?> createMapDeserializer(DeserializationContext ctxt,
            MapType type, BeanDescription beanDesc)
        throws JsonMappingException;

    public abstract JsonDeserializer<?> createMapLikeDeserializer(DeserializationContext ctxt,
            MapLikeType type, BeanDescription beanDesc)
        throws JsonMappingException;

    /**
     * Method called to find if factory knows how to create a key deserializer
     * for specified type; currently this means checking if a module has registered
     * possible deserializers.
     * 
     * @return Key deserializer to use for specified type, if one found; null if not
     *   (and default key deserializer should be used)
     */
    public abstract KeyDeserializer createKeyDeserializer(DeserializationContext ctxt,
            JavaType type)
        throws JsonMappingException;

    /**
<<<<<<< HEAD
     * Method that can be used to check if databind module has deserializer
     * for given (likely JDK) type: explicit meaning that it is not automatically
     * generated for POJO.
     *<p>
     * This matches {@link Deserializers#hasDeserializerFor(Class)} method.
=======
     * Method called to find and create a type information deserializer for given base type,
     * if one is needed. If not needed (no polymorphic handling configured for type),
     * should return null.
     *<p>
     * Note that this method is usually only directly called for values of container (Collection,
     * array, Map) types and root values, but not for bean property values.
     *
     * @param baseType Declared base type of the value to deserializer (actual
     *    deserializer type will be this type or its subtype)
     * 
     * @return Type deserializer to use for given base type, if one is needed; null if not.
     */
    public abstract TypeDeserializer findTypeDeserializer(DeserializationConfig config,
            JavaType baseType)
        throws JsonMappingException;

    /**
     * Method that can be used to check if databind module has explicitly declared deserializer
     * for given (likely JDK) type, explicit meaning that there is specific deserializer for
     * given type as opposed to auto-generated "Bean" deserializer. Factory itself will check
     * for known JDK-provided types, but registered {@link com.fasterxml.jackson.databind.Module}s
     * are also called to see if they might provide explicit deserializer.
     *<p> 
     * Main use for this method is with Safe Default Typing (and generally Safe Polymorphic
     * Deserialization), during which it is good to be able to check that given raw type
     * is explicitly supported and as such "known type" (as opposed to potentially
     * dangerous "gadget type" which could be exploited).
     *<p>
     * This matches {@code Deserializers.Base.hasDeserializerFor(Class)} method, which is
     * the mechanism used to determine if a {@code Module} might provide an explicit
     * deserializer instead of core databind.
     *
     * @since 2.11
>>>>>>> 25bb1b6f
     */
    public abstract boolean hasExplicitDeserializerFor(DatabindContext ctxt,
            Class<?> valueType);

    /*
    /**********************************************************************
    /* Mutant factories for registering additional configuration
    /**********************************************************************
     */

    /**
     * Convenience method for creating a new factory instance with additional deserializer
     * provider.
     */
    public abstract DeserializerFactory withAdditionalDeserializers(Deserializers additional);

    /**
     * Convenience method for creating a new factory instance with additional
     * {@link KeyDeserializers}.
     */
    public abstract DeserializerFactory withAdditionalKeyDeserializers(KeyDeserializers additional);
    
    /**
     * Convenience method for creating a new factory instance with additional
     * {@link BeanDeserializerModifier}.
     */
    public abstract DeserializerFactory withDeserializerModifier(BeanDeserializerModifier modifier);

    /**
     * Convenience method for creating a new factory instance with additional
     * {@link ValueInstantiators}.
     */
    public abstract DeserializerFactory withValueInstantiators(ValueInstantiators instantiators);
}<|MERGE_RESOLUTION|>--- conflicted
+++ resolved
@@ -137,30 +137,6 @@
         throws JsonMappingException;
 
     /**
-<<<<<<< HEAD
-     * Method that can be used to check if databind module has deserializer
-     * for given (likely JDK) type: explicit meaning that it is not automatically
-     * generated for POJO.
-     *<p>
-     * This matches {@link Deserializers#hasDeserializerFor(Class)} method.
-=======
-     * Method called to find and create a type information deserializer for given base type,
-     * if one is needed. If not needed (no polymorphic handling configured for type),
-     * should return null.
-     *<p>
-     * Note that this method is usually only directly called for values of container (Collection,
-     * array, Map) types and root values, but not for bean property values.
-     *
-     * @param baseType Declared base type of the value to deserializer (actual
-     *    deserializer type will be this type or its subtype)
-     * 
-     * @return Type deserializer to use for given base type, if one is needed; null if not.
-     */
-    public abstract TypeDeserializer findTypeDeserializer(DeserializationConfig config,
-            JavaType baseType)
-        throws JsonMappingException;
-
-    /**
      * Method that can be used to check if databind module has explicitly declared deserializer
      * for given (likely JDK) type, explicit meaning that there is specific deserializer for
      * given type as opposed to auto-generated "Bean" deserializer. Factory itself will check
@@ -175,9 +151,6 @@
      * This matches {@code Deserializers.Base.hasDeserializerFor(Class)} method, which is
      * the mechanism used to determine if a {@code Module} might provide an explicit
      * deserializer instead of core databind.
-     *
-     * @since 2.11
->>>>>>> 25bb1b6f
      */
     public abstract boolean hasExplicitDeserializerFor(DatabindContext ctxt,
             Class<?> valueType);
