Project: jackson-databind

------------------------------------------------------------------------
=== Releases ===
------------------------------------------------------------------------

<<<<<<< HEAD
2.7.0 (not yet released)

#76: Problem handling datatypes Recursive type parameters
 (reported by Aram K)
#819: Add support for setting `FormatFeature` via `ObjectReader`, `ObjectWriter`
#918: Add `MapperFeature.ALLOW_EXPLICIT_PROPERTY_RENAMING`
 (contributed by David H)
#932: Rewrite ser/deser for `AtomicReference`, based on "optional" ser/desers
#933: Close some gaps to allow using the `tryToResolveUnresolved` flows
#936: Deserialization into List subtype with JsonCreator no longer works
 (reported by adamjoeldavis@github)
#948: Support leap seconds, any number of millisecond digits for ISO-8601 Dates.
 (contributed by Jesse W)
#957: Merge `datatype-jdk7` stuff in (java.nio.file.Path handling)
#959: Schema generation: consider active view, discard non-included properties
- Make `JsonValueFormat` (self-)serializable, deserializable, to/from valid external
  value (as per JSON Schema spec)

INCOMPATIBILITIES:

- While unlikely to be problematic, #959 above required an addition of `SerializerProvider`
  argument for `depositSchemaProperty()` method `BeanProperty` and `PropertyWriter` interfaces
=======
2.6.4 (not yet released)

#984: JsonStreamContexts are not build the same way for write.. and convert methods
 (reported by Antibrumm@github)
>>>>>>> fe25f7e1

2.6.3 (12-Oct-2015)

#749: `EnumMap` serialization ignores `SerializationFeature.WRITE_ENUMS_USING_TO_STRING`
 (reported by scubasau@github)
#938: Regression: `StackOverflowError` with recursive types that contain `Map.Entry`
 (reported by jloisel@github)
#939: Regression: DateConversionError in 2.6.x 
 (reported by Andreas P, anpieber@github)
#940: Add missing `hashCode()` implementations for `JsonNode` types that did not have them
 (contributed by Sergio M)
#941: Deserialization from "{}" to ObjectNode field causes "out of END_OBJECT token" error
 (reported by Sadayuki F)
#942: Handle null type id for polymorphic values that use external type id
 (reported by Warren B, stormboy@github)
#943: Incorrect serialization of enum map key
 (reported by Benson M)
#944: Failure to use custom deserializer for key deserializer
 (contributed by Benson M)
#949: Report the offending substring when number parsing fails
 (contributed by Jesse W)
#965: BigDecimal values via @JsonTypeInfo/@JsonSubTypes get rounded
 (reported by gmjabs@github)

2.6.2 (14-Sep-2015)

#894: When using withFactory on ObjectMapper, the created Factory has a TypeParser
  which still has the original Factory
 (reported by lufe66@github)
#899: Problem serializing `ObjectReader` (and possibly `ObjectMapper`)
#913: ObjectMapper.copy does not preserve MappingJsonFactory features
 (reported, fixed by Daniel W)
#922: ObjectMapper.copy() does not preserve _registeredModuleTypes
#928: Problem deserializing External Type Id if type id comes before POJO

2.6.1 (09-Aug-2015)

#873: Add missing OSGi import
#881: BeanDeserializerBase having issues with non-CreatorProperty properties.
 (reported by dharaburda@github)
#884: ArrayIndexOutOfBoundException for `BeanPropertyMap` (with ObjectId)
 (reported by alterGauner@github)
#889: Configuring an ObjectMapper's DateFormat changes time zone
 (reported by Andy W, wilkinsona@github)
#890: Exception deserializing a byte[] when the target type comes from an annotation
 (reported by gmjabs@github)

2.6.0 (19-Jul-2015)

#77: Allow injection of 'transient' fields
#95: Allow read-only properties with `@JsonIgnoreProperties(allowGetters=true)`
#222: EXTERNAL_PROPERTY adds property multiple times and in multiple places
 (reported by Rob E, thatsnotright@github)
#296: Serialization of transient fields with public getters (add
    MapperFeature.PROPAGATE_TRANSIENT_MARKER)
 (suggested by Michal L)
#312: Support Type Id mappings where two ids map to same Class
#348: ObjectMapper.valueToTree does not work with @JsonRawValue
 (reported by Chris P, pimlottc@github)
#504: Add `DeserializationFeature.USE_LONG_FOR_INTS`
 (suggested by Jeff S)
#624: Allow setting external `ClassLoader` to use, via `TypeFactory`
#649: Make `BeanDeserializer` use new `parser.nextFieldName()` and `.hasTokenId()` methods
#664: Add `DeserializationFeature.ACCEPT_FLOAT_AS_INT` to prevent coercion of floating point
 numbers int `int`/`long`/`Integer`/`Long`
 (requested by wenzis@github)
#677: Specifying `Enum` value serialization using `@JsonProperty`
 (requested by Allen C, allenchen1154@github)
#679: Add `isEmpty()` implementation for `JsonNode` serializers
#688: Provide a means for an ObjectMapper to discover mixin annotation classes on demand
 (requested by Laird N)
#689: Add `ObjectMapper.setDefaultPrettyPrinter(PrettyPrinter)`
 (requested by derknorton@github)
#696: Copy constructor does not preserve `_injectableValues`
 (reported by Charles A)
#698: Add support for referential types (ReferenceType)
#700: Cannot Change Default Abstract Type Mapper from LinkedHashMap
 (reported by wealdtech@github)
#725: Auto-detect multi-argument constructor with implicit names if it is the only visible creator
#727: Improve `ObjectWriter.forType()` to avoid forcing base type for container types
#734: Add basic error-recovery for `ObjectReader.readValues()`
#737: Add support for writing raw values in TokenBuffer
 (suggested by Guillaume S, gsmet@github)
#740: Ensure proper `null` (as empty) handling for `AtomicReference`
#741: Pass `DeserializationContext' argument for `JsonDeserializer` methods "getNullValue()"
 and "getEmptyValue()"
#743: Add `RawValue` helper type, for piping raw values through `TokenBuffer`
#756: Disabling SerializationFeature.FAIL_ON_EMPTY_BEANS does not affect `canSerialize()`
 (reported by nickwongdev@github)
#762: Add `ObjectWriter.withoutRootName()`, `ObjectReader.withoutRootName()`
#765: `SimpleType.withStaticTyping()` impl incorrect
#769: Fix `JacksonAnnotationIntrospector.findDeserializer` to return `Object` (as per
  `AnnotationIntrospector`); similarly for other `findXxx(De)Serializer(...)` methods
#777: Allow missing build method if its name is empty ("")
 (suggested by galdosd@github)
#781: Support handling of `@JsonProperty.required` for Creator methods
#787: Add `ObjectMapper setFilterProvider(FilterProvider)` to allow chaining
 (suggested by rgoldberg@githin)
#790: Add `JsonNode.equals(Comparator<JsonNode>, JsonNode)` to support
  configurable/external equality comparison
#794: Add `SerializationFeature.WRITE_DATES_WITH_ZONE_ID` to allow inclusion/exclusion of
  timezone id for date/time values (as opposed to timezone offset)
#795: Converter annotation not honored for abstract types
 (reported by myrosia@github)
#797: `JsonNodeFactory` method `numberNode(long)` produces `IntNode` for small numbers
#810: Force value coercion for `java.util.Properties`, so that values are `String`s
#811: Add new option, `JsonInclude.Include.NON_ABSENT` (to support exclusion of
  JDK8/Guava Optionals)
#812: Java 8 breaks Class-value annotation properties, wrt generics: need to work around
#813: Add support for new property of `@JsonProperty.access` to support
  read-only/write-only use cases
#820: Add new method for `ObjectReader`, to bind from JSON Pointer position
 (contributed by Jerry Y, islanderman@github)
#824: Contextual `TimeZone` changes don't take effect wrt `java.util.Date`,
  `java.util.Calendar` serialization
#826: Replaced synchronized HashMap with ConcurrentHashMap in TypeDeserializerBase._findDeserializer
 (contributed by Lars P)
#827: Fix for polymorphic custom map key serializer
 (reported by mjr6140@gitgub)
#828: Respect DeserializationFeatures.WRAP_EXCEPTIONS in CollectionDeserializer
 (contributed by Steve G, thezerobit@github)
#840: Change semantics of `@JsonPropertyOrder(alphabetic)` to only count `true` value
#848: Custom serializer not used if POJO has `@JsonValue`
#849: Possible problem with `NON_EMPTY` exclusion, `int`s, `Strings`
#868: Annotations are lost in the case of duplicate methods
- Remove old cglib compatibility tests; cause problems in Eclipse
- Add `withFilterId()` method in `JsonSerializer` (demote from `BeanSerializer`)

2.5.5 (not released)

#844: Using JsonCreator still causes invalid path references in JsonMappingException
 (reported by Ian B)
#852: Accept scientific number notation for quoted numbers too
#878: serializeWithType on BeanSerializer does not setCurrentValue
 (reported by Chi K, chikim79@github)

2.5.4 (09-Jun-2015)

#676: Deserialization of class with generic collection inside depends on
  how is was deserialized first time
 (reported by lunaticare@github)
#771: Annotation bundles ignored when added to Mixin
 (reported by Andrew D)
#774: NPE from SqlDateSerializer as _useTimestamp is not checked for being null
 (reported by mrowkow@github)
#785: Add handlings for classes which are available in `Thread.currentThread().getContextClassLoader()`
 (contributed by Charles A)
#792: Ensure Constructor Parameter annotations are linked with those of Field, Getter, or Setter
#793: `ObjectMapper.readTree()` does not work with defaultTyping enabled
 (reported by gracefulgopher@github)
#801: Using `@JsonCreator` cause generating invalid path reference in `JsonMappingException`
 (contributed by Kamil B)
#815: Presence of PropertyNamingStrategy Makes Deserialization fail
#816: Allow date-only ISO strings to have no time zone
 (contributed by Andrew G)
- Fix handling of Enums wrt JSON Schema, when 'toString()' used for serialization

2.5.3 (24-Apr-2015)

#731: XmlAdapter result marshaling error in case of ValueType=Object
 (reported, debugged by Dmitry S)
#742: Allow deserialization of `null` Object Id (missing already allowed)
#744: Custom deserializer with parent object update failing
 (reported by migel@github)
#745: EnumDeserializer.deserializerForCreator fails when used to deserialize a Map key
 (contributed by John M)
#761: Builder deserializer: in-compatible type exception when return type is super type
 (contributed by Alexey G)
#766: Fix Infinite recursion (StackOverflowError) when serializing a SOAP object
 (contributed by Alain G)

2.5.2 (29-Mar-2015)

#609: Problem resolving locally declared generic type
 (repoted by Hal H)
#691: NullSerializer for MapProperty failing when using polymorphic handling
 (reported by Antibrumm@github)
#703: Multiple calls to ObjectMapper#canSerialize(Object.class) returns different values
 (reported by flexfrank@github)
#705: JsonAnyGetter doesn't work with JsonSerialize (except with keyUsing)
 (reported by natnan@github)
#728: TypeFactory#_fromVariable returns unknownType() even though it has enough information
  to provide a more specific type
 (reported by jkochaniak@github)
#733: MappingIterator should move past errors or not return hasNext() == true
 (reported by Lorrin N, lorrin@github)
#738: @JsonTypeInfo non-deterministically ignored in 2.5.1 (concurrency issue)
 (reported by Dylan S, dylanscott@github)
- Improvement to handling of custom `ValueInstantiator` for delegating mode; no more NPE
  if `getDelegateCreator()` returns null
- Refactor `TypedKey` into separate util class

2.5.1 (06-Feb-2015)

#667: Problem with bogus conflict between single-arg-String vs `CharSequence` constructor
#669: JSOG usage of @JsonTypeInfo and @JsonIdentityInfo(generator=JSOGGenerator.class) fails
 (reported by ericali78@github)
#671: Adding `java.util.Currency` deserialization support for maps
 (contributed by Alexandre S-C)
#674: Spring CGLIB proxies not handled as intended
 (reported by Zoltan F)
#682: Class<?>-valued Map keys not serialized properly
 (reported by Ludevik@github)
#684: FAIL_ON_NUMBERS_FOR_ENUMS does not fail when integer value is quoted
 (reported by kllp@github)
#696: Copy constructor does not preserve `_injectableValues`
 (reported by Charles A)
- Add a work-around in `ISO8601DateFormat` to allow omission of ':' from timezone
- Bit more work to complete #633

2.5.0 (01-Jan-2015)

#47: Support `@JsonValue` for (Map) key serialization 
#113: Problem deserializing polymorphic types with @JsonCreator
#165: Add `DeserializationContext.getContextualType()` to let deserializer
  known the expected type.
#299: Add `DeserializationFeature.FAIL_ON_UNRESOLVED_OBJECT_IDS` to allow missing
  Object Ids (as global default)
#408: External type id does not allow use of 'visible=true'
#421: @JsonCreator not used in case of multiple creators with parameter names
 (reported by Lovro P, lpandzic@github)
#427: Make array and Collection serializers call `JsonGenerator.writeStartArray(int)`
#521: Keep bundle annotations, prevent problems with recursive annotation types
 (reported by tea-dragon@github)
#527: Add support for `@JsonInclude(content=Include.NON_NULL)` (and others) for Maps
#528: Add support for `JsonType.As.EXISTING_PROPERTY`
 (reported by heapifyman@github; implemented by fleebytes@github)
#539: Problem with post-procesing of "empty bean" serializer; was not calling
  'BeanSerializerModifier.modifySerializer()` for empty beans
 (reported by Fabien R, fabienrenaud@github)
#540: Support deserializing `[]` as null or empty collection when the java type
  is a not an object, `DeserializationFeature.ACCEPT_EMPTY_ARRAY_AS_NULL_OBJECT`
 (requested by Fabien R, fabienrenaud@github)
#543: Problem resolving self-referential recursive types
 (reported by ahgittin@github)
#550: Minor optimization: prune introspection of "well-known" JDK types
#552: Improved handling for ISO-8601 (date) format
 (contributed by Jerome G, geronimo-iia@github)
#559: Add `getDateFormat()`, `getPropertyNamingStrategy()` in `ObjectMapper`
#560: @JsonCreator to deserialize BigInteger to Enum
 (requested by gisupp@github)
#565: Add support for handling `Map.Entry`
#566: Add support for case-insensitive deserialization (`MapperFeature.ACCEPT_CASE_INSENSITIVE_PROPERTIES`)
 (contributed by Michael R)
#571: Add support in ObjectMapper for custom `ObjectReader`, `ObjectWriter` (sub-classes)
#572: Override default serialization of Enums
 (requested by herau@github)
#576: Add fluent API for adding mixins
 (contributed by Adam S, adstro@github)
#594: `@JsonValue` on enum not used when enum value is a Map key
 (reported by chrylis@github)
#596: Add support for `@JsonProperty.defaultValue`, exposed via `BeanProperty.getMetadata().getDefaultValue()`
#597: Improve error messaging for cases where JSON Creator returns null (which
  is illegal)
 (contributed by Aurelien L)
#599: Add a simple mechanism for avoiding multiple registrations of the same module
#607: Allow (re)config of `JsonParser.Feature`s via `ObjectReader`
#608: Allow (re)config of `JsonGenerator.Feature`s via `ObjectWriter`
#614: Add a mechanism for using `@JsonCreator.mode` for resolving possible ambiguity between
  delegating- and property-based creators
#616: Add `SerializationFeature.WRITE_DURATIONS_AS_TIMESTAMPS`
#622: Support for non-scalar ObjectId Reference deserialiazation (like JSOG)
#623: Add `StdNodeBasedDeserializer`
#630: Add `KeyDeserializer` for `Class`
#631: Update `current value` of `JsonParser`, `JsonGenerator` from standard serializers,
 deserializers
 (suggested by Antibrumm@github)
#633: Allow returning null value from IdResolver to make type information optional
 (requested by Antibrumm@github)
#634: Add `typeFromId(DatabindContext,String)` in `TypeIdDeserializer`
#636: `ClassNotFoundException` for classes not (yet) needed during serialization
 (contributed by mspiegel@github)
#638: Add annotation-based method(s) for injecting properties during serialization
 (using @JsonAppend, VirtualBeanPropertyWriter)
#647: Deserialization fails when @JsonUnwrapped property contains an object with same property name
 (reported by Konstantin L)
#653: Jackson doesn't follow JavaBean naming convention (added `MapperFeature.USE_STD_BEAN_NAMING`)
#654: Add support for (re)configuring `JsonGenerator.setRootValueSeparator()` via `ObjectWriter`
#655: Add `ObjectWriter.writeValues()` for writing value sequences
#660: `@JsonCreator`-annotated factory method is ignored if constructor exists
- Allow use of `Shape.ARRAY` for Enums, as an alias to 'use index'
- Start using `JsonGenerator.writeStartArray(int)` to help data formats
  that benefit from knowing number of elements in arrays (and would otherwise
  need to buffer values to know length)
- Added new overload for `JsonSerializer.isEmpty()`, to eventually solve #588
- Improve error messaging (related to [jaxb-annotations#38]) to include known subtype ids.

2.4.6 (23-Apr-2015)

#735: (complete fix) @JsonDeserialize on Map with contentUsing custom deserializer overwrites default behavior
 (reported by blackfyre512@github) (regression due to #604)
$744: Custom deserializer with parent object update fails

2.4.5.1 (26-Mar-2015)

Special one-off "micro patch" for:

#706: Add support for `@JsonUnwrapped` via JSON Schema module
#707: Error in getting string representation of an ObjectNode with a float number value
 (reported by @navidqar)
#735: (partial) @JsonDeserialize on Map with contentUsing custom deserializer overwrites default behavior

2.4.5 (13-Jan-2015)

#635: Reduce cachability of `Map` deserializers, to avoid problems with per-property config changes
    (regression due to #604)
#656: `defaultImpl` configuration is ignored for `WRAPPER_OBJECT`
- Solve potential cyclic-resolution problem for `UntypedObjectDeserializer`

2.4.4 (24-Nov-2014)

(jackson-core)#158: Setter confusion on assignable types
 (reported by tsquared2763@github)
#245: Calls to ObjectMapper.addMixInAnnotations() on an instance returned by ObjectMapper.copy()
 don't work
 (reported by Erik D)
#580: delegate deserializers choke on a (single) abstract/polymorphic parameter
 (reported by Ian B, tea-dragon@github)
#590: Binding invalid Currency gives nonsense at end of the message
 (reported by Jerbell@github)
#592: Wrong `TokenBuffer` delegate deserialization using `@JsonCreator`
 (reported by Eugene L)
#601: ClassCastException for a custom serializer for enum key in `EnumMap`
 (reported by Benson M)
#604: `Map` deserializers not being cached, causing performance problems
#610: Fix forward reference in hierarchies
 (contributed by zeito@github)
#619: Off by one error in AnnotatedWithParams
 (reported by stevetodd@github)
- Minor fix to `EnumSerializer` regarding detection "serialize using index"
- Minor fix to number serializers, to call proper callback for schema generation

2.4.3 (02-Oct-2014)

#496: Wrong result with `new TextNode("false").asBoolean(true)`
 (reported by Ivar R, ivarru@github)
#511: DeserializationFeature.FAIL_ON_INVALID_SUBTYPE does not work
 (reported by sbelikov@github)
#523: MapDeserializer and friends do not report the field/key name for mapping exceptions
 (reported by Ian B, tea-dragon@github)
#524: @JsonIdentityReference(alwaysAsId = true) Custom resolver is reset to SimpleObjectIdResolver
 (reported by pkokorev@github)
#541: @JsonProperty in @JsonCreator is conflicting with POJOs getters/attributes
 (reported by fabienrenaud@github)
#543: Problem resolving self-referential generic types
#570: Add Support for Parsing All Compliant ISO-8601 Date Formats
 (requested by pfconrey@github)
- Fixed a problem with `acceptJsonFormatVisitor` with Collection/array types that
  are marked with `@JsonValue`; could cause NPE in JSON Schema generator module.

2.4.2 (14-Aug-2014)

#515: Mixin annotations lost when using a mixin class hierarchy with non-mixin interfaces
 (reported by 'stevebread@github')
- Fixed a problem related to [jackson-dataformat-smile#19].

2.4.1.2 (12-Jul-2014)

Special one-off "micro patch" for:

#503: Concurrency issue inside com.fasterxml.jackson.databind.util.LRUMap.get(Object)
 (reported by fjtc@github)

2.4.1.1 (18-Jun-2014)

Special one-off "micro patch" for:

#491: Temporary work-around for issue #490 (full fix for 2.5 needs to be
  in `jackson-annotations`)
#506: Index is never set for Collection and Array in InvalidFormatException.Reference
 (reported by Fabrice D, fabdouglas@github)
- Fixed a problem related to [jackson-dataformat-smile#19].

2.4.1 (17-Jun-2014)

#479: NPE on trying to deserialize a `String[]` that contains null
 (reported by huxi@github)
#482: Make date parsing error behavior consistent with JDK
 (suggested by Steve S, sanbeg@github)
#489 (partial): TypeFactory cache prevents garbage collection of custom ClassLoader
 (reported by sftwrengnr@github)

2.4.0 (02-Jun-2014)

#81: Allow use of @JsonUnwrapped with typed (@JsonTypeInfo) classes, provided
  that (new) feature `SerializationFeature.FAIL_ON_UNWRAPPED_TYPE_IDENTIFIERS`
  is disabled
 (constributed by Ben F, UnquietCode@github)
#88: Prevent use of type information for `JsonNode` via default typing
 (reported by electricmonk@github)
#149: Allow use of "stringified" indexes for Enum values
 (requested by chenboxiang@github)
#176: Allow use external Object Id resolver (to use with @JsonIdentityInfo etc)
 (implemented by Pascal G)
#193: Conflicting property name definitions
 (reported by Stuart J, sgjohnston@github)
#323: Serialization of the field with deserialization config
 (reported by metanet@github)
#327: Should not consider explicitly differing renames a fail, as long as all are explicit
#335: Allow use of `@JsonPropertyOrder(alphabetic=true)` for Map properties
#352 Add `ObjectMapper.setConfig()` for overriding `SerializationConfig`/`DeserializationConfig`
#353: Problems with polymorphic types, `JsonNode` (related to #88)
 (reported by cemo@github)
#359: Converted object not using explicitly annotated serializer
 (reported by Florian S [fschopp@github])
#369: Incorrect comparison for renaming in `POJOPropertyBuilder`
#375: Add `readValue()`/`readPropertyValue()` methods in `DeserializationContext`
#376: Add support for `@JsonFormat(shape=STRING)` for number serializers
#381: Allow inlining/unwrapping of value from single-component JSON array
 (contributed by yinzara@github)
#390: Change order in which managed/back references are resolved (now back-ref
 first, then forward)
 (requested by zAlbee@github)
#407: Properly use null handlers for value types when serializer Collection
 and array types
 (contributed by Will P)
#425: Add support for using `Void.class` as "no class", instead of `NoClass.class`
#428: `PropertyNamingStrategy` will rename even explicit name from `@JsonProperty`
 (reported by turskip@github)
#435: Performance bottleneck in TypeFactory._fromClass
 (reported by Sean D, sdonovanuk@github)
#434: Ensure that DecimalNodes with mathematically equal values are equal
 (contributed by Francis G)
#435: Performance bottleneck in TypeFactory._fromClass
 (reported by sdonovanuk@github)
#438: Add support for accessing `@JsonProperty(index=N)` annotations
#442: Make `@JsonUnwrapped` indicate property inclusion
 (suggested by Ben F)
#447: ArrayNode#addAll should accept Collection<? extends JsonNode>
 (suggested by alias@github)
#461: Add new standard naming strategy, `PropertyNamingStrategy.LowerCaseStrategy`
#463: Add 'JsonNode.asText(String defaultValue)`
 (suggested by Chris C)
#464: Include `JsonLocation` in more mapping exceptions
 (contributed by Andy C (q3aiml@github))
#465: Make it easier to support serialization of custom subtypes of `Number`
#467: Unwanted POJO's embedded in tree via serialization to tree
 (reported by Benson M)
- Slightly improve `SqlDateSerializer` to support `@JsonFormat`
- Improve handling of native type ids (YAML, CBOR) to use non-native type ids
  as fallback

2.3.5 (13-Jan-2015)

#496: Wrong result for TextNode("false").asBoolean(true)
 (reported by Ivar R, ivarru@github)
#543: Problems resolving self-referential generic types.
#656: defaultImpl configuration is ignored for WRAPPER_OBJECT

2.3.4 (17-Jul-2014)

#459: BeanDeserializerBuilder copy constructor not copying `_injectables`
#462: Annotation-provided Deserializers are not contextualized inside CreatorProperties
 (reported by aarondav@github)

2.3.3 (10-Apr-2014)

#420: Remove 'final' modifier from `BeanDeserializerBase.deserializeWithType`
 (requested by Ghoughpteighbteau@github)
#422: Allow use of "True" and "False" as aliases for booleans when coercing from
  JSON String
#423: Fix `CalendarSerializer` to work with custom format
 (reported by sergeymetallic@github)
#433: `ObjectMapper`'s `.valueToTree()` wraps `JsonSerializable` objects into a POJONode
 (reported by Francis G)
- Fix null-handling for `CollectionSerializer`

2.3.2 (01-Mar-2014)

#378: Fix a problem with custom enum deserializer construction
 (reported by BokoEnos@github)
#379: Fix a problem with (re)naming of Creator properties; needed to make
 Paranamer module work with NamingStrategy.
 (reported by Chris P, cpilsworth@github)
#398: Should deserialize empty (not null) URI from empty String
 (reported by pgieser@github)
#406: @JsonTypeIdResolver not working with external type ids
 (reported by Martin T)
#411: NumberDeserializers throws exception with NaN and +/- Infinity
 (reported by clarkbreyman@github)
#412: ObjectMapper.writerWithType() does not change root name being used
 (repoted by jhalterman@github)
- Added `BeanSerializerBase._serializeObjectId()` needed by modules that
  override standard BeanSerializer; specifically, XML module.

2.3.1 (28-Dec-2013)

#346: Fix problem deserializing `ObjectNode`, with @JsonCreator, empty
  JSON Object
 (reported by gaff78@github)
#358: `IterableSerializer` ignoring annotated content serializer
 (reported by Florian S)
#361: Reduce sync overhead for SerializerCache by using volatile, double-locking
 (contributed by stuartwdouglas@github)
#362: UUID output as Base64 String with ObjectMapper.convertValue()
 (reported by jknack@github)
#367: Make `TypeNameIdResolver` call `TypeResolver` for resolving base type
 (suggested by Ben F)
#370: Fail to add Object Id for POJO with no properties
 (reported by jh3141@github)
- Fix for [jackson-module-afterburner#38]: need to remove @JacksonStdImpl from
  `RawSerializer`, to avoid accidental removal of proper handling.

2.3.0 (13-Nov-2013)

#48: Add support for `InetSocketAddress`
 (contributed by Nick T)
#152: Add support for traversing `JsonNode` with (new!) `JsonPointer` implementation
 (suggested by fge@github)
#208: Accept "fromString()" as an implicit Creator (factory) method (alias for "valueOf()")
 (requested by David P)
#215: Allow registering custom `CharacterEscapes` to use for serialization,
 via `ObjectWriter.with(CharacterEscapes)` (and `ObjectMapper.writer(CharacterEscapes)`)
#227: Allow "generic" Enum serializers, deserializers, via `SimpleModule`
#234: Incorrect type information for deeply nested Maps
 (reported by Andrei P)
#237: Add `DeserializationFeature.FAIL_ON_READING_DUP_TREE_KEY` to optionally
  throw `JsonMappingException` on duplicate keys, tree model (`JsonNode`)
#238: Allow existence of overlapping getter, is-getter (choose 'regular' getter)
#239: Support `ByteBuffer`
 (suggested by mckamey@github)
#240: Make sure `@JsonSerialize.include` does not accidentally override
  class inclusion settings
 (requested by thierryhenrio@github)
#253: `DelegatingDeserializer` causes problems for Managed/BackReferences
 (reported by bfelaco@github)
#257: Make `UntypedObjectDeserializer` support overides for `List`, `Map` etc
#268: Add new variant of `ObjectMapper.canSerialize()` that can return `Throwable`
 that caused false to be returned (if any)
#269: Add support for new `@JsonPropertyDescription` via `AnnotationIntrospector`
 as well as `BeanProperty.getMedata().getDescription()`
#270: Add `SerializationFeature.USE_EQUALITY_FOR_OBJECT_ID` to allow use of equality
 (instead of identity) for figuring out when to use Object Id
 (requested by beku8@github)
#271: Support handling of `@JsonUnwrapped` for in-built JSON Schema generation
#277: Make `TokenBuffer` support new native type and object ids
#302: Add `setNamingStrategy` in `Module.SetupContext`
 (suggested by Miguel C)
#305: Add support for accessing `TypeFactory` via `TypeIdResolverBase`
 (not yet via `TypeIdResolver` interface), other configuration
#306: Allow use of `@JsonFilter` for properties, not just classes 
#307: Allow use of `@JsonFilter` for Maps in addition to POJOs
#308: Improve serialization and deserialization speed of `java.util.UUID` by 4x
 (suggested by David P)
#310: Improve `java.util.UUID` serialization with binary codecs, to use "raw" form.
#311: Make sure that "creator properties" are alphabetically ordered too, if
  so requested.
#315: Allow per-property definition of null serializer to use, using
 new `@JsonSerialize(nullsUsing=xxx)` annotation property
#317: Fix `JsonNode` support for nulls bound to `ObjectNode`, `ArrayNode`
 (contributed by Seth P)
#318: Problems with `ObjectMapper.updateValue()`, creator property-backed accessors
#319: Add support for per-call ("contextual") attributes, with defaulting,
 to allow keeping track of state during (de)serialization
#324: Make sure to throw `JsonMappingException` from `EnumDeserializer` creator,
  not `IllegalArgumentException`
 (reported by beverku@github)
#326: Support `@JsonFilter` for "any getter" properties
#334: Make `ArrayNode`, `ObjectNode` non-final again
#337: `AnySetter` does not support polymorphic types
 (reported by askvortsov@github)
#340: AtomicReference not working with polymorphic types
#342: Add `DeserializationFeature.FAIL_ON_IGNORED_PROPERTIES` to make `ObjectMapper`
  throw exception when encountering explicitly ignored properties
 (requested by Ruslan M)
[JACKSON-890]: Support managed/back-references for polymorphic (abstract) types
- Add 'BeanPropertyWriter.isUnwrapping()' for future needs (by Afterburner)
- Add coercions from String "null" (as if null token was parsed) for primitives/Wrappers.
- Add `JsonDeserializer.handledType()`

2.2.4 (10-Jun-2014)

#292: Problems with abstract `Map`s, `Collection`s, polymorphic deserialization
#324: EnumDeserializer should throw JsonMappingException, not IllegalArgumentException
#346: Problems deserializing `ObjectNode` from empty JSON Object, with @JsonCreator

2.2.3 (22-Aug-2013)

#234: Problems with serializing types for deeply nested generic Maps, default typing 
#251: SerializationFeature.WRITE_BIGDECIMAL_AS_PLAIN ignored with JsonNode
  serialization
 (reported by fge@github)
#259: Fix a problem with JSON Schema generation for `@JsonValue`
 (reported by Lior L)
#267: Handle negative, stringified timestamps
 (reported by Drecth@github)
#281: Make `NullNode` use configured null-value serializer
#287: Fix problems with converters, Maps with Object values
 (reported by antubis@github)
#288: Fix problem with serialization converters assigned with annotations
 (reported by cemo@github)

2.2.2 (26-May-2013)

#216: Problems with Android, 1.6-only types
#217: JsonProcessingExceptions not all wrapped as expected
 (reported by karldmoore@github)
#220: ContainerNode missing 'createNumber(BigInteger)'
 (reported by Pascal G)
#223: Duplicated nulls with @JsonFormat(shape=Shape.ARRAY)
 (reported by lukegh@github)
#226: Field mapping fail on deserialization to common referenced object when
  @JsonUnwrapped is used
 (reported by ikvia@github)
#232: Converting bound BigDecimal value to tree fails with WRITE_BIGDECIMAL_AS_PLAIN
 (reported by celkings@github)
- Minor fix to handle primitive types for key deserializer lookups
- Add convenience method `MappingIterator.getCurrentLocation()`
 (suggested by Tomdz@github)

2.2.1 (03-May-2013)

#214: Problem with LICENSE, NOTICE, Android packaging
 (reported by thierryd@github)

2.2.0 (22-Apr-2013)

Fixes:

#23: Fixing typing of root-level collections
#118: JsonTypeInfo.as.EXTERNAL_PROPERTY not working correctly
 with missing type id, scalar types
#130: TimeZone not set for GregorianCalendar, even if configured
#144: MissingNode.isValueNode() should return 'false'
 (reported by 'fge@github')
#146: Creator properties were not being renamed as expected
 (contributed by Christoper C)
#188: Problem with ObjectId serialization, 'alwaysAsId' references

Improvements:

#116: JavaType implements `java.lang.reflect.Type` (as does `TypeReference`)
#147: Defer reporting of problems with missing creator parameters
 (contributed by Christoper C)
#155: Make `ObjectNode` and `ArrayNode` final (other node types already were)
 (requested by fge@github)
#161: Add deserializer for java.util.concurrent.ArrayBlockingQueue
#173: Add 'JsonNode.traverse(ObjectCodec)' for convenience
#181: Improve error reporting for missing '_valueDeserializer'
#194: Add `FloatNode` type in tree model (JsonNode)
 (requested by msteiger@github)
#199: Allow deserializing `Iterable` instances (as basic `Collection`s)
 (requested by electrum@github)
#206: Make 'ObjectMapper.createDeserializationContext()' overridable
 (requested by noter@github)
#207: Add explicit support for `short` datatypes, for tree model
 (contributed by msteiger@github)

New features:

#120: Extend BeanDeserializerModifier to work with non-POJO deserializers
#121: Extend BeanSerializerModifier to work with non-POJO serializers
#124: Add support for serialization converters (@JsonSerializer(converter=...))
#124: Add support for deserialization converters (@JsonDeserializer(converter=...))
#140: Add 'SerializationFeature.WRITE_BIGDECIMAL_AS_PLAIN' to allow forcing
  of non-scientific notation when serializing BigDecimals.
 (suggested by phedny@github)
#148: Add 'DeserializationFeature.FAIL_ON_INVALID_SUBTYPE`, which allows mapping
  entries with missing or invalid type id into null references (instead of failing).
  Also allows use of '@JsonTypeInfo.defaultImpl = NoClass.class' as alternative.
#159: Add more accessors in 'MappingIterator': getParser(), getParserSchema(),
  readAll()
 (suggested by Tom D)
#190: Add 'MapperFeature.ALLOW_FINAL_FIELDS_AS_MUTATORS' (default: true) for
 pruning out final fields (to avoid using as mutators)
 (requested by Eric T)
#195: Add 'MapperFeature.INFER_PROPERTY_MUTATORS' (default: enabled) for finer
  control of what mutators are auto-detected.
 (requested by Dain S)
#198: Add SPI metadata, handling in ObjectMapper (findModules()), for
  automatic registration of auto-detected extension modules
 (suggested by 'beamerblvd@github')
#203: Added new features to support advanced date/time handling:
  - SerializationFeature.WRITE_DATE_TIMESTAMPS_AS_NANOSECONDS
  - DeserializationFeature.READ_DATE_TIMESTAMPS_AS_NANOSECONDS
  - DeserializationFeature.ADJUST_DATES_TO_CONTEXT_TIME_ZONE

Other:

#126: Update JDK baseline to 1.6
* API under 'com.fasterxml.jackson.databind.jsonFormatVisitors' changed significantly
  based on experiences with external JSON Schema generator.
* Version information accessed via code-generated access class, instead of reading
  VERSION.txt
* Added 2 methods in Converter interface: getInputType(), getOutputType(),
  to allow programmatic overrides (needed by JAXB annotation module)

2.1.4 (26-Feb-2013)

* [JACKSON-887]: StackOverflow with parameterized sub-class field
 (reported by Alexander M)
* [#130]: TimeZone not set for GregorianCalendar, when deserializing
* [#157]: NPE when registering module twice
* [#162]: JsonNodeFactory: work around an old bug with BigDecimal and zero
 (submitted by fge@github)
* [#166]: Incorrect optimization for `ObjectMapper.convertValue(Class)`
 (reported by Eric T)
* [#167]: Problems with @JsonValue, polymorphic types (regression from 1.x)
 (reported by Eric T)
* [#170]: Problems deserializing `java.io.File` if creator auto-discovery disabled
 (reported by Eric T)
* [#175]: NPE for JsonMappingException, if no path is specified
 (reported by bramp@github)

2.1.3 (19-Jan-2013)

* [Issue#141]: ACCEPT_EMPTY_STRING_AS_NULL_OBJECT not working for enums
* [Issue#142]: Serialization of class containing EnumMap with polymorphic enum
  fails to generate class type data
 (reported by kidavis4@github)

2.1.2 (04-Dec-2012)

* [Issue#106]: NPE in ObjectArraySerializer.createContextual(...)
* [Issue#117]: HandlerInstantiator defaulting not working
 (reported by Alexander B)
* [Issue#118]: Problems with JsonTypeInfo.As.EXTERNAL_PROPERTY, scalar values
 (reported by Adva11@github)
* [Issue#119]: Problems with @JsonValue, JsonTypeInfo.As.EXTERNAL_PROPERTY
 (reported by Adva11@github)
* [Issue#122]: ObjectMapper.copy() was not copying underlying mix-in map
 (reported by rzlo@github)

2.1.1 (11-Nov-2012)

Fixes:

* [JACKSON-875]: Enum values not found if Feature.USE_ANNOTATIONS disabled
 (reported by Laurent P)
* [Issue#93]: ObjectNode.setAll() broken; would not add anything for
  empty ObjectNodes.
 (reported by Francis G)
* Making things implement java.io.Serializable:
  - Issues: #94, #99, #100, #102
    (reported by Sean B)
* [Issue#96]: Problem with JsonTypeInfo.As.EXTERNAL_PROPERTY, defaultImpl
 (reported by Adva11@github)

2.1.0 (08-Oct-2012)

  New minor version for 2.x series. Major improvements in multiple areas,
  including:

  - Dataformat auto-detection
  - More `@JsonFormat.shape` variant to serialize Collections as
    JSON Objects, POJOs as JSON Arrays (csv-like).
  - Much more configuration accessible via ObjectReader, ObjectWriter
  - New mechanism for JSON Schema generation, other uses (in future)

Fixes:

* [JACKSON-830]/[Issue#19]: Change OSGi bundle name to be fully-qualified
* ]JACKSON-847]: Make @JsonIdentityInfo work with property-based creator
* [JACKSON-851]: State corruption with ObjectWriter, DefaultPrettyPrinter
 (reported by Duncan A)
* [Issue#75]: Too aggressive KeySerializer caching
* Minor fix wrt [Issue#11], coercion needed extra checks

Improvements:

* [JACKSON-758]: Remove 'IOException' from throws clauses of "writeValueAsString"
  and "writeValueAsBytes" of ObjectMapper/ObjectWriter
 (suggested by G-T Chen)
* [JACKSON-839]: Allow "upgrade" of integer number types for
  UntypedObjectDeserializer, even with default typing enabled.
* [JACKSON-850]: Allow use of zero-arg factory methods as "default creator"
  (suggested by Razvan D)
* [Issue#9]: Implement 'required' JSON Schema attribute for bean properties
* [Issue#20]: Add new exception type, InvalidFormatException (sub-type of
  JsonMappingException) to indicate data format problems
 (suggested by HolySamosa@github)
* [Issue#30]: ObjectReader and ObjectWriter now try to pre-fetch root
  (de)serializer if possible; minor performance improvement (2% for small POJOs).
* [Issue#33]: Simplified/clarified definition of 'ObjectReader.readValues()';
  minor change in behavior for JSON Array "wrapped" sequences
* [Issue#60]: Add 'JsonNode.hasNonNull(...)' method(s)
 (suggested by Jeff S on mailing list) 
* [Issue#64]: Add new "standard" PropertyNamingStrategy, PascalCaseStrategy
  (PropertyNamingStrategy.PASCAL_CASE_TO_CAMEL_CASE)
 (contributed by Sean B)
* [Issue#65]: Add getters to `ObjectMapper`, DeserializationContext/-Factory.
 (contributed by Dmitry K)
* [Issue#69]: Add `PropertyName` abstraction, new methods in AnnotationIntrospector
* [Issue#80]: Make `DecimalNode` normalize input, to make "1.0" and "1.00"equal
 (reported by fge@github)

New features:

* [Issue#15]: Support data format auto-detection via ObjectReader (added
  'withFormatDetection(...)' fluent factories)
* [Issue#21]: Add 'ObjectNode.set(...)' method (and related) to improve
  chaining, semantic consistency of Tree Model API
 (suggested by fge@Github)
* [Issue#22]: Add 'ObjectMapper.setAnnotationIntrospectors()' which allows
  defining different introspectors for serialization, deserialization
* [Issue#24]: Allow serialization of Enums as JSON Objects
 (suggested by rveloso@github)
* [Issue#28]: Add 'ObjectMapper.copy()', to create non-linked copy of
  mapper, with same configuration settings
* [Issue#29]: Allow serializing, deserializing POJOs as JSON Arrays
  by using `@JsonFormat(shape=Shape.ARRAY)`
* [Issue#40]: Allow serialization of Collections as JSON Objects
  (and deserialization from)
 (suggested by 'rveloso@github')
* [Issue#42]: Allow specifying Base64 variant to use for Base64-encoded data
  using ObjectReader.with(Base64Variant), ObjectWriter.with(Base64Variant).
 (suggested by 'mpfau@github')
* [Issue#45]: Add '@JsonNaming' annotation to define per-class PropertyNamingStrategy
 (suggested by Mark W)
* [Pull#58]: Make 'MappingIterator' implement 'Closable'
 (contributed by Pascal G)
* [Issue#72]: Add 'MapperFeature.USE_WRAPPER_NAME_AS_PROPERTY_NAME' to use
  wrapper name annotations for renaming properties
* [Issue#87]: Add 'StdDelegatingSerializer', 'StdDelegatingDeserializer' to
  simplify writing of two-step handlers
* (issue #4 of jackson-annotations): Add `@JsonIdentityReference(alwaysAsId=true)`
  to force ALL references to an object written as Object Id, even the first one.
* Added 'ObjectReader#withHandler' to allow for reconfiguring deserialization
  problem handler
 (suggested by 'electricmonk')

Other changes:

* New variant of AnnotationIntrospector.getFormat(), to support class
  annotations
* It is now possible to serialize instances of plain old Object, iff
  'FAIL_ON_EMPTY_BEANS' is disabled.
* Trying to remove reference to "JSON" in datatype conversion errors
 (since databinding is format-agnostic)

INCOMPATIBILITIES: (rats!)

* Note that [Issue#33] (see above) is, technically speaking, backwards
  imcompatible change. It is estimated that it should NOT affect most
  users, as changes are to edge cases (and undocumented ones at that).
  However, it can potentially cause problems with upgrade.
* Implementation of `JsonFormatVisitable` resulting in 2 new methods
  being added in `BeanPropertyFilter` interface -- this is unfortunate,
  but was required to support full traversability.

2.0.4 (26-Jun-2012)

* [Issue#6]: element count for PrettyPrinter, endObject wrong
   (reported by "thebluemountain")
* [JACKSON-838]: Utf8StreamParser._reportInvalidToken() skips letters
    from reported token name
   (reported by Lóránt Pintér)
* [JACKSON-841] Data is doubled in SegmentedStringWriter output
   (reported by Scott S)
* [JACKSON-842] ArrayIndexOutOfBoundsException when skipping C-style comments
   (reported by Sebastien R)

2.0.3: no version 2.0.3 released -- only used for extension modules

2.0.2 [14-May-2012]

Fixes:

* [Issue#14]: Annotations were not included from parent classes of
  mix-in classes
 (reported by @guillaup)
* [JACKSON-824]: Combination of JSON Views, ObjectMapper.readerForUpdating()
  was not working
 (reported by Nir S)
(and all fixes from 1.9.7)

Improvements:

* [Issue#11]: Improve ObjectMapper.convertValue()/.treeToValue() to use
  cast if possible

2.0.1 [23-Apr-2012]

Fixes:

* [JACKSON-827] Ensure core packages work on JDK 1.5
 (reported by Pascal g)
* [JACKSON-829] Custom serializers not working for List<String> properties,
  @JsonSerialize(contentUsing)
 (reported by James R)

Improvements:

* [Issue#5]: Add support for maps with java.util.Locale keys to the set of
  StdKeyDeserializers
 (contributed by Ryan G)

2.0.0 [25-Mar-2012]

Fixes:

* [JACKSON-368]: Problems with managed references, abstract types
* [JACKSON-711]: Delegating @JsonCreator did not work with Injectable values
* [JACKSON-798]: Problem with external type id, creators
  (reported by Casey L)
(and all fixes up until and including 1.9.6)

Improvements:

* [JACKSON-546]: Indicate end-of-input with JsonMappingException instead
  of EOFException, when there is no parsing exception
* [JACKSON-664]: Reduce overhead of type resolution by adding caching
  in TypeFactory
* [JACKSON-690]: Pass DeserializationContext through ValueInstantiator
* [JACKSON-695]: Add 'isEmpty(value)' in JsonSerializer to allow
  customizing handling of serialization of empty values
* [JACKSON-710]: 'ObjectMapper.convertValue()' should ignore root value
  wrapping/unwrapping settings
* [JACKSON-730] Split various features (JsonParser, JsonGenerator,
  SerializationConfig, DeserializationConfig) into per-factory
  features (MapperFeature, JsonFactory.Feature) an per
  instance features (existing ones)
* [JACKSON-732]: Allow 'AnnotationIntrospector.findContentDeserializer()'
  (and similar) to return instance, not just Class<?> for instance
 (requested by James R)
* [JACKSON-736]: Add (more) access to array, container and map serializers
* [JACKSON-737]: Allow accessing of "creator properties" for BeanDeserializer
* [JACKSON-748]: Add 'registerSubtypes' to 'Module.setupContext' (and SimpleModule)
* [JACKSON-749]: Make @JsonValue work for Enum deserialization
* [JACKSON-769]: ObjectNode/ArrayNode: change 'put', 'insert', 'add' to return
  'this node' (unless already returning something)
* [JACKSON-770]: Simplify method naming for JsonNode, drop unnecessary 'get' prefix
  from methods like 'getTextValue()' (becomes 'textValue()')
* [JACKSON-777]: Rename 'SerializationConfig.Feature' as 'SerializationFeature',
  'DeserializationConfig.Feature' as 'DeserializationFeature'
* [JACKSON-780]: MissingNode, NullNode should return 'defaultValue' from 'asXxx' methods,
  (not 0 for numbers), as they are not numeric types
* [JACKSON-787]: Allow use of @JsonIgnoreProperties for properties (fields, getters, setters)
* [JACKSON-795]: @JsonValue was not working for Maps, Collections
* [JACKSON-800]: Add 'Module.SetupContext#addDeserializationProblemHandler'
 (suggested by James R)

New features:

* [JACKSON-107]: Add support for Object Identity (to handled cycles, shared refs),
  with @JsonIdentityInfo
* [JACKSON-435]: Allow per-property Date formatting using @JsonFormat.
* [JACKSON-437]: Allow injecting of type id as POJO property, by setting
  new '@JsonTypeInfo.visible' property to true.
* [JACKSON-469]: Support "Builder pattern" for deserialiation; that is, allow
  use of separate Builder object for data binding, creating actual value
* [JACKSON-608]: Allow use of JSON Views for deserialization
* [JACKSON-636]: Add 'SerializationFeature.ORDER_MAP_ENTRIES_BY_KEYS' to allow
  forced sorting of Maps during serialization
  (suggested by Joern H)
* [JACKSON-669]: Allow prefix/suffix for @JsonUnwrapped properties
 (requested by Aner P)
* [JACKSON-707]: Add 'JsonNode.deepCopy()', to create safe deep copies
  of ObjectNodes, ArrayNodes.
* [JACKSON-714]: Add general-purpose @JsonFormat annotation
* [JACKSON-718]: Added 'JsonNode.canConvertToInt()', 'JsonNode.canConvertToLong()'
* [JACKSON-747]: Allow changing of 'SerializationFeature' for ObjectWriter,
  'DeserializationFeature' for ObjectReader.
* [JACKSON-752]: Add @JsonInclude (replacement of @JsonSerialize.include)
* [JACKSON-754]: Add @JacksonAnnotationsInside for creating "annotation
  bundles" (also: AnnotationIntrospector.isAnnotationBundle())
* [JACKSON-762]: Allow using @JsonTypeId to specify property to use as
  type id, instead of using separate type id resolver.
* [JACKSON-764]: Allow specifying "root name" to use for root wrapping
  via ObjectReader, ObjectWriter.
* [JACKSON-772]: Add 'JsonNode.withArray()' to use for traversing Array nodes.
* [JACKSON-793]: Add support for configurable Locale, TimeZone to use
  (via SerializationConfig, DeserializationConfig)
* [JACKSON-805]: Add 'SerializationFeature.WRITE_SINGLE_ELEM_ARRAYS_UNWRAPPED'
  to improve interoperability with BadgerFish/Jettison
* [JACKSON-810]: Deserialization Feature: Allow unknown Enum values via
  'DeserializationFeature.READ_UNKNOWN_ENUM_VALUES_AS_NULL'
  (suggested by Raymond R)
* [JACKSON-813]: Add '@JsonSerializableSchema.id' attribute, to indicate
  'id' value to add to generated JSON Schemas.

[entries for versions 1.x and earlier not retained; refer to earlier releases)<|MERGE_RESOLUTION|>--- conflicted
+++ resolved
@@ -4,7 +4,6 @@
 === Releases ===
 ------------------------------------------------------------------------
 
-<<<<<<< HEAD
 2.7.0 (not yet released)
 
 #76: Problem handling datatypes Recursive type parameters
@@ -27,12 +26,11 @@
 
 - While unlikely to be problematic, #959 above required an addition of `SerializerProvider`
   argument for `depositSchemaProperty()` method `BeanProperty` and `PropertyWriter` interfaces
-=======
+
 2.6.4 (not yet released)
 
 #984: JsonStreamContexts are not build the same way for write.. and convert methods
  (reported by Antibrumm@github)
->>>>>>> fe25f7e1
 
 2.6.3 (12-Oct-2015)
 
