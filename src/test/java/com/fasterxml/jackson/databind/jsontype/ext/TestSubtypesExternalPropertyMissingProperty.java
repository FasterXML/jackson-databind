package com.fasterxml.jackson.databind.jsontype.ext;

import com.fasterxml.jackson.annotation.*;
import com.fasterxml.jackson.annotation.JsonSubTypes.Type;
import com.fasterxml.jackson.annotation.JsonTypeInfo.As;
import com.fasterxml.jackson.annotation.JsonTypeInfo.Id;

import com.fasterxml.jackson.databind.*;
<<<<<<< HEAD
import com.fasterxml.jackson.databind.json.JsonMapper;
=======
import com.fasterxml.jackson.databind.exc.MismatchedInputException;
>>>>>>> f0191280

import org.junit.Test;

// for [databind#1341]
public class TestSubtypesExternalPropertyMissingProperty extends BaseMapTest
{
    /**
     * Base class - external property for Fruit subclasses.
     */
    static class Box {
        public String type;
        @JsonTypeInfo(use = Id.NAME, include = As.EXTERNAL_PROPERTY, property = "type")
        public Fruit fruit;

        public Box() {
        }

        public Box(String type, Fruit fruit) {
            this.type = type;
            this.fruit = fruit;
        }
    }

    /**
     * Base class that requires the property to be present.
     */
    static class ReqBox {
        public String type;
        @JsonTypeInfo(use = Id.NAME, include = As.EXTERNAL_PROPERTY, property = "type")
        @JsonProperty(required = true)
        public Fruit fruit;

        public ReqBox() {
        }

        public ReqBox(String type, Fruit fruit) {
            this.type = type;
            this.fruit = fruit;
        }
    }

    @JsonSubTypes({
            @Type(value = Apple.class, name = "apple"),
            @Type(value = Orange.class, name = "orange")
    })
    static abstract class Fruit {
        public String name;

        public Fruit() {
        }

        protected Fruit(String n) {
            name = n;
        }
    }

    static class Apple extends Fruit {
        public int seedCount;

        public Apple() {
        }

        public Apple(String name, int b) {
            super(name);
            seedCount = b;
        }
    }

    static class Orange extends Fruit {
        public String color;

        public Orange() {
        }

        public Orange(String name, String c) {
            super(name);
            color = c;
        }
    }

<<<<<<< HEAD
//    private final ObjectMapper MAPPER = new ObjectMapper();
=======
    private final ObjectMapper MAPPER = newJsonMapper();
>>>>>>> f0191280

    /*
    /**********************************************************
    /* Mock data
    /**********************************************************
     */

    private static final Orange orange = new Orange("Orange", "orange");
    private static final Box orangeBox = new Box("orange", orange);
    private static final String orangeBoxJson = "{\"type\":\"orange\",\"fruit\":{\"name\":\"Orange\",\"color\":\"orange\"}}";
    private static final String orangeBoxNullJson = "{\"type\":\"orange\",\"fruit\":null}}";
    private static final String orangeBoxEmptyJson = "{\"type\":\"orange\",\"fruit\":{}}}";
    private static final String orangeBoxMissingJson = "{\"type\":\"orange\"}}";

    private static final Apple apple = new Apple("Apple", 16);
    private static Box appleBox = new Box("apple", apple);
    private static final String appleBoxJson = "{\"type\":\"apple\",\"fruit\":{\"name\":\"Apple\",\"seedCount\":16}}";
    private static final String appleBoxNullJson = "{\"type\":\"apple\",\"fruit\":null}";
    private static final String appleBoxEmptyJson = "{\"type\":\"apple\",\"fruit\":{}}";
    private static final String appleBoxMissingJson = "{\"type\":\"apple\"}";

    /*
    /**********************************************************
    /* Unit tests
    /**********************************************************
     */

    protected static JsonMapper.Builder jsonMapperBuilder() {
        return JsonMapper.builder();
    }
    
    /**
     * Deserialization tests for external type id property present
     */
    @Test
    public void testDeserializationPresent() throws Exception {
        ObjectMapper mapper = jsonMapperBuilder()
                .disable(DeserializationFeature.FAIL_ON_MISSING_EXTERNAL_TYPE_ID_PROPERTY)
                .build();
        checkOrangeBox(mapper);
        checkAppleBox(mapper);

        mapper = jsonMapperBuilder()
                .enable(DeserializationFeature.FAIL_ON_MISSING_EXTERNAL_TYPE_ID_PROPERTY)
                .build();

        checkOrangeBox(mapper);
        checkAppleBox(mapper);
    }

    /**
     * Deserialization tests for external type id property null
     */
    @Test
    public void testDeserializationNull() throws Exception {
        ObjectMapper mapper = jsonMapperBuilder()
                .disable(DeserializationFeature.FAIL_ON_MISSING_EXTERNAL_TYPE_ID_PROPERTY)
                .build();
        checkOrangeBoxNull(mapper, orangeBoxNullJson);
        checkAppleBoxNull(mapper, appleBoxNullJson);

        mapper = jsonMapperBuilder()
                .enable(DeserializationFeature.FAIL_ON_MISSING_EXTERNAL_TYPE_ID_PROPERTY)
                .build();
        checkOrangeBoxNull(mapper, orangeBoxNullJson);
        checkAppleBoxNull(mapper, appleBoxNullJson);
    }

    /**
     * Deserialization tests for external type id property empty
     */
    @Test
    public void testDeserializationEmpty() throws Exception {
        ObjectMapper mapper = jsonMapperBuilder()
                .disable(DeserializationFeature.FAIL_ON_MISSING_EXTERNAL_TYPE_ID_PROPERTY)
                .build();
        checkOrangeBoxEmpty(mapper, orangeBoxEmptyJson);
        checkAppleBoxEmpty(mapper, appleBoxEmptyJson);

        mapper = jsonMapperBuilder()
                .enable(DeserializationFeature.FAIL_ON_MISSING_EXTERNAL_TYPE_ID_PROPERTY)
                .build();
        checkOrangeBoxEmpty(mapper, orangeBoxEmptyJson);
        checkAppleBoxEmpty(mapper, appleBoxEmptyJson);
    }

    /**
     * Deserialization tests for external type id property missing
     */
    @Test
    public void testDeserializationMissing() throws Exception {
        ObjectMapper mapper = jsonMapperBuilder()
                .disable(DeserializationFeature.FAIL_ON_MISSING_EXTERNAL_TYPE_ID_PROPERTY)
                .build();
        checkOrangeBoxNull(mapper, orangeBoxMissingJson);
        checkAppleBoxNull(mapper, appleBoxMissingJson);

        mapper = jsonMapperBuilder()
                .enable(DeserializationFeature.FAIL_ON_MISSING_EXTERNAL_TYPE_ID_PROPERTY)
                .build();
        checkBoxJsonMappingException(mapper, orangeBoxMissingJson);
        checkBoxJsonMappingException(mapper, appleBoxMissingJson);
    }

    /**
     * Deserialization tests for external type id required property missing
     */
    @Test
    public void testDeserializationMissingRequired() throws Exception {
        ObjectMapper mapper = jsonMapperBuilder()
                .disable(DeserializationFeature.FAIL_ON_MISSING_EXTERNAL_TYPE_ID_PROPERTY)
                .build();
        checkReqBoxJsonMappingException(mapper, orangeBoxMissingJson);
        checkReqBoxJsonMappingException(mapper, appleBoxMissingJson);

        mapper = jsonMapperBuilder()
                .enable(DeserializationFeature.FAIL_ON_MISSING_EXTERNAL_TYPE_ID_PROPERTY)
                .build();
        checkReqBoxJsonMappingException(mapper, orangeBoxMissingJson);
        checkReqBoxJsonMappingException(mapper, appleBoxMissingJson);
    }

    private void checkOrangeBox(ObjectMapper mapper) throws Exception {
        Box deserOrangeBox = mapper.readValue(orangeBoxJson, Box.class);
        assertEquals(orangeBox.type, deserOrangeBox.type);

        Fruit deserOrange = deserOrangeBox.fruit;
        assertSame(Orange.class, deserOrange.getClass());
        assertEquals(orange.name, deserOrange.name);
        assertEquals(orange.color, ((Orange) deserOrange).color);
    }

    private void checkAppleBox(ObjectMapper mapper) throws Exception {
        Box deserAppleBox = mapper.readValue(appleBoxJson, Box.class);
        assertEquals(appleBox.type, deserAppleBox.type);

        Fruit deserApple = deserAppleBox.fruit;
        assertSame(Apple.class, deserApple.getClass());
        assertEquals(apple.name, deserApple.name);
        assertEquals(apple.seedCount, ((Apple) deserApple).seedCount);
    }

    private void checkOrangeBoxEmpty(ObjectMapper mapper, String json) throws Exception {
        Box deserOrangeBox = mapper.readValue(json, Box.class);
        assertEquals(orangeBox.type, deserOrangeBox.type);

        Fruit deserOrange = deserOrangeBox.fruit;
        assertSame(Orange.class, deserOrange.getClass());
        assertNull(deserOrange.name);
        assertNull(((Orange) deserOrange).color);
    }

    private void checkAppleBoxEmpty(ObjectMapper mapper, String json) throws Exception {
        Box deserAppleBox = mapper.readValue(json, Box.class);
        assertEquals(appleBox.type, deserAppleBox.type);

        Fruit deserApple = deserAppleBox.fruit;
        assertSame(Apple.class, deserApple.getClass());
        assertNull(deserApple.name);
        assertEquals(0, ((Apple) deserApple).seedCount);
    }

    private void checkOrangeBoxNull(ObjectMapper mapper, String json) throws Exception {
        Box deserOrangeBox = mapper.readValue(json, Box.class);
        assertEquals(orangeBox.type, deserOrangeBox.type);
        assertNull(deserOrangeBox.fruit);
    }

    private void checkAppleBoxNull(ObjectMapper mapper, String json) throws Exception {
        Box deserAppleBox = mapper.readValue(json, Box.class);
        assertEquals(appleBox.type, deserAppleBox.type);
        assertNull(deserAppleBox.fruit);
    }

<<<<<<< HEAD
    private void checkBoxJsonMappingException(ObjectMapper mapper, String json) throws Exception {
        thrown.expect(JsonMappingException.class);
        thrown.expectMessage("Missing property 'fruit' for external type id 'type'");
        mapper.readValue(json, Box.class);
    }

    private void checkReqBoxJsonMappingException(ObjectMapper mapper, String json) throws Exception {
        thrown.expect(JsonMappingException.class);
        thrown.expectMessage("Missing property 'fruit' for external type id 'type'");
        mapper.readValue(json, ReqBox.class);
=======
    private void checkBoxJsonMappingException(String json) throws Exception {
        try {
            MAPPER.readValue(json, Box.class);
            fail("Should not pass");
        } catch (MismatchedInputException e) {
            BaseMapTest.verifyException(e, "Missing property 'fruit' for external type id 'type'");
        }
    }

    private void checkReqBoxJsonMappingException(String json) throws Exception {
        try {
            MAPPER.readValue(json, ReqBox.class);
            fail("Should not pass");
        } catch (MismatchedInputException e) {
            BaseMapTest.verifyException(e, "Missing property 'fruit' for external type id 'type'");
        }
>>>>>>> f0191280
    }
}    <|MERGE_RESOLUTION|>--- conflicted
+++ resolved
@@ -6,11 +6,8 @@
 import com.fasterxml.jackson.annotation.JsonTypeInfo.Id;
 
 import com.fasterxml.jackson.databind.*;
-<<<<<<< HEAD
+import com.fasterxml.jackson.databind.exc.MismatchedInputException;
 import com.fasterxml.jackson.databind.json.JsonMapper;
-=======
-import com.fasterxml.jackson.databind.exc.MismatchedInputException;
->>>>>>> f0191280
 
 import org.junit.Test;
 
@@ -91,12 +88,6 @@
         }
     }
 
-<<<<<<< HEAD
-//    private final ObjectMapper MAPPER = new ObjectMapper();
-=======
-    private final ObjectMapper MAPPER = newJsonMapper();
->>>>>>> f0191280
-
     /*
     /**********************************************************
     /* Mock data
@@ -270,34 +261,21 @@
         assertNull(deserAppleBox.fruit);
     }
 
-<<<<<<< HEAD
     private void checkBoxJsonMappingException(ObjectMapper mapper, String json) throws Exception {
-        thrown.expect(JsonMappingException.class);
-        thrown.expectMessage("Missing property 'fruit' for external type id 'type'");
-        mapper.readValue(json, Box.class);
-    }
-
-    private void checkReqBoxJsonMappingException(ObjectMapper mapper, String json) throws Exception {
-        thrown.expect(JsonMappingException.class);
-        thrown.expectMessage("Missing property 'fruit' for external type id 'type'");
-        mapper.readValue(json, ReqBox.class);
-=======
-    private void checkBoxJsonMappingException(String json) throws Exception {
         try {
-            MAPPER.readValue(json, Box.class);
+            mapper.readValue(json, Box.class);
             fail("Should not pass");
         } catch (MismatchedInputException e) {
             BaseMapTest.verifyException(e, "Missing property 'fruit' for external type id 'type'");
         }
     }
 
-    private void checkReqBoxJsonMappingException(String json) throws Exception {
+    private void checkReqBoxJsonMappingException(ObjectMapper mapper, String json) throws Exception {
         try {
-            MAPPER.readValue(json, ReqBox.class);
+            mapper.readValue(json, ReqBox.class);
             fail("Should not pass");
         } catch (MismatchedInputException e) {
             BaseMapTest.verifyException(e, "Missing property 'fruit' for external type id 'type'");
         }
->>>>>>> f0191280
     }
 }    