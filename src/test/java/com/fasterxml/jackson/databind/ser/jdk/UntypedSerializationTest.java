package com.fasterxml.jackson.databind.ser.jdk;

import java.util.*;

import com.fasterxml.jackson.core.*;

import com.fasterxml.jackson.databind.BaseMapTest;
import com.fasterxml.jackson.databind.ObjectMapper;
import com.fasterxml.jackson.databind.util.RawValue;

/**
 * This unit test suite tries verify simplest aspects of
 * "Native" java type mapper; basically that is can properly serialize
 * core JDK objects to JSON.
 */
public class UntypedSerializationTest
    extends BaseMapTest
{
    private final ObjectMapper MAPPER = newJsonMapper();

    public void testFromArray() throws Exception
    {
        ArrayList<Object> doc = new ArrayList<Object>();
        doc.add("Elem1");
        doc.add(Integer.valueOf(3));
        Map<String,Object> struct = new LinkedHashMap<String, Object>();
        struct.put("first", Boolean.TRUE);
        struct.put("Second", new ArrayList<Object>());
        doc.add(struct);
        doc.add(Boolean.FALSE);

<<<<<<< HEAD
        ObjectMapper mapper = objectMapper();

        // loop more than once, just to ensure caching works ok (during second round)
        for (int i = 0; i < 3; ++i) {
            String str = mapper.writeValueAsString(doc);
            
            JsonParser p = mapper.createParser(str);
            assertEquals(JsonToken.START_ARRAY, p.nextToken());
            
            assertEquals(JsonToken.VALUE_STRING, p.nextToken());
            assertEquals("Elem1", getAndVerifyText(p));
            
            assertEquals(JsonToken.VALUE_NUMBER_INT, p.nextToken());
            assertEquals(3, p.getIntValue());
            
            assertEquals(JsonToken.START_OBJECT, p.nextToken());
            assertEquals(JsonToken.PROPERTY_NAME, p.nextToken());
            assertEquals("first", getAndVerifyText(p));
            
            assertEquals(JsonToken.VALUE_TRUE, p.nextToken());
            assertEquals(JsonToken.PROPERTY_NAME, p.nextToken());
            assertEquals("Second", getAndVerifyText(p));
            
            if (p.nextToken() != JsonToken.START_ARRAY) {
                fail("Expected START_ARRAY: JSON == '"+str+"'");
            }
            assertEquals(JsonToken.END_ARRAY, p.nextToken());
            assertEquals(JsonToken.END_OBJECT, p.nextToken());
            
            assertEquals(JsonToken.VALUE_FALSE, p.nextToken());
            
            assertEquals(JsonToken.END_ARRAY, p.nextToken());
            assertNull(p.nextToken());
            p.close();
=======
        // loop more than once, just to ensure caching works ok (during second round)
        for (int i = 0; i < 3; ++i) {
            String str = MAPPER.writeValueAsString(doc);

            try (JsonParser p = MAPPER.createParser(str)) {
                assertEquals(JsonToken.START_ARRAY, p.nextToken());
                
                assertEquals(JsonToken.VALUE_STRING, p.nextToken());
                assertEquals("Elem1", getAndVerifyText(p));
                
                assertEquals(JsonToken.VALUE_NUMBER_INT, p.nextToken());
                assertEquals(3, p.getIntValue());
                
                assertEquals(JsonToken.START_OBJECT, p.nextToken());
                assertEquals(JsonToken.FIELD_NAME, p.nextToken());
                assertEquals("first", getAndVerifyText(p));
                
                assertEquals(JsonToken.VALUE_TRUE, p.nextToken());
                assertEquals(JsonToken.FIELD_NAME, p.nextToken());
                assertEquals("Second", getAndVerifyText(p));
                
                if (p.nextToken() != JsonToken.START_ARRAY) {
                    fail("Expected START_ARRAY: JSON == '"+str+"'");
                }
                assertEquals(JsonToken.END_ARRAY, p.nextToken());
                assertEquals(JsonToken.END_OBJECT, p.nextToken());
                
                assertEquals(JsonToken.VALUE_FALSE, p.nextToken());
                
                assertEquals(JsonToken.END_ARRAY, p.nextToken());
                assertNull(p.nextToken());
            }
>>>>>>> 3378ef7a
        }
    }

    public void testFromMap() throws Exception
    {
        LinkedHashMap<String,Object> doc = new LinkedHashMap<String,Object>();

        doc.put("a1", "\"text\"");
        doc.put("int", Integer.valueOf(137));
        doc.put("foo bar", Long.valueOf(1234567890L));

<<<<<<< HEAD
        ObjectMapper mapper = objectMapper();
        for (int i = 0; i < 3; ++i) {
            String str = mapper.writeValueAsString(doc);
            JsonParser p = mapper.createParser(str);
            
            assertEquals(JsonToken.START_OBJECT, p.nextToken());
            
            assertEquals(JsonToken.PROPERTY_NAME, p.nextToken());
            assertEquals("a1", getAndVerifyText(p));
            assertEquals(JsonToken.VALUE_STRING, p.nextToken());
            assertEquals("\"text\"", getAndVerifyText(p));
            
            assertEquals(JsonToken.PROPERTY_NAME, p.nextToken());
            assertEquals("int", getAndVerifyText(p));
            assertEquals(JsonToken.VALUE_NUMBER_INT, p.nextToken());
            assertEquals(137, p.getIntValue());
            
            assertEquals(JsonToken.PROPERTY_NAME, p.nextToken());
            assertEquals("foo bar", getAndVerifyText(p));
            assertEquals(JsonToken.VALUE_NUMBER_INT, p.nextToken());
            assertEquals(1234567890L, p.getLongValue());
            
            assertEquals(JsonToken.END_OBJECT, p.nextToken());

            assertNull(p.nextToken());
            p.close();
=======
        for (int i = 0; i < 3; ++i) {
            String str = MAPPER.writeValueAsString(doc);

            try (JsonParser p = MAPPER.createParser(str)) {
                assertEquals(JsonToken.START_OBJECT, p.nextToken());
                
                assertEquals(JsonToken.FIELD_NAME, p.nextToken());
                assertEquals("a1", getAndVerifyText(p));
                assertEquals(JsonToken.VALUE_STRING, p.nextToken());
                assertEquals("\"text\"", getAndVerifyText(p));
                
                assertEquals(JsonToken.FIELD_NAME, p.nextToken());
                assertEquals("int", getAndVerifyText(p));
                assertEquals(JsonToken.VALUE_NUMBER_INT, p.nextToken());
                assertEquals(137, p.getIntValue());
                
                assertEquals(JsonToken.FIELD_NAME, p.nextToken());
                assertEquals("foo bar", getAndVerifyText(p));
                assertEquals(JsonToken.VALUE_NUMBER_INT, p.nextToken());
                assertEquals(1234567890L, p.getLongValue());
                
                assertEquals(JsonToken.END_OBJECT, p.nextToken());
    
                assertNull(p.nextToken());
            }
>>>>>>> 3378ef7a
        }
    }

    public void testSimpleGenerationMaps() throws Exception
    {
        assertEquals(a2q("{'msg':'Hello, world!'}"),
                MAPPER.writeValueAsString(Collections.singletonMap("msg", "Hello, world!")));
        assertEquals(a2q("{'props':{'id':37}}"),
                MAPPER.writeValueAsString(Collections.singletonMap("props",
                        Collections.singletonMap("id", 37))));
    }

    public void testSimpleGenerationCollections() throws Exception
    {
        assertEquals("[true,137,\"stuff\"]",
                MAPPER.writeValueAsString(Arrays.asList(true, 137, "stuff")));
    }

    public void testRawValues() throws Exception
    {
        final String innerJson =
                MAPPER.writeValueAsString(Collections.singletonMap("msg", "hello!"));
        assertEquals(a2q("['extra',{'msg':'hello!'}]"),
                MAPPER.writeValueAsString(Arrays.asList("extra", new RawValue(innerJson))));
    }
}<|MERGE_RESOLUTION|>--- conflicted
+++ resolved
@@ -3,10 +3,8 @@
 import java.util.*;
 
 import com.fasterxml.jackson.core.*;
-
 import com.fasterxml.jackson.databind.BaseMapTest;
 import com.fasterxml.jackson.databind.ObjectMapper;
-import com.fasterxml.jackson.databind.util.RawValue;
 
 /**
  * This unit test suite tries verify simplest aspects of
@@ -29,75 +27,38 @@
         doc.add(struct);
         doc.add(Boolean.FALSE);
 
-<<<<<<< HEAD
-        ObjectMapper mapper = objectMapper();
-
-        // loop more than once, just to ensure caching works ok (during second round)
-        for (int i = 0; i < 3; ++i) {
-            String str = mapper.writeValueAsString(doc);
-            
-            JsonParser p = mapper.createParser(str);
-            assertEquals(JsonToken.START_ARRAY, p.nextToken());
-            
-            assertEquals(JsonToken.VALUE_STRING, p.nextToken());
-            assertEquals("Elem1", getAndVerifyText(p));
-            
-            assertEquals(JsonToken.VALUE_NUMBER_INT, p.nextToken());
-            assertEquals(3, p.getIntValue());
-            
-            assertEquals(JsonToken.START_OBJECT, p.nextToken());
-            assertEquals(JsonToken.PROPERTY_NAME, p.nextToken());
-            assertEquals("first", getAndVerifyText(p));
-            
-            assertEquals(JsonToken.VALUE_TRUE, p.nextToken());
-            assertEquals(JsonToken.PROPERTY_NAME, p.nextToken());
-            assertEquals("Second", getAndVerifyText(p));
-            
-            if (p.nextToken() != JsonToken.START_ARRAY) {
-                fail("Expected START_ARRAY: JSON == '"+str+"'");
-            }
-            assertEquals(JsonToken.END_ARRAY, p.nextToken());
-            assertEquals(JsonToken.END_OBJECT, p.nextToken());
-            
-            assertEquals(JsonToken.VALUE_FALSE, p.nextToken());
-            
-            assertEquals(JsonToken.END_ARRAY, p.nextToken());
-            assertNull(p.nextToken());
-            p.close();
-=======
         // loop more than once, just to ensure caching works ok (during second round)
         for (int i = 0; i < 3; ++i) {
             String str = MAPPER.writeValueAsString(doc);
 
             try (JsonParser p = MAPPER.createParser(str)) {
                 assertEquals(JsonToken.START_ARRAY, p.nextToken());
-                
+
                 assertEquals(JsonToken.VALUE_STRING, p.nextToken());
                 assertEquals("Elem1", getAndVerifyText(p));
-                
+
                 assertEquals(JsonToken.VALUE_NUMBER_INT, p.nextToken());
                 assertEquals(3, p.getIntValue());
-                
+
                 assertEquals(JsonToken.START_OBJECT, p.nextToken());
-                assertEquals(JsonToken.FIELD_NAME, p.nextToken());
+                assertEquals(JsonToken.PROPERTY_NAME, p.nextToken());
                 assertEquals("first", getAndVerifyText(p));
-                
+
                 assertEquals(JsonToken.VALUE_TRUE, p.nextToken());
-                assertEquals(JsonToken.FIELD_NAME, p.nextToken());
+                assertEquals(JsonToken.PROPERTY_NAME, p.nextToken());
                 assertEquals("Second", getAndVerifyText(p));
-                
+
                 if (p.nextToken() != JsonToken.START_ARRAY) {
                     fail("Expected START_ARRAY: JSON == '"+str+"'");
                 }
                 assertEquals(JsonToken.END_ARRAY, p.nextToken());
                 assertEquals(JsonToken.END_OBJECT, p.nextToken());
-                
+
                 assertEquals(JsonToken.VALUE_FALSE, p.nextToken());
-                
+
                 assertEquals(JsonToken.END_ARRAY, p.nextToken());
                 assertNull(p.nextToken());
             }
->>>>>>> 3378ef7a
         }
     }
 
@@ -109,83 +70,30 @@
         doc.put("int", Integer.valueOf(137));
         doc.put("foo bar", Long.valueOf(1234567890L));
 
-<<<<<<< HEAD
-        ObjectMapper mapper = objectMapper();
-        for (int i = 0; i < 3; ++i) {
-            String str = mapper.writeValueAsString(doc);
-            JsonParser p = mapper.createParser(str);
-            
-            assertEquals(JsonToken.START_OBJECT, p.nextToken());
-            
-            assertEquals(JsonToken.PROPERTY_NAME, p.nextToken());
-            assertEquals("a1", getAndVerifyText(p));
-            assertEquals(JsonToken.VALUE_STRING, p.nextToken());
-            assertEquals("\"text\"", getAndVerifyText(p));
-            
-            assertEquals(JsonToken.PROPERTY_NAME, p.nextToken());
-            assertEquals("int", getAndVerifyText(p));
-            assertEquals(JsonToken.VALUE_NUMBER_INT, p.nextToken());
-            assertEquals(137, p.getIntValue());
-            
-            assertEquals(JsonToken.PROPERTY_NAME, p.nextToken());
-            assertEquals("foo bar", getAndVerifyText(p));
-            assertEquals(JsonToken.VALUE_NUMBER_INT, p.nextToken());
-            assertEquals(1234567890L, p.getLongValue());
-            
-            assertEquals(JsonToken.END_OBJECT, p.nextToken());
-
-            assertNull(p.nextToken());
-            p.close();
-=======
         for (int i = 0; i < 3; ++i) {
             String str = MAPPER.writeValueAsString(doc);
-
             try (JsonParser p = MAPPER.createParser(str)) {
                 assertEquals(JsonToken.START_OBJECT, p.nextToken());
-                
-                assertEquals(JsonToken.FIELD_NAME, p.nextToken());
+
+                assertEquals(JsonToken.PROPERTY_NAME, p.nextToken());
                 assertEquals("a1", getAndVerifyText(p));
                 assertEquals(JsonToken.VALUE_STRING, p.nextToken());
                 assertEquals("\"text\"", getAndVerifyText(p));
-                
-                assertEquals(JsonToken.FIELD_NAME, p.nextToken());
+
+                assertEquals(JsonToken.PROPERTY_NAME, p.nextToken());
                 assertEquals("int", getAndVerifyText(p));
                 assertEquals(JsonToken.VALUE_NUMBER_INT, p.nextToken());
                 assertEquals(137, p.getIntValue());
-                
-                assertEquals(JsonToken.FIELD_NAME, p.nextToken());
+
+                assertEquals(JsonToken.PROPERTY_NAME, p.nextToken());
                 assertEquals("foo bar", getAndVerifyText(p));
                 assertEquals(JsonToken.VALUE_NUMBER_INT, p.nextToken());
                 assertEquals(1234567890L, p.getLongValue());
-                
+
                 assertEquals(JsonToken.END_OBJECT, p.nextToken());
-    
+
                 assertNull(p.nextToken());
             }
->>>>>>> 3378ef7a
         }
     }
-
-    public void testSimpleGenerationMaps() throws Exception
-    {
-        assertEquals(a2q("{'msg':'Hello, world!'}"),
-                MAPPER.writeValueAsString(Collections.singletonMap("msg", "Hello, world!")));
-        assertEquals(a2q("{'props':{'id':37}}"),
-                MAPPER.writeValueAsString(Collections.singletonMap("props",
-                        Collections.singletonMap("id", 37))));
-    }
-
-    public void testSimpleGenerationCollections() throws Exception
-    {
-        assertEquals("[true,137,\"stuff\"]",
-                MAPPER.writeValueAsString(Arrays.asList(true, 137, "stuff")));
-    }
-
-    public void testRawValues() throws Exception
-    {
-        final String innerJson =
-                MAPPER.writeValueAsString(Collections.singletonMap("msg", "hello!"));
-        assertEquals(a2q("['extra',{'msg':'hello!'}]"),
-                MAPPER.writeValueAsString(Arrays.asList("extra", new RawValue(innerJson))));
-    }
 }