--- conflicted
+++ resolved
@@ -396,17 +396,13 @@
                 config.canOverrideAccessModifiers());
     }
 
-<<<<<<< HEAD
+    /*
+    /**********************************************************
+    /* Creator introspection
+    /**********************************************************
+     */
+
     protected void _addConstructorCreators(DeserializationContext ctxt,
-=======
-    /*
-    /**********************************************************
-    /* Creator introspection
-    /**********************************************************
-     */
-
-    protected void _addDeserializerConstructors(DeserializationContext ctxt,
->>>>>>> 7ce9080e
             BeanDescription beanDesc, VisibilityChecker<?> vchecker,
             AnnotationIntrospector intr, CreatorCollector creators,
             Map<AnnotatedWithParams,BeanPropertyDefinition[]> creatorParams)
