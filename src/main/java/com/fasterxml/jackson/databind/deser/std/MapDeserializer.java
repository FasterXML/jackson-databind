package com.fasterxml.jackson.databind.deser.std;

import java.io.IOException;
import java.util.*;

import com.fasterxml.jackson.annotation.JsonIgnoreProperties;

import com.fasterxml.jackson.annotation.JsonIncludeProperties;
import com.fasterxml.jackson.core.*;

import com.fasterxml.jackson.databind.*;
import com.fasterxml.jackson.databind.annotation.JacksonStdImpl;
import com.fasterxml.jackson.databind.deser.*;
import com.fasterxml.jackson.databind.deser.impl.PropertyBasedCreator;
import com.fasterxml.jackson.databind.deser.impl.PropertyValueBuffer;
import com.fasterxml.jackson.databind.deser.impl.ReadableObjectId.Referring;
import com.fasterxml.jackson.databind.introspect.AnnotatedMember;
import com.fasterxml.jackson.databind.jsontype.TypeDeserializer;
import com.fasterxml.jackson.databind.type.LogicalType;
import com.fasterxml.jackson.databind.util.ArrayBuilders;
import com.fasterxml.jackson.databind.util.IgnorePropertiesUtil;

/**
 * Basic deserializer that can take JSON "Object" structure and
 * construct a {@link java.util.Map} instance, with typed contents.
 *<p>
 * Note: for untyped content (one indicated by passing Object.class
 * as the type), {@link UntypedObjectDeserializer} is used instead.
 * It can also construct {@link java.util.Map}s, but not with specific
 * POJO types, only other containers and primitives/wrappers.
 */
@JacksonStdImpl
public class MapDeserializer
    extends ContainerDeserializerBase<Map<Object,Object>>
{
    // // Configuration: typing, deserializers

    /**
     * Key deserializer to use; either passed via constructor
     * (when indicated by annotations), or resolved when
     * {@link #resolve} is called;
     */
    protected final KeyDeserializer _keyDeserializer;

    /**
     * Flag set to indicate that the key type is
     * {@link java.lang.String} (or {@link java.lang.Object}, for
     * which String is acceptable), <b>and</b> that the
     * default Jackson key deserializer would be used.
     * If both are true, can optimize handling.
     */
    protected boolean _standardStringKey;

    /**
     * Value deserializer.
     */
    protected final JsonDeserializer<Object> _valueDeserializer;

    /**
     * If value instances have polymorphic type information, this
     * is the type deserializer that can handle it
     */
    protected final TypeDeserializer _valueTypeDeserializer;

    // // Instance construction settings:

    protected final ValueInstantiator _valueInstantiator;

    /**
     * Deserializer that is used iff delegate-based creator is
     * to be used for deserializing from JSON Object.
     */
    protected JsonDeserializer<Object> _delegateDeserializer;

    /**
     * If the Map is to be instantiated using non-default constructor
     * or factory method
     * that takes one or more named properties as argument(s),
     * this creator is used for instantiation.
     */
    protected PropertyBasedCreator _propertyBasedCreator;    

    protected final boolean _hasDefaultCreator;

    // // Any properties to ignore if seen?

    protected Set<String> _ignorableProperties;
    protected Set<String> _includableProperties;

    /*
    /**********************************************************
    /* Life-cycle
    /**********************************************************
     */

    public MapDeserializer(JavaType mapType, ValueInstantiator valueInstantiator,
            KeyDeserializer keyDeser, JsonDeserializer<Object> valueDeser,
            TypeDeserializer valueTypeDeser)
    {
        super(mapType, null, null);
        _keyDeserializer = keyDeser;
        _valueDeserializer = valueDeser;
        _valueTypeDeserializer = valueTypeDeser;
        _valueInstantiator = valueInstantiator;
        _hasDefaultCreator = valueInstantiator.canCreateUsingDefault();
        _delegateDeserializer = null;
        _propertyBasedCreator = null;
        _standardStringKey = _isStdKeyDeser(mapType, keyDeser);
    }

    /**
     * Copy-constructor that can be used by sub-classes to allow
     * copy-on-write styling copying of settings of an existing instance.
     */
    protected MapDeserializer(MapDeserializer src)
    {
        super(src);
        _keyDeserializer = src._keyDeserializer;
        _valueDeserializer = src._valueDeserializer;
        _valueTypeDeserializer = src._valueTypeDeserializer;
        _valueInstantiator = src._valueInstantiator;
        _propertyBasedCreator = src._propertyBasedCreator;
        _delegateDeserializer = src._delegateDeserializer;
        _hasDefaultCreator = src._hasDefaultCreator;
        // should we make a copy here?
        _ignorableProperties = src._ignorableProperties;
        _includableProperties = src._includableProperties;

        _standardStringKey = src._standardStringKey;
    }

    protected MapDeserializer(MapDeserializer src,
            KeyDeserializer keyDeser, JsonDeserializer<Object> valueDeser,
            TypeDeserializer valueTypeDeser,
            NullValueProvider nuller,
            Set<String> ignorable)
    {
       this(src, keyDeser,valueDeser, valueTypeDeser, nuller, ignorable, null);
    }

    /**
     * @since 2.12
     */
    protected MapDeserializer(MapDeserializer src,
                              KeyDeserializer keyDeser, JsonDeserializer<Object> valueDeser,
                              TypeDeserializer valueTypeDeser,
                              NullValueProvider nuller,
                              Set<String> ignorable,
                              Set<String> includable)
    {
        super(src, nuller, src._unwrapSingle);
        _keyDeserializer = keyDeser;
        _valueDeserializer = valueDeser;
        _valueTypeDeserializer = valueTypeDeser;
        _valueInstantiator = src._valueInstantiator;
        _propertyBasedCreator = src._propertyBasedCreator;
        _delegateDeserializer = src._delegateDeserializer;
        _hasDefaultCreator = src._hasDefaultCreator;
        _ignorableProperties = ignorable;
        _includableProperties = includable;

        _standardStringKey = _isStdKeyDeser(_containerType, keyDeser);
    }

    /**
     * Fluent factory method used to create a copy with slightly
     * different settings. When sub-classing, MUST be overridden.
     */
    protected MapDeserializer withResolved(KeyDeserializer keyDeser,
            TypeDeserializer valueTypeDeser, JsonDeserializer<?> valueDeser,
            NullValueProvider nuller,
            Set<String> ignorable)
    {
        return withResolved(keyDeser, valueTypeDeser, valueDeser, nuller, ignorable, _includableProperties);
    }

    /**
     * @since 2.12
     */
    @SuppressWarnings("unchecked")
    protected MapDeserializer withResolved(KeyDeserializer keyDeser,
            TypeDeserializer valueTypeDeser, JsonDeserializer<?> valueDeser,
            NullValueProvider nuller,
            Set<String> ignorable, Set<String> includable)
    {
        if ((_keyDeserializer == keyDeser) && (_valueDeserializer == valueDeser)
                && (_valueTypeDeserializer == valueTypeDeser) && (_nullProvider == nuller)
                && (_ignorableProperties == ignorable) && (_includableProperties == includable)) {
            return this;
        }
        return new MapDeserializer(this,
                keyDeser, (JsonDeserializer<Object>) valueDeser, valueTypeDeser,
                nuller, ignorable, includable);
    }

    /**
     * Helper method used to check whether we can just use the default key
     * deserialization, where JSON String becomes Java String.
     */
    protected final boolean _isStdKeyDeser(JavaType mapType, KeyDeserializer keyDeser)
    {
        if (keyDeser == null) {
            return true;
        }
        JavaType keyType = mapType.getKeyType();
        if (keyType == null) { // assumed to be Object
            return true;
        }
        Class<?> rawKeyType = keyType.getRawClass();
        return ((rawKeyType == String.class || rawKeyType == Object.class)
                && isDefaultKeyDeserializer(keyDeser));
    }

    /**
     * @deprecated in 2.12, remove from 3.0
     */
    @Deprecated
    public void setIgnorableProperties(String[] ignorable) {
        _ignorableProperties = (ignorable == null || ignorable.length == 0) ?
            null : ArrayBuilders.arrayToSet(ignorable);
    }

    public void setIgnorableProperties(Set<String> ignorable) {
        _ignorableProperties = (ignorable == null || ignorable.size() == 0) ?
                null : ignorable;
    }

    public void setIncludableProperties(Set<String> includable) {
        _includableProperties = includable;
    }

    /*
    /**********************************************************
    /* Validation, post-processing (ResolvableDeserializer)
    /**********************************************************
     */

    @Override
    public void resolve(DeserializationContext ctxt) throws JsonMappingException
    {
        // May need to resolve types for delegate- and/or property-based creators:
        if (_valueInstantiator.canCreateUsingDelegate()) {
            JavaType delegateType = _valueInstantiator.getDelegateType(ctxt.getConfig());
            if (delegateType == null) {
                ctxt.reportBadDefinition(_containerType, String.format(
"Invalid delegate-creator definition for %s: value instantiator (%s) returned true for 'canCreateUsingDelegate()', but null for 'getDelegateType()'",
                _containerType,
                _valueInstantiator.getClass().getName()));
            }
            // Theoretically should be able to get CreatorProperty for delegate
            // parameter to pass; but things get tricky because DelegateCreator
            // may contain injectable values. So, for now, let's pass nothing.
            _delegateDeserializer = findDeserializer(ctxt, delegateType, null);
        } else if (_valueInstantiator.canCreateUsingArrayDelegate()) {
            JavaType delegateType = _valueInstantiator.getArrayDelegateType(ctxt.getConfig());
            if (delegateType == null) {
                ctxt.reportBadDefinition(_containerType, String.format(
"Invalid delegate-creator definition for %s: value instantiator (%s) returned true for 'canCreateUsingArrayDelegate()', but null for 'getArrayDelegateType()'",
                    _containerType,
                    _valueInstantiator.getClass().getName()));
            }
            _delegateDeserializer = findDeserializer(ctxt, delegateType, null);
        }
        if (_valueInstantiator.canCreateFromObjectWith()) {
            SettableBeanProperty[] creatorProps = _valueInstantiator.getFromObjectArguments(ctxt.getConfig());
            _propertyBasedCreator = PropertyBasedCreator.construct(ctxt, _valueInstantiator, creatorProps,
                    ctxt.isEnabled(MapperFeature.ACCEPT_CASE_INSENSITIVE_PROPERTIES));
        }
        _standardStringKey = _isStdKeyDeser(_containerType, _keyDeserializer);
    }

    /**
     * Method called to finalize setup of this deserializer,
     * when it is known for which property deserializer is needed for.
     */
    @Override
    public JsonDeserializer<?> createContextual(DeserializationContext ctxt,
            BeanProperty property) throws JsonMappingException
    {
        KeyDeserializer keyDeser = _keyDeserializer;
        if (keyDeser == null) {
            keyDeser = ctxt.findKeyDeserializer(_containerType.getKeyType(), property);
        } else {
            if (keyDeser instanceof ContextualKeyDeserializer) {
                keyDeser = ((ContextualKeyDeserializer) keyDeser).createContextual(ctxt, property);
            }
        }
        
        JsonDeserializer<?> valueDeser = _valueDeserializer;
        // [databind#125]: May have a content converter
        if (property != null) {
            valueDeser = findConvertingContentDeserializer(ctxt, property, valueDeser);
        }
        final JavaType vt = _containerType.getContentType();
        if (valueDeser == null) {
            valueDeser = ctxt.findContextualValueDeserializer(vt, property);
        } else { // if directly assigned, probably not yet contextual, so:
            valueDeser = ctxt.handleSecondaryContextualization(valueDeser, property, vt);
        }
        TypeDeserializer vtd = _valueTypeDeserializer;
        if (vtd != null) {
            vtd = vtd.forProperty(property);
        }
        Set<String> ignored = _ignorableProperties;
        Set<String> included = _includableProperties;
        AnnotationIntrospector intr = ctxt.getAnnotationIntrospector();
        if (_neitherNull(intr, property)) {
            AnnotatedMember member = property.getMember();
            if (member != null) {
<<<<<<< HEAD
                JsonIgnoreProperties.Value ignorals = intr.findPropertyIgnorals(ctxt.getConfig(), member);
=======
                final DeserializationConfig config = ctxt.getConfig();
                JsonIgnoreProperties.Value ignorals = intr.findPropertyIgnoralByName(config, member);
>>>>>>> 12f9afea
                if (ignorals != null) {
                    Set<String> ignoresToAdd = ignorals.findIgnoredForDeserialization();
                    if (!ignoresToAdd.isEmpty()) {
                        ignored = (ignored == null) ? new HashSet<String>() : new HashSet<String>(ignored);
                        for (String str : ignoresToAdd) {
                            ignored.add(str);
                        }
                    }
                }
                JsonIncludeProperties.Value inclusions = intr.findPropertyInclusionByName(config, member);
                if (inclusions != null) {
                    Set<String> includedToAdd = inclusions.getIncluded();
                    if (includedToAdd != null) {
                        Set<String> newIncluded = new HashSet<>();
                        if (included == null) {
                            newIncluded = new HashSet<>(includedToAdd);
                        } else {
                            for (String str : includedToAdd) {
                                if (included.contains(str)) {
                                    newIncluded.add(str);
                                }
                            }
                        }
                        included = newIncluded;
                    }
                }
            }
        }
        return withResolved(keyDeser, vtd, valueDeser,
                findContentNullProvider(ctxt, property, valueDeser), ignored, included);
    }

    /*
    /**********************************************************
    /* ContainerDeserializerBase API
    /**********************************************************
     */

    @Override
    public JsonDeserializer<Object> getContentDeserializer() {
        return _valueDeserializer;
    }

    @Override
    public ValueInstantiator getValueInstantiator() {
        return _valueInstantiator;
    }

    /*
    /**********************************************************
    /* JsonDeserializer API
    /**********************************************************
     */

    /**
     * Turns out that these are expensive enough to create so that caching
     * does make sense.
     *<p>
     * IMPORTANT: but, note, that instances CAN NOT BE CACHED if there is
     * a value type deserializer; this caused an issue with 2.4.4 of
     * JAXB Annotations (failing a test).
     * It is also possible that some other settings could make deserializers
     * un-cacheable; but on the other hand, caching can make a big positive
     * difference with performance... so it's a hard choice.
     * 
     * @since 2.4.4
     */
    @Override
    public boolean isCachable() {
        // As per [databind#735], existence of value or key deserializer (only passed
        // if annotated to use non-standard one) should also prevent caching.
        return (_valueDeserializer == null)
                && (_keyDeserializer == null)
                && (_valueTypeDeserializer == null)
                && (_ignorableProperties == null)
                && (_includableProperties == null);
    }

    @Override // since 2.12
    public LogicalType logicalType() {
        return LogicalType.Map;
    }

    @Override
    @SuppressWarnings("unchecked")
    public Map<Object,Object> deserialize(JsonParser p, DeserializationContext ctxt) throws IOException
    {
        if (_propertyBasedCreator != null) {
            return _deserializeUsingCreator(p, ctxt);
        }
        if (_delegateDeserializer != null) {
            return (Map<Object,Object>) _valueInstantiator.createUsingDelegate(ctxt,
                    _delegateDeserializer.deserialize(p, ctxt));
        }
        if (!_hasDefaultCreator) {
            return (Map<Object,Object> ) ctxt.handleMissingInstantiator(getMapClass(),
                    getValueInstantiator(), p,
                    "no default constructor found");
        }
        switch (p.currentTokenId()) {
        case JsonTokenId.ID_START_OBJECT:
        case JsonTokenId.ID_END_OBJECT:
        case JsonTokenId.ID_FIELD_NAME:
            final Map<Object,Object> result = (Map<Object,Object>) _valueInstantiator.createUsingDefault(ctxt);
            if (_standardStringKey) {
                _readAndBindStringKeyMap(p, ctxt, result);
                return result;
            }
            _readAndBind(p, ctxt, result);
            return result;
        case JsonTokenId.ID_STRING:
            // (empty) String may be ok however; or single-String-arg ctor
            return _deserializeFromString(p, ctxt);
        case JsonTokenId.ID_START_ARRAY:
            // Empty array, or single-value wrapped in array?
            return _deserializeFromArray(p, ctxt);
        default:
        }
        return (Map<Object,Object>) ctxt.handleUnexpectedToken(getValueType(ctxt), p);
    }

    @SuppressWarnings("unchecked")
    @Override
    public Map<Object,Object> deserialize(JsonParser p, DeserializationContext ctxt,
            Map<Object,Object> result)
        throws IOException
    {
        // [databind#631]: Assign current value, to be accessible by custom deserializers
        p.setCurrentValue(result);
        
        // Ok: must point to START_OBJECT or FIELD_NAME
        JsonToken t = p.currentToken();
        if (t != JsonToken.START_OBJECT && t != JsonToken.FIELD_NAME) {
            return (Map<Object,Object>) ctxt.handleUnexpectedToken(getValueType(ctxt), p);
        }
        // 21-Apr-2017, tatu: Need separate methods to do proper merging
        if (_standardStringKey) {
            _readAndUpdateStringKeyMap(p, ctxt, result);
            return result;
        }
        _readAndUpdate(p, ctxt, result);
        return result;
    }

    @Override
    public Object deserializeWithType(JsonParser p, DeserializationContext ctxt,
            TypeDeserializer typeDeserializer)
        throws IOException
    {
        // In future could check current token... for now this should be enough:
        return typeDeserializer.deserializeTypedFromObject(p, ctxt);
    }

    /*
    /**********************************************************
    /* Other public accessors
    /**********************************************************
     */

    @SuppressWarnings("unchecked")
    public final Class<?> getMapClass() { return (Class<Map<Object,Object>>) _containerType.getRawClass(); }

    @Override public JavaType getValueType() { return _containerType; }

    /*
    /**********************************************************
    /* Internal methods, non-merging deserialization
    /**********************************************************
     */

    protected final void _readAndBind(JsonParser p, DeserializationContext ctxt,
            Map<Object,Object> result) throws IOException
    {
        final KeyDeserializer keyDes = _keyDeserializer;
        final JsonDeserializer<Object> valueDes = _valueDeserializer;
        final TypeDeserializer typeDeser = _valueTypeDeserializer;
        
        MapReferringAccumulator referringAccumulator = null;
        boolean useObjectId = valueDes.getObjectIdReader(ctxt) != null;
        if (useObjectId) {
            referringAccumulator = new MapReferringAccumulator(_containerType.getContentType().getRawClass(),
                    result);
        }

        String keyStr;
        if (p.isExpectedStartObjectToken()) {
            keyStr = p.nextFieldName();
        } else {
            JsonToken t = p.currentToken();
            if (t != JsonToken.FIELD_NAME) {
                if (t == JsonToken.END_OBJECT) {
                    return;
                }
                ctxt.reportWrongTokenException(this, JsonToken.FIELD_NAME, null);
            }
            keyStr = p.currentName();
        }
        
        for (; keyStr != null; keyStr = p.nextFieldName()) {
            Object key = keyDes.deserializeKey(keyStr, ctxt);
            // And then the value...
            JsonToken t = p.nextToken();
            if (IgnorePropertiesUtil.shouldIgnore(keyStr, _ignorableProperties, _includableProperties)) {
                p.skipChildren();
                continue;
            }
            try {
                // Note: must handle null explicitly here; value deserializers won't
                Object value;
                if (t == JsonToken.VALUE_NULL) {
                    if (_skipNullValues) {
                        continue;
                    }
                    value = _nullProvider.getNullValue(ctxt);
                } else if (typeDeser == null) {
                    value = valueDes.deserialize(p, ctxt);
                } else {
                    value = valueDes.deserializeWithType(p, ctxt, typeDeser);
                }
                if (useObjectId) {
                    referringAccumulator.put(key, value);
                } else {
                    result.put(key, value);
                }
            } catch (UnresolvedForwardReference reference) {
                handleUnresolvedReference(ctxt, referringAccumulator, key, reference);
            } catch (Exception e) {
                wrapAndThrow(e, result, keyStr);
            }
        }
    }

    /**
     * Optimized method used when keys can be deserialized as plain old
     * {@link java.lang.String}s, and there is no custom deserialized
     * specified.
     */
    protected final void _readAndBindStringKeyMap(JsonParser p, DeserializationContext ctxt,
            Map<Object,Object> result) throws IOException
    {
        final JsonDeserializer<Object> valueDes = _valueDeserializer;
        final TypeDeserializer typeDeser = _valueTypeDeserializer;
        MapReferringAccumulator referringAccumulator = null;
        boolean useObjectId = (valueDes.getObjectIdReader(ctxt) != null);
        if (useObjectId) {
            referringAccumulator = new MapReferringAccumulator(_containerType.getContentType().getRawClass(), result);
        }
        
        String key;
        if (p.isExpectedStartObjectToken()) {
            key = p.nextFieldName();
        } else {
            JsonToken t = p.currentToken();
            if (t == JsonToken.END_OBJECT) {
                return;
            }
            if (t != JsonToken.FIELD_NAME) {
                ctxt.reportWrongTokenException(this, JsonToken.FIELD_NAME, null);
            }
            key = p.currentName();
        }

        for (; key != null; key = p.nextFieldName()) {
            JsonToken t = p.nextToken();
            if (IgnorePropertiesUtil.shouldIgnore(key, _ignorableProperties, _includableProperties)) {
                p.skipChildren();
                continue;
            }
            try {
                // Note: must handle null explicitly here; value deserializers won't
                Object value;
                if (t == JsonToken.VALUE_NULL) {
                    if (_skipNullValues) {
                        continue;
                    }
                    value = _nullProvider.getNullValue(ctxt);
                } else if (typeDeser == null) {
                    value = valueDes.deserialize(p, ctxt);
                } else {
                    value = valueDes.deserializeWithType(p, ctxt, typeDeser);
                }
                if (useObjectId) {
                    referringAccumulator.put(key, value);
                } else {
                    result.put(key, value);
                }
            } catch (UnresolvedForwardReference reference) {
                handleUnresolvedReference(ctxt, referringAccumulator, key, reference);
            } catch (Exception e) {
                wrapAndThrow(e, result, key);
            }
        }
        // 23-Mar-2015, tatu: TODO: verify we got END_OBJECT?
    }
    
    @SuppressWarnings("unchecked") 
    public Map<Object,Object> _deserializeUsingCreator(JsonParser p, DeserializationContext ctxt) throws IOException
    {
        final PropertyBasedCreator creator = _propertyBasedCreator;
        // null -> no ObjectIdReader for Maps (yet?)
        PropertyValueBuffer buffer = creator.startBuilding(p, ctxt, null);

        final JsonDeserializer<Object> valueDes = _valueDeserializer;
        final TypeDeserializer typeDeser = _valueTypeDeserializer;

        String key;
        if (p.isExpectedStartObjectToken()) {
            key = p.nextFieldName();
        } else if (p.hasToken(JsonToken.FIELD_NAME)) {
            key = p.currentName();
        } else {
            key = null;
        }
        
        for (; key != null; key = p.nextFieldName()) {
            JsonToken t = p.nextToken(); // to get to value
            if (IgnorePropertiesUtil.shouldIgnore(key, _ignorableProperties, _includableProperties)) {
                p.skipChildren(); // and skip it (in case of array/object)
                continue;
            }
            // creator property?
            SettableBeanProperty prop = creator.findCreatorProperty(key);
            if (prop != null) {
                // Last property to set?
                if (buffer.assignParameter(prop, prop.deserialize(p, ctxt))) {
                    p.nextToken(); // from value to END_OBJECT or FIELD_NAME
                    Map<Object,Object> result;
                    try {
                        result = (Map<Object,Object>)creator.build(ctxt, buffer);
                    } catch (Exception e) {
                        return wrapAndThrow(e, _containerType.getRawClass(), key);
                    }
                    _readAndBind(p, ctxt, result);
                    return result;
                }
                continue;
            }
            // other property? needs buffering
            Object actualKey = _keyDeserializer.deserializeKey(key, ctxt);
            Object value; 

            try {
                if (t == JsonToken.VALUE_NULL) {
                    if (_skipNullValues) {
                        continue;
                    }
                    value = _nullProvider.getNullValue(ctxt);
                } else if (typeDeser == null) {
                    value = valueDes.deserialize(p, ctxt);
                } else {
                    value = valueDes.deserializeWithType(p, ctxt, typeDeser);
                }
            } catch (Exception e) {
                wrapAndThrow(e, _containerType.getRawClass(), key);
                return null;
            }
            buffer.bufferMapProperty(actualKey, value);
        }
        // end of JSON object?
        // if so, can just construct and leave...
        try {
            return (Map<Object,Object>)creator.build(ctxt, buffer);
        } catch (Exception e) {
            wrapAndThrow(e, _containerType.getRawClass(), key);
            return null;
        }
    }

    /*
    /**********************************************************
    /* Internal methods, non-merging deserialization
    /**********************************************************
     */

    /**
     * @since 2.9
     */
    protected final void _readAndUpdate(JsonParser p, DeserializationContext ctxt,
            Map<Object,Object> result) throws IOException
    {
        final KeyDeserializer keyDes = _keyDeserializer;
        final JsonDeserializer<Object> valueDes = _valueDeserializer;
        final TypeDeserializer typeDeser = _valueTypeDeserializer;

        // Note: assumption is that Object Id handling can't really work with merging
        // and thereby we can (and should) just drop that part

        String keyStr;
        if (p.isExpectedStartObjectToken()) {
            keyStr = p.nextFieldName();
        } else {
            JsonToken t = p.currentToken();
            if (t == JsonToken.END_OBJECT) {
                return;
            }
            if (t != JsonToken.FIELD_NAME) {
                ctxt.reportWrongTokenException(this, JsonToken.FIELD_NAME, null);
            }
            keyStr = p.currentName();
        }
        
        for (; keyStr != null; keyStr = p.nextFieldName()) {
            Object key = keyDes.deserializeKey(keyStr, ctxt);
            // And then the value...
            JsonToken t = p.nextToken();
            if (IgnorePropertiesUtil.shouldIgnore(keyStr, _ignorableProperties, _includableProperties)) {
                p.skipChildren();
                continue;
            }
            try {
                // Note: must handle null explicitly here, can't merge etc
                if (t == JsonToken.VALUE_NULL) {
                    if (_skipNullValues) {
                        continue;
                    }
                    result.put(key, _nullProvider.getNullValue(ctxt));
                    continue;
                }
                Object old = result.get(key);
                Object value;
                if (old != null) {
                    if (typeDeser == null) {
                        value = valueDes.deserialize(p, ctxt, old);
                    } else {
                        value = valueDes.deserializeWithType(p, ctxt, typeDeser, old);
                    }
                } else if (typeDeser == null) {
                    value = valueDes.deserialize(p, ctxt);
                } else {
                    value = valueDes.deserializeWithType(p, ctxt, typeDeser);
                }
                if (value != old) {
                    result.put(key, value);
                }
            } catch (Exception e) {
                wrapAndThrow(e, result, keyStr);
            }
        }
    }

    /**
     * Optimized method used when keys can be deserialized as plain old
     * {@link java.lang.String}s, and there is no custom deserializer
     * specified.
     *
     * @since 2.9
     */
    protected final void _readAndUpdateStringKeyMap(JsonParser p, DeserializationContext ctxt,
            Map<Object,Object> result) throws IOException
    {
        final JsonDeserializer<Object> valueDes = _valueDeserializer;
        final TypeDeserializer typeDeser = _valueTypeDeserializer;

        // Note: assumption is that Object Id handling can't really work with merging
        // and thereby we can (and should) just drop that part

        String key;
        if (p.isExpectedStartObjectToken()) {
            key = p.nextFieldName();
        } else {
            JsonToken t = p.currentToken();
            if (t == JsonToken.END_OBJECT) {
                return;
            }
            if (t != JsonToken.FIELD_NAME) {
                ctxt.reportWrongTokenException(this, JsonToken.FIELD_NAME, null);
            }
            key = p.currentName();
        }

        for (; key != null; key = p.nextFieldName()) {
            JsonToken t = p.nextToken();
            if (IgnorePropertiesUtil.shouldIgnore(key, _ignorableProperties, _includableProperties)) {
                p.skipChildren();
                continue;
            }
            try {
                // Note: must handle null explicitly here, can't merge etc
                if (t == JsonToken.VALUE_NULL) {
                    if (_skipNullValues) {
                        continue;
                    }
                    result.put(key, _nullProvider.getNullValue(ctxt));
                    continue;
                }
                Object old = result.get(key);
                Object value;
                if (old != null) {
                    if (typeDeser == null) {
                        value = valueDes.deserialize(p, ctxt, old);
                    } else {
                        value = valueDes.deserializeWithType(p, ctxt, typeDeser, old);
                    }
                } else if (typeDeser == null) {
                    value = valueDes.deserialize(p, ctxt);
                } else {
                    value = valueDes.deserializeWithType(p, ctxt, typeDeser);
                }
                if (value != old) {
                    result.put(key, value);
                }
            } catch (Exception e) {
                wrapAndThrow(e, result, key);
            }
        }
    }

    /*
    /**********************************************************
    /* Internal methods, other
    /**********************************************************
     */

    private void handleUnresolvedReference(DeserializationContext ctxt,
            MapReferringAccumulator accumulator,
            Object key, UnresolvedForwardReference reference)
        throws JsonMappingException
    {
        if (accumulator == null) {
            ctxt.reportInputMismatch(this,
                    "Unresolved forward reference but no identity info: "+reference);
        }
        Referring referring = accumulator.handleUnresolvedReference(reference, key);
        reference.getRoid().appendReferring(referring);
    }

    private final static class MapReferringAccumulator {
        private final Class<?> _valueType;
        private Map<Object,Object> _result;
        /**
         * A list of {@link MapReferring} to maintain ordering.
         */
        private List<MapReferring> _accumulator = new ArrayList<MapReferring>();

        public MapReferringAccumulator(Class<?> valueType, Map<Object, Object> result) {
            _valueType = valueType;
            _result = result;
        }

        public void put(Object key, Object value)
        {
            if (_accumulator.isEmpty()) {
                _result.put(key, value);
            } else {
                MapReferring ref = _accumulator.get(_accumulator.size() - 1);
                ref.next.put(key, value);
            }
        }

        public Referring handleUnresolvedReference(UnresolvedForwardReference reference, Object key)
        {
            MapReferring id = new MapReferring(this, reference, _valueType, key);
            _accumulator.add(id);
            return id;
        }

        public void resolveForwardReference(Object id, Object value) throws IOException
        {
            Iterator<MapReferring> iterator = _accumulator.iterator();
            // Resolve ordering after resolution of an id. This means either:
            // 1- adding to the result map in case of the first unresolved id.
            // 2- merge the content of the resolved id with its previous unresolved id.
            Map<Object,Object> previous = _result;
            while (iterator.hasNext()) {
                MapReferring ref = iterator.next();
                if (ref.hasId(id)) {
                    iterator.remove();
                    previous.put(ref.key, value);
                    previous.putAll(ref.next);
                    return;
                }
                previous = ref.next;
            }

            throw new IllegalArgumentException("Trying to resolve a forward reference with id [" + id
                    + "] that wasn't previously seen as unresolved.");
        }
    }

    /**
     * Helper class to maintain processing order of value.
     * The resolved object associated with {@link #key} comes before the values in
     * {@link #next}.
     */
    static class MapReferring extends Referring {
        private final MapReferringAccumulator _parent;

        public final Map<Object, Object> next = new LinkedHashMap<Object, Object>();
        public final Object key;
        
        MapReferring(MapReferringAccumulator parent, UnresolvedForwardReference ref,
                Class<?> valueType, Object key)
        {
            super(ref, valueType);
            _parent = parent;
            this.key = key;
        }

        @Override
        public void handleResolvedForwardReference(Object id, Object value) throws IOException {
            _parent.resolveForwardReference(id, value);
        }
    }
}<|MERGE_RESOLUTION|>--- conflicted
+++ resolved
@@ -307,12 +307,8 @@
         if (_neitherNull(intr, property)) {
             AnnotatedMember member = property.getMember();
             if (member != null) {
-<<<<<<< HEAD
-                JsonIgnoreProperties.Value ignorals = intr.findPropertyIgnorals(ctxt.getConfig(), member);
-=======
                 final DeserializationConfig config = ctxt.getConfig();
-                JsonIgnoreProperties.Value ignorals = intr.findPropertyIgnoralByName(config, member);
->>>>>>> 12f9afea
+                JsonIgnoreProperties.Value ignorals = intr.findPropertyIgnoralByName(ctxt.getConfig(), member);
                 if (ignorals != null) {
                     Set<String> ignoresToAdd = ignorals.findIgnoredForDeserialization();
                     if (!ignoresToAdd.isEmpty()) {
