package tools.jackson.databind.introspect;

import java.util.ArrayList;
import java.util.List;
import java.util.Objects;

import org.junit.jupiter.api.Test;

import com.fasterxml.jackson.annotation.JsonCreator;

import tools.jackson.databind.*;
import tools.jackson.databind.cfg.MapperConfig;
import tools.jackson.databind.json.JsonMapper;
import tools.jackson.databind.testutil.DatabindTestUtil;

import static org.junit.jupiter.api.Assertions.assertEquals;

// Tests for [databind#4584]: extension point for discovering "Default"
// Creator (primary Creator, usually constructor, used in case no creator
// explicitly annotated)
//
// @since 2.18
public class DefaultCreatorDetection4584Test extends DatabindTestUtil
{
    static class POJO4584 {
        final String value;

        POJO4584(@ImplicitName("v") String v, @ImplicitName("bogus") int bogus) {
            value = v;
        }

        public POJO4584(@ImplicitName("list") List<Object> list) {
            value = "List["+((list == null) ? -1 : list.size())+"]";
        }

        public POJO4584(@ImplicitName("array") Object[] array) {
            value = "Array["+((array == null) ? -1 : array.length)+"]";
        }

        public static POJO4584 factoryInt(@ImplicitName("i") int i) {
            return new POJO4584("int["+i+"]", 0);
        }

        public static POJO4584 factoryString(@ImplicitName("v") String v) {
            return new POJO4584(v, 0);
        }

        @Override
        public boolean equals(Object o) {
            return (o instanceof POJO4584) && Objects.equals(((POJO4584) o).value, value);
        }

        @Override
        public String toString() {
            return "'"+value+"'";
        }
    }

    // Let's also ensure that explicit annotation trumps Primary
    static class POJO4584Annotated {
        String value;

        @JsonCreator(mode = JsonCreator.Mode.PROPERTIES)
        POJO4584Annotated(@ImplicitName("v") String v, @ImplicitName("bogus") int bogus) {
            value = v;
        }

        POJO4584Annotated(@ImplicitName("i") int i, @ImplicitName("foobar") String f) {
            throw new Error("Should NOT get called!");
        }

        public static POJO4584Annotated wrongInt(@ImplicitName("i") int i) {
            throw new Error("Should NOT get called!");
        }

        @JsonCreator(mode = JsonCreator.Mode.DELEGATING)
        public static POJO4584Annotated factoryString(String v) {
            return new POJO4584Annotated(v, 0);
        }

        @Override
        public boolean equals(Object o) {
            return (o instanceof POJO4584Annotated) && Objects.equals(((POJO4584Annotated) o).value, value);
        }

        @Override
        public String toString() {
            return "'"+value+"'";
        }
    }

    static class PrimaryCreatorFindingIntrospector extends ImplicitNameIntrospector
    {
        private static final long serialVersionUID = 1L;

        private final Class<?>[] _argTypes;

        private JsonCreator.Mode _mode;

        private final String _factoryName;
        
        public PrimaryCreatorFindingIntrospector(JsonCreator.Mode mode,
                Class<?>... argTypes) {
            _mode = mode;
            _factoryName = null;
            _argTypes = argTypes;
        }

        public PrimaryCreatorFindingIntrospector(JsonCreator.Mode mode,
                String factoryName) {
            _mode = mode;
            _factoryName = factoryName;
            _argTypes = new Class<?>[0];
        }

        @Override
        public PotentialCreator findPreferredCreator(MapperConfig<?> config,
                AnnotatedClass valueClass,
                List<PotentialCreator> declaredConstructors,
                List<PotentialCreator> declaredFactories)
        {
            // Apply to all test POJOs here but nothing else
            if (!valueClass.getRawType().toString().contains("4584")) {
                return null;
            }

            if (_factoryName != null) {
                for (PotentialCreator ctor : declaredFactories) {
                    if (ctor.creator().getName().equals(_factoryName)) {
                        return ctor;
                    }
                }
                return null;
            }

            List<PotentialCreator> combo = new ArrayList<>(declaredConstructors);
            combo.addAll(declaredFactories);
            final int argCount = _argTypes.length;
            for (PotentialCreator ctor : combo) {
                if (ctor.paramCount() == argCount) {
                    int i = 0;
                    for (; i < argCount; ++i) {
                        if (_argTypes[i] != ctor.param(i).getRawType()) {
                            break;
                        }
                    }
                    if (i == argCount) {
                        ctor.overrideMode(_mode);
                        return ctor;
                    }
                }
            }
            return null;
        }
    }

    /*
    /**********************************************************************
    /* Test methods; simple properties-based Creators
    /**********************************************************************
     */

    @Test
    public void testCanonicalConstructor1ArgPropertiesCreator() throws Exception
    {
        // Instead of delegating, try denoting List-taking 1-arg one:
        assertEquals(POJO4584.factoryString("List[2]"),
                readerWith(new PrimaryCreatorFindingIntrospector(JsonCreator.Mode.PROPERTIES,
                        List.class))
                    .readValue(a2q("{'list':[ 1, 2]}")));

        // ok to map from empty Object too
        assertEquals(POJO4584.factoryString("List[-1]"),
                readerWith(new PrimaryCreatorFindingIntrospector(JsonCreator.Mode.PROPERTIES,
                        List.class))
                    .readValue(a2q("{}")));
    }

    @Test
    public void testCanonicalConstructor2ArgPropertiesCreator() throws Exception
    {
        // Mark the "true" canonical
        assertEquals(POJO4584.factoryString("abc"),
                readerWith(new PrimaryCreatorFindingIntrospector(JsonCreator.Mode.PROPERTIES,
                        String.class, Integer.TYPE))
                    .readValue(a2q("{'bogus':12, 'v':'abc' }")));

        // ok to map from empty Object too
        assertEquals(POJO4584.factoryString(null),
                readerWith(new PrimaryCreatorFindingIntrospector(JsonCreator.Mode.PROPERTIES,
                        String.class, Integer.TYPE))
<<<<<<< HEAD
                    .without(DeserializationFeature.FAIL_ON_NULL_FOR_PRIMITIVES)
=======
                .without(DeserializationFeature.FAIL_ON_NULL_FOR_PRIMITIVES)                
>>>>>>> 1d85089e
                    .readValue(a2q("{}")));
    }

    /*
    /**********************************************************************
    /* Test methods; simple delegation-based Creators
    /**********************************************************************
     */

    @Test
    public void testCanonicalConstructorDelegatingIntCreator() throws Exception
    {
        assertEquals(POJO4584.factoryString("int[42]"),
                readerWith(new PrimaryCreatorFindingIntrospector(JsonCreator.Mode.DELEGATING,
                        Integer.TYPE))
                    .readValue(a2q("42")));
    }
    
    @Test
    public void testCanonicalConstructorDelegatingListCreator() throws Exception
    {
        assertEquals(POJO4584.factoryString("List[3]"),
                readerWith(new PrimaryCreatorFindingIntrospector(JsonCreator.Mode.DELEGATING,
                        List.class))
                    .readValue(a2q("[1, 2, 3]")));
    }

    @Test
    public void testCanonicalConstructorDelegatingArrayCreator() throws Exception
    {
        assertEquals(POJO4584.factoryString("Array[1]"),
                readerWith(new PrimaryCreatorFindingIntrospector(JsonCreator.Mode.DELEGATING,
                        Object[].class))
                    .readValue(a2q("[true]")));
    }

    /*
    /**********************************************************************
    /* Test methods; deal with explicitly annotated types
    /**********************************************************************
     */

    // Here we test to ensure that

    @Test
    public void testDelegatingVsExplicit() throws Exception
    {
        assertEquals(POJO4584Annotated.factoryString("abc"),
                mapperWith(new PrimaryCreatorFindingIntrospector(JsonCreator.Mode.DELEGATING,
                        "wrongInt"))
                .readerFor(POJO4584Annotated.class)
                .readValue(a2q("{'v':'abc','bogus':3}")));
    }

    @Test
    public void testPropertiesBasedVsExplicit() throws Exception
    {
        assertEquals(POJO4584Annotated.factoryString("abc"),
                mapperWith(new PrimaryCreatorFindingIntrospector(JsonCreator.Mode.PROPERTIES,
                        Integer.TYPE, String.class))
                .readerFor(POJO4584Annotated.class)
                .readValue(a2q("{'v':'abc','bogus':3}")));
    }

    /*
    /**********************************************************************
    /* Helper methods
    /**********************************************************************
     */

    private ObjectReader readerWith(AnnotationIntrospector intr) {
        return mapperWith(intr).readerFor(POJO4584.class);
    }

    private ObjectMapper mapperWith(AnnotationIntrospector intr) {
        return JsonMapper.builder()
                .annotationIntrospector(intr)
                .build();
    }
}<|MERGE_RESOLUTION|>--- conflicted
+++ resolved
@@ -189,12 +189,8 @@
         assertEquals(POJO4584.factoryString(null),
                 readerWith(new PrimaryCreatorFindingIntrospector(JsonCreator.Mode.PROPERTIES,
                         String.class, Integer.TYPE))
-<<<<<<< HEAD
-                    .without(DeserializationFeature.FAIL_ON_NULL_FOR_PRIMITIVES)
-=======
-                .without(DeserializationFeature.FAIL_ON_NULL_FOR_PRIMITIVES)                
->>>>>>> 1d85089e
-                    .readValue(a2q("{}")));
+                .without(DeserializationFeature.FAIL_ON_NULL_FOR_PRIMITIVES)
+                .readValue(a2q("{}")));
     }
 
     /*
