--- conflicted
+++ resolved
@@ -134,14 +134,11 @@
 #1432: Off by 1 bug in PropertyValueBuffer
  (reported by Kevin D)
 #1439: NPE when using with filter id, serializing `java.util.Map` types
-<<<<<<< HEAD
-=======
 #1451: Type parameter not passed by `ObjectWriter` if serializer pre-fetch disabled
  (reported by Frédéric C)
 #1456: `TypeFactory` type resolution broken in 2.7 for generic types
    when using `constructType` with context
  (reported by Dmitry S)
->>>>>>> 002a9a3e
 
 2.7.8 (26-Sep-2016)
 
