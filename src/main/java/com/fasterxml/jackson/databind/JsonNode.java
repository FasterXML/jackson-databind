--- conflicted
+++ resolved
@@ -734,14 +734,8 @@
      * and can be used to check that this node is an {@code ObjectNode} (that is, represents
      * JSON Object value) and has value for specified property with key {@code fieldName}
      * (but note that value may be explicit JSON null value).
-<<<<<<< HEAD
-     * If this node is Object Node and has value for specified property, {@code this} is returned
-     * to allow chaining;
-     * otherwise exception is thrown.
-=======
      * If this node is Object Node and has value for specified property, matching value
      * is returned; otherwise {@link IllegalArgumentException} is thrown.
->>>>>>> 1cddeaf9
      *
      * @param propertyName Name of property to access
      *
@@ -750,11 +744,7 @@
      * @throws IllegalArgumentException if this node is not an Object node or if it does not
      *   have value for specified property
      */
-<<<<<<< HEAD
-    public JsonNode required(String fieldName) {
-=======
-    public JsonNode required(String propertyName) throws IllegalArgumentException {
->>>>>>> 1cddeaf9
+    public JsonNode required(String propertyName) {
         return _reportRequiredViolation("Node of type `%s` has no fields", getClass().getName());
     }
 
@@ -766,14 +756,8 @@
      * and can be used to check that this node is an {@code ArrayNode} (that is, represents
      * JSON Array value) and has value for specified {@code index}
      * (but note that value may be explicit JSON null value).
-<<<<<<< HEAD
-     * If this node is Array Node and has value for specified index, {@code this} is returned
-     * to allow chaining;
-     * otherwise exception is thrown.
-=======
      * If this node is Array Node and has value for specified index, value at index
      * is returned; otherwise {@link IllegalArgumentException} is thrown.
->>>>>>> 1cddeaf9
      *
      * @param index Index of the value of this Array node to access
      *
@@ -794,14 +778,8 @@
      * and can be used to check that there is an actual value node at specified {@link JsonPointer}
      * starting from {@code this} node
      * (but note that value may be explicit JSON null value).
-<<<<<<< HEAD
-     * If such value node exists {@code this} is returned
-     * to allow chaining;
-     * otherwise exception is thrown.
-=======
      * If such value node exists it is returned;
      * otherwise {@link IllegalArgumentException} is thrown.
->>>>>>> 1cddeaf9
      *
      * @param pathExpr {@link JsonPointer} expression (as String) to use for finding value node
      *
