--- conflicted
+++ resolved
@@ -101,19 +101,8 @@
         assertEquals("foo", msg.type);
     }
 
-<<<<<<< HEAD
-    /*
-    /********************************************************************** 
-    /* Test methods
-    /********************************************************************** 
-     */
-
-    final ObjectMapper MAPPER = newJsonMapper();
-    
-=======
->>>>>>> 3378ef7a
     // [databind#1198]
-    public void testFails() throws Exception {
+    public void test1198Fails() throws Exception {
         String json = "{ \"name\": \"foo\", \"attack\":\"right\" } }";
 
         Character character = MAPPER.readValue(json, Character.class);
@@ -124,7 +113,7 @@
     }
 
     // [databind#1198]
-    public void testWorks() throws Exception {
+    public void test1198Works() throws Exception {
         String json = "{ \"name\": \"foo\", \"preferredAttack\": \"KICK\", \"attack\":\"right\" } }";
 
         Character character = MAPPER.readValue(json, Character.class);
