--- conflicted
+++ resolved
@@ -85,16 +85,8 @@
             fields.put(f.getName(), b);
         }
         // And then... any mix-in overrides?
-<<<<<<< HEAD
-        if (mixin != null) {
+        if ((fields != null) && (mixin != null)) {
             _addFieldMixIns(mixin, rawType, fields);
-=======
-        if ((fields != null) && (_mixInResolver != null)) {
-            Class<?> mixin = _mixInResolver.findMixInClassFor(cls);
-            if (mixin != null) {
-                _addFieldMixIns(mixin, cls, fields);
-            }
->>>>>>> 01f4caee
         }
         return fields;
     }
