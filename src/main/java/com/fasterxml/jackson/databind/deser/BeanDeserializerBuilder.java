--- conflicted
+++ resolved
@@ -375,16 +375,9 @@
             props = _addIdProp(_properties,
                     new ObjectIdValueProperty(_objectIdReader, PropertyMetadata.STD_REQUIRED));
         }
-<<<<<<< HEAD
-        return new BeanDeserializer(this, _beanDesc,
-                _constructPropMap(props), _backRefProperties, _ignorableProps, _ignoreAllUnknown,
+        return new BeanDeserializer(this,
+                _beanDesc, _constructPropMap(props), _backRefProperties, _ignorableProps, _ignoreAllUnknown, _includableProps,
                 _anyViews(props));
-=======
-
-        return new BeanDeserializer(this,
-                _beanDesc, propertyMap, _backRefProperties, _ignorableProps, _ignoreAllUnknown, _includableProps,
-                anyViews);
->>>>>>> d9c0332e
     }
 
     /**
