Project: jackson-databind

------------------------------------------------------------------------
=== Releases === 
------------------------------------------------------------------------

<<<<<<< HEAD
2.19.0 (not yet released)

#1467: Support `@JsonUnwrapped` with `@JsonCreator`
 (implementation by Liam F)
#2461: Nested `@JsonUnwrapped` property names not correctly handled
 (reported by @plovell)
 (fix contributed by @SandeepGaur2016)
#2951: Allow inverting `@JsonProperty(access=)` with
  `MapperFeature.INVERSE_READ_WRITE_ACCESS` to work differently on
   server and client side
 (requested by @qianlong)
 (contributed by Geoffrey G)
#4674: Allow setting global enum naming strategy similar to property naming strategy
 (requested by @hajdamak)
 (contributed by Konstantin M)
#4676: Support other enum naming strategies than camelCase
 (requested by @hajdamak)
 (contributed by Lars B)
#4680: Custom key deserialiser registered for `Object.class` in nested
  Map object is ignored when Map key type not defined
 (reported by @devdanylo)
 (fix by Joo-Hyuk K)
#4772: Serialization and deserialization issue of sub-types used with
  `JsonTypeInfo.Id.DEDUCTION` where sub-types are Object and Array
 (reported by Eduard G)
#4773: `SerializationFeature.ORDER_MAP_ENTRIES_BY_KEYS` should not apply to Maps
  with uncomparable keys
 (requested by @nathanukey)
=======
2.18.3 (not yet released)

#4827: Subclassed Throwable deserialization fails since v2.18.0 - no creator
  index for property 'cause'
>>>>>>> 7d187c97
 (fix by Joo-Hyuk K)

2.18.2 (27-Nov-2024)

#4733: Wrong serialization of Type Ids for certain types of Enum values
 (reported by @nlisker)
#4742: Deserialization with Builder, External type id, `@JsonCreator` failing
 (reported by Bernd A)
#4777: `StdValueInstantiator.withArgsCreator` is now set for creators with
  no arguments
 (reported by @wrongwrong)
#4783 Possibly wrong behavior of @JsonMerge
 (reported by @nlisker)
 (fix by Joo-Hyuk K)
#4787: Wrong `String.format()` in `StdDelegatingDeserializer` hides actual error
 (reported by @Horus1337)
#4788: `EnumFeature.WRITE_ENUMS_TO_LOWERCASE` overrides `@JsonProperty` values
 (reported by Mike M)
 (fix by Joo-Hyuk K)
#4790: Fix `@JsonAnySetter` issue with "setter" method (related to #4639)
 (reported by @bsa01)
 (fix by Joo-Hyuk K)
#4807: Improve `FactoryBasedEnumDeserializer` to work better with XML module
#4810: Deserialization using `@JsonCreator` with renamed property failing (since 2.18)
 (reported by Jonathan M)

2.18.1 (28-Oct-2024)

#4508: Deserialized JsonAnySetter field in Kotlin data class is null
 (reported by @MaximValeev)
 (fix by Joo-Hyuk K)
#4639: @JsonAnySetter on field ignoring unrecognized properties if they are
  declared before the last recognized properties in JSON
 (reported by Sim Y-T)
 (fix by Joo-Hyuk K)
#4718: Should not fail on trying to serialize `java.time.DateTimeException`
#4724: Deserialization behavior change with Records, `@JsonCreator` and
  `@JsonValue` between 2.17 and 2.18
 (reported by Antti L)
#4727: Eclipse having issues due`module-info` class "lost" on 2.18.0 jars
#4741: When `Include.NON_DEFAULT` setting is used on POJO, empty values
  are not included in json if default is `null`
 (reported by @ragnhov)
 (fix by Joo-Hyuk K)
#4749: Fixed a problem with `StdDelegatingSerializer#serializeWithType` looking up the serializer
  with the wrong argument
 (fix by @wrongwrong)

2.18.0 (26-Sep-2024)

#562: Allow `@JsonAnySetter` to flow through Creators
 (reported by Benson M)
 (fix by Joo-Hyuk K)
#806: Problem with `NamingStrategy`, creator methods with implicit names
#2977: Incompatible `FAIL_ON_MISSING_PRIMITIVE_PROPERTIES` and
  field level `@JsonProperty`
 (reported by @GeorgiPetkov)
#3120: Return `ListIterator` from `ArrayNode.elements()`
 (requested by @ludgerb)
 (fix by Joo-Hyuk K)
#3241: `constructorDetector` seems to invalidate `defaultSetterInfo`
  for nullability
 (reported by @joca-bt)
#3439: Java Record `@JsonAnySetter` value is null after deserialization
 (reported by @oujesky)
#4085: `@JsonView` does not work on class-level for records
 (reported by Ulf D)
#4119: Exception when deserialization uses a record with a constructor
  property with `access=READ_ONLY`
 (reported by @Mochis)
#4356: `BeanDeserializerModifier::updateBuilder()` doesn't work for
  beans with Creator methods
 (reported by Mark H)
#4407: `null` type id handling does not work with `writeTypePrefix()`
#4452: `@JsonProperty` not serializing field names properly
  on `@JsonCreator` in Record
 (reported by @Incara)
#4453: Allow JSON Integer to deserialize into a single-arg constructor of
  parameter type `double`
 (contributed by David M)
#4456: Rework locking in `DeserializerCache`
 (contributed by @pjfanning)
#4458: Rework synchronized block from `BeanDeserializerBase`
 (contributed by @pjfanning)
#4464: When `Include.NON_DEFAULT` setting is used, `isEmpty()` method is
  not called on the serializer
 (reported by Teodor D)
 (fix by Joo-Hyuk K)
#4472: Rework synchronized block in `TypeDeserializerBase`
 (contributed by @pjfanning)
#4483: Remove `final` on method BeanSerializer.serialize()
 (contributed by Matthew L)
#4515: Rewrite Bean Property Introspection logic in Jackson 2.x
#4545: Unexpected deserialization behavior with `@JsonCreator`,
  `@JsonProperty` and javac `-parameters`
 (reported by Alexandre J)
#4570: Deprecate `ObjectMapper.canDeserialize()`/`ObjectMapper.canSerialize()`
#4580: Add `MapperFeature.SORT_CREATOR_PROPERTIES_BY_DECLARATION_ORDER` to use
  Creator properties' declaration order for sorting
#4584: Provide extension point for detecting "primary" Constructor for Kotlin
  (and similar) data classes
#4602: Possible wrong use of _arrayDelegateDeserializer in
  BeanDeserializerBase::deserializeFromObjectUsingNonDefault()
 (reported by Eduard G)
#4617: Record property serialization order not preserved
 (reported by @GeorgiPetkov)
#4626: `@JsonIgnore` on Record property ignored for deserialization, if
  there is getter override
 (reported by Sim Y-T)
#4630: `@JsonIncludeProperties`, `@JsonIgnoreProperties` ignored when serializing
  Records, if there is getter override
 (reported by Sim Y-T)
#4634: `@JsonAnySetter` not working when annotated on both constructor
  parameter & field
 (contributed by Sim Y-T)
#4678: Java records don't serialize with `MapperFeature.REQUIRE_SETTERS_FOR_GETTERS`
 (reported by Mathijs V)
#4688: Should allow deserializing with no-arg `@JsonCreator(mode = DELEGATING)`
 (contributed by Carter K)
#4694: Deserializing `BigDecimal` with large number of decimals result in incorrect value
 (reported by @lnthai2002)
#4699: Add extra `writeNumber()` method in `TokenBuffer`
 (contributed by @pjfanning)
#4709: Add `JacksonCollectors` with `toArrayNode()` implementation
 (contributed by @rikkarth)

2.17.3 (01-Nov-2024)

#4718: Should not fail on trying to serialize `java.time.DateTimeException`

2.17.2 (05-Jul-2024)

#4561: Issues using jackson-databind 2.17.1 with Reactor
 (reported by @wdallastella)
#4575: StdDelegatingSerializer does not consider a Converter that may
  return null for a non-null input
 (reported, fix contributed by Peter L)
#4577: Cannot deserialize value of type `java.math.BigDecimal` from
   String "3." (not a valid representation)
 (reported by @dmelisso)
#4595: No way to explicitly disable wrapping in custom annotation processor
 (reported by @SimonCockx)
#4607: `MismatchedInput`: No Object Id found for an instance of X to
  assign to property '@id'
 (reported by Susan W)
#4610: `DeserializationFeature.FAIL_ON_UNRESOLVED_OBJECT_IDS` does not work when
 used with Polymorphic type handling
 (fix by Joo-Hyuk K)

2.17.1 (04-May-2024)

#4428: `ByteBuddy` scope went beyond `test` in version 2.17.0
 (reported by Miguel M-R)
 (fix by Joo-Hyuk K)
#4430: Use `ReentrantLock` instead of `synchronized` in `DeserializerCache`
  to avoid deadlock on pinning
 (reported, fix contributed by Oddbjørn K)
#4435: Cannot deserialize value of type `java.math.BigDecimal` from
  String ".05": not a valid representation
 (reported by @EAlf91)
 (fix by @pjfanning)
#4441: `@JsonSetter(nulls = Nulls.SKIP)` doesn't work in some situations
 (reported by @Asapin)
 (fix by Joo-Hyuk K)
#4450: Empty QName deserialized as `null`
 (reported by @winfriedgerlach)
#4471: Reconsider deprecation of `JsonNode.asText(defaultValue)`
 (requested by @aerisnju)
 (fix by Joo-Hyuk K)
#4481: Unable to override `DeserializationFeature.READ_UNKNOWN_ENUM_VALUES_AS_NULL`
  with `JsonFormat.Feature.READ_UNKNOWN_ENUM_VALUES_AS_NULL`
 (reported by @luozhenyu)
#4489: Unable to override `DeserializationFeature.READ_UNKNOWN_ENUM_VALUES_USING_DEFAULT_VALUE`
  with `JsonFormat.Feature.READ_UNKNOWN_ENUM_VALUES_USING_DEFAULT_VALUE`
 (fix by Joo-Hyuk K)

2.17.0 (12-Mar-2024)

#437: Support throwing `MismatchedInputException` when deserializing
  properties that are not part of the view
 (contributed by Joo-Hyuk K)
#736: `MapperFeature.REQUIRE_SETTERS_FOR_GETTERS` has no effect
 (reported by @migel)
 (fix contributed by Joo-Hyuk K)
#2543: Introspection includes delegating ctor's only parameter as
  a property in `BeanDescription`
 (reported by @nikita2206)
 (fix contributed by Kyrylo M)
#4160: Deprecate `DefaultTyping.EVERYTHING` in `2.x` and remove in `3.0`
 (contributed by Joo-Hyuk K)
#4194: Add `JsonNodeFeature.FAIL_ON_NAN_TO_BIG_DECIMAL_COERCION` option to
  fail on attempting to coerce `NaN` into `BigDecimal`
 (contributed by Joo-Hyuk K)
#4205: Consider types in `sun.*` package(s) to be JDK (platform) types
  for purposes of handling
#4209: Make `BeanDeserializerModifier`/`BeanSerializerModifier`
  implement `java.io.Serializable`
 (fix contributed by Muhammad K)
#4214: `EnumSet` deserialization does not work when we activate
  default typing in `ObjectMapper`
 (reported by @dvhvsekhar)
#4248: `ThrowableDeserializer` does not handle `null` well for `cause`
#4250: Add input validation for `NumberDeserializers` deserializers
 for "stringified" FP numbers
#4262: Improve handling of `null` insertion failure for `TreeSet`
#4263: Change `ObjectArrayDeserializer` to use "generic" type parameter
  (`java.lang.Object`) to remove co-variant return type
#4299: Some `Collection` and `Map` fallbacks don't work in GraalVM native image
 (contributed by Eduard D)
#4309: `@JsonSetter(nulls=...)` handling of `Collection` `null` values during
  deserialization with `READ_UNKNOWN_ENUM_VALUES_AS_NULL` and `FAIL_ON_INVALID_SUBTYPE` wrong
 (reported by @ivan-zaitsev)
 (fix contributed by Joo-Hyuk K)
#4327: `@JsonAlias` not respected by polymorphic deduction
 (reported by @k-wall)
 (fix contributed by Joo-Hyuk K)
#4337: `AtomicReference` serializer does not support `@JsonSerialize(contentConverter=...)`
#4364: `@JsonProperty` and equivalents should merge with `AnnotationIntrospectorPair`
#4394: Better Base64 support for `java.util.UUIDs`
  without padding
 (fix contributed by Jesper B)
#4403: Deserialization of unknown value for enums does not yield default enum value
 (reported by @dominik-henning)
#4416: Deprecate `JsonNode.asText(String)`
 (suggested by András P)
- JUnit5 upgraded to 5.10.1

2.16.3 (not yet released)

#4564: Possible 2.16.0 Enum-as-JSON-Object serialization regression
 (reported by Guillaume J)
 (fix contributed by Joo-Hyuk K)
#4581: Incompatible Constructor Parameter Type in `EnumDeserializer`
 (reported by @Hunter-Lam)
#4787: Wrong `String.format()` in `StdDelegatingDeserializer` hides actual error
 (reported by @Horus1337)

2.16.2 (09-Mar-2024)

#4302: Problem deserializing some type of Enums when using `PropertyNamingStrategy`
 (reported by Pieter D-S)
 (fix contributed by Joo-Hyuk K)
#4303: `ObjectReader` is not serializable if it's configured for polymorphism
 (reported by @asardaes)
 (fix contributed by Joo-Hyuk K)
#4316: NPE when deserializing `JsonAnySetter` in `Throwable`
 (reported by @jpraet)
 (fix contributed by Joo-Hyuk K)
#4355: Jackson 2.16 fails attempting to obtain `ObjectWriter` for an `Enum` of which
  some value returns null from `toString()`
 (reported by @YutaHiguchi-bsn)
#4409: Deserialization of enums with name defined with different cases leads to
  `InvalidDefinitionException`: Multiple fields representing property
 (reported by Stephane B)
 (fix contributed by Joo-Hyuk K)

2.16.1 (24-Dec-2023)

#4200: `JsonSetter(contentNulls = FAIL)` is ignored in delegating
  `@JsonCreator` argument
#4216: Primitive array deserializer cannot being captured by `DeserializerModifier`
 (reported by @SakuraKoi)
 (fix contributed by Joo-Hyuk K)
#4229 JsonNode findValues and findParents missing expected values in 2.16.0
 (reported by @gcookemoto)
 (fix contributed by Joo-Hyuk K)

2.16.0 (15-Nov-2023)

#1770: Incorrect deserialization for `BigDecimal` numbers
 (reported by @cristian-mocanu-mob)
 (fix by @pjfanning)
#2502: Add a way to configure caches Jackson uses
 (contributed by Joo-Hyuk K)
#2787: Mix-ins do not work for `Enum`s
 (fix contributed by Joo-Hyuk K)
#3133: Map deserialization results in different numeric classes based on
  json ordering (BigDecimal / Double) when used in combination with @JsonSubTypes
 (reported by @mreiterer)
#3277: Combination of `@JsonUnwrapped` and `@JsonAnySetter` results in `BigDecimal`
  instead of `Double`
 (reported John H)
#3251: Generic class with generic field of runtime type `Double` is deserialized
  as `BigDecimal` when used with `@JsonTypeInfo` and `JsonTypeInfo.As.EXISTING_PROPERTY`
 (reported by Kevin B)
#3647: `@JsonIgnoreProperties` not working with `@JsonValue`
 (reported by @ThatSneakyRaccoon)
 (fix contributed by Joo-Hyuk K)
#3780: Deprecated JsonNode.with(String) suggests using JsonNode.withObject(String)
  but it is not the same thing
 (reported by @bmatasar)
#3838: Difference in the handling of `ObjectId-property` in `JsonIdentityInfo`
  depending on the deserialization route
 (fix contributed by Joo-Hyuk K)
#3877: Add new `OptBoolean` valued property in `@JsonTypeInfo`, handling,
   to allow per-polymorphic type loose Type Id handling
 (contributed by Joo-Hyuk K)
#3906: Regression: 2.15.0 breaks deserialization for records when
   `mapper.setVisibility(PropertyAccessor.ALL, Visibility.NONE)`
 (reported by Endre S)
#3924: Incorrect target type when disabling coercion, trying to deserialize
  String from Array/Object
 (reported by João G)
 (fix contributed by Joo-Hyuk K)
#3928: `@JsonProperty` on constructor parameter changes default field serialization order
 (contributed by @pjfanning)
#3948: `@JsonIgnore` no longer works for transient backing fields
 (reported by Jason L)
#3950: Create new `JavaType` subtype `IterationType` (extending `SimpleType`)
#3953: Use `JsonTypeInfo.Value` for annotation handling
 (contributed by Joo-Hyuk K)
#3965: Add `JsonNodeFeature.WRITE_PROPERTIES_SORTED` for sorting `ObjectNode` properties
  on serialization
#3992: `@JsonIgnore` on Record property ignored if there is getter override
 (reported by @ennishol)
#4008: Optimize `ObjectNode` findValue(s) and findParent(s) fast paths
 (contributed by David S)
#4009: Locale "" is deserialised as `null` if `ACCEPT_EMPTY_STRING_AS_NULL_OBJECT`
  is enabled
 (reported by Philipp K)
#4011: Add guardrail setting for `TypeParser` handling of type parameters
#4036: Use `@JsonProperty` for Enum values also when `READ_ENUMS_USING_TO_STRING` enabled
 (contributed by @iProdigy)
#4037: Fix `Enum` deserialization to use `@JsonProperty`, `@JsonAlias` even if
  `EnumNamingStrategy` used
 (contributed by @iProdigy)
#4039: Use `@JsonProperty` and lowercase feature when serializing Enums despite
  using toString()
 (contributed by @iProdigy)
#4040: Use `@JsonProperty` over `EnumNamingStrategy` for Enum serialization
 (contributed by @iProdigy)
#4041: Actually cache EnumValues#internalMap
 (contributed by @iProdigy)
#4047: `ObjectMapper.valueToTree()` will ignore the configuration
  `SerializationFeature.WRAP_ROOT_VALUE`
 (contributed by Joo-Hyuk K)
#4056: Provide the "ObjectMapper.treeToValue(TreeNode, TypeReference)" method
 (contributed by @fantasy0v0)
#4060: Expose `NativeImageUtil.isRunningInNativeImage()` method
#4061: Add JsonTypeInfo.Id.SIMPLE_NAME which defaults type id to `Class.getSimpleName()`
 (requested by Omar A)
 (contributed by Joo-Hyuk K)
#4071: Impossible to deserialize custom `Throwable` sub-classes that do not
  have single-String constructors
 (reported by @PasKal)
 (fix contributed by Joo-Hyuk K)
#4078: `java.desktop` module is no longer optional
 (reported by Andreas Z)
 (fix contributed by Joo-Hyuk K)
#4082: `ClassUtil` fails with `java.lang.reflect.InaccessibleObjectException`
  trying to setAccessible on `OptionalInt` with JDK 17+
#4090: Support sequenced collections (JDK 21)S
 (contributed by @pjfanning)
#4095: Add `withObjectProperty(String)`, `withArrayProperty(String)` in `JsonNode`
#4096: Change `JsonNode.withObject(String)` to work similar to `withArray()`
  wrt argument
#4144: Log WARN if deprecated subclasses of `PropertyNamingStrategy` is used
 (contributed by Naoki T)
#4145: NPE when transforming a tree to a model class object, at `ArrayNode.elements()`
 (reported by Ondrej Z)
#4153: Deprecated `ObjectReader.withType(Type)` has no direct replacement;
  need `forType(Type)`
 (reported by Garren W)
#4164: Do not rewind `position` when serializing direct `ByteBuffer`
 (fix contributed by Jonas K)
#4159: Add new `DefaultTyping.NON_FINAL_AND_ENUMS` to allow Default Typing for `Enum`s
 (contributed by Joo-Hyuk K)
#4175: Exception when deserialization of private record with default constructor
 (reported by Jan P)
 (contributed by Joo-Hyuk K)
#4184: `BeanDeserializer` updates `currentValue` incorrectly when
  deserialising empty Object
 (reported by @nocny-x)

2.15.4 (15-Feb-2024)

#1172: `@JsonView` doesn't work with `@JsonCreator`
 (reported by Dmitry B)
#4185: `@JsonIgnoreProperties` with `@JsonTypeInfo(include = JsonTypeInfo.As.EXTERNAL_PROPERTY)`
  does not work
 (reported by @jonasho)
 (fix contributed by Joo-Hyuk K)
#4303: `ObjectReader` is not serializable if it's configured for polymorphism
 (reported by @asardaes)
 (fix contributed by Joo-Hyuk K)
#4378: `TextNode.equals()` throws `NullPointerException` when `TextNode`
  constructed with `null`
 (reported by @Javed6234)
 (fix contributed by @pjfanning)

2.15.3 (12-Oct-2023)

#3968: Records with additional constructors failed to deserialize
 (fix contributed by Sim Y-T)
#4121: Preserve the original component type in merging to an array
 (contributed by Yury M)

2.15.2 (30-May-2023)

#3938: Record setter not included from interface (2.15 regression)

2.15.1 (16-May-2023)

#3882: Error in creating nested `ArrayNode`s with `JsonNode.withArray()`
 (reported by @SaiKrishna369)
#3894: Only avoid Records fields detection for deserialization
 (contributed by Sim Y-T)
#3895: 2.15.0 breaking behaviour change for records and Getter Visibility
 (reported by Matteo B)
#3897: 2.15.0 breaks deserialization when POJO/Record only has a single field
  and is marked `Access.WRITE_ONLY`
 (reported by Antti L)
 (fix contributed by Sim Y-T)
#3913: Issue with deserialization when there are unexpected properties (due
  to null `StreamReadConstraints`)
 (reported by @sbertault)
#3914: Fix TypeId serialization for `JsonTypeInfo.Id.DEDUCTION`, native type ids

2.15.0 (23-Apr-2023)

#2536: Add `EnumFeature.READ_ENUM_KEYS_USING_INDEX` to work with
   existing "WRITE_ENUM_KEYS_USING_INDEX"#
#2667: Add `@EnumNaming`, `EnumNamingStrategy` to allow use of naming
   strategies for Enums
 (contributed by Joo-Hyuk K)
#2968: Deserialization of `@JsonTypeInfo` annotated type fails with
  missing type id even for explicit concrete subtypes
 (requested by Patrick S) 
 (fix contributed by Joo-Hyuk K)
#2974: Null coercion with `@JsonSetter` does not work with `java.lang.Record`
 (fix contributed by Sim Y-T)
#2992: Properties naming strategy do not work with Record
 (fix contributed by Sim Y-T)
#3053: Allow serializing enums to lowercase (`EnumFeature.WRITE_ENUMS_TO_LOWERCASE`)
 (requested by Vojtěch K)
 (fix contributed by Joo-Hyuk K)
#3180: Support `@JsonCreator` annotation on record classes
 (fix contributed by Sim Y-T)
#3262: InvalidDefinitionException when calling mapper.createObjectNode().putPOJO
#3297: `@JsonDeserialize(converter = ...)` does not work with Records
 (fix contributed by Sim Y-T)
#3342: `JsonTypeInfo.As.EXTERNAL_PROPERTY` does not work with record wrappers
 (fix contributed by Sim Y-T)
#3352: Do not require the usage of opens in a modular app when using records
#3566: Cannot use both `JsonCreator.Mode.DELEGATING` and `JsonCreator.Mode.PROPERTIES`
  static creator factory methods for Enums
 (reported by @andrewbents)
#3637: Add enum features into `@JsonFormat.Feature`
 (requested by @Anatoly4444)
 (fix contributed by Ajay S)
#3638: Case-insensitive and number-based enum deserialization are
  (unnecessarily) mutually exclusive
 (reported by Phil G)
 (fix contributed by Joo-Hyuk K)
#3651: Deprecate "exact values" setting from `JsonNodeFactory`, replace with
  `JsonNodeFeature.STRIP_TRAILING_BIGDECIMAL_ZEROES`
#3654: Infer `@JsonCreator(mode = Mode.DELEGATING)` from use of `@JsonValue`)
#3676: Allow use of `@JsonCreator(mode = Mode.PROPERTIES)` creator for POJOs
 with"empty String" coercion
#3680: Timestamp in classes inside jar showing 02/01/1980
 (fix contributed by Hervé B)
#3682: Transient `Field`s are not ignored as Mutators if there is visible Getter
#3690: Incorrect target type for arrays when disabling coercion
 (reported by João G)
#3708: Seems like `java.nio.file.Path` is safe for Android API level 26
 (contributed by @pjfanning)
#3730: Add support in `TokenBuffer` for lazily decoded (big) numbers
 (contributed by @pjfanning)
#3736: Try to avoid auto-detecting Fields for Record types
#3742: schemaType of `LongSerializer` is wrong
 (reported by @luozhenyu)
#3745: Deprecate classes in package `com.fasterxml.jackson.databind.jsonschema`
 (contributed by @luozhenyu)
#3748: `DelegatingDeserializer` missing override of `getAbsentValue()`
 (and couple of other methods)
#3771: Classloader leak: DEFAULT_ANNOTATION_INTROSPECTOR holds annotation reference
 (reported by Christoph S)
#3791: Flush readonly map together with shared on `SerializerCache.flush()`
 (suggested by @vdaniloff)
#3796: Enum Deserialisation Failing with Polymorphic type validator
 (reported by @sagarika4)
#3809: Add Stream-friendly alternative to `ObjectNode.fields()`:
  `Set<Map.Entry<String, JsonNode>> properties()`
#3814: Enhance `StdNodeBasedDeserializer` to support `readerForUpdating`
 (requested by Matt N)
 (contributed by Joo-Hyuk K)
#3816: TokenBuffer does not implement writeString(Reader reader, int len)
 (reported by Patrick S)
#3819: Add convenience method `SimpleBeanPropertyFilter.filterOutAll()` as
  counterpart of `serializeAll()`
 (contributed by Joo-Hyuk K)
#3836: `Optional<Boolean>` is not recognized as boolean field
 (reported by @thnaeff)
 (fix contributed by Joo-Hyuk K)
#3853: Add `MapperFeature.REQUIRE_TYPE_ID_FOR_SUBTYPES` to enable/disable
  strict subtype Type Id handling
 (contributed by Steve S))
#3876: `TypeFactory` cache performance degradation with `constructSpecializedType()`
 (contributed by Carter K)

2.14.3 (05-May-2023)

#3784: `PrimitiveArrayDeserializers$ByteDeser.deserialize` ignores
  `DeserializationProblemHandler` for invalid Base64 content
#3837: Set transformer factory attributes to improve protection against XXE
 (contributed by @pjfanning)

2.14.2 (28-Jan-2023)

#1751: `@JsonTypeInfo` does not work if the Type Id is an Integer value
 (reported by @marvin-we)
#3063: `@JsonValue` fails for Java Record
 (reported by Gili T)
#3699: Allow custom `JsonNode` implementations
 (contributed by Philippe M)
#3711: Enum polymorphism not working correctly with DEDUCTION
 (reported by @smilep)
#3741: `StdDelegatingDeserializer` ignores `nullValue` of `_delegateDeserializer`.

2.14.1 (21-Nov-2022)

#3655: `Enum` values can not be read from single-element array even with
  `DeserializationFeature.UNWRAP_SINGLE_VALUE_ARRAYS`
 (reported by Andrej M)
 (fix contributed by Jonas K)
#3665: `ObjectMapper` default heap consumption increased significantly from 2.13.x to 2.14.0
 (reported by Moritz H)
 (fix contributed by Jonas K)

2.14.0 (05-Nov-2022)

#1980: Add method(s) in `JsonNode` that works like combination of `at()`
  and `with()`: `withObject(...)` and `withArray(...)`
#2541: Cannot merge polymorphic objects
 (reported by Matthew A)
 (fix contributed by James W)
#3013: Allow disabling Integer to String coercion via `CoercionConfig`
 (reported by @emilkostadinov)
 (fix contributed by Jordi O-A)
#3212: Add method `ObjectMapper.copyWith(JsonFactory)`
 (requested by @quaff)
 (contributed by Felix V)
#3311: Add serializer-cache size limit to avoid Metaspace issues from
  caching Serializers
 (requested by mcolemanNOW@github)
#3338: `configOverride.setMergeable(false)` not supported by `ArrayNode`
 (requested by Ernst-Jan vdL)
#3357: `@JsonIgnore` does not if together with `@JsonProperty` or `@JsonFormat`
 (reported by lizongbo@github)
#3373: Change `TypeSerializerBase` to skip `generator.writeTypePrefix()`
  for `null` typeId
#3394: Allow use of `JsonNode` field for `@JsonAnySetter`
 (requested by @sixcorners)
#3405: Create DataTypeFeature abstraction (for JSTEP-7) with placeholder features
#3417: Allow (de)serializing records using Bean(De)SerializerModifier even when
  reflection is unavailable
 (contributed by Jonas K)
#3419: Improve performance of `UnresolvedForwardReference` for forward reference
 resolution
(contributed by Gary M)
#3421: Implement `JsonNodeFeature.READ_NULL_PROPERTIES` to allow skipping of
  JSON `null` values on reading
#3443: Do not strip generic type from `Class<C>` when resolving `JavaType`
 (contributed by Jan J)
#3447: Deeply nested JsonNode throws StackOverflowError for toString()
 (reported by Deniz H)
#3475: Support use of fast double parse
 (contributed by @pjfanning)
#3476: Implement `JsonNodeFeature.WRITE_NULL_PROPERTIES` to allow skipping
  JSON `null` values on writing
#3481: Filter method only got called once if the field is null when using
  `@JsonInclude(value = JsonInclude.Include.CUSTOM, valueFilter = SomeFieldFilter.class)`
 (contributed by AmiDavidW@github)
#3484: Update `MapDeserializer` to support `StreamReadCapability.DUPLICATE_PROPERTIES`
#3497: Deserialization of Throwables with PropertyNamingStrategy does not work
#3500: Add optional explicit `JsonSubTypes` repeated names check
 (contributed by Igor S)
#3503: `StdDeserializer` coerces ints to floats even if configured to fail
 (contributed by Jordi O-A)
#3505: Fix deduction deserializer with DefaultTypeResolverBuilder
 (contributed by Arnaud S)
#3528: `TokenBuffer` defaults for parser/stream-read features neither passed
  from parser nor use real defaults
#3530: Change LRUMap to just evict one entry when maxEntries reached
 (contributed by @pjfanning)
#3533: Deserialize missing value of `EXTERNAL_PROPERTY` type using
  custom `NullValueProvider`
#3535: Replace `JsonNode.with()` with `JsonNode.withObject()`
#3559: Support `null`-valued `Map` fields with "any setter"
#3568: Change `JsonNode.with(String)` and `withArray(String)` to consider
  argument as `JsonPointer` if valid expression
#3590: Add check in primitive value deserializers to avoid deep wrapper array
  nesting wrt `UNWRAP_SINGLE_VALUE_ARRAYS` [CVE-2022-42003]
#3609: Allow non-boolean return type for "is-getters" with
  `MapperFeature.ALLOW_IS_GETTERS_FOR_NON_BOOLEAN`
 (contributed by Richard K)
#3613: Implement `float` and `boolean` to `String` coercion config
 (fix contributed by Jordi O-A)
#3624: Legacy `ALLOW_COERCION_OF_SCALARS` interacts poorly with Integer to
  Float coercion
 (contributed by Carter K)
#3633: Expose `translate()` method of standard `PropertyNamingStrategy` implementations
 (requested by Joachim D)

2.13.5 (23-Jan-2023)

#3659: Improve testing (likely via CI) to try to ensure compatibility with
  specific Android SDKs
#3661: Jackson 2.13 uses Class.getTypeName() that is only available on Android SDK 26
  (with fix works on ASDK 24)

2.13.4.2 (13-Oct-2022)

#3627: Gradle module metadata for `2.13.4.1` references non-existent
  jackson-bom `2.13.4.1` (instead of `2.13.4.20221012`)
  (NOTE: root cause is [jackson-bom#52])

2.13.4.1 (12-Oct-2022)

#3590: Add check in primitive value deserializers to avoid deep wrapper array
  nesting wrt `UNWRAP_SINGLE_VALUE_ARRAYS` [CVE-2022-42003]

2.13.4 (03-Sep-2022)

#3275: JDK 16 Illegal reflective access for `Throwable.setCause()` with
  `PropertyNamingStrategy.UPPER_CAMEL_CASE`
 (reported by Jason H)
 (fix suggested by gsinghlulu@github)
#3565: `Arrays.asList()` value deserialization has changed from mutable to
  immutable in 2.13
 (reported by JonasWilms@github)
#3582: Add check in `BeanDeserializer._deserializeFromArray()` to prevent
  use of deeply nested arrays [CVE-2022-42004]

2.13.3 (14-May-2022)

#3412: Version 2.13.2 uses `Method.getParameterCount()` which is not supported on
  Android before API 26
#3419: Improve performance of `UnresolvedForwardReference` for forward
 reference resolution
(contributed by Gary M)
#3446: `java.lang.StringBuffer` cannot be deserialized
 (reported by Lolf1010@github)
#3450: DeserializationProblemHandler is not working with wrapper type
  when returning null
 (reported by LJeanneau@github)

2.13.2.2 (28-Mar-2022)

No changes since 2.13.2.1 but fixed Gradle Module Metadata ("module.json")

2.13.2.1 (24-Mar-2022)

#2816: Optimize UntypedObjectDeserializer wrt recursion
 (contributed by Taylor S, Spence N)
#3412: Version 2.13.2 uses `Method.getParameterCount()` which is not
  supported on Android before API 26
 (reported by Matthew F)

2.13.2 (06-Mar-2022)

#3293: Use Method.getParameterCount() where possible
 (suggested by Christoph D)
#3344: `Set.of()` (Java 9) cannot be deserialized with polymorphic handling
 (reported by Sam K)
#3368: `SnakeCaseStrategy` causes unexpected `MismatchedInputException` during
  deserialization
 (reported by sszuev@github)
#3369: Deserialization ignores other Object fields when Object or Array
  value used for enum
 (reported by Krishna G)
#3380: `module-info.java` is in `META-INF/versions/11` instead of `META-INF/versions/9`

2.13.1 (19-Dec-2021)

#3006: Argument type mismatch for `enum` with `@JsonCreator` that takes String,
  gets JSON Number
 (reported by GrozaAnton@github)
#3299: Do not automatically trim trailing whitespace from `java.util.regex.Pattern` values
 (reported by Joel B)
#3305: ObjectMapper serializes `CharSequence` subtypes as POJO instead of
  as String (JDK 15+)
 (reported by stevenupton@github; fix suggested by Sergey C)
#3308: `ObjectMapper.valueToTree()` fails when
 `DeserializationFeature.FAIL_ON_TRAILING_TOKENS` is enabled
 (fix contributed by raphaelNguyen@github)
#3328: Possible DoS if using JDK serialization to serialize JsonNode

2.13.0 (30-Sep-2021)

#1850: `@JsonValue` with integer for enum does not deserialize correctly
 (reported by tgolden-andplus@github)
 (fix contributed by limengning@github)
#1988: MapperFeature.ACCEPT_CASE_INSENSITIVE_ENUM does not work for Enum keys of Map
 (reported by Myp3ik@github)
#2509: `AnnotatedMethod.getValue()/setValue()` doesn't have useful exception message
 (reported by henryptung@github)
 (fix contributed by Stephan S)
#2828: Add `DatabindException` as intermediate subtype of `JsonMappingException`
#2900: Jackson does not support deserializing new Java 9 unmodifiable collections
 (reported by Daniel H)
#2989: Allocate TokenBuffer instance via context objects (to allow format-specific
  buffer types)
#3001: Add mechanism for setting default `ContextAttributes` for `ObjectMapper`
#3002: Add `DeserializationContext.readTreeAsValue()` methods for more convenient
  conversions for deserializers to use
#3011: Clean up support of typed "unmodifiable", "singleton" Maps/Sets/Collections
#3033: Extend internal bitfield of `MapperFeature` to be `long`
#3035: Add `removeMixIn()` method in `MapperBuilder`
#3036: Backport `MapperBuilder` lambda-taking methods: `withConfigOverride()`,
  `withCoercionConfig()`, `withCoercionConfigDefaults()`
#3080: configOverrides(boolean.class) silently ignored, whereas .configOverride(Boolean.class)
  works for both primitives and boxed boolean values
 (reported by Asaf R)
#3082: Dont track unknown props in buffer if `ignoreAllUnknown` is true
 (contributed by David H)
#3091: Should allow deserialization of java.time types via opaque
   `JsonToken.VALUE_EMBEDDED_OBJECT`
#3099: Optimize "AnnotatedConstructor.call()" case by passing explicit null
#3101: Add AnnotationIntrospector.XmlExtensions interface for decoupling javax dependencies
#3110: Custom SimpleModule not included in list returned by ObjectMapper.getRegisteredModuleIds()
  after registration
 (reported by dkindler@github)
#3117: Use more limiting default visibility settings for JDK types (java.*, javax.*)
#3122: Deep merge for `JsonNode` using `ObjectReader.readTree()`
 (reported by Eric S)
#3125: IllegalArgumentException: Conflicting setter definitions for property
  with more than 2 setters
 (reported by mistyzyq@github)
#3130: Serializing java.lang.Thread fails on JDK 11 and above (should suppress
  serialization of ClassLoader)
#3143: String-based `Map` key deserializer is not deterministic when there is no
  single arg constructor
 (reported by Halil İbrahim Ş)
#3154: Add ArrayNode#set(int index, primitive_type value)
 (contributed by Tarekk Mohamed A)
#3160: JsonStreamContext "currentValue" wrongly references to @JsonTypeInfo
  annotated object
 (reported by Aritz B)
#3174: DOM `Node` serialization omits the default namespace declaration
 (contributed by Morten A-G)
#3177: Support `suppressed` property when deserializing `Throwable`
 (contributed by Klaas D)
#3187: `AnnotatedMember.equals()` does not work reliably
 (contributed by Klaas D)
#3193: Add `MapperFeature.APPLY_DEFAULT_VALUES`, initially for Scala module
 (suggested by Nick B)
#3214: For an absent property Jackson injects `NullNode` instead of `null` to a
  JsonNode-typed constructor argument of a `@ConstructorProperties`-annotated constructor
 (reported by robvarga@github)
#3217: `XMLGregorianCalendar` doesn't work with default typing
 (reported by Xinzhe Y)
#3227: Content `null` handling not working for root values
 (reported by João G)
 (fix contributed by proost@github)
#3234: StdDeserializer rejects blank (all-whitespace) strings for ints
 (reported by Peter B)
 (fix proposed by qthegreat3@github)
#3235: `USE_BASE_TYPE_AS_DEFAULT_IMPL` not working with `DefaultTypeResolverBuilder`
 (reported, fix contributed by silas.u / sialais@github)
#3238: Add PropertyNamingStrategies.UpperSnakeCaseStrategy (and UPPER_SNAKE_CASE constant)
 (requested by Kenneth J)
 (contributed by Tanvesh)
#3244: StackOverflowError when serializing JsonProcessingException
 (reported by saneksanek@github)
#3259: Support for BCP 47 `java.util.Locale` serialization/deserialization
 (contributed by Abishek R)
#3271: String property deserializes null as "null" for JsonTypeInfo.As.EXISTING_PROPERTY
 (reported by jonc2@github)
#3280: Can not deserialize json to enum value with Object-/Array-valued input,
  `@JsonCreator`
 (reported by peteryuanpan@github)
#3397: Optimize `JsonNodeDeserialization` wrt recursion
- Fix to avoid problem with `BigDecimalNode`, scale of `Integer.MIN_VALUE` (see
  [dataformats-binary#264] for details)
- Extend handling of `FAIL_ON_NULL_FOR_PRIMITIVES` to cover coercion from (Empty) String
  via `AsNull`
- Add `mvnw` wrapper

2.12.7.1 (12-Oct-2022)

#3582: Add check in `BeanDeserializer._deserializeFromArray()` to prevent
  use of deeply nested arrays [CVE-2022-42004]
#3590: Add check in primitive value deserializers to avoid deep wrapper array
  nesting wrt `UNWRAP_SINGLE_VALUE_ARRAYS` [CVE-2022-42003]

2.12.7 (26-May-2022)

#2816: Optimize UntypedObjectDeserializer wrt recursion [CVE-2020-36518]

2.12.6 (15-Dec-2021)

#3280: Can not deserialize json to enum value with Object-/Array-valued input,
  `@JsonCreator`
 (reported by peteryuanpan@github)
#3305: ObjectMapper serializes `CharSequence` subtypes as POJO instead of
  as String (JDK 15+)
 (reported by stevenupton@github; fix suggested by Sergey C)
#3328: Possible DoS if using JDK serialization to serialize JsonNode

2.12.5 (27-Aug-2021)

#3220: (regression) Factory method generic type resolution does not use
  Class-bound type parameter
 (reported by Marcos P)

2.12.4 (06-Jul-2021)

#3139: Deserialization of "empty" subtype with DEDUCTION failed
 (reported by JoeWoo; fix provided by drekbour@github)
#3146: Merge findInjectableValues() results in AnnotationIntrospectorPair
 (contributed by Joe B)
#3171: READ_UNKNOWN_ENUM_VALUES_USING_DEFAULT_VALUE doesn't work with empty strings
 (reported by unintended@github)

2.12.3 (12-Apr-2021)

#3108: `TypeFactory` cannot convert `Collection` sub-type without type parameters
  to canonical form and back
 (reported by lbilger@github)
- Fix for [modules-java8#207]: prevent fail on secondary Java 8 date/time types

2.12.2 (03-Mar-2021)

#754: EXTERNAL_PROPERTY does not work well with `@JsonCreator` and
   `FAIL_ON_UNKNOWN_PROPERTIES`
 (reported by Vassil D)
#3008: String property deserializes null as "null" for
   `JsonTypeInfo.As.EXTERNAL_PROPERTY`
#3022: Property ignorals cause `BeanDeserializer `to forget how to read
  from arrays (not copying `_arrayDelegateDeserializer`)
 (reported by Gian M)
#3025: UntypedObjectDeserializer` mixes multiple unwrapped
  collections (related to #2733)
 (fix contributed by Migwel@github)
#3038: Two cases of incorrect error reporting about DeserializationFeature
 (reported by Jelle V)
#3045: Bug in polymorphic deserialization with `@JsonCreator`, `@JsonAnySetter`,
  `JsonTypeInfo.As.EXTERNAL_PROPERTY`
 (reported by martineaus83@github)
#3055: Polymorphic subtype deduction ignores `defaultImpl` attribute
 (contributed by drekbour@github)
#3056: MismatchedInputException: Cannot deserialize instance of
  `com.fasterxml.jackson.databind.node.ObjectNode` out of VALUE_NULL token
 (reported by Stexxen@github)
#3060: Missing override for `hasAsKey()` in `AnnotationIntrospectorPair`
#3062: Creator lookup fails with `InvalidDefinitionException` for conflict
  between single-double/single-Double arg constructor
#3068: `MapDeserializer` forcing `JsonMappingException` wrapping even if
  WRAP_EXCEPTIONS set to false
 (reported by perkss@github)

2.12.1 (08-Jan-2021)

#2962: Auto-detection of constructor-based creator method skipped if there is
   an annotated factory-based creator method (regression from 2.11)
 (reported by Halil I-S)
#2972: `ObjectMapper.treeToValue()` no longer invokes `JsonDeserializer.getNullValue()`
 (reported by andpal@github)
#2973: DeserializationProblemHandler is not invoked when trying to deserializing String
 (reported by zigzago@github)
#2978: Fix failing `double` JsonCreators in jackson 2.12.0
 (contributed by Carter K)
#2979: Conflicting in POJOPropertiesCollector when having namingStrategy
 (reported, fix suggested by SunYiJun)
#2990: Breaking API change in `BasicClassIntrospector` (2.12.0)
 (reported, fix contributed by Faron D)
#3005: `JsonNode.requiredAt()` does NOT fail on some path expressions
#3009: Exception thrown when `Collections.synchronizedList()` is serialized
  with type info, deserialized
 (reported by pcloves@github)

2.12.0 (29-Nov-2020)

#43: Add option to resolve type from multiple existing properties,
  `@JsonTypeInfo(use=DEDUCTION)`
 (contributed by drekbour@github)
#426: `@JsonIgnoreProperties` does not prevent Exception Conflicting getter/setter
  definitions for property
 (reported by gmkll@github)
#921: Deserialization Not Working Right with Generic Types and Builders
 (reported by Mike G; fix contributed by Ville K)
#1296: Add `@JsonIncludeProperties(propertyNames)` (reverse of `@JsonIgnoreProperties`)
 (contributed Baptiste P)
#1458: `@JsonAnyGetter` should be allowed on a field
 (contributed by Dominik K)
#1498: Allow handling of single-arg constructor as property based by default
 (requested by Lovro P)
#1852: Allow case insensitive deserialization of String value into
  `boolean`/`Boolean` (esp for Excel)
 (requested by Patrick J)
#1886: Allow use of `@JsonFormat(with=JsonFormat.Feature.ACCEPT_CASE_INSENSITIVE_PROPERTIES)`
  on Class
#1919: Abstract class included as part of known type ids for error message
  when using JsonSubTypes
 (reported by Incara@github)
#2066: Distinguish null from empty string for UUID deserialization
 (requested by leonshaw@github)
#2091: `ReferenceType` does not expose valid containedType
 (reported by Nate B)
#2113: Add `CoercionConfig[s]` mechanism for configuring allowed coercions
#2118: `JsonProperty.Access.READ_ONLY` does not work with "getter-as-setter" `Collection`s
 (reported by Xiang Z)
#2215: Support `BigInteger` and `BigDecimal` creators in `StdValueInstantiator`
 (requested by David N, implementation contributed by Tiago M)
#2283: `JsonProperty.Access.READ_ONLY` fails with collections when a property name is specified
 (reported by Yona A)
#2644: `BigDecimal` precision not retained for polymorphic deserialization
 (reported by rost5000@github)
#2675: Support use of `Void` valued properties (`MapperFeature.ALLOW_VOID_VALUED_PROPERTIES`)
#2683: Explicitly fail (de)serialization of `java.time.*` types in absence of
  registered custom (de)serializers
#2707: Improve description included in by `DeserializationContext.handleUnexpectedToken()`
#2709: Support for JDK 14 record types (`java.lang.Record`)
 (contributed by Youri B)
#2715: `PropertyNamingStrategy` class initialization depends on its subclass, this can
  lead to class loading deadlock
 (reported by fangwentong@github)
#2719: `FAIL_ON_IGNORED_PROPERTIES` does not throw on `READONLY` properties with
  an explicit name
 (reported, fix contributed by David B)
#2726: Add Gradle Module Metadata for version alignment with Gradle 6
 (contributed by Jendrik J)
#2732: Allow `JsonNode` auto-convert into `ArrayNode` if duplicates found (for XML)
#2733: Allow values of "untyped" auto-convert into `List` if duplicates found (for XML)
#2751: Add `ValueInstantiator.createContextual(...)
#2761: Support multiple names in `JsonSubType.Type`
 (contributed by Swayam R)
#2775: Disabling `FAIL_ON_INVALID_SUBTYPE` breaks polymorphic deserialization of Enums
 (reported by holgerknoche@github)
#2776: Explicitly fail (de)serialization of `org.joda.time.*` types in absence of registered
  custom (de)serializers
#2784: Trailing zeros are stripped when deserializing BigDecimal values inside a
  @JsonUnwrapped property
 (reported by mjustin@github)
#2800: Extract getter/setter/field name mangling from `BeanUtil` into
  pluggable `AccessorNamingStrategy`
#2804: Throw `InvalidFormatException` instead of `MismatchedInputException`
   for ACCEPT_FLOAT_AS_INT coercion failures
 (requested by mjustin@github)
#2871: Add `@JsonKey` annotation (similar to `@JsonValue`) for customizable
  serialization of Map keys
 (requested by CidTori@github; implementation contributed by Kevin B)
#2873: `MapperFeature.ACCEPT_CASE_INSENSITIVE_ENUMS` should work for enum as keys
 (fix contributed by Ilya G)
#2879: Add support for disabling special handling of "Creator properties" wrt
  alphabetic property ordering
 (contributed by Sergiy Y)
#2885: Add `JsonNode.canConvertToExactIntegral()` to indicate whether floating-point/BigDecimal
  values could be converted to integers losslessly
 (requested by Oguzhan U; implementation contributed by Siavash S)
#2895: Improve static factory method generic type resolution logic
 (contributed by Carter K)
#2903: Allow preventing "Enum from integer" coercion using new `CoercionConfig` system
#2909: `@JsonValue` not considered when evaluating inclusion
 (reported by chrylis@github)
#2910: Make some java platform modules optional
 (contributed by XakepSDK@github)
#2925: Add support for serializing `java.sql.Blob`
 (contributed by M Rizky S)
#2928: `AnnotatedCreatorCollector` should avoid processing synthetic static
  (factory) methods
 (contributed by Carter K)
#2931: Add errorprone static analysis profile to detect bugs at build time
 (contributed by Carter K)
#2932: Problem with implicit creator name detection for constructor detection
- Add `BeanDeserializerBase.isCaseInsensitive()`
- Some refactoring of `CollectionDeserializer` to solve CSV array handling issues
- Full "LICENSE" included in jar for easier access by compliancy tools

2.11.4 (12-Dec-2020)

#2894: Fix type resolution for static methods (regression in 2.11.3 due to #2821 fix)
 (reported by Łukasz W)
#2944: `@JsonCreator` on constructor not compatible with `@JsonIdentityInfo`,
  `PropertyGenerator`
 (reported by Lucian H)
- Add debug improvements wrt #2807 (`ClassUtil.getClassMethods()`)

2.11.3 (02-Oct-2020)

#2795: Cannot detect creator arguments of mixins for JDK types
 (reported by Marcos P)
#2815: Add `JsonFormat.Shape` awareness for UUID serialization (`UUIDSerializer`)
#2821: Json serialization fails or a specific case that contains generics and
  static methods with generic parameters (2.11.1 -> 2.11.2 regression)
 (reported by Lari H)
#2822: Using JsonValue and JsonFormat on one field does not work as expected
 (reported by Nils-Christian E)
#2840: `ObjectMapper.activateDefaultTypingAsProperty()` is not using
  parameter `PolymorphicTypeValidator`
 (reported by Daniel W)
#2846: Problem deserialization "raw generic" fields (like `Map`) in 2.11.2
- Fix issues with `MapLikeType.isTrueMapType()`,
  `CollectionLikeType.isTrueCollectionType()`

2.11.2 (02-Aug-2020)

#2783: Parser/Generator features not set when using `ObjectMapper.createParser()`,
  `createGenerator()`
#2785: Polymorphic subtypes not registering on copied ObjectMapper (2.11.1)
 (reported, fix contributed by Joshua S)
#2789: Failure to read AnnotatedField value in Jackson 2.11
 (reported by isaki@github)
#2796: `TypeFactory.constructType()` does not take `TypeBindings` correctly
 (reported by Daniel H)

2.11.1 (25-Jun-2020)

#2486: Builder Deserialization with JsonCreator Value vs Array
 (reported by Ville K)
#2725: JsonCreator on static method in Enum and Enum used as key in map
  fails randomly
 (reported by Michael C)
#2755: `StdSubtypeResolver` is not thread safe (possibly due to copy
  not being made with `ObjectMapper.copy()`)
 (reported by tjwilson90@github)
#2757: "Conflicting setter definitions for property" exception for `Map`
  subtype during deserialization
 (reported by Frank S)
#2758: Fail to deserialize local Records
 (reported by Johannes K)
#2759: Rearranging of props when property-based generator is in use leads
  to incorrect output
 (reported by Oleg C)
#2760: Jackson doesn't respect `CAN_OVERRIDE_ACCESS_MODIFIERS=false` for
  deserializer properties
 (reported by Johannes K)
#2767: `DeserializationFeature.UNWRAP_SINGLE_VALUE_ARRAYS` don't support `Map`
  type field
 (reported by abomb4@github)
#2770: JsonParser from MismatchedInputException cannot getText() for
  floating-point value
 (reported by João G)

2.11.0 (26-Apr-2020)

#953: i-I case conversion problem in Turkish locale with case-insensitive deserialization
 (reported by Máté R)
#962: `@JsonInject` fails on trying to find deserializer even if inject-only
 (reported by David B)
#1983: Polymorphic deserialization should handle case-insensitive Type Id property name
  if `MapperFeature.ACCEPT_CASE_INSENSITIVE_PROPERTIES` is enabled
 (reported by soundvibe@github, fix contributed by Oleksandr P)
#2049: TreeTraversingParser and UTF8StreamJsonParser create contexts differently
 (reported by Antonio P)
#2352: Support use of `@JsonAlias` for enum values
 (contributed by Robert D)
#2365: `declaringClass` of "enum-as-POJO" not removed for `ObjectMapper` with
  a naming strategy
 (reported by Tynakuh@github)
#2480: Fix `JavaType.isEnumType()` to support sub-classes
#2487: BeanDeserializerBuilder Protected Factory Method for Extension
 (contributed by Ville K)
#2503: Support `@JsonSerialize(keyUsing)` and `@JsonDeserialize(keyUsing)` on Key class
#2511: Add `SerializationFeature.WRITE_SELF_REFERENCES_AS_NULL`
 (contributed by Joongsoo P)
#2515: `ObjectMapper.registerSubtypes(NamedType...)` doesn't allow registering
  same POJO for two different type ids
 (contributed by Joseph K)
#2522: `DeserializationContext.handleMissingInstantiator()` throws
  `MismatchedInputException` for non-static inner classes
#2525: Incorrect `JsonStreamContext` for `TokenBuffer` and `TreeTraversingParser`
#2527: Add `AnnotationIntrospector.findRenameByField()` to support Kotlin's
  "is-getter" naming convention
#2555: Use `@JsonProperty(index)` for sorting properties on serialization
#2565: Java 8 `Optional` not working with `@JsonUnwrapped` on unwrappable type
 (reported by Haowei W)
#2587: Add `MapperFeature.BLOCK_UNSAFE_POLYMORPHIC_BASE_TYPES` to allow blocking
  use of unsafe base type for polymorphic deserialization
#2589: `DOMDeserializer`: setExpandEntityReferences(false) may not prevent
  external entity expansion in all cases [CVE-2020-25649]
 (reported by Bartosz B)
#2592: `ObjectMapper.setSerializationInclusion()` is ignored for `JsonAnyGetter`
 (reported by Oleksii K)
#2608: `ValueInstantiationException` when deserializing using a builder and
  `UNWRAP_SINGLE_VALUE_ARRAYS`
 (reported by cadrake@github)
#2627: JsonIgnoreProperties(ignoreUnknown = true) does not work on field and method level
 (reported by robotmrv@github)
#2632: Failure to resolve generic type parameters on serialization
 (reported by Simone D)
#2635: JsonParser cannot getText() for input stream on MismatchedInputException
 (reported by João G)
#2636: ObjectReader readValue lacks Class<T> argument
 (contributed by Robin R)
#2643: Change default textual serialization of `java.util.Date`/`Calendar`
  to include colon in timezone offset
#2647: Add `ObjectMapper.createParser()` and `createGenerator()` methods
#2657: Allow serialization of `Properties` with non-String values
#2663: Add new factory method for creating custom `EnumValues` to pass to `EnumDeserializer
 (requested by Rafal K)
#2668: `IllegalArgumentException` thrown for mismatched subclass deserialization
 (reported by nbruno@github)
#2693: Add convenience methods for creating `List`, `Map` valued `ObjectReader`s
  (ObjectMapper.readerForListOf())
- Add `SerializerProvider.findContentValueSerializer()` methods

2.10.5.1 (02-Dec-2020)

#2589: (see desc on 2.11.0 -- backported)

2.10.5 (21-Jul-2020)

#2787 (partial fix): NPE after add mixin for enum
 (reported by Denis K)

2.10.4 (03-May-2020)

#2679: `ObjectMapper.readValue("123", Void.TYPE)` throws "should never occur"
 (reported by Endre S)

2.10.3 (03-Mar-2020)

#2482: `JSONMappingException` `Location` column number is one line Behind the actual
  location
 (reported by Kamal A, fixed by Ivo S)
#2599: NoClassDefFoundError at DeserializationContext.<init> on Android 4.1.2
  and Jackson 2.10.0
 (reported by Tobias P)
#2602: ByteBufferSerializer produces unexpected results with a duplicated ByteBuffer
  and a position > 0
 (reported by Eduard T)
#2605: Failure to deserializer polymorphic subtypes of base type `Enum`
 (reported by uewle@github)
#2610: `EXTERNAL_PROPERTY` doesn't work with `@JsonIgnoreProperties`
 (reported, fix suggested by Alexander S)

2.10.2 (05-Jan-2020)

#2101: `FAIL_ON_NULL_FOR_PRIMITIVES` failure does not indicate field name in exception message
 (reported by raderio@github)

2.10.1 (09-Nov-2019)

#2457: Extended enum values are not handled as enums when used as Map keys
 (reported by Andrey K)
#2473: Array index missing in path of `JsonMappingException` for `Collection<String>`,
  with custom deserializer
 (reported by João G)
#2475: `StringCollectionSerializer` calls `JsonGenerator.setCurrentValue(value)`,
  which messes up current value for sibling properties
 (reported by Ryan B)
#2485: Add `uses` for `Module` in module-info
 (contributed by Marc M)
#2513: BigDecimalAsStringSerializer in NumberSerializer throws IllegalStateException in 2.10
 (reported by Johan H)
#2519: Serializing `BigDecimal` values inside containers ignores shape override
 (reported by Richard W)
#2520: Sub-optimal exception message when failing to deserialize non-static inner classes
 (reported by Mark S)
#2529: Add tests to ensure `EnumSet` and `EnumMap` work correctly with "null-as-empty"
#2534: Add `BasicPolymorphicTypeValidator.Builder.allowIfSubTypeIsArray()`
#2535: Allow String-to-byte[] coercion for String-value collections

2.10.0 (26-Sep-2019)

#18: Make `JsonNode` serializable
#1093: Default typing does not work with `writerFor(Object.class)`
 (reported by hoomanv@github)
#1675: Remove "impossible" `IOException` in `readTree()` and `readValue()` `ObjectMapper`
  methods which accept Strings
 (requested by matthew-pwnieexpress@github)
#1954: Add Builder pattern for creating configured `ObjectMapper` instances
#1995: Limit size of `DeserializerCache`, auto-flush on exceeding
#2059: Remove `final` modifier for `TypeFactory`
 (requested by Thibaut R)
#2077: `JsonTypeInfo` with a subtype having `JsonFormat.Shape.ARRAY` and
  no fields generates `{}` not `[]`
 (reported by Sadayuki F)
#2115: Support naive deserialization of `Serializable` values as "untyped", same
  as `java.lang.Object`
 (requested by Christopher S)
#2116: Make NumberSerializers.Base public and its inherited classes not final
 (requested by Édouard M)
#2126: `DeserializationContext.instantiationException()` throws `InvalidDefinitionException`
#2129: Add `SerializationFeature.WRITE_ENUM_KEYS_USING_INDEX`, separate from value setting
 (suggested by renzihui@github)
#2133: Improve `DeserializationProblemHandler.handleUnexpectedToken()` to allow handling of
  Collection problems
 (contributed by Semyon L)
#2149: Add `MapperFeature.ACCEPT_CASE_INSENSITIVE_VALUES`
 (suggested by Craig P)
#2153: Add `JsonMapper` to replace generic `ObjectMapper` usage
#2164: `FactoryBasedEnumDeserializer` does not respect
  `DeserializationFeature.WRAP_EXCEPTIONS`
 (reported by Yiqiu H)
#2187: Make `JsonNode.toString()` use shared `ObjectMapper` to produce valid json
#2189: `TreeTraversingParser` does not check int bounds
 (reported by Alexander S)
#2195: Add abstraction `PolymorphicTypeValidator`, for limiting subtypes allowed by
  default typing, `@JsonTypeInfo`
#2196: Type safety for `readValue()` with `TypeReference`
 (suggested by nguyenfilip@github)
#2204: Add `JsonNode.isEmpty()` as convenience alias
#2211: Change of behavior (2.8 -> 2.9) with `ObjectMapper.readTree(input)` with no content
#2217: Suboptimal memory allocation in `TextNode.getBinaryValue()`
 (reported by Christoph B)
#2220: Force serialization always for `convertValue()`; avoid short-cuts
#2223: Add `missingNode()` method in `JsonNodeFactory`
#2227: Minor cleanup of exception message for `Enum` binding failure
 (reported by RightHandedMonkey@github)
#2230: `WRITE_BIGDECIMAL_AS_PLAIN` is ignored if `@JsonFormat` is used
 (reported by Pavel C)
#2236: Type id not provided on `Double.NaN`, `Infinity` with `@JsonTypeInfo`
 (reported by C-B-B@github)
#2237: Add "required" methods in `JsonNode`: `required(String | int)`,
  `requiredAt(JsonPointer)`
#2241: Add `PropertyNamingStrategy.LOWER_DOT_CASE` for dot-delimited names
 (contributed by zenglian@github.com)
#2251: Getter that returns an abstract collection breaks a delegating `@JsonCreator`
#2265: Inconsistent handling of Collections$UnmodifiableList vs Collections$UnmodifiableRandomAccessList
#2273: Add basic Java 9+ module info
#2280: JsonMerge not work with constructor args
 (reported by Deblock T)
#2309: READ_ENUMS_USING_TO_STRING doesn't support null values
 (reported, fix suggested by Ben A)
#2311: Unnecessary MultiView creation for property writers
 (suggested by Manuel H)
#2331: `JsonMappingException` through nested getter with generic wildcard return type
 (reported by sunchezz89@github)
#2336: `MapDeserializer` can not merge `Map`s with polymorphic values
 (reported by Robert G)
#2338: Suboptimal return type for `JsonNode.withArray()`
 (reported by Victor N)
#2339: Suboptimal return type for `ObjectNode.set()`
 (reported by Victor N)
#2348: Add sanity checks for `ObjectMapper.readXXX()` methods
 (requested by ebundy@github)
#2349: Add option `DefaultTyping.EVERYTHING` to support Kotlin data classes
#2357: Lack of path on MismatchedInputException
 (suggested by TheEin@github)
#2378: `@JsonAlias` doesn't work with AutoValue
 (reported by David H)
#2390: `Iterable` serialization breaks when adding `@JsonFilter` annotation
 (reported by Chris M)
#2392: `BeanDeserializerModifier.modifyDeserializer()` not applied to custom bean deserializers
 (reported by andreasbaus@github)
#2393: `TreeTraversingParser.getLongValue()` incorrectly checks `canConvertToInt()`
 (reported by RabbidDog@github)
#2398: Replace recursion in `TokenBuffer.copyCurrentStructure()` with iteration
 (reported by Sam S)
#2415: Builder-based POJO deserializer should pass builder instance, not type,
  to `handleUnknownVanilla()`
 (proposed by Vladimir T, follow up to #822)
#2416: Optimize `ValueInstantiator` construction for default `Collection`, `Map` types
#2422: `scala.collection.immutable.ListMap` fails to serialize since 2.9.3
 (reported by dejanlokar1@github)
#2424: Add global config override setting for `@JsonFormat.lenient()`
#2428: Use "activateDefaultTyping" over "enableDefaultTyping" in 2.10 with new methods
#2430: Change `ObjectMapper.valueToTree()` to convert `null` to `NullNode`
#2432: Add support for module bundles
 (contributed by Marcos P)
#2433: Improve `NullNode.equals()`
 (suggested by David B)
#2442: `ArrayNode.addAll()` adds raw `null` values which cause NPE on `deepCopy()`
  and `toString()`
 (reported, fix contributed by Hesham M)
#2446: Java 11: Unable to load JDK7 types (annotations, java.nio.file.Path): no Java7 support added
 (reported by David C)
#2451: Add new `JsonValueFormat` value, `UUID`
#2453: Add `DeserializationContext.readTree(JsonParser)` convenience method
#2458: `Nulls` property metadata ignored for creators
 (reported  by XakepSDK@github)
#2466: Didn't find class "java.nio.file.Path" below Android api 26
 (reported by KevynBct@github)
#2467: Accept `JsonTypeInfo.As.WRAPPER_ARRAY` with no second argument to
  deserialize as "null value"
 (contributed by Martin C)

[2.9.10.x micro-patches omitted]

2.9.10 (21-Sep-2019)

#2331: `JsonMappingException` through nested getter with generic wildcard return type
#2334: Block one more gadget type (CVE-2019-12384)
#2341: Block one more gadget type (CVE-2019-12814)
#2374: `ObjectMapper. getRegisteredModuleIds()` throws NPE if no modules registered
#2387: Block yet another deserialization gadget (CVE-2019-14379)
#2389: Block yet another deserialization gadget (CVE-2019-14439)
 (reported by xiexq)
#2404: FAIL_ON_MISSING_EXTERNAL_TYPE_ID_PROPERTY setting ignored when
  creator properties are buffered
 (contributed by Joe B)
#2410: Block one more gadget type (HikariCP, CVE-2019-14540)
  (reported by iSafeBlue@github / blue@ixsec.org)
#2420: Block one more gadget type (cxf-jax-rs, no CVE allocated yet)
  (reported by crazylirui@gmail.com)
#2449: Block one more gadget type (HikariCP, CVE-2019-14439 / CVE-2019-16335)
  (reported by kingkk)
#2460: Block one more gadget type (ehcache, CVE-2019-17267)
  (reported by Fei Lu)
#2462: Block two more gadget types (commons-configuration/-2)
#2469: Block one more gadget type (xalan2)

2.9.9 (16-May-2019)

#1408: Call to `TypeVariable.getBounds()` without synchronization unsafe on some platforms
 (reported by Thomas K)
#2221: `DeserializationProblemHandler.handleUnknownTypeId()` returning `Void.class`,
  enableDefaultTyping causing NPE
 (reported by MeyerNils@github)
#2251: Getter that returns an abstract collection breaks a delegating `@JsonCreator`
#2265: Inconsistent handling of Collections$UnmodifiableList vs Collections$UnmodifiableRandomAccessList
 (reported by Joffrey B)
#2299: Fix for using jackson-databind in an OSGi environment under Android
 (contributed by Christoph F)
#2303: Deserialize null, when java type is "TypeRef of TypeRef of T", does not provide "Type(Type(null))"
 (reported by Cyril M)
#2324: `StringCollectionDeserializer` fails with custom collection
 (reported byb Daniil B)
#2326: Block one more gadget type (CVE-2019-12086)
- Prevent String coercion of `null` in `WritableObjectId` when calling `JsonGenerator.writeObjectId()`,
  mostly relevant for formats like YAML that have native Object Ids

2.9.8 (15-Dec-2018)

#1662: `ByteBuffer` serialization is broken if offset is not 0
 (reported by j-baker@github)
#2155: Type parameters are checked for equality while isAssignableFrom expected
 (reported by frankfiedler@github)
#2167: Large ISO-8601 Dates are formatted/serialized incorrectly
#2181: Don't re-use dynamic serializers for property-updating copy constructors
 (suggested by Pavel N)
#2183: Base64 JsonMappingException: Unexpected end-of-input
 (reported by ViToni@github)
#2186: Block more classes from polymorphic deserialization (CVE-2018-19360,
  CVE-2018-19361, CVE-2018-19362)
 (reported by Guixiong Wu)
#2197: Illegal reflective access operation warning when using `java.lang.Void`
  as value type
 (reported by René K)
#2202: StdKeyDeserializer Class method _getToStringResolver is slow causing Thread Block
 (reported by sushobhitrajan@github)

2.9.7 (19-Sep-2018)

#2060: `UnwrappingBeanPropertyWriter` incorrectly assumes the found serializer is
  of type `UnwrappingBeanSerializer`
 (reported by Petar T)
#2064: Cannot set custom format for `SqlDateSerializer` globally
 (reported by Brandon K)
#2079: NPE when visiting StaticListSerializerBase
 (reported by WorldSEnder@github)
#2082: `FactoryBasedEnumDeserializer` should be cachable
#2088: `@JsonUnwrapped` fields are skipped when using `PropertyBasedCreator` if
  they appear after the last creator property
 (reported, fix contributed by 6bangs@github)
#2096: `TreeTraversingParser` does not take base64 variant into account
 (reported by tangiel@github)
#2097: Block more classes from polymorphic deserialization (CVE-2018-14718
  - CVE-2018-14721)
#2109: Canonical string for reference type is built incorrectly
 (reported by svarzee@github)
#2120: `NioPathDeserializer` improvement
 (contributed by Semyon L)
#2128: Location information included twice for some `JsonMappingException`s

2.9.6 (12-Jun-2018)

#955: Add `MapperFeature.USE_BASE_TYPE_AS_DEFAULT_IMPL` to use declared base type
   as `defaultImpl` for polymorphic deserialization
  (contributed by mikeldpl@github)
#1328: External property polymorphic deserialization does not work with enums
#1565: Deserialization failure with Polymorphism using JsonTypeInfo `defaultImpl`,
  subtype as target
#1964: Failed to specialize `Map` type during serialization where key type
  incompatibility overidden via "raw" types
 (reported by ptirador@github)
#1990: MixIn `@JsonProperty` for `Object.hashCode()` is ignored
 (reported by Freddy B)
#1991: Context attributes are not passed/available to custom serializer if object is in POJO
 (reported by dletin@github)
#1998: Removing "type" attribute with Mixin not taken in account if
  using ObjectMapper.copy()
 (reported by SBKila@github)
#1999: "Duplicate property" issue should mention which class it complains about
 (reported by Ondrej Z)
#2001: Deserialization issue with `@JsonIgnore` and `@JsonCreator` + `@JsonProperty`
  for same property name
 (reported, fix contributed by Jakub S)
#2015: `@Jsonsetter with Nulls.SKIP` collides with
  `DeserializationFeature.READ_UNKNOWN_ENUM_VALUES_AS_NULL` when parsing enum
 (reported by ndori@github)
#2016: Delegating JsonCreator disregards JsonDeserialize info
 (reported by Carter K)
#2019: Abstract Type mapping in 2.9 fails when multiple modules are registered
 (reported by asger82@github)
#2021: Delegating JsonCreator disregards `JsonDeserialize.using` annotation
#2023: `JsonFormat.Feature.ACCEPT_EMPTY_STRING_AS_NULL_OBJECT` not working
  with `null` coercion with `@JsonSetter`
#2027: Concurrency error causes `IllegalStateException` on `BeanPropertyMap`
 (reported by franboragina@github)
#2032: CVE-2018-11307: Potential information exfiltration with default typing, serialization gadget from MyBatis
 (reported by Guixiong Wu)
#2034: Serialization problem with type specialization of nested generic types
 (reported by Reinhard P)
#2038: JDK Serializing and using Deserialized `ObjectMapper` loses linkage
  back from `JsonParser.getCodec()`
 (reported by Chetan N)
#2051: Implicit constructor property names are not renamed properly with
  `PropertyNamingStrategy`
#2052: CVE-2018-12022: Block polymorphic deserialization of types from Jodd-db library
 (reported by Guixiong Wu)
#2058: CVE-2018-12023: Block polymorphic deserialization of types from Oracle JDBC driver
 (reported by Guixiong Wu)

2.9.5 (26-Mar-2018)

#1911: Allow serialization of `BigDecimal` as String, using
  `@JsonFormat(shape=Shape.String)`, config overrides
 (suggested by cen1@github)
#1912: `BeanDeserializerModifier.updateBuilder()` not work to set custom
  deserializer on a property (since 2.9.0)
 (contributed by Deblock T)
#1931: Two more `c3p0` gadgets to exploit default typing issue
 (reported by lilei@venusgroup.com.cn)
#1932: `EnumMap` cannot deserialize with type inclusion as property
#1940: `Float` values with integer value beyond `int` lose precision if
  bound to `long`
 (reported by Aniruddha M)
#1941: `TypeFactory.constructFromCanonical()` throws NPE for Unparameterized
  generic canonical strings
 (reported by ayushgp@github)
#1947: `MapperFeature.AUTO_DETECT_XXX` do not work if all disabled
 (reported by Timur S)
#1977: Serializing an Iterator with multiple sub-types fails after upgrading to 2.9.x
 (reported by ssivanand@github)
#1978: Using @JsonUnwrapped annotation in builderdeserializer hangs in infinite loop
 (reported by roeltje25@github)

2.9.4 (24-Jan-2018)

#1382: `@JsonProperty(access=READ_ONLY)` unxepected behaviour with `Collections`
 (reported by hexfaker@github)
#1673: Serialising generic value classes via Reference Types (like Optional) fails
  to include type information
 (reported by Pier-Luc W)
#1729: Integer bounds verification when calling `TokenBuffer.getIntValue()`
 (reported by Kevin G)
#1853: Deserialise from Object (using Creator methods) returns field name instead of value
 (reported by Alexander S)
#1854: NPE deserializing collection with `@JsonCreator` and `ACCEPT_CASE_INSENSITIVE_PROPERTIES`
 (reported by rue-jw@github)
#1855: Blacklist for more serialization gadgets (dbcp/tomcat, spring, CVE-2017-17485)
#1859: Issue handling unknown/unmapped Enum keys
 (reported by remya11@github)
#1868: Class name handling for JDK unmodifiable Collection types changed
  (reported by Rob W)
#1870: Remove `final` on inherited methods in `BuilderBasedDeserializer` to allow
  overriding by subclasses
  (requested by Ville K)
#1878: `@JsonBackReference` property is always ignored when deserializing since 2.9.0
 (reported by reda-alaoui@github)
#1895: Per-type config override "JsonFormat.Shape.OBJECT" for Map.Entry not working
 (reported by mcortella@github)
#1899: Another two gadgets to exploit default typing issue in jackson-databind
 (reported by OneSourceCat@github)
#1906: Add string format specifier for error message in `PropertyValueBuffer`
 (reported by Joe S)
#1907: Remove `getClass()` from `_valueType` argument for error reporting
 (reported by Joe S)

2.9.3 (09-Dec-2017)

#1604: Nested type arguments doesn't work with polymorphic types
#1794: `StackTraceElementDeserializer` not working if field visibility changed
 (reported by dsingley@github)
#1799: Allow creation of custom sub-types of `NullNode`, `BooleanNode`, `MissingNode`
#1804: `ValueInstantiator.canInstantiate()` ignores `canCreateUsingArrayDelegate()`
 (reported byb henryptung@github)
#1807: Jackson-databind caches plain map deserializer and use it even map has `@JsonDeserializer`
 (reported by lexas2509@github)
#1823: ClassNameIdResolver doesn't handle resolve Collections$SingletonMap & Collections$SingletonSet
 (reported by Peter J)
#1831: `ObjectReader.readValue(JsonNode)` does not work correctly with polymorphic types,
  value to update
 (reported by basmastr@github)
#1835: ValueInjector break from 2.8.x to 2.9.x
 (repoted by kinigitbyday@github)
#1842: `null` String for `Exception`s deserialized as String "null" instead of `null`
 (reported by ZeleniJure@github)
#1843: Include name of unsettable property in exception from `SetterlessProperty.set()`
 (suggested by andreh7@github)
#1844: Map "deep" merge only adds new items, but not override existing values
 (reported by alinakovalenko@github)

2.9.2 (14-Oct-2017)

(possibly) #1756: Deserialization error with custom `AnnotationIntrospector`
 (reported by Daniel N)
#1705: Non-generic interface method hides type resolution info from generic base class
  (reported by Tim B)
 NOTE: was originally reported fixed in 2.9.1 -- turns out it wasn't.
#1767: Allow `DeserializationProblemHandler` to respond to primitive types
 (reported by nhtzr@github)
#1768: Improve `TypeFactory.constructFromCanonical()` to work with
  `java.lang.reflect.Type.getTypeName()' format
 (suggested by Luís C)
#1771: Pass missing argument for string formatting in `ObjectMapper`
 (reported by Nils B)
#1788: `StdDateFormat._parseAsISO8601()` does not parse "fractional" timezone correctly
#1793: `java.lang.NullPointerException` in `ObjectArraySerializer.acceptJsonFormatVisitor()`
  for array value with `@JsonValue`
 (reported by Vincent D)

2.9.1 (07-Sep-2017)

#1725: `NPE` In `TypeFactory. constructParametricType(...)`
 (reported by ctytgat@github)
#1730: InvalidFormatException` for `JsonToken.VALUE_EMBEDDED_OBJECT`
 (reported by zigzago@github)
#1744: StdDateFormat: add option to serialize timezone offset with a colon
 (contributed by Bertrand R)
#1745: StdDateFormat: accept and truncate millis larger than 3 digits
 (suggested by Bertrand R)
#1749: StdDateFormat: performance improvement of '_format(..)' method 
 (contributed by Bertrand R)
#1759: Reuse `Calendar` instance during parsing by `StdDateFormat`
 (contributed by Bertrand R)
- Fix `DelegatingDeserializer` constructor to pass `handledType()` (and
  not type of deserializer being delegated to!)
- Add `Automatic-Module-Name` ("com.fasterxml.jackson.databind") for JDK 9 module system

2.9.0 (30-Jul-2017)

#219: SqlDateSerializer does not obey SerializationConfig.Feature.WRITE_DATES_AS_TIMESTAMPS
 (reported by BrentDouglas@github)
#265: Add descriptive exception for attempts to use `@JsonWrapped` via Creator parameter
#291: @JsonTypeInfo with As.EXTERNAL_PROPERTY doesn't work if external type property
  is referenced more than once
 (reported by Starkom@github)
#357: StackOverflowError with contentConverter that returns array type
 (reported by Florian S)
#383: Recursive `@JsonUnwrapped` (`child` with same type) fail: "No _valueDeserializer assigned"
 (reported by tdavis@github)
#403: Make FAIL_ON_NULL_FOR_PRIMITIVES apply to primitive arrays and other types that wrap primitives
 (reported by Harleen S)
#476: Allow "Serialize as POJO" using `@JsonFormat(shape=Shape.OBJECT)` class annotation
#507: Support for default `@JsonView` for a class
 (suggested by Mark W)
#687: Exception deserializing a collection @JsonIdentityInfo and a property based creator
#865: `JsonFormat.Shape.OBJECT` ignored when class implements `Map.Entry`
#888: Allow specifying custom exclusion comparator via `@JsonInclude`,
  using `JsonInclude.Include.CUSTOM`
#994: `DeserializationFeature.UNWRAP_SINGLE_VALUE_ARRAYS` only works for POJOs, Maps
#1029: Add a way to define property name aliases
#1035: `@JsonAnySetter` assumes key of `String`, does not consider declared type.
 (reported by Michael F)
#1060: Allow use of `@JsonIgnoreProperties` for POJO-valued arrays, `Collection`s
#1106: Add `MapperFeature.ALLOW_COERCION_OF_SCALARS` for enabling/disabling coercions
#1284: Make `StdKeySerializers` use new `JsonGenerator.writeFieldId()` for `int`/`long` keys
#1320: Add `ObjectNode.put(String, BigInteger)`
 (proposed by Jan L)
#1341: `DeserializationFeature.FAIL_ON_MISSING_EXTERNAL_TYPE_ID_PROPERTY`
 (contributed by Connor K)
#1347: Extend `ObjectMapper.configOverrides()` to allow changing visibility rules
#1356: Differentiate between input and code exceptions on deserialization
 (suggested by Nick B)
#1369: Improve `@JsonCreator` detection via `AnnotationIntrospector`
 by passing `MappingConfig`
#1371: Add `MapperFeature.INFER_CREATOR_FROM_CONSTRUCTOR_PROPERTIES` to allow
 disabling use of `@CreatorProperties` as explicit `@JsonCreator` equivalent
#1376: Add ability to disable JsonAnySetter/JsonAnyGetter via mixin
 (suggested by brentryan@github)
#1399: Add support for `@JsonMerge` to allow "deep update"
#1402: Use `@JsonSetter(nulls=...)` to specify handling of `null` values during deserialization
#1406: `ObjectMapper.readTree()` methods do not return `null` on end-of-input
 (reported by Fabrizio C)
#1407: `@JsonFormat.pattern` is ignored for `java.sql.Date` valued properties
 (reported by sangpire@github)
#1415: Creating CollectionType for non generic collection class broken
#1428: Allow `@JsonValue` on a field, not just getter
#1434: Explicitly pass null on invoke calls with no arguments
 (contributed by Emiliano C)
#1433: `ObjectMapper.convertValue()` with null does not consider null conversions
  (`JsonDeserializer.getNullValue()`)
 (contributed by jdmichal@github)
#1440: Wrong `JsonStreamContext` in `DeserializationProblemHandler` when reading
  `TokenBuffer` content
 (reported by Patrick G)
#1444: Change `ObjectMapper.setSerializationInclusion()` to apply to content inclusion too
#1450: `SimpleModule.addKeyDeserializer()` should throw `IllegalArgumentException` if `null`
  reference of `KeyDeserializer` passed
 (suggested by PawelJagus@github)
#1454: Support `@JsonFormat.lenient` for `java.util.Date`, `java.util.Calendar`
#1474: Replace use of `Class.newInstance()` (deprecated in Java 9) with call via Constructor
#1480: Add support for serializing `boolean`/`Boolean` as number (0 or 1)
 (suggested by jwilmoth@github)
#1520: Case insensitive enum deserialization with `MapperFeature.ACCEPT_CASE_INSENSITIVE_ENUMS`
 (contributed by Ana-Eliza B)
#1522: Global `@JsonInclude(Include.NON_NULL)` for all properties with a specific type
 (contributed by Carsten W)
#1544: EnumMapDeserializer assumes a pure EnumMap and does not support EnumMap derived classes
 (reported by Lyor G)
#1550: Unexpected behavior with `@JsonInclude(JsonInclude.Include.NON_EMPTY)` and
 `java.util.Date` serialization
#1551: `JsonMappingException` with polymorphic type and `JsonIdentityInfo` when basic type is abstract
 (reported by acm073@github)
#1552: Map key converted to byte array is not serialized as base64 string
 (reported by nmatt@github)
#1554: Support deserialization of `Shape.OBJECT` ("as POJO") for `Map`s (and map-like types)
#1556: Add `ObjectMapper.updateValue()` method to update instance with given overrides
 (suggested by syncer@github)
#1583: Add a `DeserializationFeature.FAIL_ON_TRAILING_TOKENS` to force reading of the
  whole input as single value
#1592: Add support for handling primitive/discrepancy problem with type refinements
#1605: Allow serialization of `InetAddress` as simple numeric host address
 (requested by Jared J)
#1616: Extraneous type id mapping added for base type itself
#1619: By-pass annotation introspection for array types
#1637: `ObjectReader.at()` with `JsonPointer` stops after first collection
 (reported by Chris P)
#1653: Convenience overload(s) for ObjectMapper#registerSubtypes
#1655: `@JsonAnyGetter` uses different `bean` parameter in `SimpleBeanPropertyFilter`
 (reported by georgeflugq@github)
#1678: Rewrite `StdDateFormat` ISO-8601 handling functionality
#1684: Rewrite handling of type ids to let `JsonGenerator` handle (more of) details
#1688: Deserialization fails for `java.nio.file.Path` implementations when default typing
  enabled
 (reported by Christian B)
#1690: Prevent use of quoted number (index) for Enum deserialization via
  `MapperFeature.ALLOW_COERCION_OF_SCALARS`
 (requested by magdel@github)

2.8.11.4 (25-Jul-2019)

#2334: Block one more gadget type (CVE-2019-12384)
#2341: Block one more gadget type (CVE-2019-12814)
#2387: Block one more gadget type (CVE-2019-14379)
#2389: Block one more gadget type (CVE-2019-14439)
 (reported by xiexq)

2.8.11.3 (23-Nov-2018)

#2326: Block one more gadget type (CVE-2019-12086)
 (contributed by MaximilianTews@github)

2.8.11.2 (08-Jun-2018)

#1941: `TypeFactory.constructFromCanonical()` throws NPE for Unparameterized
  generic canonical strings
 (reported by ayushgp@github)
#2032: CVE-2018-11307: Potential information exfiltration with default typing, serialization gadget from MyBatis
 (reported by Guixiong Wu)
#2052: CVE-2018-12022: Block polymorphic deserialization of types from Jodd-db library
 (reported by Guixiong Wu)
#2058: CVE-2018-12023: Block polymorphic deserialization of types from Oracle JDBC driver
 (reported by Guixiong Wu)

2.8.11.1 (11-Feb-2018)

#1872: `NullPointerException` in `SubTypeValidator.validateSubType` when
  validating Spring interface
 (reported by Rob W)
#1899: Another two gadgets to exploit default typing issue (CVE-2018-5968)
 (reported by OneSourceCat@github)
#1931: Two more `c3p0` gadgets to exploit default typing issue (c3p0, CVE-2018-7489)

2.8.11 (24-Dec-2017)

#1604: Nested type arguments doesn't work with polymorphic types
#1680: Blacklist couple more types for deserialization
#1767: Allow `DeserializationProblemHandler` to respond to primitive types
 (reported by nhtzr@github)
#1768: Improve `TypeFactory.constructFromCanonical()` to work with
  `java.lang.reflect.Type.getTypeName()` format
#1804: `ValueInstantiator.canInstantiate()` ignores `canCreateUsingArrayDelegate()`
 (reported by henryptung@github)
#1807: Jackson-databind caches plain map deserializer and use it even map has `@JsonDeserializer`
 (reported by lexas2509@github)
#1855: Blacklist for more serialization gadgets (dbcp/tomcat, spring / CVE-2017-17485)

2.8.10 (24-Aug-2017)

#1657: `StdDateFormat` deserializes dates with no tz/offset as UTC instead of
  configured timezone
 (reported by Bertrand R)
#1680: Blacklist couple more types for deserialization
#1658: Infinite recursion when deserializing a class extending a Map,
  with a recursive value type
 (reported by Kevin G)
#1679: `StackOverflowError` in Dynamic `StdKeySerializer`
#1711: Delegating creator fails to work for binary data (`byte[]`) with
 binary formats (CBOR, Smile)
#1735: Missing type checks when using polymorphic type ids
 (reported by Lukas Euler)
#1737: Block more JDK types from polymorphic deserialization (CVE 2017-15095)

2.8.9 (12-Jun-2017)

#1595: `JsonIgnoreProperties.allowSetters` is not working in Jackson 2.8
 (reported by Javy L)
#1597: Escape JSONP breaking characters
 (contributed by Marco C)
#1629: `FromStringDeserializer` ignores registered `DeserializationProblemHandler`
  for `java.util.UUID`
 (reported by Andrew J)
#1642: Support `READ_UNKNOWN_ENUM_VALUES_AS_NULL` with `@JsonCreator`
 (contributed by Joe L)
#1647: Missing properties from base class when recursive types are involved
 (reported by Slobodan P)
#1648: `DateTimeSerializerBase` ignores configured date format when creating contextual
 (reported by Bertrand R)
#1651: `StdDateFormat` fails to parse 'zulu' date when TimeZone other than UTC
 (reported by Bertrand R)

2.8.8.1 (19-Apr-2017)

#1585: Invoke ServiceLoader.load() inside of a privileged block when loading
  modules using `ObjectMapper.findModules()`
 (contributed by Ivo S)
#1599: Jackson Deserializer security vulnerability (CVE-2017-7525)
 (reported by ayound@github)
#1607: @JsonIdentityReference not used when setup on class only
 (reported by vboulaye@github)

2.8.8 (05-Apr-2017)

(partial) #994: `DeserializationFeature.UNWRAP_SINGLE_VALUE_ARRAYS` only works for POJOs, Maps
#1345: `@JsonProperty(access = READ_ONLY)` together with generated constructor (Lombok) causes
 exception: "Could not find creator property with name ..."
 (reported by Raniz85@github)
#1533: `AsPropertyTypeDeserializer` ignores `DeserializationFeature.ACCEPT_EMPTY_STRING_AS_NULL_OBJECT`
#1543: JsonFormat.Shape.NUMBER_INT does not work when defined on enum type in 2.8
 (reported by Alex P)
#1570: `Enum` key for `Map` ignores `SerializationFeature.WRITE_ENUMS_USING_INDEX`
 (reported by SolaKun@github)
#1573: Missing properties when deserializing using a builder class with a non-default
  constructor and a mutator annotated with `@JsonUnwrapped`
 (reported by Joshua J)
#1575: Problem with `@JsonIgnoreProperties` on recursive property (regression in 2.8)
 (reported by anujkumar04@github)
- Minor fix to creation of `PropertyMetadata`, had one path that could lead to NPE

2.8.7 (21-Feb-2017)

#935: `@JsonProperty(access = Access.READ_ONLY)` - unexpected behaviour
#1317: '@JsonIgnore' annotation not working with creator properties, serialization

2.8.6 (12-Jan-2017)

#349: @JsonAnySetter with @JsonUnwrapped: deserialization fails with arrays
 (reported by hdave@github)
#1388: `@JsonIdentityInfo`: id has to be the first key in deserialization when
  deserializing with `@JsonCreator`
 (reported by moodysalem@github)
#1425: `JsonNode.binaryValue()` ignores illegal character if it's the last one
 (reported by binoternary@github)
#1453: `UntypedObjectDeserializer` does not retain `float` type (over `double`)
#1456: `TypeFactory` type resolution broken in 2.7 for generic types
   when using `constructType` with context
#1473: Add explicit deserializer for `StringBuilder` due to Java 9 changes
#1493: `ACCEPT_CASE_INSENSITIVE_PROPERTIES` fails with `@JsonUnwrapped`

2.8.5 (14-Nov-2016)

#1417: Further issues with `@JsonInclude` with `NON_DEFAULT`
#1421: ACCEPT_SINGLE_VALUE_AS_ARRAY partially broken in 2.7.x, 2.8.x
#1429: `StdKeyDeserializer` can erroneously use a static factory method
  with more than one argument
#1432: Off by 1 bug in PropertyValueBuffer
 (reported by Kevin D)
#1438: `ACCEPT_CASE_INSENSITIVE_PROPERTIES` is not respected for creator properties
 (reported by Jayson M)
#1439: NPE when using with filter id, serializing `java.util.Map` types
#1441: Failure with custom Enum key deserializer, polymorphic types
 (reported by Nathanial O)
#1445: Map key deserializerModifiers ignored
 (reported by alfonsobonso@github)
- Improvements to #1411 fix to ensure consistent `null` key handling

2.8.4 (14-Oct-2016)

#466: Jackson ignores Type information when raw return type is BigDecimal or BigInteger 
#1001: Parameter names module gets confused with delegate creator which is a static method
#1324: Boolean parsing with `StdDeserializer` is too slow with huge integer value
 (reported by pavankumar-parankusam@github)
#1383: Problem with `@JsonCreator` with 1-arg factory-method, implicit param names
#1384: `@JsonDeserialize(keyUsing = ...)` does not work correctly together with
  DefaultTyping.NON_FINAL
 (reported by Oleg Z)
#1385: Polymorphic type lost when using `@JsonValue`
 (reported by TomMarkuske@github)
#1389 Problem with handling of multi-argument creator with Enums
 (fix contributed by Pavel P)
#1392: Custom UnmodifiableSetMixin Fails in Jackson 2.7+ but works in Jackson 2.6
 (reported by Rob W)
#1395: Problems deserializing primitive `long` field while using `TypeResolverBuilder`
 (reported by UghZan3@github)
#1403: Reference-chain hints use incorrect class-name for inner classes
 (reported by Josh G)
#1411: MapSerializer._orderEntries should check for null keys
 (reported by Jörn H)

2.8.3 (17-Sep-2016)

#1351: `@JsonInclude(NON_DEFAULT)` doesn't omit null fields
 (reported by Gili T)
#1353: Improve error-handling for `java.net.URL` deserialization
#1361: Change `TokenBuffer` to use new `writeEmbeddedObject()` if possible

2.8.2 (30-Aug-2016)

#1315: Binding numeric values can BigDecimal lose precision
 (reported by Andrew S)
#1327: Class level `@JsonInclude(JsonInclude.Include.NON_EMPTY)` is ignored
 (reported by elruwen@github)
#1335: Unconditionally call `TypeIdResolver.getDescForKnownTypeIds`
 (contributed by Chris J-Y)

2.8.1 (20-Jul-2016)

#1256: `Optional.empty()` not excluded if property declared with type `Object`
#1288: Type id not exposed for `JsonTypeInfo.As.EXTERNAL_PROPERTY` even when `visible` set to `true`
 (reported by libetl@github)
#1289: Optimize construction of `ArrayList`, `LinkedHashMap` instances
#1291: Backward-incompatible behaviour of 2.8: deserializing enum types
   with two static factory methods fail by default
#1297: Deserialization of generic type with Map.class
 (reported by Arek G)
#1302: NPE for `ResolvedRecursiveType` in 2.8.0 due to caching

2.8.0 (04-Jul-2016)

#621: Allow definition of "ignorable types" without annotation (using
  `Mapper.configOverride(type).setIsIgnoredType(true)`
#867: Support `SerializationFeature.WRITE_EMPTY_JSON_ARRAYS ` for `JsonNode`
#903: Add `JsonGenerator` reference to `SerializerProvider`
#931: Add new method in `Deserializers.Base` to support `ReferenceType`
#960: `@JsonCreator` not working on a factory with no arguments for an enum type
 (reported by Artur J)
#990: Allow failing on `null` values for creator (add 
  `DeserializationFeature.FAIL_ON_NULL_CREATOR_PROPERTIES`)
 (contributed by mkokho@github)
#999: External property is not deserialized
 (reported by Aleksandr O)
#1017: Add new mapping exception type ('InvalidTypeIdException') for subtype resolution errors
 (suggested by natnan@github)
#1028: Ignore USE_BIG_DECIMAL_FOR_FLOATS for NaN/Infinity
 (reported by Vladimir K, lightoze@github)
#1047: Allow use of `@JsonAnySetter` on a Map-valued field, no need for setter
#1082: Can not use static Creator factory methods for `Enum`s, with JsonCreator.Mode.PROPERTIES
 (contributed by Lokesh K)
#1084: Change `TypeDeserializerBase` to take `JavaType` for `defaultImpl`, NOT `Class`
#1126: Allow deserialization of unknown Enums using a predefined value
 (contributed by Alejandro R)
#1136: Implement `TokenBuffer.writeEmbeddedObject(Object)`
 (suggested by Gregoire C, gcxRun@github)
#1165: CoreXMLDeserializers does not handle time-only XMLGregorianCalendars
 (reported, contributed fix by Ross G)
#1181: Add the ability to specify the initial capacity of the ArrayNode
 (suggested by Matt V, mveitas@github)
#1184: Allow overriding of `transient` with explicit inclusion with `@JsonProperty`
 (suggested by Maarten B)
#1187: Refactor `AtomicReferenceDeserializer` into `ReferenceTypeDeserializer`
#1204: Add a convenience accessor `JavaType.hasContentType()` (true for container or reference type)
#1206: Add "anchor type" member for `ReferenceType`
#1211: Change `JsonValueSerializer` to get `AnnotatedMethod`, not "raw" method
#1217: `@JsonIgnoreProperties` on Pojo fields not working for deserialization
 (reported by Lokesh K)
#1221: Use `Throwable.addSuppressed()` directly and/or via try-with-resources
#1232: Add support for `JsonFormat.Feature.ACCEPT_CASE_INSENSITIVE_PROPERTIES`
#1233: Add support for `JsonFormat.Feature.WRITE_SORTED_MAP_ENTRIES`
#1235: `java.nio.file.Path` support incomplete
 (reported by, fix contributed by Benson M)
#1261: JsonIdentityInfo broken deserialization involving forward references and/or cycles
 (reported by, fix contributed by Ari F)
#1270: Generic type returned from type id resolver seems to be ignored
 (reported by Benson M)
#1277: Add caching of resolved generic types for `TypeFactory`
 (requested by Andriy P)

2.7.9.5 (23-Nov-2018)

#2097: Block more classes from polymorphic deserialization (CVE-2018-14718
  - CVE-2018-14721)
 (reported by Guixiong Wu)
#2109: Canonical string for reference type is built incorrectly
 (reported by svarzee@github)
#2186: Block more classes from polymorphic deserialization (CVE-2018-19360,
  CVE-2018-19361, CVE-2018-19362)
 (reported by Guixiong Wu)

2.7.9 (04-Feb-2017)

#1367: No Object Id found for an instance when using `@ConstructorProperties`
#1505: @JsonEnumDefaultValue should take precedence over FAIL_ON_NUMBERS_FOR_ENUMS
 (suggested by Stephan S)
#1506: Missing `KeyDeserializer` for `CharSequence`
#1513: `MapSerializer._orderEntries()` throws NPE when operating on `ConcurrentHashMap`
 (reported by Sovietaced@github)
- Simplified processing of class annotations (for `AnnotatedClass`) to try to
  solve rare concurrency problems with "root name" annotations.

2.7.8 (26-Sep-2016)

#877: @JsonIgnoreProperties`: ignoring the "cause" property of `Throwable` on GAE
#1359: Improve `JsonNode` deserializer to create `FloatNode` if parser supports
#1362: ObjectReader.readValues()` ignores offset and length when reading an array
 (reported by wastevenson@github)
#1363: The static field ClassUtil.sCached can cause a class loader leak
 (reported by Stuart D)
#1368: Problem serializing `JsonMappingException` due to addition of non-ignored
  `processor` property (added in 2.7)
 (reported, suggesed fix by Josh C)
#1383: Problem with `@JsonCreator` with 1-arg factory-method, implicit param names

2.7.7 (27-Aug-2016)

#1322: EnumMap keys not using enum's `@JsonProperty` values unlike Enum values
 (reported by MichaelChambers@github)
#1332: Fixed ArrayIndexOutOfBoundException for enum by index deser
 (reported by Max D)
#1344: Deserializing locale assumes JDK separator (underscore), does not
  accept RFC specified (hyphen)
 (reported by Jim M)

2.7.6 (23-Jul-2016)

#1215: Problem with type specialization for Maps with `@JsonDeserialize(as=subtype)`
 (reported by brentryan@github)
#1279: Ensure DOM parsing defaults to not expanding external entities
#1288: Type id not exposed for `JsonTypeInfo.As.EXTERNAL_PROPERTY` even when `visible` set to `true`
#1299: Timestamp deserialization error
 (reported by liyuj@github)
#1301: Problem with `JavaType.toString()` for recursive (self-referential) types
 (reported by Brian P)
#1307: `TypeWrappedDeserializer` doesn't delegate the `getNullValue()` method to `_deserializer`
 (reported by vfries@github)

2.7.5 (11-Jun-2016)

#1098: DeserializationFeature.FAIL_ON_INVALID_SUBTYPE does not work with
  `JsonTypeInfo.Id.CLASS`
 (reported by szaccaria@github)
#1223: `BasicClassIntrospector.forSerialization(...).findProperties` should
  respect MapperFeature.AUTO_DETECT_GETTERS/SETTERS?
 (reported by William H)
#1225: `JsonMappingException` should override getProcessor()
 (reported by Nick B)

2.6.7.1 (11-Jul-2017)

#1383: Problem with `@JsonCreator` with 1-arg factory-method, implicit param names
#1599: Backport the extra safety checks for polymorphic deserialization

2.6.7 (05-Jun-2016)

#1194: Incorrect signature for generic type via `JavaType.getGenericSignature
#1228: @JsonAnySetter does not deserialize null to Deserializer's NullValue
 (contributed by Eric S)
#1231: `@JsonSerialize(as=superType)` behavior disallowed in 2.7.4
 (reported by Mark W)
#1248: `Annotated` returns raw type in place of Generic Type in 2.7.x
 (reported by Andrew J, apjoseph@github)
#1253: Problem with context handling for `TokenBuffer`, field name
#1260: `NullPointerException` in `JsonNodeDeserializer`
 (reported by Eric S)

2.7.4 (29-Apr-2016)

#1122: Jackson 2.7 and Lombok: 'Conflicting/ambiguous property name definitions'
#1178: `@JsonSerialize(contentAs=superType)` behavior disallowed in 2.7
#1186: SimpleAbstractTypeResolver breaks generic parameters
 (reported by tobiash@github)
#1189: Converter called twice results in ClassCastException
 (reported by carrino@github)
#1191: Non-matching quotes used in error message for date parsing
#1194: Incorrect signature for generic type via `JavaType.getGenericSignature
#1195: `JsonMappingException` not Serializable due to 2.7 reference to source (parser)
 (reported by mjustin@github)
#1197: `SNAKE_CASE` doesn't work when using Lombok's `@AllArgsConstructor`
#1198: Problem with `@JsonTypeInfo.As.EXTERNAL_PROPERTY`, `defaultImpl`, missing type id, NPE
#1203: `@JsonTypeInfo` does not work correctly for ReferenceTypes like `AtomicReference`
#1208: treeToValue doesn't handle POJONodes that contain exactly the requested value type
  (reported by Tom M)
- Improve handling of custom content (de)serializers for `AtomicReference`

2.7.3 (16-Mar-2016)

#1125: Problem with polymorphic types, losing properties from base type(s)
#1150: Problem with Object id handling, explicit `null` token
 (reported by Xavi T)
#1154: @JsonFormat.pattern on dates is now ignored if shape is not explicitely provided
 (reported by Yoann R)
#1161: `DeserializationFeature.READ_ENUMS_USING_TO_STRING` not dynamically
  changeable with 2.7
 (reported by asa-git@github)
- Minor fixes to `AnnotationIntrospector.findEnumValues()` to correct problems with
  merging of explicit enum value names.

2.7.2 (26-Feb-2016)

#1124: JsonAnyGetter ignores JsonSerialize(contentUsing=...)
 (reported by Jiri M)
#1128: UnrecognizedPropertyException in 2.7.1 for properties that work with version 2.6.5
 (reported by Roleek@github)
#1129: When applying type modifiers, don't ignore container types.
#1130: NPE in `StdDateFormat` hashCode and equals
 (reported by Kazuki S, kazuki43zoo@github)
#1134: Jackson 2.7 doesn't work with jdk6 due to use of `Collections.emptyIterator()`
 (reported by Timur S, saladinkzn@github)

2.7.1-1 (03-Feb-2016)

Special one-off "micro patch" for:

#1115: Problems with deprecated `TypeFactory.constructType(type, ctxt)` methods if `ctxt` is `null`

2.7.1 (02-Feb-2016)

#1079: Add back `TypeFactory.constructType(Type, Class)` as "deprecated" in 2.7.1
#1083: Field in base class is not recognized, when using `@JsonType.defaultImpl`
 (reported by Julian H)
#1095: Prevent coercion of `int` from empty String to `null` if
  `DeserializationFeature .FAIL_ON_NULL_FOR_PRIMITIVES` is `true`
 (reported by yzmyyff@github)
#1102: Handling of deprecated `SimpleType.construct()` too minimalistic
 (reported by Thibault K)
#1109: @JsonFormat is ignored by the DateSerializer unless either a custom pattern
  or a timezone are specified
 (contributed by Aleks S)

2.7.0 (10-Jan-2016)

#76: Problem handling datatypes Recursive type parameters
 (reported by Aram K)
#357: StackOverflowError with contentConverter that returns array type
 (reported by Florian S)
#432: `StdValueInstantiator` unwraps exceptions, losing context
 (reported by Miles K)
#497: Add new JsonInclude.Include feature to exclude maps after exclusion removes all elements
#803: Allow use of `StdDateFormat.setLenient()`
 (suggested by raj-ghodke@github)
#819: Add support for setting `FormatFeature` via `ObjectReader`, `ObjectWriter`
#857: Add support for java.beans.Transient (requires Java 7)
 (suggested by Thomas M)
#898: Add `ObjectMapper.getSerializerProviderInstance()`
#905: Add support for `@ConstructorProperties` (requires Java 7)
 (requested by Jonas K)
#909: Rename PropertyNamingStrategy CAMEL_CASE_TO_LOWER_CASE_WITH_UNDERSCORES as SNAKE_CASE,
   PASCAL_CASE_TO_CAMEL_CASE as UPPER_CAMEL_CASE
 (suggested by marcottedan@github)
#915: ObjectMapper default timezone is GMT, should be UTC
 (suggested by Infrag@github)
#918: Add `MapperFeature.ALLOW_EXPLICIT_PROPERTY_RENAMING`
 (contributed by David H)
#924: `SequenceWriter.writeAll()` could accept `Iterable`
 (suggested by Jiri-Kremser@github(
#932: Rewrite ser/deser for `AtomicReference`, based on "optional" ser/desers
#933: Close some gaps to allow using the `tryToResolveUnresolved` flows
#936: Deserialization into List subtype with JsonCreator no longer works
 (reported by adamjoeldavis@github)
#948: Support leap seconds, any number of millisecond digits for ISO-8601 Dates.
 (contributed by Jesse W)
#952: Revert non-empty handling of primitive numbers wrt `NON_EMPTY`; make
  `NON_DEFAULT` use extended criteria
#957: Merge `datatype-jdk7` stuff in (java.nio.file.Path handling)
#959: Schema generation: consider active view, discard non-included properties
#963: Add PropertyNameStrategy `KEBAB_CASE`
 (requested by Daniel M)
#978: ObjectMapper#canSerialize(Object.class) returns false even though FAIL_ON_EMPTY_BEANS is disabled
 (reported by Shumpei A)
#997: Add `MapperFeature.OVERRIDE_PUBLIC_ACCESS_MODIFIERS`
#998: Allow use of `NON_DEFAULT` for POJOs without default constructor
#1000: Add new mapping exception type for enums and UUIDs
 (suggesed by natnan@github)
#1010: Support for array delegator
 (contributed by Hugo W)
#1011: Change ObjectWriter::withAttributes() to take a Map with some kind of wildcard types
 (suggested by David B)
#1043: @JsonFormat(with = JsonFormat.Feature.ACCEPT_SINGLE_VALUE_AS_ARRAY) does not work on fields
 (reported by fabiolaa@github)
#1044: Add `AnnotationIntrospector.resolveSetterConflict(...)` to allow custom setter conflict resolution
 (suggested by clydebarrow@github)
- Make `JsonValueFormat` (self-)serializable, deserializable, to/from valid external
  value (as per JSON Schema spec)

INCOMPATIBILITIES:

- While unlikely to be problematic, #959 above required an addition of `SerializerProvider`
  argument for `depositSchemaProperty()` method `BeanProperty` and `PropertyWriter` interfaces
- JDK baseline now Java 7 (JDK 1.7), from Java 6/JDK 1.6

2.6.6 (05-Apr-2016)

#1088: NPE possibility in SimpleMixinResolver
 (reported by Laird N)
#1099: Fix custom comparator container node traversal
 (contributed by Daniel N)
#1108: Jackson not continue to parse after DeserializationFeature.FAIL_ON_INVALID_SUBTYPE error
 (reported by jefferyyuan@github)
#1112: Detailed error message from custom key deserializer is discarded
 (contributed by Benson M)
#1120: String value omitted from weirdStringException
 (reported by Benson M)
#1123: Serializing and Deserializing Locale.ROOT
 (reported by hookumsnivy@github)

2.6.5 (19-Jan-2016)

#1052: Don't generate a spurious NullNode after parsing an embedded object
 (reported by philipa@github)
#1061: Problem with Object Id and Type Id as Wrapper Object (regression in 2.5.1)
#1073: Add try-catch around `java.sql` type serializers
 (suggested by claudemt@github)
#1078: ObjectMapper.copy() still does not preserve _registeredModuleTypes
 (reported by ajonkisz@github)

2.6.4 (07-Dec-2015)

#984: JsonStreamContexts are not build the same way for write.. and convert methods
 (reported by Antibrumm@github)
#989: Deserialization from "{}" to java.lang.Object causes "out of END_OBJECT token" error
 (reported by Ievgen P)
#1003: JsonTypeInfo.As.EXTERNAL_PROPERTY does not work with a Delegate
 (reported by alexwen@github)
#1005: Synthetic constructors confusing Jackson data binding
 (reported by Jayson M)
#1013: `@JsonUnwrapped` is not treated as assuming `@JsonProperty("")`
 (reported by David B)
#1036: Problem with case-insensitive deserialization
 (repoted by Dmitry R)
- Fix a minor problem with `@JsonNaming` not recognizing default value

2.6.3 (12-Oct-2015)

#749: `EnumMap` serialization ignores `SerializationFeature.WRITE_ENUMS_USING_TO_STRING`
 (reported by scubasau@github)
#938: Regression: `StackOverflowError` with recursive types that contain `Map.Entry`
 (reported by jloisel@github)
#939: Regression: DateConversionError in 2.6.x 
 (reported by Andreas P, anpieber@github)
#940: Add missing `hashCode()` implementations for `JsonNode` types that did not have them
 (contributed by Sergio M)
#941: Deserialization from "{}" to ObjectNode field causes "out of END_OBJECT token" error
 (reported by Sadayuki F)
#942: Handle null type id for polymorphic values that use external type id
 (reported by Warren B, stormboy@github)
#943: Incorrect serialization of enum map key
 (reported by Benson M)
#944: Failure to use custom deserializer for key deserializer
 (contributed by Benson M)
#949: Report the offending substring when number parsing fails
 (contributed by Jesse W)
#965: BigDecimal values via @JsonTypeInfo/@JsonSubTypes get rounded
 (reported by gmjabs@github)

2.6.2 (14-Sep-2015)

#894: When using withFactory on ObjectMapper, the created Factory has a TypeParser
  which still has the original Factory
 (reported by lufe66@github)
#899: Problem serializing `ObjectReader` (and possibly `ObjectMapper`)
#913: ObjectMapper.copy does not preserve MappingJsonFactory features
 (reported, fixed by Daniel W)
#922: ObjectMapper.copy() does not preserve _registeredModuleTypes
#928: Problem deserializing External Type Id if type id comes before POJO

2.6.1 (09-Aug-2015)

#873: Add missing OSGi import
#881: BeanDeserializerBase having issues with non-CreatorProperty properties.
 (reported by dharaburda@github)
#884: ArrayIndexOutOfBoundException for `BeanPropertyMap` (with ObjectId)
 (reported by alterGauner@github)
#889: Configuring an ObjectMapper's DateFormat changes time zone
 (reported by Andy W, wilkinsona@github)
#890: Exception deserializing a byte[] when the target type comes from an annotation
 (reported by gmjabs@github)

2.6.0 (19-Jul-2015)

#77: Allow injection of 'transient' fields
#95: Allow read-only properties with `@JsonIgnoreProperties(allowGetters=true)`
#222: EXTERNAL_PROPERTY adds property multiple times and in multiple places
 (reported by Rob E, thatsnotright@github)
#296: Serialization of transient fields with public getters (add
    MapperFeature.PROPAGATE_TRANSIENT_MARKER)
 (suggested by Michal L)
#312: Support Type Id mappings where two ids map to same Class
#348: ObjectMapper.valueToTree does not work with @JsonRawValue
 (reported by Chris P, pimlottc@github)
#504: Add `DeserializationFeature.USE_LONG_FOR_INTS`
 (suggested by Jeff S)
#624: Allow setting external `ClassLoader` to use, via `TypeFactory`
#649: Make `BeanDeserializer` use new `parser.nextFieldName()` and `.hasTokenId()` methods
#664: Add `DeserializationFeature.ACCEPT_FLOAT_AS_INT` to prevent coercion of floating point
 numbers int `int`/`long`/`Integer`/`Long`
 (requested by wenzis@github)
#677: Specifying `Enum` value serialization using `@JsonProperty`
 (requested by Allen C, allenchen1154@github)
#679: Add `isEmpty()` implementation for `JsonNode` serializers
#688: Provide a means for an ObjectMapper to discover mixin annotation classes on demand
 (requested by Laird N)
#689: Add `ObjectMapper.setDefaultPrettyPrinter(PrettyPrinter)`
 (requested by derknorton@github)
#696: Copy constructor does not preserve `_injectableValues`
 (reported by Charles A)
#698: Add support for referential types (ReferenceType)
#700: Cannot Change Default Abstract Type Mapper from LinkedHashMap
 (reported by wealdtech@github)
#725: Auto-detect multi-argument constructor with implicit names if it is the only visible creator
#727: Improve `ObjectWriter.forType()` to avoid forcing base type for container types
#734: Add basic error-recovery for `ObjectReader.readValues()`
#737: Add support for writing raw values in TokenBuffer
 (suggested by Guillaume S, gsmet@github)
#740: Ensure proper `null` (as empty) handling for `AtomicReference`
#741: Pass `DeserializationContext' argument for `JsonDeserializer` methods "getNullValue()"
 and "getEmptyValue()"
#743: Add `RawValue` helper type, for piping raw values through `TokenBuffer`
#756: Disabling SerializationFeature.FAIL_ON_EMPTY_BEANS does not affect `canSerialize()`
 (reported by nickwongdev@github)
#762: Add `ObjectWriter.withoutRootName()`, `ObjectReader.withoutRootName()`
#765: `SimpleType.withStaticTyping()` impl incorrect
#769: Fix `JacksonAnnotationIntrospector.findDeserializer` to return `Object` (as per
  `AnnotationIntrospector`); similarly for other `findXxx(De)Serializer(...)` methods
#777: Allow missing build method if its name is empty ("")
 (suggested by galdosd@github)
#781: Support handling of `@JsonProperty.required` for Creator methods
#787: Add `ObjectMapper setFilterProvider(FilterProvider)` to allow chaining
 (suggested by rgoldberg@githin)
#790: Add `JsonNode.equals(Comparator<JsonNode>, JsonNode)` to support
  configurable/external equality comparison
#794: Add `SerializationFeature.WRITE_DATES_WITH_ZONE_ID` to allow inclusion/exclusion of
  timezone id for date/time values (as opposed to timezone offset)
#795: Converter annotation not honored for abstract types
 (reported by myrosia@github)
#797: `JsonNodeFactory` method `numberNode(long)` produces `IntNode` for small numbers
#810: Force value coercion for `java.util.Properties`, so that values are `String`s
#811: Add new option, `JsonInclude.Include.NON_ABSENT` (to support exclusion of
  JDK8/Guava Optionals)
#812: Java 8 breaks Class-value annotation properties, wrt generics: need to work around
#813: Add support for new property of `@JsonProperty.access` to support
  read-only/write-only use cases
#820: Add new method for `ObjectReader`, to bind from JSON Pointer position
 (contributed by Jerry Y, islanderman@github)
#824: Contextual `TimeZone` changes don't take effect wrt `java.util.Date`,
  `java.util.Calendar` serialization
#826: Replaced synchronized HashMap with ConcurrentHashMap in TypeDeserializerBase._findDeserializer
 (contributed by Lars P)
#827: Fix for polymorphic custom map key serializer
 (reported by mjr6140@gitgub)
#828: Respect DeserializationFeatures.WRAP_EXCEPTIONS in CollectionDeserializer
 (contributed by Steve G, thezerobit@github)
#840: Change semantics of `@JsonPropertyOrder(alphabetic)` to only count `true` value
#848: Custom serializer not used if POJO has `@JsonValue`
#849: Possible problem with `NON_EMPTY` exclusion, `int`s, `Strings`
#868: Annotations are lost in the case of duplicate methods
- Remove old cglib compatibility tests; cause problems in Eclipse
- Add `withFilterId()` method in `JsonSerializer` (demote from `BeanSerializer`)

2.5.5 (07-Dec-2015)

#844: Using JsonCreator still causes invalid path references in JsonMappingException
 (reported by Ian B)
#852: Accept scientific number notation for quoted numbers too
#878: serializeWithType on BeanSerializer does not setCurrentValue
 (reported by Chi K, chikim79@github)

2.5.4 (09-Jun-2015)

#676: Deserialization of class with generic collection inside depends on
  how is was deserialized first time
 (reported by lunaticare@github)
#771: Annotation bundles ignored when added to Mixin
 (reported by Andrew D)
#774: NPE from SqlDateSerializer as _useTimestamp is not checked for being null
 (reported by mrowkow@github)
#785: Add handlings for classes which are available in `Thread.currentThread().getContextClassLoader()`
 (contributed by Charles A)
#792: Ensure Constructor Parameter annotations are linked with those of Field, Getter, or Setter
#793: `ObjectMapper.readTree()` does not work with defaultTyping enabled
 (reported by gracefulgopher@github)
#801: Using `@JsonCreator` cause generating invalid path reference in `JsonMappingException`
 (contributed by Kamil B)
#815: Presence of PropertyNamingStrategy Makes Deserialization fail
#816: Allow date-only ISO strings to have no time zone
 (contributed by Andrew G)
- Fix handling of Enums wrt JSON Schema, when 'toString()' used for serialization

2.5.3 (24-Apr-2015)

#731: XmlAdapter result marshaling error in case of ValueType=Object
 (reported, debugged by Dmitry S)
#742: Allow deserialization of `null` Object Id (missing already allowed)
#744: Custom deserializer with parent object update failing
 (reported by migel@github)
#745: EnumDeserializer.deserializerForCreator fails when used to deserialize a Map key
 (contributed by John M)
#761: Builder deserializer: in-compatible type exception when return type is super type
 (contributed by Alexey G)
#766: Fix Infinite recursion (StackOverflowError) when serializing a SOAP object
 (contributed by Alain G)

2.5.2 (29-Mar-2015)

#609: Problem resolving locally declared generic type
 (repoted by Hal H)
#691: NullSerializer for MapProperty failing when using polymorphic handling
 (reported by Antibrumm@github)
#703: Multiple calls to ObjectMapper#canSerialize(Object.class) returns different values
 (reported by flexfrank@github)
#705: JsonAnyGetter doesn't work with JsonSerialize (except with keyUsing)
 (reported by natnan@github)
#728: TypeFactory#_fromVariable returns unknownType() even though it has enough information
  to provide a more specific type
 (reported by jkochaniak@github)
#733: MappingIterator should move past errors or not return hasNext() == true
 (reported by Lorrin N, lorrin@github)
#738: @JsonTypeInfo non-deterministically ignored in 2.5.1 (concurrency issue)
 (reported by Dylan S, dylanscott@github)
- Improvement to handling of custom `ValueInstantiator` for delegating mode; no more NPE
  if `getDelegateCreator()` returns null
- Refactor `TypedKey` into separate util class

2.5.1 (06-Feb-2015)

#667: Problem with bogus conflict between single-arg-String vs `CharSequence` constructor
#669: JSOG usage of @JsonTypeInfo and @JsonIdentityInfo(generator=JSOGGenerator.class) fails
 (reported by ericali78@github)
#671: Adding `java.util.Currency` deserialization support for maps
 (contributed by Alexandre S-C)
#674: Spring CGLIB proxies not handled as intended
 (reported by Zoltan F)
#682: Class<?>-valued Map keys not serialized properly
 (reported by Ludevik@github)
#684: FAIL_ON_NUMBERS_FOR_ENUMS does not fail when integer value is quoted
 (reported by kllp@github)
#696: Copy constructor does not preserve `_injectableValues`
 (reported by Charles A)
- Add a work-around in `ISO8601DateFormat` to allow omission of ':' from timezone
- Bit more work to complete #633

2.5.0 (01-Jan-2015)

#47: Support `@JsonValue` for (Map) key serialization 
#113: Problem deserializing polymorphic types with @JsonCreator
#165: Add `DeserializationContext.getContextualType()` to let deserializer
  known the expected type.
#299: Add `DeserializationFeature.FAIL_ON_UNRESOLVED_OBJECT_IDS` to allow missing
  Object Ids (as global default)
#408: External type id does not allow use of 'visible=true'
#421: @JsonCreator not used in case of multiple creators with parameter names
 (reported by Lovro P, lpandzic@github)
#427: Make array and Collection serializers call `JsonGenerator.writeStartArray(int)`
#521: Keep bundle annotations, prevent problems with recursive annotation types
 (reported by tea-dragon@github)
#527: Add support for `@JsonInclude(content=Include.NON_NULL)` (and others) for Maps
#528: Add support for `JsonType.As.EXISTING_PROPERTY`
 (reported by heapifyman@github; implemented by fleebytes@github)
#539: Problem with post-procesing of "empty bean" serializer; was not calling
  'BeanSerializerModifier.modifySerializer()` for empty beans
 (reported by Fabien R, fabienrenaud@github)
#540: Support deserializing `[]` as null or empty collection when the java type
  is a not an object, `DeserializationFeature.ACCEPT_EMPTY_ARRAY_AS_NULL_OBJECT`
 (requested by Fabien R, fabienrenaud@github)
#543: Problem resolving self-referential recursive types
 (reported by ahgittin@github)
#550: Minor optimization: prune introspection of "well-known" JDK types
#552: Improved handling for ISO-8601 (date) format
 (contributed by Jerome G, geronimo-iia@github)
#559: Add `getDateFormat()`, `getPropertyNamingStrategy()` in `ObjectMapper`
#560: @JsonCreator to deserialize BigInteger to Enum
 (requested by gisupp@github)
#565: Add support for handling `Map.Entry`
#566: Add support for case-insensitive deserialization (`MapperFeature.ACCEPT_CASE_INSENSITIVE_PROPERTIES`)
 (contributed by Michael R)
#571: Add support in ObjectMapper for custom `ObjectReader`, `ObjectWriter` (sub-classes)
#572: Override default serialization of Enums
 (requested by herau@github)
#576: Add fluent API for adding mixins
 (contributed by Adam S, adstro@github)
#594: `@JsonValue` on enum not used when enum value is a Map key
 (reported by chrylis@github)
#596: Add support for `@JsonProperty.defaultValue`, exposed via `BeanProperty.getMetadata().getDefaultValue()`
#597: Improve error messaging for cases where JSON Creator returns null (which
  is illegal)
 (contributed by Aurelien L)
#599: Add a simple mechanism for avoiding multiple registrations of the same module
#607: Allow (re)config of `JsonParser.Feature`s via `ObjectReader`
#608: Allow (re)config of `JsonGenerator.Feature`s via `ObjectWriter`
#614: Add a mechanism for using `@JsonCreator.mode` for resolving possible ambiguity between
  delegating- and property-based creators
#616: Add `SerializationFeature.WRITE_DURATIONS_AS_TIMESTAMPS`
#622: Support for non-scalar ObjectId Reference deserialiazation (like JSOG)
#623: Add `StdNodeBasedDeserializer`
#630: Add `KeyDeserializer` for `Class`
#631: Update `current value` of `JsonParser`, `JsonGenerator` from standard serializers,
 deserializers
 (suggested by Antibrumm@github)
#633: Allow returning null value from IdResolver to make type information optional
 (requested by Antibrumm@github)
#634: Add `typeFromId(DatabindContext,String)` in `TypeIdDeserializer`
#636: `ClassNotFoundException` for classes not (yet) needed during serialization
 (contributed by mspiegel@github)
#638: Add annotation-based method(s) for injecting properties during serialization
 (using @JsonAppend, VirtualBeanPropertyWriter)
#647: Deserialization fails when @JsonUnwrapped property contains an object with same property name
 (reported by Konstantin L)
#653: Jackson doesn't follow JavaBean naming convention (added `MapperFeature.USE_STD_BEAN_NAMING`)
#654: Add support for (re)configuring `JsonGenerator.setRootValueSeparator()` via `ObjectWriter`
#655: Add `ObjectWriter.writeValues()` for writing value sequences
#660: `@JsonCreator`-annotated factory method is ignored if constructor exists
- Allow use of `Shape.ARRAY` for Enums, as an alias to 'use index'
- Start using `JsonGenerator.writeStartArray(int)` to help data formats
  that benefit from knowing number of elements in arrays (and would otherwise
  need to buffer values to know length)
- Added new overload for `JsonSerializer.isEmpty()`, to eventually solve #588
- Improve error messaging (related to [jaxb-annotations#38]) to include known subtype ids.

2.4.6 (23-Apr-2015)

#735: (complete fix) @JsonDeserialize on Map with contentUsing custom deserializer overwrites default behavior
 (reported by blackfyre512@github) (regression due to #604)
$744: Custom deserializer with parent object update fails

2.4.5.1 (26-Mar-2015)

Special one-off "micro patch" for:

#706: Add support for `@JsonUnwrapped` via JSON Schema module
#707: Error in getting string representation of an ObjectNode with a float number value
 (reported by @navidqar)
#735: (partial) @JsonDeserialize on Map with contentUsing custom deserializer overwrites default behavior

2.4.5 (13-Jan-2015)

#635: Reduce cachability of `Map` deserializers, to avoid problems with per-property config changes
    (regression due to #604)
#656: `defaultImpl` configuration is ignored for `WRAPPER_OBJECT`
- Solve potential cyclic-resolution problem for `UntypedObjectDeserializer`

2.4.4 (24-Nov-2014)

(jackson-core)#158: Setter confusion on assignable types
 (reported by tsquared2763@github)
#245: Calls to ObjectMapper.addMixInAnnotations() on an instance returned by ObjectMapper.copy()
 don't work
 (reported by Erik D)
#580: delegate deserializers choke on a (single) abstract/polymorphic parameter
 (reported by Ian B, tea-dragon@github)
#590: Binding invalid Currency gives nonsense at end of the message
 (reported by Jerbell@github)
#592: Wrong `TokenBuffer` delegate deserialization using `@JsonCreator`
 (reported by Eugene L)
#601: ClassCastException for a custom serializer for enum key in `EnumMap`
 (reported by Benson M)
#604: `Map` deserializers not being cached, causing performance problems
#610: Fix forward reference in hierarchies
 (contributed by zeito@github)
#619: Off by one error in AnnotatedWithParams
 (reported by stevetodd@github)
- Minor fix to `EnumSerializer` regarding detection "serialize using index"
- Minor fix to number serializers, to call proper callback for schema generation

2.4.3 (02-Oct-2014)

#496: Wrong result with `new TextNode("false").asBoolean(true)`
 (reported by Ivar R, ivarru@github)
#511: DeserializationFeature.FAIL_ON_INVALID_SUBTYPE does not work
 (reported by sbelikov@github)
#523: MapDeserializer and friends do not report the field/key name for mapping exceptions
 (reported by Ian B, tea-dragon@github)
#524: @JsonIdentityReference(alwaysAsId = true) Custom resolver is reset to SimpleObjectIdResolver
 (reported by pkokorev@github)
#541: @JsonProperty in @JsonCreator is conflicting with POJOs getters/attributes
 (reported by fabienrenaud@github)
#543: Problem resolving self-referential generic types
#570: Add Support for Parsing All Compliant ISO-8601 Date Formats
 (requested by pfconrey@github)
- Fixed a problem with `acceptJsonFormatVisitor` with Collection/array types that
  are marked with `@JsonValue`; could cause NPE in JSON Schema generator module.

2.4.2 (14-Aug-2014)

#515: Mixin annotations lost when using a mixin class hierarchy with non-mixin interfaces
 (reported by 'stevebread@github')
- Fixed a problem related to [jackson-dataformat-smile#19].

2.4.1.2 (12-Jul-2014)

Special one-off "micro patch" for:

#503: Concurrency issue inside com.fasterxml.jackson.databind.util.LRUMap.get(Object)
 (reported by fjtc@github)

2.4.1.1 (18-Jun-2014)

Special one-off "micro patch" for:

#491: Temporary work-around for issue #490 (full fix for 2.5 needs to be
  in `jackson-annotations`)
#506: Index is never set for Collection and Array in InvalidFormatException.Reference
 (reported by Fabrice D, fabdouglas@github)
- Fixed a problem related to [jackson-dataformat-smile#19].

2.4.1 (17-Jun-2014)

#479: NPE on trying to deserialize a `String[]` that contains null
 (reported by huxi@github)
#482: Make date parsing error behavior consistent with JDK
 (suggested by Steve S, sanbeg@github)
#489 (partial): TypeFactory cache prevents garbage collection of custom ClassLoader
 (reported by sftwrengnr@github)

2.4.0 (02-Jun-2014)

#81: Allow use of @JsonUnwrapped with typed (@JsonTypeInfo) classes, provided
  that (new) feature `SerializationFeature.FAIL_ON_UNWRAPPED_TYPE_IDENTIFIERS`
  is disabled
 (constributed by Ben F, UnquietCode@github)
#88: Prevent use of type information for `JsonNode` via default typing
 (reported by electricmonk@github)
#149: Allow use of "stringified" indexes for Enum values
 (requested by chenboxiang@github)
#176: Allow use external Object Id resolver (to use with @JsonIdentityInfo etc)
 (implemented by Pascal G)
#193: Conflicting property name definitions
 (reported by Stuart J, sgjohnston@github)
#323: Serialization of the field with deserialization config
 (reported by metanet@github)
#327: Should not consider explicitly differing renames a fail, as long as all are explicit
#335: Allow use of `@JsonPropertyOrder(alphabetic=true)` for Map properties
#351: ObjectId does not properly handle forward references during deserialization
 (contributed by pgelinas)
#352 Add `ObjectMapper.setConfig()` for overriding `SerializationConfig`/`DeserializationConfig`
#353: Problems with polymorphic types, `JsonNode` (related to #88)
 (reported by cemo@github)
#359: Converted object not using explicitly annotated serializer
 (reported by Florian S [fschopp@github])
#369: Incorrect comparison for renaming in `POJOPropertyBuilder`
#375: Add `readValue()`/`readPropertyValue()` methods in `DeserializationContext`
#376: Add support for `@JsonFormat(shape=STRING)` for number serializers
#381: Allow inlining/unwrapping of value from single-component JSON array
 (contributed by yinzara@github)
#390: Change order in which managed/back references are resolved (now back-ref
 first, then forward)
 (requested by zAlbee@github)
#407: Properly use null handlers for value types when serializer Collection
 and array types
 (contributed by Will P)
#425: Add support for using `Void.class` as "no class", instead of `NoClass.class`
#428: `PropertyNamingStrategy` will rename even explicit name from `@JsonProperty`
 (reported by turskip@github)
#435: Performance bottleneck in TypeFactory._fromClass
 (reported by Sean D, sdonovanuk@github)
#434: Ensure that DecimalNodes with mathematically equal values are equal
 (contributed by Francis G)
#435: Performance bottleneck in TypeFactory._fromClass
 (reported by sdonovanuk@github)
#438: Add support for accessing `@JsonProperty(index=N)` annotations
#442: Make `@JsonUnwrapped` indicate property inclusion
 (suggested by Ben F)
#447: ArrayNode#addAll should accept Collection<? extends JsonNode>
 (suggested by alias@github)
#461: Add new standard naming strategy, `PropertyNamingStrategy.LowerCaseStrategy`
#463: Add 'JsonNode.asText(String defaultValue)`
 (suggested by Chris C)
#464: Include `JsonLocation` in more mapping exceptions
 (contributed by Andy C (q3aiml@github))
#465: Make it easier to support serialization of custom subtypes of `Number`
#467: Unwanted POJO's embedded in tree via serialization to tree
 (reported by Benson M)
- Slightly improve `SqlDateSerializer` to support `@JsonFormat`
- Improve handling of native type ids (YAML, CBOR) to use non-native type ids
  as fallback

2.3.5 (13-Jan-2015)

#496: Wrong result for TextNode("false").asBoolean(true)
 (reported by Ivar R, ivarru@github)
#543: Problems resolving self-referential generic types.
#656: defaultImpl configuration is ignored for WRAPPER_OBJECT

2.3.4 (17-Jul-2014)

#459: BeanDeserializerBuilder copy constructor not copying `_injectables`
#462: Annotation-provided Deserializers are not contextualized inside CreatorProperties
 (reported by aarondav@github)

2.3.3 (10-Apr-2014)

#420: Remove 'final' modifier from `BeanDeserializerBase.deserializeWithType`
 (requested by Ghoughpteighbteau@github)
#422: Allow use of "True" and "False" as aliases for booleans when coercing from
  JSON String
#423: Fix `CalendarSerializer` to work with custom format
 (reported by sergeymetallic@github)
#433: `ObjectMapper`'s `.valueToTree()` wraps `JsonSerializable` objects into a POJONode
 (reported by Francis G)
- Fix null-handling for `CollectionSerializer`

2.3.2 (01-Mar-2014)

#378: Fix a problem with custom enum deserializer construction
 (reported by BokoEnos@github)
#379: Fix a problem with (re)naming of Creator properties; needed to make
 Paranamer module work with NamingStrategy.
 (reported by Chris P, cpilsworth@github)
#398: Should deserialize empty (not null) URI from empty String
 (reported by pgieser@github)
#406: @JsonTypeIdResolver not working with external type ids
 (reported by Martin T)
#411: NumberDeserializers throws exception with NaN and +/- Infinity
 (reported by clarkbreyman@github)
#412: ObjectMapper.writerWithType() does not change root name being used
 (repoted by jhalterman@github)
- Added `BeanSerializerBase._serializeObjectId()` needed by modules that
  override standard BeanSerializer; specifically, XML module.

2.3.1 (28-Dec-2013)

#346: Fix problem deserializing `ObjectNode`, with @JsonCreator, empty
  JSON Object
 (reported by gaff78@github)
#358: `IterableSerializer` ignoring annotated content serializer
 (reported by Florian S)
#361: Reduce sync overhead for SerializerCache by using volatile, double-locking
 (contributed by stuartwdouglas@github)
#362: UUID output as Base64 String with ObjectMapper.convertValue()
 (reported by jknack@github)
#367: Make `TypeNameIdResolver` call `TypeResolver` for resolving base type
 (suggested by Ben F)
#370: Fail to add Object Id for POJO with no properties
 (reported by jh3141@github)
- Fix for [jackson-module-afterburner#38]: need to remove @JacksonStdImpl from
  `RawSerializer`, to avoid accidental removal of proper handling.

2.3.0 (13-Nov-2013)

#48: Add support for `InetSocketAddress`
 (contributed by Nick T)
#152: Add support for traversing `JsonNode` with (new!) `JsonPointer` implementation
 (suggested by fge@github)
#208: Accept "fromString()" as an implicit Creator (factory) method (alias for "valueOf()")
 (requested by David P)
#215: Allow registering custom `CharacterEscapes` to use for serialization,
 via `ObjectWriter.with(CharacterEscapes)` (and `ObjectMapper.writer(CharacterEscapes)`)
#227: Allow "generic" Enum serializers, deserializers, via `SimpleModule`
#234: Incorrect type information for deeply nested Maps
 (reported by Andrei P)
#237: Add `DeserializationFeature.FAIL_ON_READING_DUP_TREE_KEY` to optionally
  throw `JsonMappingException` on duplicate keys, tree model (`JsonNode`)
#238: Allow existence of overlapping getter, is-getter (choose 'regular' getter)
#239: Support `ByteBuffer`
 (suggested by mckamey@github)
#240: Make sure `@JsonSerialize.include` does not accidentally override
  class inclusion settings
 (requested by thierryhenrio@github)
#253: `DelegatingDeserializer` causes problems for Managed/BackReferences
 (reported by bfelaco@github)
#257: Make `UntypedObjectDeserializer` support overides for `List`, `Map` etc
#268: Add new variant of `ObjectMapper.canSerialize()` that can return `Throwable`
 that caused false to be returned (if any)
#269: Add support for new `@JsonPropertyDescription` via `AnnotationIntrospector`
 as well as `BeanProperty.getMedata().getDescription()`
#270: Add `SerializationFeature.USE_EQUALITY_FOR_OBJECT_ID` to allow use of equality
 (instead of identity) for figuring out when to use Object Id
 (requested by beku8@github)
#271: Support handling of `@JsonUnwrapped` for in-built JSON Schema generation
#277: Make `TokenBuffer` support new native type and object ids
#302: Add `setNamingStrategy` in `Module.SetupContext`
 (suggested by Miguel C)
#305: Add support for accessing `TypeFactory` via `TypeIdResolverBase`
 (not yet via `TypeIdResolver` interface), other configuration
#306: Allow use of `@JsonFilter` for properties, not just classes 
#307: Allow use of `@JsonFilter` for Maps in addition to POJOs
#308: Improve serialization and deserialization speed of `java.util.UUID` by 4x
 (suggested by David P)
#310: Improve `java.util.UUID` serialization with binary codecs, to use "raw" form.
#311: Make sure that "creator properties" are alphabetically ordered too, if
  so requested.
#315: Allow per-property definition of null serializer to use, using
 new `@JsonSerialize(nullsUsing=xxx)` annotation property
#317: Fix `JsonNode` support for nulls bound to `ObjectNode`, `ArrayNode`
 (contributed by Seth P)
#318: Problems with `ObjectMapper.updateValue()`, creator property-backed accessors
#319: Add support for per-call ("contextual") attributes, with defaulting,
 to allow keeping track of state during (de)serialization
#324: Make sure to throw `JsonMappingException` from `EnumDeserializer` creator,
  not `IllegalArgumentException`
 (reported by beverku@github)
#326: Support `@JsonFilter` for "any getter" properties
#334: Make `ArrayNode`, `ObjectNode` non-final again
#337: `AnySetter` does not support polymorphic types
 (reported by askvortsov@github)
#340: AtomicReference not working with polymorphic types
#342: Add `DeserializationFeature.FAIL_ON_IGNORED_PROPERTIES` to make `ObjectMapper`
  throw exception when encountering explicitly ignored properties
 (requested by Ruslan M)
[JACKSON-890]: Support managed/back-references for polymorphic (abstract) types
- Add 'BeanPropertyWriter.isUnwrapping()' for future needs (by Afterburner)
- Add coercions from String "null" (as if null token was parsed) for primitives/Wrappers.
- Add `JsonDeserializer.handledType()`

2.2.4 (10-Jun-2014)

#292: Problems with abstract `Map`s, `Collection`s, polymorphic deserialization
#324: EnumDeserializer should throw JsonMappingException, not IllegalArgumentException
#346: Problems deserializing `ObjectNode` from empty JSON Object, with @JsonCreator

2.2.3 (22-Aug-2013)

#234: Problems with serializing types for deeply nested generic Maps, default typing 
#251: SerializationFeature.WRITE_BIGDECIMAL_AS_PLAIN ignored with JsonNode
  serialization
 (reported by fge@github)
#259: Fix a problem with JSON Schema generation for `@JsonValue`
 (reported by Lior L)
#267: Handle negative, stringified timestamps
 (reported by Drecth@github)
#281: Make `NullNode` use configured null-value serializer
#287: Fix problems with converters, Maps with Object values
 (reported by antubis@github)
#288: Fix problem with serialization converters assigned with annotations
 (reported by cemo@github)

2.2.2 (26-May-2013)

#216: Problems with Android, 1.6-only types
#217: JsonProcessingExceptions not all wrapped as expected
 (reported by karldmoore@github)
#220: ContainerNode missing 'createNumber(BigInteger)'
 (reported by Pascal G)
#223: Duplicated nulls with @JsonFormat(shape=Shape.ARRAY)
 (reported by lukegh@github)
#226: Field mapping fail on deserialization to common referenced object when
  @JsonUnwrapped is used
 (reported by ikvia@github)
#232: Converting bound BigDecimal value to tree fails with WRITE_BIGDECIMAL_AS_PLAIN
 (reported by celkings@github)
- Minor fix to handle primitive types for key deserializer lookups
- Add convenience method `MappingIterator.getCurrentLocation()`
 (suggested by Tomdz@github)

2.2.1 (03-May-2013)

#214: Problem with LICENSE, NOTICE, Android packaging
 (reported by thierryd@github)

2.2.0 (22-Apr-2013)

Fixes:

#23: Fixing typing of root-level collections
#118: JsonTypeInfo.as.EXTERNAL_PROPERTY not working correctly
 with missing type id, scalar types
#130: TimeZone not set for GregorianCalendar, even if configured
#144: MissingNode.isValueNode() should return 'false'
 (reported by 'fge@github')
#146: Creator properties were not being renamed as expected
 (contributed by Christoper C)
#188: Problem with ObjectId serialization, 'alwaysAsId' references

Improvements:

#116: JavaType implements `java.lang.reflect.Type` (as does `TypeReference`)
#147: Defer reporting of problems with missing creator parameters
 (contributed by Christoper C)
#155: Make `ObjectNode` and `ArrayNode` final (other node types already were)
 (requested by fge@github)
#161: Add deserializer for java.util.concurrent.ArrayBlockingQueue
#173: Add 'JsonNode.traverse(ObjectCodec)' for convenience
#181: Improve error reporting for missing '_valueDeserializer'
#194: Add `FloatNode` type in tree model (JsonNode)
 (requested by msteiger@github)
#199: Allow deserializing `Iterable` instances (as basic `Collection`s)
 (requested by electrum@github)
#206: Make 'ObjectMapper.createDeserializationContext()' overridable
 (requested by noter@github)
#207: Add explicit support for `short` datatypes, for tree model
 (contributed by msteiger@github)

New features:

#120: Extend BeanDeserializerModifier to work with non-POJO deserializers
#121: Extend BeanSerializerModifier to work with non-POJO serializers
#124: Add support for serialization converters (@JsonSerializer(converter=...))
#124: Add support for deserialization converters (@JsonDeserializer(converter=...))
#140: Add 'SerializationFeature.WRITE_BIGDECIMAL_AS_PLAIN' to allow forcing
  of non-scientific notation when serializing BigDecimals.
 (suggested by phedny@github)
#148: Add 'DeserializationFeature.FAIL_ON_INVALID_SUBTYPE`, which allows mapping
  entries with missing or invalid type id into null references (instead of failing).
  Also allows use of '@JsonTypeInfo.defaultImpl = NoClass.class' as alternative.
#159: Add more accessors in 'MappingIterator': getParser(), getParserSchema(),
  readAll()
 (suggested by Tom D)
#190: Add 'MapperFeature.ALLOW_FINAL_FIELDS_AS_MUTATORS' (default: true) for
 pruning out final fields (to avoid using as mutators)
 (requested by Eric T)
#195: Add 'MapperFeature.INFER_PROPERTY_MUTATORS' (default: enabled) for finer
  control of what mutators are auto-detected.
 (requested by Dain S)
#198: Add SPI metadata, handling in ObjectMapper (findModules()), for
  automatic registration of auto-detected extension modules
 (suggested by 'beamerblvd@github')
#203: Added new features to support advanced date/time handling:
  - SerializationFeature.WRITE_DATE_TIMESTAMPS_AS_NANOSECONDS
  - DeserializationFeature.READ_DATE_TIMESTAMPS_AS_NANOSECONDS
  - DeserializationFeature.ADJUST_DATES_TO_CONTEXT_TIME_ZONE

Other:

#126: Update JDK baseline to 1.6
* API under 'com.fasterxml.jackson.databind.jsonFormatVisitors' changed significantly
  based on experiences with external JSON Schema generator.
* Version information accessed via code-generated access class, instead of reading
  VERSION.txt
* Added 2 methods in Converter interface: getInputType(), getOutputType(),
  to allow programmatic overrides (needed by JAXB annotation module)

2.1.4 (26-Feb-2013)

* [JACKSON-887]: StackOverflow with parameterized sub-class field
 (reported by Alexander M)
* [#130]: TimeZone not set for GregorianCalendar, when deserializing
* [#157]: NPE when registering module twice
* [#162]: JsonNodeFactory: work around an old bug with BigDecimal and zero
 (submitted by fge@github)
* [#166]: Incorrect optimization for `ObjectMapper.convertValue(Class)`
 (reported by Eric T)
* [#167]: Problems with @JsonValue, polymorphic types (regression from 1.x)
 (reported by Eric T)
* [#170]: Problems deserializing `java.io.File` if creator auto-discovery disabled
 (reported by Eric T)
* [#175]: NPE for JsonMappingException, if no path is specified
 (reported by bramp@github)

2.1.3 (19-Jan-2013)

* [Issue#141]: ACCEPT_EMPTY_STRING_AS_NULL_OBJECT not working for enums
* [Issue#142]: Serialization of class containing EnumMap with polymorphic enum
  fails to generate class type data
 (reported by kidavis4@github)

2.1.2 (04-Dec-2012)

* [Issue#106]: NPE in ObjectArraySerializer.createContextual(...)
* [Issue#117]: HandlerInstantiator defaulting not working
 (reported by Alexander B)
* [Issue#118]: Problems with JsonTypeInfo.As.EXTERNAL_PROPERTY, scalar values
 (reported by Adva11@github)
* [Issue#119]: Problems with @JsonValue, JsonTypeInfo.As.EXTERNAL_PROPERTY
 (reported by Adva11@github)
* [Issue#122]: ObjectMapper.copy() was not copying underlying mix-in map
 (reported by rzlo@github)

2.1.1 (11-Nov-2012)

Fixes:

* [JACKSON-875]: Enum values not found if Feature.USE_ANNOTATIONS disabled
 (reported by Laurent P)
* [Issue#93]: ObjectNode.setAll() broken; would not add anything for
  empty ObjectNodes.
 (reported by Francis G)
* Making things implement java.io.Serializable:
  - Issues: #94, #99, #100, #102
    (reported by Sean B)
* [Issue#96]: Problem with JsonTypeInfo.As.EXTERNAL_PROPERTY, defaultImpl
 (reported by Adva11@github)

2.1.0 (08-Oct-2012)

  New minor version for 2.x series. Major improvements in multiple areas,
  including:

  - Dataformat auto-detection
  - More `@JsonFormat.shape` variant to serialize Collections as
    JSON Objects, POJOs as JSON Arrays (csv-like).
  - Much more configuration accessible via ObjectReader, ObjectWriter
  - New mechanism for JSON Schema generation, other uses (in future)

Fixes:

* [JACKSON-830]/[Issue#19]: Change OSGi bundle name to be fully-qualified
* ]JACKSON-847]: Make @JsonIdentityInfo work with property-based creator
* [JACKSON-851]: State corruption with ObjectWriter, DefaultPrettyPrinter
 (reported by Duncan A)
* [Issue#75]: Too aggressive KeySerializer caching
* Minor fix wrt [Issue#11], coercion needed extra checks

Improvements:

* [JACKSON-758]: Remove 'IOException' from throws clauses of "writeValueAsString"
  and "writeValueAsBytes" of ObjectMapper/ObjectWriter
 (suggested by G-T Chen)
* [JACKSON-839]: Allow "upgrade" of integer number types for
  UntypedObjectDeserializer, even with default typing enabled.
* [JACKSON-850]: Allow use of zero-arg factory methods as "default creator"
  (suggested by Razvan D)
* [Issue#9]: Implement 'required' JSON Schema attribute for bean properties
* [Issue#20]: Add new exception type, InvalidFormatException (sub-type of
  JsonMappingException) to indicate data format problems
 (suggested by HolySamosa@github)
* [Issue#30]: ObjectReader and ObjectWriter now try to pre-fetch root
  (de)serializer if possible; minor performance improvement (2% for small POJOs).
* [Issue#33]: Simplified/clarified definition of 'ObjectReader.readValues()';
  minor change in behavior for JSON Array "wrapped" sequences
* [Issue#60]: Add 'JsonNode.hasNonNull(...)' method(s)
 (suggested by Jeff S on mailing list) 
* [Issue#64]: Add new "standard" PropertyNamingStrategy, PascalCaseStrategy
  (PropertyNamingStrategy.PASCAL_CASE_TO_CAMEL_CASE)
 (contributed by Sean B)
* [Issue#65]: Add getters to `ObjectMapper`, DeserializationContext/-Factory.
 (contributed by Dmitry K)
* [Issue#69]: Add `PropertyName` abstraction, new methods in AnnotationIntrospector
* [Issue#80]: Make `DecimalNode` normalize input, to make "1.0" and "1.00"equal
 (reported by fge@github)

New features:

* [Issue#15]: Support data format auto-detection via ObjectReader (added
  'withFormatDetection(...)' fluent factories)
* [Issue#21]: Add 'ObjectNode.set(...)' method (and related) to improve
  chaining, semantic consistency of Tree Model API
 (suggested by fge@Github)
* [Issue#22]: Add 'ObjectMapper.setAnnotationIntrospectors()' which allows
  defining different introspectors for serialization, deserialization
* [Issue#24]: Allow serialization of Enums as JSON Objects
 (suggested by rveloso@github)
* [Issue#28]: Add 'ObjectMapper.copy()', to create non-linked copy of
  mapper, with same configuration settings
* [Issue#29]: Allow serializing, deserializing POJOs as JSON Arrays
  by using `@JsonFormat(shape=Shape.ARRAY)`
* [Issue#40]: Allow serialization of Collections as JSON Objects
  (and deserialization from)
 (suggested by 'rveloso@github')
* [Issue#42]: Allow specifying Base64 variant to use for Base64-encoded data
  using ObjectReader.with(Base64Variant), ObjectWriter.with(Base64Variant).
 (suggested by 'mpfau@github')
* [Issue#45]: Add '@JsonNaming' annotation to define per-class PropertyNamingStrategy
 (suggested by Mark W)
* [Pull#58]: Make 'MappingIterator' implement 'Closable'
 (contributed by Pascal G)
* [Issue#72]: Add 'MapperFeature.USE_WRAPPER_NAME_AS_PROPERTY_NAME' to use
  wrapper name annotations for renaming properties
* [Issue#87]: Add 'StdDelegatingSerializer', 'StdDelegatingDeserializer' to
  simplify writing of two-step handlers
* (issue #4 of jackson-annotations): Add `@JsonIdentityReference(alwaysAsId=true)`
  to force ALL references to an object written as Object Id, even the first one.
* Added 'ObjectReader#withHandler' to allow for reconfiguring deserialization
  problem handler
 (suggested by 'electricmonk')

Other changes:

* New variant of AnnotationIntrospector.getFormat(), to support class
  annotations
* It is now possible to serialize instances of plain old Object, iff
  'FAIL_ON_EMPTY_BEANS' is disabled.
* Trying to remove reference to "JSON" in datatype conversion errors
 (since databinding is format-agnostic)

INCOMPATIBILITIES: (rats!)

* Note that [Issue#33] (see above) is, technically speaking, backwards
  imcompatible change. It is estimated that it should NOT affect most
  users, as changes are to edge cases (and undocumented ones at that).
  However, it can potentially cause problems with upgrade.
* Implementation of `JsonFormatVisitable` resulting in 2 new methods
  being added in `BeanPropertyFilter` interface -- this is unfortunate,
  but was required to support full traversability.

2.0.4 (26-Jun-2012)

* [Issue#6]: element count for PrettyPrinter, endObject wrong
   (reported by "thebluemountain")
* [JACKSON-838]: Utf8StreamParser._reportInvalidToken() skips letters
    from reported token name
   (reported by Lóránt Pintér)
* [JACKSON-841] Data is doubled in SegmentedStringWriter output
   (reported by Scott S)
* [JACKSON-842] ArrayIndexOutOfBoundsException when skipping C-style comments
   (reported by Sebastien R)

2.0.3: no version 2.0.3 released -- only used for extension modules

2.0.2 [14-May-2012]

Fixes:

* [Issue#14]: Annotations were not included from parent classes of
  mix-in classes
 (reported by @guillaup)
* [JACKSON-824]: Combination of JSON Views, ObjectMapper.readerForUpdating()
  was not working
 (reported by Nir S)
(and all fixes from 1.9.7)

Improvements:

* [Issue#11]: Improve ObjectMapper.convertValue()/.treeToValue() to use
  cast if possible

2.0.1 [23-Apr-2012]

Fixes:

* [JACKSON-827] Ensure core packages work on JDK 1.5
 (reported by Pascal g)
* [JACKSON-829] Custom serializers not working for List<String> properties,
  @JsonSerialize(contentUsing)
 (reported by James R)

Improvements:

* [Issue#5]: Add support for maps with java.util.Locale keys to the set of
  StdKeyDeserializers
 (contributed by Ryan G)

2.0.0 [25-Mar-2012]

Fixes:

* [JACKSON-368]: Problems with managed references, abstract types
* [JACKSON-711]: Delegating @JsonCreator did not work with Injectable values
* [JACKSON-798]: Problem with external type id, creators
  (reported by Casey L)
(and all fixes up until and including 1.9.6)

Improvements:

* [JACKSON-546]: Indicate end-of-input with JsonMappingException instead
  of EOFException, when there is no parsing exception
* [JACKSON-664]: Reduce overhead of type resolution by adding caching
  in TypeFactory
* [JACKSON-690]: Pass DeserializationContext through ValueInstantiator
* [JACKSON-695]: Add 'isEmpty(value)' in JsonSerializer to allow
  customizing handling of serialization of empty values
* [JACKSON-710]: 'ObjectMapper.convertValue()' should ignore root value
  wrapping/unwrapping settings
* [JACKSON-730] Split various features (JsonParser, JsonGenerator,
  SerializationConfig, DeserializationConfig) into per-factory
  features (MapperFeature, JsonFactory.Feature) an per
  instance features (existing ones)
* [JACKSON-732]: Allow 'AnnotationIntrospector.findContentDeserializer()'
  (and similar) to return instance, not just Class<?> for instance
 (requested by James R)
* [JACKSON-736]: Add (more) access to array, container and map serializers
* [JACKSON-737]: Allow accessing of "creator properties" for BeanDeserializer
* [JACKSON-748]: Add 'registerSubtypes' to 'Module.setupContext' (and SimpleModule)
* [JACKSON-749]: Make @JsonValue work for Enum deserialization
* [JACKSON-769]: ObjectNode/ArrayNode: change 'put', 'insert', 'add' to return
  'this node' (unless already returning something)
* [JACKSON-770]: Simplify method naming for JsonNode, drop unnecessary 'get' prefix
  from methods like 'getTextValue()' (becomes 'textValue()')
* [JACKSON-777]: Rename 'SerializationConfig.Feature' as 'SerializationFeature',
  'DeserializationConfig.Feature' as 'DeserializationFeature'
* [JACKSON-780]: MissingNode, NullNode should return 'defaultValue' from 'asXxx' methods,
  (not 0 for numbers), as they are not numeric types
* [JACKSON-787]: Allow use of @JsonIgnoreProperties for properties (fields, getters, setters)
* [JACKSON-795]: @JsonValue was not working for Maps, Collections
* [JACKSON-800]: Add 'Module.SetupContext#addDeserializationProblemHandler'
 (suggested by James R)

New features:

* [JACKSON-107]: Add support for Object Identity (to handled cycles, shared refs),
  with @JsonIdentityInfo
* [JACKSON-435]: Allow per-property Date formatting using @JsonFormat.
* [JACKSON-437]: Allow injecting of type id as POJO property, by setting
  new '@JsonTypeInfo.visible' property to true.
* [JACKSON-469]: Support "Builder pattern" for deserialiation; that is, allow
  use of separate Builder object for data binding, creating actual value
* [JACKSON-608]: Allow use of JSON Views for deserialization
* [JACKSON-636]: Add 'SerializationFeature.ORDER_MAP_ENTRIES_BY_KEYS' to allow
  forced sorting of Maps during serialization
  (suggested by Joern H)
* [JACKSON-669]: Allow prefix/suffix for @JsonUnwrapped properties
 (requested by Aner P)
* [JACKSON-707]: Add 'JsonNode.deepCopy()', to create safe deep copies
  of ObjectNodes, ArrayNodes.
* [JACKSON-714]: Add general-purpose @JsonFormat annotation
* [JACKSON-718]: Added 'JsonNode.canConvertToInt()', 'JsonNode.canConvertToLong()'
* [JACKSON-747]: Allow changing of 'SerializationFeature' for ObjectWriter,
  'DeserializationFeature' for ObjectReader.
* [JACKSON-752]: Add @JsonInclude (replacement of @JsonSerialize.include)
* [JACKSON-754]: Add @JacksonAnnotationsInside for creating "annotation
  bundles" (also: AnnotationIntrospector.isAnnotationBundle())
* [JACKSON-762]: Allow using @JsonTypeId to specify property to use as
  type id, instead of using separate type id resolver.
* [JACKSON-764]: Allow specifying "root name" to use for root wrapping
  via ObjectReader, ObjectWriter.
* [JACKSON-772]: Add 'JsonNode.withArray()' to use for traversing Array nodes.
* [JACKSON-793]: Add support for configurable Locale, TimeZone to use
  (via SerializationConfig, DeserializationConfig)
* [JACKSON-805]: Add 'SerializationFeature.WRITE_SINGLE_ELEM_ARRAYS_UNWRAPPED'
  to improve interoperability with BadgerFish/Jettison
* [JACKSON-810]: Deserialization Feature: Allow unknown Enum values via
  'DeserializationFeature.READ_UNKNOWN_ENUM_VALUES_AS_NULL'
  (suggested by Raymond R)
* [JACKSON-813]: Add '@JsonSerializableSchema.id' attribute, to indicate
  'id' value to add to generated JSON Schemas.

[entries for versions 1.x and earlier not retained; refer to earlier releases)<|MERGE_RESOLUTION|>--- conflicted
+++ resolved
@@ -4,7 +4,6 @@
 === Releases === 
 ------------------------------------------------------------------------
 
-<<<<<<< HEAD
 2.19.0 (not yet released)
 
 #1467: Support `@JsonUnwrapped` with `@JsonCreator`
@@ -33,12 +32,11 @@
 #4773: `SerializationFeature.ORDER_MAP_ENTRIES_BY_KEYS` should not apply to Maps
   with uncomparable keys
  (requested by @nathanukey)
-=======
+
 2.18.3 (not yet released)
 
 #4827: Subclassed Throwable deserialization fails since v2.18.0 - no creator
   index for property 'cause'
->>>>>>> 7d187c97
  (fix by Joo-Hyuk K)
 
 2.18.2 (27-Nov-2024)
