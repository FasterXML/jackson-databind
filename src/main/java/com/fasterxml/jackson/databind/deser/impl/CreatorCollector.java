--- conflicted
+++ resolved
@@ -49,11 +49,6 @@
      * Bitmask of creators that were explicitly marked as creators; false for
      * auto-detected (ones included base on naming and/or visibility, not
      * annotation)
-<<<<<<< HEAD
-=======
-     *
-     * @since 2.5
->>>>>>> 12fd0394
      */
     protected int _explicitCreators = 0;
 
