--- conflicted
+++ resolved
@@ -279,20 +279,10 @@
             if (p.hasToken(JsonToken.VALUE_NUMBER_INT)) {
                 return p.getShortValue();
             }
-<<<<<<< HEAD
-            if (t == JsonToken.VALUE_NULL) {
-                return (Short) _coerceNullToken(ctxt, _primitive);
-            }
-            if (t == JsonToken.START_ARRAY) {
-                return _deserializeFromArray(p, ctxt);
-            }
-            return (Short) ctxt.handleUnexpectedToken(getValueType(ctxt), p);
-=======
 //            if (_primitive) {
 //                return _parseShortPrimitive(ctxt, p, _valueClass);
 //            }
             return _parseShort(ctxt, p, _valueClass);
->>>>>>> 4b0d5bc8
         }
     }
 
