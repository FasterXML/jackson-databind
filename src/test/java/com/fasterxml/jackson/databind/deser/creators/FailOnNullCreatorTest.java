--- conflicted
+++ resolved
@@ -36,11 +36,7 @@
 
         // Second: fine if feature is enabled but default value is not null
         ObjectReader r = POINT_READER.with(DeserializationFeature.FAIL_ON_NULL_CREATOR_PROPERTIES);
-<<<<<<< HEAD
-        p = r.readValue(aposToQuotes("{'name':'John', 'age': null}"));
-=======
-        p = POINT_READER.readValue(a2q("{'name':'John', 'age': null}"));
->>>>>>> 27f62d3c
+        p = r.readValue(a2q("{'name':'John', 'age': null}"));
         assertEquals("John", p.name);
         assertEquals(Integer.valueOf(0), p.age);
 
@@ -60,6 +56,4 @@
             verifyException(e, "Null value for creator property 'name'");
         }
     }
-
-
 }