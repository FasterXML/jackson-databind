Project: jackson-databind

------------------------------------------------------------------------
=== Releases ===
------------------------------------------------------------------------

<<<<<<< HEAD
2.5.0 (not yet released)

#113: Problem deserializing polymorphic types with @JsonCreator
#408: External type id does not allow use of 'visible=true'
#421: @JsonCreator not used in case of multiple creators with parameter names
 (reported by Lovro P, lpandzic@github)
#427: Make array and Collection serializers call `JsonGenerator.writeStartArray(int)`
#521: Keep bundle annotations, prevent problems with recursive annotation types
 (reported by tea-dragon@github)
#527: Add support for `@JsonInclude(contents=Include.NON_NULL)` (and others) for Maps
#528: Add support for `JsonType.As.EXISTING_PROPERTY`
 (reported by heapifyman@github; implemented by fleebytes@github)
#539: Problem with post-procesing of "empty bean" serializer; was not calling
  'BeanSerializerModifier.modifySerializer()` for empty beans
 (reported by Fabien R, fabienrenaud@github)
#540: Support deserializing `[]` as null or empty collection when the java type is a not an object
 (requested by Fabien R, fabienrenaud@github)
#543: Problem resolving self-referential recursive types
 (reported by ahgittin@github)
#550: Minor optimization: prune introspection of "well-known" JDK types
#552: Improved handling for ISO-8601 (date) format
 (contributed by Jerome G, geronimo-iia@github)
#559: Add `getDateFormat()`, `getPropertyNamingStrategy()` in `ObjectMapper`
#560: @JsonCreator to deserialize BigInteger to Enum
 (requested by gisupp@github)
#565: Add support for handling `Map.Entry`
#571: Add support in ObjectMapper for custom `ObjectReader`, `ObjectWriter` (sub-classes)
#572: Override default serialization of Enums
 (requested by herau@github)
#576: Add fluent API for adding mixins
 (contributed by Adam S, adstro@github)
#597: Improve error messaging for cases where JSON Creator returns null (which
  is illegal)
 (contributed by Aurelien L)
#599: Add a simple mechanism for avoiding multiple registrations of the same module
#607: Allow (re)config of `JsonParser.Feature`s via `ObjectReader`
#608: Allow (re)config of `JsonGenerator.Feature`s via `ObjectWriter`
#614: Add a mechanism for using `@JsonCreator.mode` for resolving possible ambiguity between
  delegating- and property-based creators
#616: Add `SerializationFeature.WRITE_DURATIONS_AS_TIMESTAMPS`
#623: Add `StdNodeBasedDeserializer`
- Allow use of `Shape.ARRAY` for Enums, as an alias to 'use index'
- Start using `JsonGenerator.writeStartArray(int)` to help data formats
  that benefit from knowing number of elements in arrays (and would otherwise
  need to buffer values to know length)
=======
2.4.5 (not yet released)

#635: Reduce cachability of `Map` deserializers, to avoid problems with per-property config changes
    (regression due to #604)
>>>>>>> 87e46611

2.4.4 (24-Nov-2014)

(jackson-core)#158: Setter confusion on assignable types
 (reported by tsquared2763@github)
#245: Calls to ObjectMapper.addMixInAnnotations() on an instance returned by ObjectMapper.copy()
 don't work
 (reported by Erik D)
#580: delegate deserializers choke on a (single) abstract/polymorphic parameter
 (reported by Ian B, tea-dragon@github)
#590: Binding invalid Currency gives nonsense at end of the message
 (reported by Jerbell@github)
#592: Wrong `TokenBuffer` delegate deserialization using `@JsonCreator`
 (reported by Eugene L)
#601: ClassCastException for a custom serializer for enum key in `EnumMap`
 (reported by Benson M)
#604: `Map` deserializers not being cached, causing performance problems
#610: Fix forward reference in hierarchies
 (contributed by zeito@github)
#619: Off by one error in AnnotatedWithParams
 (reported by stevetodd@github)
- Minor fix to `EnumSerializer` regarding detection "serialize using index"
- Minor fix to number serializers, to call proper callback for schema generation

2.4.3 (02-Oct-2014)

#496: Wrong result with `new TextNode("false").asBoolean(true)`
 (reported by Ivar R, ivarru@github)
#511: DeserializationFeature.FAIL_ON_INVALID_SUBTYPE does not work
 (reported by sbelikov@github)
#523: MapDeserializer and friends do not report the field/key name for mapping exceptions
 (reported by Ian B, tea-dragon@github)
#524: @JsonIdentityReference(alwaysAsId = true) Custom resolver is reset to SimpleObjectIdResolver
 (reported by pkokorev@github)
#541: @JsonProperty in @JsonCreator is conflicting with POJOs getters/attributes
 (reported by fabienrenaud@github)
#543: Problem resolving self-referential generic types
#570: Add Support for Parsing All Compliant ISO-8601 Date Formats
 (requested by pfconrey@github)
- Fixed a problem with `acceptJsonFormatVisitor` with Collection/array types that
  are marked with `@JsonValue`; could cause NPE in JSON Schema generator module.

2.4.2 (14-Aug-2014)

#515: Mixin annotations lost when using a mixin class hierarchy with non-mixin interfaces
 (reported by 'stevebread@github')
- Fixed a problem related to [jackson-dataformat-smile#19].

2.4.1.2 (12-Jul-2014)

Special one-off "micro patch" for:

#503: Concurrency issue inside com.fasterxml.jackson.databind.util.LRUMap.get(Object)
 (reported by fjtc@github)

2.4.1.1 (18-Jun-2014)

Special one-off "micro patch" for:

#491: Temporary work-around for issue #490 (full fix for 2.5 needs to be
  in `jackson-annotations`)
#506: Index is never set for Collection and Array in InvalidFormatException.Reference
 (reported by Fabrice D, fabdouglas@github)
- Fixed a problem related to [jackson-dataformat-smile#19].

2.4.1 (17-Jun-2014)

#479: NPE on trying to deserialize a `String[]` that contains null
 (reported by huxi@github)
#482: Make date parsing error behavior consistent with JDK
 (suggested by Steve S, sanbeg@github)
#489 (partial): TypeFactory cache prevents garbage collection of custom ClassLoader
 (reported by sftwrengnr@github)

2.4.0 (02-Jun-2014)

#81: Allow use of @JsonUnwrapped with typed (@JsonTypeInfo) classes, provided
  that (new) feature `SerializationFeature.FAIL_ON_UNWRAPPED_TYPE_IDENTIFIERS`
  is disabled
 (constributed by Ben F, UnquietCode@github)
#88: Prevent use of type information for `JsonNode` via default typing
 (reported by electricmonk@github)
#149: Allow use of "stringified" indexes for Enum values
 (requested by chenboxiang@github)
#176: Allow use external Object Id resolver (to use with @JsonIdentityInfo etc)
 (implemented by Pascal G)
#193: Conflicting property name definitions
 (reported by Stuart J, sgjohnston@github)
#323: Serialization of the field with deserialization config
 (reported by metanet@github)
#327: Should not consider explicitly differing renames a fail, as long as all are explicit
#335: Allow use of `@JsonPropertyOrder(alphabetic=true)` for Map properties
#352 Add `ObjectMapper.setConfig()` for overriding `SerializationConfig`/`DeserializationConfig`
#353: Problems with polymorphic types, `JsonNode` (related to #88)
 (reported by cemo@github)
#359: Converted object not using explicitly annotated serializer
 (reported by Florian S [fschopp@github])
#369: Incorrect comparison for renaming in `POJOPropertyBuilder`
#375: Add `readValue()`/`readPropertyValue()` methods in `DeserializationContext`
#376: Add support for `@JsonFormat(shape=STRING)` for number serializers
#381: Allow inlining/unwrapping of value from single-component JSON array
 (contributed by yinzara@github)
#390: Change order in which managed/back references are resolved (now back-ref
 first, then forward)
 (requested by zAlbee@github)
#407: Properly use null handlers for value types when serializer Collection
 and array types
 (contributed by Will P)
#425: Add support for using `Void.class` as "no class", instead of `NoClass.class`
#428: `PropertyNamingStrategy` will rename even explicit name from `@JsonProperty`
 (reported by turskip@github)
#435: Performance bottleneck in TypeFactory._fromClass
 (reported by Sean D, sdonovanuk@github)
#434: Ensure that DecimalNodes with mathematically equal values are equal
 (contributed by Francis G)
#435: Performance bottleneck in TypeFactory._fromClass
 (reported by sdonovanuk@github)
#438: Add support for accessing `@JsonProperty(index=N)` annotations
#442: Make `@JsonUnwrapped` indicate property inclusion
 (suggested by Ben F)
#447: ArrayNode#addAll should accept Collection<? extends JsonNode>
 (suggested by alias@github)
#461: Add new standard naming strategy, `PropertyNamingStrategy.LowerCaseStrategy`
#463: Add 'JsonNode.asText(String defaultValue)`
 (suggested by Chris C)
#464: Include `JsonLocation` in more mapping exceptions
 (contributed by Andy C (q3aiml@github))
#465: Make it easier to support serialization of custom subtypes of `Number`
#467: Unwanted POJO's embedded in tree via serialization to tree
 (reported by Benson M)
- Slightly improve `SqlDateSerializer` to support `@JsonFormat`
- Improve handling of native type ids (YAML, CBOR) to use non-native type ids
  as fallback

2.3.4 (17-Jul-2014)

#459: BeanDeserializerBuilder copy constructor not copying `_injectables`
#462: Annotation-provided Deserializers are not contextualized inside CreatorProperties
 (reported by aarondav@github)

2.3.3 (10-Apr-2014)

#420: Remove 'final' modifier from `BeanDeserializerBase.deserializeWithType`
 (requested by Ghoughpteighbteau@github)
#422: Allow use of "True" and "False" as aliases for booleans when coercing from
  JSON String
#423: Fix `CalendarSerializer` to work with custom format
 (reported by sergeymetallic@github)
#433: `ObjectMapper`'s `.valueToTree()` wraps `JsonSerializable` objects into a POJONode
 (reported by Francis G)
- Fix null-handling for `CollectionSerializer`

2.3.2 (01-Mar-2014)

#378: Fix a problem with custom enum deserializer construction
 (reported by BokoEnos@github)
#379: Fix a problem with (re)naming of Creator properties; needed to make
 Paranamer module work with NamingStrategy.
 (reported by Chris P, cpilsworth@github)
#398: Should deserialize empty (not null) URI from empty String
 (reported by pgieser@github)
#406: @JsonTypeIdResolver not working with external type ids
 (reported by Martin T)
#411: NumberDeserializers throws exception with NaN and +/- Infinity
 (reported by clarkbreyman@github)
#412: ObjectMapper.writerWithType() does not change root name being used
 (repoted by jhalterman@github)
- Added `BeanSerializerBase._serializeObjectId()` needed by modules that
  override standard BeanSerializer; specifically, XML module.

2.3.1 (28-Dec-2013)

#346: Fix problem deserializing `ObjectNode`, with @JsonCreator, empty
  JSON Object
 (reported by gaff78@github)
#358: `IterableSerializer` ignoring annotated content serializer
 (reported by Florian S)
#361: Reduce sync overhead for SerializerCache by using volatile, double-locking
 (contributed by stuartwdouglas@github)
#362: UUID output as Base64 String with ObjectMapper.convertValue()
 (reported by jknack@github)
#367: Make `TypeNameIdResolver` call `TypeResolver` for resolving base type
 (suggested by Ben F)
#370: Fail to add Object Id for POJO with no properties
 (reported by jh3141@github)
- Fix for [jackson-module-afterburner#38]: need to remove @JacksonStdImpl from
  `RawSerializer`, to avoid accidental removal of proper handling.

2.3.0 (13-Nov-2013)

#48: Add support for `InetSocketAddress`
 (contributed by Nick T)
#152: Add support for traversing `JsonNode` with (new!) `JsonPointer` implementation
 (suggested by fge@github)
#208: Accept "fromString()" as an implicit Creator (factory) method (alias for "valueOf()")
 (requested by David P)
#215: Allow registering custom `CharacterEscapes` to use for serialization,
 via `ObjectWriter.with(CharacterEscapes)` (and `ObjectMapper.writer(CharacterEscapes)`)
#227: Allow "generic" Enum serializers, deserializers, via `SimpleModule`
#234: Incorrect type information for deeply nested Maps
 (reported by Andrei P)
#237: Add `DeserializationFeature.FAIL_ON_READING_DUP_TREE_KEY` to optionally
  throw `JsonMappingException` on duplicate keys, tree model (`JsonNode`)
#238: Allow existence of overlapping getter, is-getter (choose 'regular' getter)
#239: Support `ByteBuffer`
 (suggested by mckamey@github)
#240: Make sure `@JsonSerialize.include` does not accidentally override
  class inclusion settings
 (requested by thierryhenrio@github)
#253: `DelegatingDeserializer` causes problems for Managed/BackReferences
 (reported by bfelaco@github)
#257: Make `UntypedObjectDeserializer` support overides for `List`, `Map` etc
#268: Add new variant of `ObjectMapper.canSerialize()` that can return `Throwable`
 that caused false to be returned (if any)
#269: Add support for new `@JsonPropertyDescription` via `AnnotationIntrospector`
 as well as `BeanProperty.getMedata().getDescription()`
#270: Add `SerializationFeature.USE_EQUALITY_FOR_OBJECT_ID` to allow use of equality
 (instead of identity) for figuring out when to use Object Id
 (requested by beku8@github)
#271: Support handling of `@JsonUnwrapped` for in-built JSON Schema generation
#277: Make `TokenBuffer` support new native type and object ids
#302: Add `setNamingStrategy` in `Module.SetupContext`
 (suggested by Miguel C)
#305: Add support for accessing `TypeFactory` via `TypeIdResolverBase`
 (not yet via `TypeIdResolver` interface), other configuration
#306: Allow use of `@JsonFilter` for properties, not just classes 
#307: Allow use of `@JsonFilter` for Maps in addition to POJOs
#308: Improve serialization and deserialization speed of `java.util.UUID` by 4x
 (suggested by David P)
#310: Improve `java.util.UUID` serialization with binary codecs, to use "raw" form.
#311: Make sure that "creator properties" are alphabetically ordered too, if
  so requested.
#315: Allow per-property definition of null serializer to use, using
 new `@JsonSerialize(nullsUsing=xxx)` annotation property
#317: Fix `JsonNode` support for nulls bound to `ObjectNode`, `ArrayNode`
 (contributed by Seth P)
#318: Problems with `ObjectMapper.updateValue()`, creator property-backed accessors
#319: Add support for per-call ("contextual") attributes, with defaulting,
 to allow keeping track of state during (de)serialization
#324: Make sure to throw `JsonMappingException` from `EnumDeserializer` creator,
  not `IllegalArgumentException`
 (reported by beverku@github)
#326: Support `@JsonFilter` for "any getter" properties
#334: Make `ArrayNode`, `ObjectNode` non-final again
#337: `AnySetter` does not support polymorphic types
 (reported by askvortsov@github)
#340: AtomicReference not working with polymorphic types
#342: Add `DeserializationFeature.FAIL_ON_IGNORED_PROPERTIES` to make `ObjectMapper`
  throw exception when encountering explicitly ignored properties
 (requested by Ruslan M)
[JACKSON-890]: Support managed/back-references for polymorphic (abstract) types
- Add 'BeanPropertyWriter.isUnwrapping()' for future needs (by Afterburner)
- Add coercions from String "null" (as if null token was parsed) for primitives/Wrappers.
- Add `JsonDeserializer.handledType()`

2.2.4 (10-Jun-2014)

#292: Problems with abstract `Map`s, `Collection`s, polymorphic deserialization
#324: EnumDeserializer should throw JsonMappingException, not IllegalArgumentException
#346: Problems deserializing `ObjectNode` from empty JSON Object, with @JsonCreator

2.2.3 (22-Aug-2013)

#234: Problems with serializing types for deeply nested generic Maps, default typing 
#251: SerializationFeature.WRITE_BIGDECIMAL_AS_PLAIN ignored with JsonNode
  serialization
 (reported by fge@github)
#259: Fix a problem with JSON Schema generation for `@JsonValue`
 (reported by Lior L)
#267: Handle negative, stringified timestamps
 (reported by Drecth@github)
#281: Make `NullNode` use configured null-value serializer
#287: Fix problems with converters, Maps with Object values
 (reported by antubis@github)
#288: Fix problem with serialization converters assigned with annotations
 (reported by cemo@github)

2.2.2 (26-May-2013)

#216: Problems with Android, 1.6-only types
#217: JsonProcessingExceptions not all wrapped as expected
 (reported by karldmoore@github)
#220: ContainerNode missing 'createNumber(BigInteger)'
 (reported by Pascal G)
#223: Duplicated nulls with @JsonFormat(shape=Shape.ARRAY)
 (reported by lukegh@github)
#226: Field mapping fail on deserialization to common referenced object when
  @JsonUnwrapped is used
 (reported by ikvia@github)
#232: Converting bound BigDecimal value to tree fails with WRITE_BIGDECIMAL_AS_PLAIN
 (reported by celkings@github)
- Minor fix to handle primitive types for key deserializer lookups
- Add convenience method `MappingIterator.getCurrentLocation()`
 (suggested by Tomdz@github)

2.2.1 (03-May-2013)

#214: Problem with LICENSE, NOTICE, Android packaging
 (reported by thierryd@github)

2.2.0 (22-Apr-2013)

Fixes:

#23: Fixing typing of root-level collections
#118: JsonTypeInfo.as.EXTERNAL_PROPERTY not working correctly
 with missing type id, scalar types
#130: TimeZone not set for GregorianCalendar, even if configured
#144: MissingNode.isValueNode() should return 'false'
 (reported by 'fge@github')
#146: Creator properties were not being renamed as expected
 (contributed by Christoper C)
#188: Problem with ObjectId serialization, 'alwaysAsId' references

Improvements:

#116: JavaType implements `java.lang.reflect.Type` (as does `TypeReference`)
#147: Defer reporting of problems with missing creator parameters
 (contributed by Christoper C)
#155: Make `ObjectNode` and `ArrayNode` final (other node types already were)
 (requested by fge@github)
#161: Add deserializer for java.util.concurrent.ArrayBlockingQueue
#173: Add 'JsonNode.traverse(ObjectCodec)' for convenience
#181: Improve error reporting for missing '_valueDeserializer'
#194: Add `FloatNode` type in tree model (JsonNode)
 (requested by msteiger@github)
#199: Allow deserializing `Iterable` instances (as basic `Collection`s)
 (requested by electrum@github)
#206: Make 'ObjectMapper.createDeserializationContext()' overridable
 (requested by noter@github)
#207: Add explicit support for `short` datatypes, for tree model
 (contributed by msteiger@github)

New features:

#120: Extend BeanDeserializerModifier to work with non-POJO deserializers
#121: Extend BeanSerializerModifier to work with non-POJO serializers
#124: Add support for serialization converters (@JsonSerializer(converter=...))
#124: Add support for deserialization converters (@JsonDeserializer(converter=...))
#140: Add 'SerializationFeature.WRITE_BIGDECIMAL_AS_PLAIN' to allow forcing
  of non-scientific notation when serializing BigDecimals.
 (suggested by phedny@github)
#148: Add 'DeserializationFeature.FAIL_ON_INVALID_SUBTYPE`, which allows mapping
  entries with missing or invalid type id into null references (instead of failing).
  Also allows use of '@JsonTypeInfo.defaultImpl = NoClass.class' as alternative.
#159: Add more accessors in 'MappingIterator': getParser(), getParserSchema(),
  readAll()
 (suggested by Tom D)
#190: Add 'MapperFeature.ALLOW_FINAL_FIELDS_AS_MUTATORS' (default: true) for
 pruning out final fields (to avoid using as mutators)
 (requested by Eric T)
#195: Add 'MapperFeature.INFER_PROPERTY_MUTATORS' (default: enabled) for finer
  control of what mutators are auto-detected.
 (requested by Dain S)
#198: Add SPI metadata, handling in ObjectMapper (findModules()), for
  automatic registration of auto-detected extension modules
 (suggested by 'beamerblvd@github')
#203: Added new features to support advanced date/time handling:
  - SerializationFeature.WRITE_DATE_TIMESTAMPS_AS_NANOSECONDS
  - DeserializationFeature.READ_DATE_TIMESTAMPS_AS_NANOSECONDS
  - DeserializationFeature.ADJUST_DATES_TO_CONTEXT_TIME_ZONE

Other:

#126: Update JDK baseline to 1.6
* API under 'com.fasterxml.jackson.databind.jsonFormatVisitors' changed significantly
  based on experiences with external JSON Schema generator.
* Version information accessed via code-generated access class, instead of reading
  VERSION.txt
* Added 2 methods in Converter interface: getInputType(), getOutputType(),
  to allow programmatic overrides (needed by JAXB annotation module)

2.1.4 (26-Feb-2013)

* [JACKSON-887]: StackOverflow with parameterized sub-class field
 (reported by Alexander M)
* [#130]: TimeZone not set for GregorianCalendar, when deserializing
* [#157]: NPE when registering module twice
* [#162]: JsonNodeFactory: work around an old bug with BigDecimal and zero
 (submitted by fge@github)
* [#166]: Incorrect optimization for `ObjectMapper.convertValue(Class)`
 (reported by Eric T)
* [#167]: Problems with @JsonValue, polymorphic types (regression from 1.x)
 (reported by Eric T)
* [#170]: Problems deserializing `java.io.File` if creator auto-discovery disabled
 (reported by Eric T)
* [#175]: NPE for JsonMappingException, if no path is specified
 (reported by bramp@github)

2.1.3 (19-Jan-2013)

* [Issue#141]: ACCEPT_EMPTY_STRING_AS_NULL_OBJECT not working for enums
* [Issue#142]: Serialization of class containing EnumMap with polymorphic enum
  fails to generate class type data
 (reported by kidavis4@github)

2.1.2 (04-Dec-2012)

* [Issue#106]: NPE in ObjectArraySerializer.createContextual(...)
* [Issue#117]: HandlerInstantiator defaulting not working
 (reported by Alexander B)
* [Issue#118]: Problems with JsonTypeInfo.As.EXTERNAL_PROPERTY, scalar values
 (reported by Adva11@github)
* [Issue#119]: Problems with @JsonValue, JsonTypeInfo.As.EXTERNAL_PROPERTY
 (reported by Adva11@github)
* [Issue#122]: ObjectMapper.copy() was not copying underlying mix-in map
 (reported by rzlo@github)

2.1.1 (11-Nov-2012)

Fixes:

* [JACKSON-875]: Enum values not found if Feature.USE_ANNOTATIONS disabled
 (reported by Laurent P)
* [Issue#93]: ObjectNode.setAll() broken; would not add anything for
  empty ObjectNodes.
 (reported by Francis G)
* Making things implement java.io.Serializable:
  - Issues: #94, #99, #100, #102
    (reported by Sean B)
* [Issue#96]: Problem with JsonTypeInfo.As.EXTERNAL_PROPERTY, defaultImpl
 (reported by Adva11@github)

2.1.0 (08-Oct-2012)

  New minor version for 2.x series. Major improvements in multiple areas,
  including:

  - Dataformat auto-detection
  - More `@JsonFormat.shape` variant to serialize Collections as
    JSON Objects, POJOs as JSON Arrays (csv-like).
  - Much more configuration accessible via ObjectReader, ObjectWriter
  - New mechanism for JSON Schema generation, other uses (in future)

Fixes:

* [JACKSON-830]/[Issue#19]: Change OSGi bundle name to be fully-qualified
* ]JACKSON-847]: Make @JsonIdentityInfo work with property-based creator
* [JACKSON-851]: State corruption with ObjectWriter, DefaultPrettyPrinter
 (reported by Duncan A)
* [Issue#75]: Too aggressive KeySerializer caching
* Minor fix wrt [Issue#11], coercion needed extra checks

Improvements:

* [JACKSON-758]: Remove 'IOException' from throws clauses of "writeValueAsString"
  and "writeValueAsBytes" of ObjectMapper/ObjectWriter
 (suggested by G-T Chen)
* [JACKSON-839]: Allow "upgrade" of integer number types for
  UntypedObjectDeserializer, even with default typing enabled.
* [JACKSON-850]: Allow use of zero-arg factory methods as "default creator"
  (suggested by Razvan D)
* [Issue#9]: Implement 'required' JSON Schema attribute for bean properties
* [Issue#20]: Add new exception type, InvalidFormatException (sub-type of
  JsonMappingException) to indicate data format problems
 (suggested by HolySamosa@github)
* [Issue#30]: ObjectReader and ObjectWriter now try to pre-fetch root
  (de)serializer if possible; minor performance improvement (2% for small POJOs).
* [Issue#33]: Simplified/clarified definition of 'ObjectReader.readValues()';
  minor change in behavior for JSON Array "wrapped" sequences
* [Issue#60]: Add 'JsonNode.hasNonNull(...)' method(s)
 (suggested by Jeff S on mailing list) 
* [Issue#64]: Add new "standard" PropertyNamingStrategy, PascalCaseStrategy
  (PropertyNamingStrategy.PASCAL_CASE_TO_CAMEL_CASE)
 (contributed by Sean B)
* [Issue#65]: Add getters to `ObjectMapper`, DeserializationContext/-Factory.
 (contributed by Dmitry K)
* [Issue#69]: Add `PropertyName` abstraction, new methods in AnnotationIntrospector
* [Issue#80]: Make `DecimalNode` normalize input, to make "1.0" and "1.00"equal
 (reported by fge@github)

New features:

* [Issue#15]: Support data format auto-detection via ObjectReader (added
  'withFormatDetection(...)' fluent factories)
* [Issue#21]: Add 'ObjectNode.set(...)' method (and related) to improve
  chaining, semantic consistency of Tree Model API
 (suggested by fge@Github)
* [Issue#22]: Add 'ObjectMapper.setAnnotationIntrospectors()' which allows
  defining different introspectors for serialization, deserialization
* [Issue#24]: Allow serialization of Enums as JSON Objects
 (suggested by rveloso@github)
* [Issue#28]: Add 'ObjectMapper.copy()', to create non-linked copy of
  mapper, with same configuration settings
* [Issue#29]: Allow serializing, deserializing POJOs as JSON Arrays
  by using `@JsonFormat(shape=Shape.ARRAY)`
* [Issue#40]: Allow serialization of Collections as JSON Objects
  (and deserialization from)
 (suggested by 'rveloso@github')
* [Issue#42]: Allow specifying Base64 variant to use for Base64-encoded data
  using ObjectReader.with(Base64Variant), ObjectWriter.with(Base64Variant).
 (suggested by 'mpfau@github')
* [Issue#45]: Add '@JsonNaming' annotation to define per-class PropertyNamingStrategy
 (suggested by Mark W)
* [Pull#58]: Make 'MappingIterator' implement 'Closable'
 (contributed by Pascal G)
* [Issue#72]: Add 'MapperFeature.USE_WRAPPER_NAME_AS_PROPERTY_NAME' to use
  wrapper name annotations for renaming properties
* [Issue#87]: Add 'StdDelegatingSerializer', 'StdDelegatingDeserializer' to
  simplify writing of two-step handlers
* (issue #4 of jackson-annotations): Add `@JsonIdentityReference(alwaysAsId=true)`
  to force ALL references to an object written as Object Id, even the first one.
* Added 'ObjectReader#withHandler' to allow for reconfiguring deserialization
  problem handler
 (suggested by 'electricmonk')

Other changes:

* New variant of AnnotationIntrospector.getFormat(), to support class
  annotations
* It is now possible to serialize instances of plain old Object, iff
  'FAIL_ON_EMPTY_BEANS' is disabled.
* Trying to remove reference to "JSON" in datatype conversion errors
 (since databinding is format-agnostic)

INCOMPATIBILITIES: (rats!)

* Note that [Issue#33] (see above) is, technically speaking, backwards
  imcompatible change. It is estimated that it should NOT affect most
  users, as changes are to edge cases (and undocumented ones at that).
  However, it can potentially cause problems with upgrade.
* Implementation of `JsonFormatVisitable` resulting in 2 new methods
  being added in `BeanPropertyFilter` interface -- this is unfortunate,
  but was required to support full traversability.

2.0.4 (26-Jun-2012)

* [Issue#6]: element count for PrettyPrinter, endObject wrong
   (reported by "thebluemountain")
* [JACKSON-838]: Utf8StreamParser._reportInvalidToken() skips letters
    from reported token name
   (reported by Lóránt Pintér)
* [JACKSON-841] Data is doubled in SegmentedStringWriter output
   (reported by Scott S)
* [JACKSON-842] ArrayIndexOutOfBoundsException when skipping C-style comments
   (reported by Sebastien R)

2.0.3: no version 2.0.3 released -- only used for extension modules

2.0.2 [14-May-2012]

Fixes:

* [Issue#14]: Annotations were not included from parent classes of
  mix-in classes
 (reported by @guillaup)
* [JACKSON-824]: Combination of JSON Views, ObjectMapper.readerForUpdating()
  was not working
 (reported by Nir S)
(and all fixes from 1.9.7)

Improvements:

* [Issue#11]: Improve ObjectMapper.convertValue()/.treeToValue() to use
  cast if possible

2.0.1 [23-Apr-2012]

Fixes:

* [JACKSON-827] Ensure core packages work on JDK 1.5
 (reported by Pascal g)
* [JACKSON-829] Custom serializers not working for List<String> properties,
  @JsonSerialize(contentUsing)
 (reported by James R)

Improvements:

* [Issue#5]: Add support for maps with java.util.Locale keys to the set of
  StdKeyDeserializers
 (contributed by Ryan G)

2.0.0 [25-Mar-2012]

Fixes:

* [JACKSON-368]: Problems with managed references, abstract types
* [JACKSON-711]: Delegating @JsonCreator did not work with Injectable values
* [JACKSON-798]: Problem with external type id, creators
  (reported by Casey L)
(and all fixes up until and including 1.9.6)

Improvements:

* [JACKSON-546]: Indicate end-of-input with JsonMappingException instead
  of EOFException, when there is no parsing exception
* [JACKSON-664]: Reduce overhead of type resolution by adding caching
  in TypeFactory
* [JACKSON-690]: Pass DeserializationContext through ValueInstantiator
* [JACKSON-695]: Add 'isEmpty(value)' in JsonSerializer to allow
  customizing handling of serialization of empty values
* [JACKSON-710]: 'ObjectMapper.convertValue()' should ignore root value
  wrapping/unwrapping settings
* [JACKSON-730] Split various features (JsonParser, JsonGenerator,
  SerializationConfig, DeserializationConfig) into per-factory
  features (MapperFeature, JsonFactory.Feature) an per
  instance features (existing ones)
* [JACKSON-732]: Allow 'AnnotationIntrospector.findContentDeserializer()'
  (and similar) to return instance, not just Class<?> for instance
 (requested by James R)
* [JACKSON-736]: Add (more) access to array, container and map serializers
* [JACKSON-737]: Allow accessing of "creator properties" for BeanDeserializer
* [JACKSON-748]: Add 'registerSubtypes' to 'Module.setupContext' (and SimpleModule)
* [JACKSON-749]: Make @JsonValue work for Enum deserialization
* [JACKSON-769]: ObjectNode/ArrayNode: change 'put', 'insert', 'add' to return
  'this node' (unless already returning something)
* [JACKSON-770]: Simplify method naming for JsonNode, drop unnecessary 'get' prefix
  from methods like 'getTextValue()' (becomes 'textValue()')
* [JACKSON-777]: Rename 'SerializationConfig.Feature' as 'SerializationFeature',
  'DeserializationConfig.Feature' as 'DeserializationFeature'
* [JACKSON-780]: MissingNode, NullNode should return 'defaultValue' from 'asXxx' methods,
  (not 0 for numbers), as they are not numeric types
* [JACKSON-787]: Allow use of @JsonIgnoreProperties for properties (fields, getters, setters)
* [JACKSON-795]: @JsonValue was not working for Maps, Collections
* [JACKSON-800]: Add 'Module.SetupContext#addDeserializationProblemHandler'
 (suggested by James R)

New features:

* [JACKSON-107]: Add support for Object Identity (to handled cycles, shared refs),
  with @JsonIdentityInfo
* [JACKSON-435]: Allow per-property Date formatting using @JsonFormat.
* [JACKSON-437]: Allow injecting of type id as POJO property, by setting
  new '@JsonTypeInfo.visible' property to true.
* [JACKSON-469]: Support "Builder pattern" for deserialiation; that is, allow
  use of separate Builder object for data binding, creating actual value
* [JACKSON-608]: Allow use of JSON Views for deserialization
* [JACKSON-636]: Add 'SerializationFeature.ORDER_MAP_ENTRIES_BY_KEYS' to allow
  forced sorting of Maps during serialization
  (suggested by Joern H)
* [JACKSON-669]: Allow prefix/suffix for @JsonUnwrapped properties
 (requested by Aner P)
* [JACKSON-707]: Add 'JsonNode.deepCopy()', to create safe deep copies
  of ObjectNodes, ArrayNodes.
* [JACKSON-714]: Add general-purpose @JsonFormat annotation
* [JACKSON-718]: Added 'JsonNode.canConvertToInt()', 'JsonNode.canConvertToLong()'
* [JACKSON-747]: Allow changing of 'SerializationFeature' for ObjectWriter,
  'DeserializationFeature' for ObjectReader.
* [JACKSON-752]: Add @JsonInclude (replacement of @JsonSerialize.include)
* [JACKSON-754]: Add @JacksonAnnotationsInside for creating "annotation
  bundles" (also: AnnotationIntrospector.isAnnotationBundle())
* [JACKSON-762]: Allow using @JsonTypeId to specify property to use as
  type id, instead of using separate type id resolver.
* [JACKSON-764]: Allow specifying "root name" to use for root wrapping
  via ObjectReader, ObjectWriter.
* [JACKSON-772]: Add 'JsonNode.withArray()' to use for traversing Array nodes.
* [JACKSON-793]: Add support for configurable Locale, TimeZone to use
  (via SerializationConfig, DeserializationConfig)
* [JACKSON-805]: Add 'SerializationFeature.WRITE_SINGLE_ELEM_ARRAYS_UNWRAPPED'
  to improve interoperability with BadgerFish/Jettison
* [JACKSON-810]: Deserialization Feature: Allow unknown Enum values via
  'DeserializationFeature.READ_UNKNOWN_ENUM_VALUES_AS_NULL'
  (suggested by Raymond R)
* [JACKSON-813]: Add '@JsonSerializableSchema.id' attribute, to indicate
  'id' value to add to generated JSON Schemas.

[entries for versions 1.x and earlier not retained; refer to earlier releases)<|MERGE_RESOLUTION|>--- conflicted
+++ resolved
@@ -4,7 +4,6 @@
 === Releases ===
 ------------------------------------------------------------------------
 
-<<<<<<< HEAD
 2.5.0 (not yet released)
 
 #113: Problem deserializing polymorphic types with @JsonCreator
@@ -50,12 +49,11 @@
 - Start using `JsonGenerator.writeStartArray(int)` to help data formats
   that benefit from knowing number of elements in arrays (and would otherwise
   need to buffer values to know length)
-=======
+
 2.4.5 (not yet released)
 
 #635: Reduce cachability of `Map` deserializers, to avoid problems with per-property config changes
     (regression due to #604)
->>>>>>> 87e46611
 
 2.4.4 (24-Nov-2014)
 
