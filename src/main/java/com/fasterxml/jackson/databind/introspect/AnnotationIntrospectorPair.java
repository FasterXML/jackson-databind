package com.fasterxml.jackson.databind.introspect;

import java.lang.annotation.Annotation;
import java.util.ArrayList;
import java.util.Collection;
import java.util.List;

import com.fasterxml.jackson.annotation.*;
<<<<<<< HEAD
=======

>>>>>>> 1c554a7f
import com.fasterxml.jackson.core.Version;

import com.fasterxml.jackson.databind.*;
import com.fasterxml.jackson.databind.annotation.JsonPOJOBuilder;
import com.fasterxml.jackson.databind.annotation.JsonSerialize;
import com.fasterxml.jackson.databind.cfg.MapperConfig;
import com.fasterxml.jackson.databind.jsontype.NamedType;
import com.fasterxml.jackson.databind.ser.BeanPropertyWriter;
import com.fasterxml.jackson.databind.util.ClassUtil;
import com.fasterxml.jackson.databind.util.NameTransformer;

/**
 * Helper class that allows using 2 introspectors such that one
 * introspector acts as the primary one to use; and second one
 * as a fallback used if the primary does not provide conclusive
 * or useful result for a method.
 *<p>
 * An obvious consequence of priority is that it is easy to construct
 * longer chains of introspectors by linking multiple pairs.
 * Currently most likely combination is that of using the default
 * Jackson provider, along with JAXB annotation introspector.
 */
public class AnnotationIntrospectorPair
    extends AnnotationIntrospector
    implements java.io.Serializable
{
    private static final long serialVersionUID = 1L;

    protected final AnnotationIntrospector _primary, _secondary;

    public AnnotationIntrospectorPair(AnnotationIntrospector p, AnnotationIntrospector s)
    {
        _primary = p;
        _secondary = s;
    }

    @Override
    public Version version() {
        return _primary.version();
    }

    /**
     * Helper method for constructing a Pair from two given introspectors (if
     * neither is null); or returning non-null introspector if one is null
     * (and return just null if both are null)
     */
    public static AnnotationIntrospector create(AnnotationIntrospector primary,
            AnnotationIntrospector secondary)
    {
        if (primary == null) {
            return secondary;
        }
        if (secondary == null) {
            return primary;
        }
        return new AnnotationIntrospectorPair(primary, secondary);
    }

    @Override
    public Collection<AnnotationIntrospector> allIntrospectors() {
        return allIntrospectors(new ArrayList<AnnotationIntrospector>());
    }

    @Override
    public Collection<AnnotationIntrospector> allIntrospectors(Collection<AnnotationIntrospector> result)
    {
        _primary.allIntrospectors(result);
        _secondary.allIntrospectors(result);
        return result;
    }
    
    // // // Generic annotation properties, lookup
    
    @Override
    public boolean isAnnotationBundle(Annotation ann) {
        return _primary.isAnnotationBundle(ann) || _secondary.isAnnotationBundle(ann);
    }
    
    /*
    /**********************************************************************
    /* General class annotations
    /**********************************************************************
     */

    @Override
    public PropertyName findRootName(MapperConfig<?> config, AnnotatedClass ac)
    {
        PropertyName name1 = _primary.findRootName(config, ac);
        if (name1 == null) {
            return _secondary.findRootName(config, ac);
        }
        if (name1.hasSimpleName()) {
            return name1;
        }
        // name1 is empty; how about secondary?
        PropertyName name2 = _secondary.findRootName(config, ac);
        return (name2 == null) ? name1 : name2;
    }

    @Override
    public JsonIgnoreProperties.Value findPropertyIgnoralByName(MapperConfig<?> config, Annotated a)
    {
        JsonIgnoreProperties.Value v2 = _secondary.findPropertyIgnoralByName(config, a);
        JsonIgnoreProperties.Value v1 = _primary.findPropertyIgnoralByName(config, a);
        return (v2 == null) // shouldn't occur but
            ? v1 : v2.withOverrides(v1);
    }
    
    @Override
    public JsonIncludeProperties.Value findPropertyInclusionByName(MapperConfig<?> config, Annotated a)
    {
        JsonIncludeProperties.Value v2 = _secondary.findPropertyInclusionByName(config, a);
        JsonIncludeProperties.Value v1 = _primary.findPropertyInclusionByName(config, a);
        return (v2 == null) // shouldn't occur but
                ? v1 : v2.withOverrides(v1);
    }

    @Override
    public Boolean isIgnorableType(MapperConfig<?> config, AnnotatedClass ac)
    {
        Boolean result = _primary.isIgnorableType(config, ac);
        if (result == null) {
            result = _secondary.isIgnorableType(config, ac);
        }
        return result;
    }

    @Override
    public Object findFilterId(MapperConfig<?> config, Annotated ann)
    {
        Object id = _primary.findFilterId(config, ann);
        if (id == null) {
            id = _secondary.findFilterId(config, ann);
        }
        return id;
    }
    
    @Override
    public Object findNamingStrategy(MapperConfig<?> config, AnnotatedClass ac)
    {
        Object str = _primary.findNamingStrategy(config, ac);
        if (str == null) {
            str = _secondary.findNamingStrategy(config, ac);
        }
        return str;
    }

    @Override
    public String findClassDescription(MapperConfig<?> config, AnnotatedClass ac) {
        String str = _primary.findClassDescription(config, ac);
        if ((str == null) || str.isEmpty()) {
            str = _secondary.findClassDescription(config, ac);
        }
        return str;
    }

    /*
    /**********************************************************************
    /* Property auto-detection
    /**********************************************************************
     */
    
    @Override
    public VisibilityChecker findAutoDetectVisibility(MapperConfig<?> config,
            AnnotatedClass ac, VisibilityChecker checker)
    {
        /* Note: to have proper priorities, we must actually call delegatees
         * in reverse order:
         */
        checker = _secondary.findAutoDetectVisibility(config, ac, checker);
        return _primary.findAutoDetectVisibility(config, ac, checker);
    }

    /*
    /**********************************************************************
    /* Type handling
    /**********************************************************************
     */

    @Override
    public JsonTypeInfo.Value findPolymorphicTypeInfo(MapperConfig<?> config,
            Annotated ann)
    {
        JsonTypeInfo.Value v = _primary.findPolymorphicTypeInfo(config, ann);
        if (v == null) {
            v = _secondary.findPolymorphicTypeInfo(config, ann);
        }
        return v;
    }

    @Override
    public Object findTypeResolverBuilder(MapperConfig<?> config,
            Annotated ann) {
        Object b = _primary.findTypeResolverBuilder(config, ann);
        if (b == null) {
            b = _secondary.findTypeResolverBuilder(config, ann);
        }
        return b;
    }

    @Override
    public Object findTypeIdResolver(MapperConfig<?> config, Annotated ann) {
        Object b = _primary.findTypeIdResolver(config, ann);
        if (b == null) {
            b = _secondary.findTypeIdResolver(config, ann);
        }
        return b;
    }

    /*
    @Override
    public TypeResolverBuilder<?> findPropertyTypeResolver(MapperConfig<?> config,
            Annotated ann, JavaType baseType, JsonTypeInfo.Value typeInfo)
    {
        TypeResolverBuilder<?> b = _primary.findPropertyTypeResolver(config, ann, baseType, typeInfo);
        if (b == null) {
            b = _secondary.findPropertyTypeResolver(config, ann, baseType, typeInfo);
        }
        return b;
    }

    @Override
    public TypeResolverBuilder<?> findPropertyContentTypeResolver(MapperConfig<?> config,
            Annotated ann, JavaType baseType, JsonTypeInfo.Value typeInfo)
    {
        TypeResolverBuilder<?> b = _primary.findPropertyContentTypeResolver(config, ann, baseType, typeInfo);
        if (b == null) {
            b = _secondary.findPropertyContentTypeResolver(config, ann, baseType, typeInfo);
        }
        return b;
    }
    */
    
    @Override
    public List<NamedType> findSubtypes(MapperConfig<?> config, Annotated a)
    {
        List<NamedType> types1 = _primary.findSubtypes(config, a);
        List<NamedType> types2 = _secondary.findSubtypes(config, a);
        if (types1 == null || types1.isEmpty()) return types2;
        if (types2 == null || types2.isEmpty()) return types1;
        ArrayList<NamedType> result = new ArrayList<NamedType>(types1.size() + types2.size());
        result.addAll(types1);
        result.addAll(types2);
        return result;
    }

    @Override
    public String findTypeName(MapperConfig<?> config, AnnotatedClass ac)
    {
        String name = _primary.findTypeName(config, ac);
        if (name == null || name.length() == 0) {
            name = _secondary.findTypeName(config, ac);                
        }
        return name;
    }

    /*
    /**********************************************************************
    /* General member (field, method/constructor) annotations
    /**********************************************************************
     */
    
    @Override        
    public ReferenceProperty findReferenceType(MapperConfig<?> config, AnnotatedMember member) {
        ReferenceProperty r = _primary.findReferenceType(config, member);
        return (r == null) ? _secondary.findReferenceType(config, member) : r;
    }

    @Override        
    public NameTransformer findUnwrappingNameTransformer(MapperConfig<?> config, AnnotatedMember member) {
        NameTransformer r = _primary.findUnwrappingNameTransformer(config, member);
        return (r == null) ? _secondary.findUnwrappingNameTransformer(config, member) : r;
    }

    @Override
    public JacksonInject.Value findInjectableValue(MapperConfig<?> config, AnnotatedMember m) {
        JacksonInject.Value r = _primary.findInjectableValue(config, m);
        return (r == null) ? _secondary.findInjectableValue(config, m) : r;
    }

    @Override
    public boolean hasIgnoreMarker(MapperConfig<?> config, AnnotatedMember m) {
        return _primary.hasIgnoreMarker(config, m) || _secondary.hasIgnoreMarker(config, m);
    }

    @Override
    public Boolean hasRequiredMarker(MapperConfig<?> config, AnnotatedMember m) {
        Boolean r = _primary.hasRequiredMarker(config, m);
        return (r == null) ? _secondary.hasRequiredMarker(config, m) : r;
    }

    // // // Serialization: general annotations

    @Override
    public Object findSerializer(MapperConfig<?> config, Annotated am) {
        Object r = _primary.findSerializer(config, am);
        if (_isExplicitClassOrOb(r, ValueSerializer.None.class)) {
            return r;
        }
        return _explicitClassOrOb(_secondary.findSerializer(config, am),
                ValueSerializer.None.class);
    }
    
    @Override
    public Object findKeySerializer(MapperConfig<?> config, Annotated a) {
        Object r = _primary.findKeySerializer(config, a);
        if (_isExplicitClassOrOb(r, ValueSerializer.None.class)) {
            return r;
        }
        return _explicitClassOrOb(_secondary.findKeySerializer(config, a),
                ValueSerializer.None.class);
    }

    @Override
    public Object findContentSerializer(MapperConfig<?> config, Annotated a) {
        Object r = _primary.findContentSerializer(config, a);
        if (_isExplicitClassOrOb(r, ValueSerializer.None.class)) {
            return r;
        }
        return _explicitClassOrOb(_secondary.findContentSerializer(config, a),
                ValueSerializer.None.class);
    }
    
    @Override
    public Object findNullSerializer(MapperConfig<?> config, Annotated a) {
        Object r = _primary.findNullSerializer(config, a);
        if (_isExplicitClassOrOb(r, ValueSerializer.None.class)) {
            return r;
        }
        return _explicitClassOrOb(_secondary.findNullSerializer(config, a),
                ValueSerializer.None.class);
    }

    @Override
    public JsonInclude.Value findPropertyInclusion(MapperConfig<?> config, Annotated a)
    {
        JsonInclude.Value v2 = _secondary.findPropertyInclusion(config, a);
        JsonInclude.Value v1 = _primary.findPropertyInclusion(config, a);

        if (v2 == null) { // shouldn't occur but
            return v1;
        }
        return v2.withOverrides(v1);
    }

    @Override
    public JsonSerialize.Typing findSerializationTyping(MapperConfig<?> config, Annotated a) {
        JsonSerialize.Typing r = _primary.findSerializationTyping(config, a);
        return (r == null) ? _secondary.findSerializationTyping(config, a) : r;
    }

    @Override
    public Object findSerializationConverter(MapperConfig<?> config, Annotated a) {
        Object r = _primary.findSerializationConverter(config, a);
        return (r == null) ? _secondary.findSerializationConverter(config, a) : r;
    }

    @Override
    public Object findSerializationContentConverter(MapperConfig<?> config, AnnotatedMember a) {
        Object r = _primary.findSerializationContentConverter(config, a);
        return (r == null) ? _secondary.findSerializationContentConverter(config, a) : r;
    }

    @Override
    public Class<?>[] findViews(MapperConfig<?> config, Annotated a) {
        /* Theoretically this could be trickier, if multiple introspectors
         * return non-null entries. For now, though, we'll just consider
         * first one to return non-null to win.
         */
        Class<?>[] result = _primary.findViews(config, a);
        if (result == null) {
            result = _secondary.findViews(config, a);
        }
        return result;
    }

    @Override
    public Boolean isTypeId(MapperConfig<?> config, AnnotatedMember member) {
        Boolean b = _primary.isTypeId(config, member);
        return (b == null) ? _secondary.isTypeId(config, member) : b;
    }

    @Override
    public ObjectIdInfo findObjectIdInfo(MapperConfig<?> config, Annotated ann) {
        ObjectIdInfo r = _primary.findObjectIdInfo(config, ann);
        return (r == null) ? _secondary.findObjectIdInfo(config, ann) : r;
    }

    @Override
    public ObjectIdInfo findObjectReferenceInfo(MapperConfig<?> config, 
            Annotated ann, ObjectIdInfo objectIdInfo) {
        // to give precedence for primary, must start with secondary:
        objectIdInfo = _secondary.findObjectReferenceInfo(config, ann, objectIdInfo);
        objectIdInfo = _primary.findObjectReferenceInfo(config, ann, objectIdInfo);
        return objectIdInfo;
    }

    @Override
    public JsonFormat.Value findFormat(MapperConfig<?> config, Annotated ann) {
        JsonFormat.Value v1 = _primary.findFormat(config, ann);
        JsonFormat.Value v2 = _secondary.findFormat(config, ann);
        if (v2 == null) { // shouldn't occur but just in case
            return v1;
        }
        return v2.withOverrides(v1);
    }

    @Override
    public PropertyName findWrapperName(MapperConfig<?> config, Annotated ann) {
        PropertyName name = _primary.findWrapperName(config, ann);
        if (name == null) {
            name = _secondary.findWrapperName(config, ann);
        } else if (name == PropertyName.USE_DEFAULT) {
            // does the other introspector have a better idea?
            PropertyName name2 = _secondary.findWrapperName(config, ann);
            if (name2 != null) {
                name = name2;
            }
        }
        return name;
    }

    @Override
    public String findPropertyDefaultValue(MapperConfig<?> config, Annotated ann) {
        String str = _primary.findPropertyDefaultValue(config, ann);
        return (str == null || str.isEmpty()) ? _secondary.findPropertyDefaultValue(config, ann) : str;
    }

    @Override
    public String findPropertyDescription(MapperConfig<?> config, Annotated ann) {
        String r = _primary.findPropertyDescription(config, ann);
        return (r == null) ? _secondary.findPropertyDescription(config, ann) : r;
    }

    @Override
    public Integer findPropertyIndex(MapperConfig<?> config, Annotated ann) {
        Integer r = _primary.findPropertyIndex(config, ann);
        return (r == null) ? _secondary.findPropertyIndex(config, ann) : r;
    }

    @Override
    public String findImplicitPropertyName(MapperConfig<?> config, AnnotatedMember ann) {
        String r = _primary.findImplicitPropertyName(config, ann);
        return (r == null) ? _secondary.findImplicitPropertyName(config, ann) : r;
    }

    @Override
    public List<PropertyName> findPropertyAliases(MapperConfig<?> config, Annotated ann) {
        List<PropertyName> r = _primary.findPropertyAliases(config, ann);
        return (r == null) ? _secondary.findPropertyAliases(config, ann) : r;
    }

    @Override
    public JsonProperty.Access findPropertyAccess(MapperConfig<?> config, Annotated ann) {
        JsonProperty.Access acc = _primary.findPropertyAccess(config, ann);
        if ((acc != null) && (acc != JsonProperty.Access.AUTO)) {
            return acc;
        }
        acc = _secondary.findPropertyAccess(config, ann);
        if (acc != null) {
            return acc;
        }
        return JsonProperty.Access.AUTO;
    }

    @Override
    public AnnotatedMethod resolveSetterConflict(MapperConfig<?> config,
            AnnotatedMethod setter1, AnnotatedMethod setter2)
    {
        AnnotatedMethod res = _primary.resolveSetterConflict(config, setter1, setter2);
        if (res == null) {
            res = _secondary.resolveSetterConflict(config, setter1, setter2);
        }
        return res;
    }

    @Override // since 2.11
    public PropertyName findRenameByField(MapperConfig<?> config,
            AnnotatedField f, PropertyName implName) {
        PropertyName n = _secondary.findRenameByField(config, f, implName);
        if (n == null) {
            n = _primary.findRenameByField(config, f, implName);
        }
        return n;
    }

    // // // Serialization: type refinements

    @Override
    public JavaType refineSerializationType(MapperConfig<?> config,
            Annotated a, JavaType baseType)
    {
        JavaType t = _secondary.refineSerializationType(config, a, baseType);
        return _primary.refineSerializationType(config, a, t);
    }

    // // // Serialization: class annotations

    @Override
    public String[] findSerializationPropertyOrder(MapperConfig<?> config, AnnotatedClass ac) {
        String[] r = _primary.findSerializationPropertyOrder(config, ac);
        return (r == null) ? _secondary.findSerializationPropertyOrder(config, ac) : r;
    }

    @Override
    public Boolean findSerializationSortAlphabetically(MapperConfig<?> config, Annotated ann) {
        Boolean r = _primary.findSerializationSortAlphabetically(config, ann);
        return (r == null) ? _secondary.findSerializationSortAlphabetically(config, ann) : r;
    }

    @Override
    public void findAndAddVirtualProperties(MapperConfig<?> config, AnnotatedClass ac,
            List<BeanPropertyWriter> properties) {
        // first secondary, then primary, to give proper precedence
        _primary.findAndAddVirtualProperties(config, ac, properties);
        _secondary.findAndAddVirtualProperties(config, ac, properties);
    }

    // // // Serialization: property annotations
    
    @Override
    public PropertyName findNameForSerialization(MapperConfig<?> config, Annotated a) {
        PropertyName n = _primary.findNameForSerialization(config, a);
        // note: "use default" should not block explicit answer, so:
        if (n == null) {
            n = _secondary.findNameForSerialization(config, a);
        } else if (n == PropertyName.USE_DEFAULT) {
            PropertyName n2 = _secondary.findNameForSerialization(config, a);
            if (n2 != null) {
                n = n2;
            }
        }
        return n;
    }

    @Override
<<<<<<< HEAD
    public Boolean hasAsValue(MapperConfig<?> config, Annotated a) {
        Boolean b = _primary.hasAsValue(config, a);
=======
    public Boolean hasAsKey(MapperConfig<?> config, Annotated a) {
        Boolean b = _primary.hasAsKey(config, a);
        if (b == null) {
            b = _secondary.hasAsKey(config, a);
        }
        return b;
    }

    @Override
    public Boolean hasAsValue(Annotated a) {
        Boolean b = _primary.hasAsValue(a);
>>>>>>> 1c554a7f
        if (b == null) {
            b = _secondary.hasAsValue(config, a);
        }
        return b;
    }

    @Override
    public Boolean hasAnyGetter(MapperConfig<?> config, Annotated a) {
        Boolean b = _primary.hasAnyGetter(config, a);
        if (b == null) {
            b = _secondary.hasAnyGetter(config, a);
        }
        return b;
    }

    @Override
    public  String[] findEnumValues(MapperConfig<?> config,
            Class<?> enumType, Enum<?>[] enumValues, String[] names) {
        // reverse order to give _primary higher precedence
        names = _secondary.findEnumValues(config, enumType, enumValues, names);
        names = _primary.findEnumValues(config, enumType, enumValues, names);
        return names;
    }

    @Override
    public Enum<?> findDefaultEnumValue(MapperConfig<?> config, Class<?> enumCls) {
        Enum<?> en = _primary.findDefaultEnumValue(config, enumCls);
        return (en == null) ? _secondary.findDefaultEnumValue(config, enumCls) : en;
    }

    @Override
    public void findEnumAliases(MapperConfig<?> config,
            Class<?> enumType, Enum<?>[] enumValues, String[][] aliases) {
        // reverse order to give _primary higher precedence
        _secondary.findEnumAliases(config, enumType, enumValues, aliases);
        _primary.findEnumAliases(config, enumType, enumValues, aliases);
    }

    // // // Deserialization: general annotations

    @Override
    public Object findDeserializer(MapperConfig<?> config, Annotated a) {
        Object r = _primary.findDeserializer(config, a);
        if (_isExplicitClassOrOb(r, ValueDeserializer.None.class)) {
            return r;
        }
        return _explicitClassOrOb(_secondary.findDeserializer(config, a),
                ValueDeserializer.None.class);
    }

    @Override
    public Object findKeyDeserializer(MapperConfig<?> config, Annotated a) {
        Object r = _primary.findKeyDeserializer(config, a);
        if (_isExplicitClassOrOb(r, KeyDeserializer.None.class)) {
            return r;
        }
        return _explicitClassOrOb(_secondary.findKeyDeserializer(config, a),
                KeyDeserializer.None.class);
    }

    @Override
    public Object findContentDeserializer(MapperConfig<?> config, Annotated am) {
        Object r = _primary.findContentDeserializer(config, am);
        if (_isExplicitClassOrOb(r, ValueDeserializer.None.class)) {
            return r;
        }
        return _explicitClassOrOb(_secondary.findContentDeserializer(config, am),
                ValueDeserializer.None.class);
                
    }

    @Override
    public Object findDeserializationConverter(MapperConfig<?> config, Annotated a) {
        Object ob = _primary.findDeserializationConverter(config, a);
        return (ob == null) ? _secondary.findDeserializationConverter(config, a) : ob;
    }

    @Override
    public Object findDeserializationContentConverter(MapperConfig<?> config, AnnotatedMember a) {
        Object ob = _primary.findDeserializationContentConverter(config, a);
        return (ob == null) ? _secondary.findDeserializationContentConverter(config, a) : ob;
    }

    // // // Deserialization: type refinements

    @Override
    public JavaType refineDeserializationType(MapperConfig<?> config,
            Annotated a, JavaType baseType)
    {
        JavaType t = _secondary.refineDeserializationType(config, a, baseType);
        return _primary.refineDeserializationType(config, a, t);
    }

    // // // Deserialization: class annotations

    @Override
    public Object findValueInstantiator(MapperConfig<?> config, AnnotatedClass ac) {
        Object result = _primary.findValueInstantiator(config, ac);
        return (result == null) ? _secondary.findValueInstantiator(config, ac) : result;
    }

    @Override
    public Class<?> findPOJOBuilder(MapperConfig<?> config, AnnotatedClass ac) {
        Class<?> result = _primary.findPOJOBuilder(config, ac);
        return (result == null) ? _secondary.findPOJOBuilder(config, ac) : result;
    }

    @Override
    public JsonPOJOBuilder.Value findPOJOBuilderConfig(MapperConfig<?> config, AnnotatedClass ac) {
        JsonPOJOBuilder.Value result = _primary.findPOJOBuilderConfig(config, ac);
        return (result == null) ? _secondary.findPOJOBuilderConfig(config, ac) : result;
    }

    // // // Deserialization: method annotations

    @Override
    public PropertyName findNameForDeserialization(MapperConfig<?> config, Annotated a)
    {
        // note: "use default" should not block explicit answer, so:
        PropertyName n = _primary.findNameForDeserialization(config, a);
        if (n == null) {
            n = _secondary.findNameForDeserialization(config, a);
        } else if (n == PropertyName.USE_DEFAULT) {
            PropertyName n2 = _secondary.findNameForDeserialization(config, a);
            if (n2 != null) {
                n = n2;
            }
        }
        return n;
    }

    @Override
    public Boolean hasAnySetter(MapperConfig<?> config, Annotated a) {
        Boolean b = _primary.hasAnySetter(config, a);
        if (b == null) {
            b = _secondary.hasAnySetter(config, a);
        }
        return b;
    }

    @Override
    public JsonSetter.Value findSetterInfo(MapperConfig<?> config, Annotated a) {
        JsonSetter.Value v2 = _secondary.findSetterInfo(config, a);
        JsonSetter.Value v1 = _primary.findSetterInfo(config, a);
        return (v2 == null) // shouldn't occur but
            ? v1 : v2.withOverrides(v1);
    }

    @Override
    public Boolean findMergeInfo(MapperConfig<?> config, Annotated a) {
        Boolean b = _primary.findMergeInfo(config, a);
        if (b == null) {
            b = _secondary.findMergeInfo(config, a);
        }
        return b;
    }

    @Override
    public JsonCreator.Mode findCreatorAnnotation(MapperConfig<?> config, Annotated a) {
        JsonCreator.Mode mode = _primary.findCreatorAnnotation(config, a);
        return (mode == null) ? _secondary.findCreatorAnnotation(config, a) : mode;
    }

    protected boolean _isExplicitClassOrOb(Object maybeCls, Class<?> implicit) {
        if ((maybeCls == null) || (maybeCls == implicit)) {
            return false;
        }
        if (maybeCls instanceof Class<?>) {
            return !ClassUtil.isBogusClass((Class<?>) maybeCls);
        }
        return true;
    }

    protected Object _explicitClassOrOb(Object maybeCls, Class<?> implicit) {
        if ((maybeCls == null) || (maybeCls == implicit)) {
            return null;
        }
        if ((maybeCls instanceof Class<?>) && ClassUtil.isBogusClass((Class<?>) maybeCls)) {
            return null;
        }
        return maybeCls;
    }
}<|MERGE_RESOLUTION|>--- conflicted
+++ resolved
@@ -6,10 +6,7 @@
 import java.util.List;
 
 import com.fasterxml.jackson.annotation.*;
-<<<<<<< HEAD
-=======
-
->>>>>>> 1c554a7f
+
 import com.fasterxml.jackson.core.Version;
 
 import com.fasterxml.jackson.databind.*;
@@ -546,22 +543,17 @@
     }
 
     @Override
-<<<<<<< HEAD
+    public Boolean hasAsKey(MapperConfig<?> config, Annotated a) {
+        Boolean b = _primary.hasAsKey(config, a);
+        if (b == null) {
+            b = _secondary.hasAsKey(config, a);
+        }
+        return b;
+    }
+
+    @Override
     public Boolean hasAsValue(MapperConfig<?> config, Annotated a) {
         Boolean b = _primary.hasAsValue(config, a);
-=======
-    public Boolean hasAsKey(MapperConfig<?> config, Annotated a) {
-        Boolean b = _primary.hasAsKey(config, a);
-        if (b == null) {
-            b = _secondary.hasAsKey(config, a);
-        }
-        return b;
-    }
-
-    @Override
-    public Boolean hasAsValue(Annotated a) {
-        Boolean b = _primary.hasAsValue(a);
->>>>>>> 1c554a7f
         if (b == null) {
             b = _secondary.hasAsValue(config, a);
         }
