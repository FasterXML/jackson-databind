--- conflicted
+++ resolved
@@ -302,13 +302,7 @@
     /**
      * @since 2.16
      */
-<<<<<<< HEAD
-    protected BaseSettings getBaseSettings() {
-        return _base;
-    }
-=======
     protected BaseSettings getBaseSettings() { return _base; }
->>>>>>> 890f416d
 
     /*
     /**********************************************************
