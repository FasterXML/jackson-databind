package com.fasterxml.jackson.databind.deser;

import java.io.Serializable;
import java.math.BigDecimal;
import java.math.BigInteger;
import java.util.*;
import java.util.concurrent.*;
import java.util.concurrent.atomic.AtomicReference;

import com.fasterxml.jackson.annotation.*;
import com.fasterxml.jackson.annotation.JsonCreator.Mode;

import com.fasterxml.jackson.databind.*;
import com.fasterxml.jackson.databind.cfg.ConfigOverride;
import com.fasterxml.jackson.databind.cfg.ConstructorDetector;
import com.fasterxml.jackson.databind.cfg.DeserializerFactoryConfig;
import com.fasterxml.jackson.databind.cfg.HandlerInstantiator;
import com.fasterxml.jackson.databind.deser.impl.CreatorCandidate;
import com.fasterxml.jackson.databind.deser.impl.CreatorCollector;
import com.fasterxml.jackson.databind.deser.impl.JDKValueInstantiators;
import com.fasterxml.jackson.databind.deser.impl.JavaUtilCollectionsDeserializers;
import com.fasterxml.jackson.databind.deser.std.*;
import com.fasterxml.jackson.databind.ext.OptionalHandlerFactory;
import com.fasterxml.jackson.databind.ext.jdk8.Jdk8OptionalDeserializer;
import com.fasterxml.jackson.databind.ext.jdk8.OptionalDoubleDeserializer;
import com.fasterxml.jackson.databind.ext.jdk8.OptionalIntDeserializer;
import com.fasterxml.jackson.databind.ext.jdk8.OptionalLongDeserializer;
import com.fasterxml.jackson.databind.introspect.*;
import com.fasterxml.jackson.databind.jdk14.JDK14Util;
import com.fasterxml.jackson.databind.jsontype.TypeDeserializer;
import com.fasterxml.jackson.databind.type.*;
import com.fasterxml.jackson.databind.util.*;

/**
 * Abstract factory base class that can provide deserializers for standard
 * JDK classes, including collection classes and simple heuristics for
 * "upcasting" common collection interface types
 * (such as {@link java.util.Collection}).
 *<p>
 * Since all simple deserializers are eagerly instantiated, and there is
 * no additional introspection or customizability of these types,
 * this factory is stateless.
 */
@SuppressWarnings("serial")
public abstract class BasicDeserializerFactory
    extends DeserializerFactory
    implements java.io.Serializable
{
    private final static Class<?> CLASS_OBJECT = Object.class;
    private final static Class<?> CLASS_STRING = String.class;
    private final static Class<?> CLASS_CHAR_SEQUENCE = CharSequence.class;
    private final static Class<?> CLASS_ITERABLE = Iterable.class;
    private final static Class<?> CLASS_MAP_ENTRY = Map.Entry.class;
    private final static Class<?> CLASS_SERIALIZABLE = Serializable.class;

    /**
     * We need a placeholder for creator properties that don't have name
     * but are marked with `@JsonWrapped` annotation.
     */
    protected final static PropertyName UNWRAPPED_CREATOR_PARAM_NAME = new PropertyName("@JsonUnwrapped");

    /*
    /**********************************************************************
    /* Config
    /**********************************************************************
     */

    /**
     * Configuration settings for this factory; immutable instance (just like this
     * factory), new version created via copy-constructor (fluent-style)
     */
    protected final DeserializerFactoryConfig _factoryConfig;

    /*
    /**********************************************************************
    /* Life cycle
    /**********************************************************************
     */

    protected BasicDeserializerFactory(DeserializerFactoryConfig config) {
        _factoryConfig = config;
    }
    
    /**
     * Method for getting current {@link DeserializerFactoryConfig}.
      *<p>
     * Note that since instances are immutable, you can NOT change settings
     * by accessing an instance and calling methods: this will simply create
     * new instance of config object.
     */
    public DeserializerFactoryConfig getFactoryConfig() {
        return _factoryConfig;
    }

    protected abstract DeserializerFactory withConfig(DeserializerFactoryConfig config);

    /*
    /**********************************************************************
    /* Configuration handling: fluent factories
    /**********************************************************************
     */

    /**
     * Convenience method for creating a new factory instance with additional deserializer
     * provider.
     */
    @Override
    public final DeserializerFactory withAdditionalDeserializers(Deserializers additional) {
        return withConfig(_factoryConfig.withAdditionalDeserializers(additional));
    }

    /**
     * Convenience method for creating a new factory instance with additional
     * {@link KeyDeserializers}.
     */
    @Override
    public final DeserializerFactory withAdditionalKeyDeserializers(KeyDeserializers additional) {
        return withConfig(_factoryConfig.withAdditionalKeyDeserializers(additional));
    }
    
    /**
     * Convenience method for creating a new factory instance with additional
     * {@link BeanDeserializerModifier}.
     */
    @Override
    public final DeserializerFactory withDeserializerModifier(BeanDeserializerModifier modifier) {
        return withConfig(_factoryConfig.withDeserializerModifier(modifier));
    }

    /**
     * Convenience method for creating a new factory instance with additional
     * {@link ValueInstantiators}.
     */
    @Override
    public final DeserializerFactory withValueInstantiators(ValueInstantiators instantiators) {
        return withConfig(_factoryConfig.withValueInstantiators(instantiators));
    }

    /*
    /**********************************************************************
    /* DeserializerFactory impl (partial): ValueInstantiators
    /**********************************************************************
     */

    /**
     * Value instantiator is created both based on creator annotations,
     * and on optional externally provided instantiators (registered through
     * module interface).
     */
    @Override
    public ValueInstantiator findValueInstantiator(DeserializationContext ctxt,
            BeanDescription beanDesc)
        throws JsonMappingException
    {
        final DeserializationConfig config = ctxt.getConfig();
        final boolean hasCustom = _factoryConfig.hasValueInstantiators();

        ValueInstantiator instantiator = null;
        // Check @JsonValueInstantiator before anything else
        AnnotatedClass ac = beanDesc.getClassInfo();
        Object instDef = ctxt.getAnnotationIntrospector().findValueInstantiator(ctxt.getConfig(), ac);
        if (instDef != null) {
            instantiator = _valueInstantiatorInstance(config, ac, instDef);
        }
        if (instantiator == null) {
            // Second: see if some of standard Jackson/JDK types might provide value
            // instantiators.
            instantiator = JDKValueInstantiators.findStdValueInstantiator(config, beanDesc.getBeanClass());

            // Third: custom value instantiators via provider?
            if (instantiator == null) {
                if (hasCustom) {
                    for (ValueInstantiators insts : _factoryConfig.valueInstantiators()) {
                        instantiator = insts.findValueInstantiator(config, beanDesc);
                        if (instantiator != null) {
                            break;
                        }
                    }
                }
                // Fourth: create default one, if no custom
                if (instantiator == null) {
                    instantiator = _constructDefaultValueInstantiator(ctxt, beanDesc);
                }
            }
        }

        // finally: anyone want to modify ValueInstantiator?
        if (hasCustom) {
            for (ValueInstantiators insts : _factoryConfig.valueInstantiators()) {
                instantiator = insts.modifyValueInstantiator(config, beanDesc, instantiator);
                // let's do sanity check; easier to spot buggy handlers
                if (instantiator == null) {
                    ctxt.reportBadTypeDefinition(beanDesc,
						"Broken registered ValueInstantiators (of type %s): returned null ValueInstantiator",
						insts.getClass().getName());
                }
            }
        }
        if (instantiator != null) {
            instantiator = instantiator.createContextual(ctxt, beanDesc);
        }

        return instantiator;
    }

    /**
     * Method that will construct standard default {@link ValueInstantiator}
     * using annotations (like @JsonCreator) and visibility rules
     */
    protected ValueInstantiator _constructDefaultValueInstantiator(DeserializationContext ctxt,
            BeanDescription beanDesc)
        throws JsonMappingException
    {
        final CreatorCollectionState ccState;
        {
            final DeserializationConfig config = ctxt.getConfig();
            // need to construct suitable visibility checker:
            final VisibilityChecker vchecker = config.getDefaultVisibilityChecker(beanDesc.getBeanClass(),
                    beanDesc.getClassInfo());

            // 24-Sep-2014, tatu: Tricky part first; need to merge resolved property information
            //  (which has creator parameters sprinkled around) with actual creator
            //  declarations (which are needed to access creator annotation, amongst other things).
            //  Easiest to combine that info first, then pass it to remaining processing.

            // 15-Mar-2015, tatu: Alas, this won't help with constructors that only have implicit
            //   names. Those will need to be resolved later on.
            final CreatorCollector creators = new CreatorCollector(beanDesc, config);
            Map<AnnotatedWithParams,BeanPropertyDefinition[]> creatorDefs = _findCreatorsFromProperties(ctxt,
                    beanDesc);
            ccState = new CreatorCollectionState(ctxt, beanDesc, vchecker,
                    creators, creatorDefs);
        }

        // Important: first add factory methods; then constructors, so
        // latter can override former!
        _addFactoryCreators(ctxt, ccState);
        // constructors only usable on concrete types:
        if (beanDesc.getType().isConcrete()) {
            // [databind#2709]: Record support
            if (beanDesc.getType().isRecordType()) {
                final List<String> names = new ArrayList<>();
                AnnotatedConstructor canonical = JDK14Util.findRecordConstructor(ctxt, beanDesc, names);
                if (canonical != null) {
                    _addRecordConstructor(ctxt, ccState, canonical, names);
                    return ccState.creators.constructValueInstantiator(ctxt);
                }
            }
            // 25-Jan-2017, tatu: As per [databind#1501], [databind#1502], [databind#1503], best
            //     for now to skip attempts at using anything but no-args constructor (see
            //     `InnerClassProperty` construction for that)
            final boolean isNonStaticInnerClass = beanDesc.isNonStaticInnerClass();
            if (isNonStaticInnerClass) {
                // TODO: look for `@JsonCreator` annotated ones, throw explicit exception?
                ;
            } else {
                _addConstructorCreators(ctxt, ccState);
            }
        }
        return ccState.creators.constructValueInstantiator(ctxt);
    }

    protected Map<AnnotatedWithParams,BeanPropertyDefinition[]> _findCreatorsFromProperties(DeserializationContext ctxt,
            BeanDescription beanDesc) throws JsonMappingException
    {
        Map<AnnotatedWithParams,BeanPropertyDefinition[]> result = Collections.emptyMap();
        for (BeanPropertyDefinition propDef : beanDesc.findProperties()) {
            Iterator<AnnotatedParameter> it = propDef.getConstructorParameters();
            while (it.hasNext()) {
                AnnotatedParameter param = it.next();
                AnnotatedWithParams owner = param.getOwner();
                BeanPropertyDefinition[] defs = result.get(owner);
                final int index = param.getIndex();
                
                if (defs == null) {
                    if (result.isEmpty()) { // since emptyMap is immutable need to create a 'real' one
                        result = new LinkedHashMap<AnnotatedWithParams,BeanPropertyDefinition[]>();
                    }
                    defs = new BeanPropertyDefinition[owner.getParameterCount()];
                    result.put(owner, defs);
                } else {
                    if (defs[index] != null) {
                        ctxt.reportBadTypeDefinition(beanDesc,
"Conflict: parameter #%d of %s bound to more than one property; %s vs %s",
index, owner, defs[index], propDef);
                    }
                }
                defs[index] = propDef;
            }
        }
        return result;
    }
    
    public ValueInstantiator _valueInstantiatorInstance(DeserializationConfig config,
            Annotated annotated, Object instDef)
        throws JsonMappingException
    {
        if (instDef == null) {
            return null;
        }

        ValueInstantiator inst;
        
        if (instDef instanceof ValueInstantiator) {
            return (ValueInstantiator) instDef;
        }
        if (!(instDef instanceof Class)) {
            throw new IllegalStateException("AnnotationIntrospector returned key deserializer definition of type "
                    +instDef.getClass().getName()
                    +"; expected type KeyDeserializer or Class<KeyDeserializer> instead");
        }
        Class<?> instClass = (Class<?>)instDef;
        if (ClassUtil.isBogusClass(instClass)) {
            return null;
        }
        if (!ValueInstantiator.class.isAssignableFrom(instClass)) {
            throw new IllegalStateException("AnnotationIntrospector returned Class "+instClass.getName()
                    +"; expected Class<ValueInstantiator>");
        }
        HandlerInstantiator hi = config.getHandlerInstantiator();
        if (hi != null) {
            inst = hi.valueInstantiatorInstance(config, annotated, instClass);
            if (inst != null) {
                return inst;
            }
        }
        return (ValueInstantiator) ClassUtil.createInstance(instClass,
                config.canOverrideAccessModifiers());
    }

    /*
    /**********************************************************************
<<<<<<< HEAD
    /* Creator introspection, main methods
=======
    /* Creator introspection: Records (Jackson 2.12+, Java 14+)
    /**********************************************************************
     */

    /**
     * Helper method called when a {@code java.lang.Record} definition's "canonical"
     * constructor is to be used: if so, we have implicit names to consider.
     *
     * @since 2.12
     */
    protected void _addRecordConstructor(DeserializationContext ctxt, CreatorCollectionState ccState,
            AnnotatedConstructor canonical, List<String> implicitNames)
                    throws JsonMappingException
    {
        final int argCount = canonical.getParameterCount();
        final AnnotationIntrospector intr = ctxt.getAnnotationIntrospector();
        final SettableBeanProperty[] properties = new SettableBeanProperty[argCount];

        for (int i = 0; i < argCount; ++i) {
            final AnnotatedParameter param = canonical.getParameter(i);
            JacksonInject.Value injectable = intr.findInjectableValue(param);
            PropertyName name = intr.findNameForDeserialization(param);
            if (name == null || name.isEmpty()) {
                name = PropertyName.construct(implicitNames.get(i));
            }
            properties[i] = constructCreatorProperty(ctxt, ccState.beanDesc, name, i, param, injectable);
        }
        ccState.creators.addPropertyCreator(canonical, false, properties);
    }

    /*
    /**********************************************************************
    /* Creator introspection: constructors
>>>>>>> b4eff108
    /**********************************************************************
     */

    protected void _addConstructorCreators(DeserializationContext ctxt,
            CreatorCollectionState ccState)
        throws JsonMappingException
    {
        final DeserializationConfig config = ctxt.getConfig();
        final BeanDescription beanDesc = ccState.beanDesc;
        final CreatorCollector creators = ccState.creators;
        final AnnotationIntrospector intr = ccState.annotationIntrospector();
        final VisibilityChecker vchecker = ccState.vchecker;
        final Map<AnnotatedWithParams, BeanPropertyDefinition[]> creatorParams = ccState.creatorParams;

        // First things first: the "default constructor" (zero-arg
        // constructor; whether implicit or explicit) is NOT included
        // in list of constructors, so needs to be handled separately.
        AnnotatedConstructor defaultCtor = beanDesc.findDefaultConstructor();
        if (defaultCtor != null) {
            if (!creators.hasDefaultCreator() || _hasCreatorAnnotation(ctxt, defaultCtor)) {
                creators.setDefaultCreator(defaultCtor);
            }
        }
        // 21-Sep-2017, tatu: First let's handle explicitly annotated ones
        List<CreatorCandidate> nonAnnotated = new LinkedList<>();
        int explCount = 0;
        for (AnnotatedConstructor ctor : beanDesc.getConstructors()) {
            JsonCreator.Mode creatorMode = intr.findCreatorAnnotation(config, ctor);
            if (Mode.DISABLED == creatorMode) {
                continue;
            }
            if (creatorMode == null) {
                // let's check Visibility here, to avoid further processing for non-visible?
                boolean visible = (ctor.getParameterCount() == 1)
                        ? vchecker.isScalarConstructorVisible(ctor)
                        : vchecker.isCreatorVisible(ctor);
                if (visible) {
                    nonAnnotated.add(CreatorCandidate.construct(config, ctor, creatorParams.get(ctor)));
                }
                continue;
            }

            switch (creatorMode) {
            case DELEGATING:
                _addExplicitDelegatingCreator(ctxt, beanDesc, creators,
                        CreatorCandidate.construct(config, ctor, null));
                break;
            case PROPERTIES:
                _addExplicitPropertyCreator(ctxt, beanDesc, creators,
                        CreatorCandidate.construct(config, ctor, creatorParams.get(ctor)));
                break;
            default:
                _addExplicitAnyCreator(ctxt, beanDesc, creators,
                        CreatorCandidate.construct(config, ctor, creatorParams.get(ctor)),
                        ctxt.getConfig().getConstructorDetector());
                break;
            }
            ++explCount;
        }
        // And only if and when those handled, consider potentially visible ones
        if (explCount > 0) { // TODO: split method into two since we could have expl factories
            return;
        }
        List<AnnotatedWithParams> implicitCtors = null;

        for (CreatorCandidate candidate : nonAnnotated) {
            final int argCount = candidate.paramCount();
            final AnnotatedWithParams ctor = candidate.creator();
            // some single-arg factory methods (String, number) are auto-detected
            if (argCount == 1) {
                BeanPropertyDefinition propDef = candidate.propertyDef(0);
                boolean useProps = _checkIfCreatorPropertyBased(ctxt, ctor, propDef);
                if (useProps) {
                    SettableBeanProperty[] properties = new SettableBeanProperty[1];
                    PropertyName name = candidate.paramName(0);
                    properties[0] = constructCreatorProperty(ctxt, beanDesc, name, 0,
                            candidate.parameter(0), candidate.injection(0));
                    creators.addPropertyCreator(ctor, false, properties);
                } else {
                    /*boolean added = */ _handleSingleArgumentCreator(creators,
                            ctor, false, true); // not-annotated, yes, visible
                    // one more thing: sever link to creator property, to avoid possible later
                    // problems with "unresolved" constructor property
                    if (propDef != null) {
                        ((POJOPropertyBuilder) propDef).removeConstructors();
                    }
                }
                // regardless, fully handled
                continue;
            }

            // 2 or more args; all params must have names or be injectable
            // 14-Mar-2015, tatu (2.6): Or, as per [#725], implicit names will also
            //   do, with some constraints. But that will require bit post processing...

            int nonAnnotatedParamIndex = -1;
            SettableBeanProperty[] properties = new SettableBeanProperty[argCount];
            int explicitNameCount = 0;
            int implicitWithCreatorCount = 0;
            int injectCount = 0;

            for (int i = 0; i < argCount; ++i) {
                final AnnotatedParameter param = ctor.getParameter(i);
                BeanPropertyDefinition propDef = candidate.propertyDef(i);
                JacksonInject.Value injectable = intr.findInjectableValue(config, param);
                final PropertyName name = (propDef == null) ? null : propDef.getFullName();

                if (propDef != null && propDef.isExplicitlyNamed()) {
                    ++explicitNameCount;
                    properties[i] = constructCreatorProperty(ctxt, beanDesc, name, i, param, injectable);
                    continue;
                }
                if (injectable != null) {
                    ++injectCount;
                    properties[i] = constructCreatorProperty(ctxt, beanDesc, name, i, param, injectable);
                    continue;
                }
                NameTransformer unwrapper = intr.findUnwrappingNameTransformer(config, param);
                if (unwrapper != null) {
                    _reportUnwrappedCreatorProperty(ctxt, beanDesc, param);
                    /*
                    properties[i] = constructCreatorProperty(ctxt, beanDesc, UNWRAPPED_CREATOR_PARAM_NAME, i, param, null);
                    ++explicitNameCount;
                    */
                    continue;
                }
                // One more thing: implicit names are ok iff ctor has creator annotation
                /*
                if (isCreator && (name != null && !name.isEmpty())) {
                    ++implicitWithCreatorCount;
                    properties[i] = constructCreatorProperty(ctxt, beanDesc, name, i, param, injectId);
                    continue;
                }
                */
                if (nonAnnotatedParamIndex < 0) {
                    nonAnnotatedParamIndex = i;
                }
            }

            final int namedCount = explicitNameCount + implicitWithCreatorCount;

            // Ok: if named or injectable, we have more work to do
            if ((explicitNameCount > 0) || (injectCount > 0)) {
                // simple case; everything covered:
                if ((namedCount + injectCount) == argCount) {
                    creators.addPropertyCreator(ctor, false, properties);
                    continue;
                }
                if ((explicitNameCount == 0) && ((injectCount + 1) == argCount)) {
                    // Secondary: all but one injectable, one un-annotated (un-named)
                    creators.addDelegatingCreator(ctor, false, properties, 0);
                    continue;
                }
                // otherwise, epic fail?
                // 16-Mar-2015, tatu: due to [#725], need to be more permissive. For now let's
                //    only report problem if there's no implicit name
                PropertyName impl = candidate.findImplicitParamName(nonAnnotatedParamIndex);
                if (impl == null || impl.isEmpty()) {
                    // Let's consider non-static inner class as a special case...
                    // 25-Jan-2017, tatu: Non-static inner classes skipped altogether, now
                    /*
                    if ((nonAnnotatedParamIndex == 0) && isNonStaticInnerClass) {
                        throw new IllegalArgumentException("Non-static inner classes like "
                                +ctor.getDeclaringClass().getName()+" cannot use @JsonCreator for constructors");
                    }
                    */
                    ctxt.reportBadTypeDefinition(beanDesc,
"Argument #%d of constructor %s has no property name annotation; must have name when multiple-parameter constructor annotated as Creator",
nonAnnotatedParamIndex, ctor);
                }
            }
            // [#725]: as a fallback, all-implicit names may work as well
            if (!creators.hasDefaultCreator()) {
                if (implicitCtors == null) {
                    implicitCtors = new LinkedList<>();
                }
                implicitCtors.add(ctor);
            }
        }
        // last option, as per [#725]: consider implicit-names-only, visible constructor,
        // if just one found
        if ((implicitCtors != null) && !creators.hasDelegatingCreator()
                && !creators.hasPropertyBasedCreator()) {
            _checkImplicitlyNamedConstructors(ctxt, beanDesc, vchecker, intr,
                    creators, implicitCtors);
        }
    }

    protected void _addFactoryCreators(DeserializationContext ctxt,
            CreatorCollectionState ccState)
        throws JsonMappingException
    {
        final DeserializationConfig config = ctxt.getConfig();
        final BeanDescription beanDesc = ccState.beanDesc;
        final CreatorCollector creators = ccState.creators;
        final AnnotationIntrospector intr = ccState.annotationIntrospector();
        final VisibilityChecker vchecker = ccState.vchecker;
        final Map<AnnotatedWithParams, BeanPropertyDefinition[]> creatorParams = ccState.creatorParams;

        List<CreatorCandidate> nonAnnotated = new LinkedList<>();

        int explCount = 0;

        // 21-Sep-2017, tatu: First let's handle explicitly annotated ones
        for (AnnotatedMethod factory : beanDesc.getFactoryMethods()) {
            JsonCreator.Mode creatorMode = intr.findCreatorAnnotation(ctxt.getConfig(), factory);
            final int argCount = factory.getParameterCount();
            if (creatorMode == null) {
                // Only potentially accept 1-argument factory methods
                if ((argCount == 1) && vchecker.isCreatorVisible(factory)) {
                    nonAnnotated.add(CreatorCandidate.construct(config, factory, null));
                }
                continue;
            }
            if (creatorMode == Mode.DISABLED) {
                continue;
            }
            
            // zero-arg method factory methods fine, as long as explicit
            if (argCount == 0) {
                creators.setDefaultCreator(factory);
                continue;
            }

            switch (creatorMode) {
            case DELEGATING:
                _addExplicitDelegatingCreator(ctxt, beanDesc, creators,
                        CreatorCandidate.construct(config, factory, null));
                break;
            case PROPERTIES:
                _addExplicitPropertyCreator(ctxt, beanDesc, creators,
                        CreatorCandidate.construct(config, factory, creatorParams.get(factory)));
                break;
            case DEFAULT:
            default:
                _addExplicitAnyCreator(ctxt, beanDesc, creators,
                        CreatorCandidate.construct(config, factory, creatorParams.get(factory)),
                        ctxt.getConfig().getConstructorDetector());
                break;
            }
            ++explCount;
        }
        // And only if and when those handled, consider potentially visible ones
        if (explCount > 0) { // TODO: split method into two since we could have expl factories
            return;
        }
        // And then implicitly found
        for (CreatorCandidate candidate : nonAnnotated) {
            final int argCount = candidate.paramCount();
            AnnotatedWithParams factory = candidate.creator();
            final BeanPropertyDefinition[] propDefs = creatorParams.get(factory);
            // some single-arg factory methods (String, number) are auto-detected
            if (argCount != 1) {
                continue; // 2 and more args? Must be explicit, handled earlier
            }
            BeanPropertyDefinition argDef = candidate.propertyDef(0);
            boolean useProps = _checkIfCreatorPropertyBased(ctxt, factory, argDef);
            if (!useProps) { // not property based but delegating
                /*boolean added=*/ _handleSingleArgumentCreator(creators,
                        factory, false, vchecker.isCreatorVisible(factory));
                // 23-Sep-2016, tatu: [databind#1383]: Need to also sever link to avoid possible
                //    later problems with "unresolved" constructor property
                if (argDef != null) {
                    ((POJOPropertyBuilder) argDef).removeConstructors();
                }
                continue;
            }
            AnnotatedParameter nonAnnotatedParam = null;            
            SettableBeanProperty[] properties = new SettableBeanProperty[argCount];
            int implicitNameCount = 0;
            int explicitNameCount = 0;
            int injectCount = 0;
            
            for (int i = 0; i < argCount; ++i) {
                final AnnotatedParameter param = factory.getParameter(i);
                BeanPropertyDefinition propDef = (propDefs == null) ? null : propDefs[i];
                JacksonInject.Value injectable = intr.findInjectableValue(config, param);
                final PropertyName name = (propDef == null) ? null : propDef.getFullName();

                if (propDef != null && propDef.isExplicitlyNamed()) {
                    ++explicitNameCount;
                    properties[i] = constructCreatorProperty(ctxt, beanDesc, name, i, param, injectable);
                    continue;
                }
                if (injectable != null) {
                    ++injectCount;
                    properties[i] = constructCreatorProperty(ctxt, beanDesc, name, i, param, injectable);
                    continue;
                }
                NameTransformer unwrapper = intr.findUnwrappingNameTransformer(config, param);
                if (unwrapper != null) {
                    _reportUnwrappedCreatorProperty(ctxt, beanDesc, param);
                    /*
                    properties[i] = constructCreatorProperty(ctxt, beanDesc, UNWRAPPED_CREATOR_PARAM_NAME, i, param, null);
                    ++implicitNameCount;
                    */
                    continue;
                }
                /* 25-Sep-2014, tatu: Actually, we may end up "losing" naming due to higher-priority constructor
                 *  (see TestCreators#testConstructorCreator() test). And just to avoid running into that problem,
                 *  let's add one more work around
                 */
                /*
                PropertyName name2 = _findExplicitParamName(param, intr);
                if (name2 != null && !name2.isEmpty()) {
                    // Hmmh. Ok, fine. So what are we to do with it... ?
                    // For now... skip. May need to revisit this, should this become problematic
                    continue main_loop;
                }
                */
                if (nonAnnotatedParam == null) {
                    nonAnnotatedParam = param;
                }
            }
            final int namedCount = explicitNameCount + implicitNameCount;
            
            // Ok: if named or injectable, we have more work to do
            if (explicitNameCount > 0 || injectCount > 0) {
                // simple case; everything covered:
                if ((namedCount + injectCount) == argCount) {
                    creators.addPropertyCreator(factory, false, properties);
                } else if ((explicitNameCount == 0) && ((injectCount + 1) == argCount)) {
                    // [712] secondary: all but one injectable, one un-annotated (un-named)
                    creators.addDelegatingCreator(factory, false, properties, 0);
                } else { // otherwise, epic fail
                    ctxt.reportBadTypeDefinition(beanDesc,
"Argument #%d of factory method %s has no property name annotation; must have name when multiple-parameter constructor annotated as Creator",
                    nonAnnotatedParam.getIndex(), factory);
                }
            }
        }
    }

    /*
    /**********************************************************************
    /* Creator introspection, explicitly annotated creators
    /**********************************************************************
     */

    /**
<<<<<<< HEAD
     * Helper method called when a {@code java.lang.Record} definition's "canonical"
     * constructor is to be used: if so, we have implicit names to consider.
     *
     * @since 2.12
     */
    protected void _addRecordConstructor(DeserializationContext ctxt, CreatorCollectionState ccState,
            AnnotatedConstructor canonical, List<String> implicitNames)
                    throws JsonMappingException
    {
        final DeserializationConfig config = ctxt.getConfig();
        final int argCount = canonical.getParameterCount();
        final AnnotationIntrospector intr = ctxt.getAnnotationIntrospector();
        final SettableBeanProperty[] properties = new SettableBeanProperty[argCount];

        for (int i = 0; i < argCount; ++i) {
            final AnnotatedParameter param = canonical.getParameter(i);
            JacksonInject.Value injectable = intr.findInjectableValue(config, param);
            PropertyName name = intr.findNameForDeserialization(config, param);
            if (name == null || name.isEmpty()) {
                name = PropertyName.construct(implicitNames.get(i));
            }
            properties[i] = constructCreatorProperty(ctxt, ccState.beanDesc, name, i, param, injectable);
        }
        ccState.creators.addPropertyCreator(canonical, false, properties);
    }

    /**
=======
>>>>>>> b4eff108
     * Helper method called when there is the explicit "is-creator" with mode of "delegating"
     */
    protected void _addExplicitDelegatingCreator(DeserializationContext ctxt,
            BeanDescription beanDesc, CreatorCollector creators,
            CreatorCandidate candidate)
        throws JsonMappingException
    {
        // Somewhat simple: find injectable values, if any, ensure there is one
        // and just one delegated argument; report violations if any

        int ix = -1;
        final int argCount = candidate.paramCount();
        SettableBeanProperty[] properties = new SettableBeanProperty[argCount];
        for (int i = 0; i < argCount; ++i) {
            AnnotatedParameter param = candidate.parameter(i);
            JacksonInject.Value injectId = candidate.injection(i);
            if (injectId != null) {
                properties[i] = constructCreatorProperty(ctxt, beanDesc, null, i, param, injectId);
                continue;
            }
            if (ix < 0) {
                ix = i;
                continue;
            }
            // Illegal to have more than one value to delegate to
            ctxt.reportBadTypeDefinition(beanDesc,
                    "More than one argument (#%d and #%d) left as delegating for Creator %s: only one allowed",
                    ix, i, candidate);
        }
        // Also, let's require that one Delegating argument does eixt
        if (ix < 0) {
            ctxt.reportBadTypeDefinition(beanDesc,
                    "No argument left as delegating for Creator %s: exactly one required", candidate);
        }
        // 17-Jan-2018, tatu: as per [databind#1853] need to ensure we will distinguish
        //   "well-known" single-arg variants (String, int/long, boolean) from "generic" delegating...
        if (argCount == 1) {
            _handleSingleArgumentCreator(creators, candidate.creator(), true, true);
            // one more thing: sever link to creator property, to avoid possible later
            // problems with "unresolved" constructor property
            BeanPropertyDefinition paramDef = candidate.propertyDef(0);
            if (paramDef != null) {
                ((POJOPropertyBuilder) paramDef).removeConstructors();
            }
            return;
        }
        creators.addDelegatingCreator(candidate.creator(), true, properties, ix);
    }

    /**
     * Helper method called when there is the explicit "is-creator" with mode of "properties-based"
     */
    protected void _addExplicitPropertyCreator(DeserializationContext ctxt,
            BeanDescription beanDesc, CreatorCollector creators,
            CreatorCandidate candidate)
        throws JsonMappingException
    {
        final DeserializationConfig config = ctxt.getConfig();
        final AnnotationIntrospector intr = config.getAnnotationIntrospector();
        final int paramCount = candidate.paramCount();
        SettableBeanProperty[] properties = new SettableBeanProperty[paramCount];

        for (int i = 0; i < paramCount; ++i) {
            JacksonInject.Value injectId = candidate.injection(i);
            AnnotatedParameter param = candidate.parameter(i);
            PropertyName name = candidate.paramName(i);
            if (name == null) {
                // 21-Sep-2017, tatu: Looks like we want to block accidental use of Unwrapped,
                //   as that will not work with Creators well at all
                NameTransformer unwrapper = intr.findUnwrappingNameTransformer(config, param);
                if (unwrapper != null) {
                    _reportUnwrappedCreatorProperty(ctxt, beanDesc, param);
                    /*
                    properties[i] = constructCreatorProperty(ctxt, beanDesc, UNWRAPPED_CREATOR_PARAM_NAME, i, param, null);
                    ++explicitNameCount;
                    */
                }
                name = candidate.findImplicitParamName(i);
                // Must be injectable or have name; without either won't work
                if ((name == null) && (injectId == null)) {
                    ctxt.reportBadTypeDefinition(beanDesc,
"Argument #%d has no property name, is not Injectable: can not use as Creator %s", i, candidate);
                }
            }
            properties[i] = constructCreatorProperty(ctxt, beanDesc, name, i, param, injectId);
        }
        creators.addPropertyCreator(candidate.creator(), true, properties);
    }

    /**
     * Helper method called when there is explicit "is-creator" marker,
     * but no mode declaration.
     */
    protected void _addExplicitAnyCreator(DeserializationContext ctxt,
            BeanDescription beanDesc, CreatorCollector creators,
            CreatorCandidate candidate, ConstructorDetector ctorDetector)
        throws JsonMappingException
    {
        // Looks like there's bit of magic regarding 1-parameter creators; others simpler:
        if (1 != candidate.paramCount()) {
            // Ok: for delegates, we want one and exactly one parameter without
            // injection AND without name

            // 13-Sep-2020, tatu: Can only be delegating if not forced to be properties-based
            if (!ctorDetector.singleArgCreatorDefaultsToProperties()) {
                int oneNotInjected = candidate.findOnlyParamWithoutInjection();
                if (oneNotInjected >= 0) {
                    // getting close; but most not have name (or be explicitly specified
                    // as default-to-delegate)
                    if (ctorDetector.singleArgCreatorDefaultsToDelegating()
                            || candidate.paramName(oneNotInjected) == null) {
                        _addExplicitDelegatingCreator(ctxt, beanDesc, creators, candidate);
                        return;
                    }
                }
            }
            _addExplicitPropertyCreator(ctxt, beanDesc, creators, candidate);
            return;
        }

        // And here be the "simple" single-argument construct
        final AnnotatedParameter param = candidate.parameter(0);
        final JacksonInject.Value injectId = candidate.injection(0);
        PropertyName paramName = null;

        boolean useProps;
        switch (ctorDetector.singleArgMode()) {
        case DELEGATING:
            useProps = false;
            break;
        case PROPERTIES:
            useProps = true;
            // 13-Sep-2020, tatu: since we are configured to prefer Properties-style,
            //    any name (explicit OR implicit does):
            paramName = candidate.paramName(0);
            break;

        case REQUIRE_MODE:
            ctxt.reportBadTypeDefinition(beanDesc,
"Single-argument constructor (%s) is annotated but no 'mode' defined; `CreatorDetector`"
+ "configured with `SingleArgConstructor.REQUIRE_MODE`",
candidate.creator());
            return;
        case HEURISTIC:
        default:
            { // Note: behavior pre-Jackson-2.12
                final BeanPropertyDefinition paramDef = candidate.propertyDef(0);
                // with heuristic, need to start with just explicit name
                paramName = candidate.explicitParamName(0);

                // If there's injection or explicit name, should be properties-based
                useProps = (paramName != null) || (injectId != null);
                if (!useProps && (paramDef != null)) {
                    // One more thing: if implicit name matches property with a getter
                    // or field, we'll consider it property-based as well
        
                    // 25-May-2018, tatu: as per [databind#2051], looks like we have to get
                    //    not implicit name, but name with possible strategy-based-rename
        //            paramName = candidate.findImplicitParamName(0);
                    paramName = candidate.paramName(0);
                    useProps = (paramName != null) && paramDef.couldSerialize();
                }
            }
        }

        if (useProps) {
            SettableBeanProperty[] properties = new SettableBeanProperty[] {
                    constructCreatorProperty(ctxt, beanDesc, paramName, 0, param, injectId)
            };
            creators.addPropertyCreator(candidate.creator(), true, properties);
            return;
        }

        _handleSingleArgumentCreator(creators, candidate.creator(), true, true);

        // one more thing: sever link to creator property, to avoid possible later
        // problems with "unresolved" constructor property
        final BeanPropertyDefinition paramDef = candidate.propertyDef(0);
        if (paramDef != null) {
            ((POJOPropertyBuilder) paramDef).removeConstructors();
        }
    }

    /*
    /**********************************************************************
    /* Creator introspection, helper methods
    /**********************************************************************
     */

    private boolean _checkIfCreatorPropertyBased(DeserializationContext ctxt,
            AnnotatedWithParams creator, BeanPropertyDefinition propDef)
    {
        // If explicit name, or inject id, property-based
        if (((propDef != null) && propDef.isExplicitlyNamed())
                || (ctxt.getAnnotationIntrospector().findInjectableValue(ctxt.getConfig(),
                        creator.getParameter(0)) != null)) {
            return true;
        }
        if (propDef != null) {
            // One more thing: if implicit name matches property with a getter
            // or field, we'll consider it property-based as well
            String implName = propDef.getName();
            if (implName != null && !implName.isEmpty()) {
                if (propDef.couldSerialize()) {
                    return true;
                }
            }
        }
        // in absence of everything else, default to delegating
        return false;
    }

    private void _checkImplicitlyNamedConstructors(DeserializationContext ctxt,
            BeanDescription beanDesc, VisibilityChecker vchecker,
            AnnotationIntrospector intr, CreatorCollector creators,
            List<AnnotatedWithParams> implicitCtors) throws JsonMappingException
    {
        AnnotatedWithParams found = null;
        SettableBeanProperty[] foundProps = null;

        // Further checks: (a) must have names for all parameters, (b) only one visible
        // Also, since earlier matching of properties and creators relied on existence of
        // `@JsonCreator` (or equivalent) annotation, we need to do bit more re-inspection...

        main_loop:
        for (AnnotatedWithParams ctor : implicitCtors) {
            // 21-Sep-2017, tatu: Note that "scalar constructors" are always delegating,
            //    so use regular creator visibility here.
//            if (!_constructorVisible(vchecker, ctor)) {
            if (!vchecker.isCreatorVisible(ctor)) {
                continue;
            }
            // as per earlier notes, only end up here if no properties associated with creator
            final int argCount = ctor.getParameterCount();
            SettableBeanProperty[] properties = new SettableBeanProperty[argCount];
            for (int i = 0; i < argCount; ++i) {
                final AnnotatedParameter param = ctor.getParameter(i);
                final PropertyName name = _findParamName(ctxt, param, intr);

                // must have name (implicit fine)
                if (name == null || name.isEmpty()) {
                    continue main_loop;
                }
                properties[i] = constructCreatorProperty(ctxt, beanDesc, name, param.getIndex(),
                        param, /*injectId*/ null);
            }
            if (found != null) { // only one allowed; but multiple not an error
                found = null;
                break;
            }
            found = ctor;
            foundProps = properties;
        }
        // found one and only one visible? Ship it!
        if (found != null) {
            creators.addPropertyCreator(found, /*isCreator*/ false, foundProps);
            BasicBeanDescription bbd = (BasicBeanDescription) beanDesc;
            // Also: add properties, to keep error messages complete wrt known properties...
            for (SettableBeanProperty prop : foundProps) {
                PropertyName pn = prop.getFullName();
                if (!bbd.hasProperty(pn)) {
                    BeanPropertyDefinition newDef = SimpleBeanPropertyDefinition.construct(
                            ctxt.getConfig(), prop.getMember(), pn);
                    bbd.addProperty(newDef);
                }
            }
        }
    }

<<<<<<< HEAD
    // Left-over from 2.x, remove in near feature
    // @Deprecated
    /*
=======
    /*
    /**********************************************************************
    /* Creator introspection: factory methods
    /**********************************************************************
     */

>>>>>>> b4eff108
    protected void _addFactoryCreators
        (DeserializationContext ctxt, CreatorCollectionState ccState)
        throws JsonMappingException
    {
        final BeanDescription beanDesc = ccState.beanDesc;
        final CreatorCollector creators = ccState.creators;
        final AnnotationIntrospector intr = ccState.annotationIntrospector();
        final VisibilityChecker<?> vchecker = ccState.vchecker;
        final Map<AnnotatedWithParams, BeanPropertyDefinition[]> creatorParams = ccState.creatorParams;

        List<CreatorCandidate> nonAnnotated = new LinkedList<>();
        int explCount = 0;

        // 21-Sep-2017, tatu: First let's handle explicitly annotated ones
        for (AnnotatedMethod factory : beanDesc.getFactoryMethods()) {
            JsonCreator.Mode creatorMode = intr.findCreatorAnnotation(ctxt.getConfig(), factory);
            final int argCount = factory.getParameterCount();
            if (creatorMode == null) {
                // Only potentially accept 1-argument factory methods
                if ((argCount == 1) && vchecker.isCreatorVisible(factory)) {
                    nonAnnotated.add(CreatorCandidate.construct(intr, factory, null));
                }
                continue;
            }
            if (creatorMode == Mode.DISABLED) {
                continue;
            }
            
            // zero-arg method factory methods fine, as long as explicit
            if (argCount == 0) {
                creators.setDefaultCreator(factory);
                continue;
            }

            switch (creatorMode) {
            case DELEGATING:
                _addExplicitDelegatingCreator(ctxt, beanDesc, creators,
                        CreatorCandidate.construct(intr, factory, null));
                break;
            case PROPERTIES:
                _addExplicitPropertyCreator(ctxt, beanDesc, creators,
                        CreatorCandidate.construct(intr, factory, creatorParams.get(factory)));
                break;
            case DEFAULT:
            default:
                _addExplicitAnyCreator(ctxt, beanDesc, creators,
                        CreatorCandidate.construct(intr, factory, creatorParams.get(factory)),
                        // 13-Sep-2020, tatu: Factory methods do not follow config settings
                        //    (as of Jackson 2.12)
                        ConstructorDetector.DEFAULT);
                break;
            }
            ++explCount;
        }
        // And only if and when those handled, consider potentially visible ones
        if (explCount > 0) { // TODO: split method into two since we could have expl factories
            return;
        }
        // And then implicitly found
        for (CreatorCandidate candidate : nonAnnotated) {
            final int argCount = candidate.paramCount();
            AnnotatedWithParams factory = candidate.creator();
            final BeanPropertyDefinition[] propDefs = creatorParams.get(factory);
            // some single-arg factory methods (String, number) are auto-detected
            if (argCount != 1) {
                continue; // 2 and more args? Must be explicit, handled earlier
            }
            BeanPropertyDefinition argDef = candidate.propertyDef(0);
            boolean useProps = _checkIfCreatorPropertyBased(intr, factory, argDef);
            if (!useProps) { // not property based but delegating
                _handleSingleArgumentCreator(creators,
                        factory, false, vchecker.isCreatorVisible(factory));
                // 23-Sep-2016, tatu: [databind#1383]: Need to also sever link to avoid possible
                //    later problems with "unresolved" constructor property
                if (argDef != null) {
                    ((POJOPropertyBuilder) argDef).removeConstructors();
                }
                continue;
            }
            AnnotatedParameter nonAnnotatedParam = null;            
            SettableBeanProperty[] properties = new SettableBeanProperty[argCount];
            int implicitNameCount = 0;
            int explicitNameCount = 0;
            int injectCount = 0;
            
            for (int i = 0; i < argCount; ++i) {
                final AnnotatedParameter param = factory.getParameter(i);
                BeanPropertyDefinition propDef = (propDefs == null) ? null : propDefs[i];
                JacksonInject.Value injectable = intr.findInjectableValue(param);
                final PropertyName name = (propDef == null) ? null : propDef.getFullName();

                if (propDef != null && propDef.isExplicitlyNamed()) {
                    ++explicitNameCount;
                    properties[i] = constructCreatorProperty(ctxt, beanDesc, name, i, param, injectable);
                    continue;
                }
                if (injectable != null) {
                    ++injectCount;
                    properties[i] = constructCreatorProperty(ctxt, beanDesc, name, i, param, injectable);
                    continue;
                }
                NameTransformer unwrapper = intr.findUnwrappingNameTransformer(param);
                if (unwrapper != null) {
                    _reportUnwrappedCreatorProperty(ctxt, beanDesc, param);
                    //properties[i] = constructCreatorProperty(ctxt, beanDesc, UNWRAPPED_CREATOR_PARAM_NAME, i, param, null);
                    //++implicitNameCount;
                    continue;
                }
                // One more thing: implicit names are ok iff ctor has creator annotation
//                if (isCreator) {
//                    if (name != null && !name.isEmpty()) {
//                        ++implicitNameCount;
//                        properties[i] = constructCreatorProperty(ctxt, beanDesc, name, i, param, injectable);
//                        continue;
//                    }
//                }
                // 25-Sep-2014, tatu: Actually, we may end up "losing" naming due to higher-priority constructor
                //  (see TestCreators#testConstructorCreator() test). And just to avoid running into that problem,
                //  let's add one more work around
                //
                //
                //PropertyName name2 = _findExplicitParamName(param, intr);
                //if (name2 != null && !name2.isEmpty()) {
                //    // Hmmh. Ok, fine. So what are we to do with it... ?
                //    // For now... skip. May need to revisit this, should this become problematic
                //    continue main_loop;
                //}
                if (nonAnnotatedParam == null) {
                    nonAnnotatedParam = param;
                }
            }
            final int namedCount = explicitNameCount + implicitNameCount;
            
            // Ok: if named or injectable, we have more work to do
            if (explicitNameCount > 0 || injectCount > 0) {
                // simple case; everything covered:
                if ((namedCount + injectCount) == argCount) {
                    creators.addPropertyCreator(factory, false, properties);
                } else if ((explicitNameCount == 0) && ((injectCount + 1) == argCount)) {
                    // secondary: all but one injectable, one un-annotated (un-named)
                    creators.addDelegatingCreator(factory, false, properties, 0);
                } else { // otherwise, epic fail
                    ctxt.reportBadTypeDefinition(beanDesc,
"Argument #%d of factory method %s has no property name annotation; must have name when multiple-parameter constructor annotated as Creator",
                    nonAnnotatedParam.getIndex(), factory);
                }
            }
        }
    }
*/

    protected boolean _handleSingleArgumentCreator(CreatorCollector creators,
            AnnotatedWithParams ctor, boolean isCreator, boolean isVisible)
    {
        // otherwise either 'simple' number, String, or general delegate:
        Class<?> type = ctor.getRawParameterType(0);
        if (type == String.class || type == CLASS_CHAR_SEQUENCE) {
            if (isCreator || isVisible) {
                creators.addStringCreator(ctor, isCreator);
            }
            return true;
        }
        if (type == int.class || type == Integer.class) {
            if (isCreator || isVisible) {
                creators.addIntCreator(ctor, isCreator);
            }
            return true;
        }
        if (type == long.class || type == Long.class) {
            if (isCreator || isVisible) {
                creators.addLongCreator(ctor, isCreator);
            }
            return true;
        }
        if (type == double.class || type == Double.class) {
            if (isCreator || isVisible) {
                creators.addDoubleCreator(ctor, isCreator);
            }
            return true;
        }
        if (type == boolean.class || type == Boolean.class) {
            if (isCreator || isVisible) {
                creators.addBooleanCreator(ctor, isCreator);
            }
            return true;
        }
        if (type == BigInteger.class) {
            if (isCreator || isVisible) {
                creators.addBigIntegerCreator(ctor, isCreator);
            }
        }
        if (type == BigDecimal.class) {
            if (isCreator || isVisible) {
                creators.addBigDecimalCreator(ctor, isCreator);
            }
        }
        // Delegating Creator ok iff it has @JsonCreator (etc)
        if (isCreator) {
            creators.addDelegatingCreator(ctor, isCreator, null, 0);
            return true;
        }
        return false;
    }

    // 01-Dec-2016, tatu: As per [databind#265] we cannot yet support passing
    //   of unwrapped values through creator properties, so fail fast
    protected void _reportUnwrappedCreatorProperty(DeserializationContext ctxt,
            BeanDescription beanDesc, AnnotatedParameter param)
        throws JsonMappingException
    {
        ctxt.reportBadTypeDefinition(beanDesc,
"Cannot define Creator parameter %d as `@JsonUnwrapped`: combination not yet supported",
                param.getIndex());
    }

    /**
     * Method that will construct a property object that represents
     * a logical property passed via Creator (constructor or static
     * factory method)
     */
    protected SettableBeanProperty constructCreatorProperty(DeserializationContext ctxt,
            BeanDescription beanDesc, PropertyName name, int index,
            AnnotatedParameter param,
            JacksonInject.Value injectable)
        throws JsonMappingException
    {
        final DeserializationConfig config = ctxt.getConfig();
        final AnnotationIntrospector intr = config.getAnnotationIntrospector();
        PropertyMetadata metadata;
        {
            if (intr == null) {
                metadata = PropertyMetadata.STD_REQUIRED_OR_OPTIONAL;
            } else {
                Boolean b = intr.hasRequiredMarker(config, param);
                String desc = intr.findPropertyDescription(config, param);
                Integer idx = intr.findPropertyIndex(config, param);
                String def = intr.findPropertyDefaultValue(config, param);
                metadata = PropertyMetadata.construct(b, desc, idx, def);
            }
        }
        JavaType type = resolveMemberAndTypeAnnotations(ctxt, param, param.getType());
        BeanProperty.Std property = new BeanProperty.Std(name, type,
                intr.findWrapperName(config, param), param, metadata);
        // Type deserializer: either comes from property (and already resolved)
        TypeDeserializer typeDeser = (TypeDeserializer) type.getTypeHandler();
        // or if not, based on type being referenced:
        if (typeDeser == null) {
            typeDeser = ctxt.findTypeDeserializer(type);
        }

        // 22-Sep-2019, tatu: for [databind#2458] need more work on getting metadata
        //   about SetterInfo, mergeability
        metadata = _getSetterInfo(ctxt, property, metadata);

        // Note: contextualization of typeDeser _should_ occur in constructor of CreatorProperty
        // so it is not called directly here
        SettableBeanProperty prop = CreatorProperty.construct(name, type, property.getWrapperName(),
                typeDeser, beanDesc.getClassAnnotations(), param, index, injectable,
                metadata);
        JsonDeserializer<?> deser = findDeserializerFromAnnotation(ctxt, param);
        if (deser == null) {
            deser = type.getValueHandler();
        }
        if (deser != null) {
            // As per [databind#462] need to ensure we contextualize deserializer before passing it on
            deser = ctxt.handlePrimaryContextualization(deser, prop, type);
            prop = prop.withValueDeserializer(deser);
        }
        return prop;
    }

    private PropertyName _findParamName(DeserializationContext ctxt,
            AnnotatedParameter param, AnnotationIntrospector intr)
    {
        if (intr != null) {
            final DeserializationConfig config = ctxt.getConfig();
            PropertyName name = intr.findNameForDeserialization(config, param);
            if (name != null) {
                return name;
            }
            // 14-Apr-2014, tatu: Need to also consider possible implicit name
            //  (for JDK8, or via paranamer)

            String str = intr.findImplicitPropertyName(config, param);
            if (str != null && !str.isEmpty()) {
                return PropertyName.construct(str);
            }
        }
        return null;
    }

    /**
     * Helper method copied from {@code POJOPropertyBuilder} since that won't be
     * applied to creator parameters.
     */
    protected PropertyMetadata _getSetterInfo(DeserializationContext ctxt,
            BeanProperty prop, PropertyMetadata metadata)
    {
        final DeserializationConfig config = ctxt.getConfig();
        final AnnotationIntrospector intr = config.getAnnotationIntrospector();

        boolean needMerge = true;
        Nulls valueNulls = null;
        Nulls contentNulls = null;

        // NOTE: compared to `POJOPropertyBuilder`, we only have access to creator
        // parameter, not other accessors, so code bit simpler
        AnnotatedMember prim = prop.getMember();

        if (prim != null) {
            // Ok, first: does property itself have something to say?
            if (intr != null) {
                JsonSetter.Value setterInfo = intr.findSetterInfo(config, prim);
                if (setterInfo != null) {
                    valueNulls = setterInfo.nonDefaultValueNulls();
                    contentNulls = setterInfo.nonDefaultContentNulls();
                }
            }
            // If not, config override?
            // 25-Oct-2016, tatu: Either this, or type of accessor...
            if (needMerge || (valueNulls == null) || (contentNulls == null)) {
                ConfigOverride co = config.getConfigOverride(prop.getType().getRawClass());
                JsonSetter.Value setterInfo = co.getNullHandling();
                if (setterInfo != null) {
                    if (valueNulls == null) {
                        valueNulls = setterInfo.nonDefaultValueNulls();
                    }
                    if (contentNulls == null) {
                        contentNulls = setterInfo.nonDefaultContentNulls();
                    }
                }
            }
        }
        if (needMerge || (valueNulls == null) || (contentNulls == null)) {
            JsonSetter.Value setterInfo = config.getDefaultNullHandling();
            if (valueNulls == null) {
                valueNulls = setterInfo.nonDefaultValueNulls();
            }
            if (contentNulls == null) {
                contentNulls = setterInfo.nonDefaultContentNulls();
            }
        }
        if ((valueNulls != null) || (contentNulls != null)) {
            metadata = metadata.withNulls(valueNulls, contentNulls);
        }
        return metadata;
    }

    /*
    protected PropertyName _findImplicitParamName(AnnotatedParameter param, AnnotationIntrospector intr)
    {
        String str = intr.findImplicitPropertyName(param);
        if (str != null && !str.isEmpty()) {
            return PropertyName.construct(str);
        }
        return null;
    }

    protected boolean _checkIfCreatorPropertyBased(AnnotationIntrospector intr,
            AnnotatedWithParams creator, BeanPropertyDefinition propDef)
    {
        // If explicit name, or inject id, property-based
        if (((propDef != null) && propDef.isExplicitlyNamed())
                || (intr.findInjectableValue(creator.getParameter(0)) != null)) {
            return true;
        }
        if (propDef != null) {
            // One more thing: if implicit name matches property with a getter
            // or field, we'll consider it property-based as well
            String implName = propDef.getName();
            if (implName != null && !implName.isEmpty()) {
                if (propDef.couldSerialize()) {
                    return true;
                }
            }
        }
        // in absence of everything else, default to delegating
        return false;
    }
*/

    /*
    /**********************************************************************
    /* DeserializerFactory impl: array deserializers
    /**********************************************************************
     */

    @Override
    public JsonDeserializer<?> createArrayDeserializer(DeserializationContext ctxt,
            ArrayType type, final BeanDescription beanDesc)
        throws JsonMappingException
    {
        final DeserializationConfig config = ctxt.getConfig();
        JavaType elemType = type.getContentType();
        
        // Very first thing: is deserializer hard-coded for elements?
        JsonDeserializer<Object> contentDeser = elemType.getValueHandler();
        // Then optional type info: if type has been resolved, we may already know type deserializer:
        TypeDeserializer elemTypeDeser = elemType.getTypeHandler();
        // but if not, may still be possible to find:
        if (elemTypeDeser == null) {
            elemTypeDeser = ctxt.findTypeDeserializer(elemType);
        }
        // 23-Nov-2010, tatu: Custom array deserializer?
        JsonDeserializer<?>  deser = _findCustomArrayDeserializer(type,
                config, beanDesc, elemTypeDeser, contentDeser);
        if (deser == null) {
            if (contentDeser == null) {
                Class<?> raw = elemType.getRawClass();
                if (elemType.isPrimitive()) {
                    return PrimitiveArrayDeserializers.forType(raw);
                }
                if (raw == String.class) {
                    return StringArrayDeserializer.instance;
                }
            }
            deser = new ObjectArrayDeserializer(type, contentDeser, elemTypeDeser);
        }
        // and then new with 2.2: ability to post-process it too (databind#120)
        if (_factoryConfig.hasDeserializerModifiers()) {
            for (BeanDeserializerModifier mod : _factoryConfig.deserializerModifiers()) {
                deser = mod.modifyArrayDeserializer(config, type, beanDesc, deser);
            }
        }
        return deser;
    }

    /*
    /**********************************************************************
    /* DeserializerFactory impl: Collection(-like) deserializers
    /**********************************************************************
     */

    @Override
    public JsonDeserializer<?> createCollectionDeserializer(DeserializationContext ctxt,
            CollectionType type, BeanDescription beanDesc)
        throws JsonMappingException
    {
        JavaType contentType = type.getContentType();
        // Very first thing: is deserializer hard-coded for elements?
        JsonDeserializer<Object> contentDeser = contentType.getValueHandler();
        final DeserializationConfig config = ctxt.getConfig();

        // Then optional type info: if type has been resolved, we may already know type deserializer:
        TypeDeserializer contentTypeDeser = contentType.getTypeHandler();
        // but if not, may still be possible to find:
        if (contentTypeDeser == null) {
            contentTypeDeser = ctxt.findTypeDeserializer(contentType);
        }
        // 23-Nov-2010, tatu: Custom deserializer?
        JsonDeserializer<?> deser = _findCustomCollectionDeserializer(type,
                config, beanDesc, contentTypeDeser, contentDeser);
        if (deser == null) {
            Class<?> collectionClass = type.getRawClass();
            if (contentDeser == null) { // not defined by annotation
                // [databind#1853]: Map `Set<ENUM>` to `EnumSet<ENUM>`
                if (contentType.isEnumType() && (collectionClass == Set.class)) {
                    collectionClass = EnumSet.class;
                    type = (CollectionType) config.getTypeFactory().constructSpecializedType(type, collectionClass);
                }
                // One special type: EnumSet:
                if (EnumSet.class.isAssignableFrom(collectionClass)) {
                    // 25-Jan-2018, tatu: shouldn't we pass `contentDeser`?
                    deser = new EnumSetDeserializer(contentType, null);
                }
            }
        }

        /* One twist: if we are being asked to instantiate an interface or
         * abstract Collection, we need to either find something that implements
         * the thing, or give up.
         *
         * Note that we do NOT try to guess based on secondary interfaces
         * here; that would probably not work correctly since casts would
         * fail later on (as the primary type is not the interface we'd
         * be implementing)
         */
        if (deser == null) {
            if (type.isInterface() || type.isAbstract()) {
                CollectionType implType = _mapAbstractCollectionType(type, config);
                if (implType == null) {
                    // [databind#292]: Actually, may be fine, but only if polymorphich deser enabled
                    if (type.getTypeHandler() == null) {
                        throw new IllegalArgumentException("Cannot find a deserializer for non-concrete Collection type "+type);
                    }
                    deser = AbstractDeserializer.constructForNonPOJO(beanDesc);
                } else {
                    type = implType;
                    // But if so, also need to re-check creators...
                    beanDesc = ctxt.introspectBeanDescriptionForCreation(type);
                }
            }
            if (deser == null) {
                ValueInstantiator inst = findValueInstantiator(ctxt, beanDesc);
                if (!inst.canCreateUsingDefault()) {
                    // [databind#161]: No default constructor for ArrayBlockingQueue...
                    if (type.hasRawClass(ArrayBlockingQueue.class)) {
                        return new ArrayBlockingQueueDeserializer(type, contentDeser, contentTypeDeser, inst);
                    }
                    // 10-Jan-2017, tatu: `java.util.Collections` types need help:
                    deser = JavaUtilCollectionsDeserializers.findForCollection(ctxt, type);
                    if (deser != null) {
                        return deser;
                    }
                }
                // Can use more optimal deserializer if content type is String, so:
                if (contentType.hasRawClass(String.class)) {
                    // no value type deserializer because Strings are one of natural/native types:
                    deser = new StringCollectionDeserializer(type, contentDeser, inst);
                } else {
                    deser = new CollectionDeserializer(type, contentDeser, contentTypeDeser, inst);
                }
            }
        }
        // allow post-processing it too
        if (_factoryConfig.hasDeserializerModifiers()) {
            for (BeanDeserializerModifier mod : _factoryConfig.deserializerModifiers()) {
                deser = mod.modifyCollectionDeserializer(config, type, beanDesc, deser);
            }
        }
        return deser;
    }

    protected CollectionType _mapAbstractCollectionType(JavaType type, DeserializationConfig config)
    {
        final Class<?> collectionClass = ContainerDefaultMappings.findCollectionFallback(type);
        if (collectionClass != null) {
            return (CollectionType) config.getTypeFactory()
                    .constructSpecializedType(type, collectionClass, true);
        }
        return null;
    }

    // Copied almost verbatim from "createCollectionDeserializer" -- should try to share more code
    @Override
    public JsonDeserializer<?> createCollectionLikeDeserializer(DeserializationContext ctxt,
            CollectionLikeType type, final BeanDescription beanDesc)
        throws JsonMappingException
    {
        JavaType contentType = type.getContentType();
        // Very first thing: is deserializer hard-coded for elements?
        JsonDeserializer<Object> contentDeser = contentType.getValueHandler();
        final DeserializationConfig config = ctxt.getConfig();

        // Then optional type info (1.5): if type has been resolved, we may already know type deserializer:
        TypeDeserializer contentTypeDeser = contentType.getTypeHandler();
        // but if not, may still be possible to find:
        if (contentTypeDeser == null) {
            contentTypeDeser = ctxt.findTypeDeserializer(contentType);
        }
        JsonDeserializer<?> deser = _findCustomCollectionLikeDeserializer(type, config, beanDesc,
                contentTypeDeser, contentDeser);
        if (deser != null) {
            // and then new with 2.2: ability to post-process it too (Issue#120)
            if (_factoryConfig.hasDeserializerModifiers()) {
                for (BeanDeserializerModifier mod : _factoryConfig.deserializerModifiers()) {
                    deser = mod.modifyCollectionLikeDeserializer(config, type, beanDesc, deser);
                }
            }
        }
        return deser;
    }

    /*
    /**********************************************************************
    /* DeserializerFactory impl: Map(-like) deserializers
    /**********************************************************************
     */

    @Override
    public JsonDeserializer<?> createMapDeserializer(DeserializationContext ctxt,
            MapType type, BeanDescription beanDesc)
        throws JsonMappingException
    {
        final DeserializationConfig config = ctxt.getConfig();
        JavaType keyType = type.getKeyType();
        JavaType contentType = type.getContentType();
        
        // First: is there annotation-specified deserializer for values?
        @SuppressWarnings("unchecked")
        JsonDeserializer<Object> contentDeser = (JsonDeserializer<Object>) contentType.getValueHandler();

        // Ok: need a key deserializer (null indicates 'default' here)
        KeyDeserializer keyDes = (KeyDeserializer) keyType.getValueHandler();
        // Then optional type info; either attached to type, or resolved separately:
        TypeDeserializer contentTypeDeser = contentType.getTypeHandler();
        // but if not, may still be possible to find:
        if (contentTypeDeser == null) {
            contentTypeDeser = ctxt.findTypeDeserializer(contentType);
        }

        // 23-Nov-2010, tatu: Custom deserializer?
        JsonDeserializer<?> deser = _findCustomMapDeserializer(type, config, beanDesc,
                keyDes, contentTypeDeser, contentDeser);

        if (deser == null) {
            // Value handling is identical for all, but EnumMap requires special handling for keys
            Class<?> mapClass = type.getRawClass();
            // [databind#1853]: Map `Map<ENUM,x>` to `EnumMap<ENUM,x>`
            if ((mapClass == Map.class) && keyType.isEnumType()) {
                mapClass = EnumMap.class;
                type = (MapType) config.getTypeFactory().constructSpecializedType(type, mapClass);
//                type = (MapType) config.getTypeFactory().constructMapType(mapClass, keyType, contentType);
            }
            if (EnumMap.class.isAssignableFrom(mapClass)) {
                ValueInstantiator inst;

                // 06-Mar-2017, tatu: Should only need to check ValueInstantiator for
                //    custom sub-classes, see [databind#1544]
                if (mapClass == EnumMap.class) {
                    inst = null;
                } else {
                    inst = findValueInstantiator(ctxt, beanDesc);
                }
                if (!keyType.isEnumImplType()) {
                    throw new IllegalArgumentException("Cannot construct EnumMap; generic (key) type not available");
                }
                deser = new EnumMapDeserializer(type, inst, null,
                        contentDeser, contentTypeDeser, null);
            }

            // Otherwise, generic handler works ok.
    
            /* But there is one more twist: if we are being asked to instantiate
             * an interface or abstract Map, we need to either find something
             * that implements the thing, or give up.
             *
             * Note that we do NOT try to guess based on secondary interfaces
             * here; that would probably not work correctly since casts would
             * fail later on (as the primary type is not the interface we'd
             * be implementing)
             */
            if (deser == null) {
                if (type.isInterface() || type.isAbstract()) {
                    MapType fallback = _mapAbstractMapType(type, config);
                    if (fallback != null) {
                        type = (MapType) fallback;
                        mapClass = type.getRawClass();
                        // But if so, also need to re-check creators...
                        beanDesc = ctxt.introspectBeanDescriptionForCreation(type);
                    } else {
                        // [databind#292]: Actually, may be fine, but only if polymorphic deser enabled
                        if (type.getTypeHandler() == null) {
                            throw new IllegalArgumentException("Cannot find a deserializer for non-concrete Map type "+type);
                        }
                        deser = AbstractDeserializer.constructForNonPOJO(beanDesc);
                    }
                } else {
                    // 10-Jan-2017, tatu: `java.util.Collections` types need help:
                    deser = JavaUtilCollectionsDeserializers.findForMap(ctxt, type);
                    if (deser != null) {
                        return deser;
                    }
                }
                if (deser == null) {
                    ValueInstantiator inst = findValueInstantiator(ctxt, beanDesc);
                    // 01-May-2016, tatu: Which base type to use here gets tricky, since
                    //   most often it ought to be `Map` or `EnumMap`, but due to abstract
                    //   mapping it will more likely be concrete type like `HashMap`.
                    //   So, for time being, just pass `Map.class`
                    MapDeserializer md = new MapDeserializer(type, inst, keyDes, contentDeser, contentTypeDeser);
                    JsonIgnoreProperties.Value ignorals = config.getDefaultPropertyIgnorals(Map.class,
                            beanDesc.getClassInfo());
                    Set<String> ignored = (ignorals == null) ? null
                            : ignorals.findIgnoredForDeserialization();
                    md.setIgnorableProperties(ignored);
                    JsonIncludeProperties.Value inclusions = config.getDefaultPropertyInclusions(Map.class,
                            beanDesc.getClassInfo());
                    Set<String> included = inclusions == null ? null : inclusions.getIncluded();
                    md.setIncludableProperties(included);
                    deser = md;
                }
            }
        }
        if (_factoryConfig.hasDeserializerModifiers()) {
            for (BeanDeserializerModifier mod : _factoryConfig.deserializerModifiers()) {
                deser = mod.modifyMapDeserializer(config, type, beanDesc, deser);
            }
        }
        return deser;
    }

    protected MapType _mapAbstractMapType(JavaType type, DeserializationConfig config)
    {
        final Class<?> mapClass = ContainerDefaultMappings.findMapFallback(type);
        if (mapClass != null) {
            return (MapType) config.getTypeFactory()
                    .constructSpecializedType(type, mapClass, true);
        }
        return null;
    }

    // Copied almost verbatim from "createMapDeserializer" -- should try to share more code
    @Override
    public JsonDeserializer<?> createMapLikeDeserializer(DeserializationContext ctxt,
            MapLikeType type, final BeanDescription beanDesc)
        throws JsonMappingException
    {
        JavaType keyType = type.getKeyType();
        JavaType contentType = type.getContentType();
        final DeserializationConfig config = ctxt.getConfig();
        
        // First: is there annotation-specified deserializer for values?
        @SuppressWarnings("unchecked")
        JsonDeserializer<Object> contentDeser = (JsonDeserializer<Object>) contentType.getValueHandler();
        
        // Ok: need a key deserializer (null indicates 'default' here)
        KeyDeserializer keyDes = (KeyDeserializer) keyType.getValueHandler();
        /* !!! 24-Jan-2012, tatu: NOTE: impls MUST use resolve() to find key deserializer!
        if (keyDes == null) {
            keyDes = p.findKeyDeserializer(config, keyType, property);
        }
        */
        // Then optional type info (1.5); either attached to type, or resolve separately:
        TypeDeserializer contentTypeDeser = contentType.getTypeHandler();
        // but if not, may still be possible to find:
        if (contentTypeDeser == null) {
            contentTypeDeser = ctxt.findTypeDeserializer(contentType);
        }
        JsonDeserializer<?> deser = _findCustomMapLikeDeserializer(type, config,
                beanDesc, keyDes, contentTypeDeser, contentDeser);
        if (deser != null) {
            // and then new with 2.2: ability to post-process it too (Issue#120)
            if (_factoryConfig.hasDeserializerModifiers()) {
                for (BeanDeserializerModifier mod : _factoryConfig.deserializerModifiers()) {
                    deser = mod.modifyMapLikeDeserializer(config, type, beanDesc, deser);
                }
            }
        }
        return deser;
    }

    /*
    /**********************************************************************
    /* DeserializerFactory impl: other types
    /**********************************************************************
     */

    /**
     * Factory method for constructing serializers of {@link Enum} types.
     */
    @Override
    public JsonDeserializer<?> createEnumDeserializer(DeserializationContext ctxt,
            JavaType type, BeanDescription beanDesc)
        throws JsonMappingException
    {
        final DeserializationConfig config = ctxt.getConfig();
        final Class<?> enumClass = type.getRawClass();
        // 23-Nov-2010, tatu: Custom deserializer?
        JsonDeserializer<?> deser = _findCustomEnumDeserializer(enumClass, config, beanDesc);

        if (deser == null) {
            // 12-Feb-2020, tatu: while we can't really create real deserializer for `Enum.class`,
            //    it is necessary to allow it in one specific case: see [databind#2605] for details
            //    but basically it can be used as polymorphic base.
            //    We could check `type.getTypeHandler()` to look for that case but seems like we
            //    may as well simply create placeholder (AbstractDeserializer) regardless
            if (enumClass == Enum.class) {
                return AbstractDeserializer.constructForNonPOJO(beanDesc);
            }

            ValueInstantiator valueInstantiator = _constructDefaultValueInstantiator(ctxt, beanDesc);
            SettableBeanProperty[] creatorProps = (valueInstantiator == null) ? null
                    : valueInstantiator.getFromObjectArguments(config);
            // May have @JsonCreator for static factory method:
            for (AnnotatedMethod factory : beanDesc.getFactoryMethods()) {
                if (_hasCreatorAnnotation(ctxt, factory)) {
                    if (factory.getParameterCount() == 0) { // [databind#960]
                        deser = EnumDeserializer.deserializerForNoArgsCreator(config, enumClass, factory);
                        break;
                    }
                    Class<?> returnType = factory.getRawReturnType();
                    // usually should be class, but may be just plain Enum<?> (for Enum.valueOf()?)
                    if (!returnType.isAssignableFrom(enumClass)) {
                        ctxt.reportBadDefinition(type, String.format(
"Invalid `@JsonCreator` annotated Enum factory method [%s]: needs to return compatible type",
factory.toString()));
                    }
                    deser = EnumDeserializer.deserializerForCreator(config, enumClass, factory, valueInstantiator, creatorProps);
                    break;
                }
            }
           
            // Need to consider @JsonValue if one found
            if (deser == null) {
                deser = new EnumDeserializer(constructEnumResolver(ctxt, enumClass,
                        beanDesc.findJsonValueAccessor()),
                        config.isEnabled(MapperFeature.ACCEPT_CASE_INSENSITIVE_ENUMS));
            }
        }

        // and then post-process it too
        if (_factoryConfig.hasDeserializerModifiers()) {
            for (BeanDeserializerModifier mod : _factoryConfig.deserializerModifiers()) {
                deser = mod.modifyEnumDeserializer(config, type, beanDesc, deser);
            }
        }
        return deser;
    }

    @Override
    public JsonDeserializer<?> createTreeDeserializer(DeserializationConfig config,
            JavaType nodeType, BeanDescription beanDesc)
        throws JsonMappingException
    {
        @SuppressWarnings("unchecked")
        Class<? extends JsonNode> nodeClass = (Class<? extends JsonNode>) nodeType.getRawClass();
        // 23-Nov-2010, tatu: Custom deserializer?
        JsonDeserializer<?> custom = _findCustomTreeNodeDeserializer(nodeClass, config,
                beanDesc);
        if (custom != null) {
            return custom;
        }
        return JsonNodeDeserializer.getDeserializer(nodeClass);
    }

    @Override
    public JsonDeserializer<?> createReferenceDeserializer(DeserializationContext ctxt,
            ReferenceType type, BeanDescription beanDesc)
        throws JsonMappingException
    {
        JavaType contentType = type.getContentType();
        // Very first thing: is deserializer hard-coded for elements?
        JsonDeserializer<Object> contentDeser = contentType.getValueHandler();
        final DeserializationConfig config = ctxt.getConfig();
        // Then optional type info: if type has been resolved, we may already know type deserializer:
        TypeDeserializer contentTypeDeser = contentType.getTypeHandler();
        if (contentTypeDeser == null) { // or if not, may be able to find:
            contentTypeDeser = ctxt.findTypeDeserializer(contentType);
        }
        JsonDeserializer<?> deser = _findCustomReferenceDeserializer(type, config, beanDesc,
                contentTypeDeser, contentDeser);

        if (deser == null) {
            // 19-Sep-2017, tatu: Java 8 Optional directly supported in 3.x:
            if (type.isTypeOrSubTypeOf(Optional.class)) {
                // Not sure this can really work but let's try:
                ValueInstantiator inst = type.hasRawClass(Optional.class) ? null
                        : findValueInstantiator(ctxt, beanDesc);
                return new Jdk8OptionalDeserializer(type, inst, contentTypeDeser, contentDeser);
            }
            if (type.isTypeOrSubTypeOf(AtomicReference.class)) {
                // 23-Oct-2016, tatu: Note that subtypes are probably not supportable
                //    without either forcing merging (to avoid having to create instance)
                //    or something else...
                ValueInstantiator inst = type.hasRawClass(AtomicReference.class) ? null
                        : findValueInstantiator(ctxt, beanDesc);
                return new AtomicReferenceDeserializer(type, inst, contentTypeDeser, contentDeser);
            }
            if (type.hasRawClass(OptionalInt.class)) {
                return new OptionalIntDeserializer();
            }
            if (type.hasRawClass(OptionalLong.class)) {
                return new OptionalLongDeserializer();
            }
            if (type.hasRawClass(OptionalDouble.class)) {
                return new OptionalDoubleDeserializer();
            }
        }
        if (deser != null) {
            // and then post-process
            if (_factoryConfig.hasDeserializerModifiers()) {
                for (BeanDeserializerModifier mod : _factoryConfig.deserializerModifiers()) {
                    deser = mod.modifyReferenceDeserializer(config, type, beanDesc, deser);
                }
            }
        }
        return deser;
    }

    /*
    /**********************************************************************
    /* DeserializerFactory impl (partial): other deserializers
    /**********************************************************************
     */

    /**
     * Overridable method called after checking all other types.
     */
    protected JsonDeserializer<?> findOptionalStdDeserializer(DeserializationContext ctxt,
            JavaType type, BeanDescription beanDesc)
        throws JsonMappingException
    {
        return OptionalHandlerFactory.instance.findDeserializer(ctxt.getConfig(), type);
    }

    /*
    /**********************************************************************
    /* DeserializerFactory impl (partial): key deserializers
    /**********************************************************************
     */
    
    @Override
    public KeyDeserializer createKeyDeserializer(DeserializationContext ctxt,
            JavaType type)
        throws JsonMappingException
    {
        final DeserializationConfig config = ctxt.getConfig();
        BeanDescription beanDesc = null;
        KeyDeserializer deser = null;
        if (_factoryConfig.hasKeyDeserializers()) {
            beanDesc = ctxt.introspectBeanDescription(type);
            for (KeyDeserializers d  : _factoryConfig.keyDeserializers()) {
                deser = d.findKeyDeserializer(type, config, beanDesc);
                if (deser != null) {
                    break;
                }
            }
        }

        // the only non-standard thing is this:
        if (deser == null) {
            // [databind#2452]: Support `@JsonDeserialize(keyUsing = ...)`
            if (beanDesc == null) {
                beanDesc = ctxt.introspectBeanDescription(type);
            }
            deser = findKeyDeserializerFromAnnotation(ctxt, beanDesc.getClassInfo());
            if (deser == null) {
                if (type.isEnumType()) {
                    deser = _createEnumKeyDeserializer(ctxt, type);
                } else {
                    deser = StdKeyDeserializers.findStringBasedKeyDeserializer(ctxt, type);
                }
            }
        }
        // and then post-processing
        if (deser != null) {
            if (_factoryConfig.hasDeserializerModifiers()) {
                for (BeanDeserializerModifier mod : _factoryConfig.deserializerModifiers()) {
                    deser = mod.modifyKeyDeserializer(config, type, deser);
                }
            }
        }
        return deser;
    }

    private KeyDeserializer _createEnumKeyDeserializer(DeserializationContext ctxt,
            JavaType type)
        throws JsonMappingException
    {
        final DeserializationConfig config = ctxt.getConfig();
        Class<?> enumClass = type.getRawClass();

        BeanDescription beanDesc = ctxt.introspectBeanDescription(type);
        // 24-Sep-2015, bim: a key deserializer is the preferred thing.
        KeyDeserializer des = findKeyDeserializerFromAnnotation(ctxt, beanDesc.getClassInfo());
        if (des != null) {
            return des;
        } else {
            // 24-Sep-2015, bim: if no key deser, look for enum deserializer first, then a plain deser.
            JsonDeserializer<?> custom = _findCustomEnumDeserializer(enumClass, config, beanDesc);
            if (custom != null) {
                return StdKeyDeserializers.constructDelegatingKeyDeserializer(config, type, custom);
            }
            JsonDeserializer<?> valueDesForKey = findDeserializerFromAnnotation(ctxt, beanDesc.getClassInfo());
            if (valueDesForKey != null) {
                return StdKeyDeserializers.constructDelegatingKeyDeserializer(config, type, valueDesForKey);
            }
        }
        EnumResolver enumRes = constructEnumResolver(ctxt, enumClass, beanDesc.findJsonValueAccessor());
        // May have @JsonCreator for static factory method:
        for (AnnotatedMethod factory : beanDesc.getFactoryMethods()) {
            if (_hasCreatorAnnotation(ctxt, factory)) {
                int argCount = factory.getParameterCount();
                if (argCount == 1) {
                    Class<?> returnType = factory.getRawReturnType();
                    // usually should be class, but may be just plain Enum<?> (for Enum.valueOf()?)
                    if (returnType.isAssignableFrom(enumClass)) {
                        // note: mostly copied from 'EnumDeserializer.deserializerForCreator(...)'
                        if (factory.getRawParameterType(0) != String.class) {
                            // [databind#2725]: Should not error out because (1) there may be good creator
                            //   method and (2) this method may be valid for "regular" enum value deserialization
                            // (leaving aside potential for multiple conflicting creators)
//                            throw new IllegalArgumentException("Parameter #0 type for factory method ("+factory+") not suitable, must be java.lang.String");
                            continue;
                        }
                        if (config.canOverrideAccessModifiers()) {
                            ClassUtil.checkAndFixAccess(factory.getMember(),
                                    ctxt.isEnabled(MapperFeature.OVERRIDE_PUBLIC_ACCESS_MODIFIERS));
                        }
                        return StdKeyDeserializers.constructEnumKeyDeserializer(enumRes, factory);
                    }
                }
                throw new IllegalArgumentException("Unsuitable method ("+factory+") decorated with @JsonCreator (for Enum type "
                        +enumClass.getName()+")");
            }
        }
        // Also, need to consider @JsonValue, if one found
        return StdKeyDeserializers.constructEnumKeyDeserializer(enumRes);
    }

    /*
    /**********************************************************************
    /* DeserializerFactory impl: find explicitly supported types
    /**********************************************************************
     */
    
    /**
     * Method that can be used to check if databind module has deserializer
     * for given (likely JDK) type: explicit meaning that it is not automatically
     * generated for POJO.
     *<p>
     * This matches {@link Deserializers#hasDeserializerFor} method.
     *
     * @since 3.0
     */
    @Override
    public boolean hasExplicitDeserializerFor(DatabindContext ctxt,
            Class<?> valueType)
    {
        // First things first: unpeel Array types as the element type is
        // what we are interested in -- this because we will always support array
        // types via composition, and since array types are JDK provided (and hence
        // can not be custom or customized).
        if (valueType.isArray()) {
            do {
                valueType = valueType.getComponentType();
            } while (valueType.isArray());
            // one special case: allow `Object[]`, but not `Object`; former
            // will not automatically cause issues with contents as they
            // must have type separately
            if (valueType == CLASS_OBJECT) {
                return true;
            }
        }

        // Yes, we handle all Enum types
        if (Enum.class.isAssignableFrom(valueType)) {
            return true;
        }
        // Numbers?
        final String clsName = valueType.getName();
        if (clsName.startsWith("java.")) {
            if (Collection.class.isAssignableFrom(valueType)) {
                return true;
            }
            if (Map.class.isAssignableFrom(valueType)) {
                return true;
            }
            if (Number.class.isAssignableFrom(valueType)) {
                return NumberDeserializers.find(valueType) != null;
            }
            if (StdJdkDeserializers.hasDeserializerFor(valueType)
                    || (valueType == CLASS_STRING)
                    // note: number wrappers dealt with above
                    || (valueType == Boolean.class)
                    || (valueType == EnumMap.class)
                    || (valueType == AtomicReference.class)
                    ) {
                return true;
            }
            if (DateDeserializers.hasDeserializerFor(valueType)) {
                return true;
            }
        } else if (clsName.startsWith("com.fasterxml.")) {
            return JsonNode.class.isAssignableFrom(valueType)
                   || (valueType == TokenBuffer.class);
        } else {
            return OptionalHandlerFactory.instance.hasDeserializerFor(valueType);
        }
        return false;
    }
    
    /*
    /**********************************************************************
    /* Extended API
    /**********************************************************************
     */

    /**
     * Helper method called to find one of default serializers for "well-known"
     * platform types: JDK-provided types, and small number of public Jackson
     * API types.
     */
    public JsonDeserializer<?> findDefaultDeserializer(DeserializationContext ctxt,
            JavaType type, BeanDescription beanDesc)
        throws JsonMappingException
    {
        Class<?> rawType = type.getRawClass();
        // Object ("untyped"), and as of 2.10 (see [databind#2115]), `java.io.Serializable`
        if ((rawType == CLASS_OBJECT) || (rawType == CLASS_SERIALIZABLE)) {
            // 11-Feb-2015, tatu: As per [databind#700] need to be careful wrt non-default Map, List.
            DeserializationConfig config = ctxt.getConfig();
            JavaType lt, mt;
            
            if (ctxt.getConfig().hasAbstractTypeResolvers()) {
                lt = _findRemappedType(config, List.class);
                mt = _findRemappedType(config, Map.class);
            } else {
                lt = mt = null;
            }
            return new UntypedObjectDeserializer(lt, mt);
        }
        // String and equivalents
        if (rawType == CLASS_STRING || rawType == CLASS_CHAR_SEQUENCE) {
            return StringDeserializer.instance;
        }
        if (rawType == CLASS_ITERABLE) {
            // [databind#199]: Can and should 'upgrade' to a Collection type:
            TypeFactory tf = ctxt.getTypeFactory();
            JavaType[] tps = tf.findTypeParameters(type, CLASS_ITERABLE);
            JavaType elemType = (tps == null || tps.length != 1) ? TypeFactory.unknownType() : tps[0];
            CollectionType ct = tf.constructCollectionType(Collection.class, elemType);
            // Should we re-introspect beanDesc? For now let's not...
            return createCollectionDeserializer(ctxt, ct, beanDesc);
        }
        if (rawType == CLASS_MAP_ENTRY) {
            // 28-Apr-2015, tatu: TypeFactory does it all for us already so
            JavaType kt = type.containedTypeOrUnknown(0);
            JavaType vt = type.containedTypeOrUnknown(1);
            TypeDeserializer vts = (TypeDeserializer) vt.getTypeHandler();
            if (vts == null) {
                vts = ctxt.findTypeDeserializer(vt);
            }
            JsonDeserializer<Object> valueDeser = vt.getValueHandler();
            KeyDeserializer keyDes = (KeyDeserializer) kt.getValueHandler();
            return new MapEntryDeserializer(type, keyDes, valueDeser, vts);
        }
        String clsName = rawType.getName();
        if (rawType.isPrimitive() || clsName.startsWith("java.")) {
            // Primitives/wrappers, other Numbers:
            JsonDeserializer<?> deser = NumberDeserializers.find(rawType);
            if (deser == null) {
                deser = DateDeserializers.find(rawType, clsName);
            }
            if (deser != null) {
                return deser;
            }
        }
        // and a few Jackson types as well:
        if (rawType == TokenBuffer.class) {
            return new TokenBufferDeserializer();
        }
        JsonDeserializer<?> deser = findOptionalStdDeserializer(ctxt, type, beanDesc);
        if (deser != null) {
            return deser;
        }
        return StdJdkDeserializers.find(rawType, clsName);
    }

    private JavaType _findRemappedType(DeserializationConfig config, Class<?> rawType)
            throws JsonMappingException
    {
        JavaType type = config.mapAbstractType(config.constructType(rawType));
        return (type == null || type.hasRawClass(rawType)) ? null : type;
    }

    /*
    /**********************************************************************
    /* Helper methods, finding custom deserializers
    /**********************************************************************
     */

    protected JsonDeserializer<?> _findCustomTreeNodeDeserializer(Class<? extends JsonNode> type,
            DeserializationConfig config, BeanDescription beanDesc)
        throws JsonMappingException
    {
        for (Deserializers d  : _factoryConfig.deserializers()) {
            JsonDeserializer<?> deser = d.findTreeNodeDeserializer(type, config, beanDesc);
            if (deser != null) {
                return deser;
            }
        }
        return null;
    }

    protected JsonDeserializer<?> _findCustomReferenceDeserializer(ReferenceType type,
            DeserializationConfig config, BeanDescription beanDesc,
            TypeDeserializer contentTypeDeserializer, JsonDeserializer<?> contentDeserializer)
        throws JsonMappingException
    {
        for (Deserializers d  : _factoryConfig.deserializers()) {
            JsonDeserializer<?> deser = d.findReferenceDeserializer(type, config, beanDesc,
                    contentTypeDeserializer, contentDeserializer);
            if (deser != null) {
                return deser;
            }
        }
        return null;
    }

    @SuppressWarnings("unchecked")
    protected JsonDeserializer<Object> _findCustomBeanDeserializer(JavaType type,
            DeserializationConfig config, BeanDescription beanDesc)
        throws JsonMappingException
    {
        for (Deserializers d  : _factoryConfig.deserializers()) {
            JsonDeserializer<?> deser = d.findBeanDeserializer(type, config, beanDesc);
            if (deser != null) {
                return (JsonDeserializer<Object>) deser;
            }
        }
        return null;
    }

    protected JsonDeserializer<?> _findCustomArrayDeserializer(ArrayType type,
            DeserializationConfig config, BeanDescription beanDesc,
            TypeDeserializer elementTypeDeserializer, JsonDeserializer<?> elementDeserializer)
        throws JsonMappingException
    {
        for (Deserializers d  : _factoryConfig.deserializers()) {
            JsonDeserializer<?> deser = d.findArrayDeserializer(type, config,
                    beanDesc, elementTypeDeserializer, elementDeserializer);
            if (deser != null) {
                return deser;
            }
        }
        return null;
    }
    
    protected JsonDeserializer<?> _findCustomCollectionDeserializer(CollectionType type,
            DeserializationConfig config, BeanDescription beanDesc,
            TypeDeserializer elementTypeDeserializer, JsonDeserializer<?> elementDeserializer)
        throws JsonMappingException
    {
        for (Deserializers d  : _factoryConfig.deserializers()) {
            JsonDeserializer<?> deser = d.findCollectionDeserializer(type, config, beanDesc,
                    elementTypeDeserializer, elementDeserializer);
            if (deser != null) {
                return deser;
            }
        }
        return null;
    }
    
    protected JsonDeserializer<?> _findCustomCollectionLikeDeserializer(CollectionLikeType type,
            DeserializationConfig config, BeanDescription beanDesc,
            TypeDeserializer elementTypeDeserializer, JsonDeserializer<?> elementDeserializer)
        throws JsonMappingException
    {
        for (Deserializers d  : _factoryConfig.deserializers()) {
            JsonDeserializer<?> deser = d.findCollectionLikeDeserializer(type, config, beanDesc,
                    elementTypeDeserializer, elementDeserializer);
            if (deser != null) {
                return deser;
            }
        }
        return null;
    }

    protected JsonDeserializer<?> _findCustomEnumDeserializer(Class<?> type,
            DeserializationConfig config, BeanDescription beanDesc)
        throws JsonMappingException
    {
        for (Deserializers d  : _factoryConfig.deserializers()) {
            JsonDeserializer<?> deser = d.findEnumDeserializer(type, config, beanDesc);
            if (deser != null) {
                return deser;
            }
        }
        return null;
    }
    
    protected JsonDeserializer<?> _findCustomMapDeserializer(MapType type,
            DeserializationConfig config, BeanDescription beanDesc,
            KeyDeserializer keyDeserializer,
            TypeDeserializer elementTypeDeserializer, JsonDeserializer<?> elementDeserializer)
        throws JsonMappingException
    {
        for (Deserializers d  : _factoryConfig.deserializers()) {
            JsonDeserializer<?> deser = d.findMapDeserializer(type, config, beanDesc,
                    keyDeserializer, elementTypeDeserializer, elementDeserializer);
            if (deser != null) {
                return deser;
            }
        }
        return null;
    }

    protected JsonDeserializer<?> _findCustomMapLikeDeserializer(MapLikeType type,
            DeserializationConfig config, BeanDescription beanDesc,
            KeyDeserializer keyDeserializer,
            TypeDeserializer elementTypeDeserializer, JsonDeserializer<?> elementDeserializer)
        throws JsonMappingException
    {
        for (Deserializers d  : _factoryConfig.deserializers()) {
            JsonDeserializer<?> deser = d.findMapLikeDeserializer(type, config, beanDesc,
                    keyDeserializer, elementTypeDeserializer, elementDeserializer);
            if (deser != null) {
                return deser;
            }
        }
        return null;
    }

    /*
    /**********************************************************************
    /* Helper methods, value/content/key type introspection
    /**********************************************************************
     */
    
    /**
     * Helper method called to check if a class or method
     * has annotation that tells which class to use for deserialization; and if
     * so, to instantiate, that deserializer to use.
     * Note that deserializer will NOT yet be contextualized so caller needs to
     * take care to call contextualization appropriately.
     * Returns null if no such annotation found.
     */
    protected JsonDeserializer<Object> findDeserializerFromAnnotation(DeserializationContext ctxt,
            Annotated ann)
        throws JsonMappingException
    {
        AnnotationIntrospector intr = ctxt.getAnnotationIntrospector();
        if (intr != null) {
            Object deserDef = intr.findDeserializer(ctxt.getConfig(), ann);
            if (deserDef != null) {
                return ctxt.deserializerInstance(ann, deserDef);
            }
        }
        return null;
    }

    /**
     * Helper method called to check if a class or method
     * has annotation that tells which class to use for deserialization of {@link java.util.Map} keys.
     * Returns null if no such annotation found.
     */
    protected KeyDeserializer findKeyDeserializerFromAnnotation(DeserializationContext ctxt,
            Annotated ann)
            throws JsonMappingException
    {
        AnnotationIntrospector intr = ctxt.getAnnotationIntrospector();
        if (intr != null) {
            Object deserDef = intr.findKeyDeserializer(ctxt.getConfig(), ann);
            if (deserDef != null) {
                return ctxt.keyDeserializerInstance(ann, deserDef);
            }
        }
        return null;
    }

    protected JsonDeserializer<Object> findContentDeserializerFromAnnotation(DeserializationContext ctxt,
            Annotated ann)
        throws JsonMappingException
    {
        AnnotationIntrospector intr = ctxt.getAnnotationIntrospector();
        if (intr != null) {
            Object deserDef = intr.findContentDeserializer(ctxt.getConfig(), ann);
            if (deserDef != null) {
                return ctxt.deserializerInstance(ann, deserDef);
            }
        }
        return null;
    }
    
    /**
     * Helper method used to resolve additional type-related annotation information
     * like type overrides, or handler (serializer, deserializer) overrides,
     * so that from declared field, property or constructor parameter type
     * is used as the base and modified based on annotations, if any.
     */
    protected JavaType resolveMemberAndTypeAnnotations(DeserializationContext ctxt,
            AnnotatedMember member, JavaType type)
        throws JsonMappingException
    {
        AnnotationIntrospector intr = ctxt.getAnnotationIntrospector();
        if (intr == null) {
            return type;
        }

        // First things first: see if we can find annotations on declared
        // type

        if (type.isMapLikeType()) {
            JavaType keyType = type.getKeyType();
            if (keyType != null) {
                Object kdDef = intr.findKeyDeserializer(ctxt.getConfig(), member);
                KeyDeserializer kd = ctxt.keyDeserializerInstance(member, kdDef);
                if (kd != null) {
                    type = ((MapLikeType) type).withKeyValueHandler(kd);
                    keyType = type.getKeyType(); // just in case it's used below
                }
            }
        }

        if (type.hasContentType()) { // that is, is either container- or reference-type
            Object cdDef = intr.findContentDeserializer(ctxt.getConfig(), member);
            JsonDeserializer<?> cd = ctxt.deserializerInstance(member, cdDef);
            if (cd != null) {
                type = type.withContentValueHandler(cd);
            }
            TypeDeserializer contentTypeDeser = ctxt.findPropertyContentTypeDeserializer(type,
                    (AnnotatedMember) member);            	
            if (contentTypeDeser != null) {
                type = type.withContentTypeHandler(contentTypeDeser);
            }
        }
        TypeDeserializer valueTypeDeser = ctxt.findPropertyTypeDeserializer(type, (AnnotatedMember) member);
        if (valueTypeDeser != null) {
            type = type.withTypeHandler(valueTypeDeser);
        }

        // Second part: find actual type-override annotations on member, if any

        // 18-Jun-2016, tatu: Should we re-do checks for annotations on refined
        //   subtypes as well? Code pre-2.8 did not do this, but if we get bug
        //   reports may need to consider
        type = intr.refineDeserializationType(ctxt.getConfig(), member, type);
        return type;
    }

    protected EnumResolver constructEnumResolver(DeserializationContext ctxt,
            Class<?> enumClass, AnnotatedMember jsonValueAccessor)
    {
        if (jsonValueAccessor != null) {
            if (ctxt.canOverrideAccessModifiers()) {
                ClassUtil.checkAndFixAccess(jsonValueAccessor.getMember(),
                        ctxt.isEnabled(MapperFeature.OVERRIDE_PUBLIC_ACCESS_MODIFIERS));
            }
            return EnumResolver.constructUnsafeUsingMethod(ctxt.getConfig(),
                    enumClass, jsonValueAccessor);
        }
        // 14-Mar-2016, tatu: We used to check `DeserializationFeature.READ_ENUMS_USING_TO_STRING`
        //   here, but that won't do: it must be dynamically changeable...
        return EnumResolver.constructUnsafe(ctxt.getConfig(), enumClass);
    }

    protected boolean _hasCreatorAnnotation(DeserializationContext ctxt,
            Annotated ann) {
        AnnotationIntrospector intr = ctxt.getAnnotationIntrospector();
        if (intr != null) {
            JsonCreator.Mode mode = intr.findCreatorAnnotation(ctxt.getConfig(), ann);
            return (mode != null) && (mode != JsonCreator.Mode.DISABLED); 
        }
        return false;
    }

    /**
     * Helper class to contain default mappings for abstract JDK {@link java.util.Collection}
     * and {@link java.util.Map} types. Separated out here to defer cost of creating lookups
     * until mappings are actually needed.
     */
    @SuppressWarnings("rawtypes")
    protected static class ContainerDefaultMappings {
        // We do some defaulting for abstract Collection classes and
        // interfaces, to avoid having to use exact types or annotations in
        // cases where the most common concrete Collection will do.
        final static HashMap<String, Class<? extends Collection>> _collectionFallbacks;
        static {
            HashMap<String, Class<? extends Collection>> fallbacks = new HashMap<>();

            final Class<? extends Collection> DEFAULT_LIST = ArrayList.class;
            final Class<? extends Collection> DEFAULT_SET = HashSet.class;

            fallbacks.put(Collection.class.getName(), DEFAULT_LIST);
            fallbacks.put(List.class.getName(), DEFAULT_LIST);
            fallbacks.put(Set.class.getName(), DEFAULT_SET);
            fallbacks.put(SortedSet.class.getName(), TreeSet.class);
            fallbacks.put(Queue.class.getName(), LinkedList.class);

            // 09-Feb-2019, tatu: How did we miss these? Related in [databind#2251] problem
            fallbacks.put(AbstractList.class.getName(), DEFAULT_LIST);
            fallbacks.put(AbstractSet.class.getName(), DEFAULT_SET);

            // 09-Feb-2019, tatu: And more esoteric types added in JDK6
            fallbacks.put(Deque.class.getName(), LinkedList.class);
            fallbacks.put(NavigableSet.class.getName(), TreeSet.class);

            _collectionFallbacks = fallbacks;
        }

        // We do some defaulting for abstract Map classes and
        // interfaces, to avoid having to use exact types or annotations in
        // cases where the most common concrete Maps will do.
        final static HashMap<String, Class<? extends Map>> _mapFallbacks;
        static {
            HashMap<String, Class<? extends Map>> fallbacks = new HashMap<>();

            final Class<? extends Map> DEFAULT_MAP = LinkedHashMap.class;
            fallbacks.put(Map.class.getName(), DEFAULT_MAP);
            fallbacks.put(AbstractMap.class.getName(), DEFAULT_MAP);
            fallbacks.put(ConcurrentMap.class.getName(), ConcurrentHashMap.class);
            fallbacks.put(SortedMap.class.getName(), TreeMap.class);

            fallbacks.put(java.util.NavigableMap.class.getName(), TreeMap.class);
            fallbacks.put(java.util.concurrent.ConcurrentNavigableMap.class.getName(),
                    java.util.concurrent.ConcurrentSkipListMap.class);

            _mapFallbacks = fallbacks;
        }

        public static Class<?> findCollectionFallback(JavaType type) {
            return _collectionFallbacks.get(type.getRawClass().getName());
        }

        public static Class<?> findMapFallback(JavaType type) {
            return _mapFallbacks.get(type.getRawClass().getName());
        }
    }

    /**
     * Helper class to contain largish number of parameters that need to be passed
     * during Creator introspection.
     */
    protected static class CreatorCollectionState {
        public final DeserializationContext context;
        public final BeanDescription beanDesc;
        public final VisibilityChecker vchecker;
        public final CreatorCollector creators;
        public final Map<AnnotatedWithParams,BeanPropertyDefinition[]> creatorParams;

        public CreatorCollectionState(DeserializationContext ctxt, BeanDescription bd,
                VisibilityChecker vc,
                CreatorCollector cc,
                Map<AnnotatedWithParams,BeanPropertyDefinition[]> cp)
        {
            context = ctxt;
            beanDesc = bd;
            vchecker = vc;
            creators = cc;
            creatorParams = cp;
        }

        public AnnotationIntrospector annotationIntrospector() {
            return context.getAnnotationIntrospector();
        }
    }
}<|MERGE_RESOLUTION|>--- conflicted
+++ resolved
@@ -330,9 +330,6 @@
 
     /*
     /**********************************************************************
-<<<<<<< HEAD
-    /* Creator introspection, main methods
-=======
     /* Creator introspection: Records (Jackson 2.12+, Java 14+)
     /**********************************************************************
      */
@@ -340,21 +337,20 @@
     /**
      * Helper method called when a {@code java.lang.Record} definition's "canonical"
      * constructor is to be used: if so, we have implicit names to consider.
-     *
-     * @since 2.12
      */
     protected void _addRecordConstructor(DeserializationContext ctxt, CreatorCollectionState ccState,
             AnnotatedConstructor canonical, List<String> implicitNames)
                     throws JsonMappingException
     {
+        final DeserializationConfig config = ctxt.getConfig();
         final int argCount = canonical.getParameterCount();
         final AnnotationIntrospector intr = ctxt.getAnnotationIntrospector();
         final SettableBeanProperty[] properties = new SettableBeanProperty[argCount];
 
         for (int i = 0; i < argCount; ++i) {
             final AnnotatedParameter param = canonical.getParameter(i);
-            JacksonInject.Value injectable = intr.findInjectableValue(param);
-            PropertyName name = intr.findNameForDeserialization(param);
+            JacksonInject.Value injectable = intr.findInjectableValue(config, param);
+            PropertyName name = intr.findNameForDeserialization(config, param);
             if (name == null || name.isEmpty()) {
                 name = PropertyName.construct(implicitNames.get(i));
             }
@@ -366,7 +362,6 @@
     /*
     /**********************************************************************
     /* Creator introspection: constructors
->>>>>>> b4eff108
     /**********************************************************************
      */
 
@@ -707,36 +702,6 @@
      */
 
     /**
-<<<<<<< HEAD
-     * Helper method called when a {@code java.lang.Record} definition's "canonical"
-     * constructor is to be used: if so, we have implicit names to consider.
-     *
-     * @since 2.12
-     */
-    protected void _addRecordConstructor(DeserializationContext ctxt, CreatorCollectionState ccState,
-            AnnotatedConstructor canonical, List<String> implicitNames)
-                    throws JsonMappingException
-    {
-        final DeserializationConfig config = ctxt.getConfig();
-        final int argCount = canonical.getParameterCount();
-        final AnnotationIntrospector intr = ctxt.getAnnotationIntrospector();
-        final SettableBeanProperty[] properties = new SettableBeanProperty[argCount];
-
-        for (int i = 0; i < argCount; ++i) {
-            final AnnotatedParameter param = canonical.getParameter(i);
-            JacksonInject.Value injectable = intr.findInjectableValue(config, param);
-            PropertyName name = intr.findNameForDeserialization(config, param);
-            if (name == null || name.isEmpty()) {
-                name = PropertyName.construct(implicitNames.get(i));
-            }
-            properties[i] = constructCreatorProperty(ctxt, ccState.beanDesc, name, i, param, injectable);
-        }
-        ccState.creators.addPropertyCreator(canonical, false, properties);
-    }
-
-    /**
-=======
->>>>>>> b4eff108
      * Helper method called when there is the explicit "is-creator" with mode of "delegating"
      */
     protected void _addExplicitDelegatingCreator(DeserializationContext ctxt,
@@ -1006,18 +971,9 @@
         }
     }
 
-<<<<<<< HEAD
     // Left-over from 2.x, remove in near feature
     // @Deprecated
     /*
-=======
-    /*
-    /**********************************************************************
-    /* Creator introspection: factory methods
-    /**********************************************************************
-     */
-
->>>>>>> b4eff108
     protected void _addFactoryCreators
         (DeserializationContext ctxt, CreatorCollectionState ccState)
         throws JsonMappingException
