--- conflicted
+++ resolved
@@ -4,7 +4,6 @@
 === Releases === 
 ------------------------------------------------------------------------
 
-<<<<<<< HEAD
 2.10.0 (26-Sep-2019)
 
 #18: Make `JsonNode` serializable
@@ -117,12 +116,11 @@
 #2467: Accept `JsonTypeInfo.As.WRAPPER_ARRAY` with no second argument to
   deserialize as "null value"
  (contributed by Martin C)
-=======
+
 2.9.10.1 (not yet released)
 
 #2478: Block two more gadget types (commons-dbcp, p6spy)
  (reported by b5mali4 / root@codersec.net)
->>>>>>> f4221ca0
 
 2.9.10 (21-Sep-2019)
 
