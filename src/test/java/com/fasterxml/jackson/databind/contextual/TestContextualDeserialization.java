package com.fasterxml.jackson.databind.contextual;

import java.io.IOException;
import java.lang.annotation.ElementType;
import java.lang.annotation.Retention;
import java.lang.annotation.RetentionPolicy;
import java.lang.annotation.Target;
import java.util.*;

import com.fasterxml.jackson.annotation.*;
import com.fasterxml.jackson.core.JsonParser;
import com.fasterxml.jackson.core.Version;
import com.fasterxml.jackson.databind.*;
import com.fasterxml.jackson.databind.annotation.JsonDeserialize;
import com.fasterxml.jackson.databind.deser.std.StdScalarDeserializer;
import com.fasterxml.jackson.databind.json.JsonMapper;
import com.fasterxml.jackson.databind.module.SimpleModule;

/**
 * Test cases to verify that it is possible to define deserializers
 * that can use contextual information (like field/method
 * annotations) for configuration.
 */
public class TestContextualDeserialization extends BaseMapTest
{
    @Target({ElementType.FIELD, ElementType.PARAMETER, ElementType.TYPE})
    @Retention(RetentionPolicy.RUNTIME)
    @JacksonAnnotation
    public @interface Name {
        public String value();
    }
    
    static class StringValue {
        protected String value;
        
        public StringValue(String v) { value = v; }
    }
    
    static class ContextualBean
    {
        @Name("NameA")
        public StringValue a;
        @Name("NameB")
        public StringValue b;
    }
    
    static class ContextualCtorBean
    {
        protected String a, b;

        @JsonCreator
        public ContextualCtorBean(
                @Name("CtorA") @JsonProperty("a") StringValue a,
                @Name("CtorB") @JsonProperty("b") StringValue b)
        {
            this.a = a.value;
            this.b = b.value;
        }
    }

    @Name("Class")
    static class ContextualClassBean
    {
        public StringValue a;

        @Name("NameB")
        public StringValue b;
    }
    
    static class ContextualArrayBean
    {
        @Name("array")
        public StringValue[] beans;
    }
    
    static class ContextualListBean
    {
        @Name("list")
        public List<StringValue> beans;
    }
    
    static class ContextualMapBean
    {
        @Name("map")
        public Map<String, StringValue> beans;
    }
    
    static class MyContextualDeserializer
        extends JsonDeserializer<StringValue>
    {
        protected final String _fieldName;
        
        public MyContextualDeserializer() { this(""); }
        public MyContextualDeserializer(String fieldName) {
            _fieldName = fieldName;
        }

        @Override
        public StringValue deserialize(JsonParser jp, DeserializationContext ctxt) throws IOException
        {
            return new StringValue(""+_fieldName+"="+jp.getText());
        }

        @Override
        public JsonDeserializer<?> createContextual(DeserializationContext ctxt,
                BeanProperty property)
            throws JsonMappingException
        {
            String name = (property == null) ? "NULL" : property.getName();
            return new MyContextualDeserializer(name);
        }
    }

    /**
     * Alternative that uses annotation for choosing name to use
     */
    static class AnnotatedContextualDeserializer
        extends JsonDeserializer<StringValue>
    {
        protected final String _fieldName;
        
        public AnnotatedContextualDeserializer() { this(""); }
        public AnnotatedContextualDeserializer(String fieldName) {
            _fieldName = fieldName;
        }
    
        @Override
        public StringValue deserialize(JsonParser jp, DeserializationContext ctxt) throws IOException
        {
            return new StringValue(""+_fieldName+"="+jp.getText());
        }
    
        @Override
        public JsonDeserializer<?> createContextual(DeserializationContext ctxt,
                BeanProperty property)
            throws JsonMappingException
        {
            Name ann = property.getAnnotation(Name.class);
            if (ann == null) {
                ann = property.getContextAnnotation(Name.class);
            }
            String propertyName = (ann == null) ?  "UNKNOWN" : ann.value();
            return new MyContextualDeserializer(propertyName);
        }
    }

    static class GenericStringDeserializer
        extends StdScalarDeserializer<Object>
    {
        final String _value;

        public GenericStringDeserializer() { this("N/A"); }
        protected GenericStringDeserializer(String value) {
            super(String.class);
            _value = value;
        }

        @Override
        public JsonDeserializer<?> createContextual(DeserializationContext ctxt, BeanProperty property) {
            return new GenericStringDeserializer(String.valueOf(ctxt.getContextualType().getRawClass().getSimpleName()));
        }

        @Override
        public Object deserialize(JsonParser p, DeserializationContext ctxt) {
            return _value;
        }
    }

    static class GenericBean {
        @JsonDeserialize(contentUsing=GenericStringDeserializer.class)
        public Map<Integer, String> stuff;
    }
    
    /*
    /**********************************************************
    /* Unit tests
    /**********************************************************
     */

    private final ObjectMapper ANNOTATED_CTXT_MAPPER = JsonMapper.builder()
            .addModule(new SimpleModule("test", Version.unknownVersion())
                    .addDeserializer(StringValue.class, new AnnotatedContextualDeserializer()
            ))
            .build();
    
    public void testSimple() throws Exception
    {
        SimpleModule module = new SimpleModule("test", Version.unknownVersion());
        module.addDeserializer(StringValue.class, new MyContextualDeserializer());
        ObjectMapper mapper = jsonMapperBuilder()
                .addModule(module)
                .build();
        ContextualBean bean = mapper.readValue("{\"a\":\"1\",\"b\":\"2\"}", ContextualBean.class);
        assertEquals("a=1", bean.a.value);
        assertEquals("b=2", bean.b.value);

        // try again, to ensure caching etc works
        bean = mapper.readValue("{\"a\":\"3\",\"b\":\"4\"}", ContextualBean.class);
        assertEquals("a=3", bean.a.value);
        assertEquals("b=4", bean.b.value);
    }

    public void testSimpleWithAnnotations() throws Exception
    {
        ObjectMapper mapper = _mapperWithAnnotatedContextual();
        ContextualBean bean = mapper.readValue("{\"a\":\"1\",\"b\":\"2\"}", ContextualBean.class);
        assertEquals("NameA=1", bean.a.value);
        assertEquals("NameB=2", bean.b.value);

        // try again, to ensure caching etc works
        bean = mapper.readValue("{\"a\":\"x\",\"b\":\"y\"}", ContextualBean.class);
        assertEquals("NameA=x", bean.a.value);
        assertEquals("NameB=y", bean.b.value);
    }

    public void testSimpleWithClassAnnotations() throws Exception
    {
        ObjectMapper mapper = _mapperWithAnnotatedContextual();
        ContextualClassBean bean = mapper.readValue("{\"a\":\"1\",\"b\":\"2\"}", ContextualClassBean.class);
        assertEquals("Class=1", bean.a.value);
        assertEquals("NameB=2", bean.b.value);
        // and again
        bean = mapper.readValue("{\"a\":\"123\",\"b\":\"345\"}", ContextualClassBean.class);
        assertEquals("Class=123", bean.a.value);
        assertEquals("NameB=345", bean.b.value);
    }
    
    public void testAnnotatedCtor() throws Exception
    {
        ObjectMapper mapper = _mapperWithAnnotatedContextual();
        ContextualCtorBean bean = mapper.readValue("{\"a\":\"foo\",\"b\":\"bar\"}", ContextualCtorBean.class);
        assertEquals("CtorA=foo", bean.a);
        assertEquals("CtorB=bar", bean.b);

        bean = mapper.readValue("{\"a\":\"1\",\"b\":\"0\"}", ContextualCtorBean.class);
        assertEquals("CtorA=1", bean.a);
        assertEquals("CtorB=0", bean.b);
    }

    public void testAnnotatedArray() throws Exception
    {
        ObjectMapper mapper = _mapperWithAnnotatedContextual();
        ContextualArrayBean bean = mapper.readValue("{\"beans\":[\"x\"]}", ContextualArrayBean.class);
        assertEquals(1, bean.beans.length);
        assertEquals("array=x", bean.beans[0].value);

        bean = mapper.readValue("{\"beans\":[\"a\",\"b\"]}", ContextualArrayBean.class);
        assertEquals(2, bean.beans.length);
        assertEquals("array=a", bean.beans[0].value);
        assertEquals("array=b", bean.beans[1].value);
    }

    public void testAnnotatedList() throws Exception
    {
        ObjectMapper mapper = _mapperWithAnnotatedContextual();
        ContextualListBean bean = mapper.readValue("{\"beans\":[\"x\"]}", ContextualListBean.class);
        assertEquals(1, bean.beans.size());
        assertEquals("list=x", bean.beans.get(0).value);

        bean = mapper.readValue("{\"beans\":[\"x\",\"y\",\"z\"]}", ContextualListBean.class);
        assertEquals(3, bean.beans.size());
        assertEquals("list=x", bean.beans.get(0).value);
        assertEquals("list=y", bean.beans.get(1).value);
        assertEquals("list=z", bean.beans.get(2).value);
    }

    public void testAnnotatedMap() throws Exception
    {
        ObjectMapper mapper = _mapperWithAnnotatedContextual();
        ContextualMapBean bean = mapper.readValue("{\"beans\":{\"a\":\"b\"}}", ContextualMapBean.class);
        assertEquals(1, bean.beans.size());
        Map.Entry<String,StringValue> entry = bean.beans.entrySet().iterator().next();
        assertEquals("a", entry.getKey());
        assertEquals("map=b", entry.getValue().value);

        bean = mapper.readValue("{\"beans\":{\"x\":\"y\",\"1\":\"2\"}}", ContextualMapBean.class);
        assertEquals(2, bean.beans.size());
        Iterator<Map.Entry<String,StringValue>> it = bean.beans.entrySet().iterator();
        entry = it.next();
        assertEquals("x", entry.getKey());
        assertEquals("map=y", entry.getValue().value);
        entry = it.next();
        assertEquals("1", entry.getKey());
        assertEquals("map=2", entry.getValue().value);
    }

    // for [databind#165]
    public void testContextualType() throws Exception {
        GenericBean bean = new ObjectMapper().readValue(aposToQuotes("{'stuff':{'1':'b'}}"),
                GenericBean.class);
        assertNotNull(bean.stuff);
        assertEquals(1, bean.stuff.size());
        assertEquals("String", bean.stuff.get(Integer.valueOf(1)));
    }

    /*
    /**********************************************************
    /* Helper methods
    /**********************************************************
     */

<<<<<<< HEAD
    private ObjectMapper _mapperWithAnnotatedContextual()
    {
        SimpleModule module = new SimpleModule("test", Version.unknownVersion());
        module.addDeserializer(StringValue.class, new AnnotatedContextualDeserializer());
        return jsonMapperBuilder()
                .addModule(module)
                .build();
=======
    private ObjectMapper _mapperWithAnnotatedContextual() {
        return ANNOTATED_CTXT_MAPPER;
>>>>>>> 2a93c3c8
    }
}<|MERGE_RESOLUTION|>--- conflicted
+++ resolved
@@ -299,17 +299,7 @@
     /**********************************************************
      */
 
-<<<<<<< HEAD
-    private ObjectMapper _mapperWithAnnotatedContextual()
-    {
-        SimpleModule module = new SimpleModule("test", Version.unknownVersion());
-        module.addDeserializer(StringValue.class, new AnnotatedContextualDeserializer());
-        return jsonMapperBuilder()
-                .addModule(module)
-                .build();
-=======
     private ObjectMapper _mapperWithAnnotatedContextual() {
         return ANNOTATED_CTXT_MAPPER;
->>>>>>> 2a93c3c8
     }
 }