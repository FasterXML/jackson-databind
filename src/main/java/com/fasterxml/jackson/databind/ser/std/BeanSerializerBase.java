package com.fasterxml.jackson.databind.ser.std;

import java.io.IOException;
import java.util.*;

import com.fasterxml.jackson.annotation.*;

import com.fasterxml.jackson.core.*;
import com.fasterxml.jackson.core.type.WritableTypeId;

import com.fasterxml.jackson.databind.*;
import com.fasterxml.jackson.databind.introspect.AnnotatedMember;
import com.fasterxml.jackson.databind.introspect.ObjectIdInfo;
import com.fasterxml.jackson.databind.jsonFormatVisitors.JsonFormatVisitorWrapper;
import com.fasterxml.jackson.databind.jsonFormatVisitors.JsonObjectFormatVisitor;
import com.fasterxml.jackson.databind.jsontype.TypeSerializer;
import com.fasterxml.jackson.databind.ser.*;
import com.fasterxml.jackson.databind.ser.impl.MapEntrySerializer;
import com.fasterxml.jackson.databind.ser.impl.ObjectIdWriter;
import com.fasterxml.jackson.databind.ser.impl.PropertyBasedObjectIdGenerator;
import com.fasterxml.jackson.databind.ser.impl.WritableObjectId;
import com.fasterxml.jackson.databind.util.Converter;
import com.fasterxml.jackson.databind.util.NameTransformer;

/**
 * Base class both for the standard bean serializer, and couple
 * of variants that only differ in small details.
 * Can be used for custom bean serializers as well, although that
 * is not the primary design goal.
 */
public abstract class BeanSerializerBase
    extends StdSerializer<Object>
{
    protected final static PropertyName NAME_FOR_OBJECT_REF = new PropertyName("#object-ref");

    final protected static BeanPropertyWriter[] NO_PROPS = new BeanPropertyWriter[0];

    /*
    /**********************************************************************
    /* Configuration
    /**********************************************************************
     */

    final protected JavaType _beanType;

    /**
     * Writers used for outputting actual property values
     */
    final protected BeanPropertyWriter[] _props;

    /**
     * Optional filters used to suppress output of properties that
     * are only to be included in certain views
     */
    final protected BeanPropertyWriter[] _filteredProps;

    /**
     * Handler for {@link com.fasterxml.jackson.annotation.JsonAnyGetter}
     * annotated properties
     */
    final protected AnyGetterWriter _anyGetterWriter;

    /**
     * Id of the bean property filter to use, if any; null if none.
     */
    final protected Object _propertyFilterId;

    /**
     * If using custom type ids (usually via getter, or field), this is the
     * reference to that member.
     */
    final protected AnnotatedMember _typeId;

    /**
     * If this POJO can be alternatively serialized using just an object id
     * to denote a reference to previously serialized object,
     * this Object will handle details.
     */
    final protected ObjectIdWriter _objectIdWriter;

    /**
     * Requested shape from bean class annotations.
     */
    final protected JsonFormat.Shape _serializationShape;

    /*
    /**********************************************************************
    /* Life-cycle: constructors
    /**********************************************************************
     */

    /**
     * Constructor used by {@link BeanSerializerBuilder} to create an
     * instance
     * 
     * @param type Nominal type of values handled by this serializer
     * @param builder Builder for accessing other collected information
     */
    protected BeanSerializerBase(JavaType type, BeanSerializerBuilder builder,
            BeanPropertyWriter[] properties, BeanPropertyWriter[] filteredProperties)
    {
        super(type);
        _beanType = type;
        _props = properties;
        _filteredProps = filteredProperties;
        if (builder == null) { // mostly for testing
            // 20-Sep-2019, tatu: Actually not just that but also "dummy" serializer for
            //     case of no bean properties, too
            _typeId = null;
            _anyGetterWriter = null;
            _propertyFilterId = null;
            _objectIdWriter = null;
            _serializationShape = null;
        } else {
            _typeId = builder.getTypeId();
            _anyGetterWriter = builder.getAnyGetter();
            _propertyFilterId = builder.getFilterId();
            _objectIdWriter = builder.getObjectIdWriter();
            JsonFormat.Value format = builder.getBeanDescription().findExpectedFormat(type.getRawClass());
            _serializationShape = format.getShape();
        }
    }

    /**
     * Copy-constructor that is useful for sub-classes that just want to
     * copy all super-class properties without modifications.
     */
    protected BeanSerializerBase(BeanSerializerBase src) {
        this(src, src._props, src._filteredProps);
    }

    public BeanSerializerBase(BeanSerializerBase src,
            BeanPropertyWriter[] properties, BeanPropertyWriter[] filteredProperties)
    {
        super(src._handledType);
        _beanType = src._beanType;
        _props = properties;
        _filteredProps = filteredProperties;

        _typeId = src._typeId;
        _anyGetterWriter = src._anyGetterWriter;
        _objectIdWriter = src._objectIdWriter;
        _propertyFilterId = src._propertyFilterId;
        _serializationShape = src._serializationShape;
    }

    protected BeanSerializerBase(BeanSerializerBase src,
            ObjectIdWriter objectIdWriter)
    {
        this(src, objectIdWriter, src._propertyFilterId);
    }

    protected BeanSerializerBase(BeanSerializerBase src,
            ObjectIdWriter objectIdWriter, Object filterId)
    {
        super(src._handledType);
        _beanType = src._beanType;
        _props = src._props;
        _filteredProps = src._filteredProps;
        
        _typeId = src._typeId;
        _anyGetterWriter = src._anyGetterWriter;
        _objectIdWriter = objectIdWriter;
        _propertyFilterId = filterId;
        _serializationShape = src._serializationShape;
    }

    protected BeanSerializerBase(BeanSerializerBase src, Set<String> toIgnore)
    {
        super(src._handledType);

        _beanType = src._beanType;
        final BeanPropertyWriter[] propsIn = src._props;
        final BeanPropertyWriter[] fpropsIn = src._filteredProps;
        final int len = propsIn.length;

        ArrayList<BeanPropertyWriter> propsOut = new ArrayList<BeanPropertyWriter>(len);
        ArrayList<BeanPropertyWriter> fpropsOut = (fpropsIn == null) ? null : new ArrayList<BeanPropertyWriter>(len);

        for (int i = 0; i < len; ++i) {
            BeanPropertyWriter bpw = propsIn[i];
            // should be ignored?
            if ((toIgnore != null) && toIgnore.contains(bpw.getName())) {
                continue;
            }
            propsOut.add(bpw);
            if (fpropsIn != null) {
                fpropsOut.add(fpropsIn[i]);
            }
        }
        _props = propsOut.toArray(NO_PROPS);
        _filteredProps = (fpropsOut == null) ? null : fpropsOut.toArray(NO_PROPS);
        
        _typeId = src._typeId;
        _anyGetterWriter = src._anyGetterWriter;
        _objectIdWriter = src._objectIdWriter;
        _propertyFilterId = src._propertyFilterId;
        _serializationShape = src._serializationShape;
    }
    
    /**
     * Mutant factory used for creating a new instance with different
     * {@link ObjectIdWriter}.
     */
    public abstract BeanSerializerBase withObjectIdWriter(ObjectIdWriter objectIdWriter);

    /**
     * Mutant factory used for creating a new instance with additional
     * set of properties to ignore (from properties this instance otherwise has)
     */
    protected abstract BeanSerializerBase withIgnorals(Set<String> toIgnore);

    /**
     * Mutant factory for creating a variant that output POJO as a
     * JSON Array. Implementations may ignore this request if output
     * as array is not possible (either at all, or reliably).
     */
    protected abstract BeanSerializerBase asArraySerializer();

    /**
     * Mutant factory used for creating a new instance with different
     * filter id (used with <code>JsonFilter</code> annotation)
     */
    @Override
    public abstract BeanSerializerBase withFilterId(Object filterId);

    /**
     * Lets force sub-classes to implement this, to avoid accidental missing
     * of handling...
     */
    @Override
    public abstract JsonSerializer<Object> unwrappingSerializer(NameTransformer unwrapper);

    /**
     * Copy-constructor that will also rename properties with given prefix
     * (if it's non-empty)
     */
    protected BeanSerializerBase(BeanSerializerBase src, NameTransformer unwrapper) {
        this(src, rename(src._props, unwrapper), rename(src._filteredProps, unwrapper));
    }

    private final static BeanPropertyWriter[] rename(BeanPropertyWriter[] props,
            NameTransformer transformer)
    {
        if (props == null || props.length == 0 || transformer == null || transformer == NameTransformer.NOP) {
            return props;
        }
        final int len = props.length;
        BeanPropertyWriter[] result = new BeanPropertyWriter[len];
        for (int i = 0; i < len; ++i) {
            BeanPropertyWriter bpw = props[i];
            if (bpw != null) {
                result[i] = bpw.rename(transformer);
            }
        }
        return result;
    }

    /*
    /**********************************************************************
    /* Post-construction processing: resolvable, contextual
    /**********************************************************************
     */

    /**
     * We need to resolve dependant serializers here
     * to be able to properly handle cyclic type references.
     */
    @Override
    public void resolve(SerializerProvider provider)
        throws JsonMappingException
    {
        int filteredCount = (_filteredProps == null) ? 0 : _filteredProps.length;
        for (int i = 0, len = _props.length; i < len; ++i) {
            BeanPropertyWriter prop = _props[i];
            // let's start with null serializer resolution actually
            if (!prop.willSuppressNulls() && !prop.hasNullSerializer()) {
                JsonSerializer<Object> nullSer = provider.findNullValueSerializer(prop);
                if (nullSer != null) {
                    prop.assignNullSerializer(nullSer);
                    // also: remember to replace filtered property too?
                    if (i < filteredCount) {
                        BeanPropertyWriter w2 = _filteredProps[i];
                        if (w2 != null) {
                            w2.assignNullSerializer(nullSer);
                        }
                    }
                }
            }

            if (prop.hasSerializer()) {
                continue;
            }
            // [databind#124]: allow use of converters
            JsonSerializer<Object> ser = findConvertingSerializer(provider, prop);
            if (ser == null) {
                // Was the serialization type hard-coded? If so, use it
                JavaType type = prop.getSerializationType();
                
                // It not, we can use declared return type if and only if declared type is final:
                // if not, we don't really know the actual type until we get the instance.
                if (type == null) {
                    type = prop.getType();
                    if (!type.isFinal()) {
                        if (type.isContainerType() || type.containedTypeCount() > 0) {
                            prop.setNonTrivialBaseType(type);
                        }
                        continue;
                    }
                }
                ser = provider.findPrimaryPropertySerializer(type, prop);
                // 04-Feb-2010, tatu: We may have stashed type serializer for content types
                //   too, earlier; if so, it's time to connect the dots here:
                if (type.isContainerType()) {
                    TypeSerializer typeSer = type.getContentType().getTypeHandler();
                    if (typeSer != null) {
                        // for now, can do this only for standard containers...
                        if (ser instanceof ContainerSerializer<?>) {
                            // ugly casts... but necessary
                            @SuppressWarnings("unchecked")
                            JsonSerializer<Object> ser2 = (JsonSerializer<Object>)((ContainerSerializer<?>) ser).withValueTypeSerializer(typeSer);
                            ser = ser2;
                        }
                    }
                }
            }
            // and maybe replace filtered property too?
            if (i < filteredCount) {
                BeanPropertyWriter w2 = _filteredProps[i];
                if (w2 != null) {
                    w2.assignSerializer(ser);
                    // 17-Mar-2017, tatu: Typically will lead to chained call to original property,
                    //    which would lead to double set. Not a problem itself, except... unwrapping
                    //    may require work to be done, which does lead to an actual issue.
                    continue;
                }
            }
            prop.assignSerializer(ser);
        }

        // also, any-getter may need to be resolved
        if (_anyGetterWriter != null) {
            // 23-Feb-2015, tatu: Misleading, as this actually triggers call to contextualization...
            _anyGetterWriter.resolve(provider);
        }
    }

    /**
     * Helper method that can be used to see if specified property is annotated
     * to indicate use of a converter for property value (in case of container types,
     * it is container type itself, not key or content type).
     */
    protected JsonSerializer<Object> findConvertingSerializer(SerializerProvider provider,
            BeanPropertyWriter prop)
        throws JsonMappingException
    {
        final AnnotationIntrospector intr = provider.getAnnotationIntrospector();
        if (intr != null) {
            AnnotatedMember m = prop.getMember();
            if (m != null) {
                Object convDef = intr.findSerializationConverter(provider.getConfig(), m);
                if (convDef != null) {
                    Converter<Object,Object> conv = provider.converterInstance(prop.getMember(), convDef);
                    JavaType delegateType = conv.getOutputType(provider.getTypeFactory());
                    // [databind#731]: Should skip if nominally java.lang.Object
                    JsonSerializer<?> ser = delegateType.isJavaLangObject() ? null
                            : provider.findPrimaryPropertySerializer(delegateType, prop);
                    return new StdDelegatingSerializer(conv, delegateType, ser, prop);
                }
            }
        }
        return null;
    }

    @SuppressWarnings("incomplete-switch")
    @Override
    public JsonSerializer<?> createContextual(SerializerProvider ctxt, BeanProperty property)
        throws JsonMappingException
    {
<<<<<<< HEAD
        final AnnotationIntrospector intr = ctxt.getAnnotationIntrospector();
        final AnnotatedMember accessor = _neitherNull(property, intr)
                ? property.getMember() : null;
        final SerializationConfig config = ctxt.getConfig();
        
=======
        final AnnotationIntrospector intr = provider.getAnnotationIntrospector();
        final AnnotatedMember accessor = (property == null || intr == null)
                ? null : property.getMember();
        final SerializationConfig config = provider.getConfig();

>>>>>>> b9a6ad03
        // Let's start with one big transmutation: Enums that are annotated
        // to serialize as Objects may want to revert
        JsonFormat.Value format = findFormatOverrides(ctxt, property, handledType());
        JsonFormat.Shape shape = null;
        if ((format != null) && format.hasShape()) {
            shape = format.getShape();
            // or, alternatively, asked to revert "back to" other representations...
            if ((shape != JsonFormat.Shape.ANY) && (shape != _serializationShape)) {
                if (_handledType.isEnum()) {
                    switch (shape) {
                    case STRING:
                    case NUMBER:
                    case NUMBER_INT:
                        // 12-Oct-2014, tatu: May need to introspect full annotations... but
                        //   for now, just do class ones
                        BeanDescription desc = config.introspectClassAnnotations(_beanType);
                        JsonSerializer<?> ser = EnumSerializer.construct(_beanType.getRawClass(),
                                ctxt.getConfig(), desc, format);
                        return ctxt.handlePrimaryContextualization(ser, property);
                    }
                // 16-Oct-2016, tatu: Ditto for `Map`, `Map.Entry` subtypes
                } else if (shape == JsonFormat.Shape.NATURAL) {
                    if (_beanType.isMapLikeType() && Map.class.isAssignableFrom(_handledType)) {
                        ;
                    } else if (Map.Entry.class.isAssignableFrom(_handledType)) {
                        JavaType mapEntryType = _beanType.findSuperType(Map.Entry.class);

                        JavaType kt = mapEntryType.containedTypeOrUnknown(0);
                        JavaType vt = mapEntryType.containedTypeOrUnknown(1);

                        // 16-Oct-2016, tatu: could have problems with type handling, as we do not
                        //   see if "static" typing is needed, nor look for `TypeSerializer` yet...
                        JsonSerializer<?> ser = new MapEntrySerializer(_beanType, kt, vt,
                                false, null, property);
                        return ctxt.handlePrimaryContextualization(ser, property);
                    }
                }
            }
        }

        ObjectIdWriter oiw = _objectIdWriter;
        Set<String> ignoredProps = null;
        Object newFilterId = null;

        // Then we may have an override for Object Id
        if (accessor != null) {
            JsonIgnoreProperties.Value ignorals = intr.findPropertyIgnorals(accessor);
            if (ignorals != null) {
                ignoredProps = ignorals.findIgnoredForSerialization();
            }
            ObjectIdInfo objectIdInfo = intr.findObjectIdInfo(config, accessor);
            if (objectIdInfo == null) {
                // no ObjectId override, but maybe ObjectIdRef?
                if (oiw != null) {
                    objectIdInfo = intr.findObjectReferenceInfo(config, accessor, null);
                    if (objectIdInfo != null) {
                        oiw = _objectIdWriter.withAlwaysAsId(objectIdInfo.getAlwaysAsId());
                    }
                }
            } else {
                // Ugh: mostly copied from BeanDeserializerBase: but can't easily change it
                // to be able to move to SerializerProvider (where it really belongs)
                
                // 2.1: allow modifications by "id ref" annotations as well:
                objectIdInfo = intr.findObjectReferenceInfo(config, accessor, objectIdInfo);
                ObjectIdGenerator<?> gen;
                Class<?> implClass = objectIdInfo.getGeneratorType();
                JavaType type = ctxt.constructType(implClass);
                JavaType idType = ctxt.getTypeFactory().findTypeParameters(type, ObjectIdGenerator.class)[0];
                // Property-based generator is trickier
                if (implClass == ObjectIdGenerators.PropertyGenerator.class) { // most special one, needs extra work
                    String propName = objectIdInfo.getPropertyName().getSimpleName();
                    BeanPropertyWriter idProp = null;

                    for (int i = 0, len = _props.length; ; ++i) {
                        if (i == len) {
                            ctxt.reportBadDefinition(_beanType, String.format(
                                    "Invalid Object Id definition for %s: cannot find property with name '%s'",
                                    handledType().getName(), propName));
                        }
                        BeanPropertyWriter prop = _props[i];
                        if (propName.equals(prop.getName())) {
                            idProp = prop;
                            // Let's force it to be the first property to output
                            // (although it may still get rearranged etc)
                            if (i > 0) { // note: must shuffle both regular properties and filtered
                                System.arraycopy(_props, 0, _props, 1, i);
                                _props[0] = idProp;
                                if (_filteredProps != null) {
                                    BeanPropertyWriter fp = _filteredProps[i];
                                    System.arraycopy(_filteredProps, 0, _filteredProps, 1, i);
                                    _filteredProps[0] = fp;
                                }
                            }
                            break;
                        }
                    }
                    idType = idProp.getType();
                    gen = new PropertyBasedObjectIdGenerator(objectIdInfo, idProp);
                    oiw = ObjectIdWriter.construct(idType, (PropertyName) null, gen, objectIdInfo.getAlwaysAsId());
                } else { // other types need to be simpler
                    gen = ctxt.objectIdGeneratorInstance(accessor, objectIdInfo);
                    oiw = ObjectIdWriter.construct(idType, objectIdInfo.getPropertyName(), gen,
                            objectIdInfo.getAlwaysAsId());
                }
            }
            // Or change Filter Id in use?
            Object filterId = intr.findFilterId(accessor);
            if (filterId != null) {
                // but only consider case of adding a new filter id (no removal via annotation)
                if (_propertyFilterId == null || !filterId.equals(_propertyFilterId)) {
                    newFilterId = filterId;
                }
            }
        }
        // either way, need to resolve serializer:
        BeanSerializerBase contextual = this;
        if (oiw != null) {
            // not really associated with the property so let's not pass it?
            JsonSerializer<?> ser = ctxt.findRootValueSerializer(oiw.idType);
            oiw = oiw.withSerializer(ser);
            if (oiw != _objectIdWriter) {
                contextual = contextual.withObjectIdWriter(oiw);
            }
        }
        // And possibly add more properties to ignore
        if ((ignoredProps != null) && !ignoredProps.isEmpty()) {
            contextual = contextual.withIgnorals(ignoredProps);
        }
        if (newFilterId != null) {
            contextual = contextual.withFilterId(newFilterId);
        }
        if (shape == null) {
            shape = _serializationShape;
        }
        // last but not least; may need to transmute into as-array serialization
        if (shape == JsonFormat.Shape.ARRAY) {
            return contextual.asArraySerializer();
        }
        return contextual;
    }

    /*
    /**********************************************************************
    /* Public accessors
    /**********************************************************************
     */

    @Override
    public Iterator<PropertyWriter> properties() {
        return Arrays.<PropertyWriter>asList(_props).iterator();
    }

    /**
     * @since 3.0
     */
    public int propertyCount() {
        return _props.length;
    }

    /**
     * Accessor for checking if view-processing is enabled for this bean,
     * that is, if it has separate set of properties with view-checking
     * added.
     * 
     * @since 3.0
     */
    public boolean hasViewProperties() {
        return (_filteredProps != null);
    }
    /**
     * @since 3.0
     */
    public Object getFilterId() {
        return _propertyFilterId;
    }

    /*
    /**********************************************************************
    /* Helper methods for implementation classes
    /**********************************************************************
     */

    /**
     * Helper method for sub-classes to check if it should be possible to
     * construct an "as-array" serializer. Returns if all of following
     * hold true:
     *<ul>
     * <li>have Object Id (may be allowed in future)</li>
     * <li>have "any getter"</li>
     * </ul>
     *
     * @since 3.0
     */
    public boolean canCreateArraySerializer() {
        return (_objectIdWriter == null)
                && (_anyGetterWriter == null);
    }

    /*
    /**********************************************************************
    /* Partial JsonSerializer implementation
    /**********************************************************************
     */

    @Override
    public boolean usesObjectId() {
        return (_objectIdWriter != null);
    }
    
    // Main serialization method left unimplemented
    @Override
    public abstract void serialize(Object bean, JsonGenerator gen, SerializerProvider provider)
        throws IOException;

    // Type-info-augmented case implemented as it does not usually differ between impls
    @Override
    public void serializeWithType(Object bean, JsonGenerator gen,
            SerializerProvider provider, TypeSerializer typeSer)
        throws IOException
    {
        if (_objectIdWriter != null) {
            _serializeWithObjectId(bean, gen, provider, typeSer);
            return;
        }
        WritableTypeId typeIdDef = _typeIdDef(typeSer, bean, JsonToken.START_OBJECT);
        typeSer.writeTypePrefix(gen, typeIdDef);
        if (_propertyFilterId != null) {
            _serializeFieldsFiltered(bean, gen, provider, _propertyFilterId);
        } else {
            _serializeFields(bean, gen, provider);
        }
        typeSer.writeTypeSuffix(gen, typeIdDef);
    }

    protected final void _serializeWithObjectId(Object bean, JsonGenerator gen,
            SerializerProvider provider, boolean startEndObject) throws IOException
    {
        gen.setCurrentValue(bean);
        final ObjectIdWriter w = _objectIdWriter;
        WritableObjectId objectId = provider.findObjectId(bean, w.generator);
        // If possible, write as id already
        if (objectId.writeAsId(gen, provider, w)) {
            return;
        }
        // If not, need to inject the id:
        Object id = objectId.generateId(bean);
        if (w.alwaysAsId) {
            w.serializer.serialize(id, gen, provider);
            return;
        }
        if (startEndObject) {
            gen.writeStartObject(bean);
        }
        objectId.writeAsField(gen, provider, w);
        if (_propertyFilterId != null) {
            _serializeFieldsFiltered(bean, gen, provider, _propertyFilterId);
        } else {
            _serializeFields(bean, gen, provider);
        }
        if (startEndObject) {
            gen.writeEndObject();
        }
    }
    
    protected final void _serializeWithObjectId(Object bean, JsonGenerator gen, SerializerProvider provider,
            TypeSerializer typeSer) throws IOException
    {
        gen.setCurrentValue(bean);
        final ObjectIdWriter w = _objectIdWriter;
        WritableObjectId objectId = provider.findObjectId(bean, w.generator);
        // If possible, write as id already
        if (objectId.writeAsId(gen, provider, w)) {
            return;
        }
        // If not, need to inject the id:
        Object id = objectId.generateId(bean);
        if (w.alwaysAsId) {
            w.serializer.serialize(id, gen, provider);
            return;
        }
        _serializeObjectId(bean, gen, provider, typeSer, objectId);
    }

    protected  void _serializeObjectId(Object bean, JsonGenerator g,
            SerializerProvider provider,
            TypeSerializer typeSer, WritableObjectId objectId) throws IOException
    {
        final ObjectIdWriter w = _objectIdWriter;
        WritableTypeId typeIdDef = _typeIdDef(typeSer, bean, JsonToken.START_OBJECT);

        typeSer.writeTypePrefix(g, typeIdDef);
        objectId.writeAsField(g, provider, w);
        if (_propertyFilterId != null) {
            _serializeFieldsFiltered(bean, g, provider, _propertyFilterId);
        } else {
            _serializeFields(bean, g, provider);
        }
        typeSer.writeTypeSuffix(g, typeIdDef);
    }

    protected final WritableTypeId _typeIdDef(TypeSerializer typeSer,
            Object bean, JsonToken valueShape) {
        if (_typeId == null) {
            return typeSer.typeId(bean, valueShape);
        }
        Object typeId = _typeId.getValue(bean);
        if (typeId == null) {
            // 28-Jun-2017, tatu: Is this really needed? Unchanged from 2.8 but...
            typeId = "";
        }
        return typeSer.typeId(bean, valueShape, typeId);
    }

    /*
    /**********************************************************************
    /* Field serialization methods, 3.0
    /**********************************************************************
     */

    /**
     * Method called called when neither JSON Filter is to be applied, nor
     * view-filtering. This means that all property writers are non null
     * and can be called directly.
     *
     * @since 3.0
     */
    protected void _serializeFieldsNoView(Object bean, JsonGenerator gen,
            SerializerProvider provider, BeanPropertyWriter[] props)
        throws IOException
    {
        int i = 0;
        int left = props.length;
        BeanPropertyWriter prop = null;

        try {
            if (left > 3) {
                do {
                    prop = props[i];
                    prop.serializeAsField(bean, gen, provider);
                    prop = props[i+1];
                    prop.serializeAsField(bean, gen, provider);
                    prop = props[i+2];
                    prop.serializeAsField(bean, gen, provider);
                    prop = props[i+3];
                    prop.serializeAsField(bean, gen, provider);
                    left -= 4;
                    i += 4;
                } while (left > 3);
            }
            switch (left) {
            case 3:
                prop = props[i++];
                prop.serializeAsField(bean, gen, provider);
            case 2:
                prop = props[i++];
                prop.serializeAsField(bean, gen, provider);
            case 1:
                prop = props[i++];
                prop.serializeAsField(bean, gen, provider);
            }
            if (_anyGetterWriter != null) {
                prop = null;
                _anyGetterWriter.getAndSerialize(bean, gen, provider);
            }
        } catch (Exception e) {
            String name = (prop == null) ? "[anySetter]" : prop.getName();
            wrapAndThrow(provider, e, bean, name);
        } catch (StackOverflowError e) {
            JsonMappingException mapE = new JsonMappingException(gen, "Infinite recursion (StackOverflowError)", e);
            String name = (prop == null) ? "[anySetter]" : prop.getName();
            mapE.prependPath(new JsonMappingException.Reference(bean, name));
            throw mapE;
        }
    }    
    /**
     * Method called called when no JSON Filter is to be applied, but
     * View filtering is in effect and so some of properties may be
     * nulls to check.
     *
     * @since 3.0
     */
    protected void _serializeFieldsMaybeView(Object bean, JsonGenerator gen,
            SerializerProvider provider, BeanPropertyWriter[] props)
        throws IOException
    {
        int i = 0;
        int left = props.length;
        BeanPropertyWriter prop = null;

        try {
            if (left > 3) {
                do {
                    prop = props[i];
                    if (prop != null) {
                        prop.serializeAsField(bean, gen, provider);
                    }
                    prop = props[i+1];
                    if (prop != null) {
                        prop.serializeAsField(bean, gen, provider);
                    }
                    prop = props[i+2];
                    if (prop != null) {
                        prop.serializeAsField(bean, gen, provider);
                    }
                    prop = props[i+3];
                    if (prop != null) {
                        prop.serializeAsField(bean, gen, provider);
                    }
                    left -= 4;
                    i += 4;
                } while (left > 3);
            }
            switch (left) {
            case 3:
                prop = props[i++];
                if (prop != null) {
                    prop.serializeAsField(bean, gen, provider);
                }
            case 2:
                prop = props[i++];
                if (prop != null) {
                    prop.serializeAsField(bean, gen, provider);
                }
            case 1:
                prop = props[i++];
                if (prop != null) {
                    prop.serializeAsField(bean, gen, provider);
                }
            }
            if (_anyGetterWriter != null) {
                prop = null;
                _anyGetterWriter.getAndSerialize(bean, gen, provider);
            }
        } catch (Exception e) {
            String name = (prop == null) ? "[anySetter]" : prop.getName();
            wrapAndThrow(provider, e, bean, name);
        } catch (StackOverflowError e) {
            JsonMappingException mapE = new JsonMappingException(gen, "Infinite recursion (StackOverflowError)", e);
            String name = (prop == null) ? "[anySetter]" : prop.getName();
            mapE.prependPath(new JsonMappingException.Reference(bean, name));
            throw mapE;
        }
    }

    /*
    /**********************************************************************
    /* Field serialization methods, 2.x
    /**********************************************************************
     */

    // 28-Oct-2017, tatu: Not yet optimized. Could be, if it seems
    //    commonly useful wrt JsonView filtering
    /**
     * Alternative serialization method that gets called when there is a
     * {@link PropertyFilter} that needs to be called to determine
     * which properties are to be serialized (and possibly how)
     */
    protected void _serializeFieldsFiltered(Object bean, JsonGenerator gen,
            SerializerProvider provider, Object filterId)
        throws IOException
    {
        final BeanPropertyWriter[] props;
        final PropertyFilter filter = findPropertyFilter(provider, filterId, bean);
        if (_filteredProps != null && provider.getActiveView() != null) {
            props = _filteredProps;
            // better also allow missing filter actually.. Falls down
            if (filter == null) {
                _serializeFieldsMaybeView(bean, gen, provider, props);
                return;
            }
        } else {
            props = _props;
            if (filter == null) {
                _serializeFieldsNoView(bean, gen, provider, props);
                return;
            }
        }

        int i = 0;
        try {
            for (final int len = props.length; i < len; ++i) {
                BeanPropertyWriter prop = props[i];
                if (prop != null) { // can have nulls in filtered list
                    filter.serializeAsField(bean, gen, provider, prop);
                }
            }
            if (_anyGetterWriter != null) {
                _anyGetterWriter.getAndFilter(bean, gen, provider, filter);
            }
        } catch (Exception e) {
            String name = (i == props.length) ? "[anySetter]" : props[i].getName();
            wrapAndThrow(provider, e, bean, name);
        } catch (StackOverflowError e) {
            // Minimize call depth since we are close to fail:
            //JsonMappingException mapE = JsonMappingException.from(gen, "Infinite recursion (StackOverflowError)", e);
            JsonMappingException mapE = new JsonMappingException(gen, "Infinite recursion (StackOverflowError)", e);
            String name = (i == props.length) ? "[anySetter]" : props[i].getName();
            mapE.prependPath(new JsonMappingException.Reference(bean, name));
            throw mapE;
        }
    }

    protected void _serializeFields(Object bean, JsonGenerator gen, SerializerProvider provider)
        throws IOException
    {
        // NOTE: only called from places where FilterId (JsonView) already checked.
        if (_filteredProps != null && provider.getActiveView() != null) {
            _serializeFieldsMaybeView(bean, gen, provider, _filteredProps);
        } else {
            _serializeFieldsNoView(bean, gen, provider, _props);
        }
    }

    /*
    /**********************************************************************
    /* Introspection (for schema generation etc)
    /**********************************************************************
     */
    
    @Override
    public void acceptJsonFormatVisitor(JsonFormatVisitorWrapper visitor, JavaType typeHint)
        throws JsonMappingException
    {
        //deposit your output format 
        if (visitor == null) {
            return;
        }
        JsonObjectFormatVisitor objectVisitor = visitor.expectObjectFormat(typeHint);
        if (objectVisitor == null) {
            return;
        }
        final SerializerProvider provider = visitor.getProvider();
        if (_propertyFilterId != null) {
            PropertyFilter filter = findPropertyFilter(visitor.getProvider(),
                    _propertyFilterId, null);
            for (int i = 0, end = _props.length; i < end; ++i) {
                filter.depositSchemaProperty(_props[i], objectVisitor, provider);
            }
        } else {
            Class<?> view = ((_filteredProps == null) || (provider == null))
                    ? null : provider.getActiveView();
            final BeanPropertyWriter[] props;
            if (view != null) {
                props = _filteredProps;
            } else {
                props = _props;
            }

            for (int i = 0, end = props.length; i < end; ++i) {
                BeanPropertyWriter prop = props[i];
                if (prop != null) { // may be filtered out unconditionally
                    prop.depositSchemaProperty(objectVisitor, provider);
                }
            }
        }
    }

    @Override
    public String toString() {
        return getClass().getSimpleName()+" for "+handledType().getName();
    }
}<|MERGE_RESOLUTION|>--- conflicted
+++ resolved
@@ -377,19 +377,11 @@
     public JsonSerializer<?> createContextual(SerializerProvider ctxt, BeanProperty property)
         throws JsonMappingException
     {
-<<<<<<< HEAD
         final AnnotationIntrospector intr = ctxt.getAnnotationIntrospector();
         final AnnotatedMember accessor = _neitherNull(property, intr)
                 ? property.getMember() : null;
         final SerializationConfig config = ctxt.getConfig();
-        
-=======
-        final AnnotationIntrospector intr = provider.getAnnotationIntrospector();
-        final AnnotatedMember accessor = (property == null || intr == null)
-                ? null : property.getMember();
-        final SerializationConfig config = provider.getConfig();
-
->>>>>>> b9a6ad03
+
         // Let's start with one big transmutation: Enums that are annotated
         // to serialize as Objects may want to revert
         JsonFormat.Value format = findFormatOverrides(ctxt, property, handledType());
