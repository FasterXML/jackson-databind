--- conflicted
+++ resolved
@@ -17,11 +17,7 @@
     extends TypeIdResolverBase
 {
     private final static String JAVA_UTIL_PKG = "java.util.";
-<<<<<<< HEAD
-    
-=======
 
->>>>>>> 615bf02c
     public ClassNameIdResolver(JavaType baseType, TypeFactory typeFactory) {
         super(baseType, typeFactory);
     }
@@ -32,7 +28,7 @@
     public void registerSubtype(Class<?> type, String name) {
         // not used with class name - based resolvers
     }
-    
+
     @Override
     public String idFromValue(Object value) {
         return _idFrom(value, value.getClass(), _typeFactory);
@@ -132,11 +128,7 @@
     public String getDescForKnownTypeIds() {
         return "class name used as type id";
     }
-<<<<<<< HEAD
-    
-=======
 
->>>>>>> 615bf02c
     private static boolean isJavaUtilCollectionClass(String clz, String type)
     {
         if (clz.startsWith("Collections$")) {
