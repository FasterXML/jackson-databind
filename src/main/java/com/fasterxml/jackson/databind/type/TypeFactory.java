--- conflicted
+++ resolved
@@ -980,12 +980,7 @@
     /**
      * Factory method for constructing {@link JavaType} that
      * represents a parameterized type. For example, to represent
-<<<<<<< HEAD
-     * type {@code List<Set<Integer>>}, you could call
-=======
      * type {@code List<Set<Integer>>}, you could
-     * call
->>>>>>> 9ea232be
      *<pre>
      *  JavaType inner = TypeFactory.constructParametricType(Set.class, Set.class, Integer.class);
      *  return TypeFactory.constructParametricType(ArrayList.class, List.class, inner);
