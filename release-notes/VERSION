--- conflicted
+++ resolved
@@ -3,17 +3,13 @@
 === Releases ===
 ------------------------------------------------------------------------
 
-<<<<<<< HEAD
-2.8.11.6 (10-Mar-2020)
-=======
 Since last release
 
 - Bunch of CVE backports from 2.9 (via https://github.com/FasterXML/jackson-databind/pull/2858)
   *  #2653 #2658 #2659 #2660 #2662 #2664 #2666 #2670 #2680 #2682 #2688 #2698
      #2704 #2765 #2798 #2814 #2826 #2827 #2854
 
-2.7.9.7 (10-Mar-2020)
->>>>>>> 74bfed9c
+2.8.11.6 (10-Mar-2020)
 
 #2631: Block one more gadget type (shaded-hikari-config, CVE-2020-9546)
  (reported by threedr3am & LFY)
@@ -25,14 +21,14 @@
 
 2.8.11.5 (10-Feb-2020)
 
-#2410: Block one more gadget type (CVE-2019-14540)
+#2410: Block one more gadget type (HikariCP, CVE-2019-14540)
   (reported by iSafeBlue@github / blue@ixsec.org)
-#2420: Block one more gadget type (no CVE allocated yet)
+#2420: Block one more gadget type (cxf-jax-rs, no CVE allocated yet)
   (reported by crazylirui@gmail.com)
-#2449: Block one more gadget type (cve CVE-2019-14540)
+#2449: Block one more gadget type (HikariCP, CVE-2019-14439 / CVE-2019-16335)
   (reported by kingkk)
 #2460: Block one more gadget type (ehcache, CVE-2019-17267)
-#2462: Block two more gadget types (commons-configuration)
+#2462: Block two more gadget types (commons-configuration/-2)
 #2469: Block one more gadget type (xalan2)
 #2478: Block two more gadget types (commons-dbcp, p6spy, CVE-2019-16942 / CVE-2019-16943)
 #2498: Block one more gadget type (log4j-extras/1.2, CVE-2019-17531)
