package com.fasterxml.jackson.databind.cfg;

import java.security.AccessController;
import java.security.PrivilegedAction;
import java.text.DateFormat;
import java.util.*;
import java.util.function.Consumer;
import java.util.function.UnaryOperator;

import com.fasterxml.jackson.annotation.JsonInclude;
import com.fasterxml.jackson.annotation.JsonSetter;
import com.fasterxml.jackson.annotation.JsonTypeInfo;

import com.fasterxml.jackson.core.*;
import com.fasterxml.jackson.core.util.DefaultPrettyPrinter;
import com.fasterxml.jackson.core.util.Snapshottable;

import com.fasterxml.jackson.databind.*;
import com.fasterxml.jackson.databind.deser.*;
import com.fasterxml.jackson.databind.introspect.*;
import com.fasterxml.jackson.databind.jsontype.*;
import com.fasterxml.jackson.databind.jsontype.impl.DefaultTypeResolverBuilder;
import com.fasterxml.jackson.databind.jsontype.impl.StdSubtypeResolver;
import com.fasterxml.jackson.databind.node.JsonNodeFactory;
import com.fasterxml.jackson.databind.ser.*;
import com.fasterxml.jackson.databind.type.LogicalType;
import com.fasterxml.jackson.databind.type.TypeFactory;
import com.fasterxml.jackson.databind.type.TypeModifier;
import com.fasterxml.jackson.databind.util.ArrayBuilders;
import com.fasterxml.jackson.databind.util.LinkedNode;
import com.fasterxml.jackson.databind.util.RootNameLookup;
import com.fasterxml.jackson.databind.util.StdDateFormat;

/**
 * Since {@link ObjectMapper} instances are immutable in  Jackson 3.x for full thread-safety,
 * we need means to construct configured instances. This is the shared base API for
 * builders for all types of mappers.
 *
 * @since 3.0
 */
public abstract class MapperBuilder<M extends ObjectMapper,
    B extends MapperBuilder<M,B>>
{
    protected final static int DEFAULT_MAPPER_FEATURES = ConfigFeature.collectFeatureDefaults(MapperFeature.class);
    protected final static int DEFAULT_SER_FEATURES = ConfigFeature.collectFeatureDefaults(SerializationFeature.class);
    protected final static int DEFAULT_DESER_FEATURES = ConfigFeature.collectFeatureDefaults(DeserializationFeature.class);

    protected final static PrettyPrinter DEFAULT_PRETTY_PRINTER = new DefaultPrettyPrinter();
    protected final static AnnotationIntrospector DEFAULT_ANNOTATION_INTROSPECTOR = new JacksonAnnotationIntrospector();

    protected final static PolymorphicTypeValidator DEFAULT_TYPE_VALIDATOR = new DefaultBaseTypeLimitingValidator();

    protected final static AccessorNamingStrategy.Provider DEFAULT_ACCESSOR_NAMING = new DefaultAccessorNamingStrategy.Provider();
    
    protected final static BaseSettings DEFAULT_BASE_SETTINGS = new BaseSettings(
            DEFAULT_ANNOTATION_INTROSPECTOR,
            null, DEFAULT_ACCESSOR_NAMING,
            null, // no default typing, by default
            DEFAULT_TYPE_VALIDATOR, // and polymorphic type by class won't pass either
            StdDateFormat.instance, null,
            Locale.getDefault(),
            null, // to indicate "use Jackson default TimeZone" (UTC)
            Base64Variants.getDefaultVariant(),
            JsonNodeFactory.instance
    );

    protected final static TypeResolverProvider DEFAULT_TYPE_RESOLVER_PROVIDER = new TypeResolverProvider();

    protected final static AbstractTypeResolver[] NO_ABSTRACT_TYPE_RESOLVERS = new AbstractTypeResolver[0];

    /*
    /**********************************************************************
    /* Basic settings
    /**********************************************************************
     */

    protected BaseSettings _baseSettings;

    /**
     * Underlying stream factory
     */
    protected TokenStreamFactory _streamFactory;

    /**
     * Various configuration setting overrides, both global base settings
     * and per-class overrides.
     */
    protected final ConfigOverrides _configOverrides;

    /**
     * Coercion settings (global, per-type overrides)
     */
    protected final CoercionConfigs _coercionConfigs;

    /*
    /**********************************************************************
    /* Modules
    /**********************************************************************
     */

    /**
     * Modules registered for addition, indexed by registration id.
     */
    protected Map<Object, JacksonModule> _modules;

    /*
    /**********************************************************************
    /* Handlers, introspection
    /**********************************************************************
     */

    /**
     * Specific factory used for creating {@link JavaType} instances;
     * needed to allow modules to add more custom type handling
     * (mostly to support types of non-Java JVM languages)
     */
    protected TypeFactory _typeFactory;

    /**
     * Introspector used to figure out Bean properties needed for bean serialization
     * and deserialization. Overridable so that it is possible to change low-level
     * details of introspection, like adding new annotation types.
     */
    protected ClassIntrospector _classIntrospector;

    /**
     * Entity responsible for construction actual type resolvers
     * ({@link com.fasterxml.jackson.databind.jsontype.TypeSerializer}s,
     * {@link com.fasterxml.jackson.databind.jsontype.TypeDeserializer}s).
     */
    protected TypeResolverProvider _typeResolverProvider;

    protected SubtypeResolver _subtypeResolver;

    /**
     * Handler responsible for resolving mix-in classes registered, if any.
     */
    protected MixInHandler _mixInHandler;

    /*
    /**********************************************************************
    /* Factories for serialization
    /**********************************************************************
     */

    /**
     * {@link SerializationContexts} to use as factory for stateful {@link SerializerProvider}s
     */
    protected SerializationContexts _serializationContexts;

    protected SerializerFactory _serializerFactory;
    
    protected FilterProvider _filterProvider;

    protected PrettyPrinter _defaultPrettyPrinter;

    /*
    /**********************************************************************
    /* Factories etc for deserialization
    /**********************************************************************
     */

    /**
     * Factory to use for creating per-operation contexts.
     */
    protected DeserializationContexts _deserializationContexts;

    protected DeserializerFactory _deserializerFactory;

    /**
     * Provider for values to inject in deserialized POJOs.
     */
    protected InjectableValues _injectableValues;

    /**
     * Optional handlers that application may register to try to work-around
     * various problem situations during deserialization
     */
    protected LinkedNode<DeserializationProblemHandler> _problemHandlers;

    protected AbstractTypeResolver[] _abstractTypeResolvers;

    protected ConstructorDetector _ctorDetector;

    /*
    /**********************************************************************
    /* Handlers/factories, other:
    /**********************************************************************
     */

    /**
     * Explicitly configured default {@link ContextAttributes}, if any.
     */
    protected ContextAttributes _defaultAttributes;

    /*
    /**********************************************************************
    /* Feature flags: ser, deser
    /**********************************************************************
     */

    /**
     * Set of shared mapper features enabled.
     */
    protected int _mapperFeatures;

    /**
     * Set of {@link SerializationFeature}s enabled.
     */
    protected int _serFeatures;

    /**
     * Set of {@link DeserializationFeature}s enabled.
     */
    protected int _deserFeatures;

    /*
    /**********************************************************************
    /* Feature flags: generation, parsing
    /**********************************************************************
     */

    /**
     * States of {@link StreamReadFeature}s to enable/disable.
     */
    protected int _streamReadFeatures;

    /**
     * States of {@link StreamWriteFeature}s to enable/disable.
     */
    protected int _streamWriteFeatures;

    /**
     * Optional per-format parser feature flags.
     */
    protected int _formatReadFeatures;

    /**
     * Optional per-format generator feature flags.
     */
    protected int _formatWriteFeatures;

    /*
    /**********************************************************************
    /* Transient state
    /**********************************************************************
     */

    /**
     * Configuration state after direct access, immediately before registration
     * of modules (if any) and construction of actual mapper. Retained after
     * first access, and returned from {@link #saveStateApplyModules()}, to
     * allow future "rebuild".
     */
    protected transient MapperBuilderState _savedState;
    
    /*
    /**********************************************************************
    /* Life-cycle
    /**********************************************************************
     */

    protected MapperBuilder(TokenStreamFactory streamFactory)
    {
        _streamFactory = streamFactory;
        _baseSettings = DEFAULT_BASE_SETTINGS;
        _configOverrides = new ConfigOverrides();
        _coercionConfigs = new CoercionConfigs();
        _modules = null;

        _streamReadFeatures = streamFactory.getStreamReadFeatures();
        _streamWriteFeatures = streamFactory.getStreamWriteFeatures();
        _formatReadFeatures = streamFactory.getFormatReadFeatures();
        _formatWriteFeatures = streamFactory.getFormatWriteFeatures();

        _mapperFeatures = DEFAULT_MAPPER_FEATURES;
        // Some overrides we may need based on format
        if (streamFactory.requiresPropertyOrdering()) {
            _mapperFeatures |= MapperFeature.SORT_PROPERTIES_ALPHABETICALLY.getMask();
        }
        _deserFeatures = DEFAULT_DESER_FEATURES;
        _serFeatures = DEFAULT_SER_FEATURES;

        _typeFactory = null;
        _classIntrospector = null;
        _typeResolverProvider = null;
        _subtypeResolver = null;
        _mixInHandler = null;

        _serializerFactory = null;
        _serializationContexts = null;
        _filterProvider = null;

        _deserializerFactory = null;
        _deserializationContexts = null;
        _injectableValues = null;
        _problemHandlers = null;
        _ctorDetector = null;
        _abstractTypeResolvers = NO_ABSTRACT_TYPE_RESOLVERS;

        _defaultAttributes = null;
    }

    /**
     * Constructor used to support "rebuild", starting with a previously taken
     * snapshot, in order to create mappers that start with a known state of
     * configuration, including a set of modules to register.
     */
    protected MapperBuilder(MapperBuilderState state)
    {
        _streamFactory = state._streamFactory;
        _baseSettings = state._baseSettings;
        _configOverrides = Snapshottable.takeSnapshot(state._configOverrides);
        _coercionConfigs = Snapshottable.takeSnapshot(state._coercionConfigs);

        _streamReadFeatures = state._streamReadFeatures;
        _streamWriteFeatures = state._streamWriteFeatures;
        _formatReadFeatures = state._formatReadFeatures;
        _formatWriteFeatures = state._formatWriteFeatures;
        _mapperFeatures = state._mapperFeatures;
        _deserFeatures = state._deserFeatures;
        _serFeatures = state._serFeatures;

        // Handlers, introspection
        _typeFactory = Snapshottable.takeSnapshot(state._typeFactory);

        _classIntrospector = state._classIntrospector;
        _typeResolverProvider = state._typeResolverProvider;
        _subtypeResolver = Snapshottable.takeSnapshot(state._subtypeResolver);
        _mixInHandler = (MixInHandler) Snapshottable.takeSnapshot(state._mixInHandler);

        // Factories for serialization
        _serializationContexts = state._serializationContexts;
        _serializerFactory = state._serializerFactory;
        _filterProvider = state._filterProvider;
        _defaultPrettyPrinter = state._defaultPrettyPrinter;

        // Factories for deserialization
        _deserializationContexts = state._deserializationContexts;
        _deserializerFactory = state._deserializerFactory;
        _injectableValues = Snapshottable.takeSnapshot(state._injectableValues);
        _problemHandlers = state._problemHandlers;
        _abstractTypeResolvers = state._abstractTypeResolvers;
        _ctorDetector = state._ctorDetector;

        // Factories/handlers, other
        _defaultAttributes = Snapshottable.takeSnapshot(state._defaultAttributes);

        // Modules
        if (state._modules == null) {
            _modules = null;
        } else {
            _modules = new LinkedHashMap<>();
            for (JacksonModule mod : state._modules) {
                addModule(mod);
            }
        }
    }

    /*
    protected MapperBuilder(MapperBuilder<?,?> base)
    {
        _streamFactory = base._streamFactory;
        _baseSettings = base._baseSettings;
        _configOverrides = base._configOverrides;
        _coercionConfigs = base._coercionConfigs;

        _mapperFeatures = base._mapperFeatures;
        _serFeatures = base._serFeatures;
        _deserFeatures = base._deserFeatures;

        _streamReadFeatures = base._streamReadFeatures;
        _stremWriteFeatures = base._stremWriteFeatures;
        _formatReadFeatures = base._formatReadFeatures;
        _formatWriteFeatures = base._formatWriteFeatures;

        _typeFactory = base._typeFactory;
        _classIntrospector = base._classIntrospector;
        _typeResolverProvider = base._typeResolverProvider;
        _subtypeResolver = base._subtypeResolver;
        _mixInHandler = base._mixInHandler;

        _serializerFactory = base._serializerFactory;
        _serializationContexts = base._serializationContexts;
        _filterProvider = base._filterProvider;

        _deserializerFactory = base._deserializerFactory;
        _deserializationContext = base._deserializationContext;
        _injectableValues = base._injectableValues;
        _problemHandlers = base._problemHandlers;
        _abstractTypeResolvers = base._abstractTypeResolvers;
        _ctorDetector = base._ctorDetector;
    }
    */

    /*
    /**********************************************************************
    /* Methods for actual build process
    /**********************************************************************
     */

    /**
     * Method to call to create actual mapper instance.
     *<p>
     * Implementation detail: usually construction occurs by passing {@code this}
     * builder instance to constructor of specific mapper type builder builds.
     */
    public abstract M build();

    /**
     * Method called by mapper being constructed to first save state (delegated to
     * {code _saveState()} method), then apply modules (if any), and then return
     * the saved state (but retain reference to it). If method has been called previously,
     * it will simply return retained state.
     */
    public MapperBuilderState saveStateApplyModules()
    {
        if (_savedState == null) {
            _savedState = _saveState();
            if (_modules != null) {
                ModuleContextBase ctxt = _constructModuleContext();
                _modules.values().forEach(m -> m.setupModule(ctxt));
                // and since context may buffer some changes, ensure those are flushed:
                ctxt.applyChanges(this);
            }
        }
        return _savedState;
    }

    protected ModuleContextBase _constructModuleContext() {
        return new ModuleContextBase(this, _configOverrides);
    }

    protected abstract MapperBuilderState _saveState();

    /*
    /**********************************************************************
    /* Secondary factory methods
    /**********************************************************************
     */
    
    public SerializationConfig buildSerializationConfig(ConfigOverrides configOverrides,
            MixInHandler mixins, TypeFactory tf, ClassIntrospector classIntr, SubtypeResolver str,
            RootNameLookup rootNames,
            FilterProvider filterProvider)
    {
        return new SerializationConfig(this,
                _mapperFeatures, _serFeatures, _streamWriteFeatures, _formatWriteFeatures,
                configOverrides,
                tf, classIntr, mixins, str,
                defaultAttributes(), rootNames,
                filterProvider);
    }

    public DeserializationConfig buildDeserializationConfig(ConfigOverrides configOverrides,
            MixInHandler mixins, TypeFactory tf, ClassIntrospector classIntr, SubtypeResolver str,
            RootNameLookup rootNames,
            CoercionConfigs coercionConfigs)
    {
        return new DeserializationConfig(this,
                _mapperFeatures, _deserFeatures, _streamReadFeatures, _formatReadFeatures,
                configOverrides, coercionConfigs,
                tf, classIntr, mixins, str,
                defaultAttributes(), rootNames,
                _abstractTypeResolvers, _ctorDetector);
    }

    /*
    /**********************************************************************
    /* Accessors, features
    /**********************************************************************
     */

    public boolean isEnabled(MapperFeature f) {
        return f.enabledIn(_mapperFeatures);
    }
    public boolean isEnabled(DeserializationFeature f) {
        return f.enabledIn(_deserFeatures);
    }
    public boolean isEnabled(SerializationFeature f) {
        return f.enabledIn(_serFeatures);
    }

    public boolean isEnabled(StreamReadFeature f) {
        return f.enabledIn(_streamReadFeatures);
    }
    public boolean isEnabled(StreamWriteFeature f) {
        return f.enabledIn(_streamWriteFeatures);
    }

    /*
    /**********************************************************************
    /* Accessors, base settings
    /**********************************************************************
     */

    public BaseSettings baseSettings() {
        return _baseSettings;
    }

    public TokenStreamFactory streamFactory() {
        return _streamFactory;
    }

    public AnnotationIntrospector annotationIntrospector() {
        return _baseSettings.getAnnotationIntrospector();
    }

    /**
     * Overridable method for changing default {@link ContextAttributes} instance to use
     * if not explicitly specified during build process.
     */
    public ContextAttributes defaultAttributes() {
        // 01-Feb-2020, tatu: Looks different from pattern used with other
        //    defaults; seems better not to change state of builder?
        if (_defaultAttributes == null) {
            return ContextAttributes.getEmpty();
        }
        return _defaultAttributes;
    }

    /**
     * Overridable method for changing default {@link ContextAttributes} instance to use
     * if not explicitly specified during build process.
     */
    protected ContextAttributes _defaultDefaultAttributes() {
        return ContextAttributes.getEmpty();
    }
    
    /*
    /**********************************************************************
    /* Accessors, introspection
    /**********************************************************************
     */

<<<<<<< HEAD
    public TypeFactory typeFactory() {
        if (_typeFactory == null) {
            _typeFactory = _defaultTypeFactory();
        }
        return _typeFactory;
    }

    /**
     * Overridable method for changing default {@link SubtypeResolver} instance to use
     */
    protected TypeFactory _defaultTypeFactory() {
        return TypeFactory.defaultInstance();
    }

    public ClassIntrospector classIntrospector() {
        if (_classIntrospector == null) {
            _classIntrospector = _defaultClassIntrospector();
        }
        return _classIntrospector;
=======
    @SuppressWarnings("deprecation")
    public B enable(MapperFeature... features) {
        _mapper.enable(features);
        return _this();
    }

    @SuppressWarnings("deprecation")
    public B disable(MapperFeature... features) {
        _mapper.disable(features);
        return _this();
    }

    @SuppressWarnings("deprecation")
    public B configure(MapperFeature feature, boolean state) {
        _mapper.configure(feature, state);
        return _this();
>>>>>>> 842597eb
    }

    /**
     * Overridable method for changing default {@link SubtypeResolver} instance to use
     */
    protected ClassIntrospector _defaultClassIntrospector() {
        return new BasicClassIntrospector();
    }

    public TypeResolverProvider typeResolverProvider() {
        if (_typeResolverProvider == null) {
            _typeResolverProvider = _defaultTypeResolverProvider();
        }
        return _typeResolverProvider;
    }

    /**
     * Overridable method for changing default {@link TypeResolverProvider} instance to use
     */
    protected TypeResolverProvider _defaultTypeResolverProvider() {
        return new TypeResolverProvider();
    }

    public SubtypeResolver subtypeResolver() {
        if (_subtypeResolver == null) {
            _subtypeResolver = _defaultSubtypeResolver();
        }
        return _subtypeResolver;
    }

    /**
     * Overridable method for changing default {@link SubtypeResolver} prototype
     * to use.
     */
    protected SubtypeResolver _defaultSubtypeResolver() {
        return new StdSubtypeResolver();
    }

    public MixInHandler mixInHandler() {
        if (_mixInHandler == null) {
            _mixInHandler = _defaultMixInHandler();
        }
        return _mixInHandler;
    }

    /**
     * Overridable method for changing default {@link MixInHandler} prototype
     * to use.
     */
    protected MixInHandler _defaultMixInHandler() {
        return new MixInHandler(null);
    }

    /*
    /**********************************************************************
    /* Accessors, serialization factories, related
    /**********************************************************************
     */

    public SerializationContexts serializationContexts() {
        if (_serializationContexts == null) {
            _serializationContexts = _defaultSerializationContexts();
        }
        return _serializationContexts;
    }

    /**
     * Overridable method for changing default {@link SerializerProvider} prototype
     * to use.
     */
    protected SerializationContexts _defaultSerializationContexts() {
        return new SerializationContexts.DefaultImpl();
    }

    public SerializerFactory serializerFactory() {
        if (_serializerFactory == null) {
            _serializerFactory = _defaultSerializerFactory();
        }
        return _serializerFactory;
    }

    protected SerializerFactory _defaultSerializerFactory() {
        return BeanSerializerFactory.instance;
    }

    public FilterProvider filterProvider() {
        return _filterProvider;
    }
    
    public PrettyPrinter defaultPrettyPrinter() {
        if (_defaultPrettyPrinter == null) {
            _defaultPrettyPrinter = _defaultPrettyPrinter();
        }
        return _defaultPrettyPrinter;
    }

    protected PrettyPrinter _defaultPrettyPrinter() {
        return DEFAULT_PRETTY_PRINTER;
    }

    /*
    /**********************************************************************
    /* Accessors, deserialization factories, related
    /**********************************************************************
     */

    public DeserializationContexts deserializationContexts() {
        if (_deserializationContexts == null) {
            _deserializationContexts = _defaultDeserializationContexts();
        }
        return _deserializationContexts;
    }

    /**
     * Overridable method for changing default {@link SerializerProvider} prototype
     * to use.
     */
    protected DeserializationContexts _defaultDeserializationContexts() {
        return new DeserializationContexts.DefaultImpl();
    }

    public DeserializerFactory deserializerFactory() {
        if (_deserializerFactory == null) {
            _deserializerFactory = _defaultDeserializerFactory();
        }
        return _deserializerFactory;
    }

    DeserializerFactory _defaultDeserializerFactory() {
        return BeanDeserializerFactory.instance;
    }

    public InjectableValues injectableValues() {
        return _injectableValues;
    }

    public LinkedNode<DeserializationProblemHandler> deserializationProblemHandlers() {
        return _problemHandlers;
    }
    
    /*
    /**********************************************************************
    /* Changing features: mapper, ser, deser
    /**********************************************************************
     */

    public B enable(MapperFeature... features) {
        for (MapperFeature f : features) {
            _mapperFeatures |= f.getMask();
        }
        return _this();
    }

    public B disable(MapperFeature... features) {
        for (MapperFeature f : features) {
            _mapperFeatures &= ~f.getMask();
        }
        return _this();
    }

    public B configure(MapperFeature feature, boolean state)
    {
        if (state) {
            _mapperFeatures |= feature.getMask();
        } else {
            _mapperFeatures &= ~feature.getMask();
        }
        return _this();
    }

    public B enable(SerializationFeature... features) {
        for (SerializationFeature f : features) {
            _serFeatures |= f.getMask();
        }
        return _this();
    }

    public B disable(SerializationFeature... features) {
        for (SerializationFeature f : features) {
            _serFeatures &= ~f.getMask();
        }
        return _this();
    }

    public B configure(SerializationFeature feature, boolean state)
    {
        if (state) {
            _serFeatures |= feature.getMask();
        } else {
            _serFeatures &= ~feature.getMask();
        }
        return _this();
    }

    public B enable(DeserializationFeature... features) {
        for (DeserializationFeature f : features) {
            _deserFeatures |= f.getMask();
        }
        return _this();
    }

    public B disable(DeserializationFeature... features) {
        for (DeserializationFeature f : features) {
            _deserFeatures &= ~f.getMask();
        }
        return _this();
    }

    public B configure(DeserializationFeature feature, boolean state)
    {
        if (state) {
            _deserFeatures |= feature.getMask();
        } else {
            _deserFeatures &= ~feature.getMask();
        }
        return _this();
    }

    /*
    /**********************************************************************
    /* Changing features: parser, generator
    /**********************************************************************
     */

    public B enable(StreamReadFeature... features) {
        for (StreamReadFeature f : features) {
            _streamReadFeatures |= f.getMask();
        }
        return _this();
    }

    public B disable(StreamReadFeature... features) {
        for (StreamReadFeature f : features) {
            _streamReadFeatures &= ~f.getMask();
        }
        return _this();
    }

    public B configure(StreamReadFeature feature, boolean state) {
        if (state) {
            _streamReadFeatures |= feature.getMask();
        } else {
            _streamReadFeatures &= ~feature.getMask();
        }
        return _this();
    }

    public B enable(StreamWriteFeature... features) {
        for (StreamWriteFeature f : features) {
            _streamWriteFeatures |= f.getMask();
        }
        return _this();
    }

    public B disable(StreamWriteFeature... features) {
        for (StreamWriteFeature f : features) {
            _streamWriteFeatures &= ~f.getMask();
        }
        return _this();
    }

    public B configure(StreamWriteFeature feature, boolean state) {
        if (state) {
            _streamWriteFeatures |= feature.getMask();
        } else {
            _streamWriteFeatures &= ~feature.getMask();
        }
        return _this();
    }

    /*
    /**********************************************************************
    /* Changing settings, config overrides
    /**********************************************************************
     */

    /**
     * Method for changing config overrides for specific type, through
     * callback to specific handler.
     */
    public B withConfigOverride(Class<?> forType,
            Consumer<MutableConfigOverride> handler) {
        handler.accept(_configOverrides.findOrCreateOverride(forType));
        return _this();
    }

    /**
     * Method for changing various aspects of configuration overrides.
     */
    public B withAllConfigOverrides(Consumer<ConfigOverrides> handler) {
        handler.accept(_configOverrides);
        return _this();
    }

    /**
     * Method for changing currently configured default {@link VisibilityChecker},
     * object used for determining whether given property element
     * (method, field, constructor) can be auto-detected or not.
     * Checker to modify is used for all POJO types for which there is no specific
     * per-type checker.
     *
     * @param handler Function that is given current default visibility checker and that
     *    needs to return either checker as is, or a new instance created using one or more of
     *    {@code withVisibility} (and similar) calls.
     */
    public B changeDefaultVisibility(UnaryOperator<VisibilityChecker> handler) {
        VisibilityChecker oldV = _configOverrides.getDefaultVisibility();
        VisibilityChecker newV = handler.apply(oldV);
        if (newV != oldV) {
            Objects.requireNonNull(newV, "Can not assign null default VisibilityChecker");
            _configOverrides.setDefaultVisibility(newV);
        }
        return _this();
    }

    /**
     * Method for changing currently default settings for property inclusion, used for determining
     * whether POJO properties with certain value should be excluded or not: most common case being
     * exclusion of `null` values.
     */
    public B changeDefaultPropertyInclusion(UnaryOperator<JsonInclude.Value> handler) {
        JsonInclude.Value oldIncl = _configOverrides.getDefaultInclusion();
        JsonInclude.Value newIncl = handler.apply(oldIncl);
        if (newIncl != oldIncl) {
            Objects.requireNonNull(newIncl, "Can not assign null default Property Inclusion");
            _configOverrides.setDefaultInclusion(newIncl);
        }
        //public ObjectMapper setDefaultPropertyInclusion() {
        return _this();
    }

    /**
     * Method for changing currently default settings for handling of `null` values during
     * deserialization, regarding whether they are set as-is, ignored completely, or possible
     * transformed into "empty" value of the target type (if any).
     */
    public B changeDefaultNullHandling(UnaryOperator<JsonSetter.Value> handler) {
        JsonSetter.Value oldIncl = _configOverrides.getDefaultNullHandling();
        JsonSetter.Value newIncl = handler.apply(oldIncl);
        if (newIncl != oldIncl) {
            Objects.requireNonNull(newIncl, "Can not assign null default Null Handling");
            _configOverrides.setDefaultNullHandling(newIncl);
        }
        return _this();
    }

    /**
     * Method for setting default Setter configuration, regarding things like
     * merging, null-handling; used for properties for which there are
     * no per-type or per-property overrides (via annotations or config overrides).
     */
    public B defaultMergeable(Boolean b) {
        _configOverrides.setDefaultMergeable(b);
        return _this();
    }

    /**
     * Method for setting default Setter configuration, regarding things like
     * merging, null-handling; used for properties for which there are
     * no per-type or per-property overrides (via annotations or config overrides).
     */
    public B defaultLeniency(Boolean b) {
        _configOverrides.setDefaultLeniency(b);
        return _this();
    }

    /*
    /**********************************************************************
    /* Changing settings, coercion config
    /**********************************************************************
     */

    /**
     * Method for changing coercion config for specific logical types, through
     * callback to specific handler.
     */
    public B withCoercionConfig(LogicalType forType,
            Consumer<MutableCoercionConfig> handler) {
        handler.accept(_coercionConfigs.findOrCreateCoercion(forType));
        return _this();
    }

    /**
     * Method for changing coercion config for specific physical type, through
     * callback to specific handler.
     */
    public B withCoercionConfig(Class<?> forType,
            Consumer<MutableCoercionConfig> handler) {
        handler.accept(_coercionConfigs.findOrCreateCoercion(forType));
        return _this();
    }

    /**
     * Method for changing target-type-independent coercion configuration defaults.
     */
    public B withCoercionConfigDefaults(Consumer<MutableCoercionConfig> handler) {
        handler.accept(_coercionConfigs.defaultCoercions());
        return _this();
    }

    // 03-Jun-2020, tatu: Needed at least for snapshotting, if not for other usage...
    /**
     * Method for changing various aspects of configuration overrides.
     */
    public B withAllCoercionConfigs(Consumer<CoercionConfigs> handler) {
        handler.accept(_coercionConfigs);
        return _this();
    }

    /*
    /**********************************************************************
    /* Module registration, discovery, access
    /**********************************************************************
     */

    /**
     * Method that will drop all modules added (via {@link #addModule} and similar
     * calls) to this builder.
     */
    public B removeAllModules() {
        _modules = null;
        return _this();
    }

    /**
     * Method will add given module to be registered when mapper is built, possibly
     * replacing an earlier instance of the module (as specified by its
     * {@link JacksonModule#getRegistrationId()}).
     * Actual registration occurs in addition order (considering last add to count,
     * in case of re-registration for same id) when {@link #build()} is called.
     */
    public B addModule(JacksonModule module)
    {
        _verifyModuleMetadata(module);
        final Object moduleId = module.getRegistrationId();
        if (_modules == null) {
            _modules = new LinkedHashMap<>();
        } else {
            // Important: since order matters, we won't try to simply replace existing one.
            // Could do in different order (put, and only re-order if there was old value),
            // but simple does it for now.
            _modules.remove(moduleId);
        }

        // 10-Sep-2019, tatu: [databind#2432] Module dependencies; need to add first
        //   but unlike main module, do NOT replace module if already added
        for (JacksonModule dep : module.getDependencies()) {
            _verifyModuleMetadata(dep);
            _modules.putIfAbsent(dep.getRegistrationId(), dep);
        }
        _modules.put(moduleId, module);
        return _this();
    }

    private void _verifyModuleMetadata(JacksonModule module)
    {
        if (module.getModuleName() == null) {
            throw new IllegalArgumentException("Module ("+module.getClass().getName()+") without defined name");
        }
        if (module.version() == null) {
            throw new IllegalArgumentException("Module ("+module.getClass().getName()+") without defined version");
        }
    }

    public B addModules(JacksonModule... modules)
    {
        for (JacksonModule module : modules) {
            addModule(module);
        }
        return _this();
    }

    public B addModules(Iterable<? extends JacksonModule> modules)
    {
        for (JacksonModule module : modules) {
            addModule(module);
        }
        return _this();
    }

    /**
     * Method for locating available methods, using JDK {@link ServiceLoader}
     * facility, along with module-provided SPI.
     *<p>
     * Note that method does not do any caching, so calls should be considered
     * potentially expensive.
     */
    public static List<JacksonModule> findModules() {
        return findModules(null);
    }

    /**
     * Method for locating available methods, using JDK {@link ServiceLoader}
     * facility, along with module-provided SPI.
     *<p>
     * Note that method does not do any caching, so calls should be considered
     * potentially expensive.
     */
    public static List<JacksonModule> findModules(ClassLoader classLoader)
    {
        ArrayList<JacksonModule> modules = new ArrayList<>();
        ServiceLoader<JacksonModule> loader = secureGetServiceLoader(JacksonModule.class, classLoader);
        for (JacksonModule module : loader) {
            modules.add(module);
        }
        return modules;
    }

    private static <T> ServiceLoader<T> secureGetServiceLoader(final Class<T> clazz, final ClassLoader classLoader) {
        final SecurityManager sm = System.getSecurityManager();
        if (sm == null) {
            return (classLoader == null) ?
                    ServiceLoader.load(clazz) : ServiceLoader.load(clazz, classLoader);
        }
        return AccessController.doPrivileged(new PrivilegedAction<ServiceLoader<T>>() {
            @Override
            public ServiceLoader<T> run() {
                return (classLoader == null) ?
                        ServiceLoader.load(clazz) : ServiceLoader.load(clazz, classLoader);
            }
        });
    }

    /**
     * Convenience method that is functionally equivalent to:
     *<code>
     *   addModules(builder.findModules());
     *</code>
     *<p>
     * As with {@link #findModules()}, no caching is done for modules, so care
     * needs to be taken to either create and share a single mapper instance;
     * or to cache introspected set of modules.
     */
    public B findAndAddModules() {
        return addModules(findModules());
    }

    /**
     * "Accessor" method that will expose set of registered modules, in addition
     * order, to given handler.
     */
    public B withModules(Consumer<JacksonModule> handler) {
        if (_modules != null) {
            _modules.values().forEach(handler);
        }
        return _this();
    }

    /*
    /**********************************************************************
    /* Changing base settings
    /**********************************************************************
     */

    public B baseSettings(BaseSettings b) {
        _baseSettings = b;
        return _this();
    }

    /**
     * Method for replacing {@link AnnotationIntrospector} used by the
     * mapper instance to be built.
     * Note that doing this will replace the current introspector, which
     * may lead to unavailability of core Jackson annotations.
     * If you want to combine handling of multiple introspectors,
     * have a look at {@link com.fasterxml.jackson.databind.introspect.AnnotationIntrospectorPair}.
     *
     * @see com.fasterxml.jackson.databind.introspect.AnnotationIntrospectorPair
     */
    public B annotationIntrospector(AnnotationIntrospector intr) {
        _baseSettings = _baseSettings.withAnnotationIntrospector(intr);
        return _this();
    }

    /**
     * Method for replacing default {@link ContextAttributes} that the mapper
     * uses: usually one initialized with a set of default shared attributes, but
     * potentially also with a custom implementation.
     *<p>
     * NOTE: instance specified will need to be thread-safe for usage, similar to the
     * default ({@link ContextAttributes.Impl}).
     *
     * @param attrs Default instance to use, if not {@code null}, or {@code null} for "use empty default set".
     *
     * @return This Builder instance to allow call chaining
     */
    public B defaultAttributes(ContextAttributes attrs) {
        _defaultAttributes = attrs;
        return _this();
    }

    /*
    /**********************************************************************
    /* Changing introspection helpers
    /**********************************************************************
     */

    public B typeFactory(TypeFactory f) {
        _typeFactory = f;
        return _this();
    }

    public B addTypeModifier(TypeModifier modifier) {
        // important! Need to use getter, to force lazy construction if need be
        _typeFactory = typeFactory()
                .withModifier(modifier);
        return _this();
    }

    protected B typeResolverProvider(TypeResolverProvider p) {
        _typeResolverProvider = p;
        return _this();
    }

    public B classIntrospector(ClassIntrospector ci) {
        _classIntrospector = ci;
        return _this();
    }

    public B subtypeResolver(SubtypeResolver r) {
        _subtypeResolver = r;
        return _this();
    }

    public B polymorphicTypeValidator(PolymorphicTypeValidator ptv) {
        _baseSettings = _baseSettings.with(ptv);
        return _this();
    }

    /**
     * Method for configuring {@link HandlerInstantiator} to use for creating
     * instances of handlers (such as serializers, deserializers, type and type
     * id resolvers), given a class.
     *
     * @param hi Instantiator to use; if null, use the default implementation
     *
     * @return Builder instance itself to allow chaining
     */
    public B handlerInstantiator(HandlerInstantiator hi) {
        _baseSettings = _baseSettings.with(hi);
        return _this();
    }

    /**
     * Method for configuring {@link PropertyNamingStrategy} to use for adapting
     * POJO property names (internal) into content property names (external)
     *
     * @param s Strategy instance to use; if null, use the default implementation
     *
     * @return Builder instance itself to allow chaining
     */
    public B propertyNamingStrategy(PropertyNamingStrategy s) {
        _baseSettings = _baseSettings.with(s);
        return _this();
    }

    /**
     * Method for configuring {@link AccessorNamingStrategy} to use for auto-detecting
     * accessor ("getter") and mutator ("setter") methods based on naming of methods.
     *
     * @param s Strategy instance to use; if null, use the default implementation
     *
     * @return Builder instance itself to allow chaining
     */
    public B accessorNaming(AccessorNamingStrategy.Provider s) {
        if (s == null) {
            s = new DefaultAccessorNamingStrategy.Provider();
        }
        _baseSettings = _baseSettings.with(s);
        return _this();
    }

    /*
    /**********************************************************************
    /* Changing factories, serialization
    /**********************************************************************
     */

    public B serializerFactory(SerializerFactory f) {
        _serializerFactory = f;
        return _this();
    }

    public B serializationContexts(SerializationContexts ctxt) {
        _serializationContexts = ctxt;
        return _this();
    }

    /**
     * Method for configuring this mapper to use specified {@link FilterProvider} for
     * mapping Filter Ids to actual filter instances.
     *<p>
     * Note that usually it is better to use method in {@link ObjectWriter}, but sometimes
     * this method is more convenient. For example, some frameworks only allow configuring
     * of ObjectMapper instances and not {@link ObjectWriter}s.
     */
    public B filterProvider(FilterProvider prov) {
        _filterProvider = prov;
        return _this();
    }

    public B defaultPrettyPrinter(PrettyPrinter pp) {
        _defaultPrettyPrinter = pp;
        return _this();
    }

    /*
    /**********************************************************************
    /* Changing factories, related, deserialization
    /**********************************************************************
     */

    public B deserializerFactory(DeserializerFactory f) {
        _deserializerFactory = f;
        return _this();
    }

    public B deserializationContexts(DeserializationContexts ctxt) {
        _deserializationContexts = ctxt;
        return _this();
    }

    public B injectableValues(InjectableValues v) {
        _injectableValues = v;
        return _this();
    }

    public B nodeFactory(JsonNodeFactory f) {
        _baseSettings = _baseSettings.with(f);
        return _this();
    }

    /**
     * Method for specifying {@link ConstructorDetector} to use for
     * determining some aspects of creator auto-detection (specifically
     * auto-detection of constructor, and in particular behavior with
     * single-argument constructors).
     */
    public B constructorDetector(ConstructorDetector cd) {
        _ctorDetector = cd;
        return _this();
    }

    /**
     * Method used for adding a {@link DeserializationProblemHandler} for this
     * builder, at the head of the list (meaning it has priority over handler
     * registered earlier).
     */
    public B addHandler(DeserializationProblemHandler h) {
        if (!LinkedNode.contains(_problemHandlers, h)) {
            _problemHandlers = new LinkedNode<>(h, _problemHandlers);
        }
        return _this();
    }

    /**
     * Method that may be used to remove all {@link DeserializationProblemHandler}s added
     * to this builder (if any).
     */
    public B clearProblemHandlers() {
        _problemHandlers = null;
        return _this();
    }

    /**
     * Method for inserting specified {@link AbstractTypeResolver} as the first resolver
     * in chain of possibly multiple resolvers.
     */
    public B addAbstractTypeResolver(AbstractTypeResolver resolver) {
        if (resolver == null) {
            throw new IllegalArgumentException("Cannot pass null resolver");
        }
        _abstractTypeResolvers = ArrayBuilders.insertInListNoDup(_abstractTypeResolvers, resolver);
        return _this();
    }

    /*
    /**********************************************************************
    /* Changing settings, date/time
    /**********************************************************************
     */

    /**
     * Method for configuring the default {@link DateFormat} to use when serializing time
     * values as Strings, and deserializing from JSON Strings.
     * If you need per-request configuration, factory methods in
     * {@link ObjectReader} and {@link ObjectWriter} instead.
     */
    public B defaultDateFormat(DateFormat f) {
        _baseSettings = _baseSettings.with(f);
        configure(SerializationFeature.WRITE_DATES_AS_TIMESTAMPS, (f == null));
        return _this();
    }

    /**
     * Method for overriding default TimeZone to use for formatting.
     * Default value used is UTC (NOT default TimeZone of JVM).
     */
    public B defaultTimeZone(TimeZone tz) {
        _baseSettings = _baseSettings.with(tz);
        return _this();
    }

    /**
     * Method for overriding default locale to use for formatting.
     * Default value used is {@link Locale#getDefault()}.
     */
    public B defaultLocale(Locale locale) {
        _baseSettings = _baseSettings.with(locale);
        return _this();
    }

    /*
    /**********************************************************************
    /* Changing settings, formatting
    /**********************************************************************
     */

    /**
     * Method that will configure default {@link Base64Variant} that
     * <code>byte[]</code> serializers and deserializers will use.
     * 
     * @param v Base64 variant to use
     * 
     * @return This mapper, for convenience to allow chaining
     */
    public B defaultBase64Variant(Base64Variant v) {
        _baseSettings = _baseSettings.with(v);
        return _this();
    }

    /*
    /**********************************************************************
    /* Configuring Mix-ins
    /**********************************************************************
     */

    /**
     * Method that may be used to completely change mix-in handling by providing
     * alternate {@link MixInHandler} implementation.
     * Most of the time this is NOT the method you want to call, and rather are looking
     * for {@link #mixInOverrides}.
     */
    public B mixInHandler(MixInHandler h) {
        _mixInHandler = h;
        return _this();
    }

    /**
     * Method that allows defining "override" mix-in resolver: something that is checked first,
     * before simple mix-in definitions.
     */
    public B mixInOverrides(MixInResolver r) {
        _mixInHandler = mixInHandler().withOverrides(r);
        return _this();
    }

    /**
     * Method to use for defining mix-in annotations to use for augmenting
     * annotations that processable (serializable / deserializable)
     * classes have.
     * This convenience method is equivalent to iterating over all entries
     * and calling {@link #addMixIn} with `key` and `value` of each entry.
     */
    public B addMixIns(Map<Class<?>, Class<?>> sourceMixins)
    {
        mixInHandler().addLocalDefinitions(sourceMixins);
        return _this();
    }

    /**
     * Method to use for defining mix-in annotations to use for augmenting
     * annotations that classes have, for purpose of configuration serialization
     * and/or deserialization processing.
     * Mixing in is done when introspecting class annotations and properties.
     * Annotations from "mixin" class (and its supertypes)
     * will <b>override</b>
     * annotations that target classes (and their super-types) have.
     *<p>
     * Note that standard mixin handler implementations will only allow a single mix-in
     * source class per target, so if there was a previous mix-in defined target it will
     * be cleared. This also means that you can remove mix-in definition by specifying
     * {@code mixinSource} of {@code null}
     * (although preferred mechanism is {@link #removeMixIn})
     *
     * @param target Target class on which to add annotations
     * @param mixinSource Class that has annotations to add
     *
     * @return This builder instance to allow call chaining
     */
    public B addMixIn(Class<?> target, Class<?> mixinSource)
    {
        mixInHandler().addLocalDefinition(target, mixinSource);
        return _this();
    }

    /**
     * Method that allows making sure that specified {@code target} class
     * does not have associated mix-in annotations: basically can be used
     * to undo an earlier call to {@link #addMixIn}.
     *<p>
     * NOTE: removing mix-ins for given class does not try to remove possible
     * mix-ins for any of its super classes and super interfaces; only direct
     * mix-in addition, if any, is removed.
     *
     * @param target Target class for which no mix-ins should remain after call
     *
     * @return This builder instance to allow call chaining
     */
    public B removeMixIn(Class<?> target)
    {
        mixInHandler().addLocalDefinition(target, null);
        return _this();
    }

    /*
    /**********************************************************************
    /* Subtype registration
    /**********************************************************************
     */

    public B registerSubtypes(Class<?>... subtypes) {
        subtypeResolver().registerSubtypes(subtypes);
        return _this();
    }

    public B registerSubtypes(NamedType... subtypes) {
        subtypeResolver().registerSubtypes(subtypes);
        return _this();
    }

    public B registerSubtypes(Collection<Class<?>> subtypes) {
        subtypeResolver().registerSubtypes(subtypes);
        return _this();
    }

    /*
    /**********************************************************************
    /* Default typing (temporarily)
    /**********************************************************************
     */

    /**
     * Convenience method that is equivalent to calling
     *<pre>
     *  activateDefaultTyping(DefaultTyping.OBJECT_AND_NON_CONCRETE);
     *</pre>
     *<p>
     * NOTE: choice of {@link PolymorphicTypeValidator} to configure is of
     * crucial importance to security when deserializing untrusted content:
     * this because allowing deserializing of any type can lead to malicious
     * attacks using "deserialization gadgets". Implementations should use
     * allow-listing to specify acceptable types unless source of content
     * is fully trusted to only send safe types.
     */
    public B activateDefaultTyping(PolymorphicTypeValidator subtypeValidator) {
        return activateDefaultTyping(subtypeValidator, DefaultTyping.OBJECT_AND_NON_CONCRETE);
    }

    /**
     * Convenience method that is equivalent to calling
     *<pre>
     *  activateDefaultTyping(dti, JsonTypeInfo.As.WRAPPER_ARRAY);
     *</pre>
     *<p>
     * NOTE: choice of {@link PolymorphicTypeValidator} to configure is of
     * crucial importance to security when deserializing untrusted content:
     * this because allowing deserializing of any type can lead to malicious
     * attacks using "deserialization gadgets". Implementations should use
     * allow-listing to specify acceptable types unless source of content
     * is fully trusted to only send safe types.
     */
    public B activateDefaultTyping(PolymorphicTypeValidator subtypeValidator,
            DefaultTyping dti) {
        return activateDefaultTyping(subtypeValidator,
                dti, JsonTypeInfo.As.WRAPPER_ARRAY);
    }

    /**
     * Method for enabling automatic inclusion of type information, needed
     * for proper deserialization of polymorphic types (unless types
     * have been annotated with {@link com.fasterxml.jackson.annotation.JsonTypeInfo}).
     *<P>
     * NOTE: use of <code>JsonTypeInfo.As#EXTERNAL_PROPERTY</code> <b>NOT SUPPORTED</b>;
     * and attempts of do so will throw an {@link IllegalArgumentException} to make
     * this limitation explicit.
     *<p>
     * NOTE: choice of {@link PolymorphicTypeValidator} to configure is of
     * crucial importance to security when deserializing untrusted content:
     * this because allowing deserializing of any type can lead to malicious
     * attacks using "deserialization gadgets". Implementations should use
     * allow-listing to specify acceptable types unless source of content
     * is fully trusted to only send safe types.
     * 
     * @param applicability Defines kinds of types for which additional type information
     *    is added; see {@link DefaultTyping} for more information.
     */
    public B activateDefaultTyping(PolymorphicTypeValidator subtypeValidator,
            DefaultTyping applicability, JsonTypeInfo.As includeAs)
    {
        // Use if "As.EXTERNAL_PROPERTY" will not work, check to ensure no attempts made
        if (includeAs == JsonTypeInfo.As.EXTERNAL_PROPERTY) {
            throw new IllegalArgumentException("Cannot use includeAs of "+includeAs+" for Default Typing");
        }
        return setDefaultTyping(_defaultDefaultTypingResolver(subtypeValidator,
                applicability, includeAs));
    }

    /**
     * Method for enabling automatic inclusion of type information -- needed
     * for proper deserialization of polymorphic types (unless types
     * have been annotated with {@link com.fasterxml.jackson.annotation.JsonTypeInfo}) --
     * using "As.PROPERTY" inclusion mechanism and specified property name
     * to use for inclusion (default being "@class" since default type information
     * always uses class name as type identifier)
     *<p>
     * NOTE: choice of {@link PolymorphicTypeValidator} to configure is of
     * crucial importance to security when deserializing untrusted content:
     * this because allowing deserializing of any type can lead to malicious
     * attacks using "deserialization gadgets". Implementations should use
     * allow-listing to specify acceptable types unless source of content
     * is fully trusted to only send safe types.
     */
    public B activateDefaultTypingAsProperty(PolymorphicTypeValidator subtypeValidator,
            DefaultTyping applicability, String propertyName)
    {
        return setDefaultTyping(_defaultDefaultTypingResolver(subtypeValidator,
                applicability, propertyName));
    }

    /**
     * Method for disabling automatic inclusion of type information; if so, only
     * explicitly annotated types (ones with
     * {@link com.fasterxml.jackson.annotation.JsonTypeInfo}) will have
     * additional embedded type information.
     */
    public B deactivateDefaultTyping() {
        return setDefaultTyping(null);
    }

    /**
     * Method for enabling automatic inclusion of type information, using
     * specified handler object for determining which types this affects,
     * as well as details of how information is embedded.
     *<p>
     * NOTE: use of Default Typing can be a potential security risk if incoming
     * content comes from untrusted sources, so care should be taken to use
     * a {@link TypeResolverBuilder} that can limit allowed classes to
     * deserialize.
     * 
     * @param typer Type information inclusion handler
     */
    public B setDefaultTyping(TypeResolverBuilder<?> typer) {
        _baseSettings = _baseSettings.with(typer);
        return _this();
    }

    /**
     * Overridable method for changing default {@link TypeResolverBuilder} to construct
     * for "default typing".
     */
    protected TypeResolverBuilder<?> _defaultDefaultTypingResolver(PolymorphicTypeValidator subtypeValidator,
            DefaultTyping applicability, JsonTypeInfo.As includeAs) {
        return new DefaultTypeResolverBuilder(subtypeValidator, applicability, includeAs);
    }

    /**
     * Overridable method for changing default {@link TypeResolverBuilder} to construct
     * for "default typing".
     */
    protected TypeResolverBuilder<?> _defaultDefaultTypingResolver(PolymorphicTypeValidator subtypeValidator,
            DefaultTyping applicability, String propertyName) {
        return new DefaultTypeResolverBuilder(subtypeValidator, applicability, propertyName);
    }

    /*
    /**********************************************************************
    /* Other helper methods
    /**********************************************************************
     */

    // silly convenience cast method we need
    @SuppressWarnings("unchecked")
    protected final B _this() { return (B) this; }
}<|MERGE_RESOLUTION|>--- conflicted
+++ resolved
@@ -41,7 +41,7 @@
 public abstract class MapperBuilder<M extends ObjectMapper,
     B extends MapperBuilder<M,B>>
 {
-    protected final static int DEFAULT_MAPPER_FEATURES = ConfigFeature.collectFeatureDefaults(MapperFeature.class);
+    protected final static long DEFAULT_MAPPER_FEATURES = MapperFeature.collectLongDefaults();
     protected final static int DEFAULT_SER_FEATURES = ConfigFeature.collectFeatureDefaults(SerializationFeature.class);
     protected final static int DEFAULT_DESER_FEATURES = ConfigFeature.collectFeatureDefaults(DeserializationFeature.class);
 
@@ -202,7 +202,7 @@
     /**
      * Set of shared mapper features enabled.
      */
-    protected int _mapperFeatures;
+    protected long _mapperFeatures;
 
     /**
      * Set of {@link SerializationFeature}s enabled.
@@ -276,7 +276,7 @@
         _mapperFeatures = DEFAULT_MAPPER_FEATURES;
         // Some overrides we may need based on format
         if (streamFactory.requiresPropertyOrdering()) {
-            _mapperFeatures |= MapperFeature.SORT_PROPERTIES_ALPHABETICALLY.getMask();
+            _mapperFeatures |= MapperFeature.SORT_PROPERTIES_ALPHABETICALLY.getLongMask();
         }
         _deserFeatures = DEFAULT_DESER_FEATURES;
         _serFeatures = DEFAULT_SER_FEATURES;
@@ -533,7 +533,6 @@
     /**********************************************************************
      */
 
-<<<<<<< HEAD
     public TypeFactory typeFactory() {
         if (_typeFactory == null) {
             _typeFactory = _defaultTypeFactory();
@@ -553,24 +552,6 @@
             _classIntrospector = _defaultClassIntrospector();
         }
         return _classIntrospector;
-=======
-    @SuppressWarnings("deprecation")
-    public B enable(MapperFeature... features) {
-        _mapper.enable(features);
-        return _this();
-    }
-
-    @SuppressWarnings("deprecation")
-    public B disable(MapperFeature... features) {
-        _mapper.disable(features);
-        return _this();
-    }
-
-    @SuppressWarnings("deprecation")
-    public B configure(MapperFeature feature, boolean state) {
-        _mapper.configure(feature, state);
-        return _this();
->>>>>>> 842597eb
     }
 
     /**
@@ -719,14 +700,14 @@
 
     public B enable(MapperFeature... features) {
         for (MapperFeature f : features) {
-            _mapperFeatures |= f.getMask();
+            _mapperFeatures |= f.getLongMask();
         }
         return _this();
     }
 
     public B disable(MapperFeature... features) {
         for (MapperFeature f : features) {
-            _mapperFeatures &= ~f.getMask();
+            _mapperFeatures &= ~f.getLongMask();
         }
         return _this();
     }
@@ -734,9 +715,9 @@
     public B configure(MapperFeature feature, boolean state)
     {
         if (state) {
-            _mapperFeatures |= feature.getMask();
+            _mapperFeatures |= feature.getLongMask();
         } else {
-            _mapperFeatures &= ~feature.getMask();
+            _mapperFeatures &= ~feature.getLongMask();
         }
         return _this();
     }
