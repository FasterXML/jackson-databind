--- conflicted
+++ resolved
@@ -10,11 +10,7 @@
 
 import tools.jackson.databind.*;
 import tools.jackson.databind.annotation.EnumNaming;
-<<<<<<< HEAD
-import tools.jackson.databind.cfg.EnumFeature;
-=======
 import tools.jackson.databind.cfg.DateTimeFeature;
->>>>>>> 53fed211
 import tools.jackson.databind.testutil.DatabindTestUtil;
 
 import static org.junit.jupiter.api.Assertions.*;
@@ -80,7 +76,7 @@
     @Test
     public void testEnumNamingShouldOverrideToStringFeatue() throws Exception {
         String resultStr = MAPPER.writer()
-            .with(EnumFeature.WRITE_ENUMS_USING_TO_STRING)
+            .with(SerializationFeature.WRITE_ENUMS_USING_TO_STRING)
             .writeValueAsString(EnumFlavorA.CHOCOLATE_CHIPS);
 
         assertEquals(q("chocolateChips"), resultStr);
@@ -119,7 +115,7 @@
         enums.put(EnumSauceB.MAYO_NEZZ, "value");
 
         String str = MAPPER.writer()
-                .without(EnumFeature.WRITE_ENUMS_USING_TO_STRING)
+                .without(SerializationFeature.WRITE_ENUMS_USING_TO_STRING)
                 .writeValueAsString(enums);
 
         assertEquals(a2q("{'mayoNezz':'value'}"), str);
