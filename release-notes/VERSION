Project: jackson-databind

------------------------------------------------------------------------
=== Releases ===
------------------------------------------------------------------------

<<<<<<< HEAD
2.6.0 (not yet released)

#312: Support Type Id mappings where two ids map to same Class
#348: ObjectMapper.valueToTree does not work with @JsonRawValue
 (reported by Chris P, pimlottc@github)
#649: Make `BeanDeserializer` use new `parser.nextFieldName()` and `.hasTokenId()` methods
#679: Add `isEmpty()` implementation for `JsonNode` serializers
#688: Provide a means for an ObjectMapper to discover mixin annotation classes on demand
 (requested by Laird N)
#696: Copy constructor does not preserve `_injectableValues`
 (reported by Charles A)
#700: Cannot Change Default Abstract Type Mapper from LinkedHashMap
 (reported by wealdtech@github)
#725: Auto-detect multi-argument constructor with implicit names if it is the only visible creator
#727: Improve `ObjectWriter.forType()` to avoid forcing base type for container types
#737: Add support for writing raw values in TokenBuffer
 (suggested by Guillaume S, gsmet@github)
#743: Add `RawValue` helper type, for piping raw values through `TokenBuffer`
#756: Disabling SerializationFeature.FAIL_ON_EMPTY_BEANS does not affect `canSerialize()`
 (reported by nickwongdev@github)
#762: Add `ObjectWriter.withoutRootName()`, `ObjectReader.withoutRootName()`
#765: `SimpleType.withStaticTyping()` impl incorrect
- Remove old cglib compatibility tests; cause problems in Eclipse
=======
2.5.4 (not yet released)

#771: Annotation bundles ignored when added to Mixin
 (reported by Andrew D)
- Fix handling of Enums wrt JSON Schema, when 'toString()' used for serialization
>>>>>>> db612bb3

2.5.3 (24-Apr-2015)

#731: XmlAdapter result marshaling error in case of ValueType=Object
 (reported, debugged by Dmitry S)
#742: Allow deserialization of `null` Object Id (missing already allowed)
#744: Custom deserializer with parent object update failing
 (reported by migel@github)
#745: EnumDeserializer.deserializerForCreator fails when used to deserialize a Map key
 (contributed by John M)
#761: Builder deserializer: in-compatible type exception when return type is super type
 (contributed by Alexey G)
#766: Fix Infinite recursion (StackOverflowError) when serializing a SOAP object
 (contributed by Alain G)

2.5.2 (29-Mar-2015)

#609: Problem resolving locally declared generic type
 (repoted by Hal H)
#691: NullSerializer for MapProperty failing when using polymorphic handling
 (reported by Antibrumm@github)
#703: Multiple calls to ObjectMapper#canSerialize(Object.class) returns different values
 (reported by flexfrank@github)
#705: JsonAnyGetter doesn't work with JsonSerialize (except with keyUsing)
 (reported by natnan@github)
#728: TypeFactory#_fromVariable returns unknownType() even though it has enough information
  to provide a more specific type
 (reported by jkochaniak@github)
#733: MappingIterator should move past errors or not return hasNext() == true
 (reported by Lorrin N, lorrin@github)
#738: @JsonTypeInfo non-deterministically ignored in 2.5.1 (concurrency issue)
 (reported by Dylan S, dylanscott@github)
- Improvement to handling of custom `ValueInstantiator` for delegating mode; no more NPE
  if `getDelegateCreator()` returns null
- Refactor `TypedKey` into separate util class

2.5.1 (06-Feb-2015)

#667: Problem with bogus conflict between single-arg-String vs `CharSequence` constructor
#669: JSOG usage of @JsonTypeInfo and @JsonIdentityInfo(generator=JSOGGenerator.class) fails
 (reported by ericali78@github)
#671: Adding `java.util.Currency` deserialization support for maps
 (contributed by Alexandre S-C)
#674: Spring CGLIB proxies not handled as intended
 (reported by Zoltan F)
#682: Class<?>-valued Map keys not serialized properly
 (reported by Ludevik@github)
#684: FAIL_ON_NUMBERS_FOR_ENUMS does not fail when integer value is quoted
 (reported by kllp@github)
#696: Copy constructor does not preserve `_injectableValues`
 (reported by Charles A)
- Add a work-around in `ISO8601DateFormat` to allow omission of ':' from timezone
- Bit more work to complete #633

2.5.0 (01-Jan-2015)

#47: Support `@JsonValue` for (Map) key serialization 
#113: Problem deserializing polymorphic types with @JsonCreator
#165: Add `DeserializationContext.getContextualType()` to let deserializer
  known the expected type.
#299: Add `DeserializationFeature.FAIL_ON_UNRESOLVED_OBJECT_IDS` to allow missing
  Object Ids (as global default)
#408: External type id does not allow use of 'visible=true'
#421: @JsonCreator not used in case of multiple creators with parameter names
 (reported by Lovro P, lpandzic@github)
#427: Make array and Collection serializers call `JsonGenerator.writeStartArray(int)`
#521: Keep bundle annotations, prevent problems with recursive annotation types
 (reported by tea-dragon@github)
#527: Add support for `@JsonInclude(content=Include.NON_NULL)` (and others) for Maps
#528: Add support for `JsonType.As.EXISTING_PROPERTY`
 (reported by heapifyman@github; implemented by fleebytes@github)
#539: Problem with post-procesing of "empty bean" serializer; was not calling
  'BeanSerializerModifier.modifySerializer()` for empty beans
 (reported by Fabien R, fabienrenaud@github)
#540: Support deserializing `[]` as null or empty collection when the java type
  is a not an object, `DeserializationFeature.ACCEPT_EMPTY_ARRAY_AS_NULL_OBJECT`
 (requested by Fabien R, fabienrenaud@github)
#543: Problem resolving self-referential recursive types
 (reported by ahgittin@github)
#550: Minor optimization: prune introspection of "well-known" JDK types
#552: Improved handling for ISO-8601 (date) format
 (contributed by Jerome G, geronimo-iia@github)
#559: Add `getDateFormat()`, `getPropertyNamingStrategy()` in `ObjectMapper`
#560: @JsonCreator to deserialize BigInteger to Enum
 (requested by gisupp@github)
#565: Add support for handling `Map.Entry`
#566: Add support for case-insensitive deserialization (`MapperFeature.ACCEPT_CASE_INSENSITIVE_PROPERTIES`)
 (contributed by Michael R)
#571: Add support in ObjectMapper for custom `ObjectReader`, `ObjectWriter` (sub-classes)
#572: Override default serialization of Enums
 (requested by herau@github)
#576: Add fluent API for adding mixins
 (contributed by Adam S, adstro@github)
#594: `@JsonValue` on enum not used when enum value is a Map key
 (reported by chrylis@github)
#596: Add support for `@JsonProperty.defaultValue`, exposed via `BeanProperty.getMetadata().getDefaultValue()`
#597: Improve error messaging for cases where JSON Creator returns null (which
  is illegal)
 (contributed by Aurelien L)
#599: Add a simple mechanism for avoiding multiple registrations of the same module
#607: Allow (re)config of `JsonParser.Feature`s via `ObjectReader`
#608: Allow (re)config of `JsonGenerator.Feature`s via `ObjectWriter`
#614: Add a mechanism for using `@JsonCreator.mode` for resolving possible ambiguity between
  delegating- and property-based creators
#616: Add `SerializationFeature.WRITE_DURATIONS_AS_TIMESTAMPS`
#622: Support for non-scalar ObjectId Reference deserialiazation (like JSOG)
#623: Add `StdNodeBasedDeserializer`
#630: Add `KeyDeserializer` for `Class`
#631: Update `current value` of `JsonParser`, `JsonGenerator` from standard serializers,
 deserializers
 (suggested by Antibrumm@github)
#633: Allow returning null value from IdResolver to make type information optional
 (requested by Antibrumm@github)
#634: Add `typeFromId(DatabindContext,String)` in `TypeIdDeserializer`
#636: `ClassNotFoundException` for classes not (yet) needed during serialization
 (contributed by mspiegel@github)
#638: Add annotation-based method(s) for injecting properties during serialization
 (using @JsonAppend, VirtualBeanPropertyWriter)
#647: Deserialization fails when @JsonUnwrapped property contains an object with same property name
 (reported by Konstantin L)
#653: Jackson doesn't follow JavaBean naming convention (added `MapperFeature.USE_STD_BEAN_NAMING`)
#654: Add support for (re)configuring `JsonGenerator.setRootValueSeparator()` via `ObjectWriter`
#655: Add `ObjectWriter.writeValues()` for writing value sequences
#660: `@JsonCreator`-annotated factory method is ignored if constructor exists
- Allow use of `Shape.ARRAY` for Enums, as an alias to 'use index'
- Start using `JsonGenerator.writeStartArray(int)` to help data formats
  that benefit from knowing number of elements in arrays (and would otherwise
  need to buffer values to know length)
- Added new overload for `JsonSerializer.isEmpty()`, to eventually solve #588
- Improve error messaging (related to [jaxb-annotations#38]) to include known subtype ids.

2.4.6 (not yet released)

#735: (complete fix) @JsonDeserialize on Map with contentUsing custom deserializer overwrites default behavior
 (reported by blackfyre512@github) (regression due to #604)
$744: Custom deserializer with parent object update fails

2.4.5.1 (26-Mar-2015)

Special one-off "micro patch" for:

#706: Add support for `@JsonUnwrapped` via JSON Schema module
#707: Error in getting string representation of an ObjectNode with a float number value
 (reported by @navidqar)
#735: (partial) @JsonDeserialize on Map with contentUsing custom deserializer overwrites default behavior

2.4.5 (13-Jan-2015)

#635: Reduce cachability of `Map` deserializers, to avoid problems with per-property config changes
    (regression due to #604)
#656: `defaultImpl` configuration is ignored for `WRAPPER_OBJECT`
- Solve potential cyclic-resolution problem for `UntypedObjectDeserializer`

2.4.4 (24-Nov-2014)

(jackson-core)#158: Setter confusion on assignable types
 (reported by tsquared2763@github)
#245: Calls to ObjectMapper.addMixInAnnotations() on an instance returned by ObjectMapper.copy()
 don't work
 (reported by Erik D)
#580: delegate deserializers choke on a (single) abstract/polymorphic parameter
 (reported by Ian B, tea-dragon@github)
#590: Binding invalid Currency gives nonsense at end of the message
 (reported by Jerbell@github)
#592: Wrong `TokenBuffer` delegate deserialization using `@JsonCreator`
 (reported by Eugene L)
#601: ClassCastException for a custom serializer for enum key in `EnumMap`
 (reported by Benson M)
#604: `Map` deserializers not being cached, causing performance problems
#610: Fix forward reference in hierarchies
 (contributed by zeito@github)
#619: Off by one error in AnnotatedWithParams
 (reported by stevetodd@github)
- Minor fix to `EnumSerializer` regarding detection "serialize using index"
- Minor fix to number serializers, to call proper callback for schema generation

2.4.3 (02-Oct-2014)

#496: Wrong result with `new TextNode("false").asBoolean(true)`
 (reported by Ivar R, ivarru@github)
#511: DeserializationFeature.FAIL_ON_INVALID_SUBTYPE does not work
 (reported by sbelikov@github)
#523: MapDeserializer and friends do not report the field/key name for mapping exceptions
 (reported by Ian B, tea-dragon@github)
#524: @JsonIdentityReference(alwaysAsId = true) Custom resolver is reset to SimpleObjectIdResolver
 (reported by pkokorev@github)
#541: @JsonProperty in @JsonCreator is conflicting with POJOs getters/attributes
 (reported by fabienrenaud@github)
#543: Problem resolving self-referential generic types
#570: Add Support for Parsing All Compliant ISO-8601 Date Formats
 (requested by pfconrey@github)
- Fixed a problem with `acceptJsonFormatVisitor` with Collection/array types that
  are marked with `@JsonValue`; could cause NPE in JSON Schema generator module.

2.4.2 (14-Aug-2014)

#515: Mixin annotations lost when using a mixin class hierarchy with non-mixin interfaces
 (reported by 'stevebread@github')
- Fixed a problem related to [jackson-dataformat-smile#19].

2.4.1.2 (12-Jul-2014)

Special one-off "micro patch" for:

#503: Concurrency issue inside com.fasterxml.jackson.databind.util.LRUMap.get(Object)
 (reported by fjtc@github)

2.4.1.1 (18-Jun-2014)

Special one-off "micro patch" for:

#491: Temporary work-around for issue #490 (full fix for 2.5 needs to be
  in `jackson-annotations`)
#506: Index is never set for Collection and Array in InvalidFormatException.Reference
 (reported by Fabrice D, fabdouglas@github)
- Fixed a problem related to [jackson-dataformat-smile#19].

2.4.1 (17-Jun-2014)

#479: NPE on trying to deserialize a `String[]` that contains null
 (reported by huxi@github)
#482: Make date parsing error behavior consistent with JDK
 (suggested by Steve S, sanbeg@github)
#489 (partial): TypeFactory cache prevents garbage collection of custom ClassLoader
 (reported by sftwrengnr@github)

2.4.0 (02-Jun-2014)

#81: Allow use of @JsonUnwrapped with typed (@JsonTypeInfo) classes, provided
  that (new) feature `SerializationFeature.FAIL_ON_UNWRAPPED_TYPE_IDENTIFIERS`
  is disabled
 (constributed by Ben F, UnquietCode@github)
#88: Prevent use of type information for `JsonNode` via default typing
 (reported by electricmonk@github)
#149: Allow use of "stringified" indexes for Enum values
 (requested by chenboxiang@github)
#176: Allow use external Object Id resolver (to use with @JsonIdentityInfo etc)
 (implemented by Pascal G)
#193: Conflicting property name definitions
 (reported by Stuart J, sgjohnston@github)
#323: Serialization of the field with deserialization config
 (reported by metanet@github)
#327: Should not consider explicitly differing renames a fail, as long as all are explicit
#335: Allow use of `@JsonPropertyOrder(alphabetic=true)` for Map properties
#352 Add `ObjectMapper.setConfig()` for overriding `SerializationConfig`/`DeserializationConfig`
#353: Problems with polymorphic types, `JsonNode` (related to #88)
 (reported by cemo@github)
#359: Converted object not using explicitly annotated serializer
 (reported by Florian S [fschopp@github])
#369: Incorrect comparison for renaming in `POJOPropertyBuilder`
#375: Add `readValue()`/`readPropertyValue()` methods in `DeserializationContext`
#376: Add support for `@JsonFormat(shape=STRING)` for number serializers
#381: Allow inlining/unwrapping of value from single-component JSON array
 (contributed by yinzara@github)
#390: Change order in which managed/back references are resolved (now back-ref
 first, then forward)
 (requested by zAlbee@github)
#407: Properly use null handlers for value types when serializer Collection
 and array types
 (contributed by Will P)
#425: Add support for using `Void.class` as "no class", instead of `NoClass.class`
#428: `PropertyNamingStrategy` will rename even explicit name from `@JsonProperty`
 (reported by turskip@github)
#435: Performance bottleneck in TypeFactory._fromClass
 (reported by Sean D, sdonovanuk@github)
#434: Ensure that DecimalNodes with mathematically equal values are equal
 (contributed by Francis G)
#435: Performance bottleneck in TypeFactory._fromClass
 (reported by sdonovanuk@github)
#438: Add support for accessing `@JsonProperty(index=N)` annotations
#442: Make `@JsonUnwrapped` indicate property inclusion
 (suggested by Ben F)
#447: ArrayNode#addAll should accept Collection<? extends JsonNode>
 (suggested by alias@github)
#461: Add new standard naming strategy, `PropertyNamingStrategy.LowerCaseStrategy`
#463: Add 'JsonNode.asText(String defaultValue)`
 (suggested by Chris C)
#464: Include `JsonLocation` in more mapping exceptions
 (contributed by Andy C (q3aiml@github))
#465: Make it easier to support serialization of custom subtypes of `Number`
#467: Unwanted POJO's embedded in tree via serialization to tree
 (reported by Benson M)
- Slightly improve `SqlDateSerializer` to support `@JsonFormat`
- Improve handling of native type ids (YAML, CBOR) to use non-native type ids
  as fallback

2.3.4 (17-Jul-2014)

#459: BeanDeserializerBuilder copy constructor not copying `_injectables`
#462: Annotation-provided Deserializers are not contextualized inside CreatorProperties
 (reported by aarondav@github)

2.3.3 (10-Apr-2014)

#420: Remove 'final' modifier from `BeanDeserializerBase.deserializeWithType`
 (requested by Ghoughpteighbteau@github)
#422: Allow use of "True" and "False" as aliases for booleans when coercing from
  JSON String
#423: Fix `CalendarSerializer` to work with custom format
 (reported by sergeymetallic@github)
#433: `ObjectMapper`'s `.valueToTree()` wraps `JsonSerializable` objects into a POJONode
 (reported by Francis G)
- Fix null-handling for `CollectionSerializer`

2.3.2 (01-Mar-2014)

#378: Fix a problem with custom enum deserializer construction
 (reported by BokoEnos@github)
#379: Fix a problem with (re)naming of Creator properties; needed to make
 Paranamer module work with NamingStrategy.
 (reported by Chris P, cpilsworth@github)
#398: Should deserialize empty (not null) URI from empty String
 (reported by pgieser@github)
#406: @JsonTypeIdResolver not working with external type ids
 (reported by Martin T)
#411: NumberDeserializers throws exception with NaN and +/- Infinity
 (reported by clarkbreyman@github)
#412: ObjectMapper.writerWithType() does not change root name being used
 (repoted by jhalterman@github)
- Added `BeanSerializerBase._serializeObjectId()` needed by modules that
  override standard BeanSerializer; specifically, XML module.

2.3.1 (28-Dec-2013)

#346: Fix problem deserializing `ObjectNode`, with @JsonCreator, empty
  JSON Object
 (reported by gaff78@github)
#358: `IterableSerializer` ignoring annotated content serializer
 (reported by Florian S)
#361: Reduce sync overhead for SerializerCache by using volatile, double-locking
 (contributed by stuartwdouglas@github)
#362: UUID output as Base64 String with ObjectMapper.convertValue()
 (reported by jknack@github)
#367: Make `TypeNameIdResolver` call `TypeResolver` for resolving base type
 (suggested by Ben F)
#370: Fail to add Object Id for POJO with no properties
 (reported by jh3141@github)
- Fix for [jackson-module-afterburner#38]: need to remove @JacksonStdImpl from
  `RawSerializer`, to avoid accidental removal of proper handling.

2.3.0 (13-Nov-2013)

#48: Add support for `InetSocketAddress`
 (contributed by Nick T)
#152: Add support for traversing `JsonNode` with (new!) `JsonPointer` implementation
 (suggested by fge@github)
#208: Accept "fromString()" as an implicit Creator (factory) method (alias for "valueOf()")
 (requested by David P)
#215: Allow registering custom `CharacterEscapes` to use for serialization,
 via `ObjectWriter.with(CharacterEscapes)` (and `ObjectMapper.writer(CharacterEscapes)`)
#227: Allow "generic" Enum serializers, deserializers, via `SimpleModule`
#234: Incorrect type information for deeply nested Maps
 (reported by Andrei P)
#237: Add `DeserializationFeature.FAIL_ON_READING_DUP_TREE_KEY` to optionally
  throw `JsonMappingException` on duplicate keys, tree model (`JsonNode`)
#238: Allow existence of overlapping getter, is-getter (choose 'regular' getter)
#239: Support `ByteBuffer`
 (suggested by mckamey@github)
#240: Make sure `@JsonSerialize.include` does not accidentally override
  class inclusion settings
 (requested by thierryhenrio@github)
#253: `DelegatingDeserializer` causes problems for Managed/BackReferences
 (reported by bfelaco@github)
#257: Make `UntypedObjectDeserializer` support overides for `List`, `Map` etc
#268: Add new variant of `ObjectMapper.canSerialize()` that can return `Throwable`
 that caused false to be returned (if any)
#269: Add support for new `@JsonPropertyDescription` via `AnnotationIntrospector`
 as well as `BeanProperty.getMedata().getDescription()`
#270: Add `SerializationFeature.USE_EQUALITY_FOR_OBJECT_ID` to allow use of equality
 (instead of identity) for figuring out when to use Object Id
 (requested by beku8@github)
#271: Support handling of `@JsonUnwrapped` for in-built JSON Schema generation
#277: Make `TokenBuffer` support new native type and object ids
#302: Add `setNamingStrategy` in `Module.SetupContext`
 (suggested by Miguel C)
#305: Add support for accessing `TypeFactory` via `TypeIdResolverBase`
 (not yet via `TypeIdResolver` interface), other configuration
#306: Allow use of `@JsonFilter` for properties, not just classes 
#307: Allow use of `@JsonFilter` for Maps in addition to POJOs
#308: Improve serialization and deserialization speed of `java.util.UUID` by 4x
 (suggested by David P)
#310: Improve `java.util.UUID` serialization with binary codecs, to use "raw" form.
#311: Make sure that "creator properties" are alphabetically ordered too, if
  so requested.
#315: Allow per-property definition of null serializer to use, using
 new `@JsonSerialize(nullsUsing=xxx)` annotation property
#317: Fix `JsonNode` support for nulls bound to `ObjectNode`, `ArrayNode`
 (contributed by Seth P)
#318: Problems with `ObjectMapper.updateValue()`, creator property-backed accessors
#319: Add support for per-call ("contextual") attributes, with defaulting,
 to allow keeping track of state during (de)serialization
#324: Make sure to throw `JsonMappingException` from `EnumDeserializer` creator,
  not `IllegalArgumentException`
 (reported by beverku@github)
#326: Support `@JsonFilter` for "any getter" properties
#334: Make `ArrayNode`, `ObjectNode` non-final again
#337: `AnySetter` does not support polymorphic types
 (reported by askvortsov@github)
#340: AtomicReference not working with polymorphic types
#342: Add `DeserializationFeature.FAIL_ON_IGNORED_PROPERTIES` to make `ObjectMapper`
  throw exception when encountering explicitly ignored properties
 (requested by Ruslan M)
[JACKSON-890]: Support managed/back-references for polymorphic (abstract) types
- Add 'BeanPropertyWriter.isUnwrapping()' for future needs (by Afterburner)
- Add coercions from String "null" (as if null token was parsed) for primitives/Wrappers.
- Add `JsonDeserializer.handledType()`

2.2.4 (10-Jun-2014)

#292: Problems with abstract `Map`s, `Collection`s, polymorphic deserialization
#324: EnumDeserializer should throw JsonMappingException, not IllegalArgumentException
#346: Problems deserializing `ObjectNode` from empty JSON Object, with @JsonCreator

2.2.3 (22-Aug-2013)

#234: Problems with serializing types for deeply nested generic Maps, default typing 
#251: SerializationFeature.WRITE_BIGDECIMAL_AS_PLAIN ignored with JsonNode
  serialization
 (reported by fge@github)
#259: Fix a problem with JSON Schema generation for `@JsonValue`
 (reported by Lior L)
#267: Handle negative, stringified timestamps
 (reported by Drecth@github)
#281: Make `NullNode` use configured null-value serializer
#287: Fix problems with converters, Maps with Object values
 (reported by antubis@github)
#288: Fix problem with serialization converters assigned with annotations
 (reported by cemo@github)

2.2.2 (26-May-2013)

#216: Problems with Android, 1.6-only types
#217: JsonProcessingExceptions not all wrapped as expected
 (reported by karldmoore@github)
#220: ContainerNode missing 'createNumber(BigInteger)'
 (reported by Pascal G)
#223: Duplicated nulls with @JsonFormat(shape=Shape.ARRAY)
 (reported by lukegh@github)
#226: Field mapping fail on deserialization to common referenced object when
  @JsonUnwrapped is used
 (reported by ikvia@github)
#232: Converting bound BigDecimal value to tree fails with WRITE_BIGDECIMAL_AS_PLAIN
 (reported by celkings@github)
- Minor fix to handle primitive types for key deserializer lookups
- Add convenience method `MappingIterator.getCurrentLocation()`
 (suggested by Tomdz@github)

2.2.1 (03-May-2013)

#214: Problem with LICENSE, NOTICE, Android packaging
 (reported by thierryd@github)

2.2.0 (22-Apr-2013)

Fixes:

#23: Fixing typing of root-level collections
#118: JsonTypeInfo.as.EXTERNAL_PROPERTY not working correctly
 with missing type id, scalar types
#130: TimeZone not set for GregorianCalendar, even if configured
#144: MissingNode.isValueNode() should return 'false'
 (reported by 'fge@github')
#146: Creator properties were not being renamed as expected
 (contributed by Christoper C)
#188: Problem with ObjectId serialization, 'alwaysAsId' references

Improvements:

#116: JavaType implements `java.lang.reflect.Type` (as does `TypeReference`)
#147: Defer reporting of problems with missing creator parameters
 (contributed by Christoper C)
#155: Make `ObjectNode` and `ArrayNode` final (other node types already were)
 (requested by fge@github)
#161: Add deserializer for java.util.concurrent.ArrayBlockingQueue
#173: Add 'JsonNode.traverse(ObjectCodec)' for convenience
#181: Improve error reporting for missing '_valueDeserializer'
#194: Add `FloatNode` type in tree model (JsonNode)
 (requested by msteiger@github)
#199: Allow deserializing `Iterable` instances (as basic `Collection`s)
 (requested by electrum@github)
#206: Make 'ObjectMapper.createDeserializationContext()' overridable
 (requested by noter@github)
#207: Add explicit support for `short` datatypes, for tree model
 (contributed by msteiger@github)

New features:

#120: Extend BeanDeserializerModifier to work with non-POJO deserializers
#121: Extend BeanSerializerModifier to work with non-POJO serializers
#124: Add support for serialization converters (@JsonSerializer(converter=...))
#124: Add support for deserialization converters (@JsonDeserializer(converter=...))
#140: Add 'SerializationFeature.WRITE_BIGDECIMAL_AS_PLAIN' to allow forcing
  of non-scientific notation when serializing BigDecimals.
 (suggested by phedny@github)
#148: Add 'DeserializationFeature.FAIL_ON_INVALID_SUBTYPE`, which allows mapping
  entries with missing or invalid type id into null references (instead of failing).
  Also allows use of '@JsonTypeInfo.defaultImpl = NoClass.class' as alternative.
#159: Add more accessors in 'MappingIterator': getParser(), getParserSchema(),
  readAll()
 (suggested by Tom D)
#190: Add 'MapperFeature.ALLOW_FINAL_FIELDS_AS_MUTATORS' (default: true) for
 pruning out final fields (to avoid using as mutators)
 (requested by Eric T)
#195: Add 'MapperFeature.INFER_PROPERTY_MUTATORS' (default: enabled) for finer
  control of what mutators are auto-detected.
 (requested by Dain S)
#198: Add SPI metadata, handling in ObjectMapper (findModules()), for
  automatic registration of auto-detected extension modules
 (suggested by 'beamerblvd@github')
#203: Added new features to support advanced date/time handling:
  - SerializationFeature.WRITE_DATE_TIMESTAMPS_AS_NANOSECONDS
  - DeserializationFeature.READ_DATE_TIMESTAMPS_AS_NANOSECONDS
  - DeserializationFeature.ADJUST_DATES_TO_CONTEXT_TIME_ZONE

Other:

#126: Update JDK baseline to 1.6
* API under 'com.fasterxml.jackson.databind.jsonFormatVisitors' changed significantly
  based on experiences with external JSON Schema generator.
* Version information accessed via code-generated access class, instead of reading
  VERSION.txt
* Added 2 methods in Converter interface: getInputType(), getOutputType(),
  to allow programmatic overrides (needed by JAXB annotation module)

2.1.4 (26-Feb-2013)

* [JACKSON-887]: StackOverflow with parameterized sub-class field
 (reported by Alexander M)
* [#130]: TimeZone not set for GregorianCalendar, when deserializing
* [#157]: NPE when registering module twice
* [#162]: JsonNodeFactory: work around an old bug with BigDecimal and zero
 (submitted by fge@github)
* [#166]: Incorrect optimization for `ObjectMapper.convertValue(Class)`
 (reported by Eric T)
* [#167]: Problems with @JsonValue, polymorphic types (regression from 1.x)
 (reported by Eric T)
* [#170]: Problems deserializing `java.io.File` if creator auto-discovery disabled
 (reported by Eric T)
* [#175]: NPE for JsonMappingException, if no path is specified
 (reported by bramp@github)

2.1.3 (19-Jan-2013)

* [Issue#141]: ACCEPT_EMPTY_STRING_AS_NULL_OBJECT not working for enums
* [Issue#142]: Serialization of class containing EnumMap with polymorphic enum
  fails to generate class type data
 (reported by kidavis4@github)

2.1.2 (04-Dec-2012)

* [Issue#106]: NPE in ObjectArraySerializer.createContextual(...)
* [Issue#117]: HandlerInstantiator defaulting not working
 (reported by Alexander B)
* [Issue#118]: Problems with JsonTypeInfo.As.EXTERNAL_PROPERTY, scalar values
 (reported by Adva11@github)
* [Issue#119]: Problems with @JsonValue, JsonTypeInfo.As.EXTERNAL_PROPERTY
 (reported by Adva11@github)
* [Issue#122]: ObjectMapper.copy() was not copying underlying mix-in map
 (reported by rzlo@github)

2.1.1 (11-Nov-2012)

Fixes:

* [JACKSON-875]: Enum values not found if Feature.USE_ANNOTATIONS disabled
 (reported by Laurent P)
* [Issue#93]: ObjectNode.setAll() broken; would not add anything for
  empty ObjectNodes.
 (reported by Francis G)
* Making things implement java.io.Serializable:
  - Issues: #94, #99, #100, #102
    (reported by Sean B)
* [Issue#96]: Problem with JsonTypeInfo.As.EXTERNAL_PROPERTY, defaultImpl
 (reported by Adva11@github)

2.1.0 (08-Oct-2012)

  New minor version for 2.x series. Major improvements in multiple areas,
  including:

  - Dataformat auto-detection
  - More `@JsonFormat.shape` variant to serialize Collections as
    JSON Objects, POJOs as JSON Arrays (csv-like).
  - Much more configuration accessible via ObjectReader, ObjectWriter
  - New mechanism for JSON Schema generation, other uses (in future)

Fixes:

* [JACKSON-830]/[Issue#19]: Change OSGi bundle name to be fully-qualified
* ]JACKSON-847]: Make @JsonIdentityInfo work with property-based creator
* [JACKSON-851]: State corruption with ObjectWriter, DefaultPrettyPrinter
 (reported by Duncan A)
* [Issue#75]: Too aggressive KeySerializer caching
* Minor fix wrt [Issue#11], coercion needed extra checks

Improvements:

* [JACKSON-758]: Remove 'IOException' from throws clauses of "writeValueAsString"
  and "writeValueAsBytes" of ObjectMapper/ObjectWriter
 (suggested by G-T Chen)
* [JACKSON-839]: Allow "upgrade" of integer number types for
  UntypedObjectDeserializer, even with default typing enabled.
* [JACKSON-850]: Allow use of zero-arg factory methods as "default creator"
  (suggested by Razvan D)
* [Issue#9]: Implement 'required' JSON Schema attribute for bean properties
* [Issue#20]: Add new exception type, InvalidFormatException (sub-type of
  JsonMappingException) to indicate data format problems
 (suggested by HolySamosa@github)
* [Issue#30]: ObjectReader and ObjectWriter now try to pre-fetch root
  (de)serializer if possible; minor performance improvement (2% for small POJOs).
* [Issue#33]: Simplified/clarified definition of 'ObjectReader.readValues()';
  minor change in behavior for JSON Array "wrapped" sequences
* [Issue#60]: Add 'JsonNode.hasNonNull(...)' method(s)
 (suggested by Jeff S on mailing list) 
* [Issue#64]: Add new "standard" PropertyNamingStrategy, PascalCaseStrategy
  (PropertyNamingStrategy.PASCAL_CASE_TO_CAMEL_CASE)
 (contributed by Sean B)
* [Issue#65]: Add getters to `ObjectMapper`, DeserializationContext/-Factory.
 (contributed by Dmitry K)
* [Issue#69]: Add `PropertyName` abstraction, new methods in AnnotationIntrospector
* [Issue#80]: Make `DecimalNode` normalize input, to make "1.0" and "1.00"equal
 (reported by fge@github)

New features:

* [Issue#15]: Support data format auto-detection via ObjectReader (added
  'withFormatDetection(...)' fluent factories)
* [Issue#21]: Add 'ObjectNode.set(...)' method (and related) to improve
  chaining, semantic consistency of Tree Model API
 (suggested by fge@Github)
* [Issue#22]: Add 'ObjectMapper.setAnnotationIntrospectors()' which allows
  defining different introspectors for serialization, deserialization
* [Issue#24]: Allow serialization of Enums as JSON Objects
 (suggested by rveloso@github)
* [Issue#28]: Add 'ObjectMapper.copy()', to create non-linked copy of
  mapper, with same configuration settings
* [Issue#29]: Allow serializing, deserializing POJOs as JSON Arrays
  by using `@JsonFormat(shape=Shape.ARRAY)`
* [Issue#40]: Allow serialization of Collections as JSON Objects
  (and deserialization from)
 (suggested by 'rveloso@github')
* [Issue#42]: Allow specifying Base64 variant to use for Base64-encoded data
  using ObjectReader.with(Base64Variant), ObjectWriter.with(Base64Variant).
 (suggested by 'mpfau@github')
* [Issue#45]: Add '@JsonNaming' annotation to define per-class PropertyNamingStrategy
 (suggested by Mark W)
* [Pull#58]: Make 'MappingIterator' implement 'Closable'
 (contributed by Pascal G)
* [Issue#72]: Add 'MapperFeature.USE_WRAPPER_NAME_AS_PROPERTY_NAME' to use
  wrapper name annotations for renaming properties
* [Issue#87]: Add 'StdDelegatingSerializer', 'StdDelegatingDeserializer' to
  simplify writing of two-step handlers
* (issue #4 of jackson-annotations): Add `@JsonIdentityReference(alwaysAsId=true)`
  to force ALL references to an object written as Object Id, even the first one.
* Added 'ObjectReader#withHandler' to allow for reconfiguring deserialization
  problem handler
 (suggested by 'electricmonk')

Other changes:

* New variant of AnnotationIntrospector.getFormat(), to support class
  annotations
* It is now possible to serialize instances of plain old Object, iff
  'FAIL_ON_EMPTY_BEANS' is disabled.
* Trying to remove reference to "JSON" in datatype conversion errors
 (since databinding is format-agnostic)

INCOMPATIBILITIES: (rats!)

* Note that [Issue#33] (see above) is, technically speaking, backwards
  imcompatible change. It is estimated that it should NOT affect most
  users, as changes are to edge cases (and undocumented ones at that).
  However, it can potentially cause problems with upgrade.
* Implementation of `JsonFormatVisitable` resulting in 2 new methods
  being added in `BeanPropertyFilter` interface -- this is unfortunate,
  but was required to support full traversability.

2.0.4 (26-Jun-2012)

* [Issue#6]: element count for PrettyPrinter, endObject wrong
   (reported by "thebluemountain")
* [JACKSON-838]: Utf8StreamParser._reportInvalidToken() skips letters
    from reported token name
   (reported by Lóránt Pintér)
* [JACKSON-841] Data is doubled in SegmentedStringWriter output
   (reported by Scott S)
* [JACKSON-842] ArrayIndexOutOfBoundsException when skipping C-style comments
   (reported by Sebastien R)

2.0.3: no version 2.0.3 released -- only used for extension modules

2.0.2 [14-May-2012]

Fixes:

* [Issue#14]: Annotations were not included from parent classes of
  mix-in classes
 (reported by @guillaup)
* [JACKSON-824]: Combination of JSON Views, ObjectMapper.readerForUpdating()
  was not working
 (reported by Nir S)
(and all fixes from 1.9.7)

Improvements:

* [Issue#11]: Improve ObjectMapper.convertValue()/.treeToValue() to use
  cast if possible

2.0.1 [23-Apr-2012]

Fixes:

* [JACKSON-827] Ensure core packages work on JDK 1.5
 (reported by Pascal g)
* [JACKSON-829] Custom serializers not working for List<String> properties,
  @JsonSerialize(contentUsing)
 (reported by James R)

Improvements:

* [Issue#5]: Add support for maps with java.util.Locale keys to the set of
  StdKeyDeserializers
 (contributed by Ryan G)

2.0.0 [25-Mar-2012]

Fixes:

* [JACKSON-368]: Problems with managed references, abstract types
* [JACKSON-711]: Delegating @JsonCreator did not work with Injectable values
* [JACKSON-798]: Problem with external type id, creators
  (reported by Casey L)
(and all fixes up until and including 1.9.6)

Improvements:

* [JACKSON-546]: Indicate end-of-input with JsonMappingException instead
  of EOFException, when there is no parsing exception
* [JACKSON-664]: Reduce overhead of type resolution by adding caching
  in TypeFactory
* [JACKSON-690]: Pass DeserializationContext through ValueInstantiator
* [JACKSON-695]: Add 'isEmpty(value)' in JsonSerializer to allow
  customizing handling of serialization of empty values
* [JACKSON-710]: 'ObjectMapper.convertValue()' should ignore root value
  wrapping/unwrapping settings
* [JACKSON-730] Split various features (JsonParser, JsonGenerator,
  SerializationConfig, DeserializationConfig) into per-factory
  features (MapperFeature, JsonFactory.Feature) an per
  instance features (existing ones)
* [JACKSON-732]: Allow 'AnnotationIntrospector.findContentDeserializer()'
  (and similar) to return instance, not just Class<?> for instance
 (requested by James R)
* [JACKSON-736]: Add (more) access to array, container and map serializers
* [JACKSON-737]: Allow accessing of "creator properties" for BeanDeserializer
* [JACKSON-748]: Add 'registerSubtypes' to 'Module.setupContext' (and SimpleModule)
* [JACKSON-749]: Make @JsonValue work for Enum deserialization
* [JACKSON-769]: ObjectNode/ArrayNode: change 'put', 'insert', 'add' to return
  'this node' (unless already returning something)
* [JACKSON-770]: Simplify method naming for JsonNode, drop unnecessary 'get' prefix
  from methods like 'getTextValue()' (becomes 'textValue()')
* [JACKSON-777]: Rename 'SerializationConfig.Feature' as 'SerializationFeature',
  'DeserializationConfig.Feature' as 'DeserializationFeature'
* [JACKSON-780]: MissingNode, NullNode should return 'defaultValue' from 'asXxx' methods,
  (not 0 for numbers), as they are not numeric types
* [JACKSON-787]: Allow use of @JsonIgnoreProperties for properties (fields, getters, setters)
* [JACKSON-795]: @JsonValue was not working for Maps, Collections
* [JACKSON-800]: Add 'Module.SetupContext#addDeserializationProblemHandler'
 (suggested by James R)

New features:

* [JACKSON-107]: Add support for Object Identity (to handled cycles, shared refs),
  with @JsonIdentityInfo
* [JACKSON-435]: Allow per-property Date formatting using @JsonFormat.
* [JACKSON-437]: Allow injecting of type id as POJO property, by setting
  new '@JsonTypeInfo.visible' property to true.
* [JACKSON-469]: Support "Builder pattern" for deserialiation; that is, allow
  use of separate Builder object for data binding, creating actual value
* [JACKSON-608]: Allow use of JSON Views for deserialization
* [JACKSON-636]: Add 'SerializationFeature.ORDER_MAP_ENTRIES_BY_KEYS' to allow
  forced sorting of Maps during serialization
  (suggested by Joern H)
* [JACKSON-669]: Allow prefix/suffix for @JsonUnwrapped properties
 (requested by Aner P)
* [JACKSON-707]: Add 'JsonNode.deepCopy()', to create safe deep copies
  of ObjectNodes, ArrayNodes.
* [JACKSON-714]: Add general-purpose @JsonFormat annotation
* [JACKSON-718]: Added 'JsonNode.canConvertToInt()', 'JsonNode.canConvertToLong()'
* [JACKSON-747]: Allow changing of 'SerializationFeature' for ObjectWriter,
  'DeserializationFeature' for ObjectReader.
* [JACKSON-752]: Add @JsonInclude (replacement of @JsonSerialize.include)
* [JACKSON-754]: Add @JacksonAnnotationsInside for creating "annotation
  bundles" (also: AnnotationIntrospector.isAnnotationBundle())
* [JACKSON-762]: Allow using @JsonTypeId to specify property to use as
  type id, instead of using separate type id resolver.
* [JACKSON-764]: Allow specifying "root name" to use for root wrapping
  via ObjectReader, ObjectWriter.
* [JACKSON-772]: Add 'JsonNode.withArray()' to use for traversing Array nodes.
* [JACKSON-793]: Add support for configurable Locale, TimeZone to use
  (via SerializationConfig, DeserializationConfig)
* [JACKSON-805]: Add 'SerializationFeature.WRITE_SINGLE_ELEM_ARRAYS_UNWRAPPED'
  to improve interoperability with BadgerFish/Jettison
* [JACKSON-810]: Deserialization Feature: Allow unknown Enum values via
  'DeserializationFeature.READ_UNKNOWN_ENUM_VALUES_AS_NULL'
  (suggested by Raymond R)
* [JACKSON-813]: Add '@JsonSerializableSchema.id' attribute, to indicate
  'id' value to add to generated JSON Schemas.

[entries for versions 1.x and earlier not retained; refer to earlier releases)<|MERGE_RESOLUTION|>--- conflicted
+++ resolved
@@ -4,7 +4,6 @@
 === Releases ===
 ------------------------------------------------------------------------
 
-<<<<<<< HEAD
 2.6.0 (not yet released)
 
 #312: Support Type Id mappings where two ids map to same Class
@@ -28,13 +27,12 @@
 #762: Add `ObjectWriter.withoutRootName()`, `ObjectReader.withoutRootName()`
 #765: `SimpleType.withStaticTyping()` impl incorrect
 - Remove old cglib compatibility tests; cause problems in Eclipse
-=======
+
 2.5.4 (not yet released)
 
 #771: Annotation bundles ignored when added to Mixin
  (reported by Andrew D)
 - Fix handling of Enums wrt JSON Schema, when 'toString()' used for serialization
->>>>>>> db612bb3
 
 2.5.3 (24-Apr-2015)
 
