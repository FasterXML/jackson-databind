--- conflicted
+++ resolved
@@ -28,12 +28,6 @@
         this(bt, idRes, typePropertyName, typeIdVisible, defaultImpl, As.PROPERTY);
     }
 
-<<<<<<< HEAD
-=======
-    /**
-     * @since 2.8
-     */
->>>>>>> d354028f
     public AsPropertyTypeDeserializer(JavaType bt, TypeIdResolver idRes,
             String typePropertyName, boolean typeIdVisible, JavaType defaultImpl,
             As inclusion)
@@ -61,6 +55,7 @@
      */
     @Override
     @SuppressWarnings("resource")
+    
     public Object deserializeTypedFromObject(JsonParser p, DeserializationContext ctxt) throws IOException
     {
         // 02-Aug-2013, tatu: May need to use native type ids
@@ -87,14 +82,10 @@
         }
         // Ok, let's try to find the property. But first, need token buffer...
         TokenBuffer tb = null;
-        boolean ignoreCase = ctxt.isEnabled(MapperFeature.ACCEPT_CASE_INSENSITIVE_PROPERTIES);
+        final boolean ignoreCase = ctxt.isEnabled(MapperFeature.ACCEPT_CASE_INSENSITIVE_PROPERTIES);
 
         for (; t == JsonToken.FIELD_NAME; t = p.nextToken()) {
-<<<<<<< HEAD
-            String name = p.currentName();
-=======
-            final String name = p.getCurrentName();
->>>>>>> d354028f
+            final String name = p.currentName();
             p.nextToken(); // to point to the value
             if (name.equals(_typePropertyName)
                     || (ignoreCase && name.equalsIgnoreCase(_typePropertyName))) { // gotcha!
