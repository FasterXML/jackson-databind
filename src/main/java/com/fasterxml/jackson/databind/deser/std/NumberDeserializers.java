package com.fasterxml.jackson.databind.deser.std;

import java.io.IOException;
import java.math.BigDecimal;
import java.math.BigInteger;
import java.util.HashSet;

import com.fasterxml.jackson.core.*;
import com.fasterxml.jackson.core.io.NumberInput;

import com.fasterxml.jackson.databind.*;
import com.fasterxml.jackson.databind.annotation.JacksonStdImpl;
import com.fasterxml.jackson.databind.cfg.CoercionAction;
import com.fasterxml.jackson.databind.jsontype.TypeDeserializer;
import com.fasterxml.jackson.databind.type.LogicalType;
import com.fasterxml.jackson.databind.util.AccessPattern;

/**
 * Container class for deserializers that handle core JDK primitive
 * (and matching wrapper) types, as well as standard "big" numeric types.
 * Note that this includes types such as {@link java.lang.Boolean}
 * and {@link java.lang.Character} which are not strictly numeric,
 * but are part of primitive/wrapper types.
 */
public class NumberDeserializers
{
    private final static HashSet<String> _classNames = new HashSet<String>();
    static {
        // note: can skip primitive types; other ways to check them:
        Class<?>[] numberTypes = new Class<?>[] {
            Boolean.class,
            Byte.class,
            Short.class,
            Character.class,
            Integer.class,
            Long.class,
            Float.class,
            Double.class,
            // and more generic ones
            Number.class, BigDecimal.class, BigInteger.class
        };
        for (Class<?> cls : numberTypes) {
            _classNames.add(cls.getName());
        }
    }

    public static JsonDeserializer<?> find(Class<?> rawType) {
        if (rawType.isPrimitive()) {
            if (rawType == Integer.TYPE) {
                return IntegerDeserializer.primitiveInstance;
            }
            if (rawType == Boolean.TYPE) {
                return BooleanDeserializer.primitiveInstance;
            }
            if (rawType == Long.TYPE) {
                return LongDeserializer.primitiveInstance;
            }
            if (rawType == Double.TYPE) {
                return DoubleDeserializer.primitiveInstance;
            }
            if (rawType == Character.TYPE) {
                return CharacterDeserializer.primitiveInstance;
            }
            if (rawType == Byte.TYPE) {
                return ByteDeserializer.primitiveInstance;
            }
            if (rawType == Short.TYPE) {
                return ShortDeserializer.primitiveInstance;
            }
            if (rawType == Float.TYPE) {
                return FloatDeserializer.primitiveInstance;
            }
            // [databind#2679]: bit odd place for this (Void.class handled in
            // `JdkDeserializers`), due to `void` being primitive type
            if (rawType == Void.TYPE) {
                return NullifyingDeserializer.instance;
            }
        } else if (_classNames.contains(rawType.getName())) {
            // Start with most common types; int, boolean, long, double
            if (rawType == Integer.class) {
                return IntegerDeserializer.wrapperInstance;
            }
            if (rawType == Boolean.class) {
                return BooleanDeserializer.wrapperInstance;
            }
            if (rawType == Long.class) {
                return LongDeserializer.wrapperInstance;
            }
            if (rawType == Double.class) {
                return DoubleDeserializer.wrapperInstance;
            }
            if (rawType == Character.class) {
                return CharacterDeserializer.wrapperInstance;
            }
            if (rawType == Byte.class) {
                return ByteDeserializer.wrapperInstance;
            }
            if (rawType == Short.class) {
                return ShortDeserializer.wrapperInstance;
            }
            if (rawType == Float.class) {
                return FloatDeserializer.wrapperInstance;
            }
            if (rawType == Number.class) {
                return NumberDeserializer.instance;
            }
            if (rawType == BigDecimal.class) {
                return BigDecimalDeserializer.instance;
            }
            if (rawType == BigInteger.class) {
                return BigIntegerDeserializer.instance;
            }
        } else {
            return null;
        }
        // should never occur
        throw new IllegalArgumentException("Internal error: can't find deserializer for "+rawType.getName());
    }
    
    /*
    /**********************************************************
    /* Then one intermediate base class for things that have
    /* both primitive and wrapper types
    /**********************************************************
     */

    protected abstract static class PrimitiveOrWrapperDeserializer<T>
        extends StdScalarDeserializer<T>
    {
        protected final LogicalType _logicalType;

        protected final T _nullValue;

        protected final T _emptyValue;

        protected final boolean _primitive;

        protected PrimitiveOrWrapperDeserializer(Class<T> vc, LogicalType logicalType,
                T nvl, T empty) {
            super(vc);
            _logicalType = logicalType;
            _nullValue = nvl;
            _emptyValue = empty;
            _primitive = vc.isPrimitive();
        }

        @Override
        public AccessPattern getNullAccessPattern() {
            // 02-Feb-2017, tatu: For primitives we must dynamically check (and possibly throw
            //     exception); for wrappers not.
            if (_primitive) {
                return AccessPattern.DYNAMIC;
            }
            if (_nullValue == null) {
                return AccessPattern.ALWAYS_NULL;
            }
            return AccessPattern.CONSTANT;
        }

        @Override
        public final T getNullValue(DeserializationContext ctxt) throws JsonMappingException {
            // 01-Mar-2017, tatu: Alas, not all paths lead to `_coerceNull()`, as `SettableBeanProperty`
            //    short-circuits `null` handling. Hence need this check as well.
            if (_primitive && ctxt.isEnabled(DeserializationFeature.FAIL_ON_NULL_FOR_PRIMITIVES)) {
                ctxt.reportInputMismatch(this,
                        "Cannot map `null` into type %s (set DeserializationConfig.DeserializationFeature.FAIL_ON_NULL_FOR_PRIMITIVES to 'false' to allow)",
                        handledType().toString());
            }
            return _nullValue;
        }

        @Override
        public Object getEmptyValue(DeserializationContext ctxt) throws JsonMappingException {
            return _emptyValue;
        }

        @Override // since 2.12
        public final LogicalType logicalType() {
            return _logicalType;
        }
    }

    /*
    /**********************************************************
    /* Then primitive/wrapper types
    /**********************************************************
     */

    @JacksonStdImpl
    public final static class BooleanDeserializer
        extends PrimitiveOrWrapperDeserializer<Boolean>
    {
        final static BooleanDeserializer primitiveInstance = new BooleanDeserializer(Boolean.TYPE, Boolean.FALSE);
        final static BooleanDeserializer wrapperInstance = new BooleanDeserializer(Boolean.class, null);

        public BooleanDeserializer(Class<Boolean> cls, Boolean nvl)
        {
            super(cls, LogicalType.Boolean, nvl, Boolean.FALSE);
        }

        @Override
        public Boolean deserialize(JsonParser p, DeserializationContext ctxt) throws IOException
        {
            JsonToken t = p.currentToken();
            if (t == JsonToken.VALUE_TRUE) {
                return Boolean.TRUE;
            }
            if (t == JsonToken.VALUE_FALSE) {
                return Boolean.FALSE;
            }
            if (_primitive) {
                return _parseBooleanPrimitive(ctxt, p, _valueClass);
            }
            return _parseBoolean(ctxt, p, _valueClass);
        }

        // Since we can never have type info ("natural type"; String, Boolean, Integer, Double):
        // (is it an error to even call this version?)
        @Override
        public Boolean deserializeWithType(JsonParser p, DeserializationContext ctxt,
                TypeDeserializer typeDeserializer)
            throws IOException
        {
            JsonToken t = p.currentToken();
            if (t == JsonToken.VALUE_TRUE) {
                return Boolean.TRUE;
            }
            if (t == JsonToken.VALUE_FALSE) {
                return Boolean.FALSE;
            }
            if (_primitive) {
                return _parseBooleanPrimitive(ctxt, p, _valueClass);
            }
            return _parseBoolean(ctxt, p, _valueClass);
        }
    }

    @JacksonStdImpl
    public static class ByteDeserializer
        extends PrimitiveOrWrapperDeserializer<Byte>
    {
        final static ByteDeserializer primitiveInstance = new ByteDeserializer(Byte.TYPE, (byte) 0);
        final static ByteDeserializer wrapperInstance = new ByteDeserializer(Byte.class, null);

        public ByteDeserializer(Class<Byte> cls, Byte nvl)
        {
            super(cls, LogicalType.Integer, nvl, (byte) 0);
        }

        @Override
        public Byte deserialize(JsonParser p, DeserializationContext ctxt) throws IOException
        {
            if (p.hasToken(JsonToken.VALUE_NUMBER_INT)) {
                return p.getByteValue();
            }
<<<<<<< HEAD
            return _parseByte(p, ctxt);
        }

        protected Byte _parseByte(JsonParser p, DeserializationContext ctxt) throws IOException
        {
            JsonToken t = p.currentToken();
            if (t == JsonToken.VALUE_STRING) { // let's do implicit re-parse
                String text = p.getText();
                CoercionAction act = _checkFromStringCoercion(ctxt, text);
                if (act == CoercionAction.AsNull) {
                    return (Byte) getNullValue(ctxt);
                }
                if (act == CoercionAction.AsEmpty) {
                    return (Byte) getEmptyValue(ctxt);
                }
                text = text.trim();
                if (_hasTextualNull(text)) {
                    return (Byte) _coerceTextualNull(ctxt, _primitive);
                }
                int value;
                try {
                    value = NumberInput.parseInt(text);
                } catch (IllegalArgumentException iae) {
                    return (Byte) ctxt.handleWeirdStringValue(_valueClass, text,
                            "not a valid Byte value");
                }
                // So far so good: but does it fit?
                // as per [JACKSON-804], allow range up to 255, inclusive
                if (_byteOverflow(value)) {
                    return (Byte) ctxt.handleWeirdStringValue(_valueClass, text,
                            "overflow, value cannot be represented as 8-bit value");
                    // fall-through for deferred fails
                }
                return Byte.valueOf((byte) value);
            }
            if (t == JsonToken.VALUE_NUMBER_FLOAT) {
                if (!ctxt.isEnabled(DeserializationFeature.ACCEPT_FLOAT_AS_INT)) {
                    _failDoubleToIntCoercion(p, ctxt, "Byte");
                }
                return p.getByteValue();
            }
            if (t == JsonToken.VALUE_NULL) {
                return (Byte) _coerceNullToken(ctxt, _primitive);
            }
            // [databind#381]
            if (t == JsonToken.START_ARRAY) {
                return _deserializeFromArray(p, ctxt);
            }
            if (t == JsonToken.VALUE_NUMBER_INT) { // shouldn't usually be called with it but
                return p.getByteValue();
            }
            return (Byte) ctxt.handleUnexpectedToken(getValueType(ctxt), p);
=======
            return _parseByte(p, ctxt, _valueClass);
>>>>>>> 8f13bd20
        }
    }

    @JacksonStdImpl
    public static class ShortDeserializer
        extends PrimitiveOrWrapperDeserializer<Short>
    {
        final static ShortDeserializer primitiveInstance = new ShortDeserializer(Short.TYPE, Short.valueOf((short)0));
        final static ShortDeserializer wrapperInstance = new ShortDeserializer(Short.class, null);
        
        public ShortDeserializer(Class<Short> cls, Short nvl)
        {
            super(cls, LogicalType.Integer, nvl, (short)0);
        }

        @Override
        public Short deserialize(JsonParser p, DeserializationContext ctxt)
            throws IOException
        {
            return _parseShort(p, ctxt);
        }

        protected Short _parseShort(JsonParser p, DeserializationContext ctxt) throws IOException
        {
            JsonToken t = p.currentToken();
            if (t == JsonToken.VALUE_NUMBER_INT) {
                return p.getShortValue();
            }
            if (t == JsonToken.VALUE_STRING) { // let's do implicit re-parse
                String text = p.getText();
                CoercionAction act = _checkFromStringCoercion(ctxt, text);
                if (act == CoercionAction.AsNull) {
                    return (Short) getNullValue(ctxt);
                }
                if (act == CoercionAction.AsEmpty) {
                    return (Short) getEmptyValue(ctxt);
                }
                text = text.trim();
                if (_hasTextualNull(text)) {
                    return (Short) _coerceTextualNull(ctxt, _primitive);
                }
                int value;
                try {
                    value = NumberInput.parseInt(text);
                } catch (IllegalArgumentException iae) {
                    return (Short) ctxt.handleWeirdStringValue(_valueClass, text,
                            "not a valid Short value");
                }
                // So far so good: but does it fit?
                if (_shortOverflow(value)) {
                    return (Short) ctxt.handleWeirdStringValue(_valueClass, text,
                            "overflow, value cannot be represented as 16-bit value");
                }
                return Short.valueOf((short) value);
            }
            if (t == JsonToken.VALUE_NUMBER_FLOAT) {
                if (!ctxt.isEnabled(DeserializationFeature.ACCEPT_FLOAT_AS_INT)) {
                    _failDoubleToIntCoercion(p, ctxt, "Short");
                }
                return p.getShortValue();
            }
            if (t == JsonToken.VALUE_NULL) {
                return (Short) _coerceNullToken(ctxt, _primitive);
            }
            if (t == JsonToken.START_ARRAY) {
                return _deserializeFromArray(p, ctxt);
            }
            return (Short) ctxt.handleUnexpectedToken(getValueType(ctxt), p);
        }
    }

    @JacksonStdImpl
    public static class CharacterDeserializer
        extends PrimitiveOrWrapperDeserializer<Character>
    {
        final static CharacterDeserializer primitiveInstance = new CharacterDeserializer(Character.TYPE, '\0');
        final static CharacterDeserializer wrapperInstance = new CharacterDeserializer(Character.class, null);
        
        public CharacterDeserializer(Class<Character> cls, Character nvl)
        {
            super(cls,
                    // 07-Jun-2020, tatu: Debatable if it should be "OtherScalar" or Integer but...
                    LogicalType.Integer, nvl, '\0');
        }

        @Override
        public Character deserialize(JsonParser p, DeserializationContext ctxt)
            throws IOException
        {
            switch (p.currentTokenId()) {
            case JsonTokenId.ID_NUMBER_INT: // ok iff Unicode value
                // 12-Jun-2020, tatu: inlined from `StdDeserializer`
                if (!ctxt.isEnabled(MapperFeature.ALLOW_COERCION_OF_SCALARS)) {
                    ctxt.reportInputMismatch(this,
"Cannot coerce Integer value to `Character` (enable `MapperFeature.ALLOW_COERCION_OF_SCALARS` to allow)");
                }
                int value = p.getIntValue();
                if (value >= 0 && value <= 0xFFFF) {
                    return Character.valueOf((char) value);
                }
                break;
            case JsonTokenId.ID_STRING: // this is the usual type

                String text = p.getText();
                CoercionAction act = _checkFromStringCoercion(ctxt, text);
                if (act == CoercionAction.AsNull) {
                    return (Character) getNullValue(ctxt);
                }
                if (act == CoercionAction.AsEmpty) {
                    return (Character) getEmptyValue(ctxt);
                }
                text = text.trim();
                if (_hasTextualNull(text)) {
                    return (Character) _coerceTextualNull(ctxt, _primitive);
                }
                // But does it have to be exactly one char?
                if (text.length() == 1) {
                    return Character.valueOf(text.charAt(0));
                }
                break;
            case JsonTokenId.ID_NULL:
                return (Character) _coerceNullToken(ctxt, _primitive);
            case JsonTokenId.ID_START_ARRAY:
                return _deserializeFromArray(p, ctxt);
            default:
            }
            return (Character) ctxt.handleUnexpectedToken(getValueType(ctxt), p);
        }
    }

    @JacksonStdImpl
    public final static class IntegerDeserializer
        extends PrimitiveOrWrapperDeserializer<Integer>
    {
        final static IntegerDeserializer primitiveInstance = new IntegerDeserializer(Integer.TYPE, 0);
        final static IntegerDeserializer wrapperInstance = new IntegerDeserializer(Integer.class, null);
        
        public IntegerDeserializer(Class<Integer> cls, Integer nvl) {
            super(cls, LogicalType.Integer, nvl, 0);
        }

        // since 2.6, slightly faster lookups for this very common type
        @Override
        public boolean isCachable() { return true; }

        @Override
        public Integer deserialize(JsonParser p, DeserializationContext ctxt) throws IOException {
            if (p.hasToken(JsonToken.VALUE_NUMBER_INT)) {
                return p.getIntValue();
            }
            return _parseInteger(p, ctxt);
        }

        // Since we can never have type info ("natural type"; String, Boolean, Integer, Double):
        // (is it an error to even call this version?)
        @Override
        public Integer deserializeWithType(JsonParser p, DeserializationContext ctxt,
                TypeDeserializer typeDeserializer) throws IOException
        {
            if (p.hasToken(JsonToken.VALUE_NUMBER_INT)) {
                return p.getIntValue();
            }
            return _parseInteger(p, ctxt);
        }

        protected final Integer _parseInteger(JsonParser p, DeserializationContext ctxt) throws IOException
        {
            switch (p.currentTokenId()) {
            // NOTE: caller assumed to usually check VALUE_NUMBER_INT in fast path
            case JsonTokenId.ID_NUMBER_INT:
                return Integer.valueOf(p.getIntValue());
            case JsonTokenId.ID_NUMBER_FLOAT: // coercing may work too
                if (!ctxt.isEnabled(DeserializationFeature.ACCEPT_FLOAT_AS_INT)) {
                    _failDoubleToIntCoercion(p, ctxt, "Integer");
                }
                return Integer.valueOf(p.getValueAsInt());
            case JsonTokenId.ID_STRING: // let's do implicit re-parse
                String text = p.getText();
                CoercionAction act = _checkFromStringCoercion(ctxt, text);
                if (act == CoercionAction.AsNull) {
                    return (Integer) getNullValue(ctxt);
                }
                if (act == CoercionAction.AsEmpty) {
                    return (Integer) getEmptyValue(ctxt);
                }
                text = text.trim();
                if (_hasTextualNull(text)) {
                    return (Integer) _coerceTextualNull(ctxt, _primitive);
                }
                final int len = text.length();
                try {
                    if (len > 9) {
                        long l = Long.parseLong(text);
                        if (_intOverflow(l)) {
                            return (Integer) ctxt.handleWeirdStringValue(_valueClass, text, String.format(
                                "Overflow: numeric value (%s) out of range of Integer (%d - %d)",
                                text, Integer.MIN_VALUE, Integer.MAX_VALUE));
                        }
                        return Integer.valueOf((int) l);
                    }
                    return Integer.valueOf(NumberInput.parseInt(text));
                } catch (IllegalArgumentException iae) {
                    return (Integer) ctxt.handleWeirdStringValue(_valueClass, text,
                            "not a valid Integer value");
                }
            case JsonTokenId.ID_NULL:
                return (Integer) _coerceNullToken(ctxt, _primitive);
            case JsonTokenId.ID_START_ARRAY:
                return _deserializeFromArray(p, ctxt);
            }
            // Otherwise, no can do:
            return (Integer) ctxt.handleUnexpectedToken(getValueType(ctxt), p);
        }
    }

    @JacksonStdImpl
    public final static class LongDeserializer
        extends PrimitiveOrWrapperDeserializer<Long>
    {
        final static LongDeserializer primitiveInstance = new LongDeserializer(Long.TYPE, 0L);
        final static LongDeserializer wrapperInstance = new LongDeserializer(Long.class, null);
        
        public LongDeserializer(Class<Long> cls, Long nvl) {
            super(cls, LogicalType.Integer, nvl, 0L);
        }

        // since 2.6, slightly faster lookups for this very common type
        @Override
        public boolean isCachable() { return true; }
        
        @Override
        public Long deserialize(JsonParser p, DeserializationContext ctxt) throws IOException {
            if (p.hasToken(JsonToken.VALUE_NUMBER_INT)) {
                return p.getLongValue();
            }
            return _parseLong(p, ctxt);
        }

        protected final Long _parseLong(JsonParser p, DeserializationContext ctxt) throws IOException
        {
            switch (p.currentTokenId()) {
            // NOTE: caller assumed to usually check VALUE_NUMBER_INT in fast path
            case JsonTokenId.ID_NUMBER_INT:
                return p.getLongValue();
            case JsonTokenId.ID_NUMBER_FLOAT:
                if (!ctxt.isEnabled(DeserializationFeature.ACCEPT_FLOAT_AS_INT)) {
                    _failDoubleToIntCoercion(p, ctxt, "Long");
                }
                return p.getValueAsLong();
            case JsonTokenId.ID_STRING:
                String text = p.getText();
                CoercionAction act = _checkFromStringCoercion(ctxt, text);
                if (act == CoercionAction.AsNull) {
                    return (Long) getNullValue(ctxt);
                }
                if (act == CoercionAction.AsEmpty) {
                    return (Long) getEmptyValue(ctxt);
                }
                text = text.trim();
                if (_hasTextualNull(text)) {
                    return (Long) _coerceTextualNull(ctxt, _primitive);
                }
                // let's allow Strings to be converted too
                try {
                    return Long.valueOf(NumberInput.parseLong(text));
                } catch (IllegalArgumentException iae) { }
                return (Long) ctxt.handleWeirdStringValue(_valueClass, text,
                        "not a valid Long value");
            case JsonTokenId.ID_NULL:
                return (Long) _coerceNullToken(ctxt, _primitive);
            case JsonTokenId.ID_START_ARRAY:
                return _deserializeFromArray(p, ctxt);
            }
            // Otherwise, no can do:
            return (Long) ctxt.handleUnexpectedToken(getValueType(ctxt), p);
        }
    }

    @JacksonStdImpl
    public static class FloatDeserializer
        extends PrimitiveOrWrapperDeserializer<Float>
    {
        final static FloatDeserializer primitiveInstance = new FloatDeserializer(Float.TYPE, 0.f);
        final static FloatDeserializer wrapperInstance = new FloatDeserializer(Float.class, null);
        
        public FloatDeserializer(Class<Float> cls, Float nvl) {
            super(cls, LogicalType.Float, nvl, 0.f);
        }

        @Override
        public Float deserialize(JsonParser p, DeserializationContext ctxt) throws IOException
        {
            return _parseFloat(p, ctxt);
        }

        protected final Float _parseFloat(JsonParser p, DeserializationContext ctxt)
            throws IOException
        {
            // We accept couple of different types; obvious ones first:
            JsonToken t = p.currentToken();
            
            if (t == JsonToken.VALUE_NUMBER_FLOAT || t == JsonToken.VALUE_NUMBER_INT) { // coercing should work too
                return p.getFloatValue();
            }
            // And finally, let's allow Strings to be converted too
            if (t == JsonToken.VALUE_STRING) {
                String text = p.getText();
                CoercionAction act = _checkFromStringCoercion(ctxt, text);
                if (act == CoercionAction.AsNull) {
                    return (Float) getNullValue(ctxt);
                }
                if (act == CoercionAction.AsEmpty) {
                    return (Float) getEmptyValue(ctxt);
                }
                text = text.trim();
                if (_hasTextualNull(text)) {
                    return (Float) _coerceTextualNull(ctxt, _primitive);
                }
                switch (text.charAt(0)) {
                case 'I':
                    if (_isPosInf(text)) {
                        return Float.POSITIVE_INFINITY;
                    }
                    break;
                case 'N':
                    if (_isNaN(text)) {
                        return Float.NaN;
                    }
                    break;
                case '-':
                    if (_isNegInf(text)) {
                        return Float.NEGATIVE_INFINITY;
                    }
                    break;
                }
                try {
                    return Float.parseFloat(text);
                } catch (IllegalArgumentException iae) { }
                return (Float) ctxt.handleWeirdStringValue(_valueClass, text,
                        "not a valid Float value");
            }
            if (t == JsonToken.VALUE_NULL) {
                return (Float) _coerceNullToken(ctxt, _primitive);
            }
            if (t == JsonToken.START_ARRAY) {
                return _deserializeFromArray(p, ctxt);
            }
            // Otherwise, no can do:
            return (Float) ctxt.handleUnexpectedToken(getValueType(ctxt), p);
        }
    }

    @JacksonStdImpl
    public static class DoubleDeserializer
        extends PrimitiveOrWrapperDeserializer<Double>
    {
        final static DoubleDeserializer primitiveInstance = new DoubleDeserializer(Double.TYPE, 0.d);
        final static DoubleDeserializer wrapperInstance = new DoubleDeserializer(Double.class, null);
        
        public DoubleDeserializer(Class<Double> cls, Double nvl) {
            super(cls, LogicalType.Float, nvl, 0.d);
        }

        @Override
        public Double deserialize(JsonParser p, DeserializationContext ctxt) throws IOException {
            return _parseDouble(p, ctxt);
        }

        // Since we can never have type info ("natural type"; String, Boolean, Integer, Double):
        // (is it an error to even call this version?)
        @Override
        public Double deserializeWithType(JsonParser p, DeserializationContext ctxt,
                TypeDeserializer typeDeserializer) throws IOException
        {
            return _parseDouble(p, ctxt);
        }

        protected final Double _parseDouble(JsonParser p, DeserializationContext ctxt) throws IOException
        {
            JsonToken t = p.currentToken();
            if (t == JsonToken.VALUE_NUMBER_INT || t == JsonToken.VALUE_NUMBER_FLOAT) { // coercing should work too
                return p.getDoubleValue();
            }
            if (t == JsonToken.VALUE_STRING) {
                String text = p.getText();
                CoercionAction act = _checkFromStringCoercion(ctxt, text);
                if (act == CoercionAction.AsNull) {
                    return (Double) getNullValue(ctxt);
                }
                if (act == CoercionAction.AsEmpty) {
                    return (Double) getEmptyValue(ctxt);
                }
                text = text.trim();
                if (_hasTextualNull(text)) {
                    return (Double) _coerceTextualNull(ctxt, _primitive);
                }
                switch (text.charAt(0)) {
                case 'I':
                    if (_isPosInf(text)) {
                        return Double.POSITIVE_INFINITY;
                    }
                    break;
                case 'N':
                    if (_isNaN(text)) {
                        return Double.NaN;
                    }
                    break;
                case '-':
                    if (_isNegInf(text)) {
                        return Double.NEGATIVE_INFINITY;
                    }
                    break;
                }
                try {
                    return parseDouble(text);
                } catch (IllegalArgumentException iae) { }
                return (Double) ctxt.handleWeirdStringValue(_valueClass, text,
                        "not a valid Double value");
            }
            if (t == JsonToken.VALUE_NULL) {
                return (Double) _coerceNullToken(ctxt, _primitive);
            }
            if (t == JsonToken.START_ARRAY) {
                return _deserializeFromArray(p, ctxt);
            }
            // Otherwise, no can do:
            return (Double) ctxt.handleUnexpectedToken(getValueType(ctxt), p);
        }
    }

    /**
     * For type <code>Number.class</code>, we can just rely on type
     * mappings that plain {@link JsonParser#getNumberValue} returns.
     *<p>
     * There is one additional complication: some numeric
     * types (specifically, int/Integer and double/Double) are "non-typed";
     * meaning that they will NEVER be output with type information.
     * But other numeric types may need such type information.
     * This is why {@link #deserializeWithType} must be overridden.
     */
    @JacksonStdImpl
    public static class NumberDeserializer
        extends StdScalarDeserializer<Object>
    {
        public final static NumberDeserializer instance = new NumberDeserializer();
        
        public NumberDeserializer() {
            super(Number.class);
        }

        @Override // since 2.12
        public final LogicalType logicalType() {
            // 07-Jun-2020, tatu: Hmmh... tricky choice. For now, use:
            return LogicalType.Integer;
        }

        @Override
        public Object deserialize(JsonParser p, DeserializationContext ctxt) throws IOException
        {
            switch (p.currentTokenId()) {
            case JsonTokenId.ID_NUMBER_INT:
                if (ctxt.hasSomeOfFeatures(F_MASK_INT_COERCIONS)) {
                    return _coerceIntegral(p, ctxt);
                }
                return p.getNumberValue();

            case JsonTokenId.ID_NUMBER_FLOAT:
                if (ctxt.isEnabled(DeserializationFeature.USE_BIG_DECIMAL_FOR_FLOATS)) {
                    // 10-Mar-2017, tatu: NaN and BigDecimal won't mix...
                    if (!p.isNaN()) {
                        return p.getDecimalValue();
                    }
                }
                return p.getNumberValue();

            case JsonTokenId.ID_STRING:
                // Textual values are more difficult... not parsing itself, but figuring
                // out 'minimal' type to use 

                String text = p.getText();
                CoercionAction act = _checkFromStringCoercion(ctxt, text);
                if (act == CoercionAction.AsNull) {
                    return getNullValue(ctxt);
                }
                if (act == CoercionAction.AsEmpty) {
                    return getEmptyValue(ctxt);
                }
                text = text.trim();
                if (_hasTextualNull(text)) {
                    // note: no need to call `coerce` as this is never primitive
                    return getNullValue(ctxt);
                }
                if (_isPosInf(text)) {
                    return Double.POSITIVE_INFINITY;
                }
                if (_isNegInf(text)) {
                    return Double.NEGATIVE_INFINITY;
                }
                if (_isNaN(text)) {
                    return Double.NaN;
                }
                try {
                    if (!_isIntNumber(text)) {
                        if (ctxt.isEnabled(DeserializationFeature.USE_BIG_DECIMAL_FOR_FLOATS)) {
                            return new BigDecimal(text);
                        }
                        return Double.valueOf(text);
                    }
                    if (ctxt.isEnabled(DeserializationFeature.USE_BIG_INTEGER_FOR_INTS)) {
                        return new BigInteger(text);
                    }
                    long value = Long.parseLong(text);
                    if (!ctxt.isEnabled(DeserializationFeature.USE_LONG_FOR_INTS)) {
                        if (value <= Integer.MAX_VALUE && value >= Integer.MIN_VALUE) {
                            return Integer.valueOf((int) value);
                        }
                    }
                    return Long.valueOf(value);
                } catch (IllegalArgumentException iae) {
                    return ctxt.handleWeirdStringValue(_valueClass, text,
                            "not a valid number");
                }
            case JsonTokenId.ID_START_ARRAY:
                return _deserializeFromArray(p, ctxt);
            }
            // Otherwise, no can do:
            return ctxt.handleUnexpectedToken(getValueType(ctxt), p);
        }

        /**
         * As mentioned in class Javadoc, there is additional complexity in
         * handling potentially mixed type information here. Because of this,
         * we must actually check for "raw" integers and doubles first, before
         * calling type deserializer.
         */
        @Override
        public Object deserializeWithType(JsonParser p, DeserializationContext ctxt,
                TypeDeserializer typeDeserializer)
            throws IOException
        {
            switch (p.currentTokenId()) {
            case JsonTokenId.ID_NUMBER_INT:
            case JsonTokenId.ID_NUMBER_FLOAT:
            case JsonTokenId.ID_STRING:
                // cannot point to type information: hence must be non-typed (int/double)
                return deserialize(p, ctxt);
            }
            return typeDeserializer.deserializeTypedFromScalar(p, ctxt);
        }
    }

    /*
    /**********************************************************
    /* And then bit more complicated (but non-structured) number types
    /**********************************************************
     */

    /**
     * This is bit trickier to implement efficiently, while avoiding
     * overflow problems.
     */
    @JacksonStdImpl
    public static class BigIntegerDeserializer
        extends StdScalarDeserializer<BigInteger>
    {
        public final static BigIntegerDeserializer instance = new BigIntegerDeserializer();

        public BigIntegerDeserializer() { super(BigInteger.class); }

        @Override
        public Object getEmptyValue(DeserializationContext ctxt) {
            return BigInteger.ZERO;
        }

        @Override // since 2.12
        public final LogicalType logicalType() {
            return LogicalType.Integer;
        }

        @SuppressWarnings("incomplete-switch")
        @Override
        public BigInteger deserialize(JsonParser p, DeserializationContext ctxt) throws IOException
        {
            switch (p.currentTokenId()) {
            case JsonTokenId.ID_NUMBER_INT:
                switch (p.getNumberType()) {
                case INT:
                case LONG:
                case BIG_INTEGER:
                    return p.getBigIntegerValue();
                }
                break;
            case JsonTokenId.ID_NUMBER_FLOAT:
                if (!ctxt.isEnabled(DeserializationFeature.ACCEPT_FLOAT_AS_INT)) {
                    _failDoubleToIntCoercion(p, ctxt, "java.math.BigInteger");
                }
                return p.getDecimalValue().toBigInteger();
            case JsonTokenId.ID_START_ARRAY:
                return _deserializeFromArray(p, ctxt);
            case JsonTokenId.ID_STRING: // let's do implicit re-parse
                String text = p.getText();
                CoercionAction act = _checkFromStringCoercion(ctxt, text);
                if (act == CoercionAction.AsNull) {
                    return (BigInteger) getNullValue(ctxt);
                }
                if (act == CoercionAction.AsEmpty) {
                    return (BigInteger) getEmptyValue(ctxt);
                }
                text = text.trim();
                if (_hasTextualNull(text)) {
                    // note: no need to call `coerce` as this is never primitive
                    return (BigInteger) getNullValue(ctxt);
                }
                try {
                    return new BigInteger(text);
                } catch (IllegalArgumentException iae) { }
                return (BigInteger) ctxt.handleWeirdStringValue(_valueClass, text,
                        "not a valid representation");
            }
            // String is ok too, can easily convert; otherwise, no can do:
            return (BigInteger) ctxt.handleUnexpectedToken(getValueType(ctxt), p);
        }
    }

    @JacksonStdImpl
    public static class BigDecimalDeserializer
        extends StdScalarDeserializer<BigDecimal>
    {
        public final static BigDecimalDeserializer instance = new BigDecimalDeserializer();
 
        public BigDecimalDeserializer() { super(BigDecimal.class); }

        @Override
        public Object getEmptyValue(DeserializationContext ctxt) {
            return BigDecimal.ZERO;
        }

        @Override // since 2.12
        public final LogicalType logicalType() {
            return LogicalType.Float;
        }

        @Override
        public BigDecimal deserialize(JsonParser p, DeserializationContext ctxt)
            throws IOException
        {
            switch (p.currentTokenId()) {
            case JsonTokenId.ID_NUMBER_INT:
            case JsonTokenId.ID_NUMBER_FLOAT:
                return p.getDecimalValue();
            case JsonTokenId.ID_STRING:
                String text = p.getText();
                CoercionAction act = _checkFromStringCoercion(ctxt, text);
                if (act == CoercionAction.AsNull) {
                    return (BigDecimal) getNullValue(ctxt);
                }
                if (act == CoercionAction.AsEmpty) {
                    return (BigDecimal) getEmptyValue(ctxt);
                }
                text = text.trim();
                if (_hasTextualNull(text)) {
                    // note: no need to call `coerce` as this is never primitive
                    return (BigDecimal) getNullValue(ctxt);
                }
                try {
                    return new BigDecimal(text);
                } catch (IllegalArgumentException iae) { }
                return (BigDecimal) ctxt.handleWeirdStringValue(_valueClass, text,
                        "not a valid representation");
            case JsonTokenId.ID_START_ARRAY:
                return _deserializeFromArray(p, ctxt);
            }
            // Otherwise, no can do:
            return (BigDecimal) ctxt.handleUnexpectedToken(getValueType(ctxt), p);
        }
    }
}<|MERGE_RESOLUTION|>--- conflicted
+++ resolved
@@ -253,62 +253,7 @@
             if (p.hasToken(JsonToken.VALUE_NUMBER_INT)) {
                 return p.getByteValue();
             }
-<<<<<<< HEAD
-            return _parseByte(p, ctxt);
-        }
-
-        protected Byte _parseByte(JsonParser p, DeserializationContext ctxt) throws IOException
-        {
-            JsonToken t = p.currentToken();
-            if (t == JsonToken.VALUE_STRING) { // let's do implicit re-parse
-                String text = p.getText();
-                CoercionAction act = _checkFromStringCoercion(ctxt, text);
-                if (act == CoercionAction.AsNull) {
-                    return (Byte) getNullValue(ctxt);
-                }
-                if (act == CoercionAction.AsEmpty) {
-                    return (Byte) getEmptyValue(ctxt);
-                }
-                text = text.trim();
-                if (_hasTextualNull(text)) {
-                    return (Byte) _coerceTextualNull(ctxt, _primitive);
-                }
-                int value;
-                try {
-                    value = NumberInput.parseInt(text);
-                } catch (IllegalArgumentException iae) {
-                    return (Byte) ctxt.handleWeirdStringValue(_valueClass, text,
-                            "not a valid Byte value");
-                }
-                // So far so good: but does it fit?
-                // as per [JACKSON-804], allow range up to 255, inclusive
-                if (_byteOverflow(value)) {
-                    return (Byte) ctxt.handleWeirdStringValue(_valueClass, text,
-                            "overflow, value cannot be represented as 8-bit value");
-                    // fall-through for deferred fails
-                }
-                return Byte.valueOf((byte) value);
-            }
-            if (t == JsonToken.VALUE_NUMBER_FLOAT) {
-                if (!ctxt.isEnabled(DeserializationFeature.ACCEPT_FLOAT_AS_INT)) {
-                    _failDoubleToIntCoercion(p, ctxt, "Byte");
-                }
-                return p.getByteValue();
-            }
-            if (t == JsonToken.VALUE_NULL) {
-                return (Byte) _coerceNullToken(ctxt, _primitive);
-            }
-            // [databind#381]
-            if (t == JsonToken.START_ARRAY) {
-                return _deserializeFromArray(p, ctxt);
-            }
-            if (t == JsonToken.VALUE_NUMBER_INT) { // shouldn't usually be called with it but
-                return p.getByteValue();
-            }
-            return (Byte) ctxt.handleUnexpectedToken(getValueType(ctxt), p);
-=======
             return _parseByte(p, ctxt, _valueClass);
->>>>>>> 8f13bd20
         }
     }
 
