--- conflicted
+++ resolved
@@ -83,16 +83,11 @@
         _propertiesInOrder = new SettableBeanProperty[len];
         for (int i = 0; i < len; ++i) {
             SettableBeanProperty prop = creatorProps[i];
-<<<<<<< HEAD
             _propertiesInOrder[i] = prop;
-            _propertyLookup.put(prop.getName(), prop);
-=======
-            _allProperties[i] = prop;
             // 22-Jan-2018, tatu: ignorable entries should be skipped
             if (!prop.isIgnorable()) {
                 _propertyLookup.put(prop.getName(), prop);
             }
->>>>>>> 7f82e5e4
         }
     }
 
