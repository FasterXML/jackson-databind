--- conflicted
+++ resolved
@@ -87,13 +87,13 @@
     }
 
     @Override
-    public ClassIntrospector forMapper() {
+    public BasicClassIntrospector forMapper() {
         // 14-Oct-2019, tatu: no per-mapper caching used, so just return as-is
         return this;
     }
 
     @Override
-    public ClassIntrospector forOperation(MapperConfig<?> config) {
+    public BasicClassIntrospector forOperation(MapperConfig<?> config) {
         return new BasicClassIntrospector(config);
     }
     /*
@@ -201,31 +201,13 @@
     }
 
     @Override
-<<<<<<< HEAD
-    public BasicBeanDescription introspectForDeserializationWithBuilder(JavaType type)
+    public BasicBeanDescription introspectForDeserializationWithBuilder(JavaType type,
+            BeanDescription valueTypeDesc)
     {
         // no std JDK types with Builders, so:
         return BasicBeanDescription.forDeserialization(collectPropertiesWithBuilder(type,
-                introspectClassAnnotations(type),
+                introspectClassAnnotations(type), valueTypeDesc,
                 false));
-=======
-    public BasicBeanDescription forDeserializationWithBuilder(DeserializationConfig config,
-            JavaType builderType, MixInResolver r, BeanDescription valueTypeDesc)
-    {
-        // no std JDK types with Builders, so:
-        return BasicBeanDescription.forDeserialization(collectPropertiesWithBuilder(config,
-                builderType, r, valueTypeDesc, false));
-    }
-
-    @Override
-    @Deprecated // since 2.12
-    public BasicBeanDescription forDeserializationWithBuilder(DeserializationConfig config,
-            JavaType type, MixInResolver r)
-    {
-        // no std JDK types with Builders, so:
-        return BasicBeanDescription.forDeserialization(collectPropertiesWithBuilder(config,
-                type, r, null, false));
->>>>>>> 20182f99
     }
 
     @Override
@@ -254,32 +236,17 @@
     protected POJOPropertiesCollector collectProperties(JavaType type, AnnotatedClass classDef,
             boolean forSerialization, String mutatorPrefix)
     {
-<<<<<<< HEAD
         final AccessorNamingStrategy accNaming = _config.getAccessorNaming().forPOJO(_config, classDef);
         return constructPropertyCollector(type, classDef, forSerialization, accNaming);
     }
 
-    protected POJOPropertiesCollector collectPropertiesWithBuilder(JavaType type, AnnotatedClass builderClassDef,
+    protected POJOPropertiesCollector collectPropertiesWithBuilder(JavaType type,
+            AnnotatedClass builderClassDef, BeanDescription valueTypeDesc,
             boolean forSerialization)
     {
-        final AccessorNamingStrategy accNaming = _config.getAccessorNaming().forBuilder(_config, builderClassDef);
+        final AccessorNamingStrategy accNaming = _config.getAccessorNaming().forBuilder(_config,
+                builderClassDef, valueTypeDesc);
         return constructPropertyCollector(type, builderClassDef, forSerialization, accNaming);
-=======
-        final AnnotatedClass classDef = _resolveAnnotatedClass(config, type, r);
-        final AccessorNamingStrategy accNaming = config.getAccessorNaming()
-                .forPOJO(config, classDef);
-        return constructPropertyCollector(config, classDef, type, forSerialization, accNaming);
-    }
-
-    protected POJOPropertiesCollector collectPropertiesWithBuilder(MapperConfig<?> config,
-            JavaType type, MixInResolver r, BeanDescription valueTypeDesc,
-            boolean forSerialization)
-    {
-        final AnnotatedClass builderClassDef = _resolveAnnotatedClass(config, type, r);
-        final AccessorNamingStrategy accNaming = config.getAccessorNaming()
-                .forBuilder(config, builderClassDef, valueTypeDesc);
-        return constructPropertyCollector(config, builderClassDef, type, forSerialization, accNaming);
->>>>>>> 20182f99
     }
 
     /**
