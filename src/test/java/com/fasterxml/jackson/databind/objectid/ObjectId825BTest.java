package com.fasterxml.jackson.databind.objectid;

import java.util.ArrayList;

import com.fasterxml.jackson.annotation.*;
import com.fasterxml.jackson.databind.*;
import com.fasterxml.jackson.databind.testutil.NoCheckSubTypeValidator;

@SuppressWarnings("serial")
public class ObjectId825BTest extends BaseMapTest
{
    static abstract class AbstractAct extends AbstractEntity {
        protected java.util.ArrayList<Tr> outTr;

        public java.util.ArrayList<Tr> getOutTr() {
            return this.outTr;
        }
        public void setOutTr(java.util.ArrayList<Tr> outTr) {
            this.outTr = outTr;
        }
    }

    static abstract class AbstractCond extends AbstractAct { }

    static abstract class AbstractData extends AbstractSym { }

    static abstract class AbstractDec extends AbstractAct {
        protected java.util.ArrayList<Dec> dec;

        public java.util.ArrayList<Dec> getDec() {
            return this.dec;
        }
        public void setDec(java.util.ArrayList<Dec> dec) {
            this.dec = dec;
        }
    }

    @JsonIdentityInfo(generator=ObjectIdGenerators.PropertyGenerator.class, property="oidString")
    @JsonTypeInfo(use=JsonTypeInfo.Id.CLASS, include=JsonTypeInfo.As.PROPERTY, property="@class")
    static abstract class AbstractEntity implements java.io.Serializable {
        public String oidString;

        protected AbstractEntity() { }

        public String getOidString() {
            return oidString;
        }

        public void setOidString(String oidString) {
            this.oidString = oidString;
        }
    }

    static abstract class AbstractSym extends AbstractEntity { }

    static class Ch extends AbstractEntity {
        protected java.util.ArrayList<? extends AbstractAct> act;

        public java.util.ArrayList<? extends AbstractAct> getAct() {
            return this.act;
        }

        public void setAct(java.util.ArrayList<? extends AbstractAct> act) {
            this.act = act;
        }
    }

    static class CTC extends AbstractEntity {
        protected java.util.ArrayList<CTV> var;

        public CTC() { }

        public java.util.ArrayList<CTV> getVar() {
            if (var == null) {
                var = new ArrayList<CTV>();
            }
            return new ArrayList<CTV>(var);
        }

        public void setVar(java.util.ArrayList<CTV> var) {
            this.var = var;
        }
    }

    static class CTD extends AbstractDec { }

    static class CTV extends AbstractEntity {
        protected Ch ch;
        protected java.util.ArrayList<? extends AbstractData> locV;

        public Ch getCh() {
            return this.ch;
        }

        public void setCh(Ch ch) {
            this.ch = ch;
        }


        public java.util.ArrayList<? extends AbstractData> getLocV() {
            return this.locV;
        }

        public void setLocV(java.util.ArrayList<? extends AbstractData> locV) {
            this.locV = locV;
        }
    }

    static class Dec extends AbstractCond { }

    static class Ti extends AbstractAct {
        protected AbstractData timer;

        public AbstractData getTimer() {
            return this.timer;
        }

        public void setTimer(AbstractData timer) {
            this.timer = timer;
        }
    }

    static class Tr extends AbstractEntity {
        protected AbstractAct target;

        public AbstractAct getTarget() {
            return this.target;
        }

        public void setTarget(AbstractAct target) {
            this.target = target;
        }
    }

    static class V extends AbstractData {
        private static final long serialVersionUID = 1L;
    }    

    public void testFull825() throws Exception
    {
        final ObjectMapper mapper = jsonMapperBuilder()
                .enable(DeserializationFeature.ACCEPT_EMPTY_STRING_AS_NULL_OBJECT)
<<<<<<< HEAD
                .enableDefaultTyping(NoCheckSubTypeValidator.instance,
                        DefaultTyping.OBJECT_AND_NON_CONCRETE)
=======
                .activateDefaultTyping(NoCheckSubTypeValidator.instance,
                        ObjectMapper.DefaultTyping.OBJECT_AND_NON_CONCRETE)
>>>>>>> ac787903
                .build();

        String INPUT = aposToQuotes(
"{\n"+
"    '@class': '_PKG_CTC',\n"+
"     'var': [{\n"+
"      'ch': {\n"+
"        '@class': '_PKG_Ch',\n"+
"         'act': [{\n"+
"            '@class': '_PKG_CTD',\n"+
"            'oidString': 'oid1',\n"+
"            'dec': [{\n"+
"              '@class': '_PKG_Dec',\n"+
"                'oidString': 'oid2',\n"+
"                'outTr': [{\n"+
"                  '@class': '_PKG_Tr',\n"+
"                  'target': {\n"+
"                    '@class': '_PKG_Ti',\n"+
"                    'oidString': 'oid3',\n"+
"                    'timer': 'problemoid',\n"+
"                    'outTr': [{\n"+
"                      '@class': '_PKG_Tr',\n"+
"                      'target': {\n"+
"                        '@class': '_PKG_Ti',\n"+
"                        'oidString': 'oid4',\n"+
"                        'timer': {\n"+
"                          '@class': '_PKG_V',\n"+
"                          'oidString': 'problemoid'\n"+
"                        }\n"+
"                      }\n"+
"                    }]\n"+
"                  }\n"+
"                }]\n"+
"              }]\n"+
"         }],\n"+
"         'oidString': 'oid5'\n"+
"      },\n"+
"       '@class': '_PKG_CTV',\n"+
"       'oidString': 'oid6',\n"+
"       'locV': ['problemoid']\n"+
"    }],\n"+
"     'oidString': 'oid7'\n"+
"}\n"
                );

        // also replace package
        final String newPkg = getClass().getName() + "\\$";
        INPUT = INPUT.replaceAll("_PKG_", newPkg);
        
        CTC result = mapper.readValue(INPUT, CTC.class);
        assertNotNull(result);
    }
}<|MERGE_RESOLUTION|>--- conflicted
+++ resolved
@@ -140,13 +140,8 @@
     {
         final ObjectMapper mapper = jsonMapperBuilder()
                 .enable(DeserializationFeature.ACCEPT_EMPTY_STRING_AS_NULL_OBJECT)
-<<<<<<< HEAD
-                .enableDefaultTyping(NoCheckSubTypeValidator.instance,
+                .activateDefaultTyping(NoCheckSubTypeValidator.instance,
                         DefaultTyping.OBJECT_AND_NON_CONCRETE)
-=======
-                .activateDefaultTyping(NoCheckSubTypeValidator.instance,
-                        ObjectMapper.DefaultTyping.OBJECT_AND_NON_CONCRETE)
->>>>>>> ac787903
                 .build();
 
         String INPUT = aposToQuotes(
