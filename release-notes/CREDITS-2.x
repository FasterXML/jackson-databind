Here are people who have contributed to the development of Jackson JSON processor
databind core component, version 2.x
(version numbers in brackets indicate release in which the problem was fixed)

(note: for older credits, check out release notes for 1.x versions)

Tatu Saloranta, tatu.saloranta@iki.fi: author

Pascal Glinas:
  * Contributed fixes to 'MappingIterator' handling (Pull#58 and Pull#59)
   (2.1.0)
  * Reported #220: ContainerNode missing 'createNumber(BigInteger)'
   (2.2.2)

Joern Huxhorn: (huxi@github)
  * Suggested [JACKSON-636]: Add 'SerializationFeature.ORDER_MAP_ENTRIES_BY_KEYS' to allow
    forced sorting of Maps during serialization
   (2.0.0)
  * Reported #479: NPE on trying to deserialize a `String[]` that contains null
   (2.4.1)
  * Reported #1411: MapSerializer._orderEntries should check for null keys
   (2.7.9)

James Roper:
 * Requested [JACKSON-732]: Allow 'AnnotationIntrospector.findContentDeserializer()'
    (and similar) to return instance, not just Class<?> for instance
  (2.0.0)
 * Suggested [JACKSON-800]: Adding a method for letting modules register
    DeserializationProblemHandlers
  (2.0.0)

Casey Lucas:
 * Reported [JACKSON-798]: Problem with external type id, creators
  (2.0.0)

Tammo van Lessen:
 * Reported [JACKSON-811]: Problems with @JsonIdentityInfo, abstract types
  (2.0.0)
 * Reported [JACKSON-814]: Parsing RFC822/RFC1123 dates failes on non-US locales
  (2.0.0)

Raymond Myers:
 * Suggested [JACKSON-810]: Deserialization Feature: Allow unknown Enum values via
    'DeserializationFeature.READ_UNKNOWN_ENUM_VALUES_AS_NULL'
  (2.0.0)

Ryan Gardner:
 * Contributed #5 -- Add support for maps with java.util.Locale keys
    to the set of StdKeyDeserializers
  (2.0.1)

Razvan Dragut:
 * Suggested [JACKSON-850]: Allow use of zero-arg factory methods as "default creator"
  (2.1.0)

Duncan Atkinson:
 * Reported [JACKSON-851]: State corruption with ObjectWriter, DefaultPrettyPrinter
  (2.1.0)

Mark Wolfe:
 * Suggested #45: Add `@JsonNaming()` for per-class naming strategy overrides
  (2.1.0)

Dmitry Katsubo:
 * Contributed patch for #65: Add getters to `ObjectMapper`, DeserializationContext,
   DeserializationFactory.
  (2.1.0)

Francis Galiegue:
 * Reported #93 (and suggested fix): bug in `ObjectMapper.setAll(...)'
  implementation
  (2.1.1)
 * Reported #433: `ObjectMapper`'s `.valueToTree()` wraps `JsonSerializable` objects
  into a POJONode
  (2.3.3)
 * Contributed #434: Ensure that DecimalNodes with mathematically equal values are equal
  (2.4.0)

kelaneren@github:
 * Reported #157, contributed unit test: NPE when registering same module twice.
  (2.1.4)

Eric Tschetter (cheddar@github):
  * Reported issues #166, #167, #170 (regressions from 1.9.x to 2.x)
   (2.1.4)

Thierry D (thierryd@github)
  * Reported #214: Problem with LICENSE, NOTICE, Android packaging
   (2.2.2)

Luke G-H (lukegh@github)
  * Reported #223: Duplicated nulls with @JsonFormat(shape=Shape.ARRAY)
   (2.2.2)

Karl Moore (karldmoore@github)
  * Reported #217: JsonProcessingExceptions not all wrapped as expected
   (2.2.2)

David Phillips:
  * Requested #308: Improve serialization and deserialization speed of `java.util.UUID`
   (2.3.0)

Seth Pellegrino (jivesoft):
  * Contributed #317: Fix `JsonNode` support for nulls bound to	`ObjectNode`, `ArrayNode`
   (2.3.0)

Florian Schoppmann (fschopp@github)
  * Reported #357: StackOverflowError with contentConverter that returns array type
   (2.7.0)
  * Reported #358: `IterableSerializer` ignoring	annotated content serializer
   (2.3.1)
  * Reported #359: Converted object not using explicitly annotated serializer
   (2.4.0)

Martin Traverso:
  * Reported #406: Cannot use external type id + @JsonTypeIdResolver
   (2.3.2)

Matthew Morrissette:
  * Contributed #381: Allow inlining/unwrapping of value from single-component JSON array
   (2.4.0)

Will Palmeri: (wpalmeri@github)
  * Contributed #407: Make array and Collection serializers use configured value null handler
   (2.4.0)

Cemalettin Koc: (cemo@github)
  * Reported #353: Problems with polymorphic types, `JsonNode` (related to #88)
   (2.4.0)

Ben Fagin: (UnquietCode@github)
  * Suggested #442: Make `@JsonUnwrapped` indicate property inclusion
   (2.4.0)
  * Contributed #81/#455: Allow use of @JsonUnwrapped with typed (@JsonTypeInfo) classes,
    provided that (new) feature `SerializationFeature.FAIL_ON_UNWRAPPED_TYPE_IDENTIFIERS`
    is disabled
   (2.4.0)

Chris Cleveland:
  * Suggested #463: Add 'JsonNode.asText(String defaultValue)`
   (2.4.0)

Benson Margulies:
  * Reported #467: Unwanted POJO's embedded in tree via serialization to tree
   (2.4.0)
  * Reported #601: ClassCastException for a custom serializer for enum key in `EnumMap`
   (2.4.4)
  * Contributed 944: Failure to use custom deserializer for key deserializer
   (2.6.3)
  * Reported #1120: String value omitted from weirdStringException
   (2.6.6)
  * Reported, fixed #1235: `java.nio.file.Path` support incomplete
   (2.8.0)
  * Reported #1270: Generic type returned from type id resolver seems to be ignored
   (2.8.0)

Steve Sanbeg: (sanbeg@github)
  * Contributed #482: Make date parsing error behavior consistent with JDK
   (2.4.1)

Ian Barfield: (tea-dragon@github)
  * Reported #580: delegate deserializers choke on a (single) abstract/polymorphic parameter
   (2.4.4)
  * Reported #844: Using JsonCreator still causes invalid path references in JsonMappingException
   (2.5.5)

Eugene Lukash
  * Reported #592: Wrong `TokenBuffer` delegate deserialization using `@JsonCreator`
   (2.4.4)

Fernando Otero (zeitos@github)
  * Contributed fix for #610: Problem with forward reference in hierarchies
   (2.4.4)

Lovro Pandžić (lpandzic@github)
  * Reported #421: @JsonCreator not used in case of multiple creators with parameter names
   (2.5.0)

Adam Stroud (adstro@github)
  * Contributed	#576: Add fluent API for adding mixins
   (2.5.0)

David Fleeman (fleebytes@github)
  * Contributed #528 implementation: Add support for `JsonType.As.EXISTING_PROPERTY`
   (2.5.0)

Aurélien Leboulanger (herau@github)
  * Contributed improvement for #597: Improve error messaging for cases	where JSON Creator
    returns null (which is illegal)
   (2.5.0)

Michael Spiegel (mspiegel@githib)
  * Contributed #636: `ClassNotFoundException` for classes not (yet) needed during serialization
   (2.5.0)

Michael Ressler (mressler@github)
  * Contributed #566: Add support for case-insensitive deserialization
   (`MapperFeature.ACCEPT_CASE_INSENSITIVE_PROPERTIES`)
   (2.5.0)

Konstantin Labun (kulabun@github)
  * Reported #647: Deserialization fails when @JsonUnwrapped property contains an object with same property name
   (2.5.0)

Christopher Smith (chrylis@github)
  * Reported #594: `@JsonValue` on enum not used when enum value is a Map key
   (2.5.0)

Alexandre Santana Campelo (alexqi200@github):
  * Contributed #671: Adding `java.util.Currency` deserialization support for maps
   (2.5.1)

Zoltan Farkas (zolyfarkas@github)
  * Reported #674: Spring CGLIB proxies not handled as intended
   (2.5.1)

Ludevik@github:
  * Reported #682: Class<?>-valued Map keys not serialized properly
   (2.5.1)

Antibrumm@github:
  * Reported #691: Jackson 2.5.0. NullSerializer for MapProperty failing
   (2.5.2)
  * Reported #984: JsonStreamContexts are not build the same way for write.. and convert methods
   (2.6.4)

Shumpei Akai (flexfrank@github)
  * Reported #703: Multiple calls to ObjectMapper#canSerialize(Object.class) returns different values
   (2.5.2)

Francisco A. Lozano (flozano@github)
  * Contributed fix for #703 (see above)
   (2.5.2)

Dylan Scott (dylanscott@github)
  * Reported #738: #738: @JsonTypeInfo non-deterministically ignored in 2.5.1 (concurrency
    issue)
   (2.5.2)

Alain Gilbert (agilbert314@github)
  * Reporter, contributed #766: Fix Infinite recursion (StackOverflowError) when
    serializing a SOAP object
   (2.5.3)

Alexey Gavrilov (Alexey1Gavrilov@github)
  * Reported, contributed fix for #761: Builder deserializer: in-compatible type exception
    when return type is super type
   (2.5.3)

Dmitry Spikhalskiy (Spikhalskiy@github)
  * Reported #731, suggested the way to fix it: XmlAdapter result marshaling error in
    case of ValueType=Object
   (2.5.3)
  * Reported #1456: `TypeFactory` type resolution broken in 2.7 for generic types
   when using `constructType` with context
   (2.7.9 / 2.8.6)

John Meyer (jpmeyer@github)
  * Reported, contributed fix for #745: EnumDeserializer.deserializerForCreator() fails
    when used to deserialize a Map key
   (2.5.3)

Andrew Duckett (andrewduckett@github)
  * Reported #771: Annotation bundles ignored when added to Mixin
   (2.5.4)

Charles Allen:
  * Contributed #785: Add handlings for classes which are available in
    `Thread.currentThread().getContextClassLoader()`
   (2.5.4)

Andrew Goodale (newyankeecodeshop@github)
  * Contributed #816: Allow date-only ISO strings to have no time zone
   (2.5.4)

Kamil Benedykciński (Kamil-Benedykcinski@github)
  * Contributed #801: Using `@JsonCreator` cause generating invalid path reference
   in `JsonMappingException`
   (2.5.4)

Chi Kim (chikim79@github)
  * Reported #878: serializeWithType on BeanSerializer does not setCurrentValue
   (2.5.5 / 2.6.1)

Charles Allen (drcrallen@github):
  * Reported #696: Copy constructor does not preserve `_injectableValues`
   (2.6.0)

Chris Pimlott (pimlottc@github):
  * Suggested #348: ObjectMapper.valueToTree does not work with @JsonRawValue
   (2.6.0)

Laird Nelson (ljnelson@github)
  * Suggested #688: Provide a means for an ObjectMapper to discover mixin annotation
    classes on demand
   (2.6.0)
  * Reported #1088: NPE possibility in SimpleMixinResolver
   (2.6.6)

Derk Norton (derknorton@github)
  * Suggested #689: Add `ObjectMapper.setDefaultPrettyPrinter(PrettyPrinter)`
   (2.6.0)

Michal Letynski (mletynski@github)
  * Suggested #296: Serialization of transient fields with public getters (add
    MapperFeature.PROPAGATE_TRANSIENT_MARKER)
   (2.6.0)

Jeff Schnitzer (stickfigure@github)
  * Suggested #504: Add `DeserializationFeature.USE_LONG_FOR_INTS`
   (2.6.0)

Jerry Yang (islanderman@github)
  * Contributed #820: Add new method for `ObjectReader`, to bind from JSON Pointer position
   (2.6.0)

Lars Pfannenschmidt (larsp@github)
  * Contributed #826: Replaced synchronized HashMap with ConcurrentHashMap in
   TypeDeserializerBase._findDeserializer
   (2.6.0)

Stephen A. Goss (thezerobit@github)
  * Contributed #828: Respect DeserializationFeatures.WRAP_EXCEPTIONS in CollectionDeserializer
   (2.6.0)

Andy Wilkinson (wilkinsona@github)
  * Reported #889: Configuring an ObjectMapper's DateFormat changes time zone
   (2.6.1)

lufe66@github:
  * Reported 894: When using withFactory on ObjectMapper, the created Factory has a TypeParser
    which still has the original Factory
   (2.6.2)

Daniel Walker (dsw2127@github)
  * Reported, contributed fix for #913: `ObjectMapper.copy()` does not preserve
   `MappingJsonFactory` features
   (2.6.2)

Sadayuki Furuhashi (frsyuki@github)
  * Reported #941: Deserialization from "{}" to ObjectNode field causes
    "out of END_OBJECT token" error
   (2.6.3)
  * Reported #2077: `JsonTypeInfo` with a subtype having `JsonFormat.Shape.ARRAY`
    and no fields generates `{}` not `[]`
   (2.10.0)

David Haraburda (dharaburda@github)
  * Contributed #918: Add `MapperFeature.ALLOW_EXPLICIT_PROPERTY_RENAMING`
   (2.7.0)

Sergio Mira (Sergio-Mira@github)
  * Contributed #940: Add missing `hashCode()` implementations for `JsonNode` types that did not have them
   (2.6.3)

Andreas Pieber (anpieber@github)
  * Reported #939: Regression: DateConversionError in 2.6.x	
   (2.6.3)

Jesse Wilson (swankjesse@github)
  * Contributed #948: Support leap seconds, any number of millisecond digits for ISO-8601 Dates.
   (2.6.3)
  * Contributed #949: Report the offending substring when number parsing fails
   (2.6.3)

Warren Bloomer (stormboy@github)
  * Reported #942: Handle null type id for polymorphic values that use external type id
   (2.6.3)

Ievgen Pianov (pyanoveugen@github)
  * Reported #989: Deserialization from "{}" to java.lang.Object causes "out of END_OBJECT token" error
   (2.6.3)

Jayson Minard (apatrida@github)
  * Reported #1005: Synthetic constructors confusing Jackson data binding
   (2.6.4)
  * Reported #1438: `ACCEPT_CASE_INSENSITIVE_PROPERTIES` is not respected for creator properties
   (2.8.5)

David Bakin (david-bakin@github)
  * Reported #1013: `@JsonUnwrapped` is not treated as assuming `@JsonProperty("")`
   (2.6.4)
  * Suggested #1011: Change ObjectWriter::withAttributes() to take a Map with some kind of wildcard types
   (2.7.0)

Dmitry Romantsov (DmRomantsov@github)
  * Reported #1036: Problem with case-insensitive deserialization
   (2.6.4)

Daniel Norberg (danielnorberg@github)
  * Contributed #1099: Fix custom comparator container node traversal
   (2.6.6)

Miles Kaufmann (milesk-amzn@github)
  * Reported #432: `StdValueInstantiator` unwraps exceptions, losing context
   (2.7.0)

Thomas Mortagne (tmortagne@github)
  * Suggested #857: Add support for java.beans.Transient
   (2.7.0)

Jonas Konrad (yawkat@github)
  * Suggested #905: Add support for `@ConstructorProperties`
   (2.7.0)

Jirka Kremser (Jiri-Kremser@github)
  * Suggested #924: SequenceWriter.writeAll() could accept Iterable
   (2.7.0)

Daniel Mischler (danielmischler@github)
  * Requested #963: Add PropertyNameStrategy `KEBAB_CASE`
   (2.7.0)

Shumpei Akai (flexfrank@github)
  * Reported #978: ObjectMapper#canSerialize(Object.class) returns false even though
   FAIL_ON_EMPTY_BEANS is disabled
   (2.7.0)

Hugo Wood (hgwood@github)
  * Contributed #1010: Support for array delegator
   (2.7.0)

Julian Hyde (julianhyde@github)
  * Reported #1083: Field in base class is not recognized, when using `@JsonType.defaultImpl`
   (2.7.1)

Thibault Kruse (tkruse@github)
  * Reported #1102: Handling of deprecated `SimpleType.construct()` too minimalistic
   (2.7.1)

Aleks Seovic (aseovic@github)
  * Reported #1109: @JsonFormat is ignored by the DateSerializer unless either a custom pattern
    or a timezone are specified
   (2.7.1)

Timur Shakurov (saladinkzn@github)
  * Reported #1134: Jackson 2.7 doesn't work with jdk6 due to use of `Collections.emptyIterator()`
   (2.7.2)

Jiri Mikulasek (pirkogdc@github)
  * Reported #1124: JsonAnyGetter ignores JsonSerialize(contentUsing=...)
   (2.7.2)

Xavi Torrens (xavitorrens@github)
  * Reported #1150: Problem with Object id handling, explicit `null` token
   (2.7.3)

Yoann Rodière (fenrhil@github)
  * Reported #1154: @JsonFormat.pattern on dates is now ignored if shape is not
    explicitely provided
   (2.7.3)

Mark Woon (markwoon@github)
  * Reported #1178: `@JsonSerialize(contentAs=superType)` behavior disallowed in 2.7
   (2.7.4)
  * Reported #1231: `@JsonSerialize(as=superType)` behavior disallowed in 2.7.4
   (2.7.5)
  * Suggested #507: Support for default `@JsonView` for a class
   (2.9.0)

Tom Mack (tommack@github)
  * Reported #1208: treeToValue doesn't handle POJONodes that contain exactly
    the requested value type
   (2.7.4)

William Headrick (headw01@github)
   * Reported#1223: `BasicClassIntrospector.forSerialization(...).findProperties` should
    respect MapperFeature.AUTO_DETECT_GETTERS/SETTERS?
   (2.7.5)

Nick Babcock (nickbabcock)
  * Reported #1225: `JsonMappingException` should override getProcessor()
   (2.7.5)
  * Suggested #1356: Differentiate between input and code exceptions on deserialization
   (2.9.0)

Andrew Joseph (apjoseph@github)
  * Reported #1248: `Annotated` returns raw type in place of Generic Type in 2.7.x
   (2.7.5)

Erich Schubert (kno10@github)
  * Reported #1260: `NullPointerException` in `JsonNodeDeserializer`, provided fix
   (2.7.5)

Brian Pontarelli (voidmain@github)
  * Reported #1301: Problem with `JavaType.toString()` for recursive (self-referential) types
   (2.7.6)

Max Drobotov (fizmax@github)
  * Reported, contributed fix for #1332: `ArrayIndexOutOfBoundException` for enum by index deser
   (2.7.7)

Stuart Douglas (stuartwdouglas@github)
  * Reported #1363: The static field ClassUtil.sCached can cause a class loader leak
   (2.7.8)

Josh Caplan (jecaplan@github)
  * Reported, suggested fix for #1368: Problem serializing `JsonMappingException` due to addition
    of non-ignored `processor` property (added in 2.7)
   (2.7.8)

Diego de Estrada (diegode@github)
  * Contributed fix for #1367: No Object Id found for an instance when using `@ConstructorProperties`
   (2.7.9)

Kevin Hogeland (khogeland@github)
  * Reported #1501: `ArrayIndexOutOfBoundsException` on non-static inner class constructor
   (2.7.9)

xiexq (xiexq@knownsec.com)
  * Reported #2389: Block one more gadget type (CVE-2019-14361)
   (2.7.9.6)

Artur Jonkisz (ajonkisz@github)
  * Reported #960: `@JsonCreator` not working on a factory with no arguments for ae enum type
   (2.8.0)

Mikhail Kokho (mkokho@github)
  * Contributed impl for #990: Allow failing on `null` values for creator (add
  `DeserializationFeature.FAIL_ON_NULL_CREATOR_PROPERTIES`)
   (2.8.0)

Aleksandr Oksenenko (oleksandr-oksenenko@github)
  * Reported #999: External property is not deserialized
   (2.8.0)

Lokesh Kumar (LokeshN@github)
  * Contributed impl for #1082: Can not use static Creator factory methods for `Enum`s,
    with JsonCreator.Mode.PROPERTIES
   (2.8.0)
  * Reported #1217: `@JsonIgnoreProperties` on Pojo fields not working for deserialization
   (2.8.0)

Ross Goldberg
  * Reported #1165, provided fix for: `CoreXMLDeserializers` does not handle
    time-only `XMLGregorianCalendar`s
   (2.8.0)

Maarten Billemont (lhunath@github)
  * Suggested #1184: Allow overriding of `transient` with explicit inclusion with `@JsonProperty`
   (2.8.0)

Vladimir Kulev (lightoze@github)
  * Reported #1028: Ignore USE_BIG_DECIMAL_FOR_FLOATS for NaN/Infinity
   (2.8.0)

Ari Fogel (arifogel@github)
  * Reported #1261, contributed fix for: `@JsonIdentityInfo` deserialization fails with
    combination of forward references, `@JsonCreator`
   (2.8.0)

Andriy Plokhotnyuk (plokhotnyuk@github)
  * Requested #1277: Add caching of resolved generic types for `TypeFactory`
   (2.8.0)

Arek Gabiga (arekgabiga@github)
  * Reported #1297: Deserialization of generic type with Map.class
   (2.8.1)

Chris Jester-Young (cky@github)
  * Contributed #1335: Unconditionally call `TypeIdResolver.getDescForKnownTypeIds`
   (2.8.2)

Andrew Snare (asnare@github)
  * Reported #1315: Binding numeric values can BigDecimal lose precision
   (2.8.2)

Gili Tzabari (cowwoc@github)
  * Reported #1351: `@JsonInclude(NON_DEFAULT)` doesn't omit null fields
   (2.8.3)

Oleg Zhukov (OlegZhukov@github)
  * Reported #1384: `@JsonDeserialize(keyUsing = ...)` does not work correctly
   together with `DefaultTyping.NON_FINAL`
   (2.8.4)

Pavel Popov (tolkonepiu@github)
  * Contributed fix #1389: Problem with handling of multi-argument creator with Enums
   (2.8.4)

Josh Gruenberg (joshng@github)
  * Reported #1403: Reference-chain hints use incorrect class-name for inner classes
   (2.8.4)

Kevin Donnelly (kpdonn@github)
  * Reported #1432: Off by 1 bug in PropertyValueBuffer
   (2.8.5)

Nathanial Ofiesh (ofiesh@github)
  * Reported #1441: Failure with custom Enum key deserializer, polymorphic types
   (2.8.5)

Frédéric Camblor (fcamblor@github)
  * Reported #1451: Type parameter not passed by `ObjectWriter` if serializer pre-fetch disabled
   (2.8.6)

Stephan Schroevers (Stephan202@github)
  * Reported #1505: @JsonEnumDefaultValue should take precedence over FAIL_ON_NUMBERS_FOR_ENUMS
   (2.8.7)

Alex Panchenko (panchenko@github)
  * Reported #1543: JsonFormat.Shape.NUMBER_INT does not work when defined on enum type in 2.8
   (2.8.8)

Joshua Jones
  * Reported #1573, contributed fix: Missing properties when deserializing using a builder class
   with a non-default constructor and a mutator annotated with `@JsonUnwrapped`
   (2.8.8)

Ivo Studens (istudens@redhat.com)
  * Contributed #1585: Invoke ServiceLoader.load() inside of a privileged block
    when loading modules using `ObjectMapper.findModules()`
   (2.8.9)

Javy Luo (AnywnYu@github)
  * Reported #1595: `JsonIgnoreProperties.allowSetters` is not working in Jackson 2.8
   (2.8.9)

Marco Catania (catanm@github.com)
  * Contributed #1597: Escape JSONP breaking characters
   (2.8.9)

Andrew Joseph (apjoseph@github)
  * Reported #1629 `FromStringDeserializer` ignores registered `DeserializationProblemHandler`
    for `java.util.UUID`
   (2.8.9)

Joe Littlejohn (joelittlejohn@github)
  * Contributed #1642: Support `READ_UNKNOWN_ENUM_VALUES_AS_NULL` with `@JsonCreator`
   (2.8.9)

Slobodan Pejic (slobo-showbie@github)
  * Reported #1647, contributed fix: Missing properties from base class when recursive
    types are involved
   (2.8.9)

Bertrand Renuart (brenuart@github)
  * Reported #1648: `DateTimeSerializerBase` ignores configured date format when creating contextual
   (2.8.9)
  * Reported #1651: `StdDateFormat` fails to parse 'zulu' date when TimeZone other than UTC
   (2.8.9)
  * Suggested #1745: StdDateFormat: accept and truncate millis larger than 3 digits
   (2.9.1)
  * Contributed #1749: StdDateFormat: performance improvement of '_format(..)' method
   (2.9.1)
  * Contributed #1759: Reuse `Calendar` instance during parsing by `StdDateFormat`
   (2.9.1)

Kevin Gallardo (newkek@github)
  * Reported #1658: Infinite recursion when deserializing a class extending a Map,
    with a recursive value type
   (2.8.10)
  * Reported #1729: Integer bounds verification when calling `TokenBuffer.getIntValue()`
   (2.9.4)

Lukas Euler
  * Reported #1735: Missing type checks when using polymorphic type ids

Guixiong Wu (吴桂雄)
  * Reported #2032: Blacklist another serialization gadget (ibatis)
   (2.8.11.2)

svarzee@github
  * Reported #2109, suggested fix: Canonical string for reference type is built incorrectly
   (2.8.11.3 / 2.9.7)

Connor Kuhn (ckuhn@github)
  * Contributed #1341: FAIL_ON_MISSING_EXTERNAL_TYPE_ID_PROPERTY
   (2.9.0)

Jan Lolling (jlolling@github)
  * Contributed #1319: Add `ObjectNode.put(String, BigInteger)`
   (2.9.0)

Michael R Fairhurst (MichaelRFairhurst@github)
  * Reported #1035: `@JsonAnySetter` assumes key of `String`, does not consider declared type.
   (2.9.0)

Fabrizio Cucci (fabriziocucci@github)
  * Reported #1406: `ObjectMapper.readTree()` methods do not return `null` on end-of-input
   (2.9.0)

Emiliano Clariá (emilianogc@github)
  * Contributed #1434: Explicitly pass null on invoke calls with no arguments
   (2.9.0)

Ana Eliza Barbosa (AnaEliza@github)
  * Contributed #1520: Case insensitive enum deserialization feature.
   (2.9.0)

Lyor Goldstein (lgoldstein@github)
  * Reported #1544: `EnumMapDeserializer` assumes a pure `EnumMap` and does not support
    derived classes
   (2.9.0)

Harleen Sahni (harleensahni@github)
  * Reported #403: Make FAIL_ON_NULL_FOR_PRIMITIVES apply to primitive arrays and other
    types that wrap primitives
   (2.9.0)

Jared Jacobs (2is10@github)
  * Requested #1605: Allow serialization of `InetAddress` as simple numeric host address
   (2.9.0)

Patrick Gunia (pgunia@github)
  * Reported #1440: Wrong `JsonStreamContext` in `DeserializationProblemHandler` when reading
  `TokenBuffer` content
   (2.9.0)

Carsten Wickner (CarstenWickner@github)
  * Contributed #1522: Global `@JsonInclude(Include.NON_NULL)` for all properties with a specific type
   (2.9.0)

Chris Plummer (strmer15@github)
  * Reported #1637: `ObjectReader.at()` with `JsonPointer` stops after first collection
   (2.9.0)

Christian Basler (Dissem@github)
  * Reported #1688: Deserialization fails for `java.nio.file.Path` implementations when
    default typing enabled
   (2.9.0)

Tim Bartley (tbartley@github)
  * Reported, suggested fix for #1705: Non-generic interface method hides type resolution info
    from generic base class
   (2.9.1)

Luís Cleto (luiscleto@github)
  * Suggested 1768: Improve `TypeFactory.constructFromCanonical()` to work with
   `java.lang.reflect.Type.getTypeName()` format
   (2.9.2)

Vincent Demay (vdemay@github)
  * Reported #1793: `java.lang.NullPointerException` in `ObjectArraySerializer.acceptJsonFormatVisitor()`
    for array value with `@JsonValue`
   (2.9.2)

Peter Jurkovic (peterjurkovic@github)
  * Reported #1823: ClassNameIdResolver doesn't handle resolve Collections$SingletonMap,
    Collections$SingletonSet
   (2.9.3)

alinakovalenko@github:
  * Reported #1844: Map "deep" merge only adds new items, but not override existing values
   (2.9.3)

Pier-Luc Whissell (pwhissell@github):
  * Reported #1673: Serialising generic value classes via Reference Types (like Optional) fails
    to include type information
   (2.9.4)

Alexander Skvortcov (askvortcov@github)
  * Reported #1853: Deserialise from Object (using Creator methods) returns field name
    instead of value
   (2.9.4)

Joe Schafer (jschaf@github)
  * Reported #1906: Add string format specifier for error message in `PropertyValueBuffer`
   (2.9.4)
  * Reported #1907: Remove `getClass()` from `_valueType` argument for error reporting
   (2.9.4)

Deblock Thomas (deblockt@github)
  * Reported, contributed fix for #1912: `BeanDeserializerModifier.updateBuilder()` does not
    work to set custom  deserializer on a property (since 2.9.0)
   (2.9.5)
  * Reported, suggested fix for #2280: JsonMerge not work with constructor args
   (2.10.0)

lilei@venusgroup.com.cn:
  * Reported #1931: Two more `c3p0` gadgets to exploit default typing issue
   (2.9.5)

Aniruddha Maru (maroux@github)
  * Reported #1940: `Float` values with integer value beyond `int` lose precision if
    bound to `long`
   (2.9.5)

Timur Shakurov (saladinkzn@github)
  * Reported #1947: `MapperFeature.AUTO_DETECT_XXX` do not work if all disabled
   (2.9.5)

roeltje25@github
  * Reported #1978: Using @JsonUnwrapped annotation in builderdeserializer hangs in
    infinite loop
   (2.9.5)

Freddy Boucher (freddyboucher@github)
  * Reported #1990: MixIn `@JsonProperty` for `Object.hashCode()` is ignored
   (2.9.6)

Ondrej Zizka (OndraZizk@github)
  * Reported #1999: "Duplicate property" issue should mention which class it complains about
   (2.9.6)

Jakub Skierbiszewski (jskierbi@github)
  * Reported, contributed fix for #2001: Deserialization issue with `@JsonIgnore` and
    `@JsonCreator` + `@JsonProperty` for same property name
   (2.9.6)

Carter Kozak (cakofony@github)
  * Reported #2016: Delegating JsonCreator disregards JsonDeserialize info
   (2.9.6)

Reinhard Prechtl (dnno@github)
  * Reported #2034: Serialization problem with type specialization of nested generic types
   (2.9.6)

Chetan Narsude (243826@github)
  * Reported #2038: JDK Serializing and using Deserialized `ObjectMapper` loses linkage
    back from `JsonParser.getCodec()`
   (2.9.6)

Petar Tahchiev (ptahchiev@github)
  * Reported #2060: `UnwrappingBeanPropertyWriter` incorrectly assumes the found
    serializer is of type `UnwrappingBeanSerializer`
   (2.9.6)

Brandon Krieger (bkrieger@github)
  * Reported #2064: Cannot set custom format for `SqlDateSerializer` globally
   (2.9.7)

Thibaut Robert (trobert@github)
  * Requested #2059: Remove `final` modifier for `TypeFactory`
   (2.10.0)

Christopher Smith (chrylis@github)
  * Suggested #2115: Support naive deserialization of `Serializable` values as "untyped",
    same as `java.lang.Object`		     
   (2.10.0)

Édouard Mercier (edouardmercier@github)
  * Requested #2116: Make NumberSerializers.Base public and its inherited classes not final
   (2.9.6)

Semyon Levin (remal@github)
  * Contributed #2120: `NioPathDeserializer` improvement
   (2.9.7)
  * Contributed #2133: Improve `DeserializationProblemHandler.handleUnexpectedToken()`
    to allow handling of Collection problems
   (2.10.0)

Pavel Nikitin (morj@github)
  * Requested #2181: Don't re-use dynamic serializers for property-updating copy constructors
   (2.9.8)

Thomas Krieger (ThomasKrieger@github)
  * Reported #1408: Call to `TypeVariable.getBounds()` without synchronization unsafe on
    some platforms
   (2.9.9)

René Kschamer (flawi@github)
  * Reported #2197: Illegal reflective access operation warning when using `java.lang.Void`
   as value type
   (2.9.8)

Joffrey Bion (joffrey-bion@github)
  * Reported #2265: Inconsistent handling of Collections$UnmodifiableList vs 
    Collections$UnmodifiableRandomAccessList
   (2.9.9)

Christoph Fiehe (cfiehe@github.com)
  * Contributed #2299: Fix for using jackson-databind in an OSGi environment under Android
   (2.9.9)

Cyril Martin (mcoolive@github.com)
  * Reported #2303: Deserialize null, when java type is "TypeRef of TypeRef of T",
    does not provide "Type(Type(null))"
   (2.9.9)

Daniil Barvitsky (dbarvitsky@github)
  * Reported #2324: `StringCollectionDeserializer` fails with custom collection
   (2.9.9)

Edgar Asatryan (nstdio@github)
  * Reported #2374: `ObjectMapper. getRegisteredModuleIds()` throws NPE if no modules registered
   (2.9.9.1)

Michael Simons (michael-simons@github)
  * Reported #2395: `NullPointerException` from `ResolvedRecursiveType` (regression due to
    fix for #2331)
   (2.9.9.3)

Joe Barnett (josephlbarnett@github)
  * Reported, contributed fix for #2404: FAIL_ON_MISSING_EXTERNAL_TYPE_ID_PROPERTY setting
    ignored when creator properties are buffered
   (2.9.10)

Kaki King (kingkk9279@g)
  * Reported #2449: Block one more gadget type (cve CVE-2019-14540)
   (2.9.10)

Jon Anderson (Jon901@github)
  * Reported #2544: java.lang.NoClassDefFoundError Thrown for compact profile1
   (2.9.10.2)

Zihui Ren (renzihui@github)
  * Suggested #2129: Add `SerializationFeature.WRITE_ENUM_KEYS_USING_INDEX`, separate from value setting
   (2.10.0)

Yiqiu Huang (huangyq23@github
  * Reported #2164: `FactoryBasedEnumDeserializer` does not respect
   `DeserializationFeature.WRAP_EXCEPTIONS`
   (2.10.0)
   
Alexander Saites (saites@github)
  * Reported #2189: `TreeTraversingParser` does not check int bounds
   (2.10.0)

Christoph Breitkopf (bokesan@github)
  * Reported #2217: Suboptimal memory allocation in `TextNode.getBinaryValue()`
   (2.10.0)

Pavel Chervakov (pacher@github)
  * Reported #2230: `WRITE_BIGDECIMAL_AS_PLAIN` is ignored if `@JsonFormat` is used
   (2.10.0)

Ben Anderson (andersonbd1@github)
  * Reported, suggested fix for #2309: READ_ENUMS_USING_TO_STRING doesn't support null values
   (2.10.0)

Manuel Hegner (manuel-hegner@github)
  * Suggested #2311: Unnecessary MultiView creation for property writers
   (2.10.0)

Chris Mercer (cmercer@github)
  * Reported #2331: `JsonMappingException` through nested getter with generic wildcard return type
   (2.10.0)

Robert Greig (rgreig@github)
  * Reported #2336: `MapDeserializer` can not merge `Map`s with polymorphic values
   (2.10.0)

Victor Noël (victornoel@github)
  * Reported #2338: Suboptimal return type for `JsonNode.withArray()`
   (2.10.0)
  * Reported #2339: Suboptimal return type for `ObjectNode.set()`
   (2.10.0)

David Harris (toadzky@github)
  * Reported #2378: `@JsonAlias` doesn't work with AutoValue
   (2.10.0)

Sam Smith (Oracle Security Researcher)
  * Suggested #2398: Replace recursion in `TokenBuffer.copyCurrentStructure()` with iteration

Vladimir Tsanev (tsachev@github)
  * Contributed #2415: Builder-based POJO deserializer should pass builder instance, not type,
    to `handleUnknownVanilla()` to fix earlier #822
   (2.10.0)

Marcos Passos (marcospassos@github(
  * Contributed #2432: Add support for module bundles
   (2.10.0)

David Becker (dsbecker@github)
  * Suggested #2433: Improve `NullNode.equals()`
   (2.10.0)

Hesham Massoud (heshamMassoud@github)
  * Reported, contributed fix for #2442: `ArrayNode.addAll()` adds raw `null` values
    which cause NPE on `deepCopy()`
   (2.10.0)

David Connelly (dconnelly@github)
  * Reported #2446: Java 11: Unable to load JDK7 types (annotations, java.nio.file.Path):
    no Java7 support added
   (2.10.0)

Wahey (KevynBct@github)
  * Reported #2466: Didn't find class "java.nio.file.Path" below Android api 26
  (2.10.0)

Martín Coll (colltoaction@github)
  * Contributed #2467: Accept `JsonTypeInfo.As.WRAPPER_ARRAY` with no second argument to
   deserialize as "null value"
  (2.10.0)

Andrey Kulikov (ankulikov@github)
  * Reported #2457: Extended enum values are not handled as enums when used as Map keys
  (2.10.1)

João Guerra (joca-bt@github)
  * Reported #2473: Array index missing in path of `JsonMappingException` for `Collection<String>`,
    with custom deserializer
  (2.10.1)

Ryan Bohn (bohnman@github)
  * Reported #2475: `StringCollectionSerializer` calls `JsonGenerator.setCurrentValue(value)`,
    which messes up current value for sibling properties
  (2.10.1)

Johan Haleby (johanhaleby@github)
  * Reported #2513: BigDecimalAsStringSerializer in NumberSerializer throws IllegalStateException
    in 2.10
  (2.10.1)

Richard Wise (Woodz@github)
  * Reported #2519: Serializing `BigDecimal` values inside containers ignores shape override	
  (2.10.1)

Mark Schäfer (mark--@github)
  * Reported #2520: Sub-optimal exception message when failing to deserialize non-static inner classes
  (2.10.1)

Fabian Lange (CodingFabian@github)
  * Reported #2556: Contention in `TypeNameIdResolver.idFromClass()`
  (2.10.2)

<<<<<<< HEAD
Ville Koskela (vjkoskela@github)
  * Contributed #2487: BeanDeserializerBuilder Protected Factory Method for Extension
  (2.11.0)

Fitz (Joongsoo.Park) (joongsoo@github)
  * Contributed #2511: Add `SerializationFeature.WRITE_SELF_REFERENCES_AS_NULL`
  (2.11.0)

Antonio Petrelli (apetrelli@github)
  * Reported #2049: TreeTraversingParser and UTF8StreamJsonParser create contexts differently
  (2.11.0)

Robert Diebels (RobertDiebels@github)
  * Contributed #2352: Support use of `@JsonAlias` for enum values
  (2.11.0)

Joseph Koshakow (jkosh44@github)
  * Contributed fix for #2515: `ObjectMapper.registerSubtypes(NamedType...)` doesn't allow registering
    the same POJO for two different type ids
 (contributed by Joseph	 K)
=======
Stefan Wendt (stewe@github)
  * Reported #2560: Check `WRAP_EXCEPTIONS` in `CollectionDeserializer.handleNonArray()`
  (2.10.2)
>>>>>>> a9017ecb
<|MERGE_RESOLUTION|>--- conflicted
+++ resolved
@@ -1007,7 +1007,10 @@
   * Reported #2556: Contention in `TypeNameIdResolver.idFromClass()`
   (2.10.2)
 
-<<<<<<< HEAD
+Stefan Wendt (stewe@github)
+  * Reported #2560: Check `WRAP_EXCEPTIONS` in `CollectionDeserializer.handleNonArray()`
+  (2.10.2)
+
 Ville Koskela (vjkoskela@github)
   * Contributed #2487: BeanDeserializerBuilder Protected Factory Method for Extension
   (2.11.0)
@@ -1027,9 +1030,4 @@
 Joseph Koshakow (jkosh44@github)
   * Contributed fix for #2515: `ObjectMapper.registerSubtypes(NamedType...)` doesn't allow registering
     the same POJO for two different type ids
- (contributed by Joseph	 K)
-=======
-Stefan Wendt (stewe@github)
-  * Reported #2560: Check `WRAP_EXCEPTIONS` in `CollectionDeserializer.handleNonArray()`
-  (2.10.2)
->>>>>>> a9017ecb
+ (2.11.0)