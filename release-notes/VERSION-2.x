--- conflicted
+++ resolved
@@ -6,18 +6,15 @@
 
 2.19.0 (not yet released)
 
-<<<<<<< HEAD
 #2461: Nested `@JsonUnwrapped` property names not correctly handled
  (reported by @plovell)
  (fix contributed by @SandeepGaur2016)
+#4676: Support other enum naming strategies than camelCase
+ (requested by @hajdamak)
+ (contributed by Lars 
 #4697: Inconsistent serialization with `@JsonUnwrapped` annotation
   using shared vs. new `ObjectMapper` instances
  (fix contributed by @SandeepGaur2016)
-=======
-#4676: Support other enum naming strategies than camelCase
- (requested by @hajdamak)
- (contributed by Lars B)
->>>>>>> 26bdfec3
 
 2.18.1 (WIP-2024)
 
