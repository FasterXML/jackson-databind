package com.fasterxml.jackson.databind;

import com.fasterxml.jackson.core.*;

import com.fasterxml.jackson.databind.cfg.*;
import com.fasterxml.jackson.databind.deser.DeserializationProblemHandler;
import com.fasterxml.jackson.databind.introspect.*;
import com.fasterxml.jackson.databind.jsontype.*;
import com.fasterxml.jackson.databind.type.LogicalType;
import com.fasterxml.jackson.databind.type.TypeFactory;
import com.fasterxml.jackson.databind.util.ArrayIterator;
import com.fasterxml.jackson.databind.util.LinkedNode;
import com.fasterxml.jackson.databind.util.RootNameLookup;

/**
 * Object that contains baseline configuration for deserialization
 * process. An instance is owned by {@link ObjectMapper}, which
 * passes an immutable instance to be used for deserialization process.
 *<p>
 * Note that instances are considered immutable and as such no copies
 * should need to be created for sharing; all copying is done with
 * "fluent factory" methods.
 */
public final class DeserializationConfig
    extends MapperConfigBase<DeserializationFeature, DeserializationConfig>
    implements java.io.Serializable
{
    private static final long serialVersionUID = 3L;

    /*
    /**********************************************************************
    /* Deserialization, parser, format features 
    /**********************************************************************
     */

    /**
     * Set of {@link DeserializationFeature}s enabled.
     */
    protected final int _deserFeatures;

    /**
<<<<<<< HEAD
     * States of {@link com.fasterxml.jackson.core.StreamReadFeature}s to enable/disable.
=======
     * @since 2.12
     */
    protected final CoercionConfigs _coercionConfigs;

    /**
     * @since 2.12
     */
    protected final ConstructorDetector _ctorDetector;

    /*
    /**********************************************************
    /* Deserialization features 
    /**********************************************************
>>>>>>> f9392803
     */
    protected final int _streamReadFeatures;

    /**
     * States of {@link com.fasterxml.jackson.core.FormatFeature}s to enable/disable.
     */
    protected final int _formatReadFeatures;

    /*
    /**********************************************************************
    /* Configured helper objects
    /**********************************************************************
     */

    /**
     * Linked list that contains all registered problem handlers.
     * Implementation as front-added linked list allows for sharing
     * of the list (tail) without copying the list.
     */
    protected final LinkedNode<DeserializationProblemHandler> _problemHandlers;

    /**
     * List of objects that may be able to resolve abstract types to
     * concrete types. Used by functionality like "mr Bean" to materialize
     * types as needed, although may be used for other kinds of defaulting
     * as well.
     */
    protected final AbstractTypeResolver[] _abstractTypeResolvers;

    /**
     * Configured coercion rules for coercions from secondary input
     * shapes.
     */
    protected final CoercionConfigs _coercionConfigs;

    /*
    /**********************************************************************
    /* Life-cycle, primary constructors for new instances
    /**********************************************************************
     */
<<<<<<< HEAD
=======
    public DeserializationConfig(BaseSettings base,
            SubtypeResolver str, SimpleMixInResolver mixins, RootNameLookup rootNames,
            ConfigOverrides configOverrides, CoercionConfigs coercionConfigs)
    {
        super(base, str, mixins, rootNames, configOverrides);
        _deserFeatures = DESER_FEATURE_DEFAULTS;
        _problemHandlers = null;
        _nodeFactory = JsonNodeFactory.instance;
        _ctorDetector = null;
        _coercionConfigs = coercionConfigs;
        _parserFeatures = 0;
        _parserFeaturesToChange = 0;
        _formatReadFeatures = 0;
        _formatReadFeaturesToChange = 0;
    }
>>>>>>> f9392803

    /**
     * @since 3.0
     */
    public DeserializationConfig(MapperBuilder<?,?> b, int mapperFeatures,
            int deserFeatures, int streamReadFeatures, int formatReadFeatures,
            ConfigOverrides configOverrides, CoercionConfigs coercionConfigs,
            TypeFactory tf, ClassIntrospector classIntr, MixInHandler mixins, SubtypeResolver str,
            RootNameLookup rootNames,
            AbstractTypeResolver[] atrs)
    {
<<<<<<< HEAD
        super(b, mapperFeatures, tf, classIntr, mixins, str, configOverrides, rootNames);
        _deserFeatures = deserFeatures;
        _streamReadFeatures = streamReadFeatures;
        _formatReadFeatures = formatReadFeatures;
        _problemHandlers = b.deserializationProblemHandlers();
=======
        super(src, str, mixins, rootNames, configOverrides);
        _deserFeatures = src._deserFeatures;
        _problemHandlers = src._problemHandlers;
        _nodeFactory = src._nodeFactory;
        _ctorDetector = src._ctorDetector;
>>>>>>> f9392803
        _coercionConfigs = coercionConfigs;
        _abstractTypeResolvers = atrs;
    }

    /*
    /**********************************************************************
    /* Life-cycle, secondary constructors to support
    /* "mutant factories", with single property changes
    /**********************************************************************
     */

    private DeserializationConfig(DeserializationConfig src,
            int deserFeatures, int streamReadFeatures, int formatReadFeatures)
    {
        super(src);
        _deserFeatures = deserFeatures;
        _streamReadFeatures = streamReadFeatures;
        _formatReadFeatures = formatReadFeatures;
        _coercionConfigs = src._coercionConfigs;
<<<<<<< HEAD
        _problemHandlers = src._problemHandlers;
        _abstractTypeResolvers = src._abstractTypeResolvers;
=======
        _ctorDetector = src._ctorDetector;
        _parserFeatures = parserFeatures;
        _parserFeaturesToChange = parserFeatureMask;
        _formatReadFeatures = formatFeatures;
        _formatReadFeaturesToChange = formatFeatureMask;
    }

    /**
     * Copy constructor used to create a non-shared instance with given mix-in
     * annotation definitions and subtype resolver.
     */
    private DeserializationConfig(DeserializationConfig src, SubtypeResolver str)
    {
        super(src, str);
        _deserFeatures = src._deserFeatures;
        _problemHandlers = src._problemHandlers;
        _nodeFactory = src._nodeFactory;
        _coercionConfigs = src._coercionConfigs;
        _ctorDetector = src._ctorDetector;
        _parserFeatures = src._parserFeatures;
        _parserFeaturesToChange = src._parserFeaturesToChange;
        _formatReadFeatures = src._formatReadFeatures;
        _formatReadFeaturesToChange = src._formatReadFeaturesToChange;
>>>>>>> f9392803
    }

    private DeserializationConfig(DeserializationConfig src, BaseSettings base)
    {
        super(src, base);
        _deserFeatures = src._deserFeatures;
<<<<<<< HEAD
        _streamReadFeatures = src._streamReadFeatures;
        _formatReadFeatures = src._formatReadFeatures;
        _coercionConfigs = src._coercionConfigs;
        _problemHandlers = src._problemHandlers;
        _abstractTypeResolvers = src._abstractTypeResolvers;
=======
        _problemHandlers = src._problemHandlers;
        _nodeFactory = src._nodeFactory;
        _coercionConfigs = src._coercionConfigs;
        _ctorDetector = src._ctorDetector;
        _parserFeatures = src._parserFeatures;
        _parserFeaturesToChange = src._parserFeaturesToChange;
        _formatReadFeatures = src._formatReadFeatures;
        _formatReadFeaturesToChange = src._formatReadFeaturesToChange;
    }

    private DeserializationConfig(DeserializationConfig src, JsonNodeFactory f)
    {
        super(src);
        _deserFeatures = src._deserFeatures;
        _problemHandlers = src._problemHandlers;
        _nodeFactory = f;
        _coercionConfigs = src._coercionConfigs;
        _ctorDetector = src._ctorDetector;
        _parserFeatures = src._parserFeatures;
        _parserFeaturesToChange = src._parserFeaturesToChange;
        _formatReadFeatures = src._formatReadFeatures;
        _formatReadFeaturesToChange = src._formatReadFeaturesToChange;
    }

    // @since 2.12
    private DeserializationConfig(DeserializationConfig src, ConstructorDetector ctorDetector)
    {
        super(src);
        _deserFeatures = src._deserFeatures;
        _problemHandlers = src._problemHandlers;
        _nodeFactory = src._nodeFactory;
        _coercionConfigs = src._coercionConfigs;
        _ctorDetector = ctorDetector;
        _parserFeatures = src._parserFeatures;
        _parserFeaturesToChange = src._parserFeaturesToChange;
        _formatReadFeatures = src._formatReadFeatures;
        _formatReadFeaturesToChange = src._formatReadFeaturesToChange;
>>>>>>> f9392803
    }

    private DeserializationConfig(DeserializationConfig src,
            LinkedNode<DeserializationProblemHandler> problemHandlers,
            AbstractTypeResolver[] atr)
    {
        super(src);
        _deserFeatures = src._deserFeatures;
<<<<<<< HEAD
        _streamReadFeatures = src._streamReadFeatures;
=======
        _problemHandlers = problemHandlers;
        _nodeFactory = src._nodeFactory;
        _coercionConfigs = src._coercionConfigs;
        _ctorDetector = src._ctorDetector;
        _parserFeatures = src._parserFeatures;
        _parserFeaturesToChange = src._parserFeaturesToChange;
>>>>>>> f9392803
        _formatReadFeatures = src._formatReadFeatures;
        _coercionConfigs = src._coercionConfigs;
        _problemHandlers = problemHandlers;
        _abstractTypeResolvers = atr;
    }

    private DeserializationConfig(DeserializationConfig src, PropertyName rootName)
    {
        super(src, rootName);
        _deserFeatures = src._deserFeatures;
        _problemHandlers = src._problemHandlers;
        _streamReadFeatures = src._streamReadFeatures;
        _coercionConfigs = src._coercionConfigs;
<<<<<<< HEAD
=======
        _ctorDetector = src._ctorDetector;
        _parserFeatures = src._parserFeatures;
        _parserFeaturesToChange = src._parserFeaturesToChange;
>>>>>>> f9392803
        _formatReadFeatures = src._formatReadFeatures;
        _abstractTypeResolvers = src._abstractTypeResolvers;
    }

    private DeserializationConfig(DeserializationConfig src, Class<?> view)
    {
        super(src, view);
        _deserFeatures = src._deserFeatures;
        _problemHandlers = src._problemHandlers;
        _streamReadFeatures = src._streamReadFeatures;
        _coercionConfigs = src._coercionConfigs;
<<<<<<< HEAD
=======
        _ctorDetector = src._ctorDetector;
        _parserFeatures = src._parserFeatures;
        _parserFeaturesToChange = src._parserFeaturesToChange;
>>>>>>> f9392803
        _formatReadFeatures = src._formatReadFeatures;
        _abstractTypeResolvers = src._abstractTypeResolvers;
    }

    protected DeserializationConfig(DeserializationConfig src, ContextAttributes attrs)
    {
        super(src, attrs);
        _deserFeatures = src._deserFeatures;
        _problemHandlers = src._problemHandlers;
        _coercionConfigs = src._coercionConfigs;
<<<<<<< HEAD
        _streamReadFeatures = src._streamReadFeatures;
        _formatReadFeatures = src._formatReadFeatures;
        _abstractTypeResolvers = src._abstractTypeResolvers;
=======
        _ctorDetector = src._ctorDetector;
        _parserFeatures = src._parserFeatures;
        _parserFeaturesToChange = src._parserFeaturesToChange;
        _formatReadFeatures = src._formatReadFeatures;
        _formatReadFeaturesToChange = src._formatReadFeaturesToChange;
    }

    protected DeserializationConfig(DeserializationConfig src, SimpleMixInResolver mixins)
    {
        super(src, mixins);
        _deserFeatures = src._deserFeatures;
        _problemHandlers = src._problemHandlers;
        _nodeFactory = src._nodeFactory;
        _coercionConfigs = src._coercionConfigs;
        _ctorDetector = src._ctorDetector;
        _parserFeatures = src._parserFeatures;
        _parserFeaturesToChange = src._parserFeaturesToChange;
        _formatReadFeatures = src._formatReadFeatures;
        _formatReadFeaturesToChange = src._formatReadFeaturesToChange;
>>>>>>> f9392803
    }

    // for unit tests only:
    protected BaseSettings getBaseSettings() { return _base; }

    /*
    /**********************************************************************
    /* Life-cycle, general factory methods from MapperConfig(Base)
    /**********************************************************************
     */

    @Override
    protected final DeserializationConfig _withBase(BaseSettings newBase) {
        return (_base == newBase) ? this : new DeserializationConfig(this, newBase);
    }

    /*
    /**********************************************************************
    /* Life-cycle, specific factory methods from MapperConfig
    /**********************************************************************
     */

    @Override
    public DeserializationConfig withRootName(PropertyName rootName) {
        if (rootName == null) {
            if (_rootName == null) {
                return this;
            }
        } else if (rootName.equals(_rootName)) {
            return this;
        }
        return new DeserializationConfig(this, rootName);
    }

    @Override
    public DeserializationConfig withView(Class<?> view) {
        return (_view == view) ? this : new DeserializationConfig(this, view);
    }

    @Override
    public DeserializationConfig with(ContextAttributes attrs) {
        return (attrs == _attributes) ? this : new DeserializationConfig(this, attrs);
    }

    /*
    /**********************************************************************
    /* Life-cycle, DeserializationFeature-based factory methods
    /**********************************************************************
     */

    /**
     * Fluent factory method that will construct and return a new configuration
     * object instance with specified features enabled.
     */
    public DeserializationConfig with(DeserializationFeature feature)
    {
        int newDeserFeatures = (_deserFeatures | feature.getMask());
        return (newDeserFeatures == _deserFeatures) ? this :
            new DeserializationConfig(this, newDeserFeatures, _streamReadFeatures,
                    _formatReadFeatures);
    }

    /**
     * Fluent factory method that will construct and return a new configuration
     * object instance with specified features enabled.
     */
    public DeserializationConfig with(DeserializationFeature first,
            DeserializationFeature... features)
    {
        int newDeserFeatures = _deserFeatures | first.getMask();
        for (DeserializationFeature f : features) {
            newDeserFeatures |= f.getMask();
        }
        return (newDeserFeatures == _deserFeatures) ? this :
            new DeserializationConfig(this, newDeserFeatures, _streamReadFeatures,
                    _formatReadFeatures);
    }

    /**
     * Fluent factory method that will construct and return a new configuration
     * object instance with specified features enabled.
     */
    public DeserializationConfig withFeatures(DeserializationFeature... features)
    {
        int newDeserFeatures = _deserFeatures;
        for (DeserializationFeature f : features) {
            newDeserFeatures |= f.getMask();
        }
        return (newDeserFeatures == _deserFeatures) ? this :
            new DeserializationConfig(this, newDeserFeatures,
                    _streamReadFeatures, _formatReadFeatures);
    }
    
    /**
     * Fluent factory method that will construct and return a new configuration
     * object instance with specified feature disabled.
     */
    public DeserializationConfig without(DeserializationFeature feature)
    {
        int newDeserFeatures = _deserFeatures & ~feature.getMask();
        return (newDeserFeatures == _deserFeatures) ? this :
            new DeserializationConfig(this, newDeserFeatures,
                    _streamReadFeatures, _formatReadFeatures);
    }

    /**
     * Fluent factory method that will construct and return a new configuration
     * object instance with specified features disabled.
     */
    public DeserializationConfig without(DeserializationFeature first,
            DeserializationFeature... features)
    {
        int newDeserFeatures = _deserFeatures & ~first.getMask();
        for (DeserializationFeature f : features) {
            newDeserFeatures &= ~f.getMask();
        }
        return (newDeserFeatures == _deserFeatures) ? this :
            new DeserializationConfig(this, newDeserFeatures, _streamReadFeatures,
                    _formatReadFeatures);
    }

    /**
     * Fluent factory method that will construct and return a new configuration
     * object instance with specified features disabled.
     */
    public DeserializationConfig withoutFeatures(DeserializationFeature... features)
    {
        int newDeserFeatures = _deserFeatures;
        for (DeserializationFeature f : features) {
            newDeserFeatures &= ~f.getMask();
        }
        return (newDeserFeatures == _deserFeatures) ? this :
            new DeserializationConfig(this,
                    newDeserFeatures, _streamReadFeatures, _formatReadFeatures);
    }

    /*
    /**********************************************************************
    /* Life-cycle, JsonParser.Feature-based factory methods
    /**********************************************************************
     */

    /**
     * Fluent factory method that will construct and return a new configuration
     * object instance with specified features enabled.
     */
    public DeserializationConfig with(StreamReadFeature feature)
    {
        int newSet = _streamReadFeatures | feature.getMask();
        return (_streamReadFeatures == newSet)? this :
            new DeserializationConfig(this,
                    _deserFeatures, newSet, _formatReadFeatures);
    }

    /**
     * Fluent factory method that will construct and return a new configuration
     * object instance with specified features enabled.
     */
    public DeserializationConfig withFeatures(StreamReadFeature... features)
    {
        int newSet = _streamReadFeatures;
        for (StreamReadFeature f : features) {
            newSet |= f.getMask();
        }
        return (_streamReadFeatures == newSet) ? this :
            new DeserializationConfig(this, _deserFeatures, newSet,
                    _formatReadFeatures);
    }
    
    /**
     * Fluent factory method that will construct and return a new configuration
     * object instance with specified feature disabled.
     */
    public DeserializationConfig without(StreamReadFeature feature)
    {
        int newSet = _streamReadFeatures & ~feature.getMask();
        return (_streamReadFeatures == newSet) ? this :
            new DeserializationConfig(this, _deserFeatures, newSet,
                    _formatReadFeatures);
    }

    /**
     * Fluent factory method that will construct and return a new configuration
     * object instance with specified features disabled.
     */
    public DeserializationConfig withoutFeatures(StreamReadFeature... features)
    {
        int newSet = _streamReadFeatures;
        for (StreamReadFeature f : features) {
            newSet &= ~f.getMask();
        }
        return (_streamReadFeatures == newSet)? this :
            new DeserializationConfig(this, _deserFeatures, newSet, _formatReadFeatures);
    }

    /*
    /**********************************************************************
    /* Life-cycle, JsonParser.FormatFeature-based factory methods
    /**********************************************************************
     */

    /**
     * Fluent factory method that will construct and return a new configuration
     * object instance with specified features enabled.
     */
    public DeserializationConfig with(FormatFeature feature)
    {
        int newSet = _formatReadFeatures | feature.getMask();
        return (_formatReadFeatures == newSet) ? this
                : new DeserializationConfig(this,
                        _deserFeatures, _streamReadFeatures,  newSet);
    }

    /**
     * Fluent factory method that will construct and return a new configuration
     * object instance with specified features enabled.
     */
    public DeserializationConfig withFeatures(FormatFeature... features)
    {
        int newSet = _formatReadFeatures;
        for (FormatFeature f : features) {
            newSet |= f.getMask();
        }
        return (_formatReadFeatures == newSet) ? this
                : new DeserializationConfig(this,
                        _deserFeatures, _streamReadFeatures, newSet);
    }

    /**
     * Fluent factory method that will construct and return a new configuration
     * object instance with specified feature disabled.
     */
    public DeserializationConfig without(FormatFeature feature)
    {
        int newSet = _formatReadFeatures & ~feature.getMask();
        return (_formatReadFeatures == newSet) ? this
                : new DeserializationConfig(this,
                        _deserFeatures, _streamReadFeatures, newSet);
    }

    /**
     * Fluent factory method that will construct and return a new configuration
     * object instance with specified features disabled.
     */
    public DeserializationConfig withoutFeatures(FormatFeature... features)
    {
        int newSet = _formatReadFeatures;
        for (FormatFeature f : features) {
            newSet &= ~f.getMask();
        }
        return (_formatReadFeatures == newSet) ? this
                : new DeserializationConfig(this,
                        _deserFeatures, _streamReadFeatures, newSet);
    }

    /*
    /**********************************************************************
    /* Life-cycle, deserialization-specific factory methods
    /**********************************************************************
     */

    /**
     * @since 2.12
     */
    public DeserializationConfig with(ConstructorDetector ctorDetector) {
        if (_ctorDetector == ctorDetector) {
            return this;
        }
        return new DeserializationConfig(this, ctorDetector);
    }

    /**
     * Method that can be used to add a handler that can (try to)
     * resolve non-fatal deserialization problems.
     */
    public DeserializationConfig withHandler(DeserializationProblemHandler h)
    {
        // Sanity check: let's prevent adding same handler multiple times
        return LinkedNode.contains(_problemHandlers, h) ? this
                : new DeserializationConfig(this,
                        new LinkedNode<DeserializationProblemHandler>(h, _problemHandlers),
                        _abstractTypeResolvers);
    }

    /**
     * Method for removing all configured problem handlers; usually done to replace
     * existing handler(s) with different one(s)
     */
    public DeserializationConfig withNoProblemHandlers() {
        return (_problemHandlers == null) ? this
                : new DeserializationConfig(this,
                        (LinkedNode<DeserializationProblemHandler>) null, _abstractTypeResolvers);
    }

    /*
    /**********************************************************************
    /* Support for ObjectReadContext
    /**********************************************************************
     */

    /**
     * @since 3.0
     */
    public int getStreamReadFeatures() {
        return _streamReadFeatures;
    }

    /**
     * @since 3.0
     */
    public int getFormatReadFeatures() {
        return _formatReadFeatures;
    }

    /*
    /**********************************************************************
    /* MapperConfig implementation/overrides: other
    /**********************************************************************
     */

    @Override
    public boolean useRootWrapping()
    {
        if (_rootName != null) { // empty String disables wrapping; non-empty enables
            return !_rootName.isEmpty();
        }
        return isEnabled(DeserializationFeature.UNWRAP_ROOT_VALUE);
    }

    public final boolean isEnabled(DeserializationFeature f) {
        return (_deserFeatures & f.getMask()) != 0;
    }

    public final boolean isEnabled(StreamReadFeature f) {
        return (_streamReadFeatures & f.getMask()) != 0;
    }

    public final boolean hasFormatFeature(FormatFeature f) {
        return (_formatReadFeatures & f.getMask()) != 0;
    }
    
    /**
     * Bulk access method for checking that all features specified by
     * mask are enabled.
     */
    public final boolean hasDeserializationFeatures(int featureMask) {
        return (_deserFeatures & featureMask) == featureMask;
    }

    /**
     * Bulk access method for checking that at least one of features specified by
     * mask is enabled.
     */
    public final boolean hasSomeOfFeatures(int featureMask) {
        return (_deserFeatures & featureMask) != 0;
    }

    /**
     * Bulk access method for getting the bit mask of all {@link DeserializationFeature}s
     * that are enabled.
     */
    public final int getDeserializationFeatures() {
        return _deserFeatures;
    }

    /**
     * Convenience method equivalent to:
     *<code>
     *   isEnabled(DeserializationFeature.FAIL_ON_TRAILING_TOKENS)
     *</code>
     */
    public final boolean requiresFullValue() {
        return DeserializationFeature.FAIL_ON_TRAILING_TOKENS.enabledIn(_deserFeatures);
    }

    /*
<<<<<<< HEAD
    /**********************************************************************
    /* Abstract type mapping
    /**********************************************************************
=======
    /**********************************************************
    /* Other configuration
    /**********************************************************
     */

    /**
     * Method for getting head of the problem handler chain. May be null,
     * if no handlers have been added.
     */
    public LinkedNode<DeserializationProblemHandler> getProblemHandlers() {
        return _problemHandlers;
    }

    public final JsonNodeFactory getNodeFactory() {
        return _nodeFactory;
    }

    /**
     * @since 2.12
     */
    public ConstructorDetector getConstructorDetector() {
        if (_ctorDetector == null) {
            return ConstructorDetector.DEFAULT;
        }
        return _ctorDetector;
    }

    /*
    /**********************************************************
    /* Introspection methods
    /**********************************************************
>>>>>>> f9392803
     */

    /**
     * @since 3.0
     */
    public boolean hasAbstractTypeResolvers() { return _abstractTypeResolvers.length > 0; }

    /**
     * @since 3.0
     */
    public Iterable<AbstractTypeResolver> abstractTypeResolvers() {
        return new ArrayIterator<AbstractTypeResolver>(_abstractTypeResolvers);
    }

    /**
     * @since 3.0
     */
    public JavaType mapAbstractType(JavaType type)
    {
        if (!hasAbstractTypeResolvers()) {
            return type;
        }
        // first, general mappings
        while (true) {
            JavaType next = _mapAbstractType2(type);
            if (next == null) {
                return type;
            }
            // Should not have to worry about cycles; but better verify since they will invariably occur... :-)
            // (also: guard against invalid resolution to a non-related type)
            Class<?> prevCls = type.getRawClass();
            Class<?> nextCls = next.getRawClass();
            if ((prevCls == nextCls) || !prevCls.isAssignableFrom(nextCls)) {
                throw new IllegalArgumentException("Invalid abstract type resolution from "+type+" to "+next+": latter is not a subtype of former");
            }
            type = next;
        }
    }

    /**
     * Method that will find abstract type mapping for specified type, doing a single
     * lookup through registered abstract type resolvers; will not do recursive lookups.
     */
    private JavaType _mapAbstractType2(JavaType type)
    {
        Class<?> currClass = type.getRawClass();
        for (AbstractTypeResolver resolver : abstractTypeResolvers()) {
            JavaType concrete = resolver.findTypeMapping(this, type);
            if ((concrete != null) && !concrete.hasRawClass(currClass)) {
                return concrete;
            }
        }
        return null;
    }

    /*
    /**********************************************************************
    /* Other configuration
    /**********************************************************************
     */

    /**
     * Method for getting head of the problem handler chain. May be null,
     * if no handlers have been added.
     */
    public LinkedNode<DeserializationProblemHandler> getProblemHandlers() {
        return _problemHandlers;
    }

    /*
    /**********************************************************************
    /* CoercionConfig access
    /**********************************************************************
     */

    /**
     * General-purpose accessor for finding what to do when specified coercion
     * from shape that is now always allowed to be coerced from is requested.
     *
     * @param targetType Logical target type of coercion
     * @param targetClass Physical target type of coercion
     * @param inputShape Input shape to coerce from
     *
     * @return CoercionAction configured for specific coercion
     *
     * @since 2.12
     */
    public CoercionAction findCoercionAction(LogicalType targetType,
            Class<?> targetClass, CoercionInputShape inputShape)
    {
        return _coercionConfigs.findCoercion(this,
                targetType, targetClass, inputShape);
    }

    /**
     * More specialized accessor called in case of input being a blank
     * String (one consisting of only white space characters with length of at least one).
     * Will basically first determine if "blank as empty" is allowed: if not,
     * returns {@code actionIfBlankNotAllowed}, otherwise returns action for
     * {@link CoercionInputShape#EmptyString}.
     *
     * @param targetType Logical target type of coercion
     * @param targetClass Physical target type of coercion
     * @param actionIfBlankNotAllowed Return value to use in case "blanks as empty"
     *    is not allowed
     *
     * @return CoercionAction configured for specified coercion from blank string
     *
     * @since 2.12
     */
    public CoercionAction findCoercionFromBlankString(LogicalType targetType,
            Class<?> targetClass,
            CoercionAction actionIfBlankNotAllowed)
    {
        return _coercionConfigs.findCoercionFromBlankString(this,
                targetType, targetClass, actionIfBlankNotAllowed);
    }
}<|MERGE_RESOLUTION|>--- conflicted
+++ resolved
@@ -39,23 +39,7 @@
     protected final int _deserFeatures;
 
     /**
-<<<<<<< HEAD
      * States of {@link com.fasterxml.jackson.core.StreamReadFeature}s to enable/disable.
-=======
-     * @since 2.12
-     */
-    protected final CoercionConfigs _coercionConfigs;
-
-    /**
-     * @since 2.12
-     */
-    protected final ConstructorDetector _ctorDetector;
-
-    /*
-    /**********************************************************
-    /* Deserialization features 
-    /**********************************************************
->>>>>>> f9392803
      */
     protected final int _streamReadFeatures;
 
@@ -86,6 +70,11 @@
     protected final AbstractTypeResolver[] _abstractTypeResolvers;
 
     /**
+     * Handler that specifies some aspects of Constructor auto-detection.
+     */
+    protected final ConstructorDetector _ctorDetector;
+
+    /**
      * Configured coercion rules for coercions from secondary input
      * shapes.
      */
@@ -96,24 +85,6 @@
     /* Life-cycle, primary constructors for new instances
     /**********************************************************************
      */
-<<<<<<< HEAD
-=======
-    public DeserializationConfig(BaseSettings base,
-            SubtypeResolver str, SimpleMixInResolver mixins, RootNameLookup rootNames,
-            ConfigOverrides configOverrides, CoercionConfigs coercionConfigs)
-    {
-        super(base, str, mixins, rootNames, configOverrides);
-        _deserFeatures = DESER_FEATURE_DEFAULTS;
-        _problemHandlers = null;
-        _nodeFactory = JsonNodeFactory.instance;
-        _ctorDetector = null;
-        _coercionConfigs = coercionConfigs;
-        _parserFeatures = 0;
-        _parserFeaturesToChange = 0;
-        _formatReadFeatures = 0;
-        _formatReadFeaturesToChange = 0;
-    }
->>>>>>> f9392803
 
     /**
      * @since 3.0
@@ -123,23 +94,16 @@
             ConfigOverrides configOverrides, CoercionConfigs coercionConfigs,
             TypeFactory tf, ClassIntrospector classIntr, MixInHandler mixins, SubtypeResolver str,
             RootNameLookup rootNames,
-            AbstractTypeResolver[] atrs)
-    {
-<<<<<<< HEAD
+            AbstractTypeResolver[] atrs, ConstructorDetector ctorDetector)
+    {
         super(b, mapperFeatures, tf, classIntr, mixins, str, configOverrides, rootNames);
         _deserFeatures = deserFeatures;
         _streamReadFeatures = streamReadFeatures;
         _formatReadFeatures = formatReadFeatures;
         _problemHandlers = b.deserializationProblemHandlers();
-=======
-        super(src, str, mixins, rootNames, configOverrides);
-        _deserFeatures = src._deserFeatures;
-        _problemHandlers = src._problemHandlers;
-        _nodeFactory = src._nodeFactory;
-        _ctorDetector = src._ctorDetector;
->>>>>>> f9392803
         _coercionConfigs = coercionConfigs;
         _abstractTypeResolvers = atrs;
+        _ctorDetector = ctorDetector;
     }
 
     /*
@@ -157,107 +121,35 @@
         _streamReadFeatures = streamReadFeatures;
         _formatReadFeatures = formatReadFeatures;
         _coercionConfigs = src._coercionConfigs;
-<<<<<<< HEAD
         _problemHandlers = src._problemHandlers;
         _abstractTypeResolvers = src._abstractTypeResolvers;
-=======
         _ctorDetector = src._ctorDetector;
-        _parserFeatures = parserFeatures;
-        _parserFeaturesToChange = parserFeatureMask;
-        _formatReadFeatures = formatFeatures;
-        _formatReadFeaturesToChange = formatFeatureMask;
-    }
-
-    /**
-     * Copy constructor used to create a non-shared instance with given mix-in
-     * annotation definitions and subtype resolver.
-     */
-    private DeserializationConfig(DeserializationConfig src, SubtypeResolver str)
-    {
-        super(src, str);
-        _deserFeatures = src._deserFeatures;
-        _problemHandlers = src._problemHandlers;
-        _nodeFactory = src._nodeFactory;
-        _coercionConfigs = src._coercionConfigs;
-        _ctorDetector = src._ctorDetector;
-        _parserFeatures = src._parserFeatures;
-        _parserFeaturesToChange = src._parserFeaturesToChange;
-        _formatReadFeatures = src._formatReadFeatures;
-        _formatReadFeaturesToChange = src._formatReadFeaturesToChange;
->>>>>>> f9392803
     }
 
     private DeserializationConfig(DeserializationConfig src, BaseSettings base)
     {
         super(src, base);
         _deserFeatures = src._deserFeatures;
-<<<<<<< HEAD
         _streamReadFeatures = src._streamReadFeatures;
         _formatReadFeatures = src._formatReadFeatures;
         _coercionConfigs = src._coercionConfigs;
         _problemHandlers = src._problemHandlers;
         _abstractTypeResolvers = src._abstractTypeResolvers;
-=======
-        _problemHandlers = src._problemHandlers;
-        _nodeFactory = src._nodeFactory;
-        _coercionConfigs = src._coercionConfigs;
         _ctorDetector = src._ctorDetector;
-        _parserFeatures = src._parserFeatures;
-        _parserFeaturesToChange = src._parserFeaturesToChange;
-        _formatReadFeatures = src._formatReadFeatures;
-        _formatReadFeaturesToChange = src._formatReadFeaturesToChange;
-    }
-
-    private DeserializationConfig(DeserializationConfig src, JsonNodeFactory f)
+    }
+
+    private DeserializationConfig(DeserializationConfig src,
+            LinkedNode<DeserializationProblemHandler> problemHandlers,
+            AbstractTypeResolver[] atr, ConstructorDetector ctorDetector)
     {
         super(src);
         _deserFeatures = src._deserFeatures;
-        _problemHandlers = src._problemHandlers;
-        _nodeFactory = f;
-        _coercionConfigs = src._coercionConfigs;
-        _ctorDetector = src._ctorDetector;
-        _parserFeatures = src._parserFeatures;
-        _parserFeaturesToChange = src._parserFeaturesToChange;
-        _formatReadFeatures = src._formatReadFeatures;
-        _formatReadFeaturesToChange = src._formatReadFeaturesToChange;
-    }
-
-    // @since 2.12
-    private DeserializationConfig(DeserializationConfig src, ConstructorDetector ctorDetector)
-    {
-        super(src);
-        _deserFeatures = src._deserFeatures;
-        _problemHandlers = src._problemHandlers;
-        _nodeFactory = src._nodeFactory;
-        _coercionConfigs = src._coercionConfigs;
-        _ctorDetector = ctorDetector;
-        _parserFeatures = src._parserFeatures;
-        _parserFeaturesToChange = src._parserFeaturesToChange;
-        _formatReadFeatures = src._formatReadFeatures;
-        _formatReadFeaturesToChange = src._formatReadFeaturesToChange;
->>>>>>> f9392803
-    }
-
-    private DeserializationConfig(DeserializationConfig src,
-            LinkedNode<DeserializationProblemHandler> problemHandlers,
-            AbstractTypeResolver[] atr)
-    {
-        super(src);
-        _deserFeatures = src._deserFeatures;
-<<<<<<< HEAD
         _streamReadFeatures = src._streamReadFeatures;
-=======
-        _problemHandlers = problemHandlers;
-        _nodeFactory = src._nodeFactory;
-        _coercionConfigs = src._coercionConfigs;
-        _ctorDetector = src._ctorDetector;
-        _parserFeatures = src._parserFeatures;
-        _parserFeaturesToChange = src._parserFeaturesToChange;
->>>>>>> f9392803
         _formatReadFeatures = src._formatReadFeatures;
         _coercionConfigs = src._coercionConfigs;
         _problemHandlers = problemHandlers;
         _abstractTypeResolvers = atr;
+        _ctorDetector = ctorDetector;
     }
 
     private DeserializationConfig(DeserializationConfig src, PropertyName rootName)
@@ -267,14 +159,9 @@
         _problemHandlers = src._problemHandlers;
         _streamReadFeatures = src._streamReadFeatures;
         _coercionConfigs = src._coercionConfigs;
-<<<<<<< HEAD
-=======
-        _ctorDetector = src._ctorDetector;
-        _parserFeatures = src._parserFeatures;
-        _parserFeaturesToChange = src._parserFeaturesToChange;
->>>>>>> f9392803
         _formatReadFeatures = src._formatReadFeatures;
         _abstractTypeResolvers = src._abstractTypeResolvers;
+        _ctorDetector = src._ctorDetector;
     }
 
     private DeserializationConfig(DeserializationConfig src, Class<?> view)
@@ -284,14 +171,9 @@
         _problemHandlers = src._problemHandlers;
         _streamReadFeatures = src._streamReadFeatures;
         _coercionConfigs = src._coercionConfigs;
-<<<<<<< HEAD
-=======
-        _ctorDetector = src._ctorDetector;
-        _parserFeatures = src._parserFeatures;
-        _parserFeaturesToChange = src._parserFeaturesToChange;
->>>>>>> f9392803
         _formatReadFeatures = src._formatReadFeatures;
         _abstractTypeResolvers = src._abstractTypeResolvers;
+        _ctorDetector = src._ctorDetector;
     }
 
     protected DeserializationConfig(DeserializationConfig src, ContextAttributes attrs)
@@ -300,31 +182,10 @@
         _deserFeatures = src._deserFeatures;
         _problemHandlers = src._problemHandlers;
         _coercionConfigs = src._coercionConfigs;
-<<<<<<< HEAD
         _streamReadFeatures = src._streamReadFeatures;
         _formatReadFeatures = src._formatReadFeatures;
         _abstractTypeResolvers = src._abstractTypeResolvers;
-=======
         _ctorDetector = src._ctorDetector;
-        _parserFeatures = src._parserFeatures;
-        _parserFeaturesToChange = src._parserFeaturesToChange;
-        _formatReadFeatures = src._formatReadFeatures;
-        _formatReadFeaturesToChange = src._formatReadFeaturesToChange;
-    }
-
-    protected DeserializationConfig(DeserializationConfig src, SimpleMixInResolver mixins)
-    {
-        super(src, mixins);
-        _deserFeatures = src._deserFeatures;
-        _problemHandlers = src._problemHandlers;
-        _nodeFactory = src._nodeFactory;
-        _coercionConfigs = src._coercionConfigs;
-        _ctorDetector = src._ctorDetector;
-        _parserFeatures = src._parserFeatures;
-        _parserFeaturesToChange = src._parserFeaturesToChange;
-        _formatReadFeatures = src._formatReadFeatures;
-        _formatReadFeaturesToChange = src._formatReadFeaturesToChange;
->>>>>>> f9392803
     }
 
     // for unit tests only:
@@ -587,16 +448,6 @@
      */
 
     /**
-     * @since 2.12
-     */
-    public DeserializationConfig with(ConstructorDetector ctorDetector) {
-        if (_ctorDetector == ctorDetector) {
-            return this;
-        }
-        return new DeserializationConfig(this, ctorDetector);
-    }
-
-    /**
      * Method that can be used to add a handler that can (try to)
      * resolve non-fatal deserialization problems.
      */
@@ -606,7 +457,7 @@
         return LinkedNode.contains(_problemHandlers, h) ? this
                 : new DeserializationConfig(this,
                         new LinkedNode<DeserializationProblemHandler>(h, _problemHandlers),
-                        _abstractTypeResolvers);
+                        _abstractTypeResolvers, _ctorDetector);
     }
 
     /**
@@ -616,7 +467,8 @@
     public DeserializationConfig withNoProblemHandlers() {
         return (_problemHandlers == null) ? this
                 : new DeserializationConfig(this,
-                        (LinkedNode<DeserializationProblemHandler>) null, _abstractTypeResolvers);
+                        (LinkedNode<DeserializationProblemHandler>) null,
+                        _abstractTypeResolvers, _ctorDetector);
     }
 
     /*
@@ -701,43 +553,9 @@
     }
 
     /*
-<<<<<<< HEAD
     /**********************************************************************
     /* Abstract type mapping
     /**********************************************************************
-=======
-    /**********************************************************
-    /* Other configuration
-    /**********************************************************
-     */
-
-    /**
-     * Method for getting head of the problem handler chain. May be null,
-     * if no handlers have been added.
-     */
-    public LinkedNode<DeserializationProblemHandler> getProblemHandlers() {
-        return _problemHandlers;
-    }
-
-    public final JsonNodeFactory getNodeFactory() {
-        return _nodeFactory;
-    }
-
-    /**
-     * @since 2.12
-     */
-    public ConstructorDetector getConstructorDetector() {
-        if (_ctorDetector == null) {
-            return ConstructorDetector.DEFAULT;
-        }
-        return _ctorDetector;
-    }
-
-    /*
-    /**********************************************************
-    /* Introspection methods
-    /**********************************************************
->>>>>>> f9392803
      */
 
     /**
@@ -807,6 +625,10 @@
         return _problemHandlers;
     }
 
+    public ConstructorDetector getConstructorDetector() {
+        return _ctorDetector;
+    }
+
     /*
     /**********************************************************************
     /* CoercionConfig access
