package com.fasterxml.jackson.failing;

import com.fasterxml.jackson.annotation.JsonAutoDetect.Visibility;
import com.fasterxml.jackson.annotation.PropertyAccessor;
import com.fasterxml.jackson.databind.*;

public class RequireSetterForGetter736Test extends BaseMapTest
{
    public static class DataB {
        private int readonly;
        private int readwrite;

        public DataB() {
            readonly = 1;
            readwrite = 2;
        }

        public int getReadwrite() {
            return readwrite;
        }
        public void setReadwrite(int readwrite) {
            this.readwrite = readwrite;
        }
        public int getReadonly() {
            return readonly;
        }
    }

    // for [databind#736]
    public void testNeedForSetters() throws Exception
    {
        ObjectMapper mapper = jsonMapperBuilder()
<<<<<<< HEAD
                .changeDefaultVisibility(vc -> vc
                        .withVisibility(PropertyAccessor.ALL, Visibility.NONE)
                        .withVisibility(PropertyAccessor.GETTER, Visibility.PUBLIC_ONLY)
                        .withVisibility(PropertyAccessor.SETTER, Visibility.PUBLIC_ONLY)
                )
=======
                .visibility(PropertyAccessor.ALL, Visibility.NONE)
                .visibility(PropertyAccessor.FIELD, Visibility.NONE)
                .visibility(PropertyAccessor.GETTER, Visibility.PUBLIC_ONLY)
                .visibility(PropertyAccessor.SETTER, Visibility.PUBLIC_ONLY)
>>>>>>> 87804ada
                .enable(MapperFeature.REQUIRE_SETTERS_FOR_GETTERS)
                .build();
        DataB dataB = new DataB();

        String json = mapper.writeValueAsString(dataB);
        assertEquals(aposToQuotes("{'readwrite':2}"), json);
    }
}<|MERGE_RESOLUTION|>--- conflicted
+++ resolved
@@ -30,18 +30,12 @@
     public void testNeedForSetters() throws Exception
     {
         ObjectMapper mapper = jsonMapperBuilder()
-<<<<<<< HEAD
                 .changeDefaultVisibility(vc -> vc
                         .withVisibility(PropertyAccessor.ALL, Visibility.NONE)
+                        .withVisibility(PropertyAccessor.FIELD, Visibility.NONE)
                         .withVisibility(PropertyAccessor.GETTER, Visibility.PUBLIC_ONLY)
                         .withVisibility(PropertyAccessor.SETTER, Visibility.PUBLIC_ONLY)
                 )
-=======
-                .visibility(PropertyAccessor.ALL, Visibility.NONE)
-                .visibility(PropertyAccessor.FIELD, Visibility.NONE)
-                .visibility(PropertyAccessor.GETTER, Visibility.PUBLIC_ONLY)
-                .visibility(PropertyAccessor.SETTER, Visibility.PUBLIC_ONLY)
->>>>>>> 87804ada
                 .enable(MapperFeature.REQUIRE_SETTERS_FOR_GETTERS)
                 .build();
         DataB dataB = new DataB();
