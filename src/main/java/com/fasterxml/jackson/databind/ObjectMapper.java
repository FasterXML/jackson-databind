--- conflicted
+++ resolved
@@ -493,6 +493,15 @@
         return _typeFactory.constructType(type);
     }
 
+    /**
+     * Convenience method for constructing {@link JavaType} out of given
+     * type reference.
+     */
+    public JavaType constructType(TypeReference<?> typeReference) {
+        _assertNotNull("typeReference", typeReference);
+        return _typeFactory.constructType(typeReference);
+    }
+
     /*
     /**********************************************************************
     /* Configuration, accessing features
@@ -572,7 +581,6 @@
         return ctxt.assignAndReturnParser(_streamFactory.createParser(ctxt, src));
     }
 
-<<<<<<< HEAD
     /**
      * Factory method for constructing {@link JsonParser} that is properly
      * wired to allow callbacks for deserialization: basically
@@ -585,1612 +593,6 @@
         _assertNotNull("src", src);
         DefaultDeserializationContext ctxt = _deserializationContext();
         return ctxt.assignAndReturnParser(_streamFactory.createParser(ctxt, src));
-=======
-        // then module itself
-        if (isEnabled(MapperFeature.IGNORE_DUPLICATE_MODULE_REGISTRATIONS)) {
-            Object typeId = module.getTypeId();
-            if (typeId != null) {
-                if (_registeredModuleTypes == null) {
-                    // plus let's keep them in order too, easier to debug or expose
-                    // in registration order if that matter
-                    _registeredModuleTypes = new LinkedHashSet<Object>();
-                }
-                // try adding; if already had it, should skip
-                if (!_registeredModuleTypes.add(typeId)) {
-                    return this;
-                }
-            }
-        }
-
-        // And then call registration
-        module.setupModule(new Module.SetupContext()
-        {
-            // // // Accessors
-
-            @Override
-            public Version getMapperVersion() {
-                return version();
-            }
-
-            @SuppressWarnings("unchecked")
-            @Override
-            public <C extends ObjectCodec> C getOwner() {
-                // why do we need the cast here?!?
-                return (C) ObjectMapper.this;
-            }
-
-            @Override
-            public TypeFactory getTypeFactory() {
-                return _typeFactory;
-            }
-            
-            @Override
-            public boolean isEnabled(MapperFeature f) {
-                return ObjectMapper.this.isEnabled(f);
-            }
-
-            @Override
-            public boolean isEnabled(DeserializationFeature f) {
-                return ObjectMapper.this.isEnabled(f);
-            }
-            
-            @Override
-            public boolean isEnabled(SerializationFeature f) {
-                return ObjectMapper.this.isEnabled(f);
-            }
-
-            @Override
-            public boolean isEnabled(JsonFactory.Feature f) {
-                return ObjectMapper.this.isEnabled(f);
-            }
-
-            @Override
-            public boolean isEnabled(JsonParser.Feature f) {
-                return ObjectMapper.this.isEnabled(f);
-            }
-
-            @Override
-            public boolean isEnabled(JsonGenerator.Feature f) {
-                return ObjectMapper.this.isEnabled(f);
-            }
-
-            // // // Mutant accessors
-
-            @Override
-            public MutableConfigOverride configOverride(Class<?> type) {
-                return ObjectMapper.this.configOverride(type);
-            }
-
-            // // // Methods for registering handlers: deserializers
-
-            @Override
-            public void addDeserializers(Deserializers d) {
-                DeserializerFactory df = _deserializationContext._factory.withAdditionalDeserializers(d);
-                _deserializationContext = _deserializationContext.with(df);
-            }
-
-            @Override
-            public void addKeyDeserializers(KeyDeserializers d) {
-                DeserializerFactory df = _deserializationContext._factory.withAdditionalKeyDeserializers(d);
-                _deserializationContext = _deserializationContext.with(df);
-            }
-
-            @Override
-            public void addBeanDeserializerModifier(BeanDeserializerModifier modifier) {
-                DeserializerFactory df = _deserializationContext._factory.withDeserializerModifier(modifier);
-                _deserializationContext = _deserializationContext.with(df);
-            }
-            
-            // // // Methods for registering handlers: serializers
-            
-            @Override
-            public void addSerializers(Serializers s) {
-                _serializerFactory = _serializerFactory.withAdditionalSerializers(s);
-            }
-
-            @Override
-            public void addKeySerializers(Serializers s) {
-                _serializerFactory = _serializerFactory.withAdditionalKeySerializers(s);
-            }
-            
-            @Override
-            public void addBeanSerializerModifier(BeanSerializerModifier modifier) {
-                _serializerFactory = _serializerFactory.withSerializerModifier(modifier);
-            }
-
-            // // // Methods for registering handlers: other
-            
-            @Override
-            public void addAbstractTypeResolver(AbstractTypeResolver resolver) {
-                DeserializerFactory df = _deserializationContext._factory.withAbstractTypeResolver(resolver);
-                _deserializationContext = _deserializationContext.with(df);
-            }
-
-            @Override
-            public void addTypeModifier(TypeModifier modifier) {
-                TypeFactory f = _typeFactory;
-                f = f.withModifier(modifier);
-                setTypeFactory(f);
-            }
-
-            @Override
-            public void addValueInstantiators(ValueInstantiators instantiators) {
-                DeserializerFactory df = _deserializationContext._factory.withValueInstantiators(instantiators);
-                _deserializationContext = _deserializationContext.with(df);
-            }
-
-            @Override
-            public void setClassIntrospector(ClassIntrospector ci) {
-                _deserializationConfig = _deserializationConfig.with(ci);
-                _serializationConfig = _serializationConfig.with(ci);
-            }
-
-            @Override
-            public void insertAnnotationIntrospector(AnnotationIntrospector ai) {
-                _deserializationConfig = _deserializationConfig.withInsertedAnnotationIntrospector(ai);
-                _serializationConfig = _serializationConfig.withInsertedAnnotationIntrospector(ai);
-            }
-            
-            @Override
-            public void appendAnnotationIntrospector(AnnotationIntrospector ai) {
-                _deserializationConfig = _deserializationConfig.withAppendedAnnotationIntrospector(ai);
-                _serializationConfig = _serializationConfig.withAppendedAnnotationIntrospector(ai);
-            }
-
-            @Override
-            public void registerSubtypes(Class<?>... subtypes) {
-                ObjectMapper.this.registerSubtypes(subtypes);
-            }
-
-            @Override
-            public void registerSubtypes(NamedType... subtypes) {
-                ObjectMapper.this.registerSubtypes(subtypes);
-            }
-
-            @Override
-            public void registerSubtypes(Collection<Class<?>> subtypes) {
-                ObjectMapper.this.registerSubtypes(subtypes);
-            }
-
-            @Override
-            public void setMixInAnnotations(Class<?> target, Class<?> mixinSource) {
-                addMixIn(target, mixinSource);
-            }
-            
-            @Override
-            public void addDeserializationProblemHandler(DeserializationProblemHandler handler) {
-                addHandler(handler);
-            }
-
-            @Override
-            public void setNamingStrategy(PropertyNamingStrategy naming) {
-                setPropertyNamingStrategy(naming);
-            }
-        });
-
-        return this;
-    }
-
-    /**
-     * Convenience method for registering specified modules in order;
-     * functionally equivalent to:
-     *<pre>
-     *   for (Module module : modules) {
-     *      registerModule(module);
-     *   }
-     *</pre>
-     * 
-     * @since 2.2
-     */
-    public ObjectMapper registerModules(Module... modules)
-    {
-        for (Module module : modules) {
-            registerModule(module);
-        }
-        return this;
-    }
-
-    /**
-     * Convenience method for registering specified modules in order;
-     * functionally equivalent to:
-     *<pre>
-     *   for (Module module : modules) {
-     *      registerModule(module);
-     *   }
-     *</pre>
-     * 
-     * @since 2.2
-     */
-    public ObjectMapper registerModules(Iterable<? extends Module> modules)
-    {
-        _assertNotNull("modules", modules);
-        for (Module module : modules) {
-            registerModule(module);
-        }
-        return this;
-    }
-
-    /**
-     * The set of {@link Module} typeIds that are registered in this
-     * ObjectMapper. By default the typeId for a module is it's full
-     * class name (see {@link Module#getTypeId()}).
-     *
-     * @since 2.9.6
-     */
-    public Set<Object> getRegisteredModuleIds()
-    {
-        return (_registeredModuleTypes == null) ?
-                Collections.emptySet() : Collections.unmodifiableSet(_registeredModuleTypes);
-    }
-
-    /**
-     * Method for locating available methods, using JDK {@link ServiceLoader}
-     * facility, along with module-provided SPI.
-     *<p>
-     * Note that method does not do any caching, so calls should be considered
-     * potentially expensive.
-     * 
-     * @since 2.2
-     */
-    public static List<Module> findModules() {
-        return findModules(null);
-    }
-
-    /**
-     * Method for locating available methods, using JDK {@link ServiceLoader}
-     * facility, along with module-provided SPI.
-     *<p>
-     * Note that method does not do any caching, so calls should be considered
-     * potentially expensive.
-     * 
-     * @since 2.2
-     */
-    public static List<Module> findModules(ClassLoader classLoader)
-    {
-        ArrayList<Module> modules = new ArrayList<Module>();
-        ServiceLoader<Module> loader = secureGetServiceLoader(Module.class, classLoader);
-        for (Module module : loader) {
-            modules.add(module);
-        }
-        return modules;
-    }
-
-    private static <T> ServiceLoader<T> secureGetServiceLoader(final Class<T> clazz, final ClassLoader classLoader) {
-        final SecurityManager sm = System.getSecurityManager();
-        if (sm == null) {
-            return (classLoader == null) ?
-                    ServiceLoader.load(clazz) : ServiceLoader.load(clazz, classLoader);
-        }
-        return AccessController.doPrivileged(new PrivilegedAction<ServiceLoader<T>>() {
-            @Override
-            public ServiceLoader<T> run() {
-                return (classLoader == null) ?
-                        ServiceLoader.load(clazz) : ServiceLoader.load(clazz, classLoader);
-            }
-        });
-    }
-
-    /**
-     * Convenience method that is functionally equivalent to:
-     *<code>
-     *   mapper.registerModules(mapper.findModules());
-     *</code>
-     *<p>
-     * As with {@link #findModules()}, no caching is done for modules, so care
-     * needs to be taken to either create and share a single mapper instance;
-     * or to cache introspected set of modules.
-     *
-     * @since 2.2
-     */
-    public ObjectMapper findAndRegisterModules() {
-        return registerModules(findModules());
-    }
-
-    /*
-    /**********************************************************
-    /* Factory methods for creating JsonGenerators (added in 2.11)
-    /**********************************************************
-     */
-
-    /**
-     * Factory method for constructing properly initialized {@link JsonGenerator}
-     * to write content using specified {@link OutputStream}.
-     * Generator is not managed (or "owned") by mapper: caller is responsible
-     * for properly closing it once content generation is complete.
-     *
-     * @since 2.11
-     */
-    public JsonGenerator createGenerator(OutputStream out) throws IOException {
-        _assertNotNull("out", out);
-        JsonGenerator g = _jsonFactory.createGenerator(out, JsonEncoding.UTF8);
-        _serializationConfig.initialize(g);
-        return g;
-    }
-
-    /**
-     * Factory method for constructing properly initialized {@link JsonGenerator}
-     * to write content using specified {@link OutputStream} and encoding.
-     * Generator is not managed (or "owned") by mapper: caller is responsible
-     * for properly closing it once content generation is complete.
-     *
-     * @since 2.11
-     */
-    public JsonGenerator createGenerator(OutputStream out, JsonEncoding enc) throws IOException {
-        _assertNotNull("out", out);
-        JsonGenerator g = _jsonFactory.createGenerator(out, enc);
-        _serializationConfig.initialize(g);
-        return g;
-    }
-
-    /**
-     * Factory method for constructing properly initialized {@link JsonGenerator}
-     * to write content using specified {@link Writer}.
-     * Generator is not managed (or "owned") by mapper: caller is responsible
-     * for properly closing it once content generation is complete.
-     *
-     * @since 2.11
-     */
-    public JsonGenerator createGenerator(Writer w) throws IOException {
-        _assertNotNull("w", w);
-        JsonGenerator g = _jsonFactory.createGenerator(w);
-        _serializationConfig.initialize(g);
-        return g;
-    }
-
-    /**
-     * Factory method for constructing properly initialized {@link JsonGenerator}
-     * to write content to specified {@link File}, using specified encoding.
-     * Generator is not managed (or "owned") by mapper: caller is responsible
-     * for properly closing it once content generation is complete.
-     *
-     * @since 2.11
-     */
-    public JsonGenerator createGenerator(File outputFile, JsonEncoding enc) throws IOException {
-        _assertNotNull("outputFile", outputFile);
-        JsonGenerator g = _jsonFactory.createGenerator(outputFile, enc);
-        _serializationConfig.initialize(g);
-        return g;
-    }
-
-    /**
-     * Factory method for constructing properly initialized {@link JsonGenerator}
-     * to write content using specified {@link DataOutput}.
-     * Generator is not managed (or "owned") by mapper: caller is responsible
-     * for properly closing it once content generation is complete.
-     *
-     * @since 2.11
-     */
-    public JsonGenerator createGenerator(DataOutput out) throws IOException {
-        _assertNotNull("out", out);
-        JsonGenerator g = _jsonFactory.createGenerator(out);
-        _serializationConfig.initialize(g);
-        return g;
-    }
-
-    /*
-    /**********************************************************
-    /* Factory methods for creating JsonParsers (added in 2.11)
-    /**********************************************************
-     */
-
-    /**
-     * Factory method for constructing properly initialized {@link JsonParser}
-     * to read content from specified {@link File}.
-     * Parser is not managed (or "owned") by ObjectMapper: caller is responsible
-     * for properly closing it once content reading is complete.
-     *
-     * @since 2.11
-     */
-    public JsonParser createParser(File src) throws IOException {
-        _assertNotNull("src", src);
-        return _deserializationConfig.initialize(_jsonFactory.createParser(src));
-    }
-
-    /**
-     * Factory method for constructing properly initialized {@link JsonParser}
-     * to read content from specified {@link File}.
-     * Parser is not managed (or "owned") by ObjectMapper: caller is responsible
-     * for properly closing it once content reading is complete.
-     *
-     * @since 2.11
-     */
-    public JsonParser createParser(URL src) throws IOException {
-        _assertNotNull("src", src);
-        return _deserializationConfig.initialize(_jsonFactory.createParser(src));
-    }
-
-    /**
-     * Factory method for constructing properly initialized {@link JsonParser}
-     * to read content using specified {@link InputStream}.
-     * Parser is not managed (or "owned") by ObjectMapper: caller is responsible
-     * for properly closing it once content reading is complete.
-     *
-     * @since 2.11
-     */
-    public JsonParser createParser(InputStream in) throws IOException {
-        _assertNotNull("in", in);
-        return _deserializationConfig.initialize(_jsonFactory.createParser(in));
-    }
-
-    /**
-     * Factory method for constructing properly initialized {@link JsonParser}
-     * to read content using specified {@link Reader}.
-     * Parser is not managed (or "owned") by ObjectMapper: caller is responsible
-     * for properly closing it once content reading is complete.
-     *
-     * @since 2.11
-     */
-    public JsonParser createParser(Reader r) throws IOException {
-        _assertNotNull("r", r);
-        return _deserializationConfig.initialize(_jsonFactory.createParser(r));
-    }
-
-    /**
-     * Factory method for constructing properly initialized {@link JsonParser}
-     * to read content from specified byte array.
-     * Parser is not managed (or "owned") by ObjectMapper: caller is responsible
-     * for properly closing it once content reading is complete.
-     *
-     * @since 2.11
-     */
-    public JsonParser createParser(byte[] content) throws IOException {
-        _assertNotNull("content", content);
-        return _deserializationConfig.initialize(_jsonFactory.createParser(content));
-    }
-
-    /**
-     * Factory method for constructing properly initialized {@link JsonParser}
-     * to read content from specified byte array.
-     * Parser is not managed (or "owned") by ObjectMapper: caller is responsible
-     * for properly closing it once content reading is complete.
-     *
-     * @since 2.11
-     */
-    public JsonParser createParser(byte[] content, int offset, int len) throws IOException {
-        _assertNotNull("content", content);
-        return _deserializationConfig.initialize(_jsonFactory.createParser(content, offset, len));
-    }
-
-    /**
-     * Factory method for constructing properly initialized {@link JsonParser}
-     * to read content from specified String.
-     * Parser is not managed (or "owned") by ObjectMapper: caller is responsible
-     * for properly closing it once content reading is complete.
-     *
-     * @since 2.11
-     */
-    public JsonParser createParser(String content) throws IOException {
-        _assertNotNull("content", content);
-        return _deserializationConfig.initialize(_jsonFactory.createParser(content));
-    }
-
-    /**
-     * Factory method for constructing properly initialized {@link JsonParser}
-     * to read content from specified character array
-     * Parser is not managed (or "owned") by ObjectMapper: caller is responsible
-     * for properly closing it once content reading is complete.
-     *
-     * @since 2.11
-     */
-    public JsonParser createParser(char[] content) throws IOException {
-        _assertNotNull("content", content);
-        return _deserializationConfig.initialize(_jsonFactory.createParser(content));
-    }
-
-    /**
-     * Factory method for constructing properly initialized {@link JsonParser}
-     * to read content from specified character array.
-     * Parser is not managed (or "owned") by ObjectMapper: caller is responsible
-     * for properly closing it once content reading is complete.
-     *
-     * @since 2.11
-     */
-    public JsonParser createParser(char[] content, int offset, int len) throws IOException {
-        _assertNotNull("content", content);
-        return _deserializationConfig.initialize(_jsonFactory.createParser(content, offset, len));
-    }
-
-    /**
-     * Factory method for constructing properly initialized {@link JsonParser}
-     * to read content using specified {@link DataInput}.
-     * Parser is not managed (or "owned") by ObjectMapper: caller is responsible
-     * for properly closing it once content reading is complete.
-     *
-     * @since 2.11
-     */
-    public JsonParser createParser(DataInput content) throws IOException {
-        _assertNotNull("content", content);
-        return _deserializationConfig.initialize(_jsonFactory.createParser(content));
-    }
-
-    /**
-     * Factory method for constructing properly initialized {@link JsonParser}
-     * to read content using non-blocking (asynchronous) mode.
-     * Parser is not managed (or "owned") by ObjectMapper: caller is responsible
-     * for properly closing it once content reading is complete.
-     *
-     * @since 2.11
-     */
-    public JsonParser createNonBlockingByteArrayParser() throws IOException {
-        return _deserializationConfig.initialize(_jsonFactory.createNonBlockingByteArrayParser());
-    }
-
-    /*
-    /**********************************************************
-    /* Configuration: main config object access
-    /**********************************************************
-     */
-
-    /**
-     * Method that returns the shared default {@link SerializationConfig}
-     * object that defines configuration settings for serialization.
-     *<p>
-     * Note that since instances are immutable, you can NOT change settings
-     * by accessing an instance and calling methods: this will simply create
-     * new instance of config object.
-     */
-    public SerializationConfig getSerializationConfig() {
-        return _serializationConfig;
-    }
-
-    /**
-     * Method that returns
-     * the shared default {@link DeserializationConfig} object
-     * that defines configuration settings for deserialization.
-     *<p>
-     * Note that since instances are immutable, you can NOT change settings
-     * by accessing an instance and calling methods: this will simply create
-     * new instance of config object.
-     */
-    public DeserializationConfig getDeserializationConfig() {
-        return _deserializationConfig;
-    }
-    
-    /**
-     * Method for getting current {@link DeserializationContext}.
-      *<p>
-     * Note that since instances are immutable, you can NOT change settings
-     * by accessing an instance and calling methods: this will simply create
-     * new instance of context object.
-    */
-    public DeserializationContext getDeserializationContext() {
-        return _deserializationContext;
-    }
-
-    /*
-    /**********************************************************
-    /* Configuration: ser/deser factory, provider access
-    /**********************************************************
-     */
-    
-    /**
-     * Method for setting specific {@link SerializerFactory} to use
-     * for constructing (bean) serializers.
-     */
-    public ObjectMapper setSerializerFactory(SerializerFactory f) {
-        _serializerFactory = f;
-        return this;
-    }
-
-    /**
-     * Method for getting current {@link SerializerFactory}.
-      *<p>
-     * Note that since instances are immutable, you can NOT change settings
-     * by accessing an instance and calling methods: this will simply create
-     * new instance of factory object.
-     */
-    public SerializerFactory getSerializerFactory() {
-        return _serializerFactory;
-    }
-
-    /**
-     * Method for setting "blueprint" {@link SerializerProvider} instance
-     * to use as the base for actual provider instances to use for handling
-     * caching of {@link JsonSerializer} instances.
-     */
-    public ObjectMapper setSerializerProvider(DefaultSerializerProvider p) {
-        _serializerProvider = p;
-        return this;
-    }
-
-    /**
-     * Accessor for the "blueprint" (or, factory) instance, from which instances
-     * are created by calling {@link DefaultSerializerProvider#createInstance}.
-     * Note that returned instance cannot be directly used as it is not properly
-     * configured: to get a properly configured instance to call, use
-     * {@link #getSerializerProviderInstance()} instead.
-     */
-    public SerializerProvider getSerializerProvider() {
-        return _serializerProvider;
-    }
-
-    /**
-     * Accessor for constructing and returning a {@link SerializerProvider}
-     * instance that may be used for accessing serializers. This is same as
-     * calling {@link #getSerializerProvider}, and calling <code>createInstance</code>
-     * on it.
-     *
-     * @since 2.7
-     */
-    public SerializerProvider getSerializerProviderInstance() {
-        return _serializerProvider(_serializationConfig);
-    }
-
-    /*
-    /**********************************************************
-    /* Configuration: mix-in annotations
-    /**********************************************************
-     */
-
-    /**
-     * Method to use for defining mix-in annotations to use for augmenting
-     * annotations that processable (serializable / deserializable)
-     * classes have.
-     * Mixing in is done when introspecting class annotations and properties.
-     * Map passed contains keys that are target classes (ones to augment
-     * with new annotation overrides), and values that are source classes
-     * (have annotations to use for augmentation).
-     * Annotations from source classes (and their supertypes)
-     * will <b>override</b>
-     * annotations that target classes (and their super-types) have.
-     *<p>
-     * Note that this method will CLEAR any previously defined mix-ins
-     * for this mapper.
-     *
-     * @since 2.5
-     */
-    public ObjectMapper setMixIns(Map<Class<?>, Class<?>> sourceMixins)
-    {
-        // NOTE: does NOT change possible externally configured resolver, just local defs
-        _mixIns.setLocalDefinitions(sourceMixins);
-        return this;
-    }
-
-    /**
-     * Method to use for adding mix-in annotations to use for augmenting
-     * specified class or interface. All annotations from
-     * <code>mixinSource</code> are taken to override annotations
-     * that <code>target</code> (or its supertypes) has.
-     *
-     * @param target Class (or interface) whose annotations to effectively override
-     * @param mixinSource Class (or interface) whose annotations are to
-     *   be "added" to target's annotations, overriding as necessary
-     *
-     * @since 2.5
-     */
-    public ObjectMapper addMixIn(Class<?> target, Class<?> mixinSource)
-    {
-        _mixIns.addLocalDefinition(target, mixinSource);
-        return this;
-    }
-
-    /**
-     * Method that can be called to specify given resolver for locating
-     * mix-in classes to use, overriding directly added mappings.
-     * Note that direct mappings are not cleared, but they are only applied
-     * if resolver does not provide mix-in matches.
-     *
-     * @since 2.6
-     */
-    public ObjectMapper setMixInResolver(ClassIntrospector.MixInResolver resolver)
-    {
-        SimpleMixInResolver r = _mixIns.withOverrides(resolver);
-        if (r != _mixIns) {
-            _mixIns = r;
-            _deserializationConfig = new DeserializationConfig(_deserializationConfig, r);
-            _serializationConfig = new SerializationConfig(_serializationConfig, r);
-        }
-        return this;
-    }
-    
-    public Class<?> findMixInClassFor(Class<?> cls) {
-        return _mixIns.findMixInClassFor(cls);
-    }
-
-    // For testing only:
-    public int mixInCount() {
-        return _mixIns.localSize();
-    }
-
-    /**
-     * @deprecated Since 2.5: replaced by a fluent form of the method; {@link #setMixIns}.
-     */
-    @Deprecated
-    public void setMixInAnnotations(Map<Class<?>, Class<?>> sourceMixins) {
-        setMixIns(sourceMixins);
-    }
-
-    /**
-     * @deprecated Since 2.5: replaced by a fluent form of the method; {@link #addMixIn(Class, Class)}.
-     */
-    @Deprecated
-    public final void addMixInAnnotations(Class<?> target, Class<?> mixinSource) {
-        addMixIn(target, mixinSource);
-    }
-
-    /*
-    /**********************************************************
-    /* Configuration, introspection
-    /**********************************************************
-     */
-
-    /**
-     * Method for accessing currently configured visibility checker;
-     * object used for determining whether given property element
-     * (method, field, constructor) can be auto-detected or not.
-     */
-    public VisibilityChecker<?> getVisibilityChecker() {
-        return _serializationConfig.getDefaultVisibilityChecker();
-    }
-
-    /**
-     * Method for setting currently configured default {@link VisibilityChecker},
-     * object used for determining whether given property element
-     * (method, field, constructor) can be auto-detected or not.
-     * This default checker is used as the base visibility:
-     * per-class overrides (both via annotations and per-type config overrides)
-     * can further change these settings.
-     * 
-     * @since 2.6
-     */
-    public ObjectMapper setVisibility(VisibilityChecker<?> vc) {
-        _configOverrides.setDefaultVisibility(vc);
-        return this;
-    }
-
-    /**
-     * Convenience method that allows changing configuration for
-     * underlying {@link VisibilityChecker}s, to change details of what kinds of
-     * properties are auto-detected.
-     * Basically short cut for doing:
-     *<pre>
-     *  mapper.setVisibilityChecker(
-     *     mapper.getVisibilityChecker().withVisibility(forMethod, visibility)
-     *  );
-     *</pre>
-     * one common use case would be to do:
-     *<pre>
-     *  mapper.setVisibility(JsonMethod.FIELD, Visibility.ANY);
-     *</pre>
-     * which would make all member fields serializable without further annotations,
-     * instead of just public fields (default setting).
-     * 
-     * @param forMethod Type of property descriptor affected (field, getter/isGetter,
-     *     setter, creator)
-     * @param visibility Minimum visibility to require for the property descriptors of type
-     * 
-     * @return Modified mapper instance (that is, "this"), to allow chaining
-     *    of configuration calls
-     */
-    public ObjectMapper setVisibility(PropertyAccessor forMethod, JsonAutoDetect.Visibility visibility)
-    {
-        VisibilityChecker<?> vc = _configOverrides.getDefaultVisibility();
-        vc = vc.withVisibility(forMethod, visibility);
-        _configOverrides.setDefaultVisibility(vc);
-        return this;
-    }
-
-    /**
-     * Method for accessing subtype resolver in use.
-     */
-    public SubtypeResolver getSubtypeResolver() {
-        return _subtypeResolver;
-    }
-
-    /**
-     * Method for setting custom subtype resolver to use.
-     */
-    public ObjectMapper setSubtypeResolver(SubtypeResolver str) {
-        _subtypeResolver = str;
-        _deserializationConfig = _deserializationConfig.with(str);
-        _serializationConfig = _serializationConfig.with(str);
-        return this;
-    }
-
-    /**
-     * Method for setting {@link AnnotationIntrospector} used by this
-     * mapper instance for both serialization and deserialization.
-     * Note that doing this will replace the current introspector, which
-     * may lead to unavailability of core Jackson annotations.
-     * If you want to combine handling of multiple introspectors,
-     * have a look at {@link com.fasterxml.jackson.databind.introspect.AnnotationIntrospectorPair}.
-     * 
-     * @see com.fasterxml.jackson.databind.introspect.AnnotationIntrospectorPair
-     */
-    public ObjectMapper setAnnotationIntrospector(AnnotationIntrospector ai) {
-        _serializationConfig = _serializationConfig.with(ai);
-        _deserializationConfig = _deserializationConfig.with(ai);
-        return this;
-    }
-
-    /**
-     * Method for changing {@link AnnotationIntrospector} instances used
-     * by this mapper instance for serialization and deserialization,
-     * specifying them separately so that different introspection can be
-     * used for different aspects
-     * 
-     * @since 2.1
-     * 
-     * @param serializerAI {@link AnnotationIntrospector} to use for configuring
-     *    serialization
-     * @param deserializerAI {@link AnnotationIntrospector} to use for configuring
-     *    deserialization
-     * 
-     * @see com.fasterxml.jackson.databind.introspect.AnnotationIntrospectorPair
-     */
-    public ObjectMapper setAnnotationIntrospectors(AnnotationIntrospector serializerAI,
-            AnnotationIntrospector deserializerAI) {
-        _serializationConfig = _serializationConfig.with(serializerAI);
-        _deserializationConfig = _deserializationConfig.with(deserializerAI);
-        return this;
-    }
-
-    /**
-     * Method for setting custom property naming strategy to use.
-     */
-    public ObjectMapper setPropertyNamingStrategy(PropertyNamingStrategy s) {
-        _serializationConfig = _serializationConfig.with(s);
-        _deserializationConfig = _deserializationConfig.with(s);
-        return this;
-    }
-
-    /**
-     * @since 2.5
-     */
-    public PropertyNamingStrategy getPropertyNamingStrategy() {
-        // arbitrary choice but let's do:
-        return _serializationConfig.getPropertyNamingStrategy();
-    }
-
-    /**
-     * Method for setting custom accessor naming strategy to use.
-     *
-     * @since 2.12
-     */
-    public ObjectMapper setAccessorNaming(AccessorNamingStrategy.Provider s) {
-        _serializationConfig = _serializationConfig.with(s);
-        _deserializationConfig = _deserializationConfig.with(s);
-        return this;
-    }
-
-    /**
-     * Method for specifying {@link PrettyPrinter} to use when "default pretty-printing"
-     * is enabled (by enabling {@link SerializationFeature#INDENT_OUTPUT})
-     * 
-     * @param pp Pretty printer to use by default.
-     * 
-     * @return This mapper, useful for call-chaining
-     * 
-     * @since 2.6
-     */
-    public ObjectMapper setDefaultPrettyPrinter(PrettyPrinter pp) {
-        _serializationConfig = _serializationConfig.withDefaultPrettyPrinter(pp);
-        return this;
-    }
-
-    /**
-     * @deprecated Since 2.6 use {@link #setVisibility(VisibilityChecker)} instead.
-     */
-    @Deprecated
-    public void setVisibilityChecker(VisibilityChecker<?> vc) {
-        setVisibility(vc);
-    }
-
-    /**
-     * Method for specifying {@link PolymorphicTypeValidator} to use for validating
-     * polymorphic subtypes used with explicit polymorphic types (annotation-based),
-     * but NOT one with "default typing" (see {@link #activateDefaultTyping(PolymorphicTypeValidator)}
-     * for details).
-     *
-     * @since 2.10
-     */
-    public ObjectMapper setPolymorphicTypeValidator(PolymorphicTypeValidator ptv) {
-        BaseSettings s = _deserializationConfig.getBaseSettings().with(ptv);
-        _deserializationConfig = _deserializationConfig._withBase(s);
-        return this;
-    }
-
-    /**
-     * Accessor for configured {@link PolymorphicTypeValidator} used for validating
-     * polymorphic subtypes used with explicit polymorphic types (annotation-based),
-     * but NOT one with "default typing" (see {@link #activateDefaultTyping(PolymorphicTypeValidator)}
-     * for details).
-     *
-     * @since 2.10
-     */
-    public PolymorphicTypeValidator getPolymorphicTypeValidator() {
-        return _deserializationConfig.getBaseSettings().getPolymorphicTypeValidator();
-    }
-
-    /*
-    /**********************************************************
-    /* Configuration: global-default/per-type override settings
-    /**********************************************************
-     */
-    
-    /**
-     * Convenience method, equivalent to calling:
-     *<pre>
-     *  setPropertyInclusion(JsonInclude.Value.construct(incl, incl));
-     *</pre>
-     *<p>
-     * NOTE: behavior differs slightly from 2.8, where second argument was
-     * implied to be <code>JsonInclude.Include.ALWAYS</code>.
-     */
-    public ObjectMapper setSerializationInclusion(JsonInclude.Include incl) {
-        setPropertyInclusion(JsonInclude.Value.construct(incl, incl));
-        return this;
-    }
-
-    /**
-     * @since 2.7
-     * @deprecated Since 2.9 use {@link #setDefaultPropertyInclusion}
-     */
-    @Deprecated
-    public ObjectMapper setPropertyInclusion(JsonInclude.Value incl) {
-        return setDefaultPropertyInclusion(incl);
-    }
-
-    /**
-     * Method for setting default POJO property inclusion strategy for serialization,
-     * applied for all properties for which there are no per-type or per-property
-     * overrides (via annotations or config overrides).
-     *
-     * @since 2.9 (basically rename of <code>setPropertyInclusion</code>)
-     */
-    public ObjectMapper setDefaultPropertyInclusion(JsonInclude.Value incl) {
-        _configOverrides.setDefaultInclusion(incl);
-        return this;
-    }
-
-    /**
-     * Short-cut for:
-     *<pre>
-     *  setDefaultPropertyInclusion(JsonInclude.Value.construct(incl, incl));
-     *</pre>
-     *
-     * @since 2.9 (basically rename of <code>setPropertyInclusion</code>)
-     */
-    public ObjectMapper setDefaultPropertyInclusion(JsonInclude.Include incl) {
-        _configOverrides.setDefaultInclusion(JsonInclude.Value.construct(incl, incl));
-        return this;
-    }
-
-    /**
-     * Method for setting default Setter configuration, regarding things like
-     * merging, null-handling; used for properties for which there are
-     * no per-type or per-property overrides (via annotations or config overrides).
-     *
-     * @since 2.9
-     */
-    public ObjectMapper setDefaultSetterInfo(JsonSetter.Value v) {
-        _configOverrides.setDefaultSetterInfo(v);
-        return this;
-    }
-
-    /**
-     * Method for setting auto-detection visibility definition
-     * defaults, which are in effect unless overridden by
-     * annotations (like <code>JsonAutoDetect</code>) or per-type
-     * visibility overrides.
-     *
-     * @since 2.9
-     */
-    public ObjectMapper setDefaultVisibility(JsonAutoDetect.Value vis) {
-        _configOverrides.setDefaultVisibility(VisibilityChecker.Std.construct(vis));
-        return this;
-    }
-
-    /**
-     * Method for setting default Setter configuration, regarding things like
-     * merging, null-handling; used for properties for which there are
-     * no per-type or per-property overrides (via annotations or config overrides).
-     *
-     * @since 2.9
-     */
-    public ObjectMapper setDefaultMergeable(Boolean b) {
-        _configOverrides.setDefaultMergeable(b);
-        return this;
-    }
-
-    /**
-     * @since 2.10
-     */
-    public ObjectMapper setDefaultLeniency(Boolean b) {
-        _configOverrides.setDefaultLeniency(b);
-        return this;
-    }
-
-    /*
-    /**********************************************************
-    /* Subtype registration
-    /**********************************************************
-     */
-
-    /**
-     * Method for registering specified class as a subtype, so that
-     * typename-based resolution can link supertypes to subtypes
-     * (as an alternative to using annotations).
-     * Type for given class is determined from appropriate annotation;
-     * or if missing, default name (unqualified class name)
-     */
-    public void registerSubtypes(Class<?>... classes) {
-        getSubtypeResolver().registerSubtypes(classes);
-    }
-
-    /**
-     * Method for registering specified class as a subtype, so that
-     * typename-based resolution can link supertypes to subtypes
-     * (as an alternative to using annotations).
-     * Name may be provided as part of argument, but if not will
-     * be based on annotations or use default name (unqualified
-     * class name).
-     */
-    public void registerSubtypes(NamedType... types) {
-        getSubtypeResolver().registerSubtypes(types);
-    }
-
-    /**
-     * @since 2.9
-     */
-    public void registerSubtypes(Collection<Class<?>> subtypes) {
-        getSubtypeResolver().registerSubtypes(subtypes);
-    }
-
-    /*
-    /**********************************************************
-    /* Default typing (automatic polymorphic types): current (2.10)
-    /**********************************************************
-     */
-
-    /**
-     * Convenience method that is equivalent to calling
-     *<pre>
-     *  activateDefaultTyping(ptv, DefaultTyping.OBJECT_AND_NON_CONCRETE);
-     *</pre>
-     *<p>
-     * NOTE: choice of {@link PolymorphicTypeValidator} to pass is critical for security
-     * as allowing all subtypes can be risky for untrusted content.
-     *
-     * @param ptv Validator used to verify that actual subtypes to deserialize are valid against
-     *    whatever criteria validator uses: important in case where untrusted content is deserialized.
-     *
-     * @since 2.10
-     */
-    public ObjectMapper activateDefaultTyping(PolymorphicTypeValidator ptv) {
-        return activateDefaultTyping(ptv, DefaultTyping.OBJECT_AND_NON_CONCRETE);
-    }
-
-    /**
-     * Convenience method that is equivalent to calling
-     *<pre>
-     *  activateDefaultTyping(ptv, dti, JsonTypeInfo.As.WRAPPER_ARRAY);
-     *</pre>
-     *<p>
-     * NOTE: choice of {@link PolymorphicTypeValidator} to pass is critical for security
-     * as allowing all subtypes can be risky for untrusted content.
-     *
-     * @param ptv Validator used to verify that actual subtypes to deserialize are valid against
-     *    whatever criteria validator uses: important in case where untrusted content is deserialized.
-     * @param applicability Defines kinds of types for which additional type information
-     *    is added; see {@link DefaultTyping} for more information.
-     *
-     * @since 2.10
-     */
-    public ObjectMapper activateDefaultTyping(PolymorphicTypeValidator ptv,
-            DefaultTyping applicability) {
-        return activateDefaultTyping(ptv, applicability, JsonTypeInfo.As.WRAPPER_ARRAY);
-    }
-
-    /**
-     * Method for enabling automatic inclusion of type information ("Default Typing"),
-     * needed for proper deserialization of polymorphic types (unless types
-     * have been annotated with {@link com.fasterxml.jackson.annotation.JsonTypeInfo}).
-     *<P>
-     * NOTE: use of {@code JsonTypeInfo.As#EXTERNAL_PROPERTY} <b>NOT SUPPORTED</b>;
-     * and attempts of do so will throw an {@link IllegalArgumentException} to make
-     * this limitation explicit.
-     *<p>
-     * NOTE: choice of {@link PolymorphicTypeValidator} to pass is critical for security
-     * as allowing all subtypes can be risky for untrusted content.
-     *
-     * @param ptv Validator used to verify that actual subtypes to deserialize are valid against
-     *    whatever criteria validator uses: important in case where untrusted content is deserialized.
-     * @param applicability Defines kinds of types for which additional type information
-     *    is added; see {@link DefaultTyping} for more information.
-     * @param includeAs
-     *
-     * @since 2.10
-     */
-    public ObjectMapper activateDefaultTyping(PolymorphicTypeValidator ptv,
-            DefaultTyping applicability, JsonTypeInfo.As includeAs)
-    {
-        // 18-Sep-2014, tatu: Let's add explicit check to ensure no one tries to
-        //   use "As.EXTERNAL_PROPERTY", since that will not work (with 2.5+)
-        if (includeAs == JsonTypeInfo.As.EXTERNAL_PROPERTY) {
-            throw new IllegalArgumentException("Cannot use includeAs of "+includeAs);
-        }
-        
-        TypeResolverBuilder<?> typer = _constructDefaultTypeResolverBuilder(applicability, ptv);
-        // we'll always use full class name, when using defaulting
-        typer = typer.init(JsonTypeInfo.Id.CLASS, null);
-        typer = typer.inclusion(includeAs);
-        return setDefaultTyping(typer);
-    }
-
-    /**
-     * Method for enabling automatic inclusion of type information ("Default Typing")
-     * -- needed for proper deserialization of polymorphic types (unless types
-     * have been annotated with {@link com.fasterxml.jackson.annotation.JsonTypeInfo}) --
-     * using "As.PROPERTY" inclusion mechanism and specified property name
-     * to use for inclusion (default being "@class" since default type information
-     * always uses class name as type identifier)
-     *<p>
-     * NOTE: choice of {@link PolymorphicTypeValidator} to pass is critical for security
-     * as allowing all subtypes can be risky for untrusted content.
-     *
-     * @param ptv Validator used to verify that actual subtypes to deserialize are valid against
-     *    whatever criteria validator uses: important in case where untrusted content is deserialized.
-     * @param applicability Defines kinds of types for which additional type information
-     *    is added; see {@link DefaultTyping} for more information.
-     * @param propertyName Name of property used for including type id for polymorphic values.
-     *
-     * @since 2.10
-     */
-    public ObjectMapper activateDefaultTypingAsProperty(PolymorphicTypeValidator ptv,
-            DefaultTyping applicability, String propertyName)
-    {
-        TypeResolverBuilder<?> typer = _constructDefaultTypeResolverBuilder(applicability,
-                ptv);
-        // we'll always use full class name, when using defaulting
-        typer = typer.init(JsonTypeInfo.Id.CLASS, null);
-        typer = typer.inclusion(JsonTypeInfo.As.PROPERTY);
-        typer = typer.typeProperty(propertyName);
-        return setDefaultTyping(typer);
-    }
-
-    /**
-     * Method for disabling automatic inclusion of type information; if so, only
-     * explicitly annotated types (ones with
-     * {@link com.fasterxml.jackson.annotation.JsonTypeInfo}) will have
-     * additional embedded type information.
-     *
-     * @since 2.10
-     */
-    public ObjectMapper deactivateDefaultTyping() {
-        return setDefaultTyping(null);
-    }
-
-    /**
-     * Method for enabling automatic inclusion of type information ("Default Typing"),
-     * using specified handler object for determining which types this affects,
-     * as well as details of how information is embedded.
-     *<p>
-     * NOTE: use of Default Typing can be a potential security risk if incoming
-     * content comes from untrusted sources, so care should be taken to use
-     * a {@link TypeResolverBuilder} that can limit allowed classes to
-     * deserialize. Note in particular that
-     * {@link com.fasterxml.jackson.databind.jsontype.impl.StdTypeResolverBuilder}
-     * DOES NOT limit applicability but creates type (de)serializers for all
-     * types.
-     *
-     * @param typer Type information inclusion handler
-     */
-    public ObjectMapper setDefaultTyping(TypeResolverBuilder<?> typer) {
-        _deserializationConfig = _deserializationConfig.with(typer);
-        _serializationConfig = _serializationConfig.with(typer);
-        return this;
-    }
-
-    /*
-    /**********************************************************
-    /* Default typing (automatic polymorphic types): deprecated (pre-2.10)
-    /**********************************************************
-     */
-    
-    /**
-     * @deprecated Since 2.10 use {@link #activateDefaultTyping(PolymorphicTypeValidator)} instead
-     */
-    @Deprecated
-    public ObjectMapper enableDefaultTyping() {
-        return activateDefaultTyping(getPolymorphicTypeValidator());
-    }
-
-    /**
-     * @deprecated Since 2.10 use {@link #activateDefaultTyping(PolymorphicTypeValidator,DefaultTyping)} instead
-     */
-    @Deprecated
-    public ObjectMapper enableDefaultTyping(DefaultTyping dti) {
-        return enableDefaultTyping(dti, JsonTypeInfo.As.WRAPPER_ARRAY);
-    }
-
-    /**
-     * @deprecated Since 2.10 use {@link #activateDefaultTyping(PolymorphicTypeValidator,DefaultTyping,JsonTypeInfo.As)} instead
-     */
-    @Deprecated
-    public ObjectMapper enableDefaultTyping(DefaultTyping applicability, JsonTypeInfo.As includeAs) {
-        return activateDefaultTyping(getPolymorphicTypeValidator(), applicability, includeAs);
-    }
-
-    /**
-     * @deprecated Since 2.10 use {@link #activateDefaultTypingAsProperty(PolymorphicTypeValidator,DefaultTyping,String)} instead
-     */
-    @Deprecated
-    public ObjectMapper enableDefaultTypingAsProperty(DefaultTyping applicability, String propertyName) {
-        return activateDefaultTypingAsProperty(getPolymorphicTypeValidator(), applicability, propertyName);
-    }
-
-    /**
-     * @deprecated Since 2.10 use {@link #deactivateDefaultTyping} instead
-     */
-    @Deprecated
-    public ObjectMapper disableDefaultTyping() {
-        return setDefaultTyping(null);
-    }
-
-    /*
-    /**********************************************************
-    /* Configuration, config, coercion overrides
-    /**********************************************************
-     */
-
-    /**
-     * Accessor for getting a mutable configuration override object for
-     * given type, needed to add or change per-type overrides applied
-     * to properties of given type.
-     * Usage is through returned object by calling "setter" methods, which
-     * directly modify override object and take effect directly.
-     * For example you can do
-     *<pre>
-     *   mapper.configOverride(java.util.Date.class)
-     *       .setFormat(JsonFormat.Value.forPattern("yyyy-MM-dd"));
-     *</pre>
-     * to change the default format to use for properties of type
-     * {@link java.util.Date} (possibly further overridden by per-property
-     * annotations)
-     *
-     * @since 2.8
-     */
-    public MutableConfigOverride configOverride(Class<?> type) {
-        return _configOverrides.findOrCreateOverride(type);
-    }
-
-    /*
-    /**********************************************************
-    /* Configuration, coercion config (2.x only)
-    /**********************************************************
-     */
-
-    /**
-     * Accessor for {@link MutableCoercionConfig} through which
-     * default (fallback) coercion configurations can be changed.
-     * Note that such settings are only applied if more specific
-     * (by logical and physical type) configuration have
-     * not been defined.
-     *
-     * @since 2.12
-     */
-    public MutableCoercionConfig coercionConfigDefaults() {
-        return _coercionConfigs.defaultCoercions();
-    }
-
-    /**
-     * Accessor for {@link MutableCoercionConfig} through which
-     * coercion configuration for specified logical target type can be set.
-     *
-     * @since 2.12
-     */
-    public MutableCoercionConfig coercionConfigFor(LogicalType logicalType) {
-        return _coercionConfigs.findOrCreateCoercion(logicalType);
-    }
-
-    /**
-     * Accessor for {@link MutableCoercionConfig} through which
-     * coercion configuration for specified physical target type can be set.
-     *
-     * @since 2.12
-     */
-    public MutableCoercionConfig coercionConfigFor(Class<?> physicalType) {
-        return _coercionConfigs.findOrCreateCoercion(physicalType);
-    }
-
-    /*
-    /**********************************************************
-    /* Configuration, basic type handling
-    /**********************************************************
-     */
-
-    /**
-     * Accessor for getting currently configured {@link TypeFactory} instance.
-     */
-    public TypeFactory getTypeFactory() {
-        return _typeFactory;
-    }
-
-    /**
-     * Method that can be used to override {@link TypeFactory} instance
-     * used by this mapper.
-     *<p>
-     * Note: will also set {@link TypeFactory} that deserialization and
-     * serialization config objects use.
-     */
-    public ObjectMapper setTypeFactory(TypeFactory f)
-    {
-        _typeFactory = f;
-        _deserializationConfig = _deserializationConfig.with(f);
-        _serializationConfig = _serializationConfig.with(f);
-        return this;
-    }
-
-    /**
-     * Convenience method for constructing {@link JavaType} out of given
-     * type (typically <code>java.lang.Class</code>), but without explicit
-     * context.
-     */
-    public JavaType constructType(Type t) {
-        _assertNotNull("t", t);
-        return _typeFactory.constructType(t);
-    }
-
-    /**
-     * Convenience method for constructing {@link JavaType} out of given
-     * type reference.
-     *
-     * @since 2.12
-     */
-    public JavaType constructType(TypeReference<?> typeRef) {
-        _assertNotNull("typeRef", typeRef);
-        return _typeFactory.constructType(typeRef);
-    }
-
-    /*
-    /**********************************************************
-    /* Configuration, deserialization
-    /**********************************************************
-     */
-
-    /**
-     * Method that can be used to get hold of {@link JsonNodeFactory}
-     * that this mapper will use when directly constructing
-     * root {@link JsonNode} instances for Trees.
-     *<p>
-     * Note: this is just a shortcut for calling
-     *<pre>
-     *   getDeserializationConfig().getNodeFactory()
-     *</pre>
-     */
-    public JsonNodeFactory getNodeFactory() {
-        return _deserializationConfig.getNodeFactory();
-    }
-
-    /**
-     * Method for specifying {@link JsonNodeFactory} to use for
-     * constructing root level tree nodes (via method
-     * {@link #createObjectNode}
-     */
-    public ObjectMapper setNodeFactory(JsonNodeFactory f) {
-        _deserializationConfig = _deserializationConfig.with(f);
-        return this;
-    }
-
-    /**
-     * Method for specifying {@link ConstructorDetector} to use for
-     * determining some aspects of creator auto-detection (specifically
-     * auto-detection of constructor, and in particular behavior with
-     * single-argument constructors).
-     *
-     * @since 2.12
-     */
-    public ObjectMapper setConstructorDetector(ConstructorDetector cd) {
-        _deserializationConfig = _deserializationConfig.with(cd);
-        return this;
-    }
-
-    /**
-     * Method for adding specified {@link DeserializationProblemHandler}
-     * to be used for handling specific problems during deserialization.
-     */
-    public ObjectMapper addHandler(DeserializationProblemHandler h) {
-        _deserializationConfig = _deserializationConfig.withHandler(h);
-        return this;
-    }
-
-    /**
-     * Method for removing all registered {@link DeserializationProblemHandler}s
-     * instances from this mapper.
-     */
-    public ObjectMapper clearProblemHandlers() {
-        _deserializationConfig = _deserializationConfig.withNoProblemHandlers();
-        return this;
-    }
-
-    /**
-     * Method that allows overriding of the underlying {@link DeserializationConfig}
-     * object.
-     * It is added as a fallback method that may be used if no other configuration
-     * modifier method works: it should not be used if there are alternatives,
-     * and its use is generally discouraged.
-     *<p>
-     * <b>NOTE</b>: only use this method if you know what you are doing -- it allows
-     * by-passing some of checks applied to other configuration methods.
-     * Also keep in mind that as with all configuration of {@link ObjectMapper},
-     * this is only thread-safe if done before calling any deserialization methods.
-     * 
-     * @since 2.4
-     */
-    public ObjectMapper setConfig(DeserializationConfig config) {
-        _assertNotNull("config", config);
-        _deserializationConfig = config;
-        return this;
-    }
-
-    /*
-    /**********************************************************
-    /* Configuration, serialization
-    /**********************************************************
-     */
-
-    /**
-     * @deprecated Since 2.6, use {@link #setFilterProvider} instead (allows chaining)
-     */
-    @Deprecated
-    public void setFilters(FilterProvider filterProvider) {
-        _serializationConfig = _serializationConfig.withFilters(filterProvider);
-    }
-
-    /**
-     * Method for configuring this mapper to use specified {@link FilterProvider} for
-     * mapping Filter Ids to actual filter instances.
-     *<p>
-     * Note that usually it is better to use method {@link #writer(FilterProvider)};
-     * however, sometimes
-     * this method is more convenient. For example, some frameworks only allow configuring
-     * of ObjectMapper instances and not {@link ObjectWriter}s.
-     * 
-     * @since 2.6
-     */
-    public ObjectMapper setFilterProvider(FilterProvider filterProvider) {
-        _serializationConfig = _serializationConfig.withFilters(filterProvider);
-        return this;
-    }
-
-    /**
-     * Method that will configure default {@link Base64Variant} that
-     * <code>byte[]</code> serializers and deserializers will use.
-     * 
-     * @param v Base64 variant to use
-     * 
-     * @return This mapper, for convenience to allow chaining
-     * 
-     * @since 2.1
-     */
-    public ObjectMapper setBase64Variant(Base64Variant v) {
-        _serializationConfig = _serializationConfig.with(v);
-        _deserializationConfig = _deserializationConfig.with(v);
-        return this;
-    }
-
-    /**
-     * Method that allows overriding of the underlying {@link SerializationConfig}
-     * object, which contains serialization-specific configuration settings.
-     * It is added as a fallback method that may be used if no other configuration
-     * modifier method works: it should not be used if there are alternatives,
-     * and its use is generally discouraged.
-     *<p>
-     * <b>NOTE</b>: only use this method if you know what you are doing -- it allows
-     * by-passing some of checks applied to other configuration methods.
-     * Also keep in mind that as with all configuration of {@link ObjectMapper},
-     * this is only thread-safe if done before calling any serialization methods.
-     * 
-     * @since 2.4
-     */
-    public ObjectMapper setConfig(SerializationConfig config) {
-        _assertNotNull("config", config);
-        _serializationConfig = config;
-        return this;
-    }
-    
-    /*
-    /**********************************************************
-    /* Configuration, other
-    /**********************************************************
-     */
-
-    /**
-     * Method that can be used to get hold of {@link JsonFactory} that this
-     * mapper uses if it needs to construct {@link JsonParser}s
-     * and/or {@link JsonGenerator}s.
-     *<p>
-     * WARNING: note that all {@link ObjectReader} and {@link ObjectWriter}
-     * instances created by this mapper usually share the same configured
-     * {@link JsonFactory}, so changes to its configuration will "leak".
-     * To avoid such observed changes you should always use "with()" and
-     * "without()" method of {@link ObjectReader} and {@link ObjectWriter}
-     * for changing {@link com.fasterxml.jackson.core.JsonParser.Feature}
-     * and {@link com.fasterxml.jackson.core.JsonGenerator.Feature}
-     * settings to use on per-call basis.
-     *
-     * @return {@link JsonFactory} that this mapper uses when it needs to
-     *   construct Json parser and generators
-     *
-     * @since 2.10
-     */
-    public JsonFactory tokenStreamFactory() { return _jsonFactory; }
-
-    @Override
-    public JsonFactory getFactory() { return _jsonFactory; }
-    
-    /**
-     * @deprecated Since 2.1: Use {@link #getFactory} instead
-     */
-    @Deprecated
-    @Override
-    public JsonFactory getJsonFactory() { return getFactory(); }
-
-    /**
-     * Method for configuring the default {@link DateFormat} to use when serializing time
-     * values as Strings, and deserializing from JSON Strings.
-     * This is preferably to directly modifying {@link SerializationConfig} and
-     * {@link DeserializationConfig} instances.
-     * If you need per-request configuration, use {@link #writer(DateFormat)} to
-     * create properly configured {@link ObjectWriter} and use that; this because
-     * {@link ObjectWriter}s are thread-safe whereas ObjectMapper itself is only
-     * thread-safe when configuring methods (such as this one) are NOT called.
-     */
-    public ObjectMapper setDateFormat(DateFormat dateFormat)
-    {
-        _deserializationConfig = _deserializationConfig.with(dateFormat);
-        _serializationConfig = _serializationConfig.with(dateFormat);
-        return this;
-    }
-
-    /**
-     * @since 2.5
-     */
-    public DateFormat getDateFormat() {
-        // arbitrary choice but let's do:
-        return _serializationConfig.getDateFormat();
-    }
-    
-    /**
-     * Method for configuring {@link HandlerInstantiator} to use for creating
-     * instances of handlers (such as serializers, deserializers, type and type
-     * id resolvers), given a class.
-     *
-     * @param hi Instantiator to use; if null, use the default implementation
-     */
-    public Object setHandlerInstantiator(HandlerInstantiator hi)
-    {
-        _deserializationConfig = _deserializationConfig.with(hi);
-        _serializationConfig = _serializationConfig.with(hi);
-        return this;
-    }
-    
-    /**
-     * Method for configuring {@link InjectableValues} which used to find
-     * values to inject.
-     */
-    public ObjectMapper setInjectableValues(InjectableValues injectableValues) {
-        _injectableValues = injectableValues;
-        return this;
-    }
-
-    /**
-     * @since 2.6
-     */
-    public InjectableValues getInjectableValues() {
-        return _injectableValues;
-    }
-
-    /**
-     * Method for overriding default locale to use for formatting.
-     * Default value used is {@link Locale#getDefault()}.
-     */
-    public ObjectMapper setLocale(Locale l) {
-        _deserializationConfig = _deserializationConfig.with(l);
-        _serializationConfig = _serializationConfig.with(l);
-        return this;
->>>>>>> 29f74472
     }
 
     /**
