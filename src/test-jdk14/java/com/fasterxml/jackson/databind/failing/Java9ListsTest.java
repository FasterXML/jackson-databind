--- conflicted
+++ resolved
@@ -15,13 +15,8 @@
 {
     private final ObjectMapper MAPPER = JsonMapper.builder()
             .activateDefaultTypingAsProperty(
-<<<<<<< HEAD
                     NoCheckSubTypeValidator.instance,
-                    DefaultTyping.NON_FINAL,
-=======
-                 new NoCheckSubTypeValidator(),
-                 ObjectMapper.DefaultTyping.EVERYTHING,
->>>>>>> 7b9e3be6
+                    DefaultTyping.EVERYTHING,
                  "@class"
             ).build();
 
