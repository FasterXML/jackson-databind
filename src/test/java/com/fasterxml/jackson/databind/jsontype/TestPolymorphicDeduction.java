--- conflicted
+++ resolved
@@ -183,11 +183,7 @@
   }
 
   public void testIgnoreProperties() throws Exception {
-<<<<<<< HEAD
-    Cat cat = sharedMapper().readerFor(Cat.class)
-=======
-    Cat cat = MAPPER.reader()
->>>>>>> b4896305
+    Cat cat = MAPPER.readerFor(Cat.class)
       .without(DeserializationFeature.FAIL_ON_UNKNOWN_PROPERTIES)
       .readValue(luckyCatJson);
     assertTrue(cat instanceof LiveCat);
