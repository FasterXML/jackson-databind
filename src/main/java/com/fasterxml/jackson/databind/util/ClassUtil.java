--- conflicted
+++ resolved
@@ -76,14 +76,9 @@
      * Method for finding all super classes (but not super interfaces) of given class,
      * starting with the immediate super class and ending in the most distant one.
      * Class itself is included if <code>addClassItself</code> is true.
-<<<<<<< HEAD
-=======
      *<p>
      * NOTE: mostly/only called to resolve mix-ins as that's where we do not care
      * about fully-resolved types, just associated annotations.
-     *
-     * @since 2.7
->>>>>>> c9f36d9b
      */
     public static List<Class<?>> findSuperClasses(Class<?> cls, Class<?> endBefore,
             boolean addClassItself) {
