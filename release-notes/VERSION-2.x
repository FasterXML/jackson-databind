--- conflicted
+++ resolved
@@ -8,7 +8,6 @@
 
 -
 
-<<<<<<< HEAD
 2.17.2 (not yet released)
 
 #4561: Issues using jackson-databind 2.17.1 with Reactor
@@ -91,13 +90,12 @@
 #4416: Deprecate `JsonNode.asText(String)`
  (suggested by András P)
 - JUnit5 upgraded to 5.10.1
-=======
+
 2.16.3 (not yet released)
 
 #4564: Possible 2.16.0 Enum-as-JSON-Object serialization regression
  (reported by Guillaume J)
  (fix contributed by Joo-Hyuk K)
->>>>>>> ee39f3ea
 
 2.16.2 (09-Mar-2024)
 
