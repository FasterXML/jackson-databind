package com.fasterxml.jackson.databind.introspect;

import java.lang.annotation.Annotation;
import java.lang.reflect.Field;
import java.util.*;

import com.fasterxml.jackson.annotation.*;
import com.fasterxml.jackson.core.Version;
import com.fasterxml.jackson.databind.*;
import com.fasterxml.jackson.databind.annotation.*;
import com.fasterxml.jackson.databind.cfg.HandlerInstantiator;
import com.fasterxml.jackson.databind.cfg.MapperConfig;
import com.fasterxml.jackson.databind.ext.Java7Support;
import com.fasterxml.jackson.databind.jsontype.NamedType;
import com.fasterxml.jackson.databind.jsontype.TypeIdResolver;
import com.fasterxml.jackson.databind.jsontype.TypeResolverBuilder;
import com.fasterxml.jackson.databind.jsontype.impl.StdTypeResolverBuilder;
import com.fasterxml.jackson.databind.ser.BeanPropertyWriter;
import com.fasterxml.jackson.databind.ser.VirtualBeanPropertyWriter;
import com.fasterxml.jackson.databind.ser.impl.AttributePropertyWriter;
import com.fasterxml.jackson.databind.ser.std.RawSerializer;
import com.fasterxml.jackson.databind.type.MapLikeType;
import com.fasterxml.jackson.databind.type.TypeFactory;
import com.fasterxml.jackson.databind.util.*;

/**
 * {@link AnnotationIntrospector} implementation that handles standard
 * Jackson annotations.
 */
public class JacksonAnnotationIntrospector
    extends AnnotationIntrospector
    implements java.io.Serializable
{
    private static final long serialVersionUID = 1L;

    @SuppressWarnings("unchecked")
    private final static Class<? extends Annotation>[] ANNOTATIONS_TO_INFER_SER = (Class<? extends Annotation>[])
            new Class<?>[] {
        JsonSerialize.class,
        JsonView.class,
        JsonFormat.class,
        JsonTypeInfo.class,
        JsonRawValue.class,
        JsonUnwrapped.class,
        JsonBackReference.class,
        JsonManagedReference.class
    };

    @SuppressWarnings("unchecked")
    private final static Class<? extends Annotation>[] ANNOTATIONS_TO_INFER_DESER = (Class<? extends Annotation>[])
            new Class<?>[] {
        JsonDeserialize.class,
        JsonView.class,
        JsonFormat.class,
        JsonTypeInfo.class,
        JsonUnwrapped.class,
        JsonBackReference.class,
        JsonManagedReference.class,
        JsonMerge.class // since 2.9
    };

    // NOTE: loading of Java7 dependencies is encapsulated by handlers in Java7Support,
    //  here we do not really need any handling; but for extra-safety use try-catch
    private static final Java7Support _java7Helper;
    static {
        Java7Support x = null;
        try {
            x = Java7Support.instance();
        } catch (Throwable t) {
            ExceptionUtil.rethrowIfFatal(t);
        }
        _java7Helper = x;
    }

    /**
     * Since introspection of annotation types is a performance issue in some
     * use cases (rare, but do exist), let's try a simple cache to reduce
     * need for actual meta-annotation introspection.
     *<p>
     * Non-final only because it needs to be re-created after deserialization.
     *<p>
     * Starting with 2.15 key is {@link String} (before that was {@link Class})
     * to avoid unintentional retention of third-party annotation class types.
     *
     * @since 2.7
     */
    protected transient LRUMap<String,Boolean> _annotationsInside = new LRUMap<String,Boolean>(48, 48);

    /*
    /**********************************************************
    /* Local configuration settings
    /**********************************************************
     */

    /**
     * See {@link #setConstructorPropertiesImpliesCreator(boolean)} for
     * explanation.
     *<p>
     * Defaults to true.
     *
     * @since 2.7.4
     */
    protected boolean _cfgConstructorPropertiesImpliesCreator = true;

    /*
    /**********************************************************
    /* Life-cycle
    /**********************************************************
     */

    public JacksonAnnotationIntrospector() { }

    @Override
    public Version version() {
        return com.fasterxml.jackson.databind.cfg.PackageVersion.VERSION;
    }

    protected Object readResolve() {
        if (_annotationsInside == null) {
            _annotationsInside = new LRUMap<>(48, 48);
        }
        return this;
    }

    /*
    /**********************************************************
    /* Configuration
    /**********************************************************
     */

    /**
     * Method for changing behavior of {@link java.beans.ConstructorProperties}:
     * if set to `true`, existence DOES indicate that the given constructor should
     * be considered a creator; `false` that it should NOT be considered a creator
     * without explicit use of <code>JsonCreator</code> annotation.
     *<p>
     * Default setting is `true`
     *
     * @since 2.7.4
     */
    public JacksonAnnotationIntrospector setConstructorPropertiesImpliesCreator(boolean b)
    {
        _cfgConstructorPropertiesImpliesCreator = b;
        return this;
    }

    /*
    /**********************************************************
    /* General annotation properties
    /**********************************************************
     */

    /**
     * Annotations with meta-annotation {@link JacksonAnnotationsInside}
     * are considered bundles.
     */
    @Override
    public boolean isAnnotationBundle(Annotation ann) {
        // 22-Sep-2015, tatu: Caching here has modest effect on JavaSE, and only
        //   mostly in degenerate cases where introspection used more often than
        //   it should (like recreating ObjectMapper once per read/write).
        //   But it may be more beneficial on platforms like Android (should verify)
        final Class<?> type = ann.annotationType();
        final String typeName = type.getName();
        Boolean b = _annotationsInside.get(typeName);
        if (b == null) {
            b = type.getAnnotation(JacksonAnnotationsInside.class) != null;
            _annotationsInside.putIfAbsent(typeName, b);
        }
        return b.booleanValue();
    }

    /*
    /**********************************************************
    /* General annotations
    /**********************************************************
     */

    /**
     * Since 2.6, we have supported use of {@link JsonProperty} for specifying
     * explicit serialized name
     */
    @Override
    @Deprecated // since 2.8
    public String findEnumValue(Enum<?> value)
    {
        // 11-Jun-2015, tatu: As per [databind#677], need to allow explicit naming.
        //   Unfortunately cannot quite use standard AnnotatedClass here (due to various
        //   reasons, including odd representation JVM uses); has to do for now
        try {
            // We know that values are actually static fields with matching name so:
            Field f = value.getDeclaringClass().getField(value.name());
            if (f != null) {
                JsonProperty prop = f.getAnnotation(JsonProperty.class);
                if (prop != null) {
                    String n = prop.value();
                    if (n != null && !n.isEmpty()) {
                        return n;
                    }
                }
            }
        } catch (SecurityException e) {
            // 17-Sep-2015, tatu: Anything we could/should do here?
        } catch (NoSuchFieldException e) {
            // 17-Sep-2015, tatu: should not really happen. But... can we do anything?
        }
        return value.name();
    }

    @Override // since 2.7
    public String[] findEnumValues(Class<?> enumType, Enum<?>[] enumValues, String[] names) {
        HashMap<String,String> expl = null;
        for (Field f : enumType.getDeclaredFields()) {
            if (!f.isEnumConstant()) {
                continue;
            }
            JsonProperty prop = f.getAnnotation(JsonProperty.class);
            if (prop == null) {
                continue;
            }
            String n = prop.value();
            if (n.isEmpty()) {
                continue;
            }
            if (expl == null) {
                expl = new HashMap<String,String>();
            }
            expl.put(f.getName(), n);
        }
        // and then stitch them together if and as necessary
        if (expl != null) {
            for (int i = 0, end = enumValues.length; i < end; ++i) {
                String defName = enumValues[i].name();
                String explValue = expl.get(defName);
                if (explValue != null) {
                    names[i] = explValue;
                }
            }
        }
        return names;
    }

    @Override // since 2.11
    public void findEnumAliases(Class<?> enumType, Enum<?>[] enumValues, String[][] aliasList)
    {
        // Main complication: discrepancy between Field that represent enum value,
        // Enum abstraction; joint by name but not reference
        for (Field f : enumType.getDeclaredFields()) {
            if (f.isEnumConstant()) {
                JsonAlias aliasAnnotation = f.getAnnotation(JsonAlias.class);
                if (aliasAnnotation != null) {
                    String[] aliases = aliasAnnotation.value();
                    if (aliases.length != 0) {
                        final String name = f.getName();
                        // Find matching enum (could create Ma
                        for (int i = 0, end = enumValues.length; i < end; ++i) {
                            if (name.equals(enumValues[i].name())) {
                                aliasList[i] = aliases;
                            }
                        }
                    }
                }
            }
        }
    }

    /**
     * Finds the Enum value that should be considered the default value, if possible.
     * <p>
     * This implementation relies on {@link JsonEnumDefaultValue} annotation to determine the default value if present.
     *
     * @param enumCls The Enum class to scan for the default value.
     * @return null if none found or it's not possible to determine one.
     * @since 2.8
     */
    @Override
    public Enum<?> findDefaultEnumValue(Class<Enum<?>> enumCls) {
        return ClassUtil.findFirstAnnotatedEnumValue(enumCls, JsonEnumDefaultValue.class);
    }

    /*
    /**********************************************************
    /* General class annotations
    /**********************************************************
     */

    @Override
    public PropertyName findRootName(AnnotatedClass ac)
    {
        JsonRootName ann = _findAnnotation(ac, JsonRootName.class);
        if (ann == null) {
            return null;
        }
        String ns = ann.namespace();
        if (ns != null && ns.isEmpty()) {
            ns = null;
        }
        return PropertyName.construct(ann.value(), ns);
    }

    @Override
    public Boolean isIgnorableType(AnnotatedClass ac) {
        JsonIgnoreType ignore = _findAnnotation(ac, JsonIgnoreType.class);
        return (ignore == null) ? null : ignore.value();
    }

    @Override // since 2.12
    public JsonIgnoreProperties.Value findPropertyIgnoralByName(MapperConfig<?> config, Annotated a)
    {
        JsonIgnoreProperties v = _findAnnotation(a, JsonIgnoreProperties.class);
        if (v == null) {
            return JsonIgnoreProperties.Value.empty();
        }
        return JsonIgnoreProperties.Value.from(v);
    }

    // Keep around until 3.x
    @Deprecated // since 2.12
    @Override
    public JsonIgnoreProperties.Value findPropertyIgnorals(Annotated ac) {
        return findPropertyIgnoralByName(null, ac);
    }

    @Override
    public JsonIncludeProperties.Value findPropertyInclusionByName(MapperConfig<?> config, Annotated a)
    {
        JsonIncludeProperties v = _findAnnotation(a, JsonIncludeProperties.class);
        if (v == null) {
            return JsonIncludeProperties.Value.all();
        }
        return JsonIncludeProperties.Value.from(v);
    }

    @Override
    public Object findFilterId(Annotated a) {
        JsonFilter ann = _findAnnotation(a, JsonFilter.class);
        if (ann != null) {
            String id = ann.value();
            // Empty String is same as not having annotation, to allow overrides
            if (!id.isEmpty()) {
                return id;
            }
        }
        return null;
    }

    @Override
    public Object findNamingStrategy(AnnotatedClass ac)
    {
        JsonNaming ann = _findAnnotation(ac, JsonNaming.class);
        return (ann == null) ? null : ann.value();
    }

    @Override
    public Object findEnumNamingStrategy(MapperConfig<?> config, AnnotatedClass ac) {
        EnumNaming ann = _findAnnotation(ac, EnumNaming.class);
        return (ann == null) ? null : ann.value();
    }

    @Override
    public String findClassDescription(AnnotatedClass ac) {
        JsonClassDescription ann = _findAnnotation(ac, JsonClassDescription.class);
        return (ann == null) ? null : ann.value();
    }

    /*
    /**********************************************************
    /* Property auto-detection
    /**********************************************************
     */

    @Override
    public VisibilityChecker<?> findAutoDetectVisibility(AnnotatedClass ac,
        VisibilityChecker<?> checker)
    {
        JsonAutoDetect ann = _findAnnotation(ac, JsonAutoDetect.class);
        return (ann == null) ? checker : checker.with(ann);
    }

    /*
    /**********************************************************
    /* General member (field, method/constructor) annotations
    /**********************************************************
     */

    @Override
    public String findImplicitPropertyName(AnnotatedMember m) {
        PropertyName n = _findConstructorName(m);
        return (n == null) ? null : n.getSimpleName();
    }

    @Override
    public List<PropertyName> findPropertyAliases(Annotated m) {
        JsonAlias ann = _findAnnotation(m, JsonAlias.class);
        if (ann == null) {
            return null;
        }
        String[] strs = ann.value();
        final int len = strs.length;
        if (len == 0) {
            return Collections.emptyList();
        }
        List<PropertyName> result = new ArrayList<>(len);
        for (int i = 0; i < len; ++i) {
            result.add(PropertyName.construct(strs[i]));
        }
        return result;
    }

    @Override
    public boolean hasIgnoreMarker(AnnotatedMember m) {
        return _isIgnorable(m);
    }

    @Override
    public Boolean hasRequiredMarker(AnnotatedMember m)
    {
        JsonProperty ann = _findAnnotation(m, JsonProperty.class);
        if (ann != null) {
            return ann.required();
        }
        return null;
    }

    @Override
    public JsonProperty.Access findPropertyAccess(Annotated m) {
        JsonProperty ann = _findAnnotation(m, JsonProperty.class);
        if (ann != null) {
            return ann.access();
        }
        return null;
    }

    @Override
    public String findPropertyDescription(Annotated ann) {
        JsonPropertyDescription desc = _findAnnotation(ann, JsonPropertyDescription.class);
        return (desc == null) ? null : desc.value();
    }

    @Override
    public Integer findPropertyIndex(Annotated ann) {
        JsonProperty prop = _findAnnotation(ann, JsonProperty.class);
        if (prop != null) {
          int ix = prop.index();
          if (ix != JsonProperty.INDEX_UNKNOWN) {
               return Integer.valueOf(ix);
          }
        }
        return null;
    }

    @Override
    public String findPropertyDefaultValue(Annotated ann) {
        JsonProperty prop = _findAnnotation(ann, JsonProperty.class);
        if (prop == null) {
            return null;
        }
        String str = prop.defaultValue();
        // Since annotations do not allow nulls, need to assume empty means "none"
        return str.isEmpty() ? null : str;
    }

    @Override
    public JsonFormat.Value findFormat(Annotated ann) {
        JsonFormat f = _findAnnotation(ann, JsonFormat.class);
        // NOTE: could also just call `JsonFormat.Value.from()` with `null`
        // too, but that returns "empty" instance
        return (f == null)  ? null : JsonFormat.Value.from(f);
    }

    @Override
    public ReferenceProperty findReferenceType(AnnotatedMember member)
    {
        JsonManagedReference ref1 = _findAnnotation(member, JsonManagedReference.class);
        if (ref1 != null) {
            return AnnotationIntrospector.ReferenceProperty.managed(ref1.value());
        }
        JsonBackReference ref2 = _findAnnotation(member, JsonBackReference.class);
        if (ref2 != null) {
            return AnnotationIntrospector.ReferenceProperty.back(ref2.value());
        }
        return null;
    }

    @Override
    public NameTransformer findUnwrappingNameTransformer(AnnotatedMember member)
    {
        JsonUnwrapped ann = _findAnnotation(member, JsonUnwrapped.class);
        // if not enabled, just means annotation is not enabled; not necessarily
        // that unwrapping should not be done (relevant when using chained introspectors)
        if (ann == null || !ann.enabled()) {
            return null;
        }
        String prefix = ann.prefix();
        String suffix = ann.suffix();
        return NameTransformer.simpleTransformer(prefix, suffix);
    }

    @Override // since 2.9
    public JacksonInject.Value findInjectableValue(AnnotatedMember m) {
        JacksonInject ann = _findAnnotation(m, JacksonInject.class);
        if (ann == null) {
            return null;
        }
        // Empty String means that we should use name of declared value class.
        JacksonInject.Value v = JacksonInject.Value.from(ann);
        if (!v.hasId()) {
            Object id;
            // slight complication; for setters, type
            if (!(m instanceof AnnotatedMethod)) {
                id = m.getRawType().getName();
            } else {
                AnnotatedMethod am = (AnnotatedMethod) m;
                if (am.getParameterCount() == 0) { // getter
                    id = m.getRawType().getName();
                } else { // setter
                    id = am.getRawParameterType(0).getName();
                }
            }
            v = v.withId(id);
        }
        return v;
    }

    @Override
    @Deprecated // since 2.9
    public Object findInjectableValueId(AnnotatedMember m) {
        JacksonInject.Value v = findInjectableValue(m);
        return (v == null) ? null : v.getId();
    }

    @Override
    public Class<?>[] findViews(Annotated a)
    {
        JsonView ann = _findAnnotation(a, JsonView.class);
        return (ann == null) ? null : ann.value();
    }

    /**
     * Specific implementation that will use following tie-breaker on
     * given setter parameter types:
     *<ol>
     * <li>If either one is primitive type then either return {@code null}
     *   (both primitives) or one that is primitive (when only primitive)
     *  </li>
     * <li>If only one is of type {@code String}, return that setter
     *  </li>
     * <li>Otherwise return {@code null}
     *  </li>
     * </ol>
     * Returning {@code null} will indicate that resolution could not be done.
     */
    @Override // since 2.7
    public AnnotatedMethod resolveSetterConflict(MapperConfig<?> config,
            AnnotatedMethod setter1, AnnotatedMethod setter2)
    {
        Class<?> cls1 = setter1.getRawParameterType(0);
        Class<?> cls2 = setter2.getRawParameterType(0);

        // First: prefer primitives over non-primitives
        // 11-Dec-2015, tatu: TODO, perhaps consider wrappers for primitives too?
        if (cls1.isPrimitive()) {
            if (!cls2.isPrimitive()) {
                return setter1;
            }
            // 10-May-2021, tatu: if both primitives cannot decide
            return null;
        } else if (cls2.isPrimitive()) {
            return setter2;
        }

        if (cls1 == String.class) {
            if (cls2 != String.class) {
                return setter1;
            }
        } else if (cls2 == String.class) {
            return setter2;
        }

        return null;
    }

    @Override // since 2.11
    public PropertyName findRenameByField(MapperConfig<?> config,
            AnnotatedField f, PropertyName implName) {
        // Nothing to report, only used by modules. But define just as documentation
        return null;
    }

    /*
    /**********************************************************
    /* Annotations for Polymorphic Type handling
    /**********************************************************
     */

    /**
     * @since 2.16 (backported from Jackson 3.0)
     */
    @Override
    public JsonTypeInfo.Value findPolymorphicTypeInfo(MapperConfig<?> config, Annotated ann)
    {
        JsonTypeInfo t = _findAnnotation(ann, JsonTypeInfo.class);
        return (t == null) ? null : JsonTypeInfo.Value.from(t);
    }

    @Override
    public TypeResolverBuilder<?> findTypeResolver(MapperConfig<?> config,
            AnnotatedClass ac, JavaType baseType)
    {
        return _findTypeResolver(config, ac, baseType);
    }

    @Override
    public TypeResolverBuilder<?> findPropertyTypeResolver(MapperConfig<?> config,
            AnnotatedMember am, JavaType baseType)
    {
        // As per definition of @JsonTypeInfo, should only apply to contents of container
        // (collection, map) types, not container types themselves:

        // 17-Apr-2016, tatu: For 2.7.4 make sure ReferenceType also included
        if (baseType.isContainerType() || baseType.isReferenceType()) {
            return null;
        }
        // No per-member type overrides (yet)
        return _findTypeResolver(config, am, baseType);
    }

    @Override
    public TypeResolverBuilder<?> findPropertyContentTypeResolver(MapperConfig<?> config,
            AnnotatedMember am, JavaType containerType)
    {
        // First: let's ensure property is a container type: caller should have
        // verified but just to be sure
        if (containerType.getContentType() == null) {
            throw new IllegalArgumentException("Must call method with a container or reference type (got "+containerType+")");
        }
        return _findTypeResolver(config, am, containerType);
    }

    @Override
    public List<NamedType> findSubtypes(Annotated a)
    {
        JsonSubTypes t = _findAnnotation(a, JsonSubTypes.class);
        if (t == null) return null;
        JsonSubTypes.Type[] types = t.value();

        // 02-Aug-2022, tatu: As per [databind#3500], may need to check uniqueness
        //     of names
        if (t.failOnRepeatedNames()) {
            return findSubtypesCheckRepeatedNames(a.getName(), types);
        } else {
            ArrayList<NamedType> result = new ArrayList<NamedType>(types.length);
            for (JsonSubTypes.Type type : types) {
                result.add(new NamedType(type.value(), type.name()));
                // [databind#2761]: alternative set of names to use
                for (String name : type.names()) {
                    result.add(new NamedType(type.value(), name));
                }
            }
            return result;
        }
    }

    // @since 2.14
    private List<NamedType> findSubtypesCheckRepeatedNames(String annotatedTypeName, JsonSubTypes.Type[] types)
    {
        ArrayList<NamedType> result = new ArrayList<NamedType>(types.length);
        Set<String> seenNames = new HashSet<>();
        for (JsonSubTypes.Type type : types) {
            final String typeName = type.name();
            if (!typeName.isEmpty() && seenNames.contains(typeName)) {
                throw new IllegalArgumentException("Annotated type [" + annotatedTypeName + "] got repeated subtype name [" + typeName + "]");
            } else {
                seenNames.add(typeName);
            }
            result.add(new NamedType(type.value(), typeName));

            // [databind#2761]: alternative set of names to use
            for (String altName : type.names()) {
                if (!altName.isEmpty() && seenNames.contains(altName)) {
                    throw new IllegalArgumentException("Annotated type [" + annotatedTypeName + "] got repeated subtype name [" + altName + "]");
                } else {
                    seenNames.add(altName);
                }
                result.add(new NamedType(type.value(), altName));
            }
        }

        return result;
    }

    @Override
    public String findTypeName(AnnotatedClass ac)
    {
        JsonTypeName tn = _findAnnotation(ac, JsonTypeName.class);
        return (tn == null) ? null : tn.value();
    }

    @Override
    public Boolean isTypeId(AnnotatedMember member) {
        return _hasAnnotation(member, JsonTypeId.class);
    }

    /*
    /**********************************************************
    /* Annotations for Object Id handling
    /**********************************************************
     */

    @Override
    public ObjectIdInfo findObjectIdInfo(Annotated ann) {
        JsonIdentityInfo info = _findAnnotation(ann, JsonIdentityInfo.class);
        if (info == null || info.generator() == ObjectIdGenerators.None.class) {
            return null;
        }
        // In future may need to allow passing namespace?
        PropertyName name = PropertyName.construct(info.property());
        return new ObjectIdInfo(name, info.scope(), info.generator(), info.resolver());
    }

    @Override
    public ObjectIdInfo findObjectReferenceInfo(Annotated ann, ObjectIdInfo objectIdInfo) {
        JsonIdentityReference ref = _findAnnotation(ann, JsonIdentityReference.class);
        if (ref == null) {
            return objectIdInfo;
        }
        if (objectIdInfo == null) {
            objectIdInfo = ObjectIdInfo.empty();
        }
        return objectIdInfo.withAlwaysAsId(ref.alwaysAsId());
    }

    /*
    /**********************************************************
    /* Serialization: general annotations
    /**********************************************************
    */

    @Override
    public Object findSerializer(Annotated a)
    {
        JsonSerialize ann = _findAnnotation(a, JsonSerialize.class);
        if (ann != null) {
            @SuppressWarnings("rawtypes")
            Class<? extends JsonSerializer> serClass = ann.using();
            if (serClass != JsonSerializer.None.class) {
                return serClass;
            }
        }

        /* 18-Oct-2010, tatu: [JACKSON-351] @JsonRawValue handled just here, for now;
         *  if we need to get raw indicator from other sources need to add
         *  separate accessor within {@link AnnotationIntrospector} interface.
         */
        JsonRawValue annRaw =  _findAnnotation(a, JsonRawValue.class);
        if ((annRaw != null) && annRaw.value()) {
            // let's construct instance with nominal type:
            Class<?> cls = a.getRawType();
            return new RawSerializer<Object>(cls);
        }
        return null;
    }

    @Override
    public Object findKeySerializer(Annotated a)
    {
        JsonSerialize ann = _findAnnotation(a, JsonSerialize.class);
        if (ann != null) {
            @SuppressWarnings("rawtypes")
            Class<? extends JsonSerializer> serClass = ann.keyUsing();
            if (serClass != JsonSerializer.None.class) {
                return serClass;
            }
        }
        return null;
    }

    @Override
    public Object findContentSerializer(Annotated a)
    {
        JsonSerialize ann = _findAnnotation(a, JsonSerialize.class);
        if (ann != null) {
            @SuppressWarnings("rawtypes")
            Class<? extends JsonSerializer> serClass = ann.contentUsing();
            if (serClass != JsonSerializer.None.class) {
                return serClass;
            }
        }
        return null;
    }

    @Override
    public Object findNullSerializer(Annotated a)
    {
        JsonSerialize ann = _findAnnotation(a, JsonSerialize.class);
        if (ann != null) {
            @SuppressWarnings("rawtypes")
            Class<? extends JsonSerializer> serClass = ann.nullsUsing();
            if (serClass != JsonSerializer.None.class) {
                return serClass;
            }
        }
        return null;
    }

    @Override
    public JsonInclude.Value findPropertyInclusion(Annotated a)
    {
        JsonInclude inc = _findAnnotation(a, JsonInclude.class);
        JsonInclude.Value value = (inc == null) ? JsonInclude.Value.empty() : JsonInclude.Value.from(inc);

        // only consider deprecated variant if we didn't have non-deprecated one:
        if (value.getValueInclusion() == JsonInclude.Include.USE_DEFAULTS) {
            value = _refinePropertyInclusion(a, value);
        }
        return value;
    }

    @SuppressWarnings("deprecation")
    private JsonInclude.Value _refinePropertyInclusion(Annotated a, JsonInclude.Value value) {
        JsonSerialize ann = _findAnnotation(a, JsonSerialize.class);
        if (ann != null) {
            switch (ann.include()) {
            case ALWAYS:
                return value.withValueInclusion(JsonInclude.Include.ALWAYS);
            case NON_NULL:
                return value.withValueInclusion(JsonInclude.Include.NON_NULL);
            case NON_DEFAULT:
                return value.withValueInclusion(JsonInclude.Include.NON_DEFAULT);
            case NON_EMPTY:
                return value.withValueInclusion(JsonInclude.Include.NON_EMPTY);
            case DEFAULT_INCLUSION:
            default:
            }
        }
        return value;
    }

    @Override
    public JsonSerialize.Typing findSerializationTyping(Annotated a)
    {
        JsonSerialize ann = _findAnnotation(a, JsonSerialize.class);
        return (ann == null) ? null : ann.typing();
    }

    @Override
    public Object findSerializationConverter(Annotated a) {
        JsonSerialize ann = _findAnnotation(a, JsonSerialize.class);
        return (ann == null) ? null : _classIfExplicit(ann.converter(), Converter.None.class);
    }

    @Override
    public Object findSerializationContentConverter(AnnotatedMember a) {
        JsonSerialize ann = _findAnnotation(a, JsonSerialize.class);
        return (ann == null) ? null : _classIfExplicit(ann.contentConverter(), Converter.None.class);
    }

    /*
    /**********************************************************
    /* Serialization: type refinements
    /**********************************************************
     */

    @Override
    public JavaType refineSerializationType(final MapperConfig<?> config,
            final Annotated a, final JavaType baseType)
        throws JsonMappingException
    {
        JavaType type = baseType;
        final TypeFactory tf = config.getTypeFactory();

        final JsonSerialize jsonSer = _findAnnotation(a, JsonSerialize.class);

        // Ok: start by refining the main type itself; common to all types

        final Class<?> serClass = (jsonSer == null) ? null : _classIfExplicit(jsonSer.as());
        if (serClass != null) {
            if (type.hasRawClass(serClass)) {
                // 30-Nov-2015, tatu: As per [databind#1023], need to allow forcing of
                //    static typing this way
                type = type.withStaticTyping();
            } else {
                Class<?> currRaw = type.getRawClass();
                try {
                    // 11-Oct-2015, tatu: For deser, we call `TypeFactory.constructSpecializedType()`,
                    //   may be needed here too in future?
                    if (serClass.isAssignableFrom(currRaw)) { // common case
                        type = tf.constructGeneralizedType(type, serClass);
                    } else if (currRaw.isAssignableFrom(serClass)) { // specialization, ok as well
                        type = tf.constructSpecializedType(type, serClass);
                    } else if (_primitiveAndWrapper(currRaw, serClass)) {
                        // 27-Apr-2017, tatu: [databind#1592] ignore primitive<->wrapper refinements
                        type = type.withStaticTyping();
                    } else {
                        throw _databindException(
                                String.format("Cannot refine serialization type %s into %s; types not related",
                                        type, serClass.getName()));
                    }
                } catch (IllegalArgumentException iae) {
                    throw _databindException(iae,
                            String.format("Failed to widen type %s with annotation (value %s), from '%s': %s",
                                    type, serClass.getName(), a.getName(), iae.getMessage()));
                }
            }
        }
        // Then further processing for container types

        // First, key type (for Maps, Map-like types):
        if (type.isMapLikeType()) {
            JavaType keyType = type.getKeyType();
            final Class<?> keyClass = (jsonSer == null) ? null : _classIfExplicit(jsonSer.keyAs());
            if (keyClass != null) {
                if (keyType.hasRawClass(keyClass)) {
                    keyType = keyType.withStaticTyping();
                } else {
                    Class<?> currRaw = keyType.getRawClass();
                    try {
                        // 19-May-2016, tatu: As per [databind#1231], [databind#1178] may need to actually
                        //   specialize (narrow) type sometimes, even if more commonly opposite
                        //   is needed.
                        if (keyClass.isAssignableFrom(currRaw)) { // common case
                            keyType = tf.constructGeneralizedType(keyType, keyClass);
                        } else if (currRaw.isAssignableFrom(keyClass)) { // specialization, ok as well
                            keyType = tf.constructSpecializedType(keyType, keyClass);
                        } else if (_primitiveAndWrapper(currRaw, keyClass)) {
                            // 27-Apr-2017, tatu: [databind#1592] ignore primitive<->wrapper refinements
                            keyType = keyType.withStaticTyping();
                        } else {
                            throw _databindException(
                                    String.format("Cannot refine serialization key type %s into %s; types not related",
                                            keyType, keyClass.getName()));
                        }
                    } catch (IllegalArgumentException iae) {
                        throw _databindException(iae,
                                String.format("Failed to widen key type of %s with concrete-type annotation (value %s), from '%s': %s",
                                        type, keyClass.getName(), a.getName(), iae.getMessage()));
                    }
                }
                type = ((MapLikeType) type).withKeyType(keyType);
            }
        }

        JavaType contentType = type.getContentType();
        if (contentType != null) { // collection[like], map[like], array, reference
            // And then value types for all containers:
           final Class<?> contentClass = (jsonSer == null) ? null : _classIfExplicit(jsonSer.contentAs());
           if (contentClass != null) {
               if (contentType.hasRawClass(contentClass)) {
                   contentType = contentType.withStaticTyping();
               } else {
                   // 03-Apr-2016, tatu: As per [databind#1178], may need to actually
                   //   specialize (narrow) type sometimes, even if more commonly opposite
                   //   is needed.
                   Class<?> currRaw = contentType.getRawClass();
                   try {
                       if (contentClass.isAssignableFrom(currRaw)) { // common case
                           contentType = tf.constructGeneralizedType(contentType, contentClass);
                       } else if (currRaw.isAssignableFrom(contentClass)) { // specialization, ok as well
                           contentType = tf.constructSpecializedType(contentType, contentClass);
                       } else if (_primitiveAndWrapper(currRaw, contentClass)) {
                           // 27-Apr-2017, tatu: [databind#1592] ignore primitive<->wrapper refinements
                           contentType = contentType.withStaticTyping();
                       } else {
                           throw _databindException(
                                   String.format("Cannot refine serialization content type %s into %s; types not related",
                                           contentType, contentClass.getName()));
                       }
                   } catch (IllegalArgumentException iae) { // shouldn't really happen
                       throw _databindException(iae,
                               String.format("Internal error: failed to refine value type of %s with concrete-type annotation (value %s), from '%s': %s",
                                       type, contentClass.getName(), a.getName(), iae.getMessage()));
                   }
               }
               type = type.withContentType(contentType);
           }
        }
        return type;
    }

    /*
    /**********************************************************
    /* Serialization: class annotations
    /**********************************************************
     */

    @Override
    public String[] findSerializationPropertyOrder(AnnotatedClass ac) {
        JsonPropertyOrder order = _findAnnotation(ac, JsonPropertyOrder.class);
        return (order == null) ? null : order.value();
    }

    @Override
    public Boolean findSerializationSortAlphabetically(Annotated ann) {
        return _findSortAlpha(ann);
    }

    private final Boolean _findSortAlpha(Annotated ann) {
        JsonPropertyOrder order = _findAnnotation(ann, JsonPropertyOrder.class);
        // 23-Jun-2015, tatu: as per [databind#840], let's only consider
        //  `true` to have any significance.
        if ((order != null) && order.alphabetic()) {
            return Boolean.TRUE;
        }
        return null;
    }

    @Override
    public void findAndAddVirtualProperties(MapperConfig<?> config, AnnotatedClass ac,
            List<BeanPropertyWriter> properties) {
        JsonAppend ann = _findAnnotation(ac, JsonAppend.class);
        if (ann == null) {
            return;
        }
        final boolean prepend = ann.prepend();
        JavaType propType = null;

        // First: any attribute-backed properties?
        JsonAppend.Attr[] attrs = ann.attrs();
        for (int i = 0, len = attrs.length; i < len; ++i) {
            if (propType == null) {
                propType = config.constructType(Object.class);
            }
            BeanPropertyWriter bpw = _constructVirtualProperty(attrs[i],
                    config, ac, propType);
            if (prepend) {
                properties.add(i, bpw);
            } else {
                properties.add(bpw);
            }
        }

        // Then: general-purpose virtual properties?
        JsonAppend.Prop[] props = ann.props();
        for (int i = 0, len = props.length; i < len; ++i) {
            BeanPropertyWriter bpw = _constructVirtualProperty(props[i],
                    config, ac);
            if (prepend) {
                properties.add(i, bpw);
            } else {
                properties.add(bpw);
            }
        }
    }

    protected BeanPropertyWriter _constructVirtualProperty(JsonAppend.Attr attr,
            MapperConfig<?> config, AnnotatedClass ac, JavaType type)
    {
        PropertyMetadata metadata = attr.required() ?
                    PropertyMetadata.STD_REQUIRED : PropertyMetadata.STD_OPTIONAL;
        // could add Index, Description in future, if those matter
        String attrName = attr.value();

        // allow explicit renaming; if none, default to attribute name
        PropertyName propName = _propertyName(attr.propName(), attr.propNamespace());
        if (!propName.hasSimpleName()) {
            propName = PropertyName.construct(attrName);
        }
        // now, then, we need a placeholder for member (no real Field/Method):
        AnnotatedMember member = new VirtualAnnotatedMember(ac, ac.getRawType(),
                attrName, type);
        // and with that and property definition
        SimpleBeanPropertyDefinition propDef = SimpleBeanPropertyDefinition.construct(config,
                member, propName, metadata, attr.include());
        // can construct the property writer
        return AttributePropertyWriter.construct(attrName, propDef,
                ac.getAnnotations(), type);
    }

    protected BeanPropertyWriter _constructVirtualProperty(JsonAppend.Prop prop,
            MapperConfig<?> config, AnnotatedClass ac)
    {
        PropertyMetadata metadata = prop.required() ?
                    PropertyMetadata.STD_REQUIRED : PropertyMetadata.STD_OPTIONAL;
        PropertyName propName = _propertyName(prop.name(), prop.namespace());
        JavaType type = config.constructType(prop.type());
        // now, then, we need a placeholder for member (no real Field/Method):
        AnnotatedMember member = new VirtualAnnotatedMember(ac, ac.getRawType(),
                propName.getSimpleName(), type);
        // and with that and property definition
        SimpleBeanPropertyDefinition propDef = SimpleBeanPropertyDefinition.construct(config,
                member, propName, metadata, prop.include());

        Class<?> implClass = prop.value();

        HandlerInstantiator hi = config.getHandlerInstantiator();
        VirtualBeanPropertyWriter bpw = (hi == null) ? null
                : hi.virtualPropertyWriterInstance(config, implClass);
        if (bpw == null) {
            bpw = (VirtualBeanPropertyWriter) ClassUtil.createInstance(implClass,
                    config.canOverrideAccessModifiers());
        }

        // one more thing: give it necessary contextual information
        return bpw.withConfig(config, ac, propDef, type);
    }

    /*
    /**********************************************************
    /* Serialization: property annotations
    /**********************************************************
     */

    @Override
    public PropertyName findNameForSerialization(Annotated a)
    {
        boolean useDefault = false;
        JsonGetter jg = _findAnnotation(a, JsonGetter.class);
        if (jg != null) {
            String s = jg.value();
            // 04-May-2018, tatu: Should allow for "nameless" `@JsonGetter` too
            if (!s.isEmpty()) {
                return PropertyName.construct(s);
            }
            useDefault = true;
        }
        JsonProperty pann = _findAnnotation(a, JsonProperty.class);
        if (pann != null) {
            // 14-Nov-2020, tatu: "namespace" added in 2.12
            String ns = pann.namespace();
            if (ns != null && ns.isEmpty()) {
                ns = null;
            }
            return PropertyName.construct(pann.value(), ns);
        }
        if (useDefault || _hasOneOf(a, ANNOTATIONS_TO_INFER_SER)) {
            return PropertyName.USE_DEFAULT;
        }
        return null;
    }

    @Override // since 2.12
    public Boolean hasAsKey(MapperConfig<?> config, Annotated a) {
        JsonKey ann = _findAnnotation(a, JsonKey.class);
        if (ann == null) {
            return null;
        }
        return ann.value();
    }

    @Override // since 2.9
    public Boolean hasAsValue(Annotated a) {
        JsonValue ann = _findAnnotation(a, JsonValue.class);
        if (ann == null) {
            return null;
        }
        return ann.value();
    }

    @Override // since 2.9
    public Boolean hasAnyGetter(Annotated a) {
        JsonAnyGetter ann = _findAnnotation(a, JsonAnyGetter.class);
        if (ann == null) {
            return null;
        }
        return ann.enabled();
    }

    @Override
    @Deprecated // since 2.9
    public boolean hasAnyGetterAnnotation(AnnotatedMethod am) {
        // No dedicated disabling; regular @JsonIgnore used if needs to be ignored (handled separately)
        return _hasAnnotation(am, JsonAnyGetter.class);
    }

    @Override
    @Deprecated // since 2.9
    public boolean hasAsValueAnnotation(AnnotatedMethod am) {
        JsonValue ann = _findAnnotation(am, JsonValue.class);
        // value of 'false' means disabled...
        return (ann != null) && ann.value();
    }

    /*
    /**********************************************************
    /* Deserialization: general annotations
    /**********************************************************
     */

    @Override
    public Object findDeserializer(Annotated a)
    {
        JsonDeserialize ann = _findAnnotation(a, JsonDeserialize.class);
        if (ann != null) {
            @SuppressWarnings("rawtypes")
            Class<? extends JsonDeserializer> deserClass = ann.using();
            if (deserClass != JsonDeserializer.None.class) {
                return deserClass;
            }
        }
        return null;
    }

    @Override
    public Object findKeyDeserializer(Annotated a)
    {
        JsonDeserialize ann = _findAnnotation(a, JsonDeserialize.class);
        if (ann != null) {
            Class<? extends KeyDeserializer> deserClass = ann.keyUsing();
            if (deserClass != KeyDeserializer.None.class) {
                return deserClass;
            }
        }
        return null;
    }

    @Override
    public Object findContentDeserializer(Annotated a)
    {
        JsonDeserialize ann = _findAnnotation(a, JsonDeserialize.class);
        if (ann != null) {
            @SuppressWarnings("rawtypes")
            Class<? extends JsonDeserializer> deserClass = ann.contentUsing();
            if (deserClass != JsonDeserializer.None.class) {
                return deserClass;
            }
        }
        return null;
    }

    @Override
    public Object findDeserializationConverter(Annotated a)
    {
        JsonDeserialize ann = _findAnnotation(a, JsonDeserialize.class);
        return (ann == null) ? null : _classIfExplicit(ann.converter(), Converter.None.class);
    }

    @Override
    public Object findDeserializationContentConverter(AnnotatedMember a)
    {
        JsonDeserialize ann = _findAnnotation(a, JsonDeserialize.class);
        return (ann == null) ? null : _classIfExplicit(ann.contentConverter(), Converter.None.class);
    }

    /*
    /**********************************************************
    /* Deserialization: type modifications
    /**********************************************************
     */

    @Override
    public JavaType refineDeserializationType(final MapperConfig<?> config,
            final Annotated a, final JavaType baseType) throws JsonMappingException
    {
        JavaType type = baseType;
        final TypeFactory tf = config.getTypeFactory();

        final JsonDeserialize jsonDeser = _findAnnotation(a, JsonDeserialize.class);

        // Ok: start by refining the main type itself; common to all types
        final Class<?> valueClass = (jsonDeser == null) ? null : _classIfExplicit(jsonDeser.as());
        if ((valueClass != null) && !type.hasRawClass(valueClass)
                && !_primitiveAndWrapper(type, valueClass)) {
            try {
                type = tf.constructSpecializedType(type, valueClass);
            } catch (IllegalArgumentException iae) {
                throw _databindException(iae,
                        String.format("Failed to narrow type %s with annotation (value %s), from '%s': %s",
                                type, valueClass.getName(), a.getName(), iae.getMessage()));
            }
        }
        // Then further processing for container types

        // First, key type (for Maps, Map-like types):
        if (type.isMapLikeType()) {
            JavaType keyType = type.getKeyType();
            final Class<?> keyClass = (jsonDeser == null) ? null : _classIfExplicit(jsonDeser.keyAs());
            if ((keyClass != null)
                    && !_primitiveAndWrapper(keyType, keyClass)) {
                try {
                    keyType = tf.constructSpecializedType(keyType, keyClass);
                    type = ((MapLikeType) type).withKeyType(keyType);
                } catch (IllegalArgumentException iae) {
                    throw _databindException(iae,
                            String.format("Failed to narrow key type of %s with concrete-type annotation (value %s), from '%s': %s",
                                    type, keyClass.getName(), a.getName(), iae.getMessage()));
                }
            }
        }
        JavaType contentType = type.getContentType();
        if (contentType != null) { // collection[like], map[like], array, reference
            // And then value types for all containers:
            final Class<?> contentClass = (jsonDeser == null) ? null : _classIfExplicit(jsonDeser.contentAs());
            if ((contentClass != null)
                    && !_primitiveAndWrapper(contentType, contentClass)) {
                try {
                    contentType = tf.constructSpecializedType(contentType, contentClass);
                    type = type.withContentType(contentType);
                } catch (IllegalArgumentException iae) {
                    throw _databindException(iae,
                            String.format("Failed to narrow value type of %s with concrete-type annotation (value %s), from '%s': %s",
                                    type, contentClass.getName(), a.getName(), iae.getMessage()));
                }
            }
        }
        return type;
    }

    /*
    /**********************************************************
    /* Deserialization: Class annotations
    /**********************************************************
     */

    @Override
    public Object findValueInstantiator(AnnotatedClass ac)
    {
        JsonValueInstantiator ann = _findAnnotation(ac, JsonValueInstantiator.class);
        // no 'null' marker yet, so:
        return (ann == null) ? null : ann.value();
    }

    @Override
    public Class<?> findPOJOBuilder(AnnotatedClass ac)
    {
        JsonDeserialize ann = _findAnnotation(ac, JsonDeserialize.class);
        return (ann == null) ? null : _classIfExplicit(ann.builder());
    }

    @Override
    public JsonPOJOBuilder.Value findPOJOBuilderConfig(AnnotatedClass ac)
    {
        JsonPOJOBuilder ann = _findAnnotation(ac, JsonPOJOBuilder.class);
        return (ann == null) ? null : new JsonPOJOBuilder.Value(ann);
    }

    /*
    /**********************************************************
    /* Deserialization: property annotations
    /**********************************************************
     */

    @Override
    public PropertyName findNameForDeserialization(Annotated a)
    {
        // @JsonSetter has precedence over @JsonProperty, being more specific

        boolean useDefault = false;
        JsonSetter js = _findAnnotation(a, JsonSetter.class);
        if (js != null) {
            String s = js.value();
            // 04-May-2018, tatu: Need to allow for "nameless" `@JsonSetter` too
            if (s.isEmpty()) {
                useDefault = true;
            } else {
                return PropertyName.construct(s);
            }
        }
        JsonProperty pann = _findAnnotation(a, JsonProperty.class);
        if (pann != null) {
            // 14-Nov-2020, tatu: "namespace" added in 2.12
            String ns = pann.namespace();
            if (ns != null && ns.isEmpty()) {
                ns = null;
            }
            return PropertyName.construct(pann.value(), ns);
        }
        if (useDefault || _hasOneOf(a, ANNOTATIONS_TO_INFER_DESER)) {
            return PropertyName.USE_DEFAULT;
        }
        return null;
    }

    @Override
    public Boolean hasAnySetter(Annotated a) {
        JsonAnySetter ann = _findAnnotation(a, JsonAnySetter.class);
        return (ann == null) ? null : ann.enabled();
    }

    @Override
    public JsonSetter.Value findSetterInfo(Annotated a) {
        return JsonSetter.Value.from(_findAnnotation(a, JsonSetter.class));
    }

    @Override // since 2.9
    public Boolean findMergeInfo(Annotated a) {
        JsonMerge ann = _findAnnotation(a, JsonMerge.class);
        return (ann == null) ? null : ann.value().asBoolean();
    }

    @Override
    @Deprecated // since 2.9
    public boolean hasAnySetterAnnotation(AnnotatedMethod am) {
        return _hasAnnotation(am, JsonAnySetter.class);
    }

    @Override
    @Deprecated // since 2.9
    public boolean hasCreatorAnnotation(Annotated a)
    {
        /* No dedicated disabling; regular @JsonIgnore used if needs to be
         * ignored (and if so, is handled prior to this method getting called)
         */
         JsonCreator ann = _findAnnotation(a, JsonCreator.class);
         if (ann != null) {
             return (ann.mode() != JsonCreator.Mode.DISABLED);
         }
         // 19-Apr-2016, tatu: As per [databind#1197], [databind#1122] (and some related),
         //    may or may not consider it a creator
         if (_cfgConstructorPropertiesImpliesCreator ) {
             if (a instanceof AnnotatedConstructor) {
                 if (_java7Helper != null) {
                     Boolean b = _java7Helper.hasCreatorAnnotation(a);
                     if (b != null) {
                         return b.booleanValue();
                     }
                 }
             }
         }
         return false;
    }

    @Override
    @Deprecated // since 2.9
    public JsonCreator.Mode findCreatorBinding(Annotated a) {
        JsonCreator ann = _findAnnotation(a, JsonCreator.class);
        return (ann == null) ? null : ann.mode();
    }

    @Override
    public JsonCreator.Mode findCreatorAnnotation(MapperConfig<?> config, Annotated a) {
        JsonCreator ann = _findAnnotation(a, JsonCreator.class);
        if (ann != null) {
            return ann.mode();
        }
        if (_cfgConstructorPropertiesImpliesCreator
                && config.isEnabled(MapperFeature.INFER_CREATOR_FROM_CONSTRUCTOR_PROPERTIES)
            ) {
            if (a instanceof AnnotatedConstructor) {
                if (_java7Helper != null) {
                    Boolean b = _java7Helper.hasCreatorAnnotation(a);
                    if ((b != null) && b.booleanValue()) {
                        // 13-Sep-2016, tatu: Judgment call, but I don't think JDK ever implies
                        //    use of delegate; assumes as-properties implicitly
                        return JsonCreator.Mode.PROPERTIES;
                    }
                }
            }
        }
        return null;
    }

    /*
    /**********************************************************
    /* Helper methods
    /**********************************************************
     */

    protected boolean _isIgnorable(Annotated a)
    {
        JsonIgnore ann = _findAnnotation(a, JsonIgnore.class);
        if (ann != null) {
            return ann.value();
        }
        if (_java7Helper != null) {
            Boolean b = _java7Helper.findTransient(a);
            if (b != null) {
                return b.booleanValue();
            }
        }
        return false;
    }

    protected Class<?> _classIfExplicit(Class<?> cls) {
        if (cls == null || ClassUtil.isBogusClass(cls)) {
            return null;
        }
        return cls;
    }

    protected Class<?> _classIfExplicit(Class<?> cls, Class<?> implicit) {
        cls = _classIfExplicit(cls);
        return (cls == null || cls == implicit) ? null : cls;
    }

    protected PropertyName _propertyName(String localName, String namespace) {
        if (localName.isEmpty()) {
            return PropertyName.USE_DEFAULT;
        }
        if (namespace == null || namespace.isEmpty()) {
            return PropertyName.construct(localName);
        }
        return PropertyName.construct(localName, namespace);
    }

    protected PropertyName _findConstructorName(Annotated a)
    {
        if (a instanceof AnnotatedParameter) {
            AnnotatedParameter p = (AnnotatedParameter) a;
            AnnotatedWithParams ctor = p.getOwner();

            if (ctor != null) {
                if (_java7Helper != null) {
                    PropertyName name = _java7Helper.findConstructorName(p);
                    if (name != null) {
                        return name;
                    }
                }
            }
        }
        return null;
    }

    /**
     * Helper method called to construct and initialize instance of {@link TypeResolverBuilder}
     * if given annotated element indicates one is needed.
     */
    @SuppressWarnings("deprecation")
    protected TypeResolverBuilder<?> _findTypeResolver(MapperConfig<?> config,
            Annotated ann, JavaType baseType)
    {
        // since 2.16 : backporting {@link JsonTypeInfo.Value} from 3.0
        JsonTypeInfo.Value typeInfo = findPolymorphicTypeInfo(config, ann);

        // First: maybe we have explicit type resolver?
        TypeResolverBuilder<?> b;
        JsonTypeResolver resAnn = _findAnnotation(ann, JsonTypeResolver.class);

        if (resAnn != null) {
            if (typeInfo == null) {
                return null;
            }
            // let's not try to force access override (would need to pass
            // settings through if we did, since that's not doable on some platforms)
            b = config.typeResolverBuilderInstance(ann, resAnn.value());
        } else { // if not, use standard one, if indicated by annotations
            if (typeInfo == null) {
                return null;
            }
            // bit special; must return 'marker' to block use of default typing:
            if (typeInfo.getIdType() == JsonTypeInfo.Id.NONE) {
                return _constructNoTypeResolverBuilder();
            }
            b = _constructStdTypeResolverBuilder(config, typeInfo, baseType);
        }
        // Does it define a custom type id resolver?
        JsonTypeIdResolver idResInfo = _findAnnotation(ann, JsonTypeIdResolver.class);
        TypeIdResolver idRes = (idResInfo == null) ? null
                : config.typeIdResolverInstance(ann, idResInfo.value());
        if (idRes != null) {
            idRes.init(baseType);
        }
        // 13-Aug-2011, tatu: One complication; external id only works for properties;
        //    so if declared for a Class, we will need to map it to "PROPERTY"
        //    instead of "EXTERNAL_PROPERTY"
        JsonTypeInfo.As inclusion = typeInfo.getInclusionType();
        if (inclusion == JsonTypeInfo.As.EXTERNAL_PROPERTY && (ann instanceof AnnotatedClass)) {
            typeInfo = typeInfo.withInclusionType(JsonTypeInfo.As.PROPERTY);
        }
        Class<?> defaultImpl = typeInfo.getDefaultImpl();

        // 08-Dec-2014, tatu: To deprecate `JsonTypeInfo.None` we need to use other placeholder(s);
        //   and since `java.util.Void` has other purpose (to indicate "deser as null"), we'll instead
        //   use `JsonTypeInfo.class` itself. But any annotation type will actually do, as they have no
        //   valid use (cannot instantiate as default)
        if (defaultImpl != null && defaultImpl != JsonTypeInfo.None.class && !defaultImpl.isAnnotation()) {
            typeInfo = typeInfo.withDefaultImpl(defaultImpl);
        }
<<<<<<< HEAD
        b = b.typeIdVisibility(info.visible());
        // [databind#3877]: per-type strict type handling. No need for null-checking of {@code OptBoolean.asBoolean()} 
        // value, because it will be done during construction of deserializer.
        b.requireTypeIdForSubtypes(info.requireTypeIdForSubtypes().asBoolean());
=======
        
        b = b.init(typeInfo, idRes);
>>>>>>> fdcaf2ea
        return b;
    }

    /**
     * Helper method for constructing standard {@link TypeResolverBuilder}
     * implementation.
     */
    protected StdTypeResolverBuilder _constructStdTypeResolverBuilder() {
        return new StdTypeResolverBuilder();
    }

    /**
     * Helper method for constructing standard {@link TypeResolverBuilder}
     * implementation.
     *
     * @since 2.16 (backported from Jackson 3.0)
     */
    protected TypeResolverBuilder<?> _constructStdTypeResolverBuilder(MapperConfig<?> config,
            JsonTypeInfo.Value typeInfo, JavaType baseType) {
        return new StdTypeResolverBuilder(typeInfo);
    }

    /**
     * Helper method for dealing with "no type info" marker; can't be null
     * (as it'd be replaced by default typing)
     */
    protected StdTypeResolverBuilder _constructNoTypeResolverBuilder() {
        return StdTypeResolverBuilder.noTypeInfoBuilder();
    }

    private boolean _primitiveAndWrapper(Class<?> baseType, Class<?> refinement)
    {
        if (baseType.isPrimitive()) {
            return baseType == ClassUtil.primitiveType(refinement);
        }
        if (refinement.isPrimitive()) {
            return refinement == ClassUtil.primitiveType(baseType);
        }
        return false;
    }

    private boolean _primitiveAndWrapper(JavaType baseType, Class<?> refinement)
    {
        if (baseType.isPrimitive()) {
            return baseType.hasRawClass(ClassUtil.primitiveType(refinement));
        }
        if (refinement.isPrimitive()) {
            return refinement == ClassUtil.primitiveType(baseType.getRawClass());
        }
        return false;
    }

    // @since 2.12
    private JsonMappingException _databindException(String msg) {
        return new JsonMappingException(null, msg);
    }

    // @since 2.12
    private JsonMappingException _databindException(Throwable t, String msg) {
        return new JsonMappingException(null, msg, t);
    }
}<|MERGE_RESOLUTION|>--- conflicted
+++ resolved
@@ -1555,15 +1555,7 @@
         if (defaultImpl != null && defaultImpl != JsonTypeInfo.None.class && !defaultImpl.isAnnotation()) {
             typeInfo = typeInfo.withDefaultImpl(defaultImpl);
         }
-<<<<<<< HEAD
-        b = b.typeIdVisibility(info.visible());
-        // [databind#3877]: per-type strict type handling. No need for null-checking of {@code OptBoolean.asBoolean()} 
-        // value, because it will be done during construction of deserializer.
-        b.requireTypeIdForSubtypes(info.requireTypeIdForSubtypes().asBoolean());
-=======
-        
         b = b.init(typeInfo, idRes);
->>>>>>> fdcaf2ea
         return b;
     }
 
