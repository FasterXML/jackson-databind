--- conflicted
+++ resolved
@@ -334,16 +334,10 @@
         assertTrue(ob instanceof List<?>);
 
         // but can change to produce Object[]:
-<<<<<<< HEAD
         ObjectMapper mapper = jsonMapperBuilder()
                 .enable(DeserializationFeature.USE_JAVA_ARRAY_FOR_JSON_ARRAY)
                 .build();
         ob = mapper.readValue("[1]", Object.class);
-=======
-        ob = MAPPER.readerFor(Object.class)
-            .with(DeserializationFeature.USE_JAVA_ARRAY_FOR_JSON_ARRAY)
-            .readValue("[1]");
->>>>>>> 28d93fb2
         assertEquals(Object[].class, ob.getClass());
     }
 
