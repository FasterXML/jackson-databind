package com.fasterxml.jackson.databind.deser;

import java.io.IOException;
import java.math.BigDecimal;
import java.util.*;
import java.util.concurrent.TimeUnit;

import com.fasterxml.jackson.annotation.*;
import com.fasterxml.jackson.core.*;
import com.fasterxml.jackson.core.type.TypeReference;
import com.fasterxml.jackson.databind.*;
import com.fasterxml.jackson.databind.annotation.JsonDeserialize;
import com.fasterxml.jackson.databind.deser.std.EnumDeserializer;
import com.fasterxml.jackson.databind.deser.std.StdDeserializer;
import com.fasterxml.jackson.databind.introspect.AnnotatedMethod;
import com.fasterxml.jackson.databind.module.SimpleModule;

@SuppressWarnings("serial")
public class TestEnumDeserialization
    extends BaseMapTest
{
    enum TestEnum { JACKSON, RULES, OK; }

    /**
     * Alternative version that annotates which deserializer to use
     */
    @JsonDeserialize(using=DummyDeserializer.class)
    enum AnnotatedTestEnum {
        JACKSON, RULES, OK;
    }

    public static class DummyDeserializer extends StdDeserializer<Object>
    {
        public DummyDeserializer() { super(Object.class); }
        @Override
        public Object deserialize(JsonParser jp, DeserializationContext ctxt)
        {
            return AnnotatedTestEnum.OK;
        }
    }

    public static class LcEnumDeserializer extends StdDeserializer<TestEnum>
    {
        public LcEnumDeserializer() { super(TestEnum.class); }
        @Override
        public TestEnum deserialize(JsonParser jp, DeserializationContext ctxt) throws IOException
        {
            return TestEnum.valueOf(jp.getText().toUpperCase());
        }
    }

    protected enum EnumWithCreator {
        A, B;

        @JsonCreator
        public static EnumWithCreator fromEnum(String str) {
            if ("enumA".equals(str)) return A;
            if ("enumB".equals(str)) return B;
            return null;
        }
    }

    protected enum EnumWithBDCreator {
        E5, E8;

        @JsonCreator
        public static EnumWithBDCreator create(BigDecimal bd) {
            if (bd.longValue() == 5L) return E5;
            if (bd.longValue() == 8L) return E8;
            return null;
        }
    }
    
    protected enum LowerCaseEnum {
        A, B, C;
        private LowerCaseEnum() { }
        @Override
        public String toString() { return name().toLowerCase(); }
    }

    protected enum EnumWithJsonValue {
        A("foo"), B("bar");
        private final String name;
        private EnumWithJsonValue(String n) {
            name = n;
        }
        @JsonValue
        @Override
        public String toString() { return name; }
    }

    static class ClassWithEnumMapKey {
        @JsonProperty Map<TestEnum, String> map;
    }

    protected enum TestEnumFor834
    {
        ENUM_A(1), ENUM_B(2), ENUM_C(3);
        
        private final int id;
        
        private TestEnumFor834(int id) {
            this.id = id;
        }
        
        @JsonCreator public static TestEnumFor834 fromId(int id) {
            for (TestEnumFor834 e: values()) {
                if (e.id == id) return e;
            }
            return null;
        }
    }

    // [Issue#324]: exception from creator method
    protected enum TestEnum324
    {
        A, B;
        
        @JsonCreator public static TestEnum324 creator(String arg) {
            throw new RuntimeException("Foobar!");
        }
    }

    // [databind#745]
    static class DelegatingDeserializers extends Deserializers.Base
    {
        @Override
        public JsonDeserializer<?> findEnumDeserializer(final Class<?> type, final DeserializationConfig config, final BeanDescription beanDesc) throws JsonMappingException {
            final Collection<AnnotatedMethod> factoryMethods = beanDesc.getFactoryMethods();
            if (factoryMethods != null) {
                for (AnnotatedMethod am : factoryMethods) {
                    final JsonCreator creator = am.getAnnotation(JsonCreator.class);
                    if (creator != null) {
                        return EnumDeserializer.deserializerForCreator(config, type, am);
                    }
                }
            }
            return null;
        }
    }

    // [databind#745]
    static class DelegatingDeserializersModule extends SimpleModule
    {
        @Override
        public void setupModule(final SetupContext context) {
            context.addDeserializers(new DelegatingDeserializers());
        }
    }

    // [databind#677]
    static enum EnumWithPropertyAnno {
        @JsonProperty("a")
        A,

        // For this value, force use of anonymous sub-class, to ensure things still work
        @JsonProperty("b")
        B {
            @Override
            public String toString() {
                return "bb";
            }
        }
        ;
    }

<<<<<<< HEAD
    static enum EnumWithDefaultAnno {
        A, B,

        @JsonEnumDefaultValue
        OTHER;
    }

    static enum EnumWithDefaultAnnoAndConstructor {
        A, B,

        @JsonEnumDefaultValue
        OTHER;

        @JsonCreator public static EnumWithDefaultAnnoAndConstructor fromId(String value) {
            for (EnumWithDefaultAnnoAndConstructor e: values()) {
                if (e.name().toLowerCase().equals(value)) return e;
            }
            return null;
        }
    }

=======
    // [databind#1161]
    enum Enum1161 {
        A, B, C;

        @Override
        public String toString() {
            return name().toLowerCase();
        };
    }
    
>>>>>>> 493ba8d8
    /*
    /**********************************************************
    /* Tests
    /**********************************************************
     */

    protected final ObjectMapper MAPPER = new ObjectMapper();

    public void testSimple() throws Exception
    {
        // First "good" case with Strings
        String JSON = "\"OK\" \"RULES\"  null";
        // multiple main-level mappings, need explicit parser:
        JsonParser jp = MAPPER.getFactory().createParser(JSON);

        assertEquals(TestEnum.OK, MAPPER.readValue(jp, TestEnum.class));
        assertEquals(TestEnum.RULES, MAPPER.readValue(jp, TestEnum.class));

        /* should be ok; nulls are typeless; handled by mapper, not by
         * deserializer
         */
        assertNull(MAPPER.readValue(jp, TestEnum.class));

        // and no more content beyond that...
        assertFalse(jp.hasCurrentToken());

        /* Then alternative with index (0 means first entry)
         */
        assertEquals(TestEnum.JACKSON, MAPPER.readValue(" 0 ", TestEnum.class));

        /* Then error case: unrecognized value
         */
        try {
            /*Object result =*/ MAPPER.readValue("\"NO-SUCH-VALUE\"", TestEnum.class);
            fail("Expected an exception for bogus enum value...");
        } catch (JsonMappingException jex) {
            verifyException(jex, "value not one of declared");
        }
        jp.close();
    }

    /**
     * Enums are considered complex if they have code (and hence sub-classes)... an
     * example is TimeUnit
     */
    public void testComplexEnum() throws Exception
    {
        String json = MAPPER.writeValueAsString(TimeUnit.SECONDS);
        assertEquals(quote("SECONDS"), json);
        TimeUnit result = MAPPER.readValue(json, TimeUnit.class);
        assertSame(TimeUnit.SECONDS, result);
    }
    
    /**
     * Testing to see that annotation override works
     */
    public void testAnnotated() throws Exception
    {
        AnnotatedTestEnum e = MAPPER.readValue("\"JACKSON\"", AnnotatedTestEnum.class);
        /* dummy deser always returns value OK, independent of input;
         * only works if annotation is used
         */
        assertEquals(AnnotatedTestEnum.OK, e);
    }

    public void testEnumMaps() throws Exception
    {
        EnumMap<TestEnum,String> value = MAPPER.readValue("{\"OK\":\"value\"}",
                new TypeReference<EnumMap<TestEnum,String>>() { });
        assertEquals("value", value.get(TestEnum.OK));
    }

    public void testSubclassedEnums() throws Exception
    {
        EnumWithSubClass value = MAPPER.readValue("\"A\"", EnumWithSubClass.class);
        assertEquals(EnumWithSubClass.A, value);
    }

    public void testCreatorEnums() throws Exception {
        EnumWithCreator value = MAPPER.readValue("\"enumA\"", EnumWithCreator.class);
        assertEquals(EnumWithCreator.A, value);
    }

    public void testCreatorEnumsFromBigDecimal() throws Exception {
        EnumWithBDCreator value = MAPPER.readValue("\"8.0\"", EnumWithBDCreator.class);
        assertEquals(EnumWithBDCreator.E8, value);
    }

    public void testToStringEnums() throws Exception
    {
        // can't reuse global one due to reconfig
        ObjectMapper m = new ObjectMapper();
        m.configure(DeserializationFeature.READ_ENUMS_USING_TO_STRING, true);
        LowerCaseEnum value = m.readValue("\"c\"", LowerCaseEnum.class);
        assertEquals(LowerCaseEnum.C, value);
    }

    public void testToStringEnumMaps() throws Exception
    {
        // can't reuse global one due to reconfig
        ObjectMapper m = new ObjectMapper();
        m.configure(DeserializationFeature.READ_ENUMS_USING_TO_STRING, true);
        EnumMap<LowerCaseEnum,String> value = m.readValue("{\"a\":\"value\"}",
                new TypeReference<EnumMap<LowerCaseEnum,String>>() { });
        assertEquals("value", value.get(LowerCaseEnum.A));
    }

    public void testNumbersToEnums() throws Exception
    {
        // by default numbers are fine:
        assertFalse(MAPPER.getDeserializationConfig().isEnabled(DeserializationFeature.FAIL_ON_NUMBERS_FOR_ENUMS));
        TestEnum value = MAPPER.readValue("1", TestEnum.class);
        assertSame(TestEnum.RULES, value);

        // but can also be changed to errors:
        ObjectReader r = MAPPER.readerFor(TestEnum.class)
                .with(DeserializationFeature.FAIL_ON_NUMBERS_FOR_ENUMS);
        try {
            value = r.readValue("1");
            fail("Expected an error");
        } catch (JsonMappingException e) {
            verifyException(e, "Not allowed to deserialize Enum value out of JSON number");
        }

        // and [databind#684]
        try {
            value = r.readValue(quote("1"));
            fail("Expected an error");
        } catch (JsonMappingException e) {
            verifyException(e, "Not allowed to deserialize Enum value out of JSON number");
        }
    }

    public void testEnumsWithIndex() throws Exception
    {
        ObjectMapper m = new ObjectMapper();
        m.enable(SerializationFeature.WRITE_ENUMS_USING_INDEX);
        String json = m.writeValueAsString(TestEnum.RULES);
        assertEquals(String.valueOf(TestEnum.RULES.ordinal()), json);
        TestEnum result = m.readValue(json, TestEnum.class);
        assertSame(TestEnum.RULES, result);
    }

    public void testEnumsWithJsonValue() throws Exception
    {
        // first, enum as is
        EnumWithJsonValue e = MAPPER.readValue(quote("foo"), EnumWithJsonValue.class);
        assertSame(EnumWithJsonValue.A, e);
        e = MAPPER.readValue(quote("bar"), EnumWithJsonValue.class);
        assertSame(EnumWithJsonValue.B, e);

        // then in EnumSet
        EnumSet<EnumWithJsonValue> set = MAPPER.readValue("[\"bar\"]",
                new TypeReference<EnumSet<EnumWithJsonValue>>() { });
        assertNotNull(set);
        assertEquals(1, set.size());
        assertTrue(set.contains(EnumWithJsonValue.B));
        assertFalse(set.contains(EnumWithJsonValue.A));

        // and finally EnumMap
        EnumMap<EnumWithJsonValue,Integer> map = MAPPER.readValue("{\"foo\":13}",
                new TypeReference<EnumMap<EnumWithJsonValue, Integer>>() { });
        assertNotNull(map);
        assertEquals(1, map.size());
        assertEquals(Integer.valueOf(13), map.get(EnumWithJsonValue.A));
    }

    public void testEnumWithCreatorEnumMaps() throws Exception {
          EnumMap<EnumWithCreator,String> value = MAPPER.readValue("{\"enumA\":\"value\"}",
                  new TypeReference<EnumMap<EnumWithCreator,String>>() {});
          assertEquals("value", value.get(EnumWithCreator.A));
    }

    public void testEnumWithCreatorMaps() throws Exception {
          java.util.HashMap<EnumWithCreator,String> value = MAPPER.readValue("{\"enumA\":\"value\"}",
                  new TypeReference<java.util.HashMap<EnumWithCreator,String>>() {});
          assertEquals("value", value.get(EnumWithCreator.A));
    }

    public void testEnumWithCreatorEnumSets() throws Exception {
          EnumSet<EnumWithCreator> value = MAPPER.readValue("[\"enumA\"]",
                  new TypeReference<EnumSet<EnumWithCreator>>() {});
          assertTrue(value.contains(EnumWithCreator.A));
    }

    // [JACKSON-810], ability to ignore unknown Enum values:

    public void testAllowUnknownEnumValuesReadAsNull() throws Exception
    {
        // can not use shared mapper when changing configs...
        ObjectReader reader = MAPPER.reader(DeserializationFeature.READ_UNKNOWN_ENUM_VALUES_AS_NULL);
        assertNull(reader.forType(TestEnum.class).readValue("\"NO-SUCH-VALUE\""));
        assertNull(reader.forType(TestEnum.class).readValue(" 4343 "));
    }

    public void testAllowUnknownEnumValuesForEnumSets() throws Exception
    {
        ObjectReader reader = MAPPER.reader(DeserializationFeature.READ_UNKNOWN_ENUM_VALUES_AS_NULL);
        EnumSet<TestEnum> result = reader.forType(new TypeReference<EnumSet<TestEnum>>() { })
                .readValue("[\"NO-SUCH-VALUE\"]");
        assertEquals(0, result.size());
    }
    
    public void testAllowUnknownEnumValuesAsMapKeysReadAsNull() throws Exception
    {
        ObjectReader reader = MAPPER.reader(DeserializationFeature.READ_UNKNOWN_ENUM_VALUES_AS_NULL);
        ClassWithEnumMapKey result = reader.forType(ClassWithEnumMapKey.class)
                .readValue("{\"map\":{\"NO-SUCH-VALUE\":\"val\"}}");
        assertTrue(result.map.containsKey(null));
    }
    
    public void testDoNotAllowUnknownEnumValuesAsMapKeysWhenReadAsNullDisabled() throws Exception
    {
        assertFalse(MAPPER.isEnabled(DeserializationFeature.READ_UNKNOWN_ENUM_VALUES_AS_NULL));
         try {
             MAPPER.readValue("{\"map\":{\"NO-SUCH-VALUE\":\"val\"}}", ClassWithEnumMapKey.class);
             fail("Expected an exception for bogus enum value...");
         } catch (JsonMappingException jex) {
             verifyException(jex, "Can not construct Map key");
         }
    }

    public void testEnumsFromInts() throws Exception
    {
        Object ob = MAPPER.readValue("1 ", TestEnumFor834.class);
        assertEquals(TestEnumFor834.class, ob.getClass());
        assertSame(TestEnumFor834.ENUM_A, ob);
    }

    // [databind#141]: allow mapping of empty String into null
    public void testEnumsWithEmpty() throws Exception
    {
       final ObjectMapper mapper = new ObjectMapper();
       mapper.configure(DeserializationFeature.ACCEPT_EMPTY_STRING_AS_NULL_OBJECT, true);
       TestEnum result = mapper.readValue("\"\"", TestEnum.class);
       assertNull(result);
    }

    public void testGenericEnumDeserialization() throws Exception
    {
       final ObjectMapper mapper = new ObjectMapper();
       SimpleModule module = new SimpleModule("foobar");
       module.addDeserializer(Enum.class, new LcEnumDeserializer());
       mapper.registerModule(module);
       // not sure this is totally safe but...
       assertEquals(TestEnum.JACKSON, mapper.readValue(quote("jackson"), TestEnum.class));
    }
    
    // [databind#324]
    public void testExceptionFromCreator() throws Exception
    {
        try {
            /*TestEnum324 e =*/ MAPPER.readValue(quote("xyz"), TestEnum324.class);
            fail("Should throw exception");
        } catch (JsonMappingException e) {
            verifyException(e, "foobar");
        }
    }
    
    // [databind#381]
    public void testUnwrappedEnum() throws Exception {
        final ObjectMapper mapper = new ObjectMapper();
        mapper.enable(DeserializationFeature.UNWRAP_SINGLE_VALUE_ARRAYS);
        
        assertEquals(TestEnum.JACKSON, mapper.readValue("[" + quote("JACKSON") + "]", TestEnum.class));
    }
    
    public void testUnwrappedEnumException() throws Exception {
        final ObjectMapper mapper = new ObjectMapper();
        mapper.disable(DeserializationFeature.UNWRAP_SINGLE_VALUE_ARRAYS);
        try {
            assertEquals(TestEnum.JACKSON, mapper.readValue("[" + quote("JACKSON") + "]", TestEnum.class));
            fail("Exception was not thrown on deserializing a single array element of type enum");
        } catch (JsonMappingException exp) {
            //exception as thrown correctly
        }
    }

    // [databind#149]: 'stringified' indexes for enums
    public void testIndexAsString() throws Exception
    {
        // first, regular index ought to work fine
        TestEnum en = MAPPER.readValue("2", TestEnum.class);
        assertSame(TestEnum.values()[2], en);

        // but also with quoted Strings
        en = MAPPER.readValue(quote("1"), TestEnum.class);
        assertSame(TestEnum.values()[1], en);
    }

    // [databind#745]
    public void testDeserializerForCreatorWithEnumMaps() throws Exception
    {
        final ObjectMapper mapper = new ObjectMapper();
        mapper.registerModule(new DelegatingDeserializersModule());
        EnumMap<EnumWithCreator,String> value = mapper.readValue("{\"enumA\":\"value\"}",
            new TypeReference<EnumMap<EnumWithCreator,String>>() {});
        assertEquals("value", value.get(EnumWithCreator.A));
    }

    public void testEnumWithJsonPropertyRename() throws Exception
    {
        String json = MAPPER.writeValueAsString(new EnumWithPropertyAnno[] {
                EnumWithPropertyAnno.B, EnumWithPropertyAnno.A
        });
        assertEquals("[\"b\",\"a\"]", json);

        // and while not really proper place, let's also verify deser while we're at it
        EnumWithPropertyAnno[] result = MAPPER.readValue(json, EnumWithPropertyAnno[].class);
        assertNotNull(result);
        assertEquals(2, result.length);
        assertSame(EnumWithPropertyAnno.B, result[0]);
        assertSame(EnumWithPropertyAnno.A, result[1]);
    }

<<<<<<< HEAD
    public void testEnumWithDefaultAnnotation() throws Exception {
        final ObjectMapper mapper = new ObjectMapper();
        mapper.enable(DeserializationFeature.READ_UNKNOWN_ENUM_VALUES_USING_DEFAULT_VALUE);

        EnumWithDefaultAnno myEnum = mapper.readValue("\"foo\"", EnumWithDefaultAnno.class);
        assertSame(EnumWithDefaultAnno.OTHER, myEnum);
    }

    public void testEnumWithDefaultAnnotationUsingIndexes() throws Exception {
        final ObjectMapper mapper = new ObjectMapper();
        mapper.enable(DeserializationFeature.READ_UNKNOWN_ENUM_VALUES_USING_DEFAULT_VALUE);

        EnumWithDefaultAnno myEnum = mapper.readValue("9", EnumWithDefaultAnno.class);
        assertSame(EnumWithDefaultAnno.OTHER, myEnum);
    }

    public void testEnumWithDefaultAnnotationWithConstructor() throws Exception {
        final ObjectMapper mapper = new ObjectMapper();
        mapper.enable(DeserializationFeature.READ_UNKNOWN_ENUM_VALUES_USING_DEFAULT_VALUE);

        EnumWithDefaultAnnoAndConstructor myEnum = mapper.readValue("\"foo\"", EnumWithDefaultAnnoAndConstructor.class);
        assertNull("When using a constructor, the default value annotation shouldn't be used.", myEnum);
    }
}
=======
    // [databind#1161], unable to switch READ_ENUMS_USING_TO_STRING
    public void testDeserWithToString1161() throws Exception
    {
        Enum1161 result = MAPPER.readerFor(Enum1161.class)
                .readValue(quote("A"));
        assertSame(Enum1161.A, result);

        result = MAPPER.readerFor(Enum1161.class)
                .with(DeserializationFeature.READ_ENUMS_USING_TO_STRING)
                .readValue(quote("a"));
        assertSame(Enum1161.A, result);

        // and once again, going back to defaults
        result = MAPPER.readerFor(Enum1161.class)
                .without(DeserializationFeature.READ_ENUMS_USING_TO_STRING)
                .readValue(quote("A"));
        assertSame(Enum1161.A, result);
    }}
>>>>>>> 493ba8d8
<|MERGE_RESOLUTION|>--- conflicted
+++ resolved
@@ -164,7 +164,16 @@
         ;
     }
 
-<<<<<<< HEAD
+    // [databind#1161]
+    enum Enum1161 {
+        A, B, C;
+
+        @Override
+        public String toString() {
+            return name().toLowerCase();
+        };
+    }
+
     static enum EnumWithDefaultAnno {
         A, B,
 
@@ -186,18 +195,6 @@
         }
     }
 
-=======
-    // [databind#1161]
-    enum Enum1161 {
-        A, B, C;
-
-        @Override
-        public String toString() {
-            return name().toLowerCase();
-        };
-    }
-    
->>>>>>> 493ba8d8
     /*
     /**********************************************************
     /* Tests
@@ -513,32 +510,6 @@
         assertSame(EnumWithPropertyAnno.A, result[1]);
     }
 
-<<<<<<< HEAD
-    public void testEnumWithDefaultAnnotation() throws Exception {
-        final ObjectMapper mapper = new ObjectMapper();
-        mapper.enable(DeserializationFeature.READ_UNKNOWN_ENUM_VALUES_USING_DEFAULT_VALUE);
-
-        EnumWithDefaultAnno myEnum = mapper.readValue("\"foo\"", EnumWithDefaultAnno.class);
-        assertSame(EnumWithDefaultAnno.OTHER, myEnum);
-    }
-
-    public void testEnumWithDefaultAnnotationUsingIndexes() throws Exception {
-        final ObjectMapper mapper = new ObjectMapper();
-        mapper.enable(DeserializationFeature.READ_UNKNOWN_ENUM_VALUES_USING_DEFAULT_VALUE);
-
-        EnumWithDefaultAnno myEnum = mapper.readValue("9", EnumWithDefaultAnno.class);
-        assertSame(EnumWithDefaultAnno.OTHER, myEnum);
-    }
-
-    public void testEnumWithDefaultAnnotationWithConstructor() throws Exception {
-        final ObjectMapper mapper = new ObjectMapper();
-        mapper.enable(DeserializationFeature.READ_UNKNOWN_ENUM_VALUES_USING_DEFAULT_VALUE);
-
-        EnumWithDefaultAnnoAndConstructor myEnum = mapper.readValue("\"foo\"", EnumWithDefaultAnnoAndConstructor.class);
-        assertNull("When using a constructor, the default value annotation shouldn't be used.", myEnum);
-    }
-}
-=======
     // [databind#1161], unable to switch READ_ENUMS_USING_TO_STRING
     public void testDeserWithToString1161() throws Exception
     {
@@ -556,5 +527,29 @@
                 .without(DeserializationFeature.READ_ENUMS_USING_TO_STRING)
                 .readValue(quote("A"));
         assertSame(Enum1161.A, result);
-    }}
->>>>>>> 493ba8d8
+    }
+    
+    public void testEnumWithDefaultAnnotation() throws Exception {
+        final ObjectMapper mapper = new ObjectMapper();
+        mapper.enable(DeserializationFeature.READ_UNKNOWN_ENUM_VALUES_USING_DEFAULT_VALUE);
+
+        EnumWithDefaultAnno myEnum = mapper.readValue("\"foo\"", EnumWithDefaultAnno.class);
+        assertSame(EnumWithDefaultAnno.OTHER, myEnum);
+    }
+
+    public void testEnumWithDefaultAnnotationUsingIndexes() throws Exception {
+        final ObjectMapper mapper = new ObjectMapper();
+        mapper.enable(DeserializationFeature.READ_UNKNOWN_ENUM_VALUES_USING_DEFAULT_VALUE);
+
+        EnumWithDefaultAnno myEnum = mapper.readValue("9", EnumWithDefaultAnno.class);
+        assertSame(EnumWithDefaultAnno.OTHER, myEnum);
+    }
+
+    public void testEnumWithDefaultAnnotationWithConstructor() throws Exception {
+        final ObjectMapper mapper = new ObjectMapper();
+        mapper.enable(DeserializationFeature.READ_UNKNOWN_ENUM_VALUES_USING_DEFAULT_VALUE);
+
+        EnumWithDefaultAnnoAndConstructor myEnum = mapper.readValue("\"foo\"", EnumWithDefaultAnnoAndConstructor.class);
+        assertNull("When using a constructor, the default value annotation shouldn't be used.", myEnum);
+    }
+}