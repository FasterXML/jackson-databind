Here are people who have contributed to the development of Jackson JSON processor
databind core component, version 2.x
(version numbers in brackets indicate release in which the problem was fixed)

(note: for older credits, check out release notes for 1.x versions)

Author: Tatu Saloranta, tatu.saloranta@iki.fi

VIP contributors (with partial listing below):

* Joo Hyuk Kim (JooHyukKim@github)
* PJ Fanning (pjfanning@github)

----------------------------------------------------------------------------

Pascal Glinas:
  * Contributed fixes to 'MappingIterator' handling (Pull#58 and Pull#59)
   (2.1.0)
  * Reported #220: ContainerNode missing 'createNumber(BigInteger)'
   (2.2.2)

Joern Huxhorn: (huxi@github)
  * Suggested [JACKSON-636]: Add 'SerializationFeature.ORDER_MAP_ENTRIES_BY_KEYS' to allow
    forced sorting of Maps during serialization
   (2.0.0)
  * Reported #479: NPE on trying to deserialize a `String[]` that contains null
   (2.4.1)
  * Reported #1411: MapSerializer._orderEntries should check for null keys
   (2.7.9)

James Roper:
 * Requested [JACKSON-732]: Allow 'AnnotationIntrospector.findContentDeserializer()'
    (and similar) to return instance, not just Class<?> for instance
  (2.0.0)
 * Suggested [JACKSON-800]: Adding a method for letting modules register
    DeserializationProblemHandlers
  (2.0.0)

Casey Lucas:
 * Reported [JACKSON-798]: Problem with external type id, creators
  (2.0.0)

Tammo van Lessen:
 * Reported [JACKSON-811]: Problems with @JsonIdentityInfo, abstract types
  (2.0.0)
 * Reported [JACKSON-814]: Parsing RFC822/RFC1123 dates failes on non-US locales
  (2.0.0)

Raymond Myers:
 * Suggested [JACKSON-810]: Deserialization Feature: Allow unknown Enum values via
    'DeserializationFeature.READ_UNKNOWN_ENUM_VALUES_AS_NULL'
  (2.0.0)

Ryan Gardner:
 * Contributed #5 -- Add support for maps with java.util.Locale keys
    to the set of StdKeyDeserializers
  (2.0.1)

Razvan Dragut:
 * Suggested [JACKSON-850]: Allow use of zero-arg factory methods as "default creator"
  (2.1.0)

Duncan Atkinson:
 * Reported [JACKSON-851]: State corruption with ObjectWriter, DefaultPrettyPrinter
  (2.1.0)

Mark Wolfe:
 * Suggested #45: Add `@JsonNaming()` for per-class naming strategy overrides
  (2.1.0)

Dmitry Katsubo:
 * Contributed patch for #65: Add getters to `ObjectMapper`, DeserializationContext,
   DeserializationFactory.
  (2.1.0)

Francis Galiegue:
 * Reported #93 (and suggested fix): bug in `ObjectMapper.setAll(...)'
  implementation
  (2.1.1)
 * Reported #433: `ObjectMapper`'s `.valueToTree()` wraps `JsonSerializable` objects
  into a POJONode
  (2.3.3)
 * Contributed #434: Ensure that DecimalNodes with mathematically equal values are equal
  (2.4.0)

kelaneren@github:
 * Reported #157, contributed unit test: NPE when registering same module twice.
  (2.1.4)

Eric Tschetter (cheddar@github):
  * Reported issues #166, #167, #170 (regressions from 1.9.x to 2.x)
   (2.1.4)

Thierry D (thierryd@github)
  * Reported #214: Problem with LICENSE, NOTICE, Android packaging
   (2.2.2)

Luke G-H (lukegh@github)
  * Reported #223: Duplicated nulls with @JsonFormat(shape=Shape.ARRAY)
   (2.2.2)

Karl Moore (karldmoore@github)
  * Reported #217: JsonProcessingExceptions not all wrapped as expected
   (2.2.2)

David Phillips:
  * Requested #308: Improve serialization and deserialization speed of `java.util.UUID`
   (2.3.0)

Seth Pellegrino (jivesoft):
  * Contributed #317: Fix `JsonNode` support for nulls bound to	`ObjectNode`, `ArrayNode`
   (2.3.0)

Florian Schoppmann (fschopp@github)
  * Reported #357: StackOverflowError with contentConverter that returns array type
   (2.7.0)
  * Reported #358: `IterableSerializer` ignoring	annotated content serializer
   (2.3.1)
  * Reported #359: Converted object not using explicitly annotated serializer
   (2.4.0)

Martin Traverso:
  * Reported #406: Cannot use external type id + @JsonTypeIdResolver
   (2.3.2)

Matthew Morrissette:
  * Contributed #381: Allow inlining/unwrapping of value from single-component JSON array
   (2.4.0)

Will Palmeri: (wpalmeri@github)
  * Contributed #407: Make array and Collection serializers use configured value null handler
   (2.4.0)

Cemalettin Koc: (cemo@github)
  * Reported #353: Problems with polymorphic types, `JsonNode` (related to #88)
   (2.4.0)

Ben Fagin: (UnquietCode@github)
  * Suggested #442: Make `@JsonUnwrapped` indicate property inclusion
   (2.4.0)
  * Contributed #81/#455: Allow use of @JsonUnwrapped with typed (@JsonTypeInfo) classes,
    provided that (new) feature `SerializationFeature.FAIL_ON_UNWRAPPED_TYPE_IDENTIFIERS`
    is disabled
   (2.4.0)

Chris Cleveland:
  * Suggested #463: Add 'JsonNode.asText(String defaultValue)`
   (2.4.0)

Benson Margulies:
  * Reported #467: Unwanted POJO's embedded in tree via serialization to tree
   (2.4.0)
  * Reported #601: ClassCastException for a custom serializer for enum key in `EnumMap`
   (2.4.4)
  * Contributed 944: Failure to use custom deserializer for key deserializer
   (2.6.3)
  * Reported #1120: String value omitted from weirdStringException
   (2.6.6)
  * Reported, fixed #1235: `java.nio.file.Path` support incomplete
   (2.8.0)
  * Reported #1270: Generic type returned from type id resolver seems to be ignored
   (2.8.0)

Steve Sanbeg: (sanbeg@github)
  * Contributed #482: Make date parsing error behavior consistent with JDK
   (2.4.1)

Ian Barfield: (tea-dragon@github)
  * Reported #580: delegate deserializers choke on a (single) abstract/polymorphic parameter
   (2.4.4)
  * Reported #844: Using JsonCreator still causes invalid path references in JsonMappingException
   (2.5.5)

Eugene Lukash
  * Reported #592: Wrong `TokenBuffer` delegate deserialization using `@JsonCreator`
   (2.4.4)

Fernando Otero (zeitos@github)
  * Contributed fix for #610: Problem with forward reference in hierarchies
   (2.4.4)

Lovro Pandžić (lpandzic@github)
  * Reported #421: @JsonCreator not used in case of multiple creators with parameter names
   (2.5.0)
  * Requested #1498: Allow handling of single-arg constructor as property based by default
   (2.12.0)

Adam Stroud (adstro@github)
  * Contributed	#576: Add fluent API for adding mixins
   (2.5.0)

David Fleeman (fleebytes@github)
  * Contributed #528 implementation: Add support for `JsonType.As.EXISTING_PROPERTY`
   (2.5.0)

Aurélien Leboulanger (herau@github)
  * Contributed improvement for #597: Improve error messaging for cases	where JSON Creator
    returns null (which is illegal)
   (2.5.0)

Michael Spiegel (mspiegel@githib)
  * Contributed #636: `ClassNotFoundException` for classes not (yet) needed during serialization
   (2.5.0)

Michael Ressler (mressler@github)
  * Contributed #566: Add support for case-insensitive deserialization
   (`MapperFeature.ACCEPT_CASE_INSENSITIVE_PROPERTIES`)
   (2.5.0)

Konstantin Labun (kulabun@github)
  * Reported #647: Deserialization fails when @JsonUnwrapped property contains an object with same property name
   (2.5.0)

Christopher Smith (chrylis@github)
  * Reported #594: `@JsonValue` on enum not used when enum value is a Map key
   (2.5.0)

Alexandre Santana Campelo (alexqi200@github):
  * Contributed #671: Adding `java.util.Currency` deserialization support for maps
   (2.5.1)

Zoltan Farkas (zolyfarkas@github)
  * Reported #674: Spring CGLIB proxies not handled as intended
   (2.5.1)

Ludevik@github:
  * Reported #682: Class<?>-valued Map keys not serialized properly
   (2.5.1)

Antibrumm@github:
  * Reported #691: Jackson 2.5.0. NullSerializer for MapProperty failing
   (2.5.2)
  * Reported #984: JsonStreamContexts are not build the same way for write.. and convert methods
   (2.6.4)

Shumpei Akai (flexfrank@github)
  * Reported #703: Multiple calls to ObjectMapper#canSerialize(Object.class) returns different values
   (2.5.2)

Francisco A. Lozano (flozano@github)
  * Contributed fix for #703 (see above)
   (2.5.2)

Dylan Scott (dylanscott@github)
  * Reported #738: #738: @JsonTypeInfo non-deterministically ignored in 2.5.1 (concurrency
    issue)
   (2.5.2)

Alain Gilbert (agilbert314@github)
  * Reporter, contributed #766: Fix Infinite recursion (StackOverflowError) when
    serializing a SOAP object
   (2.5.3)

Alexey Gavrilov (Alexey1Gavrilov@github)
  * Reported, contributed fix for #761: Builder deserializer: in-compatible type exception
    when return type is super type
   (2.5.3)

Dmitry Spikhalskiy (Spikhalskiy@github)
  * Reported #731, suggested the way to fix it: XmlAdapter result marshaling error in
    case of ValueType=Object
   (2.5.3)
  * Reported #1456: `TypeFactory` type resolution broken in 2.7 for generic types
   when using `constructType` with context
   (2.7.9 / 2.8.6)

John Meyer (jpmeyer@github)
  * Reported, contributed fix for #745: EnumDeserializer.deserializerForCreator() fails
    when used to deserialize a Map key
   (2.5.3)

Andrew Duckett (andrewduckett@github)
  * Reported #771: Annotation bundles ignored when added to Mixin
   (2.5.4)

Charles Allen:
  * Contributed #785: Add handlings for classes which are available in
    `Thread.currentThread().getContextClassLoader()`
   (2.5.4)

Andrew Goodale (newyankeecodeshop@github)
  * Contributed #816: Allow date-only ISO strings to have no time zone
   (2.5.4)

Kamil Benedykciński (Kamil-Benedykcinski@github)
  * Contributed #801: Using `@JsonCreator` cause generating invalid path reference
   in `JsonMappingException`
   (2.5.4)

Chi Kim (chikim79@github)
  * Reported #878: serializeWithType on BeanSerializer does not setCurrentValue
   (2.5.5 / 2.6.1)

Charles Allen (drcrallen@github):
  * Reported #696: Copy constructor does not preserve `_injectableValues`
   (2.6.0)

Chris Pimlott (pimlottc@github):
  * Suggested #348: ObjectMapper.valueToTree does not work with @JsonRawValue
   (2.6.0)

Laird Nelson (ljnelson@github)
  * Suggested #688: Provide a means for an ObjectMapper to discover mixin annotation
    classes on demand
   (2.6.0)
  * Reported #1088: NPE possibility in SimpleMixinResolver
   (2.6.6)

Derk Norton (derknorton@github)
  * Suggested #689: Add `ObjectMapper.setDefaultPrettyPrinter(PrettyPrinter)`
   (2.6.0)

Michal Letynski (mletynski@github)
  * Suggested #296: Serialization of transient fields with public getters (add
    MapperFeature.PROPAGATE_TRANSIENT_MARKER)
   (2.6.0)

Jeff Schnitzer (stickfigure@github)
  * Suggested #504: Add `DeserializationFeature.USE_LONG_FOR_INTS`
   (2.6.0)

Jerry Yang (islanderman@github)
  * Contributed #820: Add new method for `ObjectReader`, to bind from JSON Pointer position
   (2.6.0)

Lars Pfannenschmidt (larsp@github)
  * Contributed #826: Replaced synchronized HashMap with ConcurrentHashMap in
   TypeDeserializerBase._findDeserializer
   (2.6.0)

Stephen A. Goss (thezerobit@github)
  * Contributed #828: Respect DeserializationFeatures.WRAP_EXCEPTIONS in CollectionDeserializer
   (2.6.0)

Andy Wilkinson (wilkinsona@github)
  * Reported #889: Configuring an ObjectMapper's DateFormat changes time zone
   (2.6.1)

lufe66@github:
  * Reported 894: When using withFactory on ObjectMapper, the created Factory has a TypeParser
    which still has the original Factory
   (2.6.2)

Daniel Walker (dsw2127@github)
  * Reported, contributed fix for #913: `ObjectMapper.copy()` does not preserve
   `MappingJsonFactory` features
   (2.6.2)

Sadayuki Furuhashi (frsyuki@github)
  * Reported #941: Deserialization from "{}" to ObjectNode field causes
    "out of END_OBJECT token" error
   (2.6.3)
  * Reported #2077: `JsonTypeInfo` with a subtype having `JsonFormat.Shape.ARRAY`
    and no fields generates `{}` not `[]`
   (2.10.0)

David Haraburda (dharaburda@github)
  * Contributed #918: Add `MapperFeature.ALLOW_EXPLICIT_PROPERTY_RENAMING`
   (2.7.0)

Sergio Mira (Sergio-Mira@github)
  * Contributed #940: Add missing `hashCode()` implementations for `JsonNode` types that did not have them
   (2.6.3)

Andreas Pieber (anpieber@github)
  * Reported #939: Regression: DateConversionError in 2.6.x	
   (2.6.3)

Jesse Wilson (swankjesse@github)
  * Contributed #948: Support leap seconds, any number of millisecond digits for ISO-8601 Dates.
   (2.6.3)
  * Contributed #949: Report the offending substring when number parsing fails
   (2.6.3)

Warren Bloomer (stormboy@github)
  * Reported #942: Handle null type id for polymorphic values that use external type id
   (2.6.3)

Ievgen Pianov (pyanoveugen@github)
  * Reported #989: Deserialization from "{}" to java.lang.Object causes "out of END_OBJECT token" error
   (2.6.3)

Jayson Minard (apatrida@github)
  * Reported #1005: Synthetic constructors confusing Jackson data binding
   (2.6.4)
  * Reported #1438: `ACCEPT_CASE_INSENSITIVE_PROPERTIES` is not respected for creator properties
   (2.8.5)

David Bakin (david-bakin@github)
* Reported #1013: `@JsonUnwrapped` is not treated as assuming `@JsonProperty("")`
   (2.6.4)
  * Suggested #1011: Change ObjectWriter::withAttributes() to take a Map with some kind of wildcard types
   (2.7.0)
  * Reported #962: `@JsonInject` fails on trying to find deserializer even if inject-only
   (2.11.0)

Dmitry Romantsov (DmRomantsov@github)
  * Reported #1036: Problem with case-insensitive deserialization
   (2.6.4)

Daniel Norberg (danielnorberg@github)
  * Contributed #1099: Fix custom comparator container node traversal
   (2.6.6)

Miles Kaufmann (milesk-amzn@github)
  * Reported #432: `StdValueInstantiator` unwraps exceptions, losing context
   (2.7.0)

Thomas Mortagne (tmortagne@github)
  * Suggested #857: Add support for java.beans.Transient
   (2.7.0)

Jonas Konrad (yawkat@github)
  * Suggested #905: Add support for `@ConstructorProperties`
   (2.7.0)
  * Contributed #3417: Allow (de)serializing records using Bean(De)SerializerModifier
    even when reflection is unavailable
   (2.14.0)
  * Contributed fix for #3655: `Enum` values can not be read from single-element array even
    with `DeserializationFeature.UNWRAP_SINGLE_VALUE_ARRAYS`
   (2.14.1)
  * Contributed fix for #3655: `ObjectMapper` default heap consumption increased significantly
    from 2.13.x to 2.14.0
   (2.14.1)

Jirka Kremser (Jiri-Kremser@github)
  * Suggested #924: SequenceWriter.writeAll() could accept Iterable
   (2.7.0)

Daniel Mischler (danielmischler@github)
  * Requested #963: Add PropertyNameStrategy `KEBAB_CASE`
   (2.7.0)

Shumpei Akai (flexfrank@github)
  * Reported #978: ObjectMapper#canSerialize(Object.class) returns false even though
   FAIL_ON_EMPTY_BEANS is disabled
   (2.7.0)

Hugo Wood (hgwood@github)
  * Contributed #1010: Support for array delegator
   (2.7.0)

Julian Hyde (julianhyde@github)
  * Reported #1083: Field in base class is not recognized, when using `@JsonType.defaultImpl`
   (2.7.1)

Thibault Kruse (tkruse@github)
  * Reported #1102: Handling of deprecated `SimpleType.construct()` too minimalistic
   (2.7.1)

Aleks Seovic (aseovic@github)
  * Reported #1109: @JsonFormat is ignored by the DateSerializer unless either a custom pattern
    or a timezone are specified
   (2.7.1)

Timur Shakurov (saladinkzn@github)
  * Reported #1134: Jackson 2.7 doesn't work with jdk6 due to use of `Collections.emptyIterator()`
   (2.7.2)

Jiri Mikulasek (pirkogdc@github)
  * Reported #1124: JsonAnyGetter ignores JsonSerialize(contentUsing=...)
   (2.7.2)

Xavi Torrens (xavitorrens@github)
  * Reported #1150: Problem with Object id handling, explicit `null` token
   (2.7.3)

Yoann Rodière (fenrhil@github)
  * Reported #1154: @JsonFormat.pattern on dates is now ignored if shape is not
    explicitely provided
   (2.7.3)

Mark Woon (markwoon@github)
  * Reported #1178: `@JsonSerialize(contentAs=superType)` behavior disallowed in 2.7
   (2.7.4)
  * Reported #1231: `@JsonSerialize(as=superType)` behavior disallowed in 2.7.4
   (2.7.5)
  * Suggested #507: Support for default `@JsonView` for a class
   (2.9.0)

Tom Mack (tommack@github)
  * Reported #1208: treeToValue doesn't handle POJONodes that contain exactly
    the requested value type
   (2.7.4)

William Headrick (headw01@github)
   * Reported#1223: `BasicClassIntrospector.forSerialization(...).findProperties` should
    respect MapperFeature.AUTO_DETECT_GETTERS/SETTERS?
   (2.7.5)

Nick Babcock (nickbabcock)
  * Reported #1225: `JsonMappingException` should override getProcessor()
   (2.7.5)
  * Suggested #1356: Differentiate between input and code exceptions on deserialization
   (2.9.0)

Andrew Joseph (apjoseph@github)
  * Reported #1248: `Annotated` returns raw type in place of Generic Type in 2.7.x
   (2.7.5)

Erich Schubert (kno10@github)
  * Reported #1260: `NullPointerException` in `JsonNodeDeserializer`, provided fix
   (2.7.5)

Brian Pontarelli (voidmain@github)
  * Reported #1301: Problem with `JavaType.toString()` for recursive (self-referential) types
   (2.7.6)

Max Drobotov (fizmax@github)
  * Reported, contributed fix for #1332: `ArrayIndexOutOfBoundException` for enum by index deser
   (2.7.7)

Stuart Douglas (stuartwdouglas@github)
  * Reported #1363: The static field ClassUtil.sCached can cause a class loader leak
   (2.7.8)

Josh Caplan (jecaplan@github)
  * Reported, suggested fix for #1368: Problem serializing `JsonMappingException` due to addition
    of non-ignored `processor` property (added in 2.7)
   (2.7.8)

Diego de Estrada (diegode@github)
  * Contributed fix for #1367: No Object Id found for an instance when using `@ConstructorProperties`
   (2.7.9)

Kevin Hogeland (khogeland@github)
  * Reported #1501: `ArrayIndexOutOfBoundsException` on non-static inner class constructor
   (2.7.9)

xiexq (xiexq@knownsec.com)
  * Reported #2389: Block one more gadget type (CVE-2019-14361)
   (2.7.9.6)

Artur Jonkisz (ajonkisz@github)
  * Reported #960: `@JsonCreator` not working on a factory with no arguments for ae enum type
   (2.8.0)

Mikhail Kokho (mkokho@github)
  * Contributed impl for #990: Allow failing on `null` values for creator (add
  `DeserializationFeature.FAIL_ON_NULL_CREATOR_PROPERTIES`)
   (2.8.0)

Aleksandr Oksenenko (oleksandr-oksenenko@github)
  * Reported #999: External property is not deserialized
   (2.8.0)

Lokesh Kumar (LokeshN@github)
  * Contributed impl for #1082: Can not use static Creator factory methods for `Enum`s,
    with JsonCreator.Mode.PROPERTIES
   (2.8.0)
  * Reported #1217: `@JsonIgnoreProperties` on Pojo fields not working for deserialization
   (2.8.0)

Ross Goldberg
  * Reported #1165, provided fix for: `CoreXMLDeserializers` does not handle
    time-only `XMLGregorianCalendar`s
   (2.8.0)

Maarten Billemont (lhunath@github)
  * Suggested #1184: Allow overriding of `transient` with explicit inclusion with `@JsonProperty`
   (2.8.0)

Vladimir Kulev (lightoze@github)
  * Reported #1028: Ignore USE_BIG_DECIMAL_FOR_FLOATS for NaN/Infinity
   (2.8.0)

Ari Fogel (arifogel@github)
  * Reported #1261, contributed fix for: `@JsonIdentityInfo` deserialization fails with
    combination of forward references, `@JsonCreator`
   (2.8.0)

Andriy Plokhotnyuk (plokhotnyuk@github)
  * Requested #1277: Add caching of resolved generic types for `TypeFactory`
   (2.8.0)

Arek Gabiga (arekgabiga@github)
  * Reported #1297: Deserialization of generic type with Map.class
   (2.8.1)

Chris Jester-Young (cky@github)
  * Contributed #1335: Unconditionally call `TypeIdResolver.getDescForKnownTypeIds`
   (2.8.2)

Andrew Snare (asnare@github)
  * Reported #1315: Binding numeric values can BigDecimal lose precision
   (2.8.2)

Gili Tzabari (cowwoc@github)
  * Reported #1351: `@JsonInclude(NON_DEFAULT)` doesn't omit null fields
   (2.8.3)

Oleg Zhukov (OlegZhukov@github)
  * Reported #1384: `@JsonDeserialize(keyUsing = ...)` does not work correctly
   together with `DefaultTyping.NON_FINAL`
   (2.8.4)

Pavel Popov (tolkonepiu@github)
  * Contributed fix #1389: Problem with handling of multi-argument creator with Enums
   (2.8.4)

Josh Gruenberg (joshng@github)
  * Reported #1403: Reference-chain hints use incorrect class-name for inner classes
   (2.8.4)

Kevin Donnelly (kpdonn@github)
  * Reported #1432: Off by 1 bug in PropertyValueBuffer
   (2.8.5)

Nathanial Ofiesh (ofiesh@github)
  * Reported #1441: Failure with custom Enum key deserializer, polymorphic types
   (2.8.5)

Frédéric Camblor (fcamblor@github)
  * Reported #1451: Type parameter not passed by `ObjectWriter` if serializer pre-fetch disabled
   (2.8.6)

Stephan Schroevers (Stephan202@github)
  * Reported #1505: @JsonEnumDefaultValue should take precedence over FAIL_ON_NUMBERS_FOR_ENUMS
   (2.8.7)
  * Contributed fix for #2509: `AnnotatedMethod.getValue()/setValue()` doesn't have useful
    exception message
   (2.13.0)

Alex Panchenko (panchenko@github)
  * Reported #1543: JsonFormat.Shape.NUMBER_INT does not work when defined on enum type in 2.8
   (2.8.8)

Joshua Jones
  * Reported #1573, contributed fix: Missing properties when deserializing using a builder class
   with a non-default constructor and a mutator annotated with `@JsonUnwrapped`
   (2.8.8)

Ivo Studens (istudens@redhat.com)
  * Contributed #1585: Invoke ServiceLoader.load() inside of a privileged block
    when loading modules using `ObjectMapper.findModules()`
   (2.8.9)
  * Contributed fix for #2482: `JSONMappingException` `Location` column number
    is one line Behind the actual location
   (2.10.3)

Javy Luo (AnywnYu@github)
  * Reported #1595: `JsonIgnoreProperties.allowSetters` is not working in Jackson 2.8
   (2.8.9)

Marco Catania (catanm@github.com)
  * Contributed #1597: Escape JSONP breaking characters
   (2.8.9)

Andrew Joseph (apjoseph@github)
  * Reported #1629 `FromStringDeserializer` ignores registered `DeserializationProblemHandler`
    for `java.util.UUID`
   (2.8.9)

Joe Littlejohn (joelittlejohn@github)
  * Contributed #1642: Support `READ_UNKNOWN_ENUM_VALUES_AS_NULL` with `@JsonCreator`
   (2.8.9)

Slobodan Pejic (slobo-showbie@github)
  * Reported #1647, contributed fix: Missing properties from base class when recursive
    types are involved
   (2.8.9)

Bertrand Renuart (brenuart@github)
  * Reported #1648: `DateTimeSerializerBase` ignores configured date format when creating contextual
   (2.8.9)
  * Reported #1651: `StdDateFormat` fails to parse 'zulu' date when TimeZone other than UTC
   (2.8.9)
  * Suggested #1745: StdDateFormat: accept and truncate millis larger than 3 digits
   (2.9.1)
  * Contributed #1749: StdDateFormat: performance improvement of '_format(..)' method
   (2.9.1)
  * Contributed #1759: Reuse `Calendar` instance during parsing by `StdDateFormat`
   (2.9.1)

Kevin Gallardo (newkek@github)
  * Reported #1658: Infinite recursion when deserializing a class extending a Map,
    with a recursive value type
   (2.8.10)
  * Reported #1729: Integer bounds verification when calling `TokenBuffer.getIntValue()`
   (2.9.4)

Lukas Euler
  * Reported #1735: Missing type checks when using polymorphic type ids

Guixiong Wu (吴桂雄)
  * Reported #2032: Blacklist another serialization gadget (ibatis)
   (2.8.11.2)

svarzee@github
  * Reported #2109, suggested fix: Canonical string for reference type is built incorrectly
   (2.8.11.3 / 2.9.7)

Connor Kuhn (ckuhn@github)
  * Contributed #1341: FAIL_ON_MISSING_EXTERNAL_TYPE_ID_PROPERTY
   (2.9.0)

Jan Lolling (jlolling@github)
  * Contributed #1319: Add `ObjectNode.put(String, BigInteger)`
   (2.9.0)

Michael R Fairhurst (MichaelRFairhurst@github)
  * Reported #1035: `@JsonAnySetter` assumes key of `String`, does not consider declared type.
   (2.9.0)

Fabrizio Cucci (fabriziocucci@github)
  * Reported #1406: `ObjectMapper.readTree()` methods do not return `null` on end-of-input
   (2.9.0)

Emiliano Clariá (emilianogc@github)
  * Contributed #1434: Explicitly pass null on invoke calls with no arguments
   (2.9.0)

Ana Eliza Barbosa (AnaEliza@github)
  * Contributed #1520: Case insensitive enum deserialization feature.
   (2.9.0)

Lyor Goldstein (lgoldstein@github)
  * Reported #1544: `EnumMapDeserializer` assumes a pure `EnumMap` and does not support
    derived classes
   (2.9.0)

Harleen Sahni (harleensahni@github)
  * Reported #403: Make FAIL_ON_NULL_FOR_PRIMITIVES apply to primitive arrays and other
    types that wrap primitives
   (2.9.0)

Jared Jacobs (2is10@github)
  * Requested #1605: Allow serialization of `InetAddress` as simple numeric host address
   (2.9.0)

Patrick Gunia (pgunia@github)
  * Reported #1440: Wrong `JsonStreamContext` in `DeserializationProblemHandler` when reading
  `TokenBuffer` content
   (2.9.0)

Carsten Wickner (CarstenWickner@github)
  * Contributed #1522: Global `@JsonInclude(Include.NON_NULL)` for all properties with a specific type
   (2.9.0)

Chris Plummer (strmer15@github)
  * Reported #1637: `ObjectReader.at()` with `JsonPointer` stops after first collection
   (2.9.0)

Christian Basler (Dissem@github)
  * Reported #1688: Deserialization fails for `java.nio.file.Path` implementations when
    default typing enabled
   (2.9.0)

Tim Bartley (tbartley@github)
  * Reported, suggested fix for #1705: Non-generic interface method hides type resolution info
    from generic base class
   (2.9.1)

Luís Cleto (luiscleto@github)
  * Suggested 1768: Improve `TypeFactory.constructFromCanonical()` to work with
   `java.lang.reflect.Type.getTypeName()` format
   (2.9.2)

Vincent Demay (vdemay@github)
  * Reported #1793: `java.lang.NullPointerException` in `ObjectArraySerializer.acceptJsonFormatVisitor()`
    for array value with `@JsonValue`
   (2.9.2)

Peter Jurkovic (peterjurkovic@github)
  * Reported #1823: ClassNameIdResolver doesn't handle resolve Collections$SingletonMap,
    Collections$SingletonSet
   (2.9.3)

alinakovalenko@github:
  * Reported #1844: Map "deep" merge only adds new items, but not override existing values
   (2.9.3)

Pier-Luc Whissell (pwhissell@github):
  * Reported #1673: Serialising generic value classes via Reference Types (like Optional) fails
    to include type information
   (2.9.4)

Alexander Skvortcov (askvortcov@github)
  * Reported #1853: Deserialise from Object (using Creator methods) returns field name
    instead of value
   (2.9.4)

Joe Schafer (jschaf@github)
  * Reported #1906: Add string format specifier for error message in `PropertyValueBuffer`
   (2.9.4)
  * Reported #1907: Remove `getClass()` from `_valueType` argument for error reporting
   (2.9.4)

Deblock Thomas (deblockt@github)
  * Reported, contributed fix for #1912: `BeanDeserializerModifier.updateBuilder()` does not
    work to set custom  deserializer on a property (since 2.9.0)
   (2.9.5)
  * Reported, suggested fix for #2280: JsonMerge not work with constructor args
   (2.10.0)

lilei@venusgroup.com.cn:
  * Reported #1931: Two more `c3p0` gadgets to exploit default typing issue
   (2.9.5)

Aniruddha Maru (maroux@github)
  * Reported #1940: `Float` values with integer value beyond `int` lose precision if
    bound to `long`
   (2.9.5)

Timur Shakurov (saladinkzn@github)
  * Reported #1947: `MapperFeature.AUTO_DETECT_XXX` do not work if all disabled
   (2.9.5)

roeltje25@github
  * Reported #1978: Using @JsonUnwrapped annotation in builderdeserializer hangs in
    infinite loop
   (2.9.5)

Freddy Boucher (freddyboucher@github)
  * Reported #1990: MixIn `@JsonProperty` for `Object.hashCode()` is ignored
   (2.9.6)

Ondrej Zizka (OndraZizk@github)
  * Reported #1999: "Duplicate property" issue should mention which class it complains about
   (2.9.6)
  * Repoted #4145: NPE when transforming a tree to a model class object,
    at `ArrayNode.elements()`
   (2.16.0)

Jakub Skierbiszewski (jskierbi@github)
  * Reported, contributed fix for #2001: Deserialization issue with `@JsonIgnore` and
    `@JsonCreator` + `@JsonProperty` for same property name
   (2.9.6)

Carter Kozak (carterkozak@github)
  * Reported #2016: Delegating JsonCreator disregards JsonDeserialize info
   (2.9.6)
  * Contributed #2895: Improve static factory method generic type resolution logic
    (as well as better test coverage)
   (2.12.0)
  * Contributed #2928: `AnnotatedCreatorCollector` should avoid processing synthetic static
    (factory) methods
   (2.12.0)
  * Contributed #2931: Add errorprone static analysis profile to detect bugs at build time
   (2.12.0)
  * Contributed #2978: Fix failing `double` JsonCreators in jackson 2.12.0
   (2.12.1)
  * Contributed #3624: Legacy `ALLOW_COERCION_OF_SCALARS` interacts poorly with Integer to
   Float coercion
   (2.14.0)
  * Contributed #3876: `TypeFactory` cache performance degradation with
    `constructSpecializedType()`
   (2.15.0)

Reinhard Prechtl (dnno@github)
  * Reported #2034: Serialization problem with type specialization of nested generic types
   (2.9.6)

Chetan Narsude (243826@github)
  * Reported #2038: JDK Serializing and using Deserialized `ObjectMapper` loses linkage
    back from `JsonParser.getCodec()`
   (2.9.6)

Petar Tahchiev (ptahchiev@github)
  * Reported #2060: `UnwrappingBeanPropertyWriter` incorrectly assumes the found
    serializer is of type `UnwrappingBeanSerializer`
   (2.9.6)

Brandon Krieger (bkrieger@github)
  * Reported #2064: Cannot set custom format for `SqlDateSerializer` globally
   (2.9.7)

Thibaut Robert (trobert@github)
  * Requested #2059: Remove `final` modifier for `TypeFactory`
   (2.10.0)

Christopher Smith (chrylis@github)
  * Suggested #2115: Support naive deserialization of `Serializable` values as "untyped",
    same as `java.lang.Object`		     
   (2.10.0)

Édouard Mercier (edouardmercier@github)
  * Requested #2116: Make NumberSerializers.Base public and its inherited classes not final
   (2.9.6)

Semyon Levin (remal@github)
  * Contributed #2120: `NioPathDeserializer` improvement
   (2.9.7)
  * Contributed #2133: Improve `DeserializationProblemHandler.handleUnexpectedToken()`
    to allow handling of Collection problems
   (2.10.0)

Pavel Nikitin (morj@github)
  * Requested #2181: Don't re-use dynamic serializers for property-updating copy constructors
   (2.9.8)

Thomas Krieger (ThomasKrieger@github)
  * Reported #1408: Call to `TypeVariable.getBounds()` without synchronization unsafe on
    some platforms
   (2.9.9)

René Kschamer (flawi@github)
  * Reported #2197: Illegal reflective access operation warning when using `java.lang.Void`
   as value type
   (2.9.8)

Joffrey Bion (joffrey-bion@github)
  * Reported #2265: Inconsistent handling of Collections$UnmodifiableList vs 
    Collections$UnmodifiableRandomAccessList
   (2.9.9)

Christoph Fiehe (cfiehe@github.com)
  * Contributed #2299: Fix for using jackson-databind in an OSGi environment under Android
   (2.9.9)

Cyril Martin (mcoolive@github.com)
  * Reported #2303: Deserialize null, when java type is "TypeRef of TypeRef of T",
    does not provide "Type(Type(null))"
   (2.9.9)

Daniil Barvitsky (dbarvitsky@github)
  * Reported #2324: `StringCollectionDeserializer` fails with custom collection
   (2.9.9)

Edgar Asatryan (nstdio@github)
  * Reported #2374: `ObjectMapper. getRegisteredModuleIds()` throws NPE if no modules registered
   (2.9.9.1)

Michael Simons (michael-simons@github)
  * Reported #2395: `NullPointerException` from `ResolvedRecursiveType` (regression due to
    fix for #2331)
   (2.9.9.3)

Joe Barnett (josephlbarnett@github)
  * Reported, contributed fix for #2404: FAIL_ON_MISSING_EXTERNAL_TYPE_ID_PROPERTY setting
    ignored when creator properties are buffered
   (2.9.10)
  * Reported, contributed fix for #3146: Merge findInjectableValues() results in
    AnnotationIntrospectorPair
   (2.12.4)

Kaki King (kingkk9279@g)
  * Reported #2449: Block one more gadget type (cve CVE-2019-14540)
   (2.9.10)

Jon Anderson (Jon901@github)
  * Reported #2544: java.lang.NoClassDefFoundError Thrown for compact profile1
   (2.9.10.2)

Zihui Ren (renzihui@github)
  * Suggested #2129: Add `SerializationFeature.WRITE_ENUM_KEYS_USING_INDEX`, separate from value setting
   (2.10.0)

Yiqiu Huang (huangyq23@github
  * Reported #2164: `FactoryBasedEnumDeserializer` does not respect
   `DeserializationFeature.WRAP_EXCEPTIONS`
   (2.10.0)
   
Alexander Saites (saites@github)
  * Reported #2189: `TreeTraversingParser` does not check int bounds
   (2.10.0)

Christoph Breitkopf (bokesan@github)
  * Reported #2217: Suboptimal memory allocation in `TextNode.getBinaryValue()`
   (2.10.0)

Pavel Chervakov (pacher@github)
  * Reported #2230: `WRITE_BIGDECIMAL_AS_PLAIN` is ignored if `@JsonFormat` is used
   (2.10.0)

Ben Anderson (andersonbd1@github)
  * Reported, suggested fix for #2309: READ_ENUMS_USING_TO_STRING doesn't support null values
   (2.10.0)

Manuel Hegner (manuel-hegner@github)
  * Suggested #2311: Unnecessary MultiView creation for property writers
   (2.10.0)

Chris Mercer (cmercer@github)
  * Reported #2331: `JsonMappingException` through nested getter with generic wildcard return type
   (2.10.0)

Robert Greig (rgreig@github)
  * Reported #2336: `MapDeserializer` can not merge `Map`s with polymorphic values
   (2.10.0)

Victor Noël (victornoel@github)
  * Reported #2338: Suboptimal return type for `JsonNode.withArray()`
   (2.10.0)
  * Reported #2339: Suboptimal return type for `ObjectNode.set()`
   (2.10.0)

David Harris (toadzky@github)
  * Reported #2378: `@JsonAlias` doesn't work with AutoValue
   (2.10.0)

Sam Smith (Oracle Security Researcher)
  * Suggested #2398: Replace recursion in `TokenBuffer.copyCurrentStructure()` with iteration

Vladimir Tsanev (tsachev@github)
  * Contributed #2415: Builder-based POJO deserializer should pass builder instance, not type,
    to `handleUnknownVanilla()` to fix earlier #822
   (2.10.0)

Marcos Passos (marcospassos@github(
  * Contributed #2432: Add support for module bundles
   (2.10.0)
  * Reported #2795: Cannot detect creator arguments of mixins for JDK types
   (2.11.3)
  * Reported #3220: (regression) Factory method generic type resolution does not use
    Class-bound type parameter
   (2.12.5)

David Becker (dsbecker@github)
  * Suggested #2433: Improve `NullNode.equals()`
   (2.10.0)

Hesham Massoud (heshamMassoud@github)
  * Reported, contributed fix for #2442: `ArrayNode.addAll()` adds raw `null` values
    which cause NPE on `deepCopy()`
   (2.10.0)

David Connelly (dconnelly@github)
  * Reported #2446: Java 11: Unable to load JDK7 types (annotations, java.nio.file.Path):
    no Java7 support added
   (2.10.0)

XakepSDK@github
  * Reported #2458: `Nulls` property metadata ignored for creators
   (2.10.0)
  * Contributed #2910: Make some java platform modules optional
   (2.12.0)

Wahey (KevynBct@github)
  * Reported #2466: Didn't find class "java.nio.file.Path" below Android api 26
   (2.10.0)

Martín Coll (colltoaction@github)
  * Contributed #2467: Accept `JsonTypeInfo.As.WRAPPER_ARRAY` with no second argument to
    deserialize as "null value"
   (2.10.0)

Andrey Kulikov (ankulikov@github)
  * Reported #2457: Extended enum values are not handled as enums when used as Map keys
   (2.10.1)

João Guerra (joca-bt@github)
 * Reported #2473: Array index missing in path of `JsonMappingException` for `Collection<String>`,
    with custom deserializer
  (2.10.1)
 * Reported #2567: Incorrect target type for arrays when providing nulls and nulls are disabled
  (2.10.2)
 * Reported #2635: JsonParser cannot getText() for input stream on MismatchedInputException
  (2.11.0)
 * Reported #2770: JsonParser from MismatchedInputException cannot getText() for
    floating-point value
  (2.11.1)
 * Reported #3227: Content `null` handling not working for root values
  (2.13.0)
 * Reported #3690: Incorrect target type for arrays when disabling coercion
  (2.15.0)
 * Reported #3924: Incorrect target type when disabling coercion, trying to deserialize
    String from Array/Object
  (2.16.0)

Ryan Bohn (bohnman@github)
  * Reported #2475: `StringCollectionSerializer` calls `JsonGenerator.setCurrentValue(value)`,
    which messes up current value for sibling properties
  (2.10.1)

Johan Haleby (johanhaleby@github)
  * Reported #2513: BigDecimalAsStringSerializer in NumberSerializer throws IllegalStateException
    in 2.10
  (2.10.1)

Richard Wise (Woodz@github)
  * Reported #2519: Serializing `BigDecimal` values inside containers ignores shape override	
  (2.10.1)

Mark Schäfer (mark--@github)
  * Reported #2520: Sub-optimal exception message when failing to deserialize non-static inner classes
  (2.10.1)

Ruud Welling (WellingR@github)
  * Contributed fix for #2102: `FAIL_ON_NULL_FOR_PRIMITIVES` failure does not indicate
    field name in exception message
  (2.10.2)

Fabian Lange (CodingFabian@github)
  * Reported #2556: Contention in `TypeNameIdResolver.idFromClass()`
  (2.10.2)

Stefan Wendt (stewe@github)
  * Reported #2560: Check `WRAP_EXCEPTIONS` in `CollectionDeserializer.handleNonArray()`
  (2.10.2)

Greg Arakelian (arakelian@github)
  * Reported #2566: `MissingNode.toString()` returns `null` (4 character token) instead
    of empty string
  (2.10.2)

Kamal Aslam (aslamkam@github)
  * Reported #2482: `JSONMappingException` `Location` column number is one line
    Behind the actual location
  (2.10.3)

Tobias Preuss (johnjohndoe@github)
  * Reported #2599: NoClassDefFoundError at DeserializationContext.<init> on Android 4.1.2
    and Jackson 2.10.0
  (2.10.3)

Eduard Tudenhöfner (nastra@github)
 * Reported #2602, contributed fix for: ByteBufferSerializer produces unexpected results with
   a duplicated ByteBuffer and a position > 0
  (2.10.3)

Alexander Shilov (ashlanderr@github)
 * Reported, suggested fix for #2610: `EXTERNAL_PROPERTY` doesn't work with `@JsonIgnoreProperties`
  (2.10.3)

Endre Stølsvik (stolsvik@github)
 * Reported #2679: `ObjectMapper.readValue("123", Void.TYPE)` throws "should never occur"
  (2.10.4)
 * Reported #3906: Regression: 2.15.0 breaks deserialization for records when
   `mapper.setVisibility(PropertyAccessor.ALL, Visibility.NONE)`
  (2.16.0)

Denis Kostousov (kostousov-ds@github)
 * Reported #2787 (partial fix): NPE after add mixin for enum
  (2.10.5)

Máté Rédecsi (rmatesz@github)
  * Reported #953: i-I case convertion problem in Turkish locale with case-insensitive deserialization
  (2.11.0)

Ville Koskela (vjkoskela@github)
  * Contributed #2487: BeanDeserializerBuilder Protected Factory Method for Extension
  (2.11.0)
  * Reported #2486: Builder Deserialization with JsonCreator Value vs Array
  (2.11.1)
  * Contributed fix for #792: Deserialization Not Working Right with Generic Types and Builders
  (2.12.0)

Fitz (Joongsoo.Park) (joongsoo@github)
  * Contributed #2511: Add `SerializationFeature.WRITE_SELF_REFERENCES_AS_NULL`
  (2.11.0)

Antonio Petrelli (apetrelli@github)
  * Reported #2049: TreeTraversingParser and UTF8StreamJsonParser create contexts differently
  (2.11.0)

Robert Diebels (RobertDiebels@github)
  * Contributed #2352: Support use of `@JsonAlias` for enum values
  (2.11.0)

Joseph Koshakow (jkosh44@github)
  * Contributed fix for #2515: `ObjectMapper.registerSubtypes(NamedType...)` doesn't allow registering
    the same POJO for two different type ids
  (2.11.0)

Haowei Wen (yushijinhun@github)
  * Reported #2565: Java 8 `Optional` not working with `@JsonUnwrapped` on unwrappable type
  (2.11.0)

Bartosz Baranowski (baranowb@github)
  * Reported #2589: `DOMDeserializer`: setExpandEntityReferences(false) may not prevent
   external entity expansion in all cases
  (2.11.0)

Oleksii Khomchenko (gagoman@github)
  * Reported, contributed fix for #2592: `ObjectMapper.setSerializationInclusion()` is
   ignored for `JsonAnyGetter`
  (2.11.0)

Oleksandr Poslavskyi (alevskyi@github)
  * Contributed fix for #1983: Polymorphic deserialization should handle case-insensitive Type Id
    property name if `MapperFeature.ACCEPT_CASE_INSENSITIVE_PROPERTIES` is enabled
  (2.11.0)

Simone D'Avico (simonedavico@github)
  * Reported #2632: Failure to resolve generic type parameters on serialization
  (2.11.0)
 
Robin Roos (robinroos@github)
  * Contributed #2636: ObjectReader readValue lacks Class<T> argument
  (2.11.0)

Michael Cramer (BigMichi1@github)
  * Reported #2725: JsonCreator on static method in Enum and Enum used as key in map
   fails randomly
  (2.11.1)
 
Frank Schmager (fschmager@github)
  * Reported #2757: "Conflicting setter definitions for property" exception for `Map`
   subtype during deserialization
  (2.11.1)

Johannes Kuhn (DasBrain@github)
  * Reported #2758: Fail to deserialize local Records
  (2.11.1)
  * Reported #2760: Jackson doesn't respect `CAN_OVERRIDE_ACCESS_MODIFIERS=false` for
    deserializer properties
  (2.11.1)

Oleg Chtchoukine (oshatrk@github)
  * Reported #2759: Rearranging of props when property-based generator is in use leads
    to incorrect output
  (2.11.1)

Joshua Shannon (retrodaredevil@github)
  * Reported, contributed fix for #2785: Polymorphic subtypes not registering on copied
    ObjectMapper (2.11.1)
  (2.11.2)

Daniel Hrabovcak (TheSpiritXIII@github)
  * Reported #2796: `TypeFactory.constructType()` does not take `TypeBindings` correctly
  (2.11.2)
  * Reported #2900: Jackson does not support deserializing new Java 9 unmodifiable collections
  (2.13.0)

Lari Hotari (lhotari@github)
  * Reported #2821: Json serialization fails or a specific case that contains generics and
   static methods with generic parameters (2.11.1 -> 2.11.2 regression)
  (2.11.3)

Nils Christian Ehmke (nils-christian@github)
  * Reported #2822: Using JsonValue and JsonFormat on one field does not work as expected
  (2.11.3)

Daniel Wu (DanielYWoo@github)
  * Reported #2840: `ObjectMapper.activateDefaultTypingAsProperty()` is not using
  (2.11.3)

Łukasz Walkiewicz (lukasz-walkiewicz@github)
  * Reported #2894: Fix type resolution for static methods (regression in 2.11.3)
  (2.11.4)

Lucian H (symposion@github)
  * Reported, suggested fix for #2944: `@JsonCreator` on constructor not compatible
    with `@JsonIdentityInfo`, `PropertyGenerator`
  (2.11.4)

Gian Merlino (gianm@github)
  * Reported #3022: Property ignorals cause `BeanDeserializer `to forget how to read
   from arrays (not copying `_arrayDelegateDeserializer`)
  (2.11.5 / 2.12.2)

Marc Carter (drekbour@github)
  * Contributed #43 implementation: Add option to resolve type from multiple existing properties,
   `@JsonTypeInfo(use=DEDUCTION)`
  (2.12.0)
  * Contributed #3055: Polymorphic subtype deduction ignores `defaultImpl` attribute
  (2.12.2)
  * Contributed #3139: Deserialization of "empty" subtype with DEDUCTION failed

Mike Gilbode (gilbode@github)
  * Reported #792: Deserialization Not Working Right with Generic Types and Builders
  (2.12.0)

Baptiste Pernet (sp4ce@github)
  * Contributed #1296 implementation: Add `@JsonIncludeProperties(propertyNames)` (reverse
    of `@JsonIgnoreProperties`)
  (2.12.0)

Dominik Krebhan (dominikrebhan@github)
  * Contributed #1458: `@JsonAnyGetter` should be allowed on a field
  (2.12.0)
 
Patrick Jungermann (pjungermann@github)
  * Requested #1852: Allow case insensitive deserialization of String value into
  `boolean`/`Boolean` (esp for Excel)
  (2.12.0)
 
Nate Bauernfeind (nbauernfeind@github)
  * Reported #2091: `ReferenceType` does not expose valid containedType
  (2.12.0)

Xiang Zhang (zhangyangyu@github)
  * Reported #2118: `JsonProperty.Access.READ_ONLY` does not work with "getter-as-setter"
    Collections
  (2.12.0)

David Nelson (eatdrinksleepcode@github)
  * Requested #2215: Support `BigInteger` and `BigDecimal` creators in `StdValueInstantiator`
  (2.12.0)

Tiago Martins (upsidedownsmile@github)
  * Contributed #2215: Support `BigInteger` and `BigDecimal` creators in `StdValueInstantiator`
  (2.12.0)

Yona Appletree (Yona-Appletree@github)
  * Reported #2283: `JsonProperty.Access.READ_ONLY` fails with collections when a
    property name is specified
  (2.12.0)

Youri Bonnaffé (youribonnaffe@github)
  * Contributed #2709: Support for JDK 14 record types
  (2.12.0)

David Bidorff (bidorffOL@github)
  * Reported, contributed fix for #2719: `FAIL_ON_IGNORED_PROPERTIES` does not throw
    on `READONLY` properties with an explicit name
  (2.12.0)

Jendrik Johannes (jjohannes@github)
  * Contributed #2726: Add Gradle Module Metadata for version alignment with Gradle 6
  (2.12.0)

Swayam Raina (swayamraina@github)
  * Contributed #2761: Support multiple names in `JsonSubType.Type`
  (2.12.0)

Oguzhan Unlu (oguzhanunlu@github)
  * Requested #2855: Add `JsonNode.canConvertToExactIntegral()` to indicate whether
    floating-point/BigDecimal values could be converted to integers losslessly
  (2.12.0)

Siavash Soleymani (siavashsoleymani@github)
  * Contributed implementation for #2855: Add `JsonNode.canConvertToExactIntegral()` to
    indicate whether floating-point/BigDecimal values could be converted to integers losslessly
  (2.12.0)

Kevin Binswanger (Anusien@github)
  * Contributed implementation for #2871: Add `@JsonKey` annotation (similar to `@JsonValue`)
    for customizable serialization of Map keys
  (2.12.0)

Ilya Golovin (ilgo0413@github)
  * Contributed #2873: `MapperFeature.ACCEPT_CASE_INSENSITIVE_ENUMS` should work for enum as keys
  (2.12.0)

Sergiy Yevtushenko (siy@github)
  * Contributed #2879: Add support for disabling special handling of "Creator properties" wrt
    alphabetic property ordering
  (2.12.0)

M Rizky Satrio (rsatrio@github)
  * Contributed #2925: Add support for `java.sql.Blob`
   (2.12.0)

Halil İbrahim Şener (hisener@github)
  * Reported #2962: Auto-detection of constructor-based creator method skipped if there is
   an annotated factory-based creator method (regression from 2.11)
   (2.12.1)
  * Reported #3143: String-based `Map` key deserializer is not deterministic when there is no
   single arg constructor
   (2.13.0)

Faron Dutton (fdutton@github)
  * Contributed fix for #2990: Breaking API change in `BasicClassIntrospector` (2.12.0)
   (2.12.1)

SunYiJun (xiaosunzhu@github)
  * Reported, suggested fix for #2979: Conflicting in POJOPropertiesCollector when
    having namingStrategy
   (2.12.1)

Vassil Dichev (vdichev@github)
  * Reported #754: EXTERNAL_PROPERTY does not work well with `@JsonCreator` and
    `FAIL_ON_UNKNOWN_PROPERTIES`
   (2.12.2)

Miguel G (Migwel@github)
  * Reported, contributed fix for #3025: UntypedObjectDeserializer` mixes multiple unwrapped
    collections (related to #2733)
   (2.12.2)

Jelle Voost (jellevoost@github)
  * Reported #3038: Two cases of incorrect error reporting about DeserializationFeature
   (2.12.2)

JoeWoo (xJoeWoo@github)
  * Reported #3139: Deserialization of "empty" subtype with DEDUCTION failed
   (2.12.4)

Asaf Romano (asaf-romano@github)
  * Reported #3080: configOverrides(boolean.class) silently ignored, whereas .configOverride(Boolean.class)
    works for both primitives and boxed boolean values
   (2.13.0)

David Hoffman (dhofftgt@github)
  * Contributed #3082: Dont track unknown props in buffer if `ignoreAllUnknown` is true
   (2.13.0)

Eric Sirianni (sirianni@github)
  * Reported #3122: Deep merge for `JsonNode` using `ObjectReader.readTree()`
   (2.13.0)

Tarekk Mohamed Abdalla (TarekkMA@github)
  * Contributed #3154: Add ArrayNode#set(int index, primitive_type value)
   (2.13.0)

Aritz Bastida (aritzbastida@github)
  * Reported #3160: JsonStreamContext "currentValue" wrongly references to @JsonTypeInfo
   annotated object
   (2.13.0)

Morten Andersen-Gott (magott@github)
  * Contributed #3174: DOM `Node` serialization omits the default namespace declaration
   (2.13.0)

Klaas Dellschaft (klaasdellschaft@github)
  * Contributed #3177: Support `suppressed` property when deserializing `Throwable`
   (2.13.0)
  * Contributed #3187: `AnnotatedMember.equals()` does not work reliably
   (2.13.0)

Nick Benoit (nick-benoit14@github)
  * Proposed #3193: Add `MapperFeature.APPLY_DEFAULT_VALUES`, initially for Scala module
   (2.13.0)

Xinzhe Yang (xinzheyang@github)
  * Reported #3217: `XMLGregorianCalendar` doesn't work with default typing
   (2.13.0)

Kenneth Jorgensen (kennethjor@github)
  * Requested #3238: Add PropertyNamingStrategies.UpperSnakeCaseStrategy
    (and UPPER_SNAKE_CASE constant)
   (2.13.0)

Tanvesh Takawale (TanveshT@github)
  * Contributed implementation for #3238: Add PropertyNamingStrategies.UpperSnakeCaseStrategy
    (and UPPER_SNAKE_CASE constant)
   (2.13.0)

Hyeonho Kim (proost@github)
  * Contributed fix for #3227: Content `null` handling not working for root values
   (2.13.0)

Peter Burka (pburka@github)
  * Reported #3234: StdDeserializer rejects blank (all-whitespace) strings for ints
   (2.13.0)

Abishek Ravichandran (abrav9595@github)
  * Contributed #3259: Support for BCP 47 `java.util.Locale` serialization/deserialization
   (2.13.0)

李孟宁 (limengning@github)
  * Contributed fix for #1850: `@JsonValue` with integer for enum does not deserialize correctly
  (2.13.0)

Joel Berger (jberger@github)
  * Reported #3299: Do not automatically trim trailing whitespace from `java.util.regex.Pattern`
    values
  (2.13.1)

Sergey Chernov (seregamorph@github)
  * Suggested the fix for #3305: ObjectMapper serializes `CharSequence` subtypes as POJO
    instead of as String (JDK 15+)
  (2.13.1)

Sam Kruglov (Sam-Kruglov@github)
  * Reported #3344: `Set.of()` (Java 9) cannot be deserialized with polymorphic handling
  (2.13.2)

Krishna Ghimire (Krishnaghimir@github)
  * Reported #3369: Deserialization ignores other Object fields when Object or Array
  value used for enum
  (2.13.2)

Christoph Dreis (dreis2211@github)
  * Suggested #3293: Use Method.getParameterCount() where possible
  (2.13.2)

Matthieu Finiasz (finiasz@github)
  * Reported #3412: Version 2.13.2 uses `Method.getParameterCount()` which is not
   supported on Android before API 26
  (2.13.3)

Taylor S Marks (TaylorSMarks@github)
  * Contributed fix for #2816: Optimize UntypedObjectDeserializer wrt recursion
  (2.13.3)

Spence Nace (snace98@github)
  * Contributed fix for #2816: Optimize UntypedObjectDeserializer wrt recursion
  (2.13.3)

Jason Harper (jsharper@github)
  * Reported #3275: JDK 16 Illegal reflective access for `Throwable.setCause()` with
   `PropertyNamingStrategy.UPPER_CAMEL_CASE`
  (2.13.4)

Matthew Altman (matthew-altman@github)
  * Reported #2541: Cannot merge polymorphic objects
  (2.14.0)

James Wang (jameswangz@github)
  * Contributed fix for #2541: Cannot merge polymorphic objects
  (2.14.0)

ZeyuCai@github:
  * Contributed #3314: Four Flaky Tests Detected in 2.14
  (2.14.0)

Ernst-Jan van der Laan (ejl888@github)
  * Reported #3338: `configOverride.setMergeable(false)` not supported by `ArrayNode`
  (2.14.0)

Gary Morgan (morganga@github)
  * Contributed #3419: Improve performance of `UnresolvedForwardReference` for
    forward reference resolution
  (2.14.0)

Jan Judas (kostislav@github)
  * Contributed #3445: Do not strip generic type from `Class<C>` when resolving `JavaType`
  (2.14.0)

Deniz Husaj (denizhusaj@github)
  * Reported #3447: Deeply nested JsonNode throws StackOverflowError for toString()
  (2.14.0)

PJ Fanning (pjfanning@github)
  * Contributed #3475: Support use of fast double parse
  (2.14.0)
  * Contributed #3530: Change LRUMap to just evict one entry when maxEntries reached
  (2.14.0)
  * Contributed #3837: Set transformer factory attributes to improve protection against XXE
  (2.14.3)
  - And NUMEROUS other contributions not listed here! (for 2.15 and above)

Igor Shymko (ancane@github)
  * Contributed #3500: Add optional explicit `JsonSubTypes` repeated names check
  (2.14.0)

Jordi Ortolá Ankum (Tomasito665@github)
  * Contributed #3013: Allow disabling Integer to String coercion via `CoercionConfig`
  (2.14.0)
  * Contributed #3503: `StdDeserializer` coerces ints to floats even if configured to fail
  (2.14.0)
  * Contributed #3613: Implement `float` and `boolean` to `String` coercion config
  (2.14.0)

Felix Vaughan (FelixVaughan01@github)
  * Contributed #3212: Add method `ObjectMapper.copyWith(JsonFactory)`
  (2.14.0)

Arnaud Solé (Bluexin@github)
  * Contributed #3505: Fix deduction deserializer with DefaultTypeResolverBuilder
  (2.14.0)

Richard Kwasnicki (Richie94@github)
  * Contributed #3609: Allow non-boolean return type for "is-getters" with
  `MapperFeature.ALLOW_IS_GETTERS_FOR_NON_BOOLEAN`
  (2.14.0)

Joachim Durchholz (toolforger@github)
  * Requested #3633: Expose `translate()` method of standard `PropertyNamingStrategy`
   implementations
  (2.14.0)

Andrej Mitrovic (AndrejMitrovic@github)
  * Reported #3655: `Enum` values can not be read from single-element array even with
    `DeserializationFeature.UNWRAP_SINGLE_VALUE_ARRAYS`
  (2.14.1)

Moritz Halbritter (mhalbritter@github)
  * Reported #3665: `ObjectMapper` default heap consumption increased significantly
    from 2.13.x to 2.14.0
  (2.14.1)

Philippe Marschall (marschall@github)
  * Contributed #3699: Allow custom `JsonNode` implementations
  (2.14.2)

Gili Tzabari (cowwoc@github)
  * Reported #3063: `@JsonValue` fails for Java Record
  (2.14.2)

Yury Molchan (yurkom@github)
  * Contributed #4121: Preserve the original component type in merging to an array
  (2.14.4)

Joo Hyuk Kim (JooHyukKim@github)
  * Contributed #2536: Add `EnumFeature.READ_ENUM_KEYS_USING_INDEX` to work with
    existing "WRITE_ENUM_KEYS_USING_INDEX"
   (2.15.0)
  * Contributed #2667: Add `@EnumNaming`, `EnumNamingStrategy` to allow use of naming
    strategies for Enums
   (2.15.0)
  * Contributed fix for #2968: Deserialization of `@JsonTypeInfo` annotated type fails with
    missing type id even for explicit concrete subtypes
   (2.15.0)
  * Contributed #3053: Allow serializing enums to lowercase (`EnumFeature.WRITE_ENUMS_TO_LOWERCASE`)
   (2.15.0)
  * Contributed #3566: Cannot use both `JsonCreator.Mode.DELEGATING` and `JsonCreator.Mode.PROPERTIES`
    static creator factory methods for Enums
   (2.15.0)
  * Contributed #3638: Case-insensitive and number-based enum deserialization are
    (unnecessarily) mutually exclusive
   (2.15.0)
  * Contributed #3814: Enhance `StdNodeBasedDeserializer` to support `readerForUpdating`
   (2.15.0)
  * Contributed #3819: Add convenience method `SimpleBeanPropertyFilter.filterOutAll()` as
    counterpart of `serializeAll()`
   (2.15.0)
  - And NUMEROUS other contributions not listed here! (for 2.16 and above)

Vojtěch Knyttl (knyttl@github)
  * Requested #3053: Allow serializing enums to lowercase (`EnumFeature.WRITE_ENUMS_TO_LOWERCASE`)
   (2.15.0)

Phil Gref (pgrefviau@github)
  * Reported #3638: Case-insensitive and number-based enum deserialization are
   (unnecessarily) mutually exclusive
  (2.15.0)

Hervé Boutemy (hboutemy@github)
  * Contributed fix for #3680: Timestamp in classes inside jar showing 02/01/1980
  (2.15.0)

Sim Yih Tsern (yihtsern@github)
 * Contributed fix for #2974: Null coercion with `@JsonSetter` does not work with `java.lang.Record`
  (2.15.0)
 * Contributed fix for #2992: Properties naming strategy do not work with Record
  (2.15.0)
 * Contributed fix for #3180: Support `@JsonCreator` annotation on record classes
  (2.15.0)
 * Contributed fix for #3297: `@JsonDeserialize(converter = ...)` does not work with Records
  (2.15.0)
 * Contributed fix for #3342: `JsonTypeInfo.As.EXTERNAL_PROPERTY` does not work with record wrappers
  (2.15.0)
 * Contributed fix for #3894: Only avoid Records fields detection for deserialization
  (2.15.1)
 * Contributed fix for #3897: 2.15.0 breaks deserialization when POJO/Record only has a
   single field and is marked `Access.WRITE_ONLY`
  (2.15.1)
 * Contributed fux fix #3968: Records with additional constructors failed to deserialize
  (2.15.3)


Ajay Siwach (Siwach16@github)
  * Contributed #3637: Add enum features into `@JsonFormat.Feature`
   (2.15.0)

Zhenyu Luo (luozhenyu@github)
  * Contributed #3745: Deprecate classes in package `com.fasterxml.jackson.databind.jsonschema`
   (2.15.0)

Christoph Schulz (ciis0@github)
  * Reported #3771: Classloader leak: DEFAULT_ANNOTATION_INTROSPECTOR holds annotation reference
   (2.15.0)

Patrick Strawderman (kilink@github)
  * Requested #2968: Deserialization of `@JsonTypeInfo` annotated type fails with
  missing type id even for explicit concrete subtypes
   (2.15.0)
  * Reported #3816: TokenBuffer does not implement writeString(Reader reader, int len)
   (2.15.0)

Matt Nelson (mattnelson@github)
  * Requested #3814: Enhance `StdNodeBasedDeserializer` to support `readerForUpdating`
   (2.15.0)

Steve Storey (stevestorey@github)
  * Contributed #3853: Add `MapperFeature.REQUIRE_TYPE_ID_FOR_SUBTYPES` to enable/disable
    strict subtype Type Id handling
   (2.15.0)

Matteo Bertozzi (matteobertozzi@github)
  * Reported #3895: 2.15.0 breaking behaviour change for records and Getter Visibility
   (2.15.1)

Antti Lampinen (arlampin@github)
 * Reported #3897: 2.15.0 breaks deserialization when POJO/Record only has a single field
   and is marked `Access.WRITE_ONLY`
  (2.15.1)
  * Reported #3897: 2.15.0 breaks deserialization when POJO/Record only has a single field
    and is marked `Access.WRITE_ONLY`
   (2.15.1)

Dmitry Bolotin (dbolotin@github)
  * Reported #1172: `@JsonView` doesn't work with `@JsonCreator`
   (2.15.4)

Kevin Baes (BaesKevin@github)
 * Reported #3251: Generic class with generic field of runtime type `Double` is deserialized
   as `BigDecimal` when used with `@JsonTypeInfo` and `JsonTypeInfo.As.EXISTING_PROPERTY`
 (2.16.0)

John Hendrikx (hjohn@github)
 * Reported #3277: Combination of `@JsonUnwrapped` and `@JsonAnySetter` results in `BigDecimal`
  instead of `Double`
 (2.16.0)

David Schlosnagle (schlosna@github)
 * Contributed #4008: Optimize `ObjectNode` findValue(s) and findParent(s) fast paths
  (2.16.0)

Philipp Kräutli (pkraeutli@github)
 * Reported #4009: Locale "" is deserialised as `null` if `ACCEPT_EMPTY_STRING_AS_NULL_OBJECT`
   is enabled
  (2.16.0)

iProdigy (iProdigy@github)
 * Contributed #4036: Use `@JsonProperty` for Enum values also when `READ_ENUMS_USING_TO_STRING`
   enabled
  (2.16.0)
 * Contributed #4037: Fix `Enum` deserialization to use `@JsonProperty`, `@JsonAlias` even if
   `EnumNamingStrategy` used
  (2.16.0)
 * Contributed #4039: Use `@JsonProperty` and lowercase feature when serializing Enums despite
   using toString()
  (2.16.0)
 * Contributed #4040: Use `@JsonProperty` over `EnumNamingStrategy` for Enum serialization
  (2.16.0)
 * Contributed fix #4041: Actually cache EnumValues#internalMap
  (2.16.0)

Jason Laber (jlaber@github)
 * Reported #3948: `@JsonIgnore` no longer works for transient backing fields
  (2.16.0)

Andreas Zahnen (azahnen@github)
 * Reported #4078: `java.desktop` module is no longer optional
  (2.16.0)

Omar Aloraini (ooraini@github)
 * Requested #4061: Add JsonTypeInfo.Id.SIMPLE_NAME which defaults type id
   to `Class.getSimpleName()`
  (2.16.0)

Naoki Takezoe (takezoe@github)
 * Contributed #4144: Log WARN if deprecated subclasses of `PropertyNamingStrategy`
   is used
  (2.16.0)

Garret Wilson (garretwilson@github)
 * Reported #4153: Deprecated `ObjectReader.withType(Type)` has no direct
   replacement; need `forType(Type)`
  (2.16.0)

Jan Pachol (janpacho@github)
 * Reported #4175: Exception when deserialization of `private` record with
   default constructor
  (2.16.0)

Pieter Dirk Soels (Badbond@github)
 * Reported #4302: Problem deserializing some type of Enums when using
  `PropertyNamingStrategy`
  (2.16.2)

Stephane Bailliez (sbailliez@github)
 * Reported #4409: Deserialization of enums with name defined with different cases
   leads to `InvalidDefinitionException`: Multiple fields representing property
  (2.16.2)

<<<<<<< HEAD
Muhammad Khalikov (mukham12@github)
 * Contributed fix for #4209: Make `BeanDeserializerModifier`/`BeanSerializerModifier`
   implement `java.io.Serializable`
  (2.17.0)

Eduard Dudar (edudar@github)
 * Contributed #4299: Some `Collection` and `Map` fallbacks don't work in GraalVM native image
  (2.17.0)

Jesper Blomquist (jebl01@github)
 * Contributed #4393: Deserialize `java.util.UUID` encoded as Base64 and base64Url with or
   without padding
  (2.17.0)

András Péteri (apeteri@github)
 * Suggested #4416: Deprecate `JsonNode.asText(String)`
  (2.17.0)

Kyrylo Merzlikin (kirmerzlikin@github)
 * Contributed fix for #2543: Introspection includes delegating ctor's
   only parameter as a property in `BeanDescription`
  (2.17.0)

Miguel Mendes Ruiz (migmruiz@github)
 * Reported #4428: `ByteBuddy` scope went beyond `test` in version 2.17.0
  (2.17.1)

Oddbjørn Kvalsund (oddbjornkvalsund@github)
 * Reported, contributed fix for #4430: Use `ReentrantLock` instead of `synchronized`
   in `DeserializerCache` to avoid deadlock on pinning
  (2.17.1)
=======
Guillaume Jardillier (Mugiwara84@github)
 * Reported #4564: Possible 2.16.0 Enum-as-JSON-Object serialization regression
  (2.16.3)
>>>>>>> ee39f3ea
<|MERGE_RESOLUTION|>--- conflicted
+++ resolved
@@ -1739,7 +1739,10 @@
    leads to `InvalidDefinitionException`: Multiple fields representing property
   (2.16.2)
 
-<<<<<<< HEAD
+Guillaume Jardillier (Mugiwara84@github)
+ * Reported #4564: Possible 2.16.0 Enum-as-JSON-Object serialization regression
+  (2.16.3)
+
 Muhammad Khalikov (mukham12@github)
  * Contributed fix for #4209: Make `BeanDeserializerModifier`/`BeanSerializerModifier`
    implement `java.io.Serializable`
@@ -1770,9 +1773,4 @@
 Oddbjørn Kvalsund (oddbjornkvalsund@github)
  * Reported, contributed fix for #4430: Use `ReentrantLock` instead of `synchronized`
    in `DeserializerCache` to avoid deadlock on pinning
-  (2.17.1)
-=======
-Guillaume Jardillier (Mugiwara84@github)
- * Reported #4564: Possible 2.16.0 Enum-as-JSON-Object serialization regression
-  (2.16.3)
->>>>>>> ee39f3ea
+  (2.17.1)