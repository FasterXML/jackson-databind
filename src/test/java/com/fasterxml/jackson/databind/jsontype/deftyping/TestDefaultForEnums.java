package com.fasterxml.jackson.databind.jsontype.deftyping;

import java.util.concurrent.TimeUnit;

import com.fasterxml.jackson.databind.BaseMapTest;
import com.fasterxml.jackson.databind.ObjectMapper;
import com.fasterxml.jackson.databind.testutil.NoCheckSubTypeValidator;

public class TestDefaultForEnums
    extends BaseMapTest
{
    public enum TestEnum {
        A, B;
    }

    static final class EnumHolder
    {
        public Object value; // "untyped"
        
        public EnumHolder() { }
        public EnumHolder(TestEnum e) { value = e; }
    }

    protected static class TimeUnitBean {
        public TimeUnit timeUnit;
    }

    /*
    /**********************************************************************
    /* Test methods
    /**********************************************************************
     */

    private final ObjectMapper DEFTYPING_MAPPER = jsonMapperBuilder()
            .enableDefaultTyping(NoCheckSubTypeValidator.instance)
            .build();
    
    public void testSimpleEnumBean() throws Exception
    {
        TimeUnitBean bean = new TimeUnitBean();
        bean.timeUnit = TimeUnit.SECONDS;
        
        // First, without type info
        ObjectMapper m = new ObjectMapper();
        String json = m.writeValueAsString(bean);
        TimeUnitBean result = m.readValue(json, TimeUnitBean.class);
        assertEquals(TimeUnit.SECONDS, result.timeUnit);
        
        // then with type info
<<<<<<< HEAD
        json = DEFTYPING_MAPPER.writeValueAsString(bean);
        result = DEFTYPING_MAPPER.readValue(json, TimeUnitBean.class);
=======
        m = JsonMapper.builder()
                .activateDefaultTyping(NoCheckSubTypeValidator.instance)
                .build();
        json = m.writeValueAsString(bean);
        result = m.readValue(json, TimeUnitBean.class);
>>>>>>> 999beddc

        assertEquals(TimeUnit.SECONDS, result.timeUnit);
    }

    public void testSimpleEnumsInObjectArray() throws Exception
    {
<<<<<<< HEAD
=======
        ObjectMapper m = JsonMapper.builder()
                .activateDefaultTyping(NoCheckSubTypeValidator.instance)
                .build();
>>>>>>> 999beddc
        // Typing is needed for enums
        String json = DEFTYPING_MAPPER.writeValueAsString(new Object[] { TestEnum.A });
        assertEquals("[[\"com.fasterxml.jackson.databind.jsontype.deftyping.TestDefaultForEnums$TestEnum\",\"A\"]]", json);

        // and let's verify we get it back ok as well:
        Object[] value = DEFTYPING_MAPPER.readValue(json, Object[].class);
        assertEquals(1, value.length);
        assertSame(TestEnum.A, value[0]);
    }

    public void testSimpleEnumsAsField() throws Exception
    {
<<<<<<< HEAD
        String json = DEFTYPING_MAPPER.writeValueAsString(new EnumHolder(TestEnum.B));
=======
        ObjectMapper m = JsonMapper.builder()
                .activateDefaultTyping(NoCheckSubTypeValidator.instance)
                .build();
        String json = m.writeValueAsString(new EnumHolder(TestEnum.B));
>>>>>>> 999beddc
        assertEquals("{\"value\":[\"com.fasterxml.jackson.databind.jsontype.deftyping.TestDefaultForEnums$TestEnum\",\"B\"]}", json);
        EnumHolder holder = DEFTYPING_MAPPER.readValue(json, EnumHolder.class);
        assertSame(TestEnum.B, holder.value);
    }
}<|MERGE_RESOLUTION|>--- conflicted
+++ resolved
@@ -32,7 +32,7 @@
      */
 
     private final ObjectMapper DEFTYPING_MAPPER = jsonMapperBuilder()
-            .enableDefaultTyping(NoCheckSubTypeValidator.instance)
+            .activateDefaultTyping(NoCheckSubTypeValidator.instance)
             .build();
     
     public void testSimpleEnumBean() throws Exception
@@ -47,28 +47,14 @@
         assertEquals(TimeUnit.SECONDS, result.timeUnit);
         
         // then with type info
-<<<<<<< HEAD
         json = DEFTYPING_MAPPER.writeValueAsString(bean);
         result = DEFTYPING_MAPPER.readValue(json, TimeUnitBean.class);
-=======
-        m = JsonMapper.builder()
-                .activateDefaultTyping(NoCheckSubTypeValidator.instance)
-                .build();
-        json = m.writeValueAsString(bean);
-        result = m.readValue(json, TimeUnitBean.class);
->>>>>>> 999beddc
 
         assertEquals(TimeUnit.SECONDS, result.timeUnit);
     }
 
     public void testSimpleEnumsInObjectArray() throws Exception
     {
-<<<<<<< HEAD
-=======
-        ObjectMapper m = JsonMapper.builder()
-                .activateDefaultTyping(NoCheckSubTypeValidator.instance)
-                .build();
->>>>>>> 999beddc
         // Typing is needed for enums
         String json = DEFTYPING_MAPPER.writeValueAsString(new Object[] { TestEnum.A });
         assertEquals("[[\"com.fasterxml.jackson.databind.jsontype.deftyping.TestDefaultForEnums$TestEnum\",\"A\"]]", json);
@@ -81,14 +67,7 @@
 
     public void testSimpleEnumsAsField() throws Exception
     {
-<<<<<<< HEAD
         String json = DEFTYPING_MAPPER.writeValueAsString(new EnumHolder(TestEnum.B));
-=======
-        ObjectMapper m = JsonMapper.builder()
-                .activateDefaultTyping(NoCheckSubTypeValidator.instance)
-                .build();
-        String json = m.writeValueAsString(new EnumHolder(TestEnum.B));
->>>>>>> 999beddc
         assertEquals("{\"value\":[\"com.fasterxml.jackson.databind.jsontype.deftyping.TestDefaultForEnums$TestEnum\",\"B\"]}", json);
         EnumHolder holder = DEFTYPING_MAPPER.readValue(json, EnumHolder.class);
         assertSame(TestEnum.B, holder.value);
