--- conflicted
+++ resolved
@@ -2,12 +2,9 @@
 
 import java.util.*;
 
-<<<<<<< HEAD
 import com.fasterxml.jackson.annotation.JsonTypeInfo;
 
 import com.fasterxml.jackson.core.JacksonException;
-=======
->>>>>>> f6bb9b61
 import com.fasterxml.jackson.core.JsonParser;
 import com.fasterxml.jackson.core.JsonToken;
 
@@ -20,22 +17,16 @@
 import com.fasterxml.jackson.databind.util.TokenBuffer;
 
 /**
-<<<<<<< HEAD
  * A {@link TypeDeserializer} capable of deducing polymorphic types based
- * on the properties available Deduction is limited to the <i>names</i> of
- * direct child properties (not their values or, consequently, any nested descendants).
+ * on the fields available. Deduction is limited to the <i>names</i> of
+ * child properties (not their values or, consequently, any nested descendants).
  * Exceptions will be thrown if not enough unique information is present to select a
  * single subtype.
-=======
- * A {@link TypeDeserializer} capable of deducing polymorphic types based on the fields available. Deduction
- * is limited to the <i>names</i> of child fields (not their values or, consequently, any nested descendants).
- * Exceptions will be thrown if not enough unique information is present to select a single subtype.
  * <p>
  * The current deduction process <b>does not</b> support pojo-hierarchies such that the
  * absence of child fields infers a parent type. That is, every deducible subtype
  * MUST have some unique fields and the input data MUST contain said unique fields
  * to provide a <i>positive match</i>.
->>>>>>> f6bb9b61
  */
 public class AsDeductionTypeDeserializer extends AsPropertyTypeDeserializer
 {
@@ -44,22 +35,17 @@
     // Bitmap of available properties in each subtype (including its parents)
     private final Map<BitSet, String> subtypeFingerprints;
 
-<<<<<<< HEAD
     public AsDeductionTypeDeserializer(DeserializationContext ctxt,
             JavaType bt, TypeIdResolver idRes, JavaType defaultImpl,
-            Collection<NamedType> subtypes) {
-        super(bt, idRes, null, false, defaultImpl);
+            Collection<NamedType> subtypes)
+    {
+        super(bt, idRes, null, false, defaultImpl, null);
         propertyBitIndex = new HashMap<>();
         subtypeFingerprints = buildFingerprints(ctxt, subtypes);
-=======
-    public AsDeductionTypeDeserializer(JavaType bt, TypeIdResolver idRes, JavaType defaultImpl, DeserializationConfig config, Collection<NamedType> subtypes) {
-        super(bt, idRes, null, false, defaultImpl, null);
-        fieldBitIndex = new HashMap<>();
-        subtypeFingerprints = buildFingerprints(config, subtypes);
->>>>>>> f6bb9b61
     }
 
-    public AsDeductionTypeDeserializer(AsDeductionTypeDeserializer src, BeanProperty property) {
+    public AsDeductionTypeDeserializer(AsDeductionTypeDeserializer src, BeanProperty property)
+    {
         super(src, property);
         propertyBitIndex = src.propertyBitIndex;
         subtypeFingerprints = src.subtypeFingerprints;
@@ -113,7 +99,7 @@
         JsonToken t = p.currentToken();
         if (t == JsonToken.START_OBJECT) {
             t = p.nextToken();
-        } else if (/*t == JsonToken.START_ARRAY ||*/ t != JsonToken.FIELD_NAME) {
+        } else if (/*t == JsonToken.START_ARRAY ||*/ t != JsonToken.PROPERTY_NAME) {
             /* This is most likely due to the fact that not all Java types are
              * serialized as JSON Objects; so if "as-property" inclusion is requested,
              * serialization of things like Lists must be instead handled as if
