package com.fasterxml.jackson.databind.deser;

import com.fasterxml.jackson.core.JsonProcessingException;
import com.fasterxml.jackson.databind.*;
import com.fasterxml.jackson.databind.cfg.CoercionAction;
import com.fasterxml.jackson.databind.cfg.CoercionInputShape;
import com.fasterxml.jackson.databind.type.LogicalType;

public class BeanCoercionTest extends BaseMapTest
{
    static class Bean {
        public String a;
    }

    /*
    /********************************************************
    /* Test methods
    /********************************************************
     */

    private final ObjectMapper MAPPER = newJsonMapper();

    private final String JSON_EMPTY = quote("");

    private final String JSON_BLANK = quote("    ");

    public void testPOJOFromEmptyStringLegacy() throws Exception
    {
        // first, verify default settings which do not accept empty String:
        assertFalse(MAPPER.isEnabled(DeserializationFeature.ACCEPT_EMPTY_STRING_AS_NULL_OBJECT));

        // should be ok to enable dynamically
        _verifyFromEmptyPass(MAPPER.reader()
                .with(DeserializationFeature.ACCEPT_EMPTY_STRING_AS_NULL_OBJECT),
                JSON_EMPTY);

    }

    public void testPOJOFromEmptyGlobalConfig() throws Exception
    {
        _testPOJOFromEmptyGlobalConfig(CoercionInputShape.EmptyString, JSON_EMPTY);
    }

    private void _testPOJOFromEmptyGlobalConfig(final CoercionInputShape shape, final String json)
            throws Exception
    {
        ObjectMapper mapper;

        // First, coerce to null
<<<<<<< HEAD
        mapper = jsonMapperBuilder()
                .withCoercionConfigDefaults(h ->
                    h.setCoercion(CoercionInputShape.EmptyString,
                            CoercionAction.AsNull))
                .build();
        assertNull(_verifyFromEmptyPass(mapper));

        // Then coerce as empty
        mapper = jsonMapperBuilder()
                .withCoercionConfigDefaults(h ->
                h.setCoercion(CoercionInputShape.EmptyString,
                        CoercionAction.AsEmpty))
            .build();
        Bean b = _verifyFromEmptyPass(mapper);
        assertNotNull(b);

        // and finally, "try convert", which aliases to 'null'
        mapper = jsonMapperBuilder()
                .withCoercionConfigDefaults(h ->
                h.setCoercion(CoercionInputShape.EmptyString,
                        CoercionAction.TryConvert))
            .build();
        assertNull(_verifyFromEmptyPass(mapper));
=======
        mapper = newJsonMapper();
        mapper.coercionConfigDefaults().setCoercion(shape,
                CoercionAction.AsNull);
        assertNull(_verifyFromEmptyPass(mapper, JSON_EMPTY));

        // Then coerce as empty
        mapper = newJsonMapper();
        mapper.coercionConfigDefaults().setCoercion(shape,
                CoercionAction.AsEmpty);
        Bean b = _verifyFromEmptyPass(mapper, JSON_EMPTY);
        assertNotNull(b);

        // and finally, "try convert", which aliases to 'null'
        mapper = newJsonMapper();
        mapper.coercionConfigDefaults().setCoercion(shape,
                CoercionAction.TryConvert);
        assertNull(_verifyFromEmptyPass(mapper, JSON_EMPTY));
>>>>>>> aec4b6fe
    }

    public void testPOJOFromEmptyLogicalTypeConfig() throws Exception
    {
        ObjectMapper mapper;

        // First, coerce to null
<<<<<<< HEAD
        mapper = jsonMapperBuilder()
                .withCoercionConfig(LogicalType.POJO,
                        cfg -> cfg.setCoercion(CoercionInputShape.EmptyString,
                                CoercionAction.AsNull))
                .build();
        assertNull(_verifyFromEmptyPass(mapper));

        // Then coerce as empty
        mapper = jsonMapperBuilder()
                .withCoercionConfig(LogicalType.POJO,
                        cfg -> cfg.setCoercion(CoercionInputShape.EmptyString,
                                CoercionAction.AsEmpty))
                .build();
        Bean b = _verifyFromEmptyPass(mapper);
        assertNotNull(b);

        // But also make fail again with 2-level settings
        mapper = jsonMapperBuilder()
                .withCoercionConfigDefaults(h -> h.setCoercion(CoercionInputShape.EmptyString,
                        CoercionAction.AsNull))
                .withCoercionConfig(LogicalType.POJO,
                        cfg -> cfg.setCoercion(CoercionInputShape.EmptyString,
                                CoercionAction.Fail))
                .build();
        _verifyFromEmptyFail(mapper);
=======
        mapper = newJsonMapper();
        mapper.coercionConfigFor(LogicalType.POJO).setCoercion(CoercionInputShape.EmptyString,
                CoercionAction.AsNull);
        assertNull(_verifyFromEmptyPass(mapper, JSON_EMPTY));

        // Then coerce as empty
        mapper = newJsonMapper();
        mapper.coercionConfigFor(LogicalType.POJO).setCoercion(CoercionInputShape.EmptyString,
                CoercionAction.AsEmpty);
        Bean b = _verifyFromEmptyPass(mapper, JSON_EMPTY);
        assertNotNull(b);

        // But also make fail again with 2-level settings
        mapper = newJsonMapper();
        mapper.coercionConfigDefaults().setCoercion(CoercionInputShape.EmptyString,
                CoercionAction.AsNull);
        mapper.coercionConfigFor(LogicalType.POJO).setCoercion(CoercionInputShape.EmptyString,
                CoercionAction.Fail);
        _verifyFromEmptyFail(mapper, quote(""));
>>>>>>> aec4b6fe
    }

    public void testPOJOFromEmptyPhysicalTypeConfig() throws Exception
    {
        ObjectMapper mapper;

        // First, coerce to null
<<<<<<< HEAD
        mapper = jsonMapperBuilder()
                .withCoercionConfig(Bean.class,
                        cfg -> cfg.setCoercion(CoercionInputShape.EmptyString,
                                CoercionAction.AsNull))
                .build();
        assertNull(_verifyFromEmptyPass(mapper));

        // Then coerce as empty
        mapper = jsonMapperBuilder()
                .withCoercionConfig(Bean.class,
                        cfg -> cfg.setCoercion(CoercionInputShape.EmptyString,
                                CoercionAction.AsEmpty))
                .build();
        Bean b = _verifyFromEmptyPass(mapper);
        assertNotNull(b);

        // But also make fail again with 2-level settings, with physical having precedence
        mapper = jsonMapperBuilder()
                .withCoercionConfig(LogicalType.POJO,
                        cfg -> cfg.setCoercion(CoercionInputShape.EmptyString,
                                CoercionAction.AsEmpty))
                .withCoercionConfig(Bean.class,
                        cfg -> cfg.setCoercion(CoercionInputShape.EmptyString,
                                CoercionAction.Fail))
                .build();
        _verifyFromEmptyFail(mapper);
=======
        mapper = newJsonMapper();
        mapper.coercionConfigFor(Bean.class).setCoercion(CoercionInputShape.EmptyString,
                CoercionAction.AsNull);
        assertNull(_verifyFromEmptyPass(mapper, JSON_EMPTY));

        // Then coerce as empty
        mapper = newJsonMapper();
        mapper.coercionConfigFor(Bean.class).setCoercion(CoercionInputShape.EmptyString,
                CoercionAction.AsEmpty);
        Bean b = _verifyFromEmptyPass(mapper, JSON_EMPTY);
        assertNotNull(b);

        // But also make fail again with 2-level settings, with physical having precedence
        mapper = newJsonMapper();
        mapper.coercionConfigFor(LogicalType.POJO).setCoercion(CoercionInputShape.EmptyString,
                CoercionAction.AsEmpty);
        mapper.coercionConfigFor(Bean.class).setCoercion(CoercionInputShape.EmptyString,
                CoercionAction.Fail);
        _verifyFromEmptyFail(mapper, quote(""));
>>>>>>> aec4b6fe
    }

    private Bean _verifyFromEmptyPass(ObjectMapper m, String json) throws Exception {
        return _verifyFromEmptyPass(m.reader(), json);
    }

    private Bean _verifyFromEmptyPass(ObjectReader r, String json) throws Exception
    {
        return r.forType(Bean.class)
                .readValue(json);
    }

    private void _verifyFromEmptyFail(ObjectMapper m, String json) throws Exception
    {
        try {
            m.readValue(json, Bean.class);
            fail("Should not accept Empty/Blank String for POJO with passed settings");
        } catch (JsonProcessingException e) {
            _verifyFailMessage(e);
        }
    }

    private void _verifyFailMessage(JsonProcessingException e)
    {
        verifyException(e, "Cannot deserialize value of type ");
        verifyException(e, " from empty String ");
        assertValidLocation(e.getLocation());
    }
}<|MERGE_RESOLUTION|>--- conflicted
+++ resolved
@@ -47,13 +47,12 @@
         ObjectMapper mapper;
 
         // First, coerce to null
-<<<<<<< HEAD
         mapper = jsonMapperBuilder()
                 .withCoercionConfigDefaults(h ->
                     h.setCoercion(CoercionInputShape.EmptyString,
                             CoercionAction.AsNull))
                 .build();
-        assertNull(_verifyFromEmptyPass(mapper));
+        assertNull(_verifyFromEmptyPass(mapper, JSON_EMPTY));
 
         // Then coerce as empty
         mapper = jsonMapperBuilder()
@@ -61,7 +60,7 @@
                 h.setCoercion(CoercionInputShape.EmptyString,
                         CoercionAction.AsEmpty))
             .build();
-        Bean b = _verifyFromEmptyPass(mapper);
+        Bean b = _verifyFromEmptyPass(mapper, JSON_EMPTY);
         assertNotNull(b);
 
         // and finally, "try convert", which aliases to 'null'
@@ -70,26 +69,7 @@
                 h.setCoercion(CoercionInputShape.EmptyString,
                         CoercionAction.TryConvert))
             .build();
-        assertNull(_verifyFromEmptyPass(mapper));
-=======
-        mapper = newJsonMapper();
-        mapper.coercionConfigDefaults().setCoercion(shape,
-                CoercionAction.AsNull);
         assertNull(_verifyFromEmptyPass(mapper, JSON_EMPTY));
-
-        // Then coerce as empty
-        mapper = newJsonMapper();
-        mapper.coercionConfigDefaults().setCoercion(shape,
-                CoercionAction.AsEmpty);
-        Bean b = _verifyFromEmptyPass(mapper, JSON_EMPTY);
-        assertNotNull(b);
-
-        // and finally, "try convert", which aliases to 'null'
-        mapper = newJsonMapper();
-        mapper.coercionConfigDefaults().setCoercion(shape,
-                CoercionAction.TryConvert);
-        assertNull(_verifyFromEmptyPass(mapper, JSON_EMPTY));
->>>>>>> aec4b6fe
     }
 
     public void testPOJOFromEmptyLogicalTypeConfig() throws Exception
@@ -97,13 +77,12 @@
         ObjectMapper mapper;
 
         // First, coerce to null
-<<<<<<< HEAD
         mapper = jsonMapperBuilder()
                 .withCoercionConfig(LogicalType.POJO,
                         cfg -> cfg.setCoercion(CoercionInputShape.EmptyString,
                                 CoercionAction.AsNull))
                 .build();
-        assertNull(_verifyFromEmptyPass(mapper));
+        assertNull(_verifyFromEmptyPass(mapper, JSON_EMPTY));
 
         // Then coerce as empty
         mapper = jsonMapperBuilder()
@@ -111,7 +90,7 @@
                         cfg -> cfg.setCoercion(CoercionInputShape.EmptyString,
                                 CoercionAction.AsEmpty))
                 .build();
-        Bean b = _verifyFromEmptyPass(mapper);
+        Bean b = _verifyFromEmptyPass(mapper, JSON_EMPTY);
         assertNotNull(b);
 
         // But also make fail again with 2-level settings
@@ -122,28 +101,7 @@
                         cfg -> cfg.setCoercion(CoercionInputShape.EmptyString,
                                 CoercionAction.Fail))
                 .build();
-        _verifyFromEmptyFail(mapper);
-=======
-        mapper = newJsonMapper();
-        mapper.coercionConfigFor(LogicalType.POJO).setCoercion(CoercionInputShape.EmptyString,
-                CoercionAction.AsNull);
-        assertNull(_verifyFromEmptyPass(mapper, JSON_EMPTY));
-
-        // Then coerce as empty
-        mapper = newJsonMapper();
-        mapper.coercionConfigFor(LogicalType.POJO).setCoercion(CoercionInputShape.EmptyString,
-                CoercionAction.AsEmpty);
-        Bean b = _verifyFromEmptyPass(mapper, JSON_EMPTY);
-        assertNotNull(b);
-
-        // But also make fail again with 2-level settings
-        mapper = newJsonMapper();
-        mapper.coercionConfigDefaults().setCoercion(CoercionInputShape.EmptyString,
-                CoercionAction.AsNull);
-        mapper.coercionConfigFor(LogicalType.POJO).setCoercion(CoercionInputShape.EmptyString,
-                CoercionAction.Fail);
-        _verifyFromEmptyFail(mapper, quote(""));
->>>>>>> aec4b6fe
+        _verifyFromEmptyFail(mapper, JSON_EMPTY);
     }
 
     public void testPOJOFromEmptyPhysicalTypeConfig() throws Exception
@@ -151,13 +109,12 @@
         ObjectMapper mapper;
 
         // First, coerce to null
-<<<<<<< HEAD
         mapper = jsonMapperBuilder()
                 .withCoercionConfig(Bean.class,
                         cfg -> cfg.setCoercion(CoercionInputShape.EmptyString,
                                 CoercionAction.AsNull))
                 .build();
-        assertNull(_verifyFromEmptyPass(mapper));
+        assertNull(_verifyFromEmptyPass(mapper, JSON_EMPTY));
 
         // Then coerce as empty
         mapper = jsonMapperBuilder()
@@ -165,7 +122,7 @@
                         cfg -> cfg.setCoercion(CoercionInputShape.EmptyString,
                                 CoercionAction.AsEmpty))
                 .build();
-        Bean b = _verifyFromEmptyPass(mapper);
+        Bean b = _verifyFromEmptyPass(mapper, JSON_EMPTY);
         assertNotNull(b);
 
         // But also make fail again with 2-level settings, with physical having precedence
@@ -177,28 +134,7 @@
                         cfg -> cfg.setCoercion(CoercionInputShape.EmptyString,
                                 CoercionAction.Fail))
                 .build();
-        _verifyFromEmptyFail(mapper);
-=======
-        mapper = newJsonMapper();
-        mapper.coercionConfigFor(Bean.class).setCoercion(CoercionInputShape.EmptyString,
-                CoercionAction.AsNull);
-        assertNull(_verifyFromEmptyPass(mapper, JSON_EMPTY));
-
-        // Then coerce as empty
-        mapper = newJsonMapper();
-        mapper.coercionConfigFor(Bean.class).setCoercion(CoercionInputShape.EmptyString,
-                CoercionAction.AsEmpty);
-        Bean b = _verifyFromEmptyPass(mapper, JSON_EMPTY);
-        assertNotNull(b);
-
-        // But also make fail again with 2-level settings, with physical having precedence
-        mapper = newJsonMapper();
-        mapper.coercionConfigFor(LogicalType.POJO).setCoercion(CoercionInputShape.EmptyString,
-                CoercionAction.AsEmpty);
-        mapper.coercionConfigFor(Bean.class).setCoercion(CoercionInputShape.EmptyString,
-                CoercionAction.Fail);
-        _verifyFromEmptyFail(mapper, quote(""));
->>>>>>> aec4b6fe
+        _verifyFromEmptyFail(mapper, JSON_EMPTY);
     }
 
     private Bean _verifyFromEmptyPass(ObjectMapper m, String json) throws Exception {
