--- conflicted
+++ resolved
@@ -471,72 +471,6 @@
         return ((Byte) ctxt.handleUnexpectedToken(ctxt.constructType(Byte.TYPE), p)).byteValue();
     }
 
-<<<<<<< HEAD
-    /**
-     * @since 2.12
-     */
-    protected Byte _parseByte(DeserializationContext ctxt, JsonParser p,
-            Class<?> targetType) throws IOException
-    {
-        final JsonToken t = p.currentToken();
-        if (t == JsonToken.VALUE_NUMBER_INT) return p.getByteValue();
-        if (t == JsonToken.VALUE_NULL) {
-            return (Byte) _coerceNullToken(ctxt, false);
-        }
-        if (t == JsonToken.VALUE_STRING) { // let's do implicit re-parse
-            String text = p.getText();
-            CoercionAction act = _checkFromStringCoercion(ctxt, text,
-                    LogicalType.Integer, targetType);
-            if (act == CoercionAction.AsNull) {
-                return (Byte) getNullValue(ctxt);
-            }
-            if (act == CoercionAction.AsEmpty) {
-                return (Byte) getEmptyValue(ctxt);
-            }
-            text = text.trim();
-            if (_hasTextualNull(text)) {
-                return (Byte) _coerceTextualNull(ctxt, false);
-            }
-            int value;
-            try {
-                value = NumberInput.parseInt(text);
-            } catch (IllegalArgumentException iae) {
-                return (Byte) ctxt.handleWeirdStringValue(targetType, text,
-                        "not a valid Byte value");
-            }
-            // So far so good: but does it fit?
-            // as per [JACKSON-804], allow range up to 255, inclusive
-            if (_byteOverflow(value)) {
-                return (Byte) ctxt.handleWeirdStringValue(targetType, text,
-                        "overflow, value cannot be represented as 8-bit value");
-                // fall-through for deferred fails
-            }
-            return Byte.valueOf((byte) value);
-        }
-        if (t == JsonToken.VALUE_NUMBER_FLOAT) {
-            CoercionAction act = _checkFloatToIntCoercion(ctxt, p, targetType);
-            if (act == CoercionAction.AsNull) {
-                return (Byte) getNullValue(ctxt);
-            }
-            if (act == CoercionAction.AsEmpty) {
-                return (Byte) getEmptyValue(ctxt);
-            }
-            return p.getByteValue();
-        }
-        if (t == JsonToken.START_ARRAY) { // [databind#381]
-            return (Byte) _deserializeFromArray(p, ctxt);
-        }
-        return (Byte) ctxt.handleUnexpectedToken(ctxt.constructType(targetType), p);
-=======
-    @Deprecated // since 2.12, use overloaded variant
-    protected final short _parseShortPrimitive(JsonParser p, DeserializationContext ctxt) throws IOException {
-        return _parseShortPrimitive(ctxt, p);
->>>>>>> 96d9903b
-    }
-
-    /**
-     * @since 2.12
-     */
     protected final short _parseShortPrimitive(DeserializationContext ctxt, JsonParser p)
         throws IOException
     {
