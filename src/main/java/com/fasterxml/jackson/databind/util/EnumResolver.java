package com.fasterxml.jackson.databind.util;

import java.util.*;

import com.fasterxml.jackson.databind.AnnotationIntrospector;
import com.fasterxml.jackson.databind.DeserializationConfig;
import com.fasterxml.jackson.databind.MapperFeature;
import com.fasterxml.jackson.databind.introspect.AnnotatedMember;

/**
 * Helper class used to resolve String values (either JSON Object field
 * names or regular String values) into Java Enum instances.
 */
public class EnumResolver implements java.io.Serializable
{
    private static final long serialVersionUID = 1L;

    protected final Class<Enum<?>> _enumClass;

    protected final Enum<?>[] _enums;

    protected final HashMap<String, Enum<?>> _enumsById;

    protected final Enum<?> _defaultValue;

    /**
     * Marker for case-insensitive handling
     *
     * @since 2.12
     */
    protected final boolean _isIgnoreCase;

    /**
     * Marker for case where value may come from {@code @JsonValue} annotated
     * accessor and is expected/likely to come from actual integral number
     * value (and not String).
     *<p>
     * Special case is needed since this specifically means that {@code Enum.index()}
     * should NOT be used or default to.
     *
     * @since 2.13
     */
    protected final boolean _isFromIntValue;

    /**
     * @since 2.12
     */
    protected EnumResolver(Class<Enum<?>> enumClass, Enum<?>[] enums,
            HashMap<String, Enum<?>> map, Enum<?> defaultValue,
            boolean isIgnoreCase, boolean isFromIntValue)
    {
        _enumClass = enumClass;
        _enums = enums;
        _enumsById = map;
        _defaultValue = defaultValue;
        _isIgnoreCase = isIgnoreCase;
        _isFromIntValue = isFromIntValue;
    }

    /**
     * @deprecated Since 2.13
     */
    @Deprecated // since 2.13
    protected EnumResolver(Class<Enum<?>> enumClass, Enum<?>[] enums,
            HashMap<String, Enum<?>> map, Enum<?> defaultValue,
            boolean isIgnoreCase) {
        this(enumClass, enums, map, defaultValue, isIgnoreCase, false);
    }

    /**
     * Factory method for constructing resolver that maps from Enum.name() into
     * Enum value.
     *
     * @since 2.12
     */
    public static EnumResolver constructFor(DeserializationConfig config,
            Class<?> enumCls) {
        return _constructFor(enumCls, config.getAnnotationIntrospector(),
                config.isEnabled(MapperFeature.ACCEPT_CASE_INSENSITIVE_ENUMS));
    }

    /**
     * @since 2.12
     */
    protected static EnumResolver _constructFor(Class<?> enumCls0,
            AnnotationIntrospector ai, boolean isIgnoreCase)
    {
        final Class<Enum<?>> enumCls = _enumClass(enumCls0);
        final Enum<?>[] enumConstants = _enumConstants(enumCls0);
        String[] names = ai.findEnumValues(enumCls, enumConstants, new String[enumConstants.length]);
        final String[][] allAliases = new String[names.length][];
        ai.findEnumAliases(enumCls, enumConstants, allAliases);
        HashMap<String, Enum<?>> map = new HashMap<String, Enum<?>>();
        for (int i = 0, len = enumConstants.length; i < len; ++i) {
            final Enum<?> enumValue = enumConstants[i];
            String name = names[i];
            if (name == null) {
                name = enumValue.name();
            }
            map.put(name, enumValue);
            String[] aliases = allAliases[i];
            if (aliases != null) {
                for (String alias : aliases) {
                    // Avoid overriding any primary names
                    map.putIfAbsent(alias, enumValue);
                }
            }
        }
        return new EnumResolver(enumCls, enumConstants, map,
                _enumDefault(ai, enumCls), isIgnoreCase,
                false);
    }

    /**
     * Factory method for constructing resolver that maps from Enum.toString() into
     * Enum value
     *
     * @since 2.12
     */
    public static EnumResolver constructUsingToString(DeserializationConfig config,
            Class<?> enumCls) {
        return _constructUsingToString(enumCls, config.getAnnotationIntrospector(),
                config.isEnabled(MapperFeature.ACCEPT_CASE_INSENSITIVE_ENUMS));
    }


    public static EnumResolver constructUsingIndex(DeserializationConfig config, Class<Enum<?>> enumCls) {
        return _constructUsingIndex(enumCls, config.getAnnotationIntrospector(),
                config.isEnabled(MapperFeature.ACCEPT_CASE_INSENSITIVE_ENUMS));
    }

    private static EnumResolver _constructUsingIndex(Class<Enum<?>> enumCls0, AnnotationIntrospector ai, boolean isIgnoreCase) {
        final Class<Enum<?>> enumCls = _enumClass(enumCls0);
        final Enum<?>[] enumConstants = _enumConstants(enumCls0);
        HashMap<String, Enum<?>> map = new HashMap<>();

        // from last to first, so that in case of duplicate values, first wins
        for (int i = enumConstants.length; --i >= 0; ) {
            Enum<?> enumValue = enumConstants[i];
            map.put(String.valueOf(i), enumValue);
        }
        return new EnumResolver(enumCls, enumConstants, map,
            _enumDefault(ai, enumCls), isIgnoreCase, false);
    }

   /**
     * @since 2.12
     */
    protected static EnumResolver _constructUsingToString(Class<?> enumCls0,
            AnnotationIntrospector ai, boolean isIgnoreCase)
    {
        final Class<Enum<?>> enumCls = _enumClass(enumCls0);
        final Enum<?>[] enumConstants = _enumConstants(enumCls0);
        HashMap<String, Enum<?>> map = new HashMap<String, Enum<?>>();
        final String[][] allAliases = new String[enumConstants.length][];
        if (ai != null) {
            ai.findEnumAliases(enumCls, enumConstants, allAliases);
        }

        // from last to first, so that in case of duplicate values, first wins
        for (int i = enumConstants.length; --i >= 0; ) {
            Enum<?> enumValue = enumConstants[i];
            map.put(enumValue.toString(), enumValue);
            String[] aliases = allAliases[i];
            if (aliases != null) {
                for (String alias : aliases) {
                    // Avoid overriding any primary names
                    map.putIfAbsent(alias, enumValue);
                }
            }
        }
        return new EnumResolver(enumCls, enumConstants, map,
                _enumDefault(ai, enumCls), isIgnoreCase, false);
    }

    /**
     * Method used when actual String serialization is indicated using @JsonValue
     * on a method in Enum class.
     *
     * @since 2.12
     */
    public static EnumResolver constructUsingMethod(DeserializationConfig config,
            Class<?> enumCls, AnnotatedMember accessor) {
        return _constructUsingMethod(enumCls, accessor, config.getAnnotationIntrospector(),
                config.isEnabled(MapperFeature.ACCEPT_CASE_INSENSITIVE_ENUMS));
    }

    /**
     * @since 2.12
     */
    protected static EnumResolver _constructUsingMethod(Class<?> enumCls0,
            AnnotatedMember accessor, AnnotationIntrospector ai, boolean isIgnoreCase)
    {
        final Class<Enum<?>> enumCls = _enumClass(enumCls0);
        final Enum<?>[] enumConstants = _enumConstants(enumCls0);
        HashMap<String, Enum<?>> map = new HashMap<String, Enum<?>>();
        // from last to first, so that in case of duplicate values, first wins
        for (int i = enumConstants.length; --i >= 0; ) {
            Enum<?> en = enumConstants[i];
            try {
                Object o = accessor.getValue(en);
                if (o != null) {
                    map.put(o.toString(), en);
                }
            } catch (Exception e) {
                throw new IllegalArgumentException("Failed to access @JsonValue of Enum value "+en+": "+e.getMessage());
            }
        }
        return new EnumResolver(enumCls, enumConstants, map,
                _enumDefault(ai, enumCls), isIgnoreCase,
                // 26-Sep-2021, tatu: [databind#1850] Need to consider "from int" case
                _isIntType(accessor.getRawType())
        );
    }
<<<<<<< HEAD

=======
>>>>>>> de62c677

    public CompactStringObjectMap constructLookup() {
        return CompactStringObjectMap.construct(_enumsById);
    }

    @SuppressWarnings("unchecked")
    protected static Class<Enum<?>> _enumClass(Class<?> enumCls0) {
        return (Class<Enum<?>>) enumCls0;
    }

    protected static Enum<?>[] _enumConstants(Class<?> enumCls) {
        final Enum<?>[] enumValues = _enumClass(enumCls).getEnumConstants();
        if (enumValues == null) {
            throw new IllegalArgumentException("No enum constants for class "+enumCls.getName());
        }
        return enumValues;
    }

    protected static Enum<?> _enumDefault(AnnotationIntrospector intr, Class<?> enumCls) {
        return (intr != null) ? intr.findDefaultEnumValue(_enumClass(enumCls)) : null;
    }

    protected static boolean _isIntType(Class<?> erasedType) {
        if (erasedType.isPrimitive()) {
            erasedType = ClassUtil.wrapperType(erasedType);
        }
        return (erasedType == Long.class)
                || (erasedType == Integer.class)
                || (erasedType == Short.class)
                || (erasedType == Byte.class)
                ;
    }

    /*
    /**********************************************************************
    /* Deprecated constructors, factory methods
    /**********************************************************************
     */

    /**
     * @deprecated Since 2.12 (remove from 2.13+ not part of public API)
     */
    @Deprecated // since 2.12
    protected EnumResolver(Class<Enum<?>> enumClass, Enum<?>[] enums,
            HashMap<String, Enum<?>> map, Enum<?> defaultValue) {
        this(enumClass, enums, map, defaultValue, false, false);
    }

    /**
     * @deprecated Since 2.12
     */
    @Deprecated // since 2.12
    public static EnumResolver constructFor(Class<Enum<?>> enumCls, AnnotationIntrospector ai) {
        return _constructFor(enumCls, ai, false);
    }

    /**
     * @deprecated Since 2.12
     */
    @Deprecated // since 2.12
    public static EnumResolver constructUnsafe(Class<?> rawEnumCls, AnnotationIntrospector ai) {
        return _constructFor(rawEnumCls, ai, false);
    }

    /**
     * @deprecated Since 2.12
     */
    @Deprecated // since 2.12
    public static EnumResolver constructUsingToString(Class<Enum<?>> enumCls,
            AnnotationIntrospector ai) {
        return _constructUsingToString(enumCls, ai, false);
    }

    /**
     * @since 2.8
     * @deprecated Since 2.12
     */
    @Deprecated // since 2.12
    public static EnumResolver constructUnsafeUsingToString(Class<?> rawEnumCls,
            AnnotationIntrospector ai) {
        return _constructUsingToString(rawEnumCls, ai, false);
    }

    /**
     * @deprecated Since 2.8 (remove from 2.13 or later)
     */
    @Deprecated
    public static EnumResolver constructUsingToString(Class<Enum<?>> enumCls) {
        return _constructUsingToString(enumCls, null, false);
    }

    /**
     * @deprecated Since 2.12
     */
    @Deprecated
    public static EnumResolver constructUsingMethod(Class<Enum<?>> enumCls,
            AnnotatedMember accessor, AnnotationIntrospector ai) {
        return _constructUsingMethod(enumCls, accessor, ai, false);
    }

    /**
     * @since 2.9
     * @deprecated Since 2.12
     */
    @Deprecated
    public static EnumResolver constructUnsafeUsingMethod(Class<?> rawEnumCls,
            AnnotatedMember accessor, AnnotationIntrospector ai) {
        return _constructUsingMethod(rawEnumCls, accessor, ai, false);
    }

    /*
    /**********************************************************************
    /* Public API
    /**********************************************************************
     */

    public Enum<?> findEnum(final String key) {
        Enum<?> en = _enumsById.get(key);
        if (en == null) {
            if (_isIgnoreCase) {
                return _findEnumCaseInsensitive(key);
            }
        }
        return en;
    }

    // @since 2.12
    protected Enum<?> _findEnumCaseInsensitive(final String key) {
        for (Map.Entry<String, Enum<?>> entry : _enumsById.entrySet()) {
            if (key.equalsIgnoreCase(entry.getKey())) {
                return entry.getValue();
            }
        }
        return null;
    }

    public Enum<?> getEnum(int index) {
        if (index < 0 || index >= _enums.length) {
            return null;
        }
        return _enums[index];
    }

    public Enum<?> getDefaultValue(){
        return _defaultValue;
    }

    public Enum<?>[] getRawEnums() {
        return _enums;
    }

    public List<Enum<?>> getEnums() {
        ArrayList<Enum<?>> enums = new ArrayList<Enum<?>>(_enums.length);
        for (Enum<?> e : _enums) {
            enums.add(e);
        }
        return enums;
    }

    /**
     * @since 2.7.3
     */
    public Collection<String> getEnumIds() {
        return _enumsById.keySet();
    }

    public Class<Enum<?>> getEnumClass() { return _enumClass; }

    public int lastValidIndex() { return _enums.length-1; }

    /**
     * Accessor for checking if we have a special case in which value to map
     * is from {@code @JsonValue} annotated accessor with integral type: this
     * matters for cases where incoming content value is of integral type
     * and should be mapped to specific value and NOT to {@code Enum.index()}.
     *
     * @since 2.13
     */
    public boolean isFromIntValue() {
        return _isFromIntValue;
    }
}
<|MERGE_RESOLUTION|>--- conflicted
+++ resolved
@@ -212,10 +212,6 @@
                 _isIntType(accessor.getRawType())
         );
     }
-<<<<<<< HEAD
-
-=======
->>>>>>> de62c677
 
     public CompactStringObjectMap constructLookup() {
         return CompactStringObjectMap.construct(_enumsById);
