--- conflicted
+++ resolved
@@ -672,16 +672,11 @@
 
         for (int i = 0; i < argCount; ++i) {
             final AnnotatedParameter param = canonical.getParameter(i);
-<<<<<<< HEAD
             JacksonInject.Value injectable = intr.findInjectableValue(config, param);
-            final PropertyName name = PropertyName.construct(names.get(i));
-=======
-            JacksonInject.Value injectable = intr.findInjectableValue(param);
-            PropertyName name = intr.findNameForDeserialization(param);
+            PropertyName name = intr.findNameForDeserialization(config, param);
             if (name == null || name.isEmpty()) {
                 name = PropertyName.construct(implicitNames.get(i));
             }
->>>>>>> dd2ed05f
             properties[i] = constructCreatorProperty(ctxt, beanDesc, name, i, param, injectable);
         }
         creators.addPropertyCreator(canonical, false, properties);
