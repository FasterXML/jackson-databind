--- conflicted
+++ resolved
@@ -305,10 +305,7 @@
     }
 
     @Override
-<<<<<<< HEAD
     public Validity validateBaseType(DatabindContext ctxt, JavaType baseType) {
-=======
-    public Validity validateBaseType(MapperConfig<?> ctxt, JavaType baseType) {
         final Class<?> rawBase = baseType.getRawClass();
         if (_invalidBaseTypes != null) {
             if (_invalidBaseTypes.contains(rawBase)) {
@@ -322,19 +319,13 @@
                 }
             }
         }
->>>>>>> 9c32f2ea
         return Validity.INDETERMINATE;
     }
 
     @Override
-<<<<<<< HEAD
-    public Validity validateSubClassName(DatabindContext ctxt, JavaType baseType, String subClassName)
-            throws JsonMappingException
-=======
-    public Validity validateSubClassName(MapperConfig<?> ctxt, JavaType baseType,
+    public Validity validateSubClassName(DatabindContext ctxt, JavaType baseType,
             String subClassName)
         throws JsonMappingException
->>>>>>> 9c32f2ea
     {
         if (_subTypeNameMatchers != null)  {
             for (NameMatcher m : _subTypeNameMatchers) {
