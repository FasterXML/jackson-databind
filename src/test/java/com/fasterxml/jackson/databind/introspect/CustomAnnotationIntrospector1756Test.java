package com.fasterxml.jackson.databind.introspect;

import java.io.IOException;
import java.lang.annotation.*;

import com.fasterxml.jackson.annotation.*;
import com.fasterxml.jackson.core.JsonParser;
import com.fasterxml.jackson.databind.*;
import com.fasterxml.jackson.databind.annotation.JsonDeserialize;
import com.fasterxml.jackson.databind.cfg.MapperConfig;
<<<<<<< HEAD
=======
import com.fasterxml.jackson.databind.json.JsonMapper;
>>>>>>> 78f609e6
import com.fasterxml.jackson.databind.module.SimpleModule;

@SuppressWarnings("serial")
public class CustomAnnotationIntrospector1756Test extends BaseMapTest
{
    @Target({ElementType.PARAMETER, ElementType.METHOD})
    @Retention(RetentionPolicy.RUNTIME)
    @interface Field1756 {

      String value() default "";
    }

    public interface Foobar
    {
      @JsonIgnore // Comment out this annotation or ...
      String foo();

      @JsonDeserialize(using = CustomStringDeserializer.class) // ... this annotation to unbreak deserialization.
      String bar();
    }

    /**
     * Custom String deserializer.
     */
    private static class CustomStringDeserializer extends JsonDeserializer<String> {

      @Override
      public String deserialize(JsonParser p, DeserializationContext ctxt) throws IOException {
        return p.getText();
      }
    }

    /**
     * A concrete implementation.
     */
    public static class FoobarImpl implements Foobar {

      private final String foo;
      private final String bar;

      public FoobarImpl(@Field1756("foo") String foo,
              @Field1756("bar") String bar) {
        this.foo = foo;
        this.bar = bar;
      }

      @Override
      public String foo() {
        return foo;
      }

      @Override
      public String bar() {
        return bar;
      }
    }

    /**
     * Instructs jackson that {@link Foobar#foo()}, {@link Foobar#bar()} and the {@code foo} and {@code bar} constructor
     * arguments map to the {@code foo} and {@code bar} properties.
     */
    public static class FoobarAnnotationIntrospector extends NopAnnotationIntrospector {

      @Override
      public String findImplicitPropertyName(MapperConfig<?> config, final AnnotatedMember member) {
        // Constructor parameter
        if (member instanceof AnnotatedParameter) {
          final Field1756 field = member.getAnnotation(Field1756.class);
          if (field == null) {
            return null;
          }
          return field.value();
        }
        // Getter
        if (member instanceof AnnotatedMethod) {
          return member.getName();
        }
        return null;
      }

      @Override
<<<<<<< HEAD
      public JsonCreator.Mode findCreatorAnnotation(MapperConfig<?> config, Annotated a) {
          final AnnotatedConstructor ctor = (AnnotatedConstructor) a;
          if ((ctor.getParameterCount() > 0)
                  && (ctor.getParameter(0).getAnnotation(Field1756.class) != null)) {
              return JsonCreator.Mode.PROPERTIES;
=======
      public JsonCreator.Mode findCreatorAnnotation(MapperConfig<?> config, Annotated ann) {
          final AnnotatedConstructor ctor = (AnnotatedConstructor) ann;
          if (ctor.getParameterCount() > 0) {
              if (ctor.getParameter(0).getAnnotation(Field1756.class) != null) {
                  return JsonCreator.Mode.PROPERTIES;
              }
>>>>>>> 78f609e6
          }
          return null;
      }
    }

    public static class Issue1756Module extends SimpleModule {
        @Override
        public void setupModule(final SetupContext context) {
            super.setupModule(context);
            context.appendAnnotationIntrospector(new FoobarAnnotationIntrospector());
        }
    }

    public void testIssue1756() throws Exception
    {
        Issue1756Module m = new Issue1756Module();
        m.addAbstractTypeMapping(Foobar.class, FoobarImpl.class);
        final ObjectMapper mapper = jsonMapperBuilder()
                .addModule(m)
                .build();
        final Foobar foobar = mapper.readValue(aposToQuotes("{'bar':'bar', 'foo':'foo'}"),
                Foobar.class);
        assertNotNull(foobar);
    }
}<|MERGE_RESOLUTION|>--- conflicted
+++ resolved
@@ -4,14 +4,12 @@
 import java.lang.annotation.*;
 
 import com.fasterxml.jackson.annotation.*;
+
 import com.fasterxml.jackson.core.JsonParser;
+
 import com.fasterxml.jackson.databind.*;
 import com.fasterxml.jackson.databind.annotation.JsonDeserialize;
 import com.fasterxml.jackson.databind.cfg.MapperConfig;
-<<<<<<< HEAD
-=======
-import com.fasterxml.jackson.databind.json.JsonMapper;
->>>>>>> 78f609e6
 import com.fasterxml.jackson.databind.module.SimpleModule;
 
 @SuppressWarnings("serial")
@@ -93,20 +91,11 @@
       }
 
       @Override
-<<<<<<< HEAD
       public JsonCreator.Mode findCreatorAnnotation(MapperConfig<?> config, Annotated a) {
           final AnnotatedConstructor ctor = (AnnotatedConstructor) a;
           if ((ctor.getParameterCount() > 0)
                   && (ctor.getParameter(0).getAnnotation(Field1756.class) != null)) {
               return JsonCreator.Mode.PROPERTIES;
-=======
-      public JsonCreator.Mode findCreatorAnnotation(MapperConfig<?> config, Annotated ann) {
-          final AnnotatedConstructor ctor = (AnnotatedConstructor) ann;
-          if (ctor.getParameterCount() > 0) {
-              if (ctor.getParameter(0).getAnnotation(Field1756.class) != null) {
-                  return JsonCreator.Mode.PROPERTIES;
-              }
->>>>>>> 78f609e6
           }
           return null;
       }
