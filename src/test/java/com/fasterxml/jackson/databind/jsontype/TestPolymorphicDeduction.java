package com.fasterxml.jackson.databind.jsontype;

import java.util.List;
import java.util.Map;

import com.fasterxml.jackson.annotation.JsonSubTypes;
import com.fasterxml.jackson.annotation.JsonTypeInfo;

import com.fasterxml.jackson.databind.BaseMapTest;
import com.fasterxml.jackson.databind.DeserializationFeature;
import com.fasterxml.jackson.databind.JavaType;
import com.fasterxml.jackson.databind.MapperFeature;
import com.fasterxml.jackson.databind.ObjectMapper;
import com.fasterxml.jackson.databind.exc.InvalidDefinitionException;
import com.fasterxml.jackson.databind.exc.InvalidTypeIdException;
import com.fasterxml.jackson.databind.json.JsonMapper;
import com.fasterxml.jackson.databind.type.TypeFactory;

import static com.fasterxml.jackson.annotation.JsonSubTypes.Type;
import static com.fasterxml.jackson.annotation.JsonTypeInfo.Id.DEDUCTION;

// for [databind#43], deduction-based polymorphism
public class TestPolymorphicDeduction extends BaseMapTest {

  @JsonTypeInfo(use = DEDUCTION)
  @JsonSubTypes( {@Type(LiveCat.class), @Type(DeadCat.class), @Type(Fleabag.class)})
  // A general supertype with no properties - used for tests involving {}
  interface Feline {}

  @JsonTypeInfo(use = DEDUCTION)
  @JsonSubTypes( {@Type(LiveCat.class), @Type(DeadCat.class)})
  // A supertype containing common properties
  public static class Cat implements Feline {
    public String name;
  }

  // Distinguished by its parent and a unique property
  static class DeadCat extends Cat {
    public String causeOfDeath;
  }

  // Distinguished by its parent and a unique property
  static class LiveCat extends Cat {
    public boolean angry;
  }

  // No distinguishing properties whatsoever
  static class Fleabag implements Feline {
    // NO OP
  }

  // Something to put felines in
  static class Box {
    public Feline feline;
  }

  /*
  /**********************************************************
  /* Mock data
  /**********************************************************
   */

  private static final String deadCatJson = a2q("{'name':'Felix','causeOfDeath':'entropy'}");
  private static final String liveCatJson = a2q("{'name':'Felix','angry':true}");
  private static final String luckyCatJson = a2q("{'name':'Felix','angry':true,'lives':8}");
  private static final String ambiguousCatJson = a2q("{'name':'Felix','age':2}");
<<<<<<< HEAD
  private static final String box1Json = a2q("{'cat':" + liveCatJson + "}");
  private static final String box2Json = a2q("{'cat':" + deadCatJson + "}");
=======
  private static final String fleabagJson = a2q("{}");
  private static final String box1Json = a2q("{'feline':" + liveCatJson + "}");
  private static final String box2Json = a2q("{'feline':" + deadCatJson + "}");
  private static final String box3Json = a2q("{'feline':" + fleabagJson + "}");
  private static final String box4Json = a2q("{'feline':null}");
  private static final String box5Json = a2q("{}");
>>>>>>> e85f7f09
  private static final String arrayOfCatsJson = a2q("[" + liveCatJson + "," + deadCatJson + "]");
  private static final String mapOfCatsJson = a2q("{'live':" + liveCatJson + "}");

  /*
  /**********************************************************
  /* Test methods
  /**********************************************************
   */

  private final ObjectMapper MAPPER = newJsonMapper();

  public void testSimpleInference() throws Exception {
    Cat cat = MAPPER.readValue(liveCatJson, Cat.class);
    assertTrue(cat instanceof LiveCat);
    assertSame(cat.getClass(), LiveCat.class);
    assertEquals("Felix", cat.name);
    assertTrue(((LiveCat)cat).angry);

    cat = MAPPER.readValue(deadCatJson, Cat.class);
    assertTrue(cat instanceof DeadCat);
    assertSame(cat.getClass(), DeadCat.class);
    assertEquals("Felix", cat.name);
    assertEquals("entropy", ((DeadCat)cat).causeOfDeath);
  }

  public void testSimpleInferenceOfEmptySubtype() throws Exception {
    // Given:
    ObjectMapper mapper = MAPPER;
    // When:
    Feline feline = mapper.readValue(fleabagJson, Feline.class);
    // Then:
    assertTrue(feline instanceof Fleabag);
  }

  public void testSimpleInferenceOfEmptySubtypeDoesntMatchNull() throws Exception {
    // Given:
    ObjectMapper mapper = MAPPER;
    // When:
    Feline feline = mapper.readValue("null", Feline.class);
    // Then:
    assertNull(feline);
  }

  public void testCaseInsensitiveInference() throws Exception {
    Cat cat = JsonMapper.builder() // Don't use shared mapper!
      .configure(MapperFeature.ACCEPT_CASE_INSENSITIVE_PROPERTIES, true)
      .build()
      .readValue(deadCatJson.toUpperCase(), Cat.class);
    assertTrue(cat instanceof DeadCat);
    assertSame(cat.getClass(), DeadCat.class);
    assertEquals("FELIX", cat.name);
    assertEquals("ENTROPY", ((DeadCat)cat).causeOfDeath);
  }

  // TODO not currently supported
//  public void testCaseInsensitivePerFieldInference() throws Exception {
//    ObjectMapper mapper = JsonMapper.builder() // Don't use shared mapper!
//       .configOverride(DeadCat.class)
//      .setFormat(JsonFormat.Value.empty()
//      .withFeature(JsonFormat.Feature.ACCEPT_CASE_INSENSITIVE_PROPERTIES));
//    Cat cat = mapper.readValue(deadCatJson.replace("causeOfDeath", "CAUSEOFDEATH"), Cat.class);
//    assertTrue(cat instanceof DeadCat);
//    assertSame(cat.getClass(), DeadCat.class);
//    assertEquals("Felix", cat.name);
//    assertEquals("Entropy", ((DeadCat)cat).causeOfDeath);
//  }

  public void testContainedInference() throws Exception {
    Box box = MAPPER.readValue(box1Json, Box.class);
    assertTrue(box.feline instanceof LiveCat);
    assertSame(box.feline.getClass(), LiveCat.class);
    assertEquals("Felix", ((LiveCat)box.feline).name);
    assertTrue(((LiveCat)box.feline).angry);

    box = MAPPER.readValue(box2Json, Box.class);
    assertTrue(box.feline instanceof DeadCat);
    assertSame(box.feline.getClass(), DeadCat.class);
    assertEquals("Felix", ((DeadCat)box.feline).name);
    assertEquals("entropy", ((DeadCat)box.feline).causeOfDeath);
  }

  public void testContainedInferenceOfEmptySubtype() throws Exception {
    Box box = MAPPER.readValue(box3Json, Box.class);
    assertTrue(box.feline instanceof Fleabag);

    box = MAPPER.readValue(box4Json, Box.class);
    assertNull("null != {}", box.feline);

    box = MAPPER.readValue(box5Json, Box.class);
    assertNull("<absent> != {}", box.feline);
  }

  public void testListInference() throws Exception {
    JavaType listOfCats = TypeFactory.defaultInstance().constructParametricType(List.class, Cat.class);
    List<Cat> boxes = MAPPER.readValue(arrayOfCatsJson, listOfCats);
    assertTrue(boxes.get(0) instanceof LiveCat);
    assertTrue(boxes.get(1) instanceof DeadCat);
  }

  public void testMapInference() throws Exception {
    JavaType mapOfCats = TypeFactory.defaultInstance().constructParametricType(Map.class, String.class, Cat.class);
    Map<String, Cat> map = MAPPER.readValue(mapOfCatsJson, mapOfCats);
    assertEquals(1, map.size());
    assertTrue(map.entrySet().iterator().next().getValue() instanceof LiveCat);
  }

  public void testArrayInference() throws Exception {
    Cat[] boxes = MAPPER.readValue(arrayOfCatsJson, Cat[].class);
    assertTrue(boxes[0] instanceof LiveCat);
    assertTrue(boxes[1] instanceof DeadCat);
  }

  public void testIgnoreProperties() throws Exception {
    Cat cat = MAPPER.reader()
      .without(DeserializationFeature.FAIL_ON_UNKNOWN_PROPERTIES)
      .readValue(luckyCatJson, Cat.class);
    assertTrue(cat instanceof LiveCat);
    assertSame(cat.getClass(), LiveCat.class);
    assertEquals("Felix", cat.name);
    assertTrue(((LiveCat)cat).angry);
  }

  static class AnotherLiveCat extends Cat {
    public boolean angry;
  }

  public void testAmbiguousClasses() throws Exception {
    try {
      ObjectMapper mapper = JsonMapper.builder() // Don't use shared mapper!
              .registerSubtypes(AnotherLiveCat.class)
              .build();
      /*Cat cat =*/ mapper.readValue(liveCatJson, Cat.class);
      fail("Should not get here");
    } catch (InvalidDefinitionException e) {
        verifyException(e, "Subtypes ");
        verifyException(e, "have the same signature");
        verifyException(e, "cannot be uniquely deduced");
    }
  }

  public void testAmbiguousProperties() throws Exception {
    try {
      /*Cat cat =*/ MAPPER.readValue(ambiguousCatJson, Cat.class);
      fail("Should not get here");
    } catch (InvalidTypeIdException e) {
        verifyException(e, "Cannot deduce unique subtype");
    }
  }

  public void testFailOnInvalidSubtype() throws Exception {
    // Given:
    JsonMapper mapper = JsonMapper.builder() // Don't use shared mapper!
      .disable(DeserializationFeature.FAIL_ON_INVALID_SUBTYPE)
      .build();
    // When:
    Cat cat = mapper.readValue(ambiguousCatJson, Cat.class);
    // Then:
    assertNull(cat);
  }

  @JsonTypeInfo(use = DEDUCTION, defaultImpl = Cat.class)
  abstract static class CatMixin {
  }

  public void testDefaultImpl() throws Exception {
    // Given:
    JsonMapper mapper = JsonMapper.builder() // Don't use shared mapper!
      .addMixIn(Cat.class, CatMixin.class)
      .disable(DeserializationFeature.FAIL_ON_UNKNOWN_PROPERTIES)
      .build();
    // When:
    Cat cat = mapper.readValue(ambiguousCatJson, Cat.class);
    // Then:
    // Even though "age":2 implies this was a failed subtype, we are instructed to fallback to Cat regardless.
    assertTrue(cat instanceof Cat);
    assertSame(Cat.class, cat.getClass());
    assertEquals("Felix", cat.name);
  }

  public void testSimpleSerialization() throws Exception {
    // Given:
    JavaType listOfCats = TypeFactory.defaultInstance().constructParametricType(List.class, Cat.class);
    List<Cat> list = MAPPER.readValue(arrayOfCatsJson, listOfCats);
    Cat cat = list.get(0);
    // When:
    String json = MAPPER.writeValueAsString(cat);
    // Then:
    assertEquals(liveCatJson, json);
  }

  public void testListSerialization() throws Exception {
    // Given:
    JavaType listOfCats = TypeFactory.defaultInstance().constructParametricType(List.class, Cat.class);
    List<Cat> list = MAPPER.readValue(arrayOfCatsJson, listOfCats);
    // When:
    String json = MAPPER.writeValueAsString(list);
    // Then:
    assertEquals(arrayOfCatsJson, json);
  }

}<|MERGE_RESOLUTION|>--- conflicted
+++ resolved
@@ -64,17 +64,12 @@
   private static final String liveCatJson = a2q("{'name':'Felix','angry':true}");
   private static final String luckyCatJson = a2q("{'name':'Felix','angry':true,'lives':8}");
   private static final String ambiguousCatJson = a2q("{'name':'Felix','age':2}");
-<<<<<<< HEAD
-  private static final String box1Json = a2q("{'cat':" + liveCatJson + "}");
-  private static final String box2Json = a2q("{'cat':" + deadCatJson + "}");
-=======
   private static final String fleabagJson = a2q("{}");
   private static final String box1Json = a2q("{'feline':" + liveCatJson + "}");
   private static final String box2Json = a2q("{'feline':" + deadCatJson + "}");
   private static final String box3Json = a2q("{'feline':" + fleabagJson + "}");
   private static final String box4Json = a2q("{'feline':null}");
   private static final String box5Json = a2q("{}");
->>>>>>> e85f7f09
   private static final String arrayOfCatsJson = a2q("[" + liveCatJson + "," + deadCatJson + "]");
   private static final String mapOfCatsJson = a2q("{'live':" + liveCatJson + "}");
 
@@ -274,5 +269,4 @@
     // Then:
     assertEquals(arrayOfCatsJson, json);
   }
-
 }