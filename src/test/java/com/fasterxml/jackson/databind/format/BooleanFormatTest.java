--- conflicted
+++ resolved
@@ -66,13 +66,8 @@
                 MAPPER.writeValueAsString(new BooleanWrapper(true)));
         ObjectMapper m = jsonMapperBuilder()
                 .withConfigOverride(Boolean.class,
-<<<<<<< HEAD
-                        o -> o.setFormat(JsonFormat.Value.forShape(JsonFormat.Shape.NUMBER)))
-                .build();
-=======
                         cfg -> cfg.setFormat(JsonFormat.Value.forShape(JsonFormat.Shape.NUMBER)
         )).build();
->>>>>>> 6d839c7f
         assertEquals(aposToQuotes("{'b':1}"),
                 m.writeValueAsString(new BooleanWrapper(true)));
 
