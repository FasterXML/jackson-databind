--- conflicted
+++ resolved
@@ -134,13 +134,8 @@
                 try {
                     p.getIntValue();
                     fail("Expected failure for `int` overflow");
-<<<<<<< HEAD
-                } catch (JsonParseException e) {
+                } catch (InputCoercionException e) {
                     verifyException(e, "Numeric value ("+big+") out of range of `int`");
-=======
-                } catch (InputCoercionException e) {
-                    verifyException(e, "Numeric value ("+big+") out of range of int");
->>>>>>> 1f437f24
                 }
             }
         }
@@ -154,13 +149,8 @@
                 try {
                     p.getIntValue();
                     fail("Expected failure for `int` overflow");
-<<<<<<< HEAD
-                } catch (JsonParseException e) {
+                } catch (InputCoercionException e) {
                     verifyException(e, "Numeric value ("+big+") out of range of `int`");
-=======
-                } catch (InputCoercionException e) {
-                    verifyException(e, "Numeric value ("+big+") out of range of int");
->>>>>>> 1f437f24
                 }
             }
         }
@@ -177,13 +167,8 @@
                 try {
                     p.getLongValue();
                     fail("Expected failure for `long` overflow");
-<<<<<<< HEAD
-                } catch (JsonParseException e) {
+                } catch (InputCoercionException e) {
                     verifyException(e, "Numeric value ("+big+") out of range of `long`");
-=======
-                } catch (InputCoercionException e) {
-                    verifyException(e, "Numeric value ("+big+") out of range of long");
->>>>>>> 1f437f24
                 }
             }
         }
