--- conflicted
+++ resolved
@@ -1,7 +1,5 @@
 package com.fasterxml.jackson.databind.introspect;
 
-import java.lang.reflect.Constructor;
-import java.lang.reflect.Method;
 import java.util.*;
 
 import com.fasterxml.jackson.annotation.JsonCreator;
@@ -320,7 +318,7 @@
         }
         List<AnnotatedAndMetadata<AnnotatedConstructor, JsonCreator.Mode>> result = new ArrayList<>();
         for (AnnotatedConstructor ctor : allCtors) {
-            JsonCreator.Mode mode = _annotationIntrospector.findCreatorAnnotation(_config, ctor);
+            JsonCreator.Mode mode = _intr.findCreatorAnnotation(_config, ctor);
             if (mode == JsonCreator.Mode.DISABLED) {
                 continue;
             }
@@ -568,45 +566,6 @@
         return result;
     }
 
-    @Override
-    @Deprecated // since 2.13
-    public Constructor<?> findSingleArgConstructor(Class<?>... argTypes)
-    {
-        for (AnnotatedConstructor ac : _classInfo.getConstructors()) {
-            // This list is already filtered to only include accessible
-            if (ac.getParameterCount() == 1) {
-                Class<?> actArg = ac.getRawParameterType(0);
-                for (Class<?> expArg : argTypes) {
-                    if (expArg == actArg) {
-                        return ac.getAnnotated();
-                    }
-                }
-            }
-        }
-        return null;
-    }
-
-    @Override
-    @Deprecated // since 2.13
-    public Method findFactoryMethod(Class<?>... expArgTypes)
-    {
-        // So, of all single-arg static methods:
-        for (AnnotatedMethod am : _classInfo.getFactoryMethods()) {
-            // 24-Oct-2016, tatu: Better ensure it only takes 1 arg, no matter what
-            if (isFactoryMethod(am) && am.getParameterCount() == 1) {
-                // And must take one of expected arg types (or supertype)
-                Class<?> actualArgType = am.getRawParameterType(0);
-                for (Class<?> expArgType : expArgTypes) {
-                    // And one that matches what we would pass in
-                    if (actualArgType.isAssignableFrom(expArgType)) {
-                        return am.getAnnotated();
-                    }
-                }
-            }
-        }
-        return null;
-    }
-
     protected boolean isFactoryMethod(AnnotatedMethod am)
     {
         // First: return type must be compatible with the introspected class
@@ -643,8 +602,6 @@
         return false;
     }
 
-<<<<<<< HEAD
-=======
     // @since 2.13
     protected AnnotatedAndMetadata<AnnotatedMethod, JsonCreator.Mode> findFactoryMethodMetadata(AnnotatedMethod am)
     {
@@ -658,7 +615,7 @@
         // (a) marked with @JsonCreator annotation, or
         // (b) 1-argument "valueOf" (at this point, need not be public), or
         // (c) 1-argument "fromString()" AND takes {@code String} as the argument
-        JsonCreator.Mode mode = _annotationIntrospector.findCreatorAnnotation(_config, am);
+        JsonCreator.Mode mode = _intr.findCreatorAnnotation(_config, am);
         if (mode != null) {
             if (mode == JsonCreator.Mode.DISABLED) {
                 return null;
@@ -684,24 +641,7 @@
         return null;
     }
 
-    /**
-     * @deprecated since 2.8
-     */
-    @Deprecated // since 2.8, not used at least since 2.7
-    protected PropertyName _findCreatorPropertyName(AnnotatedParameter param)
-    {
-        PropertyName name = _annotationIntrospector.findNameForDeserialization(param);
-        if (name == null || name.isEmpty()) {
-            String str = _annotationIntrospector.findImplicitPropertyName(param);
-            if (str != null && !str.isEmpty()) {
-                name = PropertyName.construct(str);
-            }
-        }
-        return name;
-    }
-
->>>>>>> 43ab2884
-    /*
+/*
     /**********************************************************************
     /* Introspection for deserialization, other
     /**********************************************************************
