package com.fasterxml.jackson.databind;

import java.io.*;
import java.net.URL;
import java.util.*;
import java.util.concurrent.ConcurrentHashMap;

import com.fasterxml.jackson.core.*;
import com.fasterxml.jackson.core.filter.FilteringParserDelegate;
import com.fasterxml.jackson.core.filter.JsonPointerBasedFilter;
import com.fasterxml.jackson.core.filter.TokenFilter;
import com.fasterxml.jackson.core.type.ResolvedType;
import com.fasterxml.jackson.core.type.TypeReference;

import com.fasterxml.jackson.databind.cfg.ContextAttributes;
import com.fasterxml.jackson.databind.cfg.DeserializationContexts;
import com.fasterxml.jackson.databind.deser.DefaultDeserializationContext;
import com.fasterxml.jackson.databind.deser.DeserializationProblemHandler;
import com.fasterxml.jackson.databind.node.ArrayNode;
import com.fasterxml.jackson.databind.node.JsonNodeFactory;
import com.fasterxml.jackson.databind.node.ObjectNode;
import com.fasterxml.jackson.databind.node.TreeTraversingParser;
import com.fasterxml.jackson.databind.type.SimpleType;
import com.fasterxml.jackson.databind.type.TypeFactory;
import com.fasterxml.jackson.databind.util.ClassUtil;

/**
 * Builder object that can be used for per-serialization configuration of
 * deserialization parameters, such as root type to use or object
 * to update (instead of constructing new instance).
 *<p>
 * Uses "mutant factory" pattern so that instances are immutable
 * (and thus fully thread-safe with no external synchronization);
 * new instances are constructed for different configurations.
 * Instances are initially constructed by {@link ObjectMapper} and can be
 * reused, shared, cached; both because of thread-safety and because
 * instances are relatively light-weight.
 *<p>
 * NOTE: this class is NOT meant as sub-classable by users. It is left as
 * non-final mostly to allow frameworks  that require byte code generation for proxying
 * and similar use cases, but there is no expectation that functionality
 * should be extended by sub-classing.
 */
public class ObjectReader
    implements Versioned, TreeCodec

    // NOTE: since 3.x, NO LONGER JDK Serializable
{
    protected final static JavaType JSON_NODE_TYPE = SimpleType.constructUnsafe(JsonNode.class);

    /*
    /**********************************************************************
    /* Immutable configuration from ObjectMapper
    /**********************************************************************
     */

    /**
     * General serialization configuration settings; while immutable,
     * can use copy-constructor to create modified instances as necessary.
     */
    protected final DeserializationConfig _config;

    /**
     * Blueprint instance of deserialization context; used for creating
     * actual instance when needed.
     */
    protected final DeserializationContexts _contexts;

    /**
     * Factory used for constructing {@link JsonParser}s
     */
    protected final TokenStreamFactory _parserFactory;

    /**
     * Flag that indicates whether root values are expected to be unwrapped or not
     */
    protected final boolean _unwrapRoot;

    /**
     * Filter to be consider for JsonParser.  
     * Default value to be null as filter not considered.
     */
    private final TokenFilter _filter;

    /*
    /**********************************************************************
    /* Configuration that can be changed during building
    /**********************************************************************
     */

    /**
     * Declared type of value to instantiate during deserialization.
     * Defines which deserializer to use; as well as base type of instance
     * to construct if an updatable value is not configured to be used
     * (subject to changes by embedded type information, for polymorphic
     * types). If {@link #_valueToUpdate} is non-null, only used for
     * locating deserializer.
     */
    protected final JavaType _valueType;

    /**
     * We may pre-fetch deserializer as soon as {@link #_valueType}
     * is known, and if so, reuse it afterwards.
     * This allows avoiding further deserializer lookups and increases
     * performance a bit on cases where readers are reused.
     */
    protected final JsonDeserializer<Object> _rootDeserializer;
    
    /**
     * Instance to update with data binding; if any. If null,
     * a new instance is created, if non-null, properties of
     * this value object will be updated instead.
     * Note that value can be of almost any type, except not
     * {@link com.fasterxml.jackson.databind.type.ArrayType}; array
     * types cannot be modified because array size is immutable.
     */
    protected final Object _valueToUpdate;

    /**
     * When using data format that uses a schema, schema is passed
     * to parser.
     */
    protected final FormatSchema _schema;

    /**
     * Values that can be injected during deserialization, if any.
     */
    protected final InjectableValues _injectableValues;

    /*
    /**********************************************************************
    /* Caching
    /**********************************************************************
     */

    /**
     * Root-level cached deserializers.
     * Passed by {@link ObjectMapper}, shared with it.
     */
    final protected ConcurrentHashMap<JavaType, JsonDeserializer<Object>> _rootDeserializers;

    /*
    /**********************************************************************
    /* Life-cycle, construction
    /**********************************************************************
     */

    /**
     * Constructor used by {@link ObjectMapper} for initial instantiation
     */
    protected ObjectReader(ObjectMapper mapper, DeserializationConfig config) {
        this(mapper, config, null, null, null, null);
    }

    /**
     * Constructor called when a root deserializer should be fetched based
     * on other configuration.
     */
    protected ObjectReader(ObjectMapper mapper, DeserializationConfig config,
            JavaType valueType, Object valueToUpdate,
            FormatSchema schema, InjectableValues injectableValues)
    {
        _config = config;
        _contexts = mapper._deserializationContexts;
        _rootDeserializers = mapper._rootDeserializers;
        _parserFactory = mapper._streamFactory;
        _valueType = valueType;
        _valueToUpdate = valueToUpdate;
        _schema = schema;
        _injectableValues = injectableValues;
        _unwrapRoot = config.useRootWrapping();

        _rootDeserializer = _prefetchRootDeserializer(valueType);
        _filter = null;
    }
    
    /**
     * Copy constructor used for building variations.
     */
    protected ObjectReader(ObjectReader base, DeserializationConfig config,
            JavaType valueType, JsonDeserializer<Object> rootDeser, Object valueToUpdate,
            FormatSchema schema, InjectableValues injectableValues)
    {
        _config = config;
        _contexts = base._contexts;

        _rootDeserializers = base._rootDeserializers;
        _parserFactory = base._parserFactory;

        _valueType = valueType;
        _rootDeserializer = rootDeser;
        _valueToUpdate = valueToUpdate;
        _schema = schema;
        _injectableValues = injectableValues;
        _unwrapRoot = config.useRootWrapping();
        _filter = base._filter;
    }

    /**
     * Copy constructor used when modifying simple feature flags
     */
    protected ObjectReader(ObjectReader base, DeserializationConfig config)
    {
        _config = config;
        _contexts = base._contexts;

        _rootDeserializers = base._rootDeserializers;
        _parserFactory = base._parserFactory;

        _valueType = base._valueType;
        _rootDeserializer = base._rootDeserializer;
        _valueToUpdate = base._valueToUpdate;
        _schema = base._schema;
        _injectableValues = base._injectableValues;
        _unwrapRoot = config.useRootWrapping();
        _filter = base._filter;
    }

    protected ObjectReader(ObjectReader base, TokenFilter filter) {
        _config = base._config;
        _contexts = base._contexts;
        _rootDeserializers = base._rootDeserializers;
        _parserFactory = base._parserFactory;
        _valueType = base._valueType;
        _rootDeserializer = base._rootDeserializer;
        _valueToUpdate = base._valueToUpdate;
        _schema = base._schema;
        _injectableValues = base._injectableValues;
        _unwrapRoot = base._unwrapRoot;
        _filter = filter;
    }
    
    /**
     * Method that will return version information stored in and read from jar
     * that contains this class.
     */
    @Override
    public Version version() {
        return com.fasterxml.jackson.databind.cfg.PackageVersion.VERSION;
    }

    /*
    /**********************************************************************
    /* Helper methods used internally for invoking constructors
    /* Need to be overridden if sub-classing (not recommended)
    /* is used.
    /**********************************************************************
     */

    /**
     * Factory method called by various "withXxx()" methods
     */
    protected ObjectReader _new(ObjectReader base, DeserializationConfig config) {
        return new ObjectReader(base, config);
    }

    /**
     * Factory method called by various "withXxx()" methods
     */
    protected ObjectReader _new(ObjectReader base, DeserializationConfig config,
            JavaType valueType, JsonDeserializer<Object> rootDeser, Object valueToUpdate,
            FormatSchema schema, InjectableValues injectableValues) {
        return new ObjectReader(base, config, valueType, rootDeser,  valueToUpdate,
                 schema,  injectableValues);
    }

    /**
     * Factory method used to create {@link MappingIterator} instances;
     * either default, or custom subtype.
     */
    protected <T> MappingIterator<T> _newIterator(JsonParser p, DeserializationContext ctxt,
            JsonDeserializer<?> deser, boolean parserManaged)
    {
        return new MappingIterator<T>(_valueType, p, ctxt,
                deser, parserManaged, _valueToUpdate);
    }

    /*
    /**********************************************************************
    /* Methods for initializing parser instance to use
    /**********************************************************************
     */

    protected JsonToken _initForReading(DefaultDeserializationContext ctxt, JsonParser p)
        throws IOException
    {
        ctxt.assignParser(p);

        // First: must point to a token; if not pointing to one, advance.
        // This occurs before first read from JsonParser, as well as
        // after clearing of current token.
        JsonToken t = p.currentToken();
        if (t == null) { // and then we must get something...
            t = p.nextToken();
            if (t == null) {
                // Throw mapping exception, since it's failure to map, not an actual parsing problem
                ctxt.reportInputMismatch(_valueType,
                        "No content to map due to end-of-input");
            }
        }
        return t;
    }

    /**
     * Alternative to {@link #_initForReading} used in cases where reading
     * of multiple values means that we may or may not want to advance the stream,
     * but need to do other initialization.
     *<p>
     * Base implementation only sets configured {@link FormatSchema}, if any, on parser.
     */
    protected void _initForMultiRead(DefaultDeserializationContext ctxt, JsonParser p)
        throws IOException
    {
        ctxt.assignParser(p);
    }

    /*
    /**********************************************************************
    /* Life-cycle, fluent factory methods for DeserializationFeatures
    /**********************************************************************
     */

    /**
     * Method for constructing a new reader instance that is configured
     * with specified feature enabled.
     */
    public ObjectReader with(DeserializationFeature feature) {
        return _with(_config.with(feature));
    }

    /**
     * Method for constructing a new reader instance that is configured
     * with specified features enabled.
     */
    public ObjectReader with(DeserializationFeature first,
            DeserializationFeature... other)
    {
        return _with(_config.with(first, other));
    }    

    /**
     * Method for constructing a new reader instance that is configured
     * with specified features enabled.
     */
    public ObjectReader withFeatures(DeserializationFeature... features) {
        return _with(_config.withFeatures(features));
    }    

    /**
     * Method for constructing a new reader instance that is configured
     * with specified feature disabled.
     */
    public ObjectReader without(DeserializationFeature feature) {
        return _with(_config.without(feature)); 
    }

    /**
     * Method for constructing a new reader instance that is configured
     * with specified features disabled.
     */
    public ObjectReader without(DeserializationFeature first,
            DeserializationFeature... other) {
        return _with(_config.without(first, other));
    }    

    /**
     * Method for constructing a new reader instance that is configured
     * with specified features disabled.
     */
    public ObjectReader withoutFeatures(DeserializationFeature... features) {
        return _with(_config.withoutFeatures(features));
    }    

    /*
    /**********************************************************************
    /* Life-cycle, fluent factory methods for StreamReadFeatures
    /**********************************************************************
     */

    /**
     * Method for constructing a new reader instance that is configured
     * with specified feature enabled.
     */
    public ObjectReader with(StreamReadFeature feature) {
        return _with(_config.with(feature));
    }

    /**
     * Method for constructing a new reader instance that is configured
     * with specified features enabled.
     */
    public ObjectReader withFeatures(StreamReadFeature... features) {
        return _with(_config.withFeatures(features));
    }    

    /**
     * Method for constructing a new reader instance that is configured
     * with specified feature disabled.
     */
    public ObjectReader without(StreamReadFeature feature) {
        return _with(_config.without(feature)); 
    }

    /**
     * Method for constructing a new reader instance that is configured
     * with specified features disabled.
     */
    public ObjectReader withoutFeatures(StreamReadFeature... features) {
        return _with(_config.withoutFeatures(features));
    }

    /*
    /**********************************************************************
    /* Life-cycle, fluent factory methods for FormatFeature
    /**********************************************************************
     */

    /**
     * Method for constructing a new reader instance that is configured
     * with specified feature enabled.
     */
    public ObjectReader with(FormatFeature feature) {
        return _with(_config.with(feature));
    }

    /**
     * Method for constructing a new reader instance that is configured
     * with specified features enabled.
     */
    public ObjectReader withFeatures(FormatFeature... features) {
        return _with(_config.withFeatures(features));
    }    

    /**
     * Method for constructing a new reader instance that is configured
     * with specified feature disabled.
     */
    public ObjectReader without(FormatFeature feature) {
        return _with(_config.without(feature)); 
    }

    /**
     * Method for constructing a new reader instance that is configured
     * with specified features disabled.
     */
    public ObjectReader withoutFeatures(FormatFeature... features) {
        return _with(_config.withoutFeatures(features));
    }
    
    /*
    /**********************************************************************
    /* Life-cycle, fluent factory methods, other
    /**********************************************************************
     */

    /**
     * Convenience method to bind from {@link JsonPointer}.  
     * {@link JsonPointerBasedFilter} is registered and will be used for parsing later. 
     */
    public ObjectReader at(String pointerExpr) {
        _assertNotNull("pointerExpr", pointerExpr);
        return new ObjectReader(this, new JsonPointerBasedFilter(pointerExpr));
    }

    /**
     * Convenience method to bind from {@link JsonPointer}
      * {@link JsonPointerBasedFilter} is registered and will be used for parsing later.
     */
    public ObjectReader at(JsonPointer pointer) {
        _assertNotNull("pointer", pointer);
        return new ObjectReader(this, new JsonPointerBasedFilter(pointer));
    }

    /**
     * Mutant factory method that will construct a new instance that has
     * specified underlying {@link DeserializationConfig}.
     *<p>
     * NOTE: use of this method is not recommended, as there are many other
     * re-configuration methods available.
     */
    public ObjectReader with(DeserializationConfig config) {
        return _with(config);
    }    

    /**
     * Method for constructing a new instance with configuration that uses
     * passed {@link InjectableValues} to provide injectable values.
     *<p>
     * Note that the method does NOT change state of this reader, but
     * rather construct and returns a newly configured instance.
     */
    public ObjectReader with(InjectableValues injectableValues)
    {
        if (_injectableValues == injectableValues) {
            return this;
        }
        return _new(this, _config,
                _valueType, _rootDeserializer, _valueToUpdate,
                _schema, injectableValues);
    }

    /**
     * Method for constructing a new reader instance with configuration that uses
     * passed {@link JsonNodeFactory} for constructing {@link JsonNode}
     * instances.
     *<p>
     * Note that the method does NOT change state of this reader, but
     * rather construct and returns a newly configured instance.
     */
    public ObjectReader with(JsonNodeFactory f) {
        return _with(_config.with(f));
    }

    /**
     * Method for constructing a new instance with configuration that
     * specifies what root name to expect for "root name unwrapping".
     * See {@link DeserializationConfig#withRootName(String)} for
     * details.
     *<p>
     * Note that the method does NOT change state of this reader, but
     * rather construct and returns a newly configured instance.
     */
    public ObjectReader withRootName(String rootName) {
        return _with(_config.withRootName(rootName));
    }

    public ObjectReader withRootName(PropertyName rootName) {
        return _with(_config.withRootName(rootName));
    }
    
    /**
     * Convenience method that is same as calling:
     *<code>
     *   withRootName("")
     *</code>
     * which will forcibly prevent use of root name wrapping when writing
     * values with this {@link ObjectReader}.
     */
    public ObjectReader withoutRootName() {
        return _with(_config.withRootName(PropertyName.NO_NAME));
    }
    
    /**
     * Method for constructing a new instance with configuration that
     * passes specified {@link FormatSchema} to {@link JsonParser} that
     * is constructed for parsing content.
     *<p>
     * Note that the method does NOT change state of this reader, but
     * rather construct and returns a newly configured instance.
     */
    public ObjectReader with(FormatSchema schema)
    {
        if (_schema == schema) {
            return this;
        }
        _verifySchemaType(schema);
        return _new(this, _config, _valueType, _rootDeserializer, _valueToUpdate,
                schema, _injectableValues);
    }

    /**
     * Method for constructing a new reader instance that is configured
     * to data bind into specified type.
     *<p>
     * Note that the method does NOT change state of this reader, but
     * rather construct and returns a newly configured instance.
     */
    public ObjectReader forType(JavaType valueType)
    {
        if (valueType != null && valueType.equals(_valueType)) {
            return this;
        }
        JsonDeserializer<Object> rootDeser = _prefetchRootDeserializer(valueType);
        return _new(this, _config, valueType, rootDeser,
                _valueToUpdate, _schema, _injectableValues);
    }    

    /**
     * Method for constructing a new reader instance that is configured
     * to data bind into specified type.
     *<p>
     * Note that the method does NOT change state of this reader, but
     * rather construct and returns a newly configured instance.
     */
    public ObjectReader forType(Class<?> valueType) {
        return forType(_config.constructType(valueType));
    }    

    /**
     * Method for constructing a new reader instance that is configured
     * to data bind into specified type.
     *<p>
     * Note that the method does NOT change state of this reader, but
     * rather construct and returns a newly configured instance.
     */
    public ObjectReader forType(TypeReference<?> valueTypeRef) {
        return forType(_config.getTypeFactory().constructType(valueTypeRef.getType()));
    }

    /**
     * Method for constructing a new instance with configuration that
     * updates passed Object (as root value), instead of constructing 
     * a new value.
     *<p>
     * Note that the method does NOT change state of this reader, but
     * rather construct and returns a newly configured instance.
     */
    public ObjectReader withValueToUpdate(Object value)
    {
        if (value == _valueToUpdate) return this;
        if (value == null) {
            // 18-Oct-2016, tatu: Actually, should be allowed, to remove value
            //   to update, if any
            return _new(this, _config, _valueType, _rootDeserializer, null,
                    _schema, _injectableValues);
        }
        JavaType t;
        
        /* no real benefit from pre-fetching, as updating readers are much
         * less likely to be reused, and value type may also be forced
         * with a later chained call...
         */
        if (_valueType == null) {
            t = _config.constructType(value.getClass());
        } else {
            t = _valueType;
        }
        return _new(this, _config, t, _rootDeserializer, value,
                _schema, _injectableValues);
    }

    /**
     * Method for constructing a new instance with configuration that
     * uses specified View for filtering.
     *<p>
     * Note that the method does NOT change state of this reader, but
     * rather construct and returns a newly configured instance.
     */
    public ObjectReader withView(Class<?> activeView) {
        return _with(_config.withView(activeView));
    }

    public ObjectReader with(Locale l) {
        return _with(_config.with(l));
    }

    public ObjectReader with(TimeZone tz) {
        return _with(_config.with(tz));
    }

    public ObjectReader withHandler(DeserializationProblemHandler h) {
        return _with(_config.withHandler(h));
    }

    public ObjectReader with(Base64Variant defaultBase64) {
        return _with(_config.with(defaultBase64));
    }

    public ObjectReader with(ContextAttributes attrs) {
        return _with(_config.with(attrs));
    }

    public ObjectReader withAttributes(Map<?,?> attrs) {
        return _with(_config.withAttributes(attrs));
    }

    public ObjectReader withAttribute(Object key, Object value) {
        return _with( _config.withAttribute(key, value));
    }

    public ObjectReader withoutAttribute(Object key) {
        return _with(_config.withoutAttribute(key));
    }

    /*
    /**********************************************************************
    /* Internal factory methods
    /**********************************************************************
     */
    
    protected final ObjectReader _with(DeserializationConfig newConfig) {
        if (newConfig == _config) {
            return this;
        }
        return _new(this, newConfig);
    }

    /*
    /**********************************************************************
    /* Simple accessors
    /**********************************************************************
     */
    
    public boolean isEnabled(DeserializationFeature f) {
        return _config.isEnabled(f);
    }

    public boolean isEnabled(MapperFeature f) {
        return _config.isEnabled(f);
    }

    public boolean isEnabled(StreamReadFeature f) {
        return _config.isEnabled(f);
    }

    public DeserializationConfig getConfig() {
        return _config;
    }

    /**
     * @since 3.0
     */
    public TokenStreamFactory parserFactory() {
        return _parserFactory;
    }

    /**
     * @since 3.0
     */
    public TypeFactory typeFactory() {
        return _config.getTypeFactory();
    }

    public ContextAttributes getAttributes() {
        return _config.getAttributes();
    }

    public InjectableValues getInjectableValues() {
        return _injectableValues;
    }

    public JavaType getValueType() {
        return _valueType;
    }

    /**
     * @deprecated Since 3.0 use {@link #typeFactory}
     */
    @Deprecated
    public TypeFactory getTypeFactory() {
        return typeFactory();
    }

    /*
    /**********************************************************************
    /* Public API: constructing Parsers that are properly linked
    /* to `ObjectReadContext`
    /**********************************************************************
     */

    /**
     * Factory method for constructing {@link JsonParser} that is properly
     * wired to allow callbacks for deserialization: basically
     * constructs a {@link ObjectReadContext} and then calls
     * {@link TokenStreamFactory#createParser(ObjectReadContext,java.io.File)}.
     *
     * @since 3.0
     */
    public JsonParser createParser(File src) throws IOException {
        _assertNotNull("src", src);
        DefaultDeserializationContext ctxt = _deserializationContext();
        return ctxt.assignAndReturnParser(_parserFactory.createParser(ctxt, src));
    }

    /**
     * Factory method for constructing {@link JsonParser} that is properly
     * wired to allow callbacks for deserialization: basically
     * constructs a {@link ObjectReadContext} and then calls
     * {@link TokenStreamFactory#createParser(ObjectReadContext,java.net.URL)}.
     *
     * @since 3.0
     */
    public JsonParser createParser(URL src) throws IOException {
        _assertNotNull("src", src);
        DefaultDeserializationContext ctxt = _deserializationContext();
        return ctxt.assignAndReturnParser(_parserFactory.createParser(ctxt, src));
    }

    /**
     * Factory method for constructing {@link JsonParser} that is properly
     * wired to allow callbacks for deserialization: basically
     * constructs a {@link ObjectReadContext} and then calls
     * {@link TokenStreamFactory#createParser(ObjectReadContext,InputStream)}.
     *
     * @since 3.0
     */
    public JsonParser createParser(InputStream src) throws IOException {
        _assertNotNull("src", src);
        DefaultDeserializationContext ctxt = _deserializationContext();
        return ctxt.assignAndReturnParser(_parserFactory.createParser(ctxt, src));
    }

    /**
     * Factory method for constructing {@link JsonParser} that is properly
     * wired to allow callbacks for deserialization: basically
     * constructs a {@link ObjectReadContext} and then calls
     * {@link TokenStreamFactory#createParser(ObjectReadContext,Reader)}.
     *
     * @since 3.0
     */
    public JsonParser createParser(Reader src) throws IOException {
        _assertNotNull("src", src);
        DefaultDeserializationContext ctxt = _deserializationContext();
        return ctxt.assignAndReturnParser(_parserFactory.createParser(ctxt, src));
    }

    /**
     * Factory method for constructing {@link JsonParser} that is properly
     * wired to allow callbacks for deserialization: basically
     * constructs a {@link ObjectReadContext} and then calls
     * {@link TokenStreamFactory#createParser(ObjectReadContext,byte[])}.
     *
     * @since 3.0
     */
    public JsonParser createParser(byte[] content) throws IOException {
        _assertNotNull("content", content);
        DefaultDeserializationContext ctxt = _deserializationContext();
        return ctxt.assignAndReturnParser(_parserFactory.createParser(ctxt, content));
    }

    /**
     * Factory method for constructing {@link JsonParser} that is properly
     * wired to allow callbacks for deserialization: basically
     * constructs a {@link ObjectReadContext} and then calls
     * {@link TokenStreamFactory#createParser(ObjectReadContext,byte[],int,int)}.
     *
     * @since 3.0
     */
    public JsonParser createParser(byte[] content, int offset, int len) throws IOException {
        _assertNotNull("content", content);
        DefaultDeserializationContext ctxt = _deserializationContext();
        return ctxt.assignAndReturnParser(_parserFactory.createParser(ctxt, content, offset, len));
    }

    /**
     * Factory method for constructing {@link JsonParser} that is properly
     * wired to allow callbacks for deserialization: basically
     * constructs a {@link ObjectReadContext} and then calls
     * {@link TokenStreamFactory#createParser(ObjectReadContext,String)}.
     *
     * @since 3.0
     */
    public JsonParser createParser(String content) throws IOException {
        _assertNotNull("content", content);
        DefaultDeserializationContext ctxt = _deserializationContext();
        return ctxt.assignAndReturnParser(_parserFactory.createParser(ctxt, content));
    }

    /**
     * Factory method for constructing {@link JsonParser} that is properly
     * wired to allow callbacks for deserialization: basically
     * constructs a {@link ObjectReadContext} and then calls
     * {@link TokenStreamFactory#createParser(ObjectReadContext,char[])}.
     *
     * @since 3.0
     */
    public JsonParser createParser(char[] content) throws IOException {
        _assertNotNull("content", content);
        DefaultDeserializationContext ctxt = _deserializationContext();
        return ctxt.assignAndReturnParser(_parserFactory.createParser(ctxt, content));
    }

    /**
     * Factory method for constructing {@link JsonParser} that is properly
     * wired to allow callbacks for deserialization: basically
     * constructs a {@link ObjectReadContext} and then calls
     * {@link TokenStreamFactory#createParser(ObjectReadContext,char[],int,int)}.
     *
     * @since 3.0
     */
    public JsonParser createParser(char[] content, int offset, int len) throws IOException {
        _assertNotNull("content", content);
        DefaultDeserializationContext ctxt = _deserializationContext();
        return ctxt.assignAndReturnParser(_parserFactory.createParser(ctxt, content, offset, len));
    }

    /**
     * Factory method for constructing {@link JsonParser} that is properly
     * wired to allow callbacks for deserialization: basically
     * constructs a {@link ObjectReadContext} and then calls
     * {@link TokenStreamFactory#createParser(ObjectReadContext,DataInput)}.
     *
     * @since 3.0
     */
    public JsonParser createParser(DataInput content) throws IOException {
        _assertNotNull("content", content);
        DefaultDeserializationContext ctxt = _deserializationContext();
        return ctxt.assignAndReturnParser(_parserFactory.createParser(ctxt, content));
    }

    /**
     * Factory method for constructing non-blocking {@link JsonParser} that is properly
     * wired to allow configuration access (and, if relevant for parser, callbacks):
     * essentially constructs a {@link ObjectReadContext} and then calls
     * {@link TokenStreamFactory#createParser(ObjectReadContext,DataInput)}.
     *
     * @since 3.0
     */
    public JsonParser createNonBlockingByteArrayParser() throws IOException {
        DefaultDeserializationContext ctxt = _deserializationContext();
        return ctxt.assignAndReturnParser(_parserFactory.createNonBlockingByteArrayParser(ctxt));
    }

    /*
    /**********************************************************************
    /* TreeCodec implementation
    /**********************************************************************
     */

    @Override
    public ObjectNode createObjectNode() {
        return _config.getNodeFactory().objectNode();
    }

    @Override
    public ArrayNode createArrayNode() {
        return _config.getNodeFactory().arrayNode();
    }

    @Override
    public JsonNode booleanNode(boolean b) {
        return _config.getNodeFactory().booleanNode(b);
    }

    @Override
    public JsonNode stringNode(String text) {
        return _config.getNodeFactory().textNode(text);
    }

    @Override
    public JsonNode missingNode() {
        return _config.getNodeFactory().missingNode();
    }

    @Override
    public JsonNode nullNode() {
        return _config.getNodeFactory().nullNode();
    }
    
    @Override
    public JsonParser treeAsTokens(TreeNode n) {
        _assertNotNull("n", n);
        return treeAsTokens((JsonNode) n, _deserializationContext());
    }

    protected JsonParser treeAsTokens(JsonNode n, DeserializationContext ctxt) {
        _assertNotNull("n", n);
        return new TreeTraversingParser(n, ctxt);
    }

    /**
     * Convenience method that binds content read using given parser, using
     * configuration of this reader, except that content is bound as
     * JSON tree instead of configured root value type.
     * Returns {@link JsonNode} that represents the root of the resulting tree, if there
     * was content to read, or {@code null} if no more content is accessible
     * via passed {@link JsonParser}.
     *<p>
     * NOTE! Behavior with end-of-input (no more content) differs between this
     * {@code readTree} method, and all other methods that take input source: latter
     * will return "missing node", NOT {@code null}
     *<p>
     * Note: if an object was specified with {@link #withValueToUpdate}, it
     * will be ignored.
     */
    @SuppressWarnings("unchecked")
    @Override
    public JsonNode readTree(JsonParser p) throws IOException {
        _assertNotNull("p", p);
        return _bindAsTreeOrNull(_deserializationContext(p), p);
    }

    // Alas, can't really support this part...
    @Override
    public void writeTree(JsonGenerator g, TreeNode tree)
        throws IOException, JsonProcessingException
    {
        throw new UnsupportedOperationException();
    }

    /*
    /**********************************************************************
    /* Deserialization methods; first ones for pre-constructed parsers
    /**********************************************************************
     */

    /**
     * Method that binds content read using given parser, using
     * configuration of this reader, including expected result type.
     * Value return is either newly constructed, or root value that
     * was specified with {@link #withValueToUpdate(Object)}.
     */
    @SuppressWarnings("unchecked")
    public <T> T readValue(JsonParser p) throws IOException {
        _assertNotNull("p", p);
        DefaultDeserializationContext ctxt = _deserializationContext(p);
        return (T) _bind(ctxt, p, _valueToUpdate);
    }

    /**
     * Convenience method that binds content read using given parser, using
     * configuration of this reader, except that expected value type
     * is specified with the call (instead of currently configured root type).
     * Value return is either newly constructed, or root value that
     * was specified with {@link #withValueToUpdate(Object)}.
     */
    public <T> T readValue(JsonParser p, Class<T> valueType) throws IOException {
        _assertNotNull("p", p);
        return forType(valueType).readValue(p);
    }

    /**
     * Convenience method that binds content read using given parser, using
     * configuration of this reader, except that expected value type
     * is specified with the call (instead of currently configured root type).
     * Value return is either newly constructed, or root value that
     * was specified with {@link #withValueToUpdate(Object)}.
     */
    public <T> T readValue(JsonParser p, TypeReference<T> valueTypeRef) throws IOException {
        _assertNotNull("p", p);
        return forType(valueTypeRef).readValue(p);
    }

    /**
     * Convenience method that binds content read using given parser, using
     * configuration of this reader, except that expected value type
     * is specified with the call (instead of currently configured root type).
     * Value return is either newly constructed, or root value that
     * was specified with {@link #withValueToUpdate(Object)}.
     */
    @SuppressWarnings("unchecked")
    public <T> T readValue(JsonParser p, ResolvedType valueType) throws IOException {
        _assertNotNull("p", p);
        return (T) forType((JavaType)valueType).readValue(p);
    }

    /**
     * Type-safe overloaded method, basically alias for {@link #readValue(JsonParser, ResolvedType)}.
     */
    @SuppressWarnings("unchecked")
    public <T> T readValue(JsonParser p, JavaType valueType) throws IOException {
        _assertNotNull("p", p);
        return (T) forType(valueType).readValue(p);
    }

    /**
     * Convenience method that is equivalent to:
     *<pre>
     *   withType(valueType).readValues(p);
     *</pre>
     *<p>
     * Method reads a sequence of Objects from parser stream.
     * Sequence can be either root-level "unwrapped" sequence (without surrounding
     * JSON array), or a sequence contained in a JSON Array.
     * In either case {@link JsonParser} <b>MUST</b> point to the first token of
     * the first element, OR not point to any token (in which case it is advanced
     * to the next token). This means, specifically, that for wrapped sequences,
     * parser MUST NOT point to the surrounding <code>START_ARRAY</code> (one that
     * contains values to read) but rather to the token following it which is the first
     * token of the first value to read.
     */
    public <T> Iterator<T> readValues(JsonParser p, Class<T> valueType) throws IOException {
        _assertNotNull("p", p);
        return forType(valueType).readValues(p);
    }

    /**
     * Convenience method that is equivalent to:
     *<pre>
     *   withType(valueTypeRef).readValues(p);
     *</pre>
     *<p>
     * Method reads a sequence of Objects from parser stream.
     * Sequence can be either root-level "unwrapped" sequence (without surrounding
     * JSON array), or a sequence contained in a JSON Array.
     * In either case {@link JsonParser} <b>MUST</b> point to the first token of
     * the first element, OR not point to any token (in which case it is advanced
     * to the next token). This means, specifically, that for wrapped sequences,
     * parser MUST NOT point to the surrounding <code>START_ARRAY</code> (one that
     * contains values to read) but rather to the token following it which is the first
     * token of the first value to read.
     */
    public <T> Iterator<T> readValues(JsonParser p, TypeReference<T> valueTypeRef) throws IOException {
        _assertNotNull("p", p);
        return forType(valueTypeRef).readValues(p);
    }

    /**
     * Convenience method that is equivalent to:
     *<pre>
     *   withType(valueType).readValues(p);
     *</pre>
     *<p>
     * Method reads a sequence of Objects from parser stream.
     * Sequence can be either root-level "unwrapped" sequence (without surrounding
     * JSON array), or a sequence contained in a JSON Array.
     * In either case {@link JsonParser} <b>MUST</b> point to the first token of
     * the first element, OR not point to any token (in which case it is advanced
     * to the next token). This means, specifically, that for wrapped sequences,
     * parser MUST NOT point to the surrounding <code>START_ARRAY</code> (one that
     * contains values to read) but rather to the token following it which is the first
     * token of the first value to read.
     */
    public <T> Iterator<T> readValues(JsonParser p, ResolvedType valueType) throws IOException {
        _assertNotNull("p", p);
        return readValues(p, (JavaType) valueType);
    }

    /**
     * Convenience method that is equivalent to:
     *<pre>
     *   withType(valueType).readValues(p);
     *</pre>
     *<p>
     * Method reads a sequence of Objects from parser stream.
     * Sequence can be either root-level "unwrapped" sequence (without surrounding
     * JSON array), or a sequence contained in a JSON Array.
     * In either case {@link JsonParser} <b>MUST</b> point to the first token of
     * the first element, OR not point to any token (in which case it is advanced
     * to the next token). This means, specifically, that for wrapped sequences,
     * parser MUST NOT point to the surrounding <code>START_ARRAY</code> (one that
     * contains values to read) but rather to the token following it which is the first
     * token of the first value to read.
     */
    public <T> Iterator<T> readValues(JsonParser p, JavaType valueType) throws IOException {
        _assertNotNull("p", p);
        return forType(valueType).readValues(p);
    }

    /*
    /**********************************************************************
    /* Deserialization methods; others similar to what ObjectMapper has
    /**********************************************************************
     */

    /**
     * Method that binds content read from given input source,
     * using configuration of this reader.
     * Value return is either newly constructed, or root value that
     * was specified with {@link #withValueToUpdate(Object)}.
     */
    @SuppressWarnings("unchecked")
    public <T> T readValue(InputStream in) throws IOException
    {
        _assertNotNull("in", in);
        DefaultDeserializationContext ctxt = _deserializationContext();
        return (T) _bindAndClose(ctxt,
                _considerFilter(_parserFactory.createParser(ctxt, in), false));
    }

    /**
     * Overloading to alert compiler as to the valueType
     */
    public <T> T readValue(InputStream src, Class<T> valueType) throws IOException
    {
        return (T) forType(valueType).readValue(src);
    }

    /**
     * Method that binds content read from given input source,
     * using configuration of this reader.
     * Value return is either newly constructed, or root value that
     * was specified with {@link #withValueToUpdate(Object)}.
     *
     * @param src Source to read content from
     */
    @SuppressWarnings("unchecked")
    public <T> T readValue(Reader r) throws IOException
    {
        _assertNotNull("r", r);
        DefaultDeserializationContext ctxt = _deserializationContext();
        return (T) _bindAndClose(ctxt,
                _considerFilter(_parserFactory.createParser(ctxt, r), false));
    }

    /**
<<<<<<< HEAD
     * Overloading to alert compiler as to the valueType
=======
     * Same as {@link #readValue(InputStream)} except that target value type
     * overridden as {@code valueType}
     *
     * @param src Source to read content from
     * @param valueType Target type to bind content to
     *
     * @since 2.11
     */
    @SuppressWarnings("unchecked")
    public <T> T readValue(InputStream src, Class<T> valueType) throws IOException
    {
        return (T) forType(valueType).readValue(src);
    }

    /**
     * Method that binds content read from given input source,
     * using configuration of this reader.
     * Value return is either newly constructed, or root value that
     * was specified with {@link #withValueToUpdate(Object)}.
     *
     * @param src Source to read content from
>>>>>>> 52be687e
     */
    public <T> T readValue(Reader src, Class<T> valueType) throws IOException
    {
        return (T) forType(valueType).readValue(src);
    }

    /**
     * Same as {@link #readValue(Reader)} except that target value type
     * overridden as {@code valueType}
     *
     * @param src Source to read content from
     * @param valueType Target type to bind content to
     *
     * @since 2.11
     */
    @SuppressWarnings("unchecked")
    public <T> T readValue(Reader src, Class<T> valueType) throws IOException
    {
        return (T) forType(valueType).readValue(src);
    }

    /**
     * Method that binds content read from given JSON string,
     * using configuration of this reader.
     * Value return is either newly constructed, or root value that
     * was specified with {@link #withValueToUpdate(Object)}.
     *
     * @param src String that contains content to read
     */
    @SuppressWarnings("unchecked")
    public <T> T readValue(String content) throws IOException
    {
        _assertNotNull("content", content);
        DefaultDeserializationContext ctxt = _deserializationContext();
        return (T) _bindAndClose(ctxt,
                _considerFilter(_parserFactory.createParser(ctxt, content), false));
    }

    /**
     * Overloading to alert compiler as to the valueType
     */
    public <T> T readValue(String src, Class<T> valueType) throws IOException
    {
        return (T) forType(valueType).readValue(src);
    }

    /**
     * Same as {@link #readValue(String)} except that target value type
     * overridden as {@code valueType}
     *
     * @param src String that contains content to read
     * @param valueType Target type to bind content to
     *
     * @since 2.11
     */
    @SuppressWarnings("unchecked")
    public <T> T readValue(String src, Class<T> valueType) throws IOException
    {
        return (T) forType(valueType).readValue(src);
    }

    /**
     * Method that binds content read from given byte array,
     * using configuration of this reader.
     * Value return is either newly constructed, or root value that
     * was specified with {@link #withValueToUpdate(Object)}.
     *
     * @param content Byte array that contains encoded content to read
     */
    @SuppressWarnings("unchecked")
    public <T> T readValue(byte[] content) throws IOException
    {
<<<<<<< HEAD
        _assertNotNull("content", content);
        DefaultDeserializationContext ctxt = _deserializationContext();
        return (T) _bindAndClose(ctxt,
                _considerFilter(_parserFactory.createParser(ctxt, content), false));
    }

    /**
     * Overloading to alert compiler as to the valueType
     */
=======
        if (_dataFormatReaders != null) {
            return (T) _detectBindAndClose(content, 0, content.length);
        }
        return (T) _bindAndClose(_considerFilter(createParser(content), false));
    }

    /**
     * Same as {@link #readValue(byte[])} except that target value type
     * overridden as {@code valueType}
     *
     * @param content Byte array that contains encoded content to read
     * @param valueType Target type to bind content to
     *
     * @since 2.11
     */
    @SuppressWarnings("unchecked")
>>>>>>> 52be687e
    public <T> T readValue(byte[] content, Class<T> valueType) throws IOException
    {
        return (T) forType(valueType).readValue(content);
    }

    /**
     * Method that binds content read from given byte array,
     * using configuration of this reader.
     * Value return is either newly constructed, or root value that
     * was specified with {@link #withValueToUpdate(Object)}.
     *
     * @param buffer Byte array that contains encoded content to read
     * @param offset Offset of the first content byte in {@code buffer}
     * @param length Length of content in {@code buffer}, in bytes
     */
    @SuppressWarnings("unchecked")
<<<<<<< HEAD
    public <T> T readValue(byte[] content, int offset, int length) throws IOException
    {
        _assertNotNull("content", content);
        DefaultDeserializationContext ctxt = _deserializationContext();
        return (T) _bindAndClose(ctxt,
                _considerFilter(_parserFactory.createParser(ctxt, content, offset, length), false));
    }

    /**
     * Overloading to alert compiler as to the valueType
     */
    public <T> T readValue(byte[] content, int offset, int length, Class<T> valueType) throws IOException
    {
        return (T) forType(valueType).readValue(content, offset, length);
    }

=======
    public <T> T readValue(byte[] buffer, int offset, int length) throws IOException
    {
        if (_dataFormatReaders != null) {
            return (T) _detectBindAndClose(buffer, offset, length);
        }
        return (T) _bindAndClose(_considerFilter(createParser(buffer, offset, length),
                false));
    }

    /**
     * Same as {@link #readValue(byte[],int,int)} except that target value type
     * overridden as {@code valueType}
     *
     * @param buffer Byte array that contains encoded content to read
     * @param offset Offset of the first content byte in {@code buffer}
     * @param length Length of content in {@code buffer}, in bytes
     * @param valueType Target type to bind content to
     *
     * @since 2.11
     */
    @SuppressWarnings("unchecked")
    public <T> T readValue(byte[] buffer, int offset, int length, Class<T> valueType) throws IOException
    {
        return (T) forType(valueType).readValue(buffer, offset, length);
    }

    /**
     * Method that binds content read from given {@link File}
     * using configuration of this reader.
     * Value return is either newly constructed, or root value that
     * was specified with {@link #withValueToUpdate(Object)}.
     *
     * @param src File that contains content to read
     */
>>>>>>> 52be687e
    @SuppressWarnings("unchecked")
    public <T> T readValue(File f) throws IOException
    {
        _assertNotNull("f", f);
        DefaultDeserializationContext ctxt = _deserializationContext();
        return (T) _bindAndClose(ctxt,
                _considerFilter(_parserFactory.createParser(ctxt, f), false));
    }

    /**
     * Overloading to alert compiler as to the valueType
     */
    public <T> T readValue(File src, Class<T> valueType) throws IOException
    {
        return (T) forType(valueType).readValue(src);
    }

    /**
     * Same as {@link #readValue(File)} except that target value type
     * overridden as {@code valueType}
     *
     * @param src File that contains content to read
     * @param valueType Target type to bind content to
     *
     * @since 2.11
     */
    @SuppressWarnings("unchecked")
    public <T> T readValue(File src, Class<T> valueType) throws IOException
    {
        return (T) forType(valueType).readValue(src);
    }

    /**
     * Method that binds content read from given input source,
     * using configuration of this reader.
     * Value return is either newly constructed, or root value that
     * was specified with {@link #withValueToUpdate(Object)}.
     *<p>
     *<p>
     * NOTE: handling of {@link java.net.URL} is delegated to
     * {@link TokenStreamFactory#createParser(ObjectReadContext, java.net.URL)} and usually simply
     * calls {@link java.net.URL#openStream()}, meaning no special handling
     * is done. If different HTTP connection options are needed you will need
     * to create {@link java.io.InputStream} separately.
     */
    @SuppressWarnings("unchecked")
    public <T> T readValue(URL url) throws IOException
    {
        _assertNotNull("src", url);
        DefaultDeserializationContext ctxt = _deserializationContext();
        return (T) _bindAndClose(ctxt,
                _considerFilter(_parserFactory.createParser(ctxt, url), false));
    }

    /**
     * Overloading to alert compiler as to the valueType
     */
    public <T> T readValue(URL src, Class<T> valueType) throws IOException
    {
        return (T) forType(valueType).readValue(src);
    }

    /**
     * Same as {@link #readValue(URL)} except that target value type
     * overridden as {@code valueType}
     *
     * @param src URL pointing to resource that contains content to read
     * @param valueType Target type to bind content to
     *
     * @since 2.11
     */
    @SuppressWarnings("unchecked")
    public <T> T readValue(URL src, Class<T> valueType) throws IOException
    {
        return (T) forType(valueType).readValue(src);
    }

    /**
     * Convenience method for converting results from given JSON tree into given
     * value type. Basically short-cut for:
     *<pre>
     *   objectReader.readValue(src.traverse())
     *</pre>
     *
     * @param content Tree that contains content to convert
     */
<<<<<<< HEAD
    @SuppressWarnings("unchecked")
    public <T> T readValue(JsonNode node) throws IOException
    {
        _assertNotNull("node", node);
        DefaultDeserializationContext ctxt = _deserializationContext();
        return (T) _bindAndClose(ctxt,
                _considerFilter(treeAsTokens(node, ctxt), false));
    }

    /**
     * Overloading to alert compiler as to the valueType
     */
    public <T> T readValue(JsonNode src, Class<T> valueType) throws IOException
    {
        return (T) forType(valueType).readValue(src);
=======
    @SuppressWarnings({ "unchecked" })
    public <T> T readValue(JsonNode content) throws IOException
    {
        _assertNotNull("content", content);
        if (_dataFormatReaders != null) {
            _reportUndetectableSource(content);
        }
        return (T) _bindAndClose(_considerFilter(treeAsTokens(content), false));
    }

    /**
     * Same as {@link #readValue(JsonNode)} except that target value type
     * overridden as {@code valueType}
     *
     * @param content Tree that contains content to convert
     * @param valueType Target type to convert content to
     *
     * @since 2.11
     */
    @SuppressWarnings({ "unchecked" })
    public <T> T readValue(JsonNode content, Class<T> valueType) throws IOException
    {
        return (T) forType(valueType).readValue(content);
>>>>>>> 52be687e
    }

    @SuppressWarnings("unchecked")
    public <T> T readValue(DataInput input) throws IOException
    {
        _assertNotNull("input", input);
        DefaultDeserializationContext ctxt = _deserializationContext();
        return (T) _bindAndClose(ctxt,
                _considerFilter(_parserFactory.createParser(ctxt, input), false));
    }

    /**
     * Overloading to alert compiler as to the valueType
     */
    public <T> T readValue(DataInput content, Class<T> valueType) throws IOException
    {
        return (T) forType(valueType).readValue(content);
    }

    /**
     * Same as {@link #readValue(DataInput)} except that target value type
     * overridden as {@code valueType}
     *
     * @param content DataInput that contains content to read
     * @param valueType Target type to bind content to
     *
     * @since 2.11
     */
    @SuppressWarnings("unchecked")
    public <T> T readValue(DataInput content, Class<T> valueType) throws IOException
    {
        return (T) forType(valueType).readValue(content);
    }

    /*
    /**********************************************************
    /* Deserialization methods; JsonNode ("tree")
    /**********************************************************
     */
    
    /**
     * Method that reads content from given input source,
     * using configuration of this reader, and binds it as JSON Tree.
     * Returns {@link JsonNode} that represents the root of the resulting tree, if there
     * was content to read, or "missing node" (instance of {@link JsonNode} for which
     * {@link JsonNode#isMissingNode()} returns true, and behaves otherwise similar to
     * "null node") if no more content is accessible through passed-in input source.
     *<p>
     * NOTE! Behavior with end-of-input (no more content) differs between this
     * {@code readTree} method, and {@link #readTree(JsonParser)} -- latter returns
     * {@code null} for "no content" case.
     *<p>
     * Note that if an object was specified with a call to
     * {@link #withValueToUpdate(Object)}
     * it will just be ignored; result is always a newly constructed
     * {@link JsonNode} instance.
     */
    public JsonNode readTree(InputStream src) throws IOException
    {
        _assertNotNull("src", src);
        DefaultDeserializationContext ctxt = _deserializationContext();
        return _bindAndCloseAsTree(ctxt,
                _considerFilter(_parserFactory.createParser(ctxt, src), false));
    }
    
    /**
     * Same as {@link #readTree(InputStream)} except content accessed through
     * passed-in {@link Reader}
     */
    public JsonNode readTree(Reader src) throws IOException
    {
        _assertNotNull("src", src);
        DefaultDeserializationContext ctxt = _deserializationContext();
        return _bindAndCloseAsTree(ctxt,
                _considerFilter(_parserFactory.createParser(ctxt, src), false));
    }

    /**
     * Same as {@link #readTree(InputStream)} except content read from
     * passed-in {@link String}
     */
    public JsonNode readTree(String content) throws IOException
    {
        _assertNotNull("content", content);
        DefaultDeserializationContext ctxt = _deserializationContext();
        return _bindAndCloseAsTree(ctxt,
                _considerFilter(_parserFactory.createParser(ctxt, content), false));
    }

    /**
     * Same as {@link #readTree(InputStream)} except content read from
     * passed-in byte array.
     */
    public JsonNode readTree(byte[] content) throws IOException
    {
        _assertNotNull("content", content);
        DefaultDeserializationContext ctxt = _deserializationContext();
        return _bindAndCloseAsTree(ctxt,
                _considerFilter(_parserFactory.createParser(ctxt, content), false));
    }

    /**
     * Same as {@link #readTree(InputStream)} except content read from
     * passed-in byte array.
     */
    public JsonNode readTree(byte[] content, int offset, int len) throws IOException
    {
        _assertNotNull("content", content);
        DefaultDeserializationContext ctxt = _deserializationContext();
        return _bindAndCloseAsTree(ctxt,
                _considerFilter(_parserFactory.createParser(ctxt, content, offset, len), false));
    }

    /**
     * Same as {@link #readTree(InputStream)} except content read using
     * passed-in {@link DataInput}.
     */
    public JsonNode readTree(DataInput content) throws IOException
    {
        _assertNotNull("content", content);
        DefaultDeserializationContext ctxt = _deserializationContext();
        return _bindAndCloseAsTree(ctxt,
                _considerFilter(_parserFactory.createParser(ctxt, content), false));
    }

    /*
    /**********************************************************************
    /* Deserialization methods; reading sequence of values
    /**********************************************************************
     */
    
    /**
     * Method for reading sequence of Objects from parser stream.
     *<p>
     * Sequence can be either root-level "unwrapped" sequence (without surrounding
     * JSON array), or a sequence contained in a JSON Array.
     * In either case {@link JsonParser} must point to the first token of
     * the first element, OR not point to any token (in which case it is advanced
     * to the next token). This means, specifically, that for wrapped sequences,
     * parser MUST NOT point to the surrounding <code>START_ARRAY</code> but rather
     * to the token following it.
     */
    public <T> MappingIterator<T> readValues(JsonParser p)
        throws IOException
    {
        _assertNotNull("p", p);
        DeserializationContext ctxt = _deserializationContext(p);
        // false -> do not close as caller gave parser instance
        return _newIterator(p, ctxt, _findRootDeserializer(ctxt), false);
    }
    
    /**
     * Method for reading sequence of Objects from parser stream.
     *<p>
     * Sequence can be either wrapped or unwrapped root-level sequence:
     * wrapped means that the elements are enclosed in JSON Array;
     * and unwrapped that elements are directly accessed at main level.
     * Assumption is that iff the first token of the document is
     * <code>START_ARRAY</code>, we have a wrapped sequence; otherwise
     * unwrapped. For wrapped sequences, leading <code>START_ARRAY</code>
     * is skipped, so that for both cases, underlying {@link JsonParser}
     * will point to what is expected to be the first token of the first
     * element.
     *<p>
     * Note that the wrapped vs unwrapped logic means that it is NOT
     * possible to use this method for reading an unwrapped sequence
     * of elements written as JSON Arrays: to read such sequences, one
     * has to use {@link #readValues(JsonParser)}, making sure parser
     * points to the first token of the first element (i.e. the second
     * <code>START_ARRAY</code> which is part of the first element).
     */
    public <T> MappingIterator<T> readValues(InputStream src) throws IOException
    {
        _assertNotNull("src", src);
        DefaultDeserializationContext ctxt = _deserializationContext();
        return _bindAndReadValues(ctxt,
                _considerFilter(_parserFactory.createParser(ctxt, src), true));
    }
    
    /**
     * Overloaded version of {@link #readValue(InputStream)}.
     */
    @SuppressWarnings("resource")
    public <T> MappingIterator<T> readValues(Reader src) throws IOException
    {
        _assertNotNull("src", src);
        DefaultDeserializationContext ctxt = _deserializationContext();
        JsonParser p = _considerFilter(_parserFactory.createParser(ctxt, src), true);
        _initForMultiRead(ctxt, p);
        p.nextToken();
        return _newIterator(p, ctxt, _findRootDeserializer(ctxt), true);
    }
    
    /**
     * Overloaded version of {@link #readValue(InputStream)}.
     * 
     * @param content String that contains JSON content to parse
     */
    @SuppressWarnings("resource")
    public <T> MappingIterator<T> readValues(String content) throws IOException
    {
        _assertNotNull("content", content);
        DefaultDeserializationContext ctxt = _deserializationContext();
        JsonParser p = _considerFilter(_parserFactory.createParser(ctxt, content), true);
        _initForMultiRead(ctxt, p);
        p.nextToken();
        return _newIterator(p, ctxt, _findRootDeserializer(ctxt), true);
    }

    /**
     * Overloaded version of {@link #readValue(InputStream)}.
     */
    public <T> MappingIterator<T> readValues(byte[] content, int offset, int length) throws IOException
    {
        _assertNotNull("content", content);
        DefaultDeserializationContext ctxt = _deserializationContext();
        return _bindAndReadValues(ctxt,
                _considerFilter(_parserFactory.createParser(ctxt, content, offset, length), true));
    }

    /**
     * Overloaded version of {@link #readValue(InputStream)}.
     */
    public final <T> MappingIterator<T> readValues(byte[] content) throws IOException {
        _assertNotNull("content", content);
        return readValues(content, 0, content.length);
    }

    /**
     * Overloaded version of {@link #readValue(InputStream)}.
     */
    public <T> MappingIterator<T> readValues(File src) throws IOException
    {
        _assertNotNull("src", src);
        DefaultDeserializationContext ctxt = _deserializationContext();
        return _bindAndReadValues(ctxt,
                _considerFilter(_parserFactory.createParser(ctxt, src), true));
    }

    /**
     * Overloaded version of {@link #readValue(InputStream)}.
     *<p>
     * NOTE: handling of {@link java.net.URL} is delegated to
     * {@link TokenStreamFactory#createParser(ObjectReadContext, java.net.URL)} and usually simply
     * calls {@link java.net.URL#openStream()}, meaning no special handling
     * is done. If different HTTP connection options are needed you will need
     * to create {@link java.io.InputStream} separately.
     * 
     * @param src URL to read to access JSON content to parse.
     */
    public <T> MappingIterator<T> readValues(URL src) throws IOException
    {
        _assertNotNull("src", src);
        DefaultDeserializationContext ctxt = _deserializationContext();
        return _bindAndReadValues(ctxt,
                _considerFilter(_parserFactory.createParser(ctxt, src), true));
    }

    public <T> MappingIterator<T> readValues(DataInput src) throws IOException
    {
        _assertNotNull("src", src);
        DefaultDeserializationContext ctxt = _deserializationContext();
        return _bindAndReadValues(ctxt,
                _considerFilter(_parserFactory.createParser(ctxt, src), true));
    }

    /*
    /**********************************************************************
    /* Implementation of rest of ObjectCodec methods
    /**********************************************************************
     */

    public <T> T treeToValue(TreeNode n, Class<T> valueType) throws JsonProcessingException
    {
        _assertNotNull("n", n);
        try {
            return readValue(treeAsTokens(n), valueType);
        } catch (JsonProcessingException e) {
            throw e;
        } catch (IOException e) { // should not occur, no real i/o...
            throw JsonMappingException.fromUnexpectedIOE(e);
        }
    }

    /*
    /**********************************************************************
    /* Helper methods, data-binding
    /**********************************************************************
     */

    /**
     * Actual implementation of value reading+binding operation.
     */
    protected Object _bind(DefaultDeserializationContext ctxt,
            JsonParser p, Object valueToUpdate) throws IOException
    {
        /* First: may need to read the next token, to initialize state (either
         * before first read from parser, or after previous token has been cleared)
         */
        Object result;
        JsonToken t = _initForReading(ctxt, p);
        if (t == JsonToken.VALUE_NULL) {
            if (valueToUpdate == null) {
                result = _findRootDeserializer(ctxt).getNullValue(ctxt);
            } else {
                result = valueToUpdate;
            }
        } else if (t == JsonToken.END_ARRAY || t == JsonToken.END_OBJECT) {
            result = valueToUpdate;
        } else { // pointing to event other than null
            JsonDeserializer<Object> deser = _findRootDeserializer(ctxt);
            if (_unwrapRoot) {
                result = _unwrapAndDeserialize(p, ctxt, _valueType, deser);
            } else {
                if (valueToUpdate == null) {
                    result = deser.deserialize(p, ctxt);
                } else {
                    // 20-Mar-2017, tatu: Important! May be different from `valueToUpdate`
                    //   for immutable Objects like Java arrays; logical result
                    result = deser.deserialize(p, ctxt, valueToUpdate);
                }
            }
        }
        // Need to consume the token too
        p.clearCurrentToken();
        if (_config.isEnabled(DeserializationFeature.FAIL_ON_TRAILING_TOKENS)) {
            _verifyNoTrailingTokens(p, ctxt, _valueType);
        }
        return result;
    }

    protected Object _bindAndClose(DefaultDeserializationContext ctxt,
            JsonParser p0) throws IOException
    {
        try (JsonParser p = p0) {
            Object result;

            JsonToken t = _initForReading(ctxt, p);
            if (t == JsonToken.VALUE_NULL) {
                if (_valueToUpdate == null) {
                    result = _findRootDeserializer(ctxt).getNullValue(ctxt);
                } else {
                    result = _valueToUpdate;
                }
            } else if (t == JsonToken.END_ARRAY || t == JsonToken.END_OBJECT) {
                result = _valueToUpdate;
            } else {
                JsonDeserializer<Object> deser = _findRootDeserializer(ctxt);
                if (_unwrapRoot) {
                    result = _unwrapAndDeserialize(p, ctxt, _valueType, deser);
                } else {
                    if (_valueToUpdate == null) {
                        result = deser.deserialize(p, ctxt);
                    } else {
                        deser.deserialize(p, ctxt, _valueToUpdate);
                        result = _valueToUpdate;                    
                    }
                }
            }
            if (_config.isEnabled(DeserializationFeature.FAIL_ON_TRAILING_TOKENS)) {
                _verifyNoTrailingTokens(p, ctxt, _valueType);
            }
            return result;
        }
    }

    protected final JsonNode _bindAndCloseAsTree(DefaultDeserializationContext ctxt,
            JsonParser p0) throws IOException {
        try (JsonParser p = p0) {
            return _bindAsTree(ctxt, p);
        }
    }

    protected final JsonNode _bindAsTree(DefaultDeserializationContext ctxt,
            JsonParser p) throws IOException
    {
        JsonToken t = p.currentToken();
        if (t == null) {
            t = p.nextToken();
            if (t == null) {
                // [databind#2211]: return `MissingNode` (supercedes [databind#1406] which dictated
                // returning `null`
                return _config.getNodeFactory().missingNode();
            }
        }
        final JsonNode resultNode;
        if (t == JsonToken.VALUE_NULL) {
            resultNode = ctxt.getNodeFactory().nullNode();
        } else {
            final JsonDeserializer<Object> deser = _findTreeDeserializer(ctxt);
            if (_unwrapRoot) {
                // NOTE: will do "check if trailing" check in call
                return (JsonNode) _unwrapAndDeserialize(p, ctxt, JSON_NODE_TYPE, deser);
            }
            resultNode = (JsonNode) deser.deserialize(p, ctxt);
        }
        if (_config.isEnabled(DeserializationFeature.FAIL_ON_TRAILING_TOKENS)) {
            _verifyNoTrailingTokens(p, ctxt, JSON_NODE_TYPE);
        }
        return resultNode;
    }

    /**
     * Same as {@link #_bindAsTree} except end-of-input is reported by returning
     * {@code null}, not "missing node"
     */
    protected final JsonNode _bindAsTreeOrNull(DefaultDeserializationContext ctxt,
            JsonParser p) throws IOException
    {
        JsonToken t = p.currentToken();
        if (t == null) {
            t = p.nextToken();
            if (t == null) { // unlike above, here we do return `null`
                return null;
            }
        }
        final JsonNode resultNode;
        if (t == JsonToken.VALUE_NULL) {
            resultNode = ctxt.getNodeFactory().nullNode();
        } else {
            final JsonDeserializer<Object> deser = _findTreeDeserializer(ctxt);
            if (_unwrapRoot) {
                // NOTE: will do "check if trailing" check in call
                return (JsonNode) _unwrapAndDeserialize(p, ctxt, JSON_NODE_TYPE, deser);
            }
            resultNode = (JsonNode) deser.deserialize(p, ctxt);
        }
        if (_config.isEnabled(DeserializationFeature.FAIL_ON_TRAILING_TOKENS)) {
            _verifyNoTrailingTokens(p, ctxt, JSON_NODE_TYPE);
        }
        return resultNode;
    }
    
    protected <T> MappingIterator<T> _bindAndReadValues(DefaultDeserializationContext ctxt,
            JsonParser p) throws IOException
    {
        _initForMultiRead(ctxt, p);
        p.nextToken();
        return _newIterator(p, ctxt, _findRootDeserializer(ctxt), true);
    }

    protected Object _unwrapAndDeserialize(JsonParser p, DeserializationContext ctxt,
            JavaType rootType, JsonDeserializer<Object> deser) throws IOException
    {
        PropertyName expRootName = ctxt.findRootName(rootType);
        // 12-Jun-2015, tatu: Should try to support namespaces etc but...
        String expSimpleName = expRootName.getSimpleName();

        if (p.currentToken() != JsonToken.START_OBJECT) {
            ctxt.reportWrongTokenException(rootType, JsonToken.START_OBJECT,
                    "Current token not START_OBJECT (needed to unwrap root name '%s'), but %s",
                    expSimpleName, p.currentToken());
        }
        if (p.nextToken() != JsonToken.FIELD_NAME) {
            ctxt.reportWrongTokenException(rootType, JsonToken.FIELD_NAME,
                    "Current token not FIELD_NAME (to contain expected root name '%s'), but %s", 
                    expSimpleName, p.currentToken());
        }
        String actualName = p.currentName();
        if (!expSimpleName.equals(actualName)) {
            ctxt.reportPropertyInputMismatch(rootType, actualName,
                    "Root name '%s' does not match expected ('%s') for type %s",
                    actualName, expSimpleName, rootType);
        }
        // ok, then move to value itself....
        p.nextToken();
        Object result;
        if (_valueToUpdate == null) {
            result = deser.deserialize(p, ctxt);
        } else {
            deser.deserialize(p, ctxt, _valueToUpdate);
            result = _valueToUpdate;                    
        }
        // and last, verify that we now get matching END_OBJECT
        if (p.nextToken() != JsonToken.END_OBJECT) {
            ctxt.reportWrongTokenException(rootType, JsonToken.END_OBJECT,
                    "Current token not END_OBJECT (to match wrapper object with root name '%s'), but %s",
                    expSimpleName, p.currentToken());
        }
        if (_config.isEnabled(DeserializationFeature.FAIL_ON_TRAILING_TOKENS)) {
            _verifyNoTrailingTokens(p, ctxt, _valueType);
        }
        return result;
    }

    /**
     * Consider filter when creating JsonParser.  
     */
    protected JsonParser _considerFilter(final JsonParser p, boolean multiValue) {
        // 26-Mar-2016, tatu: Need to allow multiple-matches at least if we have
        //    have a multiple-value read (that is, "readValues()").
        return ((_filter == null) || FilteringParserDelegate.class.isInstance(p))
                ? p : new FilteringParserDelegate(p, _filter, false, multiValue);
    }

    protected final void _verifyNoTrailingTokens(JsonParser p, DeserializationContext ctxt,
            JavaType bindType)
        throws IOException
    {
        JsonToken t = p.nextToken();
        if (t != null) {
            Class<?> bt = ClassUtil.rawClass(bindType);
            if (bt == null) {
                if (_valueToUpdate != null) {
                    bt = _valueToUpdate.getClass();
                }
            }
            ctxt.reportTrailingTokens(bt, p, t);
        }
    }

    /*
    /**********************************************************************
    /* Internal methods, other
    /**********************************************************************
     */

    protected void _verifySchemaType(FormatSchema schema)
    {
        if (schema != null) {
            if (!_parserFactory.canUseSchema(schema)) {
                    throw new IllegalArgumentException("Cannot use FormatSchema of type "+schema.getClass().getName()
                            +" for format "+_parserFactory.getFormatName());
            }
        }
    }

    /**
     * Internal helper method called to create an instance of {@link DeserializationContext}
     * for deserializing a single root value.
     * Can be overridden if a custom context is needed.
     */
    protected DefaultDeserializationContext _deserializationContext() {
        return _contexts.createContext(_config, _schema, _injectableValues);
    }

    protected DefaultDeserializationContext _deserializationContext(JsonParser p) {
        return _contexts.createContext(_config, _schema, _injectableValues)
                .assignParser(p);
    }

    protected InputStream _inputStream(URL src) throws IOException {
        return src.openStream();
    }

    protected InputStream _inputStream(File f) throws IOException {
        return new FileInputStream(f);
    }

    protected final void _assertNotNull(String paramName, Object src) {
        if (src == null){
            throw new IllegalArgumentException(String.format("argument \"%s\" is null", paramName));
        }
    }
    
    /*
    /**********************************************************************
    /* Helper methods, locating deserializers etc
    /**********************************************************************
     */
    
    /**
     * Method called to locate deserializer for the passed root-level value.
     */
    protected JsonDeserializer<Object> _findRootDeserializer(DeserializationContext ctxt)
        throws JsonMappingException
    {
        if (_rootDeserializer != null) {
            return _rootDeserializer;
        }

        // Sanity check: must have actual type...
        JavaType t = _valueType;
        if (t == null) {
            ctxt.reportBadDefinition((JavaType) null,
                    "No value type configured for ObjectReader");
        }
        // First: have we already seen it?
        JsonDeserializer<Object> deser = _rootDeserializers.get(t);
        if (deser != null) {
            return deser;
        }
        // Nope: need to ask provider to resolve it
        deser = ctxt.findRootValueDeserializer(t);
        if (deser == null) { // can this happen?
            ctxt.reportBadDefinition(t, "Cannot find a deserializer for type "+t);
        }
        _rootDeserializers.put(t, deser);
        return deser;
    }

    protected JsonDeserializer<Object> _findTreeDeserializer(DeserializationContext ctxt)
        throws JsonMappingException
    {
        JsonDeserializer<Object> deser = _rootDeserializers.get(JSON_NODE_TYPE);
        if (deser == null) {
            // Nope: need to ask provider to resolve it
            deser = ctxt.findRootValueDeserializer(JSON_NODE_TYPE);
            if (deser == null) { // can this happen?
                ctxt.reportBadDefinition(JSON_NODE_TYPE,
                        "Cannot find a deserializer for type "+JSON_NODE_TYPE);
            }
            _rootDeserializers.put(JSON_NODE_TYPE, deser);
        }
        return deser;
    }

    /**
     * Method called to locate deserializer ahead of time, if permitted
     * by configuration. Method also is NOT to throw an exception if
     * access fails.
     */
    protected JsonDeserializer<Object> _prefetchRootDeserializer(JavaType valueType)
    {
        if ((valueType == null) || !_config.isEnabled(DeserializationFeature.EAGER_DESERIALIZER_FETCH)) {
            return null;
        }
        // already cached?
        JsonDeserializer<Object> deser = _rootDeserializers.get(valueType);
        if (deser == null) {
            try {
                // If not, need to resolve; for which we need a temporary context as well:
                DeserializationContext ctxt = _deserializationContext();
                deser = ctxt.findRootValueDeserializer(valueType);
                if (deser != null) {
                    _rootDeserializers.put(valueType, deser);
                }
                return deser;
            } catch (JsonProcessingException e) {
                // need to swallow?
            }
        }
        return deser;
    }
}<|MERGE_RESOLUTION|>--- conflicted
+++ resolved
@@ -1149,8 +1149,15 @@
     }
 
     /**
-     * Overloading to alert compiler as to the valueType
-     */
+     * Same as {@link #readValue(InputStream)} except that target value type
+     * overridden as {@code valueType}
+     *
+     * @param src Source to read content from
+     * @param valueType Target type to bind content to
+     *
+     * @since 2.11
+     */
+    @SuppressWarnings("unchecked")
     public <T> T readValue(InputStream src, Class<T> valueType) throws IOException
     {
         return (T) forType(valueType).readValue(src);
@@ -1162,7 +1169,7 @@
      * Value return is either newly constructed, or root value that
      * was specified with {@link #withValueToUpdate(Object)}.
      *
-     * @param src Source to read content from
+     * @param r Source to read content from
      */
     @SuppressWarnings("unchecked")
     public <T> T readValue(Reader r) throws IOException
@@ -1171,38 +1178,6 @@
         DefaultDeserializationContext ctxt = _deserializationContext();
         return (T) _bindAndClose(ctxt,
                 _considerFilter(_parserFactory.createParser(ctxt, r), false));
-    }
-
-    /**
-<<<<<<< HEAD
-     * Overloading to alert compiler as to the valueType
-=======
-     * Same as {@link #readValue(InputStream)} except that target value type
-     * overridden as {@code valueType}
-     *
-     * @param src Source to read content from
-     * @param valueType Target type to bind content to
-     *
-     * @since 2.11
-     */
-    @SuppressWarnings("unchecked")
-    public <T> T readValue(InputStream src, Class<T> valueType) throws IOException
-    {
-        return (T) forType(valueType).readValue(src);
-    }
-
-    /**
-     * Method that binds content read from given input source,
-     * using configuration of this reader.
-     * Value return is either newly constructed, or root value that
-     * was specified with {@link #withValueToUpdate(Object)}.
-     *
-     * @param src Source to read content from
->>>>>>> 52be687e
-     */
-    public <T> T readValue(Reader src, Class<T> valueType) throws IOException
-    {
-        return (T) forType(valueType).readValue(src);
     }
 
     /**
@@ -1226,7 +1201,7 @@
      * Value return is either newly constructed, or root value that
      * was specified with {@link #withValueToUpdate(Object)}.
      *
-     * @param src String that contains content to read
+     * @param content String that contains content to read
      */
     @SuppressWarnings("unchecked")
     public <T> T readValue(String content) throws IOException
@@ -1238,21 +1213,11 @@
     }
 
     /**
-     * Overloading to alert compiler as to the valueType
-     */
-    public <T> T readValue(String src, Class<T> valueType) throws IOException
-    {
-        return (T) forType(valueType).readValue(src);
-    }
-
-    /**
      * Same as {@link #readValue(String)} except that target value type
      * overridden as {@code valueType}
      *
      * @param src String that contains content to read
      * @param valueType Target type to bind content to
-     *
-     * @since 2.11
      */
     @SuppressWarnings("unchecked")
     public <T> T readValue(String src, Class<T> valueType) throws IOException
@@ -1271,7 +1236,6 @@
     @SuppressWarnings("unchecked")
     public <T> T readValue(byte[] content) throws IOException
     {
-<<<<<<< HEAD
         _assertNotNull("content", content);
         DefaultDeserializationContext ctxt = _deserializationContext();
         return (T) _bindAndClose(ctxt,
@@ -1279,26 +1243,13 @@
     }
 
     /**
-     * Overloading to alert compiler as to the valueType
-     */
-=======
-        if (_dataFormatReaders != null) {
-            return (T) _detectBindAndClose(content, 0, content.length);
-        }
-        return (T) _bindAndClose(_considerFilter(createParser(content), false));
-    }
-
-    /**
      * Same as {@link #readValue(byte[])} except that target value type
      * overridden as {@code valueType}
      *
      * @param content Byte array that contains encoded content to read
      * @param valueType Target type to bind content to
-     *
-     * @since 2.11
      */
     @SuppressWarnings("unchecked")
->>>>>>> 52be687e
     public <T> T readValue(byte[] content, Class<T> valueType) throws IOException
     {
         return (T) forType(valueType).readValue(content);
@@ -1315,31 +1266,12 @@
      * @param length Length of content in {@code buffer}, in bytes
      */
     @SuppressWarnings("unchecked")
-<<<<<<< HEAD
-    public <T> T readValue(byte[] content, int offset, int length) throws IOException
-    {
-        _assertNotNull("content", content);
+    public <T> T readValue(byte[] buffer, int offset, int length) throws IOException
+    {
+        _assertNotNull("buffer", buffer);
         DefaultDeserializationContext ctxt = _deserializationContext();
         return (T) _bindAndClose(ctxt,
-                _considerFilter(_parserFactory.createParser(ctxt, content, offset, length), false));
-    }
-
-    /**
-     * Overloading to alert compiler as to the valueType
-     */
-    public <T> T readValue(byte[] content, int offset, int length, Class<T> valueType) throws IOException
-    {
-        return (T) forType(valueType).readValue(content, offset, length);
-    }
-
-=======
-    public <T> T readValue(byte[] buffer, int offset, int length) throws IOException
-    {
-        if (_dataFormatReaders != null) {
-            return (T) _detectBindAndClose(buffer, offset, length);
-        }
-        return (T) _bindAndClose(_considerFilter(createParser(buffer, offset, length),
-                false));
+                _considerFilter(_parserFactory.createParser(ctxt, buffer, offset, length), false));
     }
 
     /**
@@ -1350,8 +1282,6 @@
      * @param offset Offset of the first content byte in {@code buffer}
      * @param length Length of content in {@code buffer}, in bytes
      * @param valueType Target type to bind content to
-     *
-     * @since 2.11
      */
     @SuppressWarnings("unchecked")
     public <T> T readValue(byte[] buffer, int offset, int length, Class<T> valueType) throws IOException
@@ -1365,9 +1295,8 @@
      * Value return is either newly constructed, or root value that
      * was specified with {@link #withValueToUpdate(Object)}.
      *
-     * @param src File that contains content to read
-     */
->>>>>>> 52be687e
+     * @param f File that contains content to read
+     */
     @SuppressWarnings("unchecked")
     public <T> T readValue(File f) throws IOException
     {
@@ -1378,21 +1307,11 @@
     }
 
     /**
-     * Overloading to alert compiler as to the valueType
-     */
-    public <T> T readValue(File src, Class<T> valueType) throws IOException
-    {
-        return (T) forType(valueType).readValue(src);
-    }
-
-    /**
      * Same as {@link #readValue(File)} except that target value type
      * overridden as {@code valueType}
      *
      * @param src File that contains content to read
      * @param valueType Target type to bind content to
-     *
-     * @since 2.11
      */
     @SuppressWarnings("unchecked")
     public <T> T readValue(File src, Class<T> valueType) throws IOException
@@ -1423,21 +1342,11 @@
     }
 
     /**
-     * Overloading to alert compiler as to the valueType
-     */
-    public <T> T readValue(URL src, Class<T> valueType) throws IOException
-    {
-        return (T) forType(valueType).readValue(src);
-    }
-
-    /**
      * Same as {@link #readValue(URL)} except that target value type
      * overridden as {@code valueType}
      *
      * @param src URL pointing to resource that contains content to read
      * @param valueType Target type to bind content to
-     *
-     * @since 2.11
      */
     @SuppressWarnings("unchecked")
     public <T> T readValue(URL src, Class<T> valueType) throws IOException
@@ -1452,9 +1361,8 @@
      *   objectReader.readValue(src.traverse())
      *</pre>
      *
-     * @param content Tree that contains content to convert
-     */
-<<<<<<< HEAD
+     * @param node Tree that contains content to convert
+     */
     @SuppressWarnings("unchecked")
     public <T> T readValue(JsonNode node) throws IOException
     {
@@ -1465,36 +1373,16 @@
     }
 
     /**
-     * Overloading to alert compiler as to the valueType
-     */
-    public <T> T readValue(JsonNode src, Class<T> valueType) throws IOException
-    {
-        return (T) forType(valueType).readValue(src);
-=======
-    @SuppressWarnings({ "unchecked" })
-    public <T> T readValue(JsonNode content) throws IOException
-    {
-        _assertNotNull("content", content);
-        if (_dataFormatReaders != null) {
-            _reportUndetectableSource(content);
-        }
-        return (T) _bindAndClose(_considerFilter(treeAsTokens(content), false));
-    }
-
-    /**
      * Same as {@link #readValue(JsonNode)} except that target value type
      * overridden as {@code valueType}
      *
      * @param content Tree that contains content to convert
      * @param valueType Target type to convert content to
-     *
-     * @since 2.11
      */
     @SuppressWarnings({ "unchecked" })
     public <T> T readValue(JsonNode content, Class<T> valueType) throws IOException
     {
         return (T) forType(valueType).readValue(content);
->>>>>>> 52be687e
     }
 
     @SuppressWarnings("unchecked")
@@ -1507,21 +1395,11 @@
     }
 
     /**
-     * Overloading to alert compiler as to the valueType
-     */
-    public <T> T readValue(DataInput content, Class<T> valueType) throws IOException
-    {
-        return (T) forType(valueType).readValue(content);
-    }
-
-    /**
      * Same as {@link #readValue(DataInput)} except that target value type
      * overridden as {@code valueType}
      *
      * @param content DataInput that contains content to read
      * @param valueType Target type to bind content to
-     *
-     * @since 2.11
      */
     @SuppressWarnings("unchecked")
     public <T> T readValue(DataInput content, Class<T> valueType) throws IOException
@@ -1530,9 +1408,9 @@
     }
 
     /*
-    /**********************************************************
+    /**********************************************************************
     /* Deserialization methods; JsonNode ("tree")
-    /**********************************************************
+    /**********************************************************************
      */
     
     /**
