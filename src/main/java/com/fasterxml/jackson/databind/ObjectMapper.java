--- conflicted
+++ resolved
@@ -595,16 +595,9 @@
         this(src, null);
     }
 
-<<<<<<< HEAD
-
+    
     /**
      * Copy-constructor, mostly used to support {@link #copyWith(JsonFactory)}.
-=======
-    /**
-     * Copy constructor with {@link JsonFactory} override: mostly needed
-     * to support {@link #copyWith(JsonFactory)} method.
-     *
->>>>>>> 5b036e1c
      * @since 2.14
      */
     protected ObjectMapper(ObjectMapper src, JsonFactory factory)
@@ -733,27 +726,13 @@
     }
 
     /**
-<<<<<<< HEAD
      * Method for creating a new {@link ObjectMapper}. Differs from a regular copy, as a
      * {@link JsonFactory} to be used can be passed as an argument, which will be used to
      * create the copy rather than the one present on the object to be copied.
+     *
      * @param factory JsonFactory to be used.
      * @return ObjectMapper
      * @since 2.14
-=======
-     * Method for creating a new {@link ObjectMapper} instance that
-     * has same initial configuration as this instance (similar to how
-     * {@link #copy()} works, with one additional difference: that of
-     * alternate underlying {@link JsonFactory} to use.
-     * instance.
-     * 
-     * @since 2.14
-     *
-     * @param factory Token stream factory to use for low-level streaming
-     *    reading (parsing) and writing (generation)
-     *
-     * @return Newly created mapper instance
->>>>>>> 5b036e1c
      */
     public ObjectMapper copyWith(JsonFactory factory) {
         _checkInvalidCopy(ObjectMapper.class);
