package com.fasterxml.jackson.databind.cfg;

import java.text.DateFormat;
import java.util.*;

import com.fasterxml.jackson.annotation.*;
import com.fasterxml.jackson.core.Base64Variant;
import com.fasterxml.jackson.core.type.TypeReference;
import com.fasterxml.jackson.databind.*;
<<<<<<< HEAD
import com.fasterxml.jackson.databind.introspect.*;
=======
import com.fasterxml.jackson.databind.introspect.ClassIntrospector;
import com.fasterxml.jackson.databind.introspect.ClassIntrospector.MixInResolver;
import com.fasterxml.jackson.databind.introspect.AccessorNamingStrategy;
import com.fasterxml.jackson.databind.introspect.AnnotatedClass;
import com.fasterxml.jackson.databind.introspect.SimpleMixInResolver;
import com.fasterxml.jackson.databind.introspect.VisibilityChecker;
>>>>>>> 2e494a9a
import com.fasterxml.jackson.databind.jsontype.SubtypeResolver;
import com.fasterxml.jackson.databind.jsontype.TypeResolverBuilder;
import com.fasterxml.jackson.databind.jsontype.TypeResolverProvider;
import com.fasterxml.jackson.databind.node.JsonNodeFactory;
import com.fasterxml.jackson.databind.type.TypeFactory;
import com.fasterxml.jackson.databind.util.RootNameLookup;

@SuppressWarnings("serial")
public abstract class MapperConfigBase<CFG extends ConfigFeature,
    T extends MapperConfigBase<CFG,T>>
    extends MapperConfig<T>
    implements java.io.Serializable
{
    protected final static ConfigOverride EMPTY_OVERRIDE = ConfigOverride.empty();

    /*
    /**********************************************************************
    /* Immutable config, factories
    /**********************************************************************
     */

    /**
     * Specific factory used for creating {@link JavaType} instances;
     * needed to allow modules to add more custom type handling
     * (mostly to support types of non-Java JVM languages)
     */
    protected final TypeFactory _typeFactory;

    protected final ClassIntrospector _classIntrospector;

    /**
     * @since 3.0
     */
    protected final TypeResolverProvider _typeResolverProvider;

    /**
     * Registered concrete subtypes that can be used instead of (or
     * in addition to) ones declared using annotations.
     *<p>
     * Note that instances are stateful and as such may need to be copied,
     * and may NOT be demoted down to {@link BaseSettings}.
     */
    protected final SubtypeResolver _subtypeResolver;

    /**
     * Mix-in annotation mappings to use, if any.
     */
    protected final MixInHandler _mixIns;

    /*
    /**********************************************************************
    /* Immutable config, factories
    /**********************************************************************
     */
    
    /**
     * Explicitly defined root name to use, if any; if empty
     * String, will disable root-name wrapping; if null, will
     * use defaults
     */
    protected final PropertyName _rootName;

    /**
     * View to use for filtering out properties to serialize
     * or deserialize.
     * Null if none (will also be assigned null if <code>Object.class</code>
     * is defined), meaning that all properties are to be included.
     */
    protected final Class<?> _view;

    /**
     * Contextual attributes accessible (get and set) during processing,
     * on per-call basis.
     */
    protected final ContextAttributes _attributes;

    /**
     * Simple cache used for finding out possible root name for root name
     * wrapping.
     *<p>
     * Note that instances are stateful (for caching) and as such may need to be copied,
     * and may NOT be demoted down to {@link BaseSettings}.
     */
    protected final RootNameLookup _rootNames;

    /**
     * Configuration overrides to apply, keyed by type of property.
     */
    protected final ConfigOverrides _configOverrides;

    /*
    /**********************************************************************
    /* Construction
    /**********************************************************************
     */

    /**
     * Constructor used when creating a new instance (compared to
     * that of creating fluent copies)
     */
    protected MapperConfigBase(MapperBuilder<?,?> b, int mapperFeatures,
            TypeFactory tf, ClassIntrospector classIntr, MixInHandler mixins, SubtypeResolver str,
            ConfigOverrides configOverrides, RootNameLookup rootNames)
    {
        super(b.baseSettings(), mapperFeatures);

        _typeFactory = tf;
        _classIntrospector = classIntr;
        _typeResolverProvider = b.typeResolverProvider();
        _subtypeResolver = str;

        _mixIns = mixins;
        _rootNames = rootNames;
        _rootName = null;
        _view = null;
        // default to "no attributes"
        _attributes = ContextAttributes.getEmpty();
        _configOverrides = configOverrides;
    }

    /**
     * Pass-through constructor used when no changes are needed to the
     * base class.
     */
    protected MapperConfigBase(MapperConfigBase<CFG,T> src)
    {
        super(src);
        _typeFactory = src._typeFactory;
        _classIntrospector = src._classIntrospector;
        _typeResolverProvider = src._typeResolverProvider;
        _subtypeResolver = src._subtypeResolver;

        _mixIns = src._mixIns;
        _rootNames = src._rootNames;
        _rootName = src._rootName;
        _view = src._view;
        _attributes = src._attributes;
        _configOverrides = src._configOverrides;
    }

    protected MapperConfigBase(MapperConfigBase<CFG,T> src, BaseSettings base)
    {
        super(src, base);
        _typeFactory = src._typeFactory;
        _classIntrospector = src._classIntrospector;
        _typeResolverProvider = src._typeResolverProvider;
        _subtypeResolver = src._subtypeResolver;

        _mixIns = src._mixIns;
        _rootNames = src._rootNames;
        _rootName = src._rootName;
        _view = src._view;
        _attributes = src._attributes;
        _configOverrides = src._configOverrides;
    }

    protected MapperConfigBase(MapperConfigBase<CFG,T> src, PropertyName rootName) {
        super(src);
        _typeFactory = src._typeFactory;
        _classIntrospector = src._classIntrospector;
        _typeResolverProvider = src._typeResolverProvider;
        _subtypeResolver = src._subtypeResolver;

        _mixIns = src._mixIns;
        _rootNames = src._rootNames;
        _rootName = rootName;
        _view = src._view;
        _attributes = src._attributes;
        _configOverrides = src._configOverrides;
    }

    protected MapperConfigBase(MapperConfigBase<CFG,T> src, Class<?> view)
    {
        super(src);
        _typeFactory = src._typeFactory;
        _classIntrospector = src._classIntrospector;
        _typeResolverProvider = src._typeResolverProvider;
        _subtypeResolver = src._subtypeResolver;

        _mixIns = src._mixIns;
        _rootNames = src._rootNames;
        _rootName = src._rootName;
        _view = view;
        _attributes = src._attributes;
        _configOverrides = src._configOverrides;
    }

    protected MapperConfigBase(MapperConfigBase<CFG,T> src, ContextAttributes attr)
    {
        super(src);
        _typeFactory = src._typeFactory;
        _classIntrospector = src._classIntrospector;
        _typeResolverProvider = src._typeResolverProvider;
        _subtypeResolver = src._subtypeResolver;

        _mixIns = src._mixIns;
        _rootNames = src._rootNames;
        _rootName = src._rootName;
        _view = src._view;
        _attributes = attr;
        _configOverrides = src._configOverrides;
    }

    /*
    /**********************************************************************
    /* Abstract fluent factory methods to be implemented by subtypes
    /**********************************************************************
     */

    protected abstract T _withBase(BaseSettings newBase);

    /*
    /**********************************************************************
    /* Additional shared fluent factory methods; attributes
    /**********************************************************************
     */

    /**
     * Method for constructing an instance that has specified
     * contextual attributes.
     */
    public abstract T with(ContextAttributes attrs);

    /**
     * Method for constructing an instance that has only specified
     * attributes, removing any attributes that exist before the call.
     */
    public T withAttributes(Map<?,?> attributes) {
        return with(getAttributes().withSharedAttributes(attributes));
    }
    
    /**
     * Method for constructing an instance that has specified
     * value for attribute for given key.
     */
    public T withAttribute(Object key, Object value) {
        return with(getAttributes().withSharedAttribute(key, value));
    }

    /**
     * Method for constructing an instance that has no
     * value for attribute for given key.
     */
    public T withoutAttribute(Object key) {
        return with(getAttributes().withoutSharedAttribute(key));
    }

    /*
    /**********************************************************************
    /* Additional shared fluent factory methods; factories
    /**********************************************************************
     */

    /**
     * Method for constructing and returning a new instance with different
     * {@link TypeResolverBuilder} to use.
     */
    public final T with(TypeResolverBuilder<?> trb) {
        return _withBase(_base.with(trb));
    }

    /*
    /**********************************************************************
    /* Additional shared fluent factory methods; other
    /**********************************************************************
     */

    /**
<<<<<<< HEAD
     * Fluent factory method that will construct a new instance with
     * specified {@link JsonNodeFactory}
=======
     * Method for constructing and returning a new instance with different
     * {@link PropertyNamingStrategy}
     * to use.
     *
     * @since 2.12
     */
    public final T with(AccessorNamingStrategy.Provider p) {
        return _withBase(_base.withAccessorNaming(p));
    }

    /**
     * Method for constructing and returning a new instance with different
     * {@link HandlerInstantiator}
     * to use.
     *<p>
     * NOTE: make sure to register new instance with <code>ObjectMapper</code>
     * if directly calling this method.
>>>>>>> 2e494a9a
     */
    public final T with(JsonNodeFactory f) {
        return _withBase(_base.with(f));
    }

    /**
     * Method for constructing and returning a new instance with different
     * default {@link Base64Variant} to use with base64-encoded binary values.
     */
    public final T with(Base64Variant base64) {
        return _withBase(_base.with(base64));
    }

    /**
     * Method for constructing and returning a new instance with different
     * {@link DateFormat}
     * to use.
     *<p>
     * NOTE: non-final since <code>SerializationConfig</code> needs to override this
     */
    public T with(DateFormat df) {
        return _withBase(_base.with(df));
    }

    /**
     * Method for constructing and returning a new instance with different
     * default {@link java.util.Locale} to use for formatting.
     */
    public final T with(Locale l) {
        return _withBase(_base.with(l));
    }

    /**
     * Method for constructing and returning a new instance with different
     * default {@link java.util.TimeZone} to use for formatting of date values.
     */
    public final T with(TimeZone tz) {
        return _withBase(_base.with(tz));
    }

    /**
     * Method for constructing and returning a new instance with different
     * root name to use (none, if null).
     *<p>
     * Note that when a root name is set to a non-Empty String, this will automatically force use
     * of root element wrapping with given name. If empty String passed, will
     * disable root name wrapping; and if null used, will instead use
     * <code>SerializationFeature</code> to determine if to use wrapping, and annotation
     * (or default name) for actual root name to use.
     * 
     * @param rootName to use: if null, means "use default" (clear setting);
     *   if empty String ("") means that no root name wrapping is used;
     *   otherwise defines root name to use.
     */
    public abstract T withRootName(PropertyName rootName);

    public T withRootName(String rootName) {
        if (rootName == null) {
            return withRootName((PropertyName) null);
        }
        return withRootName(PropertyName.construct(rootName));
    }

    /**
     * Method for constructing and returning a new instance with different
     * view to use.
     */
    public abstract T withView(Class<?> view);

    /*
    /**********************************************************************
    /* Simple factory access, related
    /**********************************************************************
     */

    @Override
    public final TypeFactory getTypeFactory() {
        return _typeFactory;
    }

    @Override
    public ClassIntrospector classIntrospectorInstance() {
        return _classIntrospector.forOperation(this);
    }

    @Override
    public TypeResolverProvider getTypeResolverProvider() {
        return _typeResolverProvider;
    }

    /**
     * Accessor for object used for finding out all reachable subtypes
     * for supertypes; needed when a logical type name is used instead
     * of class name (or custom scheme).
     */
    @Override
    public final SubtypeResolver getSubtypeResolver() {
        return _subtypeResolver;
    }

    @Override
    public final JavaType constructType(Class<?> cls) {
        return _typeFactory.constructType(cls);
    }

    @Override
    public final JavaType constructType(TypeReference<?> valueTypeRef) {
        return _typeFactory.constructType(valueTypeRef.getType());
    }

    /*
    /**********************************************************************
    /* Simple config property access
    /**********************************************************************
     */

    public final PropertyName getFullRootName() {
        return _rootName;
    }

    @Override
    public final Class<?> getActiveView() {
        return _view;
    }

    @Override
    public final ContextAttributes getAttributes() {
        return _attributes;
    }

    /*
    /**********************************************************************
    /* Configuration access; default/overrides
    /**********************************************************************
     */

    @Override
    public final ConfigOverride getConfigOverride(Class<?> type) {
        ConfigOverride override = _configOverrides.findOverride(type);
        return (override == null) ? EMPTY_OVERRIDE : override;
    }

    @Override
    public final ConfigOverride findConfigOverride(Class<?> type) {
        return _configOverrides.findOverride(type);
    }

    @Override
    public final JsonInclude.Value getDefaultPropertyInclusion() {
        return _configOverrides.getDefaultInclusion();
    }

    @Override
    public final JsonInclude.Value getDefaultPropertyInclusion(Class<?> baseType) {
        JsonInclude.Value v = getConfigOverride(baseType).getInclude();
        JsonInclude.Value def = getDefaultPropertyInclusion();
        if (def == null) {
            return v;
        }
        return def.withOverrides(v);
    }

    @Override
    public final JsonInclude.Value getDefaultInclusion(Class<?> baseType,
            Class<?> propertyType) {
        JsonInclude.Value v = getConfigOverride(propertyType).getIncludeAsProperty();
        JsonInclude.Value def = getDefaultPropertyInclusion(baseType);
        if (def == null) {
            return v;
        }
        return def.withOverrides(v);
    }

    @Override
    public final JsonFormat.Value getDefaultPropertyFormat(Class<?> type) {
        return _configOverrides.findFormatDefaults(type);
    }

    @Override
    public final JsonIgnoreProperties.Value getDefaultPropertyIgnorals(Class<?> type) {
        ConfigOverride overrides = _configOverrides.findOverride(type);
        if (overrides != null) {
            JsonIgnoreProperties.Value v = overrides.getIgnorals();
            if (v != null) {
                return v;
            }
        }
        // 01-May-2015, tatu: Could return `Value.empty()` but for now `null`
        //   seems simpler as callers can avoid processing.
        return null;
    }

    @Override
    public final JsonIgnoreProperties.Value getDefaultPropertyIgnorals(Class<?> baseType,
            AnnotatedClass actualClass)
    {
        AnnotationIntrospector intr = getAnnotationIntrospector();
        JsonIgnoreProperties.Value base = (intr == null) ? null
                : intr.findPropertyIgnoralByName(this, actualClass);
        JsonIgnoreProperties.Value overrides = getDefaultPropertyIgnorals(baseType);
        return JsonIgnoreProperties.Value.merge(base, overrides);
    }

    @Override
    public final JsonIncludeProperties.Value getDefaultPropertyInclusions(Class<?> baseType,
            AnnotatedClass actualClass)
    {
        AnnotationIntrospector intr = getAnnotationIntrospector();
        return (intr == null) ? null : intr.findPropertyInclusionByName(this, actualClass);
    }

    @Override
    public final VisibilityChecker getDefaultVisibilityChecker()
    {
        return _configOverrides.getDefaultVisibility();
    }

    @Override
    public final VisibilityChecker getDefaultVisibilityChecker(Class<?> baseType,
            AnnotatedClass actualClass)
    {
        VisibilityChecker vc = getDefaultVisibilityChecker();
        AnnotationIntrospector intr = getAnnotationIntrospector();
        if (intr != null) {
            vc = intr.findAutoDetectVisibility(this, actualClass, vc);
        }
        ConfigOverride overrides = _configOverrides.findOverride(baseType);
        if (overrides != null) {
            vc = vc.withOverrides(overrides.getVisibility()); // ok to pass null
        }
        return vc;
    }

    @Override
    public final JsonSetter.Value getDefaultNullHandling() {
        return _configOverrides.getDefaultNullHandling();
    }

    @Override
    public Boolean getDefaultMergeable() {
        return _configOverrides.getDefaultMergeable();
    }

    @Override
    public Boolean getDefaultMergeable(Class<?> baseType) {
        Boolean b;
        ConfigOverride cfg = _configOverrides.findOverride(baseType);
        if (cfg != null) {
            b = cfg.getMergeable();
            if (b != null) {
                return b;
            }
        }
        return _configOverrides.getDefaultMergeable();
    }

    /*
    /**********************************************************************
    /* Other config access
    /**********************************************************************
     */

    @Override
    public PropertyName findRootName(DatabindContext ctxt, JavaType rootType) {
        if (_rootName != null) {
            return _rootName;
        }
        return _rootNames.findRootName(ctxt, rootType);
    }

    @Override
    public PropertyName findRootName(DatabindContext ctxt, Class<?> rawRootType) {
        if (_rootName != null) {
            return _rootName;
        }
        return _rootNames.findRootName(ctxt, rawRootType);
    }

    /*
    /**********************************************************************
    /* MixInResolver impl:
    /**********************************************************************
     */

    /**
     * Method that will check if there are "mix-in" classes (with mix-in
     * annotations) for given class
     */
    @Override
    public final Class<?> findMixInClassFor(Class<?> cls) {
        return _mixIns.findMixInClassFor(cls);
    }

    @Override
    public boolean hasMixIns() {
        return _mixIns.hasMixIns();
    }
    
    // Not really relevant here (should not get called)
    @Override
    public MixInResolver snapshot() {
        throw new UnsupportedOperationException();
    }
    
    /**
     * Test-only method -- does not reflect possibly open-ended set that external
     * mix-in resolver might provide.
     */
    public final int mixInCount() {
        return _mixIns.localSize();
    }
}<|MERGE_RESOLUTION|>--- conflicted
+++ resolved
@@ -4,19 +4,12 @@
 import java.util.*;
 
 import com.fasterxml.jackson.annotation.*;
+
 import com.fasterxml.jackson.core.Base64Variant;
 import com.fasterxml.jackson.core.type.TypeReference;
+
 import com.fasterxml.jackson.databind.*;
-<<<<<<< HEAD
 import com.fasterxml.jackson.databind.introspect.*;
-=======
-import com.fasterxml.jackson.databind.introspect.ClassIntrospector;
-import com.fasterxml.jackson.databind.introspect.ClassIntrospector.MixInResolver;
-import com.fasterxml.jackson.databind.introspect.AccessorNamingStrategy;
-import com.fasterxml.jackson.databind.introspect.AnnotatedClass;
-import com.fasterxml.jackson.databind.introspect.SimpleMixInResolver;
-import com.fasterxml.jackson.databind.introspect.VisibilityChecker;
->>>>>>> 2e494a9a
 import com.fasterxml.jackson.databind.jsontype.SubtypeResolver;
 import com.fasterxml.jackson.databind.jsontype.TypeResolverBuilder;
 import com.fasterxml.jackson.databind.jsontype.TypeResolverProvider;
@@ -285,28 +278,8 @@
      */
 
     /**
-<<<<<<< HEAD
      * Fluent factory method that will construct a new instance with
-     * specified {@link JsonNodeFactory}
-=======
-     * Method for constructing and returning a new instance with different
-     * {@link PropertyNamingStrategy}
-     * to use.
-     *
-     * @since 2.12
-     */
-    public final T with(AccessorNamingStrategy.Provider p) {
-        return _withBase(_base.withAccessorNaming(p));
-    }
-
-    /**
-     * Method for constructing and returning a new instance with different
-     * {@link HandlerInstantiator}
-     * to use.
-     *<p>
-     * NOTE: make sure to register new instance with <code>ObjectMapper</code>
-     * if directly calling this method.
->>>>>>> 2e494a9a
+     * specified {@link JsonNodeFactory}.
      */
     public final T with(JsonNodeFactory f) {
         return _withBase(_base.with(f));
