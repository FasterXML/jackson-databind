package com.fasterxml.jackson.databind.ser;

import java.util.*;

import com.fasterxml.jackson.databind.*;
import com.fasterxml.jackson.databind.introspect.AnnotatedClass;
import com.fasterxml.jackson.databind.introspect.AnnotatedMember;
import com.fasterxml.jackson.databind.ser.impl.ObjectIdWriter;

/**
 * Builder class used for aggregating deserialization information about
 * a POJO, in order to build a {@link JsonSerializer} for serializing
 * instances.
 * Main reason for using separate builder class is that this makes it easier
 * to make actual serializer class fully immutable.
 */
public class BeanSerializerBuilder
{
    private final static BeanPropertyWriter[] NO_PROPERTIES = new BeanPropertyWriter[0];

    /*
    /**********************************************************
    /* Basic configuration we start with
    /**********************************************************
     */

    final protected BeanDescription _beanDesc;

    protected SerializationConfig _config;
    
    /*
    /**********************************************************
    /* Accumulated information about properties
    /**********************************************************
     */

    /**
     * Bean properties, in order of serialization
     */
    protected List<BeanPropertyWriter> _properties = Collections.emptyList();

    /**
     * Optional array of filtered property writers; if null, no
     * view-based filtering is performed.
     */
    protected BeanPropertyWriter[] _filteredProperties;
    
    /**
     * Writer used for "any getter" properties, if any.
     */
    protected AnyGetterWriter _anyGetter;

    /**
     * Id of the property filter to use for POJO, if any.
     */
    protected Object _filterId;

    /**
     * Property that is used for type id (and not serialized as regular
     * property)
     */
    protected AnnotatedMember _typeId;

    /**
     * Object responsible for serializing Object Ids for the handled
     * type, if any.
     */
    protected ObjectIdWriter _objectIdWriter;

    /*
    /**********************************************************
    /* Construction and setter methods
    /**********************************************************
     */

    public BeanSerializerBuilder(BeanDescription beanDesc) {
        _beanDesc = beanDesc;
    }

    /**
     * Copy-constructor that may be used for sub-classing
     */
    protected BeanSerializerBuilder(BeanSerializerBuilder src) {
        _beanDesc = src._beanDesc;
        _properties = src._properties;
        _filteredProperties = src._filteredProperties;
        _anyGetter = src._anyGetter;
        _filterId = src._filterId;
    }

    /**
     * Initialization method called right after construction, to specify
     * configuration to use.
     *<p>
     * Note: ideally should be passed in constructor, but for backwards
     * compatibility, needed to add a setter instead
     */
    protected void setConfig(SerializationConfig config) {
        _config = config;
    }
    
    public void setProperties(List<BeanPropertyWriter> properties) {
        _properties = properties;
    }

    /**
     * @param properties Number and order of properties here MUST match that
     *    of "regular" properties set earlier using {@link #setProperties(List)}; if not,
     *    an {@link IllegalArgumentException} will be thrown
     */
    public void setFilteredProperties(BeanPropertyWriter[] properties) {
        if (properties != null) {
            if (properties.length != _properties.size()) { // as per [databind#1612]
                throw new IllegalArgumentException(String.format(
                        "Trying to set %d filtered properties; must match length of non-filtered `properties` (%d)",
                        properties.length, _properties.size()));
            }
        }
        _filteredProperties = properties;
    }

    public void setAnyGetter(AnyGetterWriter anyGetter) {
        _anyGetter = anyGetter;
    }

    public void setFilterId(Object filterId) {
        _filterId = filterId;
    }
    
    public void setTypeId(AnnotatedMember idProp) {
        // Not legal to use multiple ones...
        if (_typeId != null) {
            throw new IllegalArgumentException("Multiple type ids specified with "+_typeId+" and "+idProp);
        }
        _typeId = idProp;
    }

    public void setObjectIdWriter(ObjectIdWriter w) {
        _objectIdWriter = w;
    }
    
    /*
    /**********************************************************
    /* Accessors for things BeanSerializer cares about:
    /* note -- likely to change between minor revisions
    /* by new methods getting added.
    /**********************************************************
     */

    public AnnotatedClass getClassInfo() { return _beanDesc.getClassInfo(); }
    
    public BeanDescription getBeanDescription() { return _beanDesc; }

    public List<BeanPropertyWriter> getProperties() { return _properties; }
    public boolean hasProperties() {
        return (_properties != null) && (_properties.size() > 0);
    }

    public BeanPropertyWriter[] getFilteredProperties() { return _filteredProperties; }
    
    public AnyGetterWriter getAnyGetter() { return _anyGetter; }
    
    public Object getFilterId() { return _filterId; }

    public AnnotatedMember getTypeId() { return _typeId; }

    public ObjectIdWriter getObjectIdWriter() { return _objectIdWriter; }
    
    /*
    /**********************************************************
    /* Build methods for actually creating serializer instance
    /**********************************************************
     */
    
    /**
     * Method called to create {@link BeanSerializer} instance with
     * all accumulated information. Will construct a serializer if we
     * have enough information, or return null if not.
     */
    public JsonSerializer<?> build()
    {
        // [databind#2789]: There can be a case wherein `_typeId` is used, but
        // nothing else. Rare but has happened; so force access.
        if (_typeId != null) {
            if (_config.isEnabled(MapperFeature.CAN_OVERRIDE_ACCESS_MODIFIERS)) {
                _typeId.fixAccess(_config.isEnabled(MapperFeature.OVERRIDE_PUBLIC_ACCESS_MODIFIERS));
            }
        }
        if (_anyGetter != null) {
            _anyGetter.fixAccess(_config);
        }

        BeanPropertyWriter[] properties;
        // No properties, any getter or object id writer?
        // No real serializer; caller gets to handle
        if (_properties == null || _properties.isEmpty()) {
            if (_anyGetter == null && _objectIdWriter == null) {
                // NOTE! Caller may still call `createDummy()` later on
                return null;
            }
            properties = NO_PROPERTIES;
        } else {
            properties = _properties.toArray(NO_PROPERTIES);
            if (_config.isEnabled(MapperFeature.CAN_OVERRIDE_ACCESS_MODIFIERS)) {
                for (int i = 0, end = properties.length; i < end; ++i) {
                    properties[i].fixAccess(_config);
                }
            }
        }
        // 27-Apr-2017, tatu: Verify that filtered-properties settings are compatible
        if (_filteredProperties != null) {
            if (_filteredProperties.length != _properties.size()) {
                throw new IllegalStateException(String.format(
"Mismatch between `properties` size (%d), `filteredProperties` (%s): should have as many (or `null` for latter)",
_properties.size(), _filteredProperties.length));
            }
        }
<<<<<<< HEAD
        if (_anyGetter != null) {
            _anyGetter.fixAccess(_config);
        }
        if (_typeId != null) {
            if (_config.isEnabled(MapperFeature.CAN_OVERRIDE_ACCESS_MODIFIERS)) {
                _typeId.fixAccess(_config.isEnabled(MapperFeature.OVERRIDE_PUBLIC_ACCESS_MODIFIERS));
            }
        }
        JsonSerializer<?> ser = UnrolledBeanSerializer.tryConstruct(
                    _beanDesc.getType(), this,
                    properties, _filteredProperties);
        if (ser != null) {
            return ser;
        }
=======
>>>>>>> b3e5e6a5
        return new BeanSerializer(_beanDesc.getType(), this,
                properties, _filteredProperties);
    }

    /**
     * Factory method for constructing an "empty" serializer; one that
     * outputs no properties (but handles JSON objects properly, including
     * type information)
     */
    public BeanSerializer createDummy() {
        // 20-Sep-2019, tatu: Can not skimp on passing builder  (see [databind#2077])
        return BeanSerializer.createDummy(_beanDesc.getType(), this);
    }
}<|MERGE_RESOLUTION|>--- conflicted
+++ resolved
@@ -180,14 +180,14 @@
     public JsonSerializer<?> build()
     {
         // [databind#2789]: There can be a case wherein `_typeId` is used, but
-        // nothing else. Rare but has happened; so force access.
+        // nothing else. Rare but has happened; so force access early.
+        if (_anyGetter != null) {
+            _anyGetter.fixAccess(_config);
+        }
         if (_typeId != null) {
             if (_config.isEnabled(MapperFeature.CAN_OVERRIDE_ACCESS_MODIFIERS)) {
                 _typeId.fixAccess(_config.isEnabled(MapperFeature.OVERRIDE_PUBLIC_ACCESS_MODIFIERS));
             }
-        }
-        if (_anyGetter != null) {
-            _anyGetter.fixAccess(_config);
         }
 
         BeanPropertyWriter[] properties;
@@ -215,23 +215,12 @@
 _properties.size(), _filteredProperties.length));
             }
         }
-<<<<<<< HEAD
-        if (_anyGetter != null) {
-            _anyGetter.fixAccess(_config);
-        }
-        if (_typeId != null) {
-            if (_config.isEnabled(MapperFeature.CAN_OVERRIDE_ACCESS_MODIFIERS)) {
-                _typeId.fixAccess(_config.isEnabled(MapperFeature.OVERRIDE_PUBLIC_ACCESS_MODIFIERS));
-            }
-        }
         JsonSerializer<?> ser = UnrolledBeanSerializer.tryConstruct(
                     _beanDesc.getType(), this,
                     properties, _filteredProperties);
         if (ser != null) {
             return ser;
         }
-=======
->>>>>>> b3e5e6a5
         return new BeanSerializer(_beanDesc.getType(), this,
                 properties, _filteredProperties);
     }
