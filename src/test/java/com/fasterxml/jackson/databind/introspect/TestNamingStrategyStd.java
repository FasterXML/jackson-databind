--- conflicted
+++ resolved
@@ -1,457 +1,433 @@
-package com.fasterxml.jackson.databind.introspect;
-
-import java.util.Arrays;
-import java.util.List;
-
-import com.fasterxml.jackson.annotation.*;
-
-import com.fasterxml.jackson.databind.*;
-import com.fasterxml.jackson.databind.annotation.JsonNaming;
-import com.fasterxml.jackson.databind.introspect.TestNamingStrategyCustom.PersonBean;
-import com.fasterxml.jackson.databind.node.ObjectNode;
-
-/**
- * Unit tests to verify functioning of standard {@link PropertyNamingStrategy}
- * implementations Jackson includes out of the box.
- */
-public class TestNamingStrategyStd extends BaseMapTest
-{
-    @JsonPropertyOrder({"www", "some_url", "some_uris"})
-    static class Acronyms
-    {
-        public String WWW;
-        public String someURL;
-        public String someURIs;
-        
-        public Acronyms() {this(null, null, null);}
-        public Acronyms(String WWW, String someURL, String someURIs)
-        {
-            this.WWW = WWW;
-            this.someURL = someURL;
-            this.someURIs = someURIs;
-        }
-    }
-    
-    @JsonPropertyOrder({"from_user", "user", "from$user", "from7user", "_x"})
-    static class UnchangedNames
-    {
-        public String from_user;
-        public String _user;
-        public String from$user;
-        public String from7user;
-        // Used to test "_", but it's explicitly deprecated in JDK8 so...
-        public String _x;
-        
-        public UnchangedNames() {this(null, null, null, null, null);}
-        public UnchangedNames(String from_user, String _user, String from$user, String from7user, String _x)
-        {
-            this.from_user = from_user;
-            this._user = _user;
-            this.from$user = from$user;
-            this.from7user = from7user;
-            this._x = _x;
-        }
-    }
-    
-    @JsonPropertyOrder({"results", "user", "__", "$_user"})
-    static class OtherNonStandardNames
-    {
-        public String Results;
-        public String _User;
-        public String ___;
-        public String $User;
-        
-        public OtherNonStandardNames() {this(null, null, null, null);}
-        public OtherNonStandardNames(String Results, String _User, String ___, String $User)
-        {
-            this.Results = Results;
-            this._User = _User;
-            this.___ = ___;
-            this.$User = $User;
-        }
-    }
-
-    static class Bean428 {
-        @JsonProperty("fooBar")
-        public String whatever() {return "";}
-    }
-
-    @JsonPropertyOrder({ "firstName", "lastName" })
-    @JsonNaming(PropertyNamingStrategy.LowerCaseStrategy.class)
-    static class BoringBean {
-        public String firstName = "Bob";
-        public String lastName = "Burger";
-    }
-
-    public static class ClassWithObjectNodeField {
-        public String id;
-        public ObjectNode json;
-    }    
-
-    static class ExplicitBean {
-        @JsonProperty("firstName")
-        String userFirstName = "Peter";
-        @JsonProperty("lastName")
-        String userLastName = "Venkman";
-        @JsonProperty
-        String userAge = "35";
-    }
-
-    @JsonNaming()
-    static class DefaultNaming {
-        public int someValue = 3;
-    }
-
-    static class FirstNameBean {
-        public String firstName;
-
-        protected FirstNameBean() { }
-        public FirstNameBean(String n) { firstName = n; }
-    }
-
-    /*
-    /**********************************************************
-    /* Set up
-    /**********************************************************
-     */
-
-    final static List<Object[]> SNAKE_CASE_NAME_TRANSLATIONS = Arrays.asList(new Object[][] {
-                {null, null},
-                {"", ""},
-                {"a", "a"},
-                {"abc", "abc"},
-                {"1", "1"},
-                {"123", "123"},
-                {"1a", "1a"},
-                {"a1", "a1"},
-                {"$", "$"},
-                {"$a", "$a"},
-                {"a$", "a$"},
-                {"$_a", "$_a"},
-                {"a_$", "a_$"},
-                {"a$a", "a$a"},
-                {"$A", "$_a"},
-                {"$_A", "$_a"},
-                {"_", "_"},
-                {"__", "_"},
-                {"___", "__"},
-                {"A", "a"},
-                {"A1", "a1"},
-                {"1A", "1_a"},
-                {"_a", "a"},
-                {"_A", "a"},
-                {"a_a", "a_a"},
-                {"a_A", "a_a"},
-                {"A_A", "a_a"},
-                {"A_a", "a_a"},
-                {"WWW", "www"},
-                {"someURI", "some_uri"},
-                {"someURIs", "some_uris"},
-                {"Results", "results"},
-                {"_Results", "results"},
-                {"_results", "results"},
-                {"__results", "_results"},
-                {"__Results", "_results"},
-                {"___results", "__results"},
-                {"___Results", "__results"},
-                {"userName", "user_name"},
-                {"user_name", "user_name"},
-                {"user__name", "user__name"},
-                {"UserName", "user_name"},
-                {"User_Name", "user_name"},
-                {"User__Name", "user__name"},
-                {"_user_name", "user_name"},
-                {"_UserName", "user_name"},
-                {"_User_Name", "user_name"},
-                {"UGLY_NAME", "ugly_name"},
-                {"_Bars", "bars" },
-                // [databind#1026]
-                {"usId", "us_id" },
-                {"uId", "u_id" },
-                // [databind#2267]
-                {"xCoordinate", "x_coordinate" },
-    });
-<<<<<<< HEAD
-    
-    private static ObjectMapper _lcWithUndescoreMapper = jsonMapperBuilder()
-                .propertyNamingStrategy(PropertyNamingStrategy.SNAKE_CASE)
-                .build();
-
-=======
-
-    private ObjectMapper _lcWithUndescoreMapper;
-    
-    @Override
-    public void setUp() throws Exception
-    {
-        super.setUp();
-        _lcWithUndescoreMapper = new ObjectMapper();
-        _lcWithUndescoreMapper.setPropertyNamingStrategy(PropertyNamingStrategy.SNAKE_CASE);
-    }
-    
->>>>>>> d994b2d5
-    /*
-    /**********************************************************
-    /* Test methods for SNAKE_CASE
-    /**********************************************************
-     */
-
-    /**
-     * Unit test to verify translations of 
-     * {@link PropertyNamingStrategy#SNAKE_CASE} 
-     * outside the context of an ObjectMapper.
-     */
-    public void testLowerCaseStrategyStandAlone()
-    {
-        for (Object[] pair : SNAKE_CASE_NAME_TRANSLATIONS) {
-            String translatedJavaName = PropertyNamingStrategy.SNAKE_CASE.nameForField(null, null,
-                    (String) pair[0]);
-            assertEquals((String) pair[1], translatedJavaName);
-        }
-    }
-
-    public void testLowerCaseTranslations() throws Exception
-    {
-        // First serialize
-        String json = _lcWithUndescoreMapper.writeValueAsString(new PersonBean("Joe", "Sixpack", 42));
-        assertEquals("{\"first_name\":\"Joe\",\"last_name\":\"Sixpack\",\"age\":42}", json);
-        
-        // then deserialize
-        PersonBean result = _lcWithUndescoreMapper.readValue(json, PersonBean.class);
-        assertEquals("Joe", result.firstName);
-        assertEquals("Sixpack", result.lastName);
-        assertEquals(42, result.age);
-    }
-    
-    public void testLowerCaseAcronymsTranslations() throws Exception
-    {
-        // First serialize
-        String json = _lcWithUndescoreMapper.writeValueAsString(new Acronyms("world wide web", "http://jackson.codehaus.org", "/path1/,/path2/"));
-        assertEquals("{\"www\":\"world wide web\",\"some_url\":\"http://jackson.codehaus.org\",\"some_uris\":\"/path1/,/path2/\"}", json);
-        
-        // then deserialize
-        Acronyms result = _lcWithUndescoreMapper.readValue(json, Acronyms.class);
-        assertEquals("world wide web", result.WWW);
-        assertEquals("http://jackson.codehaus.org", result.someURL);
-        assertEquals("/path1/,/path2/", result.someURIs);
-    }
-
-    public void testLowerCaseOtherNonStandardNamesTranslations() throws Exception
-    {
-        // First serialize
-        String json = _lcWithUndescoreMapper.writeValueAsString(new OtherNonStandardNames("Results", "_User", "___", "$User"));
-        assertEquals("{\"results\":\"Results\",\"user\":\"_User\",\"__\":\"___\",\"$_user\":\"$User\"}", json);
-        
-        // then deserialize
-        OtherNonStandardNames result = _lcWithUndescoreMapper.readValue(json, OtherNonStandardNames.class);
-        assertEquals("Results", result.Results);
-        assertEquals("_User", result._User);
-        assertEquals("___", result.___);
-        assertEquals("$User", result.$User);
-    }
-
-    public void testLowerCaseUnchangedNames() throws Exception
-    {
-        // First serialize
-        String json = _lcWithUndescoreMapper.writeValueAsString(new UnchangedNames("from_user", "_user", "from$user", "from7user", "_x"));
-        assertEquals("{\"from_user\":\"from_user\",\"user\":\"_user\",\"from$user\":\"from$user\",\"from7user\":\"from7user\",\"x\":\"_x\"}", json);
-        
-        // then deserialize
-        UnchangedNames result = _lcWithUndescoreMapper.readValue(json, UnchangedNames.class);
-        assertEquals("from_user", result.from_user);
-        assertEquals("_user", result._user);
-        assertEquals("from$user", result.from$user);
-        assertEquals("from7user", result.from7user);
-        assertEquals("_x", result._x);
-    }
-
-    /*
-    /**********************************************************
-    /* Test methods for UPPER_CAMEL_CASE
-    /**********************************************************
-     */
-
-    /**
-     * Unit test to verify translations of 
-     * {@link PropertyNamingStrategy#UPPER_CAMEL_CASE } 
-     * outside the context of an ObjectMapper.
-     */
-    public void testPascalCaseStandAlone()
-    {
-        assertEquals("UserName", PropertyNamingStrategy.UPPER_CAMEL_CASE.nameForField(null, null, "userName"));
-        assertEquals("User", PropertyNamingStrategy.UPPER_CAMEL_CASE.nameForField(null, null, "User"));
-        assertEquals("User", PropertyNamingStrategy.UPPER_CAMEL_CASE.nameForField(null, null, "user"));
-        assertEquals("X", PropertyNamingStrategy.UPPER_CAMEL_CASE.nameForField(null, null, "x"));
-
-        assertEquals("BADPublicName", PropertyNamingStrategy.UPPER_CAMEL_CASE.nameForField(null, null, "bADPublicName"));
-        assertEquals("BADPublicName", PropertyNamingStrategy.UPPER_CAMEL_CASE.nameForGetterMethod(null, null, "bADPublicName"));
-    }
-
-    // [databind#428]
-    public void testIssue428PascalWithOverrides() throws Exception
-    {
-        String json = jsonMapperBuilder()
-                .propertyNamingStrategy(PropertyNamingStrategy.UPPER_CAMEL_CASE)
-                .build()
-                .writeValueAsString(new Bean428());
-        if (!json.contains(quote("fooBar"))) {
-            fail("Should use name 'fooBar', does not: "+json);
-        }
-    }
-
-    /*
-    /**********************************************************
-    /* Test methods for LOWER_CASE
-    /**********************************************************
-     */
-
-    // For [databind#461]
-    public void testSimpleLowerCase() throws Exception
-    {
-        final BoringBean input = new BoringBean();
-        ObjectMapper m = objectMapper();
-
-        assertEquals(aposToQuotes("{'firstname':'Bob','lastname':'Burger'}"),
-                m.writeValueAsString(input));
-    }
-
-    /*
-    /**********************************************************
-    /* Test methods for KEBAB_CASE
-    /**********************************************************
-     */
-    
-    public void testKebabCaseStrategyStandAlone()
-    {
-        assertEquals("some-value",
-                PropertyNamingStrategy.KEBAB_CASE.nameForField(null, null, "someValue"));
-        assertEquals("some-value",
-                PropertyNamingStrategy.KEBAB_CASE.nameForField(null, null, "SomeValue"));
-        assertEquals("url",
-                PropertyNamingStrategy.KEBAB_CASE.nameForField(null, null, "URL"));
-        assertEquals("url-stuff",
-                PropertyNamingStrategy.KEBAB_CASE.nameForField(null, null, "URLStuff"));
-        assertEquals("some-url-stuff",
-                PropertyNamingStrategy.KEBAB_CASE.nameForField(null, null, "SomeURLStuff"));
-    }
-    
-    public void testSimpleKebabCase() throws Exception
-    {
-        final FirstNameBean input = new FirstNameBean("Bob");
-        ObjectMapper m = jsonMapperBuilder()
-                .propertyNamingStrategy(PropertyNamingStrategy.KEBAB_CASE)
-                .build();
-
-        assertEquals(aposToQuotes("{'first-name':'Bob'}"), m.writeValueAsString(input));
-
-        FirstNameBean result = m.readValue(aposToQuotes("{'first-name':'Billy'}"),
-                FirstNameBean.class);
-        assertEquals("Billy", result.firstName);
-    }
-    /*
-    /**********************************************************
-    /* Test methods for LOWER_DOT_CASE
-    /**********************************************************
-     */
-
-    public void testLowerCaseWithDotsStrategyStandAlone()
-    {
-        assertEquals("some.value",
-            PropertyNamingStrategy.LOWER_DOT_CASE.nameForField(null, null, "someValue"));
-        assertEquals("some.value",
-            PropertyNamingStrategy.LOWER_DOT_CASE.nameForField(null, null, "SomeValue"));
-        assertEquals("url",
-            PropertyNamingStrategy.LOWER_DOT_CASE.nameForField(null, null, "URL"));
-        assertEquals("url.stuff",
-            PropertyNamingStrategy.LOWER_DOT_CASE.nameForField(null, null, "URLStuff"));
-        assertEquals("some.url.stuff",
-            PropertyNamingStrategy.LOWER_DOT_CASE.nameForField(null, null, "SomeURLStuff"));
-    }
-
-    public void testSimpleLowerCaseWithDots() throws Exception
-    {
-        final ObjectMapper m = jsonMapperBuilder()
-            .propertyNamingStrategy(PropertyNamingStrategy.LOWER_DOT_CASE)
-            .build();
-
-        final FirstNameBean input = new FirstNameBean("Bob");
-        assertEquals(aposToQuotes("{'first.name':'Bob'}"), m.writeValueAsString(input));
-
-        FirstNameBean result = m.readValue(aposToQuotes("{'first.name':'Billy'}"),
-                FirstNameBean.class);
-        assertEquals("Billy", result.firstName);
-    }
-
-    /*
-    /**********************************************************
-    /* Test methods, other
-    /**********************************************************
-     */
-    
-    /**
-     * Test [databind#815], problems with ObjectNode, naming strategy
-     */
-    public void testNamingWithObjectNode() throws Exception
-    {
-        ObjectMapper m = jsonMapperBuilder()
-                .propertyNamingStrategy(PropertyNamingStrategy.LOWER_CASE)
-                .build();
-        ClassWithObjectNodeField result =
-            m.readValue(
-                "{ \"id\": \"1\", \"json\": { \"foo\": \"bar\", \"baz\": \"bing\" } }",
-                ClassWithObjectNodeField.class);
-        assertNotNull(result);
-        assertEquals("1", result.id);
-        assertNotNull(result.json);
-        assertEquals(2, result.json.size());
-        assertEquals("bing", result.json.path("baz").asText());
-    }
-
-    public void testExplicitRename() throws Exception
-    {
-<<<<<<< HEAD
-        ObjectMapper m = jsonMapperBuilder()
-                .enable(MapperFeature.SORT_PROPERTIES_ALPHABETICALLY)
-                .propertyNamingStrategy(PropertyNamingStrategy.SNAKE_CASE)
-=======
-        ObjectMapper m = objectMapperBuilder()
-                .propertyNamingStrategy(PropertyNamingStrategy.SNAKE_CASE)
-                .enable(MapperFeature.SORT_PROPERTIES_ALPHABETICALLY)
->>>>>>> d994b2d5
-                .build();
-        // by default, renaming will not take place on explicitly named fields
-        assertEquals(aposToQuotes("{'firstName':'Peter','lastName':'Venkman','user_age':'35'}"),
-                m.writeValueAsString(new ExplicitBean()));
-
-<<<<<<< HEAD
-        m = jsonMapperBuilder()
-=======
-        m = objectMapperBuilder()
->>>>>>> d994b2d5
-                .propertyNamingStrategy(PropertyNamingStrategy.SNAKE_CASE)
-                .enable(MapperFeature.SORT_PROPERTIES_ALPHABETICALLY)
-                .enable(MapperFeature.ALLOW_EXPLICIT_PROPERTY_RENAMING)
-                .build();
-        // w/ feature enabled, ALL property names should get re-written
-        assertEquals(aposToQuotes("{'first_name':'Peter','last_name':'Venkman','user_age':'35'}"),
-                m.writeValueAsString(new ExplicitBean()));
-
-        // test deserialization as well
-        ExplicitBean bean =
-                m.readValue(aposToQuotes("{'first_name':'Egon','last_name':'Spengler','user_age':'32'}"),
-                        ExplicitBean.class);
-
-        assertNotNull(bean);
-        assertEquals("Egon", bean.userFirstName);
-        assertEquals("Spengler", bean.userLastName);
-        assertEquals("32", bean.userAge);
-    }
-
-    // Also verify that "no naming strategy" should be ok
-    public void testExplicitNoNaming() throws Exception
-    {
-        ObjectMapper mapper = objectMapper();
-        String json = mapper.writeValueAsString(new DefaultNaming());
-        assertEquals(aposToQuotes("{'someValue':3}"), json);
-    }
-}
+package com.fasterxml.jackson.databind.introspect;
+
+import java.util.Arrays;
+import java.util.List;
+
+import com.fasterxml.jackson.annotation.*;
+
+import com.fasterxml.jackson.databind.*;
+import com.fasterxml.jackson.databind.annotation.JsonNaming;
+import com.fasterxml.jackson.databind.introspect.TestNamingStrategyCustom.PersonBean;
+import com.fasterxml.jackson.databind.node.ObjectNode;
+
+/**
+ * Unit tests to verify functioning of standard {@link PropertyNamingStrategy}
+ * implementations Jackson includes out of the box.
+ */
+public class TestNamingStrategyStd extends BaseMapTest
+{
+    @JsonPropertyOrder({"www", "some_url", "some_uris"})
+    static class Acronyms
+    {
+        public String WWW;
+        public String someURL;
+        public String someURIs;
+        
+        public Acronyms() {this(null, null, null);}
+        public Acronyms(String WWW, String someURL, String someURIs)
+        {
+            this.WWW = WWW;
+            this.someURL = someURL;
+            this.someURIs = someURIs;
+        }
+    }
+    
+    @JsonPropertyOrder({"from_user", "user", "from$user", "from7user", "_x"})
+    static class UnchangedNames
+    {
+        public String from_user;
+        public String _user;
+        public String from$user;
+        public String from7user;
+        // Used to test "_", but it's explicitly deprecated in JDK8 so...
+        public String _x;
+        
+        public UnchangedNames() {this(null, null, null, null, null);}
+        public UnchangedNames(String from_user, String _user, String from$user, String from7user, String _x)
+        {
+            this.from_user = from_user;
+            this._user = _user;
+            this.from$user = from$user;
+            this.from7user = from7user;
+            this._x = _x;
+        }
+    }
+    
+    @JsonPropertyOrder({"results", "user", "__", "$_user"})
+    static class OtherNonStandardNames
+    {
+        public String Results;
+        public String _User;
+        public String ___;
+        public String $User;
+        
+        public OtherNonStandardNames() {this(null, null, null, null);}
+        public OtherNonStandardNames(String Results, String _User, String ___, String $User)
+        {
+            this.Results = Results;
+            this._User = _User;
+            this.___ = ___;
+            this.$User = $User;
+        }
+    }
+
+    static class Bean428 {
+        @JsonProperty("fooBar")
+        public String whatever() {return "";}
+    }
+
+    @JsonPropertyOrder({ "firstName", "lastName" })
+    @JsonNaming(PropertyNamingStrategy.LowerCaseStrategy.class)
+    static class BoringBean {
+        public String firstName = "Bob";
+        public String lastName = "Burger";
+    }
+
+    public static class ClassWithObjectNodeField {
+        public String id;
+        public ObjectNode json;
+    }    
+
+    static class ExplicitBean {
+        @JsonProperty("firstName")
+        String userFirstName = "Peter";
+        @JsonProperty("lastName")
+        String userLastName = "Venkman";
+        @JsonProperty
+        String userAge = "35";
+    }
+
+    @JsonNaming()
+    static class DefaultNaming {
+        public int someValue = 3;
+    }
+
+    static class FirstNameBean {
+        public String firstName;
+
+        protected FirstNameBean() { }
+        public FirstNameBean(String n) { firstName = n; }
+    }
+
+    /*
+    /**********************************************************
+    /* Set up
+    /**********************************************************
+     */
+
+    final static List<Object[]> SNAKE_CASE_NAME_TRANSLATIONS = Arrays.asList(new Object[][] {
+                {null, null},
+                {"", ""},
+                {"a", "a"},
+                {"abc", "abc"},
+                {"1", "1"},
+                {"123", "123"},
+                {"1a", "1a"},
+                {"a1", "a1"},
+                {"$", "$"},
+                {"$a", "$a"},
+                {"a$", "a$"},
+                {"$_a", "$_a"},
+                {"a_$", "a_$"},
+                {"a$a", "a$a"},
+                {"$A", "$_a"},
+                {"$_A", "$_a"},
+                {"_", "_"},
+                {"__", "_"},
+                {"___", "__"},
+                {"A", "a"},
+                {"A1", "a1"},
+                {"1A", "1_a"},
+                {"_a", "a"},
+                {"_A", "a"},
+                {"a_a", "a_a"},
+                {"a_A", "a_a"},
+                {"A_A", "a_a"},
+                {"A_a", "a_a"},
+                {"WWW", "www"},
+                {"someURI", "some_uri"},
+                {"someURIs", "some_uris"},
+                {"Results", "results"},
+                {"_Results", "results"},
+                {"_results", "results"},
+                {"__results", "_results"},
+                {"__Results", "_results"},
+                {"___results", "__results"},
+                {"___Results", "__results"},
+                {"userName", "user_name"},
+                {"user_name", "user_name"},
+                {"user__name", "user__name"},
+                {"UserName", "user_name"},
+                {"User_Name", "user_name"},
+                {"User__Name", "user__name"},
+                {"_user_name", "user_name"},
+                {"_UserName", "user_name"},
+                {"_User_Name", "user_name"},
+                {"UGLY_NAME", "ugly_name"},
+                {"_Bars", "bars" },
+                // [databind#1026]
+                {"usId", "us_id" },
+                {"uId", "u_id" },
+                // [databind#2267]
+                {"xCoordinate", "x_coordinate" },
+    });
+    
+    private static ObjectMapper _lcWithUndescoreMapper = jsonMapperBuilder()
+                .propertyNamingStrategy(PropertyNamingStrategy.SNAKE_CASE)
+                .build();
+
+    /*
+    /**********************************************************
+    /* Test methods for SNAKE_CASE
+    /**********************************************************
+     */
+
+    /**
+     * Unit test to verify translations of 
+     * {@link PropertyNamingStrategy#SNAKE_CASE} 
+     * outside the context of an ObjectMapper.
+     */
+    public void testLowerCaseStrategyStandAlone()
+    {
+        for (Object[] pair : SNAKE_CASE_NAME_TRANSLATIONS) {
+            String translatedJavaName = PropertyNamingStrategy.SNAKE_CASE.nameForField(null, null,
+                    (String) pair[0]);
+            assertEquals((String) pair[1], translatedJavaName);
+        }
+    }
+
+    public void testLowerCaseTranslations() throws Exception
+    {
+        // First serialize
+        String json = _lcWithUndescoreMapper.writeValueAsString(new PersonBean("Joe", "Sixpack", 42));
+        assertEquals("{\"first_name\":\"Joe\",\"last_name\":\"Sixpack\",\"age\":42}", json);
+        
+        // then deserialize
+        PersonBean result = _lcWithUndescoreMapper.readValue(json, PersonBean.class);
+        assertEquals("Joe", result.firstName);
+        assertEquals("Sixpack", result.lastName);
+        assertEquals(42, result.age);
+    }
+    
+    public void testLowerCaseAcronymsTranslations() throws Exception
+    {
+        // First serialize
+        String json = _lcWithUndescoreMapper.writeValueAsString(new Acronyms("world wide web", "http://jackson.codehaus.org", "/path1/,/path2/"));
+        assertEquals("{\"www\":\"world wide web\",\"some_url\":\"http://jackson.codehaus.org\",\"some_uris\":\"/path1/,/path2/\"}", json);
+        
+        // then deserialize
+        Acronyms result = _lcWithUndescoreMapper.readValue(json, Acronyms.class);
+        assertEquals("world wide web", result.WWW);
+        assertEquals("http://jackson.codehaus.org", result.someURL);
+        assertEquals("/path1/,/path2/", result.someURIs);
+    }
+
+    public void testLowerCaseOtherNonStandardNamesTranslations() throws Exception
+    {
+        // First serialize
+        String json = _lcWithUndescoreMapper.writeValueAsString(new OtherNonStandardNames("Results", "_User", "___", "$User"));
+        assertEquals("{\"results\":\"Results\",\"user\":\"_User\",\"__\":\"___\",\"$_user\":\"$User\"}", json);
+        
+        // then deserialize
+        OtherNonStandardNames result = _lcWithUndescoreMapper.readValue(json, OtherNonStandardNames.class);
+        assertEquals("Results", result.Results);
+        assertEquals("_User", result._User);
+        assertEquals("___", result.___);
+        assertEquals("$User", result.$User);
+    }
+
+    public void testLowerCaseUnchangedNames() throws Exception
+    {
+        // First serialize
+        String json = _lcWithUndescoreMapper.writeValueAsString(new UnchangedNames("from_user", "_user", "from$user", "from7user", "_x"));
+        assertEquals("{\"from_user\":\"from_user\",\"user\":\"_user\",\"from$user\":\"from$user\",\"from7user\":\"from7user\",\"x\":\"_x\"}", json);
+        
+        // then deserialize
+        UnchangedNames result = _lcWithUndescoreMapper.readValue(json, UnchangedNames.class);
+        assertEquals("from_user", result.from_user);
+        assertEquals("_user", result._user);
+        assertEquals("from$user", result.from$user);
+        assertEquals("from7user", result.from7user);
+        assertEquals("_x", result._x);
+    }
+
+    /*
+    /**********************************************************
+    /* Test methods for UPPER_CAMEL_CASE
+    /**********************************************************
+     */
+
+    /**
+     * Unit test to verify translations of 
+     * {@link PropertyNamingStrategy#UPPER_CAMEL_CASE } 
+     * outside the context of an ObjectMapper.
+     */
+    public void testPascalCaseStandAlone()
+    {
+        assertEquals("UserName", PropertyNamingStrategy.UPPER_CAMEL_CASE.nameForField(null, null, "userName"));
+        assertEquals("User", PropertyNamingStrategy.UPPER_CAMEL_CASE.nameForField(null, null, "User"));
+        assertEquals("User", PropertyNamingStrategy.UPPER_CAMEL_CASE.nameForField(null, null, "user"));
+        assertEquals("X", PropertyNamingStrategy.UPPER_CAMEL_CASE.nameForField(null, null, "x"));
+
+        assertEquals("BADPublicName", PropertyNamingStrategy.UPPER_CAMEL_CASE.nameForField(null, null, "bADPublicName"));
+        assertEquals("BADPublicName", PropertyNamingStrategy.UPPER_CAMEL_CASE.nameForGetterMethod(null, null, "bADPublicName"));
+    }
+
+    // [databind#428]
+    public void testIssue428PascalWithOverrides() throws Exception
+    {
+        String json = jsonMapperBuilder()
+                .propertyNamingStrategy(PropertyNamingStrategy.UPPER_CAMEL_CASE)
+                .build()
+                .writeValueAsString(new Bean428());
+        if (!json.contains(quote("fooBar"))) {
+            fail("Should use name 'fooBar', does not: "+json);
+        }
+    }
+
+    /*
+    /**********************************************************
+    /* Test methods for LOWER_CASE
+    /**********************************************************
+     */
+
+    // For [databind#461]
+    public void testSimpleLowerCase() throws Exception
+    {
+        final BoringBean input = new BoringBean();
+        ObjectMapper m = objectMapper();
+
+        assertEquals(aposToQuotes("{'firstname':'Bob','lastname':'Burger'}"),
+                m.writeValueAsString(input));
+    }
+
+    /*
+    /**********************************************************
+    /* Test methods for KEBAB_CASE
+    /**********************************************************
+     */
+    
+    public void testKebabCaseStrategyStandAlone()
+    {
+        assertEquals("some-value",
+                PropertyNamingStrategy.KEBAB_CASE.nameForField(null, null, "someValue"));
+        assertEquals("some-value",
+                PropertyNamingStrategy.KEBAB_CASE.nameForField(null, null, "SomeValue"));
+        assertEquals("url",
+                PropertyNamingStrategy.KEBAB_CASE.nameForField(null, null, "URL"));
+        assertEquals("url-stuff",
+                PropertyNamingStrategy.KEBAB_CASE.nameForField(null, null, "URLStuff"));
+        assertEquals("some-url-stuff",
+                PropertyNamingStrategy.KEBAB_CASE.nameForField(null, null, "SomeURLStuff"));
+    }
+    
+    public void testSimpleKebabCase() throws Exception
+    {
+        final FirstNameBean input = new FirstNameBean("Bob");
+        ObjectMapper m = jsonMapperBuilder()
+                .propertyNamingStrategy(PropertyNamingStrategy.KEBAB_CASE)
+                .build();
+
+        assertEquals(aposToQuotes("{'first-name':'Bob'}"), m.writeValueAsString(input));
+
+        FirstNameBean result = m.readValue(aposToQuotes("{'first-name':'Billy'}"),
+                FirstNameBean.class);
+        assertEquals("Billy", result.firstName);
+    }
+    /*
+    /**********************************************************
+    /* Test methods for LOWER_DOT_CASE
+    /**********************************************************
+     */
+
+    public void testLowerCaseWithDotsStrategyStandAlone()
+    {
+        assertEquals("some.value",
+            PropertyNamingStrategy.LOWER_DOT_CASE.nameForField(null, null, "someValue"));
+        assertEquals("some.value",
+            PropertyNamingStrategy.LOWER_DOT_CASE.nameForField(null, null, "SomeValue"));
+        assertEquals("url",
+            PropertyNamingStrategy.LOWER_DOT_CASE.nameForField(null, null, "URL"));
+        assertEquals("url.stuff",
+            PropertyNamingStrategy.LOWER_DOT_CASE.nameForField(null, null, "URLStuff"));
+        assertEquals("some.url.stuff",
+            PropertyNamingStrategy.LOWER_DOT_CASE.nameForField(null, null, "SomeURLStuff"));
+    }
+
+    public void testSimpleLowerCaseWithDots() throws Exception
+    {
+        final ObjectMapper m = jsonMapperBuilder()
+            .propertyNamingStrategy(PropertyNamingStrategy.LOWER_DOT_CASE)
+            .build();
+
+        final FirstNameBean input = new FirstNameBean("Bob");
+        assertEquals(aposToQuotes("{'first.name':'Bob'}"), m.writeValueAsString(input));
+
+        FirstNameBean result = m.readValue(aposToQuotes("{'first.name':'Billy'}"),
+                FirstNameBean.class);
+        assertEquals("Billy", result.firstName);
+    }
+
+    /*
+    /**********************************************************
+    /* Test methods, other
+    /**********************************************************
+     */
+    
+    /**
+     * Test [databind#815], problems with ObjectNode, naming strategy
+     */
+    public void testNamingWithObjectNode() throws Exception
+    {
+        ObjectMapper m = jsonMapperBuilder()
+                .propertyNamingStrategy(PropertyNamingStrategy.LOWER_CASE)
+                .build();
+        ClassWithObjectNodeField result =
+            m.readValue(
+                "{ \"id\": \"1\", \"json\": { \"foo\": \"bar\", \"baz\": \"bing\" } }",
+                ClassWithObjectNodeField.class);
+        assertNotNull(result);
+        assertEquals("1", result.id);
+        assertNotNull(result.json);
+        assertEquals(2, result.json.size());
+        assertEquals("bing", result.json.path("baz").asText());
+    }
+
+    public void testExplicitRename() throws Exception
+    {
+        ObjectMapper m = jsonMapperBuilder()
+                .enable(MapperFeature.SORT_PROPERTIES_ALPHABETICALLY)
+                .propertyNamingStrategy(PropertyNamingStrategy.SNAKE_CASE)
+                .build();
+        // by default, renaming will not take place on explicitly named fields
+        assertEquals(aposToQuotes("{'firstName':'Peter','lastName':'Venkman','user_age':'35'}"),
+                m.writeValueAsString(new ExplicitBean()));
+
+        m = jsonMapperBuilder()
+                .propertyNamingStrategy(PropertyNamingStrategy.SNAKE_CASE)
+                .enable(MapperFeature.SORT_PROPERTIES_ALPHABETICALLY)
+                .enable(MapperFeature.ALLOW_EXPLICIT_PROPERTY_RENAMING)
+                .build();
+        // w/ feature enabled, ALL property names should get re-written
+        assertEquals(aposToQuotes("{'first_name':'Peter','last_name':'Venkman','user_age':'35'}"),
+                m.writeValueAsString(new ExplicitBean()));
+
+        // test deserialization as well
+        ExplicitBean bean =
+                m.readValue(aposToQuotes("{'first_name':'Egon','last_name':'Spengler','user_age':'32'}"),
+                        ExplicitBean.class);
+
+        assertNotNull(bean);
+        assertEquals("Egon", bean.userFirstName);
+        assertEquals("Spengler", bean.userLastName);
+        assertEquals("32", bean.userAge);
+    }
+
+    // Also verify that "no naming strategy" should be ok
+    public void testExplicitNoNaming() throws Exception
+    {
+        ObjectMapper mapper = objectMapper();
+        String json = mapper.writeValueAsString(new DefaultNaming());
+        assertEquals(aposToQuotes("{'someValue':3}"), json);
+    }
+}