package com.fasterxml.jackson.databind;

import java.io.*;
import java.lang.reflect.Type;
import java.net.URL;
import java.security.AccessController;
import java.security.PrivilegedAction;
import java.text.DateFormat;
import java.util.*;
import java.util.concurrent.ConcurrentHashMap;
import java.util.concurrent.atomic.AtomicReference;
import java.util.function.Consumer;

import com.fasterxml.jackson.annotation.*;
import com.fasterxml.jackson.core.*;
import com.fasterxml.jackson.core.exc.StreamReadException;
import com.fasterxml.jackson.core.exc.StreamWriteException;
import com.fasterxml.jackson.core.io.CharacterEscapes;
import com.fasterxml.jackson.core.io.SegmentedStringWriter;
import com.fasterxml.jackson.core.type.ResolvedType;
import com.fasterxml.jackson.core.type.TypeReference;
import com.fasterxml.jackson.core.util.*;
import com.fasterxml.jackson.databind.cfg.*;
import com.fasterxml.jackson.databind.deser.*;
import com.fasterxml.jackson.databind.exc.MismatchedInputException;
import com.fasterxml.jackson.databind.introspect.*;
import com.fasterxml.jackson.databind.jsonFormatVisitors.JsonFormatVisitorWrapper;
import com.fasterxml.jackson.databind.jsontype.*;
import com.fasterxml.jackson.databind.jsontype.impl.LaissezFaireSubTypeValidator;
import com.fasterxml.jackson.databind.jsontype.impl.StdSubtypeResolver;
import com.fasterxml.jackson.databind.jsontype.impl.StdTypeResolverBuilder;
import com.fasterxml.jackson.databind.node.*;
import com.fasterxml.jackson.databind.ser.*;
import com.fasterxml.jackson.databind.type.*;
import com.fasterxml.jackson.databind.util.ClassUtil;
import com.fasterxml.jackson.databind.util.RootNameLookup;
import com.fasterxml.jackson.databind.util.StdDateFormat;
import com.fasterxml.jackson.databind.util.TokenBuffer;

/**
 * ObjectMapper provides functionality for reading and writing JSON,
 * either to and from basic POJOs (Plain Old Java Objects), or to and from
 * a general-purpose JSON Tree Model ({@link JsonNode}), as well as
 * related functionality for performing conversions.
 * It is also highly customizable to work both with different styles of JSON
 * content, and to support more advanced Object concepts such as
 * polymorphism and Object identity.
 * {@code ObjectMapper} also acts as a factory for more advanced {@link ObjectReader}
 * and {@link ObjectWriter} classes.
 * Mapper (and {@link ObjectReader}s, {@link ObjectWriter}s it constructs) will
 * use instances of {@link JsonParser} and {@link JsonGenerator}
 * for implementing actual reading/writing of JSON.
 * Note that although most read and write methods are exposed through this class,
 * some of the functionality is only exposed via {@link ObjectReader} and
 * {@link ObjectWriter}: specifically, reading/writing of longer sequences of
 * values is only available through {@link ObjectReader#readValues(InputStream)}
 * and {@link ObjectWriter#writeValues(OutputStream)}.
 *<p>
Simplest usage is of form:
<pre>
  final ObjectMapper mapper = new ObjectMapper(); // can use static singleton, inject: just make sure to reuse!
  MyValue value = new MyValue();
  // ... and configure
  File newState = new File("my-stuff.json");
  mapper.writeValue(newState, value); // writes JSON serialization of MyValue instance
  // or, read
  MyValue older = mapper.readValue(new File("my-older-stuff.json"), MyValue.class);

  // Or if you prefer JSON Tree representation:
  JsonNode root = mapper.readTree(newState);
  // and find values by, for example, using a {@link com.fasterxml.jackson.core.JsonPointer} expression:
  int age = root.at("/personal/age").getValueAsInt();
</pre>
 *<p>
 * The main conversion API is defined in {@link ObjectCodec}, so that
 * implementation details of this class need not be exposed to
 * streaming parser and generator classes. Usage via {@link ObjectCodec} is,
 * however, usually only for cases where dependency to {@link ObjectMapper} is
 * either not possible (from Streaming API), or undesireable (when only relying
 * on Streaming API).
 *<p>
 * Mapper instances are fully thread-safe provided that ALL configuration of the
 * instance occurs before ANY read or write calls. If configuration of a mapper instance
 * is modified after first usage, changes may or may not take effect, and configuration
 * calls themselves may fail.
 * If you need to use different configuration, you have two main possibilities:
 *<ul>
 * <li>Construct and use {@link ObjectReader} for reading, {@link ObjectWriter} for writing.
 *    Both types are fully immutable and you can freely create new instances with different
 *    configuration using either factory methods of {@link ObjectMapper}, or readers/writers
 *    themselves. Construction of new {@link ObjectReader}s and {@link ObjectWriter}s is
 *    a very light-weight operation so it is usually appropriate to create these on per-call
 *    basis, as needed, for configuring things like optional indentation of JSON.
 *  </li>
 * <li>If the specific kind of configurability is not available via {@link ObjectReader} and
 *   {@link ObjectWriter}, you may need to use multiple {@link ObjectMapper} instead (for example:
 *   you cannot change mix-in annotations on-the-fly; or, set of custom (de)serializers).
 *   To help with this usage, you may want to use method {@link #copy()} which creates a clone
 *   of the mapper with specific configuration, and allows configuration of the copied instance
 *   before it gets used. Note that {@link #copy} operation is as expensive as constructing
 *   a new {@link ObjectMapper} instance: if possible, you should still pool and reuse mappers
 *   if you intend to use them for multiple operations.
 *  </li>
 * </ul>
 *<p>
 * Note on caching: root-level deserializers are always cached, and accessed
 * using full (generics-aware) type information. This is different from
 * caching of referenced types, which is more limited and is done only
 * for a subset of all deserializer types. The main reason for difference
 * is that at root-level there is no incoming reference (and hence no
 * referencing property, no referral information or annotations to
 * produce differing deserializers), and that the performance impact
 * greatest at root level (since it'll essentially cache the full
 * graph of deserializers involved).
 *<p>
 * Notes on security: use of "default typing" feature (see {@link #enableDefaultTyping()})
 * is a potential security risk, if used with untrusted content (content generated by
 * untrusted external parties). If so, you may want to construct a custom
 * {@link TypeResolverBuilder} implementation to limit possible types to instantiate,
 * (using {@link #setDefaultTyping}).
 */
public class ObjectMapper
    extends ObjectCodec
    implements Versioned,
        java.io.Serializable // as of 2.1
{
    private static final long serialVersionUID = 2L; // as of 2.9

    /*
    /**********************************************************
    /* Helper classes, enums
    /**********************************************************
     */

    /**
     * Enumeration used with {@link ObjectMapper#activateDefaultTyping(PolymorphicTypeValidator)}
     * to specify what kind of types (classes) default typing should
     * be used for. It will only be used if no explicit type information
     * is found, but this enumeration further limits subset of those types.
     *<p>
     * Since 2.4 there are special exceptions for JSON Tree model
     * types (sub-types of {@link TreeNode}: default typing is never
     * applied to them.
     * Since 2.8(.4) additional checks are made to avoid attempts at default
     * typing primitive-valued properties.
     *<p>
     * NOTE: use of Default Typing can be a potential security risk if incoming
     * content comes from untrusted sources, and it is recommended that this
     * is either not done, or, if enabled, make sure to {@code activateDefaultTyping(...)}
     * methods that take {@link PolymorphicTypeValidator} that limits applicability
     * to known trusted types.
     */
    public enum DefaultTyping {
        /**
         * This value means that only properties that have
         * {@link java.lang.Object} as declared type (including
         * generic types without explicit type) will use default
         * typing.
         */
        JAVA_LANG_OBJECT,

        /**
         * Value that means that default typing will be used for
         * properties with declared type of {@link java.lang.Object}
         * or an abstract type (abstract class or interface).
         * Note that this does <b>not</b> include array types.
         *<p>
         * Since 2.4, this does NOT apply to {@link TreeNode} and its subtypes.
         */
        OBJECT_AND_NON_CONCRETE,

        /**
         * Value that means that default typing will be used for
         * all types covered by {@link #OBJECT_AND_NON_CONCRETE}
         * plus all array types for them.
         *<p>
         * Since 2.4, this does NOT apply to {@link TreeNode} and its subtypes.
         */
        NON_CONCRETE_AND_ARRAYS,

        /**
         * Value that means that default typing will be used for
         * all non-final types, with exception of small number of
         * "natural" types (String, Boolean, Integer, Double), which
         * can be correctly inferred from JSON; as well as for
         * all arrays of non-final types.
         *<p>
         * Since 2.4, this does NOT apply to {@link TreeNode} and its subtypes.
         */
        NON_FINAL,

        /**
         * Value that means that default typing will be used for
         * all types, with exception of small number of
         * "natural" types (String, Boolean, Integer, Double) that
         * can be correctly inferred from JSON, and primitives (which
         * can not be polymorphic either).
         * Typing is also enabled for all array types.
         *<p>
         * WARNING: most of the time this is <b>NOT</b> the setting you want
         * as it tends to add Type Ids everywhere, even in cases
         * where type can not be anything other than declared (for example
         * if declared value type of a property is {@code final} -- for example,
         * properties of type {@code long} (or wrapper {@code Long}).
         *<p>
         * Note that this is rarely the option you should use as it results
         * in adding type information in many places where it should not be needed:
         * make sure you understand its behavior.
         * The only known use case for this setting is for serialization
         * when passing instances of final class, and base type is not
         * separately specified.
         *
         * @since 2.10
         */
        EVERYTHING
    }

    /**
     * Customized {@link TypeResolverBuilder} that provides type resolver builders
     * used with so-called "default typing"
     * (see {@link ObjectMapper#activateDefaultTyping(PolymorphicTypeValidator)} for details).
     *<p>
     * Type resolver construction is based on configuration: implementation takes care
     * of only providing builders in cases where type information should be applied.
     * This is important since build calls may be sent for any and all types, and
     * type information should NOT be applied to all of them.
     */
    public static class DefaultTypeResolverBuilder
        extends StdTypeResolverBuilder
        implements java.io.Serializable
    {
        private static final long serialVersionUID = 1L;

        /**
         * Definition of what types is this default typer valid for.
         */
        protected final DefaultTyping _appliesFor;

        /**
         * {@link PolymorphicTypeValidator} top use for validating that the subtypes
         * resolved are valid for use (usually to protect against possible
         * security issues)
         *
         * @since 2.10
         */
        protected final PolymorphicTypeValidator _subtypeValidator;

        /**
         * @deprecated Since 2.10
         */
        @Deprecated // since 2.10
        public DefaultTypeResolverBuilder(DefaultTyping t) {
            this(t, LaissezFaireSubTypeValidator.instance);
        }

        /**
         * @since 2.10
         */
        public DefaultTypeResolverBuilder(DefaultTyping t, PolymorphicTypeValidator ptv) {
            _appliesFor = _requireNonNull(t, "Can not pass `null` DefaultTyping");
            _subtypeValidator = _requireNonNull(ptv, "Can not pass `null` PolymorphicTypeValidator");
        }

        // @since 2.13
        protected DefaultTypeResolverBuilder(DefaultTypeResolverBuilder base, Class<?> defaultImpl) {
            super(base, defaultImpl);
            _appliesFor = base._appliesFor;
            _subtypeValidator = base._subtypeValidator;
        }

        // 20-Jan-2020: as per [databind#2599] Objects.requireNonNull() from JDK7 not in all Android so
        private static <T> T _requireNonNull(T value, String msg) {
            // Replacement for: return Objects.requireNonNull(t, msg);
            if (value == null) {
                throw new NullPointerException(msg);
            }
            return value;
        }

        /**
         * @since 2.10
         */
        public static DefaultTypeResolverBuilder construct(DefaultTyping t,
                PolymorphicTypeValidator ptv) {
            return new DefaultTypeResolverBuilder(t, ptv);
        }

        @Override // since 2.13
        public DefaultTypeResolverBuilder withDefaultImpl(Class<?> defaultImpl) {
            if (_defaultImpl == defaultImpl) {
                return this;
            }
            ClassUtil.verifyMustOverride(DefaultTypeResolverBuilder.class, this, "withDefaultImpl");
            return new DefaultTypeResolverBuilder(this, defaultImpl);
        }

        @Override // since 2.10
        public PolymorphicTypeValidator subTypeValidator(MapperConfig<?> config) {
            return _subtypeValidator;
        }

        @Override
        public TypeDeserializer buildTypeDeserializer(DeserializationConfig config,
                JavaType baseType, Collection<NamedType> subtypes)
        {
            return useForType(baseType) ? super.buildTypeDeserializer(config, baseType, subtypes) : null;
        }

        @Override
        public TypeSerializer buildTypeSerializer(SerializationConfig config,
                JavaType baseType, Collection<NamedType> subtypes)
        {
            return useForType(baseType) ? super.buildTypeSerializer(config, baseType, subtypes) : null;
        }

        /**
         * Method called to check if the default type handler should be
         * used for given type.
         * Note: "natural types" (String, Boolean, Integer, Double) will never
         * use typing; that is both due to them being concrete and final,
         * and since actual serializers and deserializers will also ignore any
         * attempts to enforce typing.
         */
        public boolean useForType(JavaType t)
        {
            // 03-Oct-2016, tatu: As per [databind#1395], need to skip
            //  primitive types too, regardless
            if (t.isPrimitive()) {
                return false;
            }

            switch (_appliesFor) {
            case NON_CONCRETE_AND_ARRAYS:
                while (t.isArrayType()) {
                    t = t.getContentType();
                }
                // fall through
            case OBJECT_AND_NON_CONCRETE:
                // 19-Apr-2016, tatu: ReferenceType like Optional also requires similar handling:
                while (t.isReferenceType()) {
                    t = t.getReferencedType();
                }
                return t.isJavaLangObject()
                        || (!t.isConcrete()
                                // [databind#88] Should not apply to JSON tree models:
                                && !TreeNode.class.isAssignableFrom(t.getRawClass()));

            case NON_FINAL:
                while (t.isArrayType()) {
                    t = t.getContentType();
                }
                // 19-Apr-2016, tatu: ReferenceType like Optional also requires similar handling:
                while (t.isReferenceType()) {
                    t = t.getReferencedType();
                }
                // [databind#88] Should not apply to JSON tree models:
                return !t.isFinal() && !TreeNode.class.isAssignableFrom(t.getRawClass());
            case EVERYTHING:
                // So, excluding primitives (handled earlier) and "Natural types" (handled
                // before this method is called), applied to everything
                return true;
            default:
            case JAVA_LANG_OBJECT:
                return t.isJavaLangObject();
            }
        }
    }

    /*
    /**********************************************************
    /* Internal constants, singletons
    /**********************************************************
     */

    // 16-May-2009, tatu: Ditto ^^^
    protected final static AnnotationIntrospector DEFAULT_ANNOTATION_INTROSPECTOR = new JacksonAnnotationIntrospector();

    /**
     * Base settings contain defaults used for all {@link ObjectMapper}
     * instances.
     */
    protected final static BaseSettings DEFAULT_BASE = new BaseSettings(
            null, // cannot share global ClassIntrospector any more (2.5+)
            DEFAULT_ANNOTATION_INTROSPECTOR,
             null, TypeFactory.defaultInstance(),
            null, StdDateFormat.instance, null,
            Locale.getDefault(),
            null, // to indicate "use Jackson default TimeZone" (UTC since Jackson 2.7)
            Base64Variants.getDefaultVariant(),
            // Only for 2.x; 3.x will use more restrictive default
            LaissezFaireSubTypeValidator.instance,
            // Since 2.12:
            new DefaultAccessorNamingStrategy.Provider(),
            // Since 2.16: [databind#2502] Add a way to configure Caches Jackson uses
            DefaultCacheProvider.defaultInstance()
    );

    /*
    /**********************************************************
    /* Configuration settings, shared
    /**********************************************************
     */

    /**
     * Factory used to create {@link JsonParser} and {@link JsonGenerator}
     * instances as necessary.
     */
    protected final JsonFactory _jsonFactory;

    /**
     * Specific factory used for creating {@link JavaType} instances;
     * needed to allow modules to add more custom type handling
     * (mostly to support types of non-Java JVM languages)
     */
    protected TypeFactory _typeFactory;

    /**
     * Provider for values to inject in deserialized POJOs.
     */
    protected InjectableValues _injectableValues;

    /**
     * Thing used for registering sub-types, resolving them to
     * super/sub-types as needed.
     */
    protected SubtypeResolver _subtypeResolver;

    /**
     * Currently active per-type configuration overrides, accessed by
     * declared type of property.
     *
     * @since 2.9
     */
    protected final ConfigOverrides _configOverrides;

    /**
     * Current set of coercion configuration definitions that define allowed
     * (and not allowed) coercions from secondary shapes.
     *
     * @since 2.12
     */
    protected final CoercionConfigs _coercionConfigs;

    /*
    /**********************************************************
    /* Configuration settings: mix-in annotations
    /**********************************************************
     */

    /**
     * Mapping that defines how to apply mix-in annotations: key is
     * the type to received additional annotations, and value is the
     * type that has annotations to "mix in".
     *<p>
     * Annotations associated with the value classes will be used to
     * override annotations of the key class, associated with the
     * same field or method. They can be further masked by sub-classes:
     * you can think of it as injecting annotations between the target
     * class and its sub-classes (or interfaces)
     *
     * @since 2.6 (earlier was a simple {@link java.util.Map}
     */
    protected SimpleMixInResolver _mixIns;

    /*
    /**********************************************************
    /* Configuration settings, serialization
    /**********************************************************
     */

    /**
     * Configuration object that defines basic global
     * settings for the serialization process
     */
    protected SerializationConfig _serializationConfig;

    /**
     * Object that manages access to serializers used for serialization,
     * including caching.
     * It is configured with {@link #_serializerFactory} to allow
     * for constructing custom serializers.
     *<p>
     * Note: while serializers are only exposed {@link SerializerProvider},
     * mappers and readers need to access additional API defined by
     * {@link DefaultSerializerProvider}
     */
    protected DefaultSerializerProvider _serializerProvider;

    /**
     * Serializer factory used for constructing serializers.
     */
    protected SerializerFactory _serializerFactory;

    /*
    /**********************************************************
    /* Configuration settings, deserialization
    /**********************************************************
     */

    /**
     * Configuration object that defines basic global
     * settings for the serialization process
     */
    protected DeserializationConfig _deserializationConfig;

    /**
     * Blueprint context object; stored here to allow custom
     * sub-classes. Contains references to objects needed for
     * deserialization construction (cache, factory).
     */
    protected DefaultDeserializationContext _deserializationContext;

    /*
    /**********************************************************
    /* Module-related
    /**********************************************************
     */

    /**
     * Set of module types (as per {@link Module#getTypeId()} that have been
     * registered; kept track of iff {@link MapperFeature#IGNORE_DUPLICATE_MODULE_REGISTRATIONS}
     * is enabled, so that duplicate registration calls can be ignored
     * (to avoid adding same handlers multiple times, mostly).
     *
     * @since 2.5
     */
    protected Set<Object> _registeredModuleTypes;

    /*
    /**********************************************************
    /* Caching
    /**********************************************************
     */

    /* Note: handling of serializers and deserializers is not symmetric;
     * and as a result, only root-level deserializers can be cached here.
     * This is mostly because typing and resolution for deserializers is
     * fully static; whereas it is quite dynamic for serialization.
     */

    /**
     * We will use a separate main-level Map for keeping track
     * of root-level deserializers. This is where most successful
     * cache lookups get resolved.
     * Map will contain resolvers for all kinds of types, including
     * container types: this is different from the component cache
     * which will only cache bean deserializers.
     *<p>
     * Given that we don't expect much concurrency for additions
     * (should very quickly converge to zero after startup), let's
     * explicitly define a low concurrency setting.
     *<p>
     * These may are either "raw" deserializers (when
     * no type information is needed for base type), or type-wrapped
     * deserializers (if it is needed)
     */
    final protected ConcurrentHashMap<JavaType, JsonDeserializer<Object>> _rootDeserializers
        = new ConcurrentHashMap<JavaType, JsonDeserializer<Object>>(64, 0.6f, 2);

    /*
    /**********************************************************
    /* Life-cycle: constructing instance
    /**********************************************************
     */

    /**
     * Default constructor, which will construct the default
     * {@link JsonFactory} as necessary, use
     * {@link SerializerProvider} as its
     * {@link SerializerProvider}, and
     * {@link BeanSerializerFactory} as its
     * {@link SerializerFactory}.
     * This means that it
     * can serialize all standard JDK types, as well as regular
     * Java Beans (based on method names and Jackson-specific annotations),
     * but does not support JAXB annotations.
     */
    public ObjectMapper() {
        this(null, null, null);
    }

    /**
     * Constructs instance that uses specified {@link JsonFactory}
     * for constructing necessary {@link JsonParser}s and/or
     * {@link JsonGenerator}s.
     */
    public ObjectMapper(JsonFactory jf) {
        this(jf, null, null);
    }

    /**
     * Copy-constructor, mostly used to support {@link #copy}.
     *
     * @since 2.1
     */
    protected ObjectMapper(ObjectMapper src)
    {
        this(src, null);
    }


    /**
     * Copy-constructor, mostly used to support {@link #copyWith(JsonFactory)}.
     * @since 2.14
     */
    protected ObjectMapper(ObjectMapper src, JsonFactory factory)
    {
        _jsonFactory = (factory != null) ? factory : src._jsonFactory.copy();
        _jsonFactory.setCodec(this);
        _subtypeResolver = src._subtypeResolver.copy();
        _typeFactory = src._typeFactory;
        _injectableValues = src._injectableValues;
        _configOverrides = src._configOverrides.copy();
        _coercionConfigs = src._coercionConfigs.copy();
        _mixIns = src._mixIns.copy();

        RootNameLookup rootNames = new RootNameLookup();
        _serializationConfig = new SerializationConfig(src._serializationConfig,
                _subtypeResolver, _mixIns, rootNames, _configOverrides);
        _deserializationConfig = new DeserializationConfig(src._deserializationConfig,
                _subtypeResolver, _mixIns, rootNames, _configOverrides,
                _coercionConfigs);
        _serializerProvider = src._serializerProvider.copy();
        _deserializationContext = src._deserializationContext.copy();

        // Default serializer factory is stateless, can just assign
        _serializerFactory = src._serializerFactory;

        // as per [databind#922], [databind#1078] make sure to copy registered modules as appropriate
        Set<Object> reg = src._registeredModuleTypes;
        if (reg == null) {
            _registeredModuleTypes = null;
        } else {
            _registeredModuleTypes = new LinkedHashSet<Object>(reg);
        }
    }

    /**
     * Constructs instance that uses specified {@link JsonFactory}
     * for constructing necessary {@link JsonParser}s and/or
     * {@link JsonGenerator}s, and uses given providers for accessing
     * serializers and deserializers.
     *
     * @param jf JsonFactory to use: if null, a new {@link MappingJsonFactory} will be constructed
     * @param sp SerializerProvider to use: if null, a {@link SerializerProvider} will be constructed
     * @param dc Blueprint deserialization context instance to use for creating
     *    actual context objects; if null, will construct standard
     *    {@link DeserializationContext}
     */
    public ObjectMapper(JsonFactory jf,
            DefaultSerializerProvider sp, DefaultDeserializationContext dc)
    {
        // 02-Mar-2009, tatu: Important: we MUST default to using the mapping factory,
        //  otherwise tree serialization will have problems with POJONodes.
        if (jf == null) {
            _jsonFactory = new MappingJsonFactory(this);
        } else {
            _jsonFactory = jf;
            if (jf.getCodec() == null) { // as per [JACKSON-741]
                _jsonFactory.setCodec(this);
            }
        }
        _subtypeResolver = new StdSubtypeResolver();
        RootNameLookup rootNames = new RootNameLookup();
        // and default type factory is shared one
        _typeFactory = TypeFactory.defaultInstance();

        SimpleMixInResolver mixins = new SimpleMixInResolver(null);
        _mixIns = mixins;
        BaseSettings base = DEFAULT_BASE.withClassIntrospector(defaultClassIntrospector());
        _configOverrides = new ConfigOverrides();
        _coercionConfigs = new CoercionConfigs();
        _serializationConfig = new SerializationConfig(base,
                _subtypeResolver, mixins, rootNames, _configOverrides,
                DatatypeFeatures.defaultFeatures());
        _deserializationConfig = new DeserializationConfig(base,
                _subtypeResolver, mixins, rootNames, _configOverrides,
                _coercionConfigs,
                DatatypeFeatures.defaultFeatures());

        // Some overrides we may need
        final boolean needOrder = _jsonFactory.requiresPropertyOrdering();
        if (needOrder ^ _serializationConfig.isEnabled(MapperFeature.SORT_PROPERTIES_ALPHABETICALLY)) {
            configure(MapperFeature.SORT_PROPERTIES_ALPHABETICALLY, needOrder);
        }

        _serializerProvider = (sp == null) ? new DefaultSerializerProvider.Impl() : sp;
        _deserializationContext = (dc == null) ?
                new DefaultDeserializationContext.Impl(BeanDeserializerFactory.instance) : dc;

        // Default serializer factory is stateless, can just assign
        _serializerFactory = BeanSerializerFactory.instance;
    }

    /**
     * Overridable helper method used to construct default {@link ClassIntrospector}
     * to use.
     *
     * @since 2.5
     */
    protected ClassIntrospector defaultClassIntrospector() {
        return new BasicClassIntrospector();
    }

    /*
    /**********************************************************
    /* Methods sub-classes MUST override
    /**********************************************************
     */

    /**
     * Method for creating a new {@link ObjectMapper} instance that
     * has same initial configuration as this instance. Note that this
     * also requires making a copy of the underlying {@link JsonFactory}
     * instance.
     *<p>
     * Method is typically
     * used when multiple, differently configured mappers are needed.
     * Although configuration is shared, cached serializers and deserializers
     * are NOT shared, which means that the new instance may be re-configured
     * before use; meaning that it behaves the same way as if an instance
     * was constructed from scratch.
     *
     * @since 2.1
     */
    public ObjectMapper copy() {
        _checkInvalidCopy(ObjectMapper.class);
        return new ObjectMapper(this);
    }

    /**
     * Method for creating a new {@link ObjectMapper}. Differs from a regular copy, as a
     * {@link JsonFactory} to be used can be passed as an argument, which will be used to
     * create the copy rather than the one present on the object to be copied.
     *
     * @param factory JsonFactory to be used.
     * @return ObjectMapper
     * @since 2.14
     */
    public ObjectMapper copyWith(JsonFactory factory) {
        _checkInvalidCopy(ObjectMapper.class);
        return new ObjectMapper(this, factory);
    }

    /**
     * @since 2.1
     */
    protected void _checkInvalidCopy(Class<?> exp)
    {
        if (getClass() != exp) {
            // 10-Nov-2016, tatu: could almost use `ClassUtil.verifyMustOverride()` but not quite
            throw new IllegalStateException("Failed copy()/copyWith(): "+getClass().getName()
                    +" (version: "+version()+") does not override copy()/copyWith(); it has to");
        }
    }

    /*
    /**********************************************************
    /* Methods sub-classes MUST override if providing custom
    /* ObjectReader/ObjectWriter implementations
    /**********************************************************
     */

    /**
     * Factory method sub-classes must override, to produce {@link ObjectReader}
     * instances of proper sub-type
     *
     * @since 2.5
     */
    protected ObjectReader _newReader(DeserializationConfig config) {
        return new ObjectReader(this, config);
    }

    /**
     * Factory method sub-classes must override, to produce {@link ObjectReader}
     * instances of proper sub-type
     *
     * @since 2.5
     */
    protected ObjectReader _newReader(DeserializationConfig config,
            JavaType valueType, Object valueToUpdate,
            FormatSchema schema, InjectableValues injectableValues) {
        return new ObjectReader(this, config, valueType, valueToUpdate, schema, injectableValues);
    }

    /**
     * Factory method sub-classes must override, to produce {@link ObjectWriter}
     * instances of proper sub-type
     *
     * @since 2.5
     */
    protected ObjectWriter _newWriter(SerializationConfig config) {
        return new ObjectWriter(this, config);
    }

    /**
     * Factory method sub-classes must override, to produce {@link ObjectWriter}
     * instances of proper sub-type
     *
     * @since 2.5
     */
    protected ObjectWriter _newWriter(SerializationConfig config, FormatSchema schema) {
        return new ObjectWriter(this, config, schema);
    }

    /**
     * Factory method sub-classes must override, to produce {@link ObjectWriter}
     * instances of proper sub-type
     *
     * @since 2.5
     */
    protected ObjectWriter _newWriter(SerializationConfig config,
            JavaType rootType, PrettyPrinter pp) {
        return new ObjectWriter(this, config, rootType, pp);
    }

    /*
    /**********************************************************
    /* Versioned impl
    /**********************************************************
     */

    /**
     * Method that will return version information stored in and read from jar
     * that contains this class.
     */
    @Override
    public Version version() {
        return com.fasterxml.jackson.databind.cfg.PackageVersion.VERSION;
    }

    /*
    /**********************************************************
    /* Module registration, discovery
    /**********************************************************
     */

    /**
     * Method for registering a module that can extend functionality
     * provided by this mapper; for example, by adding providers for
     * custom serializers and deserializers.
     *
     * @param module Module to register
     */
    public ObjectMapper registerModule(Module module)
    {
        _assertNotNull("module", module);
        // Let's ensure we have access to name and version information,
        // even if we do not have immediate use for either. This way we know
        // that they will be available from beginning
        String name = module.getModuleName();
        if (name == null) {
            throw new IllegalArgumentException("Module without defined name");
        }
        Version version = module.version();
        if (version == null) {
            throw new IllegalArgumentException("Module without defined version");
        }

        // [databind#2432]: Modules may depend on other modules; if so, register those first
        for (Module dep : module.getDependencies()) {
            registerModule(dep);
        }

        // then module itself
        if (isEnabled(MapperFeature.IGNORE_DUPLICATE_MODULE_REGISTRATIONS)) {
            Object typeId = module.getTypeId();
            if (typeId != null) {
                if (_registeredModuleTypes == null) {
                    // plus let's keep them in order too, easier to debug or expose
                    // in registration order if that matter
                    _registeredModuleTypes = new LinkedHashSet<Object>();
                }
                // try adding; if already had it, should skip
                if (!_registeredModuleTypes.add(typeId)) {
                    return this;
                }
            }
        }

        // And then call registration
        module.setupModule(new Module.SetupContext()
        {
            // // // Accessors

            @Override
            public Version getMapperVersion() {
                return version();
            }

            @SuppressWarnings("unchecked")
            @Override
            public <C extends ObjectCodec> C getOwner() {
                // why do we need the cast here?!?
                return (C) ObjectMapper.this;
            }

            @Override
            public TypeFactory getTypeFactory() {
                return _typeFactory;
            }

            @Override
            public boolean isEnabled(MapperFeature f) {
                return ObjectMapper.this.isEnabled(f);
            }

            @Override
            public boolean isEnabled(DeserializationFeature f) {
                return ObjectMapper.this.isEnabled(f);
            }

            @Override
            public boolean isEnabled(SerializationFeature f) {
                return ObjectMapper.this.isEnabled(f);
            }

            @Override
            public boolean isEnabled(JsonFactory.Feature f) {
                return ObjectMapper.this.isEnabled(f);
            }

            @Override
            public boolean isEnabled(JsonParser.Feature f) {
                return ObjectMapper.this.isEnabled(f);
            }

            @Override
            public boolean isEnabled(JsonGenerator.Feature f) {
                return ObjectMapper.this.isEnabled(f);
            }

            // // // Mutant accessors

            @Override
            public MutableConfigOverride configOverride(Class<?> type) {
                return ObjectMapper.this.configOverride(type);
            }

            // // // Methods for registering handlers: deserializers

            @Override
            public void addDeserializers(Deserializers d) {
                DeserializerFactory df = _deserializationContext._factory.withAdditionalDeserializers(d);
                _deserializationContext = _deserializationContext.with(df);
            }

            @Override
            public void addKeyDeserializers(KeyDeserializers d) {
                DeserializerFactory df = _deserializationContext._factory.withAdditionalKeyDeserializers(d);
                _deserializationContext = _deserializationContext.with(df);
            }

            @Override
            public void addBeanDeserializerModifier(BeanDeserializerModifier modifier) {
                DeserializerFactory df = _deserializationContext._factory.withDeserializerModifier(modifier);
                _deserializationContext = _deserializationContext.with(df);
            }

            // // // Methods for registering handlers: serializers

            @Override
            public void addSerializers(Serializers s) {
                _serializerFactory = _serializerFactory.withAdditionalSerializers(s);
            }

            @Override
            public void addKeySerializers(Serializers s) {
                _serializerFactory = _serializerFactory.withAdditionalKeySerializers(s);
            }

            @Override
            public void addBeanSerializerModifier(BeanSerializerModifier modifier) {
                _serializerFactory = _serializerFactory.withSerializerModifier(modifier);
            }

            // // // Methods for registering handlers: other

            @Override
            public void addAbstractTypeResolver(AbstractTypeResolver resolver) {
                DeserializerFactory df = _deserializationContext._factory.withAbstractTypeResolver(resolver);
                _deserializationContext = _deserializationContext.with(df);
            }

            @Override
            public void addTypeModifier(TypeModifier modifier) {
                TypeFactory f = _typeFactory;
                f = f.withModifier(modifier);
                setTypeFactory(f);
            }

            @Override
            public void addValueInstantiators(ValueInstantiators instantiators) {
                DeserializerFactory df = _deserializationContext._factory.withValueInstantiators(instantiators);
                _deserializationContext = _deserializationContext.with(df);
            }

            @Override
            public void setClassIntrospector(ClassIntrospector ci) {
                _deserializationConfig = _deserializationConfig.with(ci);
                _serializationConfig = _serializationConfig.with(ci);
            }

            @Override
            public void insertAnnotationIntrospector(AnnotationIntrospector ai) {
                _deserializationConfig = _deserializationConfig.withInsertedAnnotationIntrospector(ai);
                _serializationConfig = _serializationConfig.withInsertedAnnotationIntrospector(ai);
            }

            @Override
            public void appendAnnotationIntrospector(AnnotationIntrospector ai) {
                _deserializationConfig = _deserializationConfig.withAppendedAnnotationIntrospector(ai);
                _serializationConfig = _serializationConfig.withAppendedAnnotationIntrospector(ai);
            }

            @Override
            public void registerSubtypes(Class<?>... subtypes) {
                ObjectMapper.this.registerSubtypes(subtypes);
            }

            @Override
            public void registerSubtypes(NamedType... subtypes) {
                ObjectMapper.this.registerSubtypes(subtypes);
            }

            @Override
            public void registerSubtypes(Collection<Class<?>> subtypes) {
                ObjectMapper.this.registerSubtypes(subtypes);
            }

            @Override
            public void setMixInAnnotations(Class<?> target, Class<?> mixinSource) {
                addMixIn(target, mixinSource);
            }

            @Override
            public void addDeserializationProblemHandler(DeserializationProblemHandler handler) {
                addHandler(handler);
            }

            @Override
            public void setNamingStrategy(PropertyNamingStrategy naming) {
                setPropertyNamingStrategy(naming);
            }
        });

        return this;
    }

    /**
     * Convenience method for registering specified modules in order;
     * functionally equivalent to:
     *<pre>
     *   for (Module module : modules) {
     *      registerModule(module);
     *   }
     *</pre>
     *
     * @since 2.2
     */
    public ObjectMapper registerModules(Module... modules)
    {
        for (Module module : modules) {
            registerModule(module);
        }
        return this;
    }

    /**
     * Convenience method for registering specified modules in order;
     * functionally equivalent to:
     *<pre>
     *   for (Module module : modules) {
     *      registerModule(module);
     *   }
     *</pre>
     *
     * @since 2.2
     */
    public ObjectMapper registerModules(Iterable<? extends Module> modules)
    {
        _assertNotNull("modules", modules);
        for (Module module : modules) {
            registerModule(module);
        }
        return this;
    }

    /**
     * The set of {@link Module} typeIds that are registered in this
     * ObjectMapper, if (and only if!)
     * {@link MapperFeature#IGNORE_DUPLICATE_MODULE_REGISTRATIONS}
     * is enabled AND module being added returns non-{@code null} value
     * for its {@link Module#getTypeId()}.
     *<p>
     * NOTE: when using the default {@link com.fasterxml.jackson.databind.module.SimpleModule}
     * constructor, its id is specified as {@code null} and as a consequence such
     * module is NOT included in returned set.
     *
     * @since 2.9.6
     */
    public Set<Object> getRegisteredModuleIds()
    {
        return (_registeredModuleTypes == null) ?
                Collections.emptySet() : Collections.unmodifiableSet(_registeredModuleTypes);
    }

    /**
     * Method for locating available methods, using JDK {@link ServiceLoader}
     * facility, along with module-provided SPI.
     *<p>
     * Note that method does not do any caching, so calls should be considered
     * potentially expensive.
     *
     * @since 2.2
     */
    public static List<Module> findModules() {
        return findModules(null);
    }

    /**
     * Method for locating available methods, using JDK {@link ServiceLoader}
     * facility, along with module-provided SPI.
     *<p>
     * Note that method does not do any caching, so calls should be considered
     * potentially expensive.
     *
     * @since 2.2
     */
    public static List<Module> findModules(ClassLoader classLoader)
    {
        ArrayList<Module> modules = new ArrayList<Module>();
        ServiceLoader<Module> loader = secureGetServiceLoader(Module.class, classLoader);
        for (Module module : loader) {
            modules.add(module);
        }
        return modules;
    }

    private static <T> ServiceLoader<T> secureGetServiceLoader(final Class<T> clazz, final ClassLoader classLoader) {
        final SecurityManager sm = System.getSecurityManager();
        if (sm == null) {
            return (classLoader == null) ?
                    ServiceLoader.load(clazz) : ServiceLoader.load(clazz, classLoader);
        }
        return AccessController.doPrivileged(new PrivilegedAction<ServiceLoader<T>>() {
            @Override
            public ServiceLoader<T> run() {
                return (classLoader == null) ?
                        ServiceLoader.load(clazz) : ServiceLoader.load(clazz, classLoader);
            }
        });
    }

    /**
     * Convenience method that is functionally equivalent to:
     *<code>
     *   mapper.registerModules(mapper.findModules());
     *</code>
     *<p>
     * As with {@link #findModules()}, no caching is done for modules, so care
     * needs to be taken to either create and share a single mapper instance;
     * or to cache introspected set of modules.
     *
     * @since 2.2
     */
    public ObjectMapper findAndRegisterModules() {
        return registerModules(findModules());
    }


    /*
    /**********************************************************
    /* Factory methods for creating JsonGenerators (added in 2.11)
    /**********************************************************
     */

    /**
     * Factory method for constructing properly initialized {@link JsonGenerator}
     * to write content using specified {@link OutputStream}.
     * Generator is not managed (or "owned") by mapper: caller is responsible
     * for properly closing it once content generation is complete.
     *
     * @since 2.11
     */
    public JsonGenerator createGenerator(OutputStream out) throws IOException {
        _assertNotNull("out", out);
        JsonGenerator g = _jsonFactory.createGenerator(out, JsonEncoding.UTF8);
        _serializationConfig.initialize(g);
        return g;
    }

    /**
     * Factory method for constructing properly initialized {@link JsonGenerator}
     * to write content using specified {@link OutputStream} and encoding.
     * Generator is not managed (or "owned") by mapper: caller is responsible
     * for properly closing it once content generation is complete.
     *
     * @since 2.11
     */
    public JsonGenerator createGenerator(OutputStream out, JsonEncoding enc) throws IOException {
        _assertNotNull("out", out);
        JsonGenerator g = _jsonFactory.createGenerator(out, enc);
        _serializationConfig.initialize(g);
        return g;
    }

    /**
     * Factory method for constructing properly initialized {@link JsonGenerator}
     * to write content using specified {@link Writer}.
     * Generator is not managed (or "owned") by mapper: caller is responsible
     * for properly closing it once content generation is complete.
     *
     * @since 2.11
     */
    public JsonGenerator createGenerator(Writer w) throws IOException {
        _assertNotNull("w", w);
        JsonGenerator g = _jsonFactory.createGenerator(w);
        _serializationConfig.initialize(g);
        return g;
    }

    /**
     * Factory method for constructing properly initialized {@link JsonGenerator}
     * to write content to specified {@link File}, using specified encoding.
     * Generator is not managed (or "owned") by mapper: caller is responsible
     * for properly closing it once content generation is complete.
     *
     * @since 2.11
     */
    public JsonGenerator createGenerator(File outputFile, JsonEncoding enc) throws IOException {
        _assertNotNull("outputFile", outputFile);
        JsonGenerator g = _jsonFactory.createGenerator(outputFile, enc);
        _serializationConfig.initialize(g);
        return g;
    }

    /**
     * Factory method for constructing properly initialized {@link JsonGenerator}
     * to write content using specified {@link DataOutput}.
     * Generator is not managed (or "owned") by mapper: caller is responsible
     * for properly closing it once content generation is complete.
     *
     * @since 2.11
     */
    public JsonGenerator createGenerator(DataOutput out) throws IOException {
        _assertNotNull("out", out);
        JsonGenerator g = _jsonFactory.createGenerator(out);
        _serializationConfig.initialize(g);
        return g;
    }

    /*
    /**********************************************************
    /* Factory methods for creating JsonParsers (added in 2.11)
    /**********************************************************
     */

    /**
     * Factory method for constructing properly initialized {@link JsonParser}
     * to read content from specified {@link File}.
     * Parser is not managed (or "owned") by ObjectMapper: caller is responsible
     * for properly closing it once content reading is complete.
     *
     * @since 2.11
     */
    public JsonParser createParser(File src) throws IOException {
        _assertNotNull("src", src);
        return _deserializationConfig.initialize(_jsonFactory.createParser(src));
    }

    /**
     * Factory method for constructing properly initialized {@link JsonParser}
     * to read content from specified {@link File}.
     * Parser is not managed (or "owned") by ObjectMapper: caller is responsible
     * for properly closing it once content reading is complete.
     *
     * @since 2.11
     */
    public JsonParser createParser(URL src) throws IOException {
        _assertNotNull("src", src);
        return _deserializationConfig.initialize(_jsonFactory.createParser(src));
    }

    /**
     * Factory method for constructing properly initialized {@link JsonParser}
     * to read content using specified {@link InputStream}.
     * Parser is not managed (or "owned") by ObjectMapper: caller is responsible
     * for properly closing it once content reading is complete.
     *
     * @since 2.11
     */
    public JsonParser createParser(InputStream in) throws IOException {
        _assertNotNull("in", in);
        return _deserializationConfig.initialize(_jsonFactory.createParser(in));
    }

    /**
     * Factory method for constructing properly initialized {@link JsonParser}
     * to read content using specified {@link Reader}.
     * Parser is not managed (or "owned") by ObjectMapper: caller is responsible
     * for properly closing it once content reading is complete.
     *
     * @since 2.11
     */
    public JsonParser createParser(Reader r) throws IOException {
        _assertNotNull("r", r);
        return _deserializationConfig.initialize(_jsonFactory.createParser(r));
    }

    /**
     * Factory method for constructing properly initialized {@link JsonParser}
     * to read content from specified byte array.
     * Parser is not managed (or "owned") by ObjectMapper: caller is responsible
     * for properly closing it once content reading is complete.
     *
     * @since 2.11
     */
    public JsonParser createParser(byte[] content) throws IOException {
        _assertNotNull("content", content);
        return _deserializationConfig.initialize(_jsonFactory.createParser(content));
    }

    /**
     * Factory method for constructing properly initialized {@link JsonParser}
     * to read content from specified byte array.
     * Parser is not managed (or "owned") by ObjectMapper: caller is responsible
     * for properly closing it once content reading is complete.
     *
     * @since 2.11
     */
    public JsonParser createParser(byte[] content, int offset, int len) throws IOException {
        _assertNotNull("content", content);
        return _deserializationConfig.initialize(_jsonFactory.createParser(content, offset, len));
    }

    /**
     * Factory method for constructing properly initialized {@link JsonParser}
     * to read content from specified String.
     * Parser is not managed (or "owned") by ObjectMapper: caller is responsible
     * for properly closing it once content reading is complete.
     *
     * @since 2.11
     */
    public JsonParser createParser(String content) throws IOException {
        _assertNotNull("content", content);
        return _deserializationConfig.initialize(_jsonFactory.createParser(content));
    }

    /**
     * Factory method for constructing properly initialized {@link JsonParser}
     * to read content from specified character array
     * Parser is not managed (or "owned") by ObjectMapper: caller is responsible
     * for properly closing it once content reading is complete.
     *
     * @since 2.11
     */
    public JsonParser createParser(char[] content) throws IOException {
        _assertNotNull("content", content);
        return _deserializationConfig.initialize(_jsonFactory.createParser(content));
    }

    /**
     * Factory method for constructing properly initialized {@link JsonParser}
     * to read content from specified character array.
     * Parser is not managed (or "owned") by ObjectMapper: caller is responsible
     * for properly closing it once content reading is complete.
     *
     * @since 2.11
     */
    public JsonParser createParser(char[] content, int offset, int len) throws IOException {
        _assertNotNull("content", content);
        return _deserializationConfig.initialize(_jsonFactory.createParser(content, offset, len));
    }

    /**
     * Factory method for constructing properly initialized {@link JsonParser}
     * to read content using specified {@link DataInput}.
     * Parser is not managed (or "owned") by ObjectMapper: caller is responsible
     * for properly closing it once content reading is complete.
     *
     * @since 2.11
     */
    public JsonParser createParser(DataInput content) throws IOException {
        _assertNotNull("content", content);
        return _deserializationConfig.initialize(_jsonFactory.createParser(content));
    }

    /**
     * Factory method for constructing properly initialized {@link JsonParser}
     * to read content using non-blocking (asynchronous) mode.
     * Parser is not managed (or "owned") by ObjectMapper: caller is responsible
     * for properly closing it once content reading is complete.
     *
     * @since 2.11
     */
    public JsonParser createNonBlockingByteArrayParser() throws IOException {
        return _deserializationConfig.initialize(_jsonFactory.createNonBlockingByteArrayParser());
    }

    /*
    /**********************************************************
    /* Configuration: main config object access
    /**********************************************************
     */

    /**
     * Method that returns the shared default {@link SerializationConfig}
     * object that defines configuration settings for serialization.
     *<p>
     * Note that since instances are immutable, you can NOT change settings
     * by accessing an instance and calling methods: this will simply create
     * new instance of config object.
     */
    public SerializationConfig getSerializationConfig() {
        return _serializationConfig;
    }

    /**
     * Method that returns
     * the shared default {@link DeserializationConfig} object
     * that defines configuration settings for deserialization.
     *<p>
     * Note that since instances are immutable, you can NOT change settings
     * by accessing an instance and calling methods: this will simply create
     * new instance of config object.
     */
    public DeserializationConfig getDeserializationConfig() {
        return _deserializationConfig;
    }

    /**
     * Method for getting current {@link DeserializationContext}.
      *<p>
     * Note that since instances are immutable, you can NOT change settings
     * by accessing an instance and calling methods: this will simply create
     * new instance of context object.
    */
    public DeserializationContext getDeserializationContext() {
        return _deserializationContext;
    }

    /*
    /**********************************************************
    /* Configuration: ser/deser factory, provider access
    /**********************************************************
     */

    /**
     * Method for setting specific {@link SerializerFactory} to use
     * for constructing (bean) serializers.
     */
    public ObjectMapper setSerializerFactory(SerializerFactory f) {
        _serializerFactory = f;
        return this;
    }

    /**
     * Method for getting current {@link SerializerFactory}.
      *<p>
     * Note that since instances are immutable, you can NOT change settings
     * by accessing an instance and calling methods: this will simply create
     * new instance of factory object.
     */
    public SerializerFactory getSerializerFactory() {
        return _serializerFactory;
    }

    /**
     * Method for setting "blueprint" {@link SerializerProvider} instance
     * to use as the base for actual provider instances to use for handling
     * caching of {@link JsonSerializer} instances.
     */
    public ObjectMapper setSerializerProvider(DefaultSerializerProvider p) {
        _serializerProvider = p;
        return this;
    }

    /**
     * Accessor for the "blueprint" (or, factory) instance, from which instances
     * are created by calling {@link DefaultSerializerProvider#createInstance}.
     * Note that returned instance cannot be directly used as it is not properly
     * configured: to get a properly configured instance to call, use
     * {@link #getSerializerProviderInstance()} instead.
     */
    public SerializerProvider getSerializerProvider() {
        return _serializerProvider;
    }

    /**
     * Accessor for constructing and returning a {@link SerializerProvider}
     * instance that may be used for accessing serializers. This is same as
     * calling {@link #getSerializerProvider}, and calling {@code createInstance()}
     * on it.
     *
     * @since 2.7
     */
    public SerializerProvider getSerializerProviderInstance() {
        return _serializerProvider(_serializationConfig);
    }

    /*
    /**********************************************************
    /* Configuration: mix-in annotations
    /**********************************************************
     */

    /**
     * Method to use for defining mix-in annotations to use for augmenting
     * annotations that processable (serializable / deserializable)
     * classes have.
     * Mixing in is done when introspecting class annotations and properties.
     * Map passed contains keys that are target classes (ones to augment
     * with new annotation overrides), and values that are source classes
     * (have annotations to use for augmentation).
     * Annotations from source classes (and their supertypes)
     * will <b>override</b>
     * annotations that target classes (and their super-types) have.
     *<p>
     * Note that this method will CLEAR any previously defined mix-ins
     * for this mapper.
     *
     * @since 2.5
     */
    public ObjectMapper setMixIns(Map<Class<?>, Class<?>> sourceMixins)
    {
        // NOTE: does NOT change possible externally configured resolver, just local defs
        _mixIns.setLocalDefinitions(sourceMixins);
        return this;
    }

    /**
     * Method to use for adding mix-in annotations to use for augmenting
     * specified class or interface. All annotations from
     * <code>mixinSource</code> are taken to override annotations
     * that <code>target</code> (or its supertypes) has.
     *
     * @param target Class (or interface) whose annotations to effectively override
     * @param mixinSource Class (or interface) whose annotations are to
     *   be "added" to target's annotations, overriding as necessary
     *
     * @since 2.5
     */
    public ObjectMapper addMixIn(Class<?> target, Class<?> mixinSource)
    {
        _mixIns.addLocalDefinition(target, mixinSource);
        return this;
    }

    /**
     * Method that can be called to specify given resolver for locating
     * mix-in classes to use, overriding directly added mappings.
     * Note that direct mappings are not cleared, but they are only applied
     * if resolver does not provide mix-in matches.
     *
     * @since 2.6
     */
    public ObjectMapper setMixInResolver(ClassIntrospector.MixInResolver resolver)
    {
        SimpleMixInResolver r = _mixIns.withOverrides(resolver);
        if (r != _mixIns) {
            _mixIns = r;
            _deserializationConfig = new DeserializationConfig(_deserializationConfig, r);
            _serializationConfig = new SerializationConfig(_serializationConfig, r);
        }
        return this;
    }

    public Class<?> findMixInClassFor(Class<?> cls) {
        return _mixIns.findMixInClassFor(cls);
    }

    // For testing only:
    public int mixInCount() {
        return _mixIns.localSize();
    }

    /**
     * @deprecated Since 2.5: replaced by a fluent form of the method; {@link #setMixIns}.
     */
    @Deprecated
    public void setMixInAnnotations(Map<Class<?>, Class<?>> sourceMixins) {
        setMixIns(sourceMixins);
    }

    /**
     * @deprecated Since 2.5: replaced by a fluent form of the method; {@link #addMixIn(Class, Class)}.
     */
    @Deprecated
    public final void addMixInAnnotations(Class<?> target, Class<?> mixinSource) {
        addMixIn(target, mixinSource);
    }

    /*
    /**********************************************************
    /* Configuration, introspection
    /**********************************************************
     */

    /**
     * Method for accessing currently configured visibility checker;
     * object used for determining whether given property element
     * (method, field, constructor) can be auto-detected or not.
     */
    public VisibilityChecker<?> getVisibilityChecker() {
        return _serializationConfig.getDefaultVisibilityChecker();
    }

    /**
     * Method for setting currently configured default {@link VisibilityChecker},
     * object used for determining whether given property element
     * (method, field, constructor) can be auto-detected or not.
     * This default checker is used as the base visibility:
     * per-class overrides (both via annotations and per-type config overrides)
     * can further change these settings.
     *
     * @since 2.6
     */
    public ObjectMapper setVisibility(VisibilityChecker<?> vc) {
        _configOverrides.setDefaultVisibility(vc);
        return this;
    }

    /**
     * Convenience method that allows changing configuration for
     * underlying {@link VisibilityChecker}s, to change details of what kinds of
     * properties are auto-detected.
     * Basically short cut for doing:
     *<pre>
     *  mapper.setVisibilityChecker(
     *     mapper.getVisibilityChecker().withVisibility(forMethod, visibility)
     *  );
     *</pre>
     * one common use case would be to do:
     *<pre>
     *  mapper.setVisibility(JsonMethod.FIELD, Visibility.ANY);
     *</pre>
     * which would make all member fields serializable without further annotations,
     * instead of just public fields (default setting).
     *
     * @param forMethod Type of property descriptor affected (field, getter/isGetter,
     *     setter, creator)
     * @param visibility Minimum visibility to require for the property descriptors of type
     *
     * @return Modified mapper instance (that is, "this"), to allow chaining
     *    of configuration calls
     */
    public ObjectMapper setVisibility(PropertyAccessor forMethod, JsonAutoDetect.Visibility visibility)
    {
        VisibilityChecker<?> vc = _configOverrides.getDefaultVisibility();
        vc = vc.withVisibility(forMethod, visibility);
        _configOverrides.setDefaultVisibility(vc);
        return this;
    }

    /**
     * Method for accessing subtype resolver in use.
     */
    public SubtypeResolver getSubtypeResolver() {
        return _subtypeResolver;
    }

    /**
     * Method for setting custom subtype resolver to use.
     */
    public ObjectMapper setSubtypeResolver(SubtypeResolver str) {
        _subtypeResolver = str;
        _deserializationConfig = _deserializationConfig.with(str);
        _serializationConfig = _serializationConfig.with(str);
        return this;
    }

    /**
     * Method for setting {@link AnnotationIntrospector} used by this
     * mapper instance for both serialization and deserialization.
     * Note that doing this will replace the current introspector, which
     * may lead to unavailability of core Jackson annotations.
     * If you want to combine handling of multiple introspectors,
     * have a look at {@link com.fasterxml.jackson.databind.introspect.AnnotationIntrospectorPair}.
     *
     * @see com.fasterxml.jackson.databind.introspect.AnnotationIntrospectorPair
     */
    public ObjectMapper setAnnotationIntrospector(AnnotationIntrospector ai) {
        _serializationConfig = _serializationConfig.with(ai);
        _deserializationConfig = _deserializationConfig.with(ai);
        return this;
    }

    /**
     * Method for changing {@link AnnotationIntrospector} instances used
     * by this mapper instance for serialization and deserialization,
     * specifying them separately so that different introspection can be
     * used for different aspects
     *
     * @since 2.1
     *
     * @param serializerAI {@link AnnotationIntrospector} to use for configuring
     *    serialization
     * @param deserializerAI {@link AnnotationIntrospector} to use for configuring
     *    deserialization
     *
     * @see com.fasterxml.jackson.databind.introspect.AnnotationIntrospectorPair
     */
    public ObjectMapper setAnnotationIntrospectors(AnnotationIntrospector serializerAI,
            AnnotationIntrospector deserializerAI) {
        _serializationConfig = _serializationConfig.with(serializerAI);
        _deserializationConfig = _deserializationConfig.with(deserializerAI);
        return this;
    }

    /**
     * Method for setting custom property naming strategy to use.
     */
    public ObjectMapper setPropertyNamingStrategy(PropertyNamingStrategy s) {
        _serializationConfig = _serializationConfig.with(s);
        _deserializationConfig = _deserializationConfig.with(s);
        return this;
    }

    /**
     * @since 2.5
     */
    public PropertyNamingStrategy getPropertyNamingStrategy() {
        // arbitrary choice but let's do:
        return _serializationConfig.getPropertyNamingStrategy();
    }

    /**
     * Method for setting custom accessor naming strategy to use.
     *
     * @since 2.12
     */
    public ObjectMapper setAccessorNaming(AccessorNamingStrategy.Provider s) {
        _serializationConfig = _serializationConfig.with(s);
        _deserializationConfig = _deserializationConfig.with(s);
        return this;
    }

    /**
     * Method for specifying {@link PrettyPrinter} to use when "default pretty-printing"
     * is enabled (by enabling {@link SerializationFeature#INDENT_OUTPUT})
     *
     * @param pp Pretty printer to use by default.
     *
     * @return This mapper, useful for call-chaining
     *
     * @since 2.6
     */
    public ObjectMapper setDefaultPrettyPrinter(PrettyPrinter pp) {
        _serializationConfig = _serializationConfig.withDefaultPrettyPrinter(pp);
        return this;
    }

    /**
     * @deprecated Since 2.6 use {@link #setVisibility(VisibilityChecker)} instead.
     */
    @Deprecated
    public void setVisibilityChecker(VisibilityChecker<?> vc) {
        setVisibility(vc);
    }

    /**
     * Method for specifying {@link PolymorphicTypeValidator} to use for validating
     * polymorphic subtypes used with explicit polymorphic types (annotation-based),
     * but NOT one with "default typing" (see {@link #activateDefaultTyping(PolymorphicTypeValidator)}
     * for details).
     *
     * @since 2.10
     */
    public ObjectMapper setPolymorphicTypeValidator(PolymorphicTypeValidator ptv) {
        BaseSettings s = _deserializationConfig.getBaseSettings().with(ptv);
        _deserializationConfig = _deserializationConfig._withBase(s);
        return this;
    }

    /**
     * Accessor for configured {@link PolymorphicTypeValidator} used for validating
     * polymorphic subtypes used with explicit polymorphic types (annotation-based),
     * but NOT one with "default typing" (see {@link #activateDefaultTyping(PolymorphicTypeValidator)}
     * for details).
     *
     * @since 2.10
     */
    public PolymorphicTypeValidator getPolymorphicTypeValidator() {
        return _deserializationConfig.getBaseSettings().getPolymorphicTypeValidator();
    }

    /*
    /**********************************************************
    /* Configuration: global-default/per-type override settings
    /**********************************************************
     */

    /**
     * Convenience method, equivalent to calling:
     *<pre>
     *  setPropertyInclusion(JsonInclude.Value.construct(incl, incl));
     *</pre>
     *<p>
     * NOTE: behavior differs slightly from 2.8, where second argument was
     * implied to be <code>JsonInclude.Include.ALWAYS</code>.
     */
    public ObjectMapper setSerializationInclusion(JsonInclude.Include incl) {
        setPropertyInclusion(JsonInclude.Value.construct(incl, incl));
        return this;
    }

    /**
     * @since 2.7
     * @deprecated Since 2.9 use {@link #setDefaultPropertyInclusion}
     */
    @Deprecated
    public ObjectMapper setPropertyInclusion(JsonInclude.Value incl) {
        return setDefaultPropertyInclusion(incl);
    }

    /**
     * Method for setting default POJO property inclusion strategy for serialization,
     * applied for all properties for which there are no per-type or per-property
     * overrides (via annotations or config overrides).
     *
     * @since 2.9 (basically rename of <code>setPropertyInclusion</code>)
     */
    public ObjectMapper setDefaultPropertyInclusion(JsonInclude.Value incl) {
        _configOverrides.setDefaultInclusion(incl);
        return this;
    }

    /**
     * Short-cut for:
     *<pre>
     *  setDefaultPropertyInclusion(JsonInclude.Value.construct(incl, incl));
     *</pre>
     *
     * @since 2.9 (basically rename of <code>setPropertyInclusion</code>)
     */
    public ObjectMapper setDefaultPropertyInclusion(JsonInclude.Include incl) {
        _configOverrides.setDefaultInclusion(JsonInclude.Value.construct(incl, incl));
        return this;
    }

    /**
     * Method for setting default Setter configuration, regarding things like
     * merging, null-handling; used for properties for which there are
     * no per-type or per-property overrides (via annotations or config overrides).
     *
     * @since 2.9
     */
    public ObjectMapper setDefaultSetterInfo(JsonSetter.Value v) {
        _configOverrides.setDefaultSetterInfo(v);
        return this;
    }

    /**
     * Method for setting auto-detection visibility definition
     * defaults, which are in effect unless overridden by
     * annotations (like <code>JsonAutoDetect</code>) or per-type
     * visibility overrides.
     *
     * @since 2.9
     */
    public ObjectMapper setDefaultVisibility(JsonAutoDetect.Value vis) {
        _configOverrides.setDefaultVisibility(VisibilityChecker.Std.construct(vis));
        return this;
    }

    /**
     * Method for setting default Setter configuration, regarding things like
     * merging, null-handling; used for properties for which there are
     * no per-type or per-property overrides (via annotations or config overrides).
     *
     * @since 2.9
     */
    public ObjectMapper setDefaultMergeable(Boolean b) {
        _configOverrides.setDefaultMergeable(b);
        return this;
    }

    /**
     * @since 2.10
     */
    public ObjectMapper setDefaultLeniency(Boolean b) {
        _configOverrides.setDefaultLeniency(b);
        return this;
    }

    /*
    /**********************************************************
    /* Subtype registration
    /**********************************************************
     */

    /**
     * Method for registering specified class as a subtype, so that
     * typename-based resolution can link supertypes to subtypes
     * (as an alternative to using annotations).
     * Type for given class is determined from appropriate annotation;
     * or if missing, default name (unqualified class name)
     */
    public void registerSubtypes(Class<?>... classes) {
        getSubtypeResolver().registerSubtypes(classes);
    }

    /**
     * Method for registering specified class as a subtype, so that
     * typename-based resolution can link supertypes to subtypes
     * (as an alternative to using annotations).
     * Name may be provided as part of argument, but if not will
     * be based on annotations or use default name (unqualified
     * class name).
     */
    public void registerSubtypes(NamedType... types) {
        getSubtypeResolver().registerSubtypes(types);
    }

    /**
     * @since 2.9
     */
    public void registerSubtypes(Collection<Class<?>> subtypes) {
        getSubtypeResolver().registerSubtypes(subtypes);
    }

    /*
    /**********************************************************
    /* Default typing (automatic polymorphic types): current (2.10)
    /**********************************************************
     */

    /**
     * Convenience method that is equivalent to calling
     *<pre>
     *  activateDefaultTyping(ptv, DefaultTyping.OBJECT_AND_NON_CONCRETE);
     *</pre>
     *<p>
     * NOTE: choice of {@link PolymorphicTypeValidator} to pass is critical for security
     * as allowing all subtypes can be risky for untrusted content.
     *
     * @param ptv Validator used to verify that actual subtypes to deserialize are valid against
     *    whatever criteria validator uses: important in case where untrusted content is deserialized.
     *
     * @since 2.10
     */
    public ObjectMapper activateDefaultTyping(PolymorphicTypeValidator ptv) {
        return activateDefaultTyping(ptv, DefaultTyping.OBJECT_AND_NON_CONCRETE);
    }

    /**
     * Convenience method that is equivalent to calling
     *<pre>
     *  activateDefaultTyping(ptv, dti, JsonTypeInfo.As.WRAPPER_ARRAY);
     *</pre>
     *<p>
     * NOTE: choice of {@link PolymorphicTypeValidator} to pass is critical for security
     * as allowing all subtypes can be risky for untrusted content.
     *
     * @param ptv Validator used to verify that actual subtypes to deserialize are valid against
     *    whatever criteria validator uses: important in case where untrusted content is deserialized.
     * @param applicability Defines kinds of types for which additional type information
     *    is added; see {@link DefaultTyping} for more information.
     *
     * @since 2.10
     */
    public ObjectMapper activateDefaultTyping(PolymorphicTypeValidator ptv,
            DefaultTyping applicability) {
        return activateDefaultTyping(ptv, applicability, JsonTypeInfo.As.WRAPPER_ARRAY);
    }

    /**
     * Method for enabling automatic inclusion of type information ("Default Typing"),
     * needed for proper deserialization of polymorphic types (unless types
     * have been annotated with {@link com.fasterxml.jackson.annotation.JsonTypeInfo}).
     *<P>
     * NOTE: use of {@code JsonTypeInfo.As#EXTERNAL_PROPERTY} <b>NOT SUPPORTED</b>;
     * and attempts of do so will throw an {@link IllegalArgumentException} to make
     * this limitation explicit.
     *<p>
     * NOTE: choice of {@link PolymorphicTypeValidator} to pass is critical for security
     * as allowing all subtypes can be risky for untrusted content.
     *
     * @param ptv Validator used to verify that actual subtypes to deserialize are valid against
     *    whatever criteria validator uses: important in case where untrusted content is deserialized.
     * @param applicability Defines kinds of types for which additional type information
     *    is added; see {@link DefaultTyping} for more information.
     * @param includeAs
     *
     * @since 2.10
     */
    public ObjectMapper activateDefaultTyping(PolymorphicTypeValidator ptv,
            DefaultTyping applicability, JsonTypeInfo.As includeAs)
    {
        // 18-Sep-2014, tatu: Let's add explicit check to ensure no one tries to
        //   use "As.EXTERNAL_PROPERTY", since that will not work (with 2.5+)
        if (includeAs == JsonTypeInfo.As.EXTERNAL_PROPERTY) {
            throw new IllegalArgumentException("Cannot use includeAs of "+includeAs);
        }

        TypeResolverBuilder<?> typer = _constructDefaultTypeResolverBuilder(applicability, ptv);
        // we'll always use full class name, when using defaulting
        JsonTypeInfo.Value typeInfo = JsonTypeInfo.Value.construct(JsonTypeInfo.Id.CLASS, includeAs,
                null, null, false, null);
        typer = typer.withSettings(typeInfo);
        return setDefaultTyping(typer);
    }

    /**
     * Method for enabling automatic inclusion of type information ("Default Typing")
     * -- needed for proper deserialization of polymorphic types (unless types
     * have been annotated with {@link com.fasterxml.jackson.annotation.JsonTypeInfo}) --
     * using "As.PROPERTY" inclusion mechanism and specified property name
     * to use for inclusion (default being "@class" since default type information
     * always uses class name as type identifier)
     *<p>
     * NOTE: choice of {@link PolymorphicTypeValidator} to pass is critical for security
     * as allowing all subtypes can be risky for untrusted content.
     *
     * @param ptv Validator used to verify that actual subtypes to deserialize are valid against
     *    whatever criteria validator uses: important in case where untrusted content is deserialized.
     * @param applicability Defines kinds of types for which additional type information
     *    is added; see {@link DefaultTyping} for more information.
     * @param propertyName Name of property used for including type id for polymorphic values.
     *
     * @since 2.10
     */
    public ObjectMapper activateDefaultTypingAsProperty(PolymorphicTypeValidator ptv,
            DefaultTyping applicability, String propertyName)
    {
        TypeResolverBuilder<?> typer = _constructDefaultTypeResolverBuilder(applicability,
                ptv);
        // we'll always use full class name, when using defaulting
        JsonTypeInfo.Value typeInfo = JsonTypeInfo.Value.construct(JsonTypeInfo.Id.CLASS, JsonTypeInfo.As.PROPERTY,
                propertyName, null, false, null);
        typer = typer.withSettings(typeInfo);
        return setDefaultTyping(typer);
    }

    /**
     * Method for disabling automatic inclusion of type information; if so, only
     * explicitly annotated types (ones with
     * {@link com.fasterxml.jackson.annotation.JsonTypeInfo}) will have
     * additional embedded type information.
     *
     * @since 2.10
     */
    public ObjectMapper deactivateDefaultTyping() {
        return setDefaultTyping(null);
    }

    /**
     * Method for enabling automatic inclusion of type information ("Default Typing"),
     * using specified handler object for determining which types this affects,
     * as well as details of how information is embedded.
     *<p>
     * NOTE: use of Default Typing can be a potential security risk if incoming
     * content comes from untrusted sources, so care should be taken to use
     * a {@link TypeResolverBuilder} that can limit allowed classes to
     * deserialize. Note in particular that
     * {@link com.fasterxml.jackson.databind.jsontype.impl.StdTypeResolverBuilder}
     * DOES NOT limit applicability but creates type (de)serializers for all
     * types.
     *
     * @param typer Type information inclusion handler
     */
    public ObjectMapper setDefaultTyping(TypeResolverBuilder<?> typer) {
        _deserializationConfig = _deserializationConfig.with(typer);
        _serializationConfig = _serializationConfig.with(typer);
        return this;
    }

    /*
    /**********************************************************
    /* Default typing (automatic polymorphic types): deprecated (pre-2.10)
    /**********************************************************
     */

    /**
     * @deprecated Since 2.10 use {@link #activateDefaultTyping(PolymorphicTypeValidator)} instead
     */
    @Deprecated
    public ObjectMapper enableDefaultTyping() {
        return activateDefaultTyping(getPolymorphicTypeValidator());
    }

    /**
     * @deprecated Since 2.10 use {@link #activateDefaultTyping(PolymorphicTypeValidator,DefaultTyping)} instead
     */
    @Deprecated
    public ObjectMapper enableDefaultTyping(DefaultTyping dti) {
        return enableDefaultTyping(dti, JsonTypeInfo.As.WRAPPER_ARRAY);
    }

    /**
     * @deprecated Since 2.10 use {@link #activateDefaultTyping(PolymorphicTypeValidator,DefaultTyping,JsonTypeInfo.As)} instead
     */
    @Deprecated
    public ObjectMapper enableDefaultTyping(DefaultTyping applicability, JsonTypeInfo.As includeAs) {
        return activateDefaultTyping(getPolymorphicTypeValidator(), applicability, includeAs);
    }

    /**
     * @deprecated Since 2.10 use {@link #activateDefaultTypingAsProperty(PolymorphicTypeValidator,DefaultTyping,String)} instead
     */
    @Deprecated
    public ObjectMapper enableDefaultTypingAsProperty(DefaultTyping applicability, String propertyName) {
        return activateDefaultTypingAsProperty(getPolymorphicTypeValidator(), applicability, propertyName);
    }

    /**
     * @deprecated Since 2.10 use {@link #deactivateDefaultTyping} instead
     */
    @Deprecated
    public ObjectMapper disableDefaultTyping() {
        return setDefaultTyping(null);
    }

    /*
    /**********************************************************
    /* Configuration, config, coercion overrides
    /**********************************************************
     */

    /**
     * Accessor for getting a mutable configuration override object for
     * given type, needed to add or change per-type overrides applied
     * to properties of given type.
     * Usage is through returned object by calling "setter" methods, which
     * directly modify override object and take effect directly.
     * For example you can do
     *<pre>
     *   mapper.configOverride(java.util.Date.class)
     *       .setFormat(JsonFormat.Value.forPattern("yyyy-MM-dd"));
     *</pre>
     * to change the default format to use for properties of type
     * {@link java.util.Date} (possibly further overridden by per-property
     * annotations)
     *
     * @since 2.8
     */
    public MutableConfigOverride configOverride(Class<?> type) {
        return _configOverrides.findOrCreateOverride(type);
    }

    /*
    /**********************************************************
    /* Configuration, coercion config (2.x only)
    /**********************************************************
     */

    /**
     * Accessor for {@link MutableCoercionConfig} through which
     * default (fallback) coercion configurations can be changed.
     * Note that such settings are only applied if more specific
     * (by logical and physical type) configuration have
     * not been defined.
     * <p>
     * NOTE: Preferred access method and point is through {@code Builder} style
     * construction, see {@link com.fasterxml.jackson.databind.json.JsonMapper.Builder}
     * and {@link MapperBuilder#withCoercionConfigDefaults(Consumer)}.
     *
     * @since 2.12
     */
    public MutableCoercionConfig coercionConfigDefaults() {
        return _coercionConfigs.defaultCoercions();
    }

    /**
     * Accessor for {@link MutableCoercionConfig} through which
     * coercion configuration for specified logical target type can be set.
     * <p>
     * NOTE: Preferred access method and point is through {@code Builder} style
     * construction, see {@link com.fasterxml.jackson.databind.json.JsonMapper.Builder}
     * and {@link MapperBuilder#withCoercionConfig(LogicalType, Consumer)}.
     *
     * @since 2.12
     */
    public MutableCoercionConfig coercionConfigFor(LogicalType logicalType) {
        return _coercionConfigs.findOrCreateCoercion(logicalType);
    }

    /**
     * Accessor for {@link MutableCoercionConfig} through which
     * coercion configuration for specified physical target type can be set.
     * <p>
     * NOTE: Preferred access method and point is through {@code Builder} style
     * construction, see {@link com.fasterxml.jackson.databind.json.JsonMapper.Builder}
     * and {@link MapperBuilder#withCoercionConfig(Class, Consumer)} (Consumer)}.
     *
     * @since 2.12
     */
    public MutableCoercionConfig coercionConfigFor(Class<?> physicalType) {
        return _coercionConfigs.findOrCreateCoercion(physicalType);
    }

    /*
    /**********************************************************
    /* Configuration, basic type handling
    /**********************************************************
     */

    /**
     * Accessor for getting currently configured {@link TypeFactory} instance.
     */
    public TypeFactory getTypeFactory() {
        return _typeFactory;
    }

    /**
     * Method that can be used to override {@link TypeFactory} instance
     * used by this mapper.
     *<p>
     * Note: will also set {@link TypeFactory} that deserialization and
     * serialization config objects use.
     */
    public ObjectMapper setTypeFactory(TypeFactory f)
    {
        _typeFactory = f;
        _deserializationConfig = _deserializationConfig.with(f);
        _serializationConfig = _serializationConfig.with(f);
        return this;
    }

    /**
     * Convenience method for constructing {@link JavaType} out of given
     * type (typically <code>java.lang.Class</code>), but without explicit
     * context.
     */
    public JavaType constructType(Type t) {
        _assertNotNull("t", t);
        return _typeFactory.constructType(t);
    }

    /**
     * Convenience method for constructing {@link JavaType} out of given
     * type reference.
     *
     * @since 2.12
     */
    public JavaType constructType(TypeReference<?> typeRef) {
        _assertNotNull("typeRef", typeRef);
        return _typeFactory.constructType(typeRef);
    }

    /*
    /**********************************************************
    /* Configuration, deserialization
    /**********************************************************
     */

    /**
     * Method that can be used to get hold of {@link JsonNodeFactory}
     * that this mapper will use when directly constructing
     * root {@link JsonNode} instances for Trees.
     *<p>
     * Note: this is just a shortcut for calling
     *<pre>
     *   getDeserializationConfig().getNodeFactory()
     *</pre>
     */
    public JsonNodeFactory getNodeFactory() {
        return _deserializationConfig.getNodeFactory();
    }

    /**
     * Method for specifying {@link JsonNodeFactory} to use for
     * constructing root level tree nodes (via method
     * {@link #createObjectNode}
     */
    public ObjectMapper setNodeFactory(JsonNodeFactory f) {
        _deserializationConfig = _deserializationConfig.with(f);
        return this;
    }

    /**
     * Method for specifying {@link ConstructorDetector} to use for
     * determining some aspects of creator auto-detection (specifically
     * auto-detection of constructor, and in particular behavior with
     * single-argument constructors).
     *
     * @since 2.12
     */
    public ObjectMapper setConstructorDetector(ConstructorDetector cd) {
        _deserializationConfig = _deserializationConfig.with(cd);
        return this;
    }

    /**
     * Method for specifying {@link CacheProvider} instance, to provide Cache instances to be used in components downstream.
     *
     * @cacheProvider Cache provider for this mapper to use
     *
     * @throws IllegalArgumentException if given provider is null
     *
     * @since 2.16
     */
    public ObjectMapper setCacheProvider(CacheProvider cacheProvider) {
        _assertNotNull("cacheProvider", cacheProvider);
        _deserializationConfig = _deserializationConfig.with(cacheProvider);
        _serializationConfig = _serializationConfig.with(cacheProvider);
        _deserializationContext = _deserializationContext.withCaches(cacheProvider);
<<<<<<< HEAD
        _typeFactory = _typeFactory.withCaches(cacheProvider);
=======
        _serializerProvider = _serializerProvider.withCaches(cacheProvider);
>>>>>>> 01cf0bf9
        return this;
    }

    /**
     * Method for adding specified {@link DeserializationProblemHandler}
     * to be used for handling specific problems during deserialization.
     */
    public ObjectMapper addHandler(DeserializationProblemHandler h) {
        _deserializationConfig = _deserializationConfig.withHandler(h);
        return this;
    }

    /**
     * Method for removing all registered {@link DeserializationProblemHandler}s
     * instances from this mapper.
     */
    public ObjectMapper clearProblemHandlers() {
        _deserializationConfig = _deserializationConfig.withNoProblemHandlers();
        return this;
    }

    /**
     * Method that allows overriding of the underlying {@link DeserializationConfig}
     * object.
     * It is added as a fallback method that may be used if no other configuration
     * modifier method works: it should not be used if there are alternatives,
     * and its use is generally discouraged.
     *<p>
     * <b>NOTE</b>: only use this method if you know what you are doing -- it allows
     * by-passing some of checks applied to other configuration methods.
     * Also keep in mind that as with all configuration of {@link ObjectMapper},
     * this is only thread-safe if done before calling any deserialization methods.
     *
     * @since 2.4
     */
    public ObjectMapper setConfig(DeserializationConfig config) {
        _assertNotNull("config", config);
        _deserializationConfig = config;
        return this;
    }

    /*
    /**********************************************************
    /* Configuration, serialization
    /**********************************************************
     */

    /**
     * @deprecated Since 2.6, use {@link #setFilterProvider} instead (allows chaining)
     */
    @Deprecated
    public void setFilters(FilterProvider filterProvider) {
        _serializationConfig = _serializationConfig.withFilters(filterProvider);
    }

    /**
     * Method for configuring this mapper to use specified {@link FilterProvider} for
     * mapping Filter Ids to actual filter instances.
     *<p>
     * Note that usually it is better to use method {@link #writer(FilterProvider)};
     * however, sometimes
     * this method is more convenient. For example, some frameworks only allow configuring
     * of ObjectMapper instances and not {@link ObjectWriter}s.
     *
     * @since 2.6
     */
    public ObjectMapper setFilterProvider(FilterProvider filterProvider) {
        _serializationConfig = _serializationConfig.withFilters(filterProvider);
        return this;
    }

    /**
     * Method that will configure default {@link Base64Variant} that
     * <code>byte[]</code> serializers and deserializers will use.
     *
     * @param v Base64 variant to use
     *
     * @return This mapper, for convenience to allow chaining
     *
     * @since 2.1
     */
    public ObjectMapper setBase64Variant(Base64Variant v) {
        _serializationConfig = _serializationConfig.with(v);
        _deserializationConfig = _deserializationConfig.with(v);
        return this;
    }

    /**
     * Method that allows overriding of the underlying {@link SerializationConfig}
     * object, which contains serialization-specific configuration settings.
     * It is added as a fallback method that may be used if no other configuration
     * modifier method works: it should not be used if there are alternatives,
     * and its use is generally discouraged.
     *<p>
     * <b>NOTE</b>: only use this method if you know what you are doing -- it allows
     * by-passing some of checks applied to other configuration methods.
     * Also keep in mind that as with all configuration of {@link ObjectMapper},
     * this is only thread-safe if done before calling any serialization methods.
     *
     * @since 2.4
     */
    public ObjectMapper setConfig(SerializationConfig config) {
        _assertNotNull("config", config);
        _serializationConfig = config;
        return this;
    }

    /*
    /**********************************************************
    /* Configuration, other
    /**********************************************************
     */

    /**
     * Method that can be used to get hold of {@link JsonFactory} that this
     * mapper uses if it needs to construct {@link JsonParser}s
     * and/or {@link JsonGenerator}s.
     *<p>
     * WARNING: note that all {@link ObjectReader} and {@link ObjectWriter}
     * instances created by this mapper usually share the same configured
     * {@link JsonFactory}, so changes to its configuration will "leak".
     * To avoid such observed changes you should always use "with()" and
     * "without()" method of {@link ObjectReader} and {@link ObjectWriter}
     * for changing {@link com.fasterxml.jackson.core.JsonParser.Feature}
     * and {@link com.fasterxml.jackson.core.JsonGenerator.Feature}
     * settings to use on per-call basis.
     *
     * @return {@link JsonFactory} that this mapper uses when it needs to
     *   construct Json parser and generators
     *
     * @since 2.10
     */
    public JsonFactory tokenStreamFactory() { return _jsonFactory; }

    @Override
    public JsonFactory getFactory() { return _jsonFactory; }

    /**
     * Method for configuring the default {@link DateFormat} to use when serializing time
     * values as Strings, and deserializing from JSON Strings.
     * This is preferably to directly modifying {@link SerializationConfig} and
     * {@link DeserializationConfig} instances.
     * If you need per-request configuration, use {@link #writer(DateFormat)} to
     * create properly configured {@link ObjectWriter} and use that; this because
     * {@link ObjectWriter}s are thread-safe whereas ObjectMapper itself is only
     * thread-safe when configuring methods (such as this one) are NOT called.
     */
    public ObjectMapper setDateFormat(DateFormat dateFormat)
    {
        _deserializationConfig = _deserializationConfig.with(dateFormat);
        _serializationConfig = _serializationConfig.with(dateFormat);
        return this;
    }

    /**
     * @since 2.5
     */
    public DateFormat getDateFormat() {
        // arbitrary choice but let's do:
        return _serializationConfig.getDateFormat();
    }

    /**
     * Method for configuring {@link HandlerInstantiator} to use for creating
     * instances of handlers (such as serializers, deserializers, type and type
     * id resolvers), given a class.
     *
     * @param hi Instantiator to use; if null, use the default implementation
     */
    public Object setHandlerInstantiator(HandlerInstantiator hi)
    {
        _deserializationConfig = _deserializationConfig.with(hi);
        _serializationConfig = _serializationConfig.with(hi);
        return this;
    }

    /**
     * Method for configuring {@link InjectableValues} which used to find
     * values to inject.
     */
    public ObjectMapper setInjectableValues(InjectableValues injectableValues) {
        _injectableValues = injectableValues;
        return this;
    }

    /**
     * @since 2.6
     */
    public InjectableValues getInjectableValues() {
        return _injectableValues;
    }

    /**
     * Method for overriding default locale to use for formatting.
     * Default value used is {@link Locale#getDefault()}.
     */
    public ObjectMapper setLocale(Locale l) {
        _deserializationConfig = _deserializationConfig.with(l);
        _serializationConfig = _serializationConfig.with(l);
        return this;
    }

    /**
     * Method for overriding default TimeZone to use for formatting.
     * Default value used is UTC (NOT default TimeZone of JVM).
     */
    public ObjectMapper setTimeZone(TimeZone tz) {
        _deserializationConfig = _deserializationConfig.with(tz);
        _serializationConfig = _serializationConfig.with(tz);
        return this;
    }

    /**
     *<p>
     * NOTE: preferred way to set the defaults is to use {@code Builder} style
     * construction, see {@link com.fasterxml.jackson.databind.json.JsonMapper#builder}
     * (and {@link MapperBuilder#defaultAttributes}).
     *
     * @since 2.13
     */
    public ObjectMapper setDefaultAttributes(ContextAttributes attrs) {
        _deserializationConfig = _deserializationConfig.with(attrs);
        _serializationConfig = _serializationConfig.with(attrs);
        return this;
    }

    /*
    /**********************************************************
    /* Configuration, simple features: MapperFeature
    /**********************************************************
     */

    /**
     * Method for checking whether given {@link MapperFeature} is enabled.
     */
    public boolean isEnabled(MapperFeature f) {
        // ok to use either one, should be kept in sync
        return _serializationConfig.isEnabled(f);
    }

    /**
     * @deprecated Since 2.13 use {@code JsonMapper.builder().configure(...)}
     */
    @Deprecated
    public ObjectMapper configure(MapperFeature f, boolean state) {
        _serializationConfig = state ?
                _serializationConfig.with(f) : _serializationConfig.without(f);
        _deserializationConfig = state ?
                _deserializationConfig.with(f) : _deserializationConfig.without(f);
        return this;
    }

    /**
     * @deprecated Since 2.13 use {@code JsonMapper.builder().enable(...)}
     */
    @Deprecated
    public ObjectMapper enable(MapperFeature... f) {
        _deserializationConfig = _deserializationConfig.with(f);
        _serializationConfig = _serializationConfig.with(f);
        return this;
    }

    /**
     * @deprecated Since 2.13 use {@code JsonMapper.builder().disable(...)}
     */
    @Deprecated
    public ObjectMapper disable(MapperFeature... f) {
        _deserializationConfig = _deserializationConfig.without(f);
        _serializationConfig = _serializationConfig.without(f);
        return this;
    }

    /*
    /**********************************************************
    /* Configuration, simple features: SerializationFeature
    /**********************************************************
     */

    /**
     * Method for checking whether given serialization-specific
     * feature is enabled.
     */
    public boolean isEnabled(SerializationFeature f) {
        return _serializationConfig.isEnabled(f);
    }

    /**
     * Method for changing state of an on/off serialization feature for
     * this object mapper.
     * <p>
     * Note: Changing the configuration of this {@link ObjectMapper} instance after its first use (read &amp; write) is
     * not safe and should not be attempted. Instead, use {@code with()} and {@code without()} methods of
     * {@link ObjectReader}/{@link ObjectWriter} which fully support reconfiguration as new instances are constructed.
     * <p>
     * <strong>This method will be removed in Jackson 3.0 due to unsafe usage.
     * Configure using {@link MapperBuilder#configure(SerializationFeature, boolean)}.</strong>
     */
    public ObjectMapper configure(SerializationFeature f, boolean state) {
        _serializationConfig = state ?
                _serializationConfig.with(f) : _serializationConfig.without(f);
        return this;
    }

    /**
     * Method for enabling specified {@link DeserializationConfig} feature.
     * Modifies and returns this instance; no new object is created.
     * <p>
     * Note: Changing the configuration of this {@link ObjectMapper} instance after its first use (read &amp; write) is
     * not safe and should not be attempted. Instead, use {@code with()} and {@code without()} methods of
     * {@link ObjectReader}/{@link ObjectWriter} which fully support reconfiguration as new instances are constructed.
     * <p>
     * <strong>This method will be removed in Jackson 3.0 due to unsafe usage.
     * Configure using {@link MapperBuilder#enable(SerializationFeature...)}.</strong>
     */
    public ObjectMapper enable(SerializationFeature f) {
        _serializationConfig = _serializationConfig.with(f);
        return this;
    }

    /**
     * Method for enabling specified {@link DeserializationConfig} features.
     * Modifies and returns this instance; no new object is created.
     * <p>
     * Note: Changing the configuration of this {@link ObjectMapper} instance after its first use (read &amp; write) is
     * not safe and should not be attempted. Instead, use {@code with()} and {@code without()} methods of
     * {@link ObjectReader}/{@link ObjectWriter} which fully support reconfiguration as new instances are constructed.
     * <p>
     * <strong>This method will be removed in Jackson 3.0 due to unsafe usage.
     * Configure using {@link MapperBuilder#isEnabled(SerializationFeature)}.</strong>
     */
    public ObjectMapper enable(SerializationFeature first,
            SerializationFeature... f) {
        _serializationConfig = _serializationConfig.with(first, f);
        return this;
    }

    /**
     * Method for disabling specified {@link DeserializationConfig} features.
     * Modifies and returns this instance; no new object is created.
     * <p>
     * Note: Changing the configuration of this {@link ObjectMapper} instance after its first use (read &amp; write) is
     * not safe and should not be attempted. Instead, use {@code with()} and {@code without()} methods of
     * {@link ObjectReader}/{@link ObjectWriter} which fully support reconfiguration as new instances are constructed.
     * <p>
     * <strong>This method will be removed in Jackson 3.0 due to unsafe usage.
     * Configure using {@link MapperBuilder#disable(SerializationFeature...)}.</strong>
     */
    public ObjectMapper disable(SerializationFeature f) {
        _serializationConfig = _serializationConfig.without(f);
        return this;
    }

    /**
     * Method for disabling specified {@link DeserializationConfig} features.
     * Modifies and returns this instance; no new object is created.
     * <p>
     * Note: Changing the configuration of this {@link ObjectMapper} instance after its first use (read &amp; write) is
     * not safe and should not be attempted. Instead, use {@code with()} and {@code without()} methods of
     * {@link ObjectReader}/{@link ObjectWriter} which fully support reconfiguration as new instances are constructed.
     * <p>
     * <strong>This method will be removed in Jackson 3.0 due to unsafe usage.
     * Configure using {@link MapperBuilder#disable(SerializationFeature...)}.</strong>
     */
    public ObjectMapper disable(SerializationFeature first,
            SerializationFeature... f) {
        _serializationConfig = _serializationConfig.without(first, f);
        return this;
    }

    /*
    /**********************************************************
    /* Configuration, simple features: DeserializationFeature
    /**********************************************************
     */

    /**
     * Method for checking whether given deserialization-specific
     * feature is enabled.
     */
    public boolean isEnabled(DeserializationFeature f) {
        return _deserializationConfig.isEnabled(f);
    }

    /**
     * Method for changing state of an on/off deserialization feature for
     * this object mapper.
     * <p>
     * Note: Changing the configuration of this {@link ObjectMapper} instance after its first use (read &amp; write) is
     * not safe and should not be attempted. Instead, use {@code with()} and {@code without()} methods of
     * {@link ObjectReader}/{@link ObjectWriter} which fully support reconfiguration as new instances are constructed.
     * <p>
     * <strong>This method will be removed in Jackson 3.0 due to unsafe usage.
     * Configure using {@link MapperBuilder#configure(DeserializationFeature, boolean)}.</strong>
     */
    public ObjectMapper configure(DeserializationFeature f, boolean state) {
        _deserializationConfig = state ?
                _deserializationConfig.with(f) : _deserializationConfig.without(f);
        return this;
    }

    /**
     * Method for enabling specified {@link DeserializationConfig} features.
     * Modifies and returns this instance; no new object is created.
     * <p>
     * Note: Changing the configuration of this {@link ObjectMapper} instance after its first use (read &amp; write) is
     * not safe and should not be attempted. Instead, use {@code with()} and {@code without()} methods of
     * {@link ObjectReader}/{@link ObjectWriter} which fully support reconfiguration as new instances are constructed.
     * <p>
     * <strong>This method will be removed in Jackson 3.0 due to unsafe usage.
     * Configure using {@link MapperBuilder#enable(DeserializationFeature...)}.</strong>
     */
    public ObjectMapper enable(DeserializationFeature feature) {
        _deserializationConfig = _deserializationConfig.with(feature);
        return this;
    }

    /**
     * Method for enabling specified {@link DeserializationConfig} features.
     * Modifies and returns this instance; no new object is created.
     * <p>
     * Note: Changing the configuration of this {@link ObjectMapper} instance after its first use (read &amp; write) is
     * not safe and should not be attempted. Instead, use {@code with()} and {@code without()} methods of
     * {@link ObjectReader}/{@link ObjectWriter} which fully support reconfiguration as new instances are constructed.
     * <p>
     * <strong>This method will be removed in Jackson 3.0 due to unsafe usage.
     * Configure using {@link MapperBuilder#enable(DeserializationFeature...)}.</strong>
     */
    public ObjectMapper enable(DeserializationFeature first,
            DeserializationFeature... f) {
        _deserializationConfig = _deserializationConfig.with(first, f);
        return this;
    }

    /**
     * Method for disabling specified {@link DeserializationConfig} features.
     * Modifies and returns this instance; no new object is created.
     * <p>
     * Note: Changing the configuration of this {@link ObjectMapper} instance after its first use (read &amp; write) is
     * not safe and should not be attempted. Instead, use {@code with()} and {@code without()} methods of
     * {@link ObjectReader}/{@link ObjectWriter} which fully support reconfiguration as new instances are constructed.
     * <p>
     * <strong>This method will be removed in Jackson 3.0 due to unsafe usage.
     * Configure using {@link MapperBuilder#disable(DeserializationFeature...)} instead.</strong>
     */
    public ObjectMapper disable(DeserializationFeature feature) {
        _deserializationConfig = _deserializationConfig.without(feature);
        return this;
    }

    /**
     * Method for disabling specified {@link DeserializationConfig} features.
     * Modifies and returns this instance; no new object is created.
     * <p>
     * Note: Changing the configuration of this {@link ObjectMapper} instance after its first use (read &amp; write) is
     * not safe and should not be attempted. Instead, use {@code with()} and {@code without()} methods of
     * {@link ObjectReader}/{@link ObjectWriter} which fully support reconfiguration as new instances are constructed.
     * <p>
     * <strong>This method will be removed in Jackson 3.0 due to unsafe usage.
     * Configure using {@link MapperBuilder#disable(DeserializationFeature...)} instead.</strong>
     */
    public ObjectMapper disable(DeserializationFeature first,
            DeserializationFeature... f) {
        _deserializationConfig = _deserializationConfig.without(first, f);
        return this;
    }

    /*
    /**********************************************************
    /* Configuration, simple features: DatatypeFeature
    /**********************************************************
     */

    /**
     * Method for changing state of an on/off datatype-specific feature for
     * this object mapper.
     * <p>
     * Note: Changing the configuration of this {@link ObjectMapper} instance after its first use (read &amp; write) is
     * not safe and should not be attempted. Instead, use {@code with()} and {@code without()} methods of
     * {@link ObjectReader}/{@link ObjectWriter} which fully support reconfiguration as new instances are constructed.
     * <p>
     * <strong>This method will be removed in Jackson 3.0 due to unsafe usage.
     * Configure using {@link MapperBuilder#configure(DatatypeFeature, boolean)} instead.</strong>
     */
    public ObjectMapper configure(DatatypeFeature f, boolean state) {
        if (state) {
            _deserializationConfig = _deserializationConfig.with(f);
            _serializationConfig = _serializationConfig.with(f);
        } else {
            _deserializationConfig = _deserializationConfig.without(f);
            _serializationConfig = _serializationConfig.without(f);
        }
        return this;
    }

    /*
    /**********************************************************
    /* Configuration, simple features: JsonParser.Feature
    /**********************************************************
     */

    public boolean isEnabled(JsonParser.Feature f) {
        return _deserializationConfig.isEnabled(f, _jsonFactory);
    }

    /**
     * Method for changing state of specified {@link com.fasterxml.jackson.core.JsonParser.Feature}s
     * for parser instances this object mapper creates.
     *<p>
     * Note that this is equivalent to directly calling same method
     * on {@link #getFactory}.
     *<p>
     * WARNING: since this method directly modifies state of underlying {@link JsonFactory},
     * it will change observed configuration by {@link ObjectReader}s as well -- to avoid
     * this, use {@link ObjectReader#with(JsonParser.Feature)} instead.
     * <p>
     * <strong>Also, this method will be removed in Jackson 3.0 due to unsafe usage and
     * replaced by {@link MapperBuilder#configure(JsonParser.Feature, boolean)}.</strong>
     */
    public ObjectMapper configure(JsonParser.Feature f, boolean state) {
        _jsonFactory.configure(f, state);
        return this;
    }

    /**
     * Method for enabling specified {@link com.fasterxml.jackson.core.JsonParser.Feature}s
     * for parser instances this object mapper creates.
     *<p>
     * Note that this is equivalent to directly calling same method on {@link #getFactory}.
     *<p>
     * WARNING: since this method directly modifies state of underlying {@link JsonFactory},
     * it will change observed configuration by {@link ObjectReader}s as well -- to avoid
     * this, use {@link ObjectReader#with(JsonParser.Feature)} instead.
     * <p>
     * <strong>Also, this method will be removed in Jackson 3.0 due to unsafe usage and
     * replaced by {@link MapperBuilder#enable(JsonParser.Feature...)}.</strong>
     *
     * @since 2.5
     */
    public ObjectMapper enable(JsonParser.Feature... features) {
        for (JsonParser.Feature f : features) {
            _jsonFactory.enable(f);
        }
        return this;
    }

    /**
     * Method for disabling specified {@link com.fasterxml.jackson.core.JsonParser.Feature}s
     * for parser instances this object mapper creates.
     *<p>
     * Note that this is equivalent to directly calling same method on {@link #getFactory}.
     *<p>
     * WARNING: since this method directly modifies state of underlying {@link JsonFactory},
     * it will change observed configuration by {@link ObjectReader}s as well -- to avoid
     * this, use {@link ObjectReader#without(JsonParser.Feature)} instead.
     * <p>
     * <strong>Also, this method will be removed in Jackson 3.0 due to unsafe usage and
     * replaced by {@link MapperBuilder#disable(JsonParser.Feature...)}.</strong>
     *
     * @since 2.5
     */
    public ObjectMapper disable(JsonParser.Feature... features) {
        for (JsonParser.Feature f : features) {
            _jsonFactory.disable(f);
        }
        return this;
    }

    /*
    /**********************************************************
    /* Configuration, simple features: JsonGenerator.Feature
    /**********************************************************
     */

    public boolean isEnabled(JsonGenerator.Feature f) {
        return _serializationConfig.isEnabled(f, _jsonFactory);
    }

    /**
     * Method for changing state of an on/off {@link JsonGenerator} feature for
     * generator instances this object mapper creates.
     *<p>
     * Note that this is equivalent to directly calling same method
     * on {@link #getFactory}.
     *<p>
     * WARNING: since this method directly modifies state of underlying {@link JsonFactory},
     * it will change observed configuration by {@link ObjectWriter}s as well -- to avoid
     * this, use {@link ObjectWriter#with(JsonGenerator.Feature)} instead.
     * <p>
     * <strong>This method will be removed in Jackson 3.0 due to unsafe usage.
     * Configure using {@link MapperBuilder#configure(JsonGenerator.Feature, boolean)} instead.</strong>
     */
    public ObjectMapper configure(JsonGenerator.Feature f, boolean state) {
        _jsonFactory.configure(f,  state);
        return this;
    }

    /**
     * Method for enabling specified {@link com.fasterxml.jackson.core.JsonGenerator.Feature}s
     * for parser instances this object mapper creates.
     *<p>
     * Note that this is equivalent to directly calling same method on {@link #getFactory}.
     *<p>
     * WARNING: since this method directly modifies state of underlying {@link JsonFactory},
     * it will change observed configuration by {@link ObjectWriter}s as well -- to avoid
     * this, use {@link ObjectWriter#with(JsonGenerator.Feature)} instead.
     * <p>
     * <strong>This method will be removed in Jackson 3.0 due to unsafe usage.
     * Configure using {@link MapperBuilder#enable(JsonGenerator.Feature...)} instead.</strong>
     *
     * @since 2.5
     */
    public ObjectMapper enable(JsonGenerator.Feature... features) {
        for (JsonGenerator.Feature f : features) {
            _jsonFactory.enable(f);
        }
        return this;
    }

    /**
     * Method for disabling specified {@link com.fasterxml.jackson.core.JsonGenerator.Feature}s
     * for parser instances this object mapper creates.
     *<p>
     * Note that this is equivalent to directly calling same method on {@link #getFactory}.
     *<p>
     * WARNING: since this method directly modifies state of underlying {@link JsonFactory},
     * it will change observed configuration by {@link ObjectWriter}s as well -- to avoid
     * this, use {@link ObjectWriter#without(JsonGenerator.Feature)} instead.
     * <p>
     * <strong>This method will be removed in Jackson 3.0 due to unsafe usage.
     * Configure using {@link MapperBuilder#disable(JsonGenerator.Feature...)} instead.</strong>
     *
     * @since 2.5
     */
    public ObjectMapper disable(JsonGenerator.Feature... features) {
        for (JsonGenerator.Feature f : features) {
            _jsonFactory.disable(f);
        }
        return this;
    }

    /*
    /**********************************************************
    /* Configuration, simple features: JsonFactory.Feature
    /**********************************************************
     */

    /**
     * Convenience method, equivalent to:
     *<pre>
     *  getFactory().isEnabled(f);
     *</pre>
     */
    public boolean isEnabled(JsonFactory.Feature f) {
        return _jsonFactory.isEnabled(f);
    }

    /*
    /**********************************************************
    /* Configuration, 2.10+ stream features
    /**********************************************************
     */

    /**
     * @since 2.10
     */
    public boolean isEnabled(StreamReadFeature f) {
        return isEnabled(f.mappedFeature());
    }

    /**
     * @since 2.10
     */
    public boolean isEnabled(StreamWriteFeature f) {
        return isEnabled(f.mappedFeature());
    }

    /*
    /**********************************************************
    /* Public API (from ObjectCodec): deserialization
    /* (mapping from JSON to Java types); main methods
    /**********************************************************
     */

    /**
     * Method to deserialize JSON content into a non-container
     * type (it can be an array type, however): typically a bean, array
     * or a wrapper type (like {@link java.lang.Boolean}).
     *<p>
     * Note: this method should NOT be used if the result type is a
     * container ({@link java.util.Collection} or {@link java.util.Map}.
     * The reason is that due to type erasure, key and value types
     * cannot be introspected when using this method.
     *
     * @throws IOException if a low-level I/O problem (unexpected end-of-input,
     *   network error) occurs (passed through as-is without additional wrapping -- note
     *   that this is one case where {@link DeserializationFeature#WRAP_EXCEPTIONS}
     *   does NOT result in wrapping of exception even if enabled)
     * @throws StreamReadException if underlying input contains invalid content
     *    of type {@link JsonParser} supports (JSON for default case)
     * @throws DatabindException if the input JSON structure does not match structure
     *   expected for result type (or has other mismatch issues)
     */
    @Override
    @SuppressWarnings("unchecked")
    public <T> T readValue(JsonParser p, Class<T> valueType)
        throws IOException, StreamReadException, DatabindException
    {
        _assertNotNull("p", p);
        return (T) _readValue(getDeserializationConfig(), p, _typeFactory.constructType(valueType));
    }

    /**
     * Method to deserialize JSON content into a Java type, reference
     * to which is passed as argument. Type is passed using so-called
     * "super type token" (see )
     * and specifically needs to be used if the root type is a
     * parameterized (generic) container type.
     *
     * @throws IOException if a low-level I/O problem (unexpected end-of-input,
     *   network error) occurs (passed through as-is without additional wrapping -- note
     *   that this is one case where {@link DeserializationFeature#WRAP_EXCEPTIONS}
     *   does NOT result in wrapping of exception even if enabled)
     * @throws StreamReadException if underlying input contains invalid content
     *    of type {@link JsonParser} supports (JSON for default case)
     * @throws DatabindException if the input JSON structure does not match structure
     *   expected for result type (or has other mismatch issues)
     */
    @Override
    @SuppressWarnings("unchecked")
    public <T> T readValue(JsonParser p, TypeReference<T> valueTypeRef)
        throws IOException, StreamReadException, DatabindException
    {
        _assertNotNull("p", p);
        return (T) _readValue(getDeserializationConfig(), p, _typeFactory.constructType(valueTypeRef));
    }

    /**
     * Method to deserialize JSON content into a Java type, reference
     * to which is passed as argument. Type is passed using
     * Jackson specific type; instance of which can be constructed using
     * {@link TypeFactory}.
     *
     * @throws IOException if a low-level I/O problem (unexpected end-of-input,
     *   network error) occurs (passed through as-is without additional wrapping -- note
     *   that this is one case where {@link DeserializationFeature#WRAP_EXCEPTIONS}
     *   does NOT result in wrapping of exception even if enabled)
     * @throws StreamReadException if underlying input contains invalid content
     *    of type {@link JsonParser} supports (JSON for default case)
     * @throws DatabindException if the input JSON structure does not match structure
     *   expected for result type (or has other mismatch issues)
     */
    @Override
    @SuppressWarnings("unchecked")
    public final <T> T readValue(JsonParser p, ResolvedType valueType)
        throws IOException, StreamReadException, DatabindException
    {
        _assertNotNull("p", p);
        return (T) _readValue(getDeserializationConfig(), p, (JavaType) valueType);
    }

    /**
     * Type-safe overloaded method, basically alias for {@link #readValue(JsonParser, Class)}.
     *
     * @throws IOException if a low-level I/O problem (unexpected end-of-input,
     *   network error) occurs (passed through as-is without additional wrapping -- note
     *   that this is one case where {@link DeserializationFeature#WRAP_EXCEPTIONS}
     *   does NOT result in wrapping of exception even if enabled)
     * @throws StreamReadException if underlying input contains invalid content
     *    of type {@link JsonParser} supports (JSON for default case)
     * @throws DatabindException if the input JSON structure does not match structure
     *   expected for result type (or has other mismatch issues)
     */
    @SuppressWarnings("unchecked")
    public <T> T readValue(JsonParser p, JavaType valueType)
        throws IOException, StreamReadException, DatabindException
    {
        _assertNotNull("p", p);
        return (T) _readValue(getDeserializationConfig(), p, valueType);
    }

    /**
     * Method to deserialize JSON content as a tree {@link JsonNode}.
     * Returns {@link JsonNode} that represents the root of the resulting tree, if there
     * was content to read, or {@code null} if no more content is accessible
     * via passed {@link JsonParser}.
     *<p>
     * NOTE! Behavior with end-of-input (no more content) differs between this
     * {@code readTree} method, and all other methods that take input source: latter
     * will return "missing node", NOT {@code null}
     *
     * @return a {@link JsonNode}, if valid JSON content found; null
     *   if input has no content to bind -- note, however, that if
     *   JSON <code>null</code> token is found, it will be represented
     *   as a non-null {@link JsonNode} (one that returns <code>true</code>
     *   for {@link JsonNode#isNull()}
     *
     * @throws IOException if a low-level I/O problem (unexpected end-of-input,
     *   network error) occurs (passed through as-is without additional wrapping -- note
     *   that this is one case where {@link DeserializationFeature#WRAP_EXCEPTIONS}
     *   does NOT result in wrapping of exception even if enabled)
     * @throws StreamReadException if underlying input contains invalid content
     *    of type {@link JsonParser} supports (JSON for default case)
     */
    @Override
    public <T extends TreeNode> T readTree(JsonParser p)
        throws IOException
    {
        _assertNotNull("p", p);
        // Must check for EOF here before calling readValue(), since that'll choke on it otherwise
        DeserializationConfig cfg = getDeserializationConfig();
        JsonToken t = p.currentToken();
        if (t == null) {
            t = p.nextToken();
            if (t == null) {
                return null;
            }
        }
        // NOTE! _readValue() will check for trailing tokens
        JsonNode n = (JsonNode) _readValue(cfg, p, constructType(JsonNode.class));
        if (n == null) {
            n = getNodeFactory().nullNode();
        }
        @SuppressWarnings("unchecked")
        T result = (T) n;
        return result;
    }

    /**
     * Convenience method, equivalent in function to:
     *<pre>
     *   readerFor(valueType).readValues(p);
     *</pre>
     *<p>
     * Method for reading sequence of Objects from parser stream.
     * Sequence can be either root-level "unwrapped" sequence (without surrounding
     * JSON array), or a sequence contained in a JSON Array.
     * In either case {@link JsonParser} <b>MUST</b> point to the first token of
     * the first element, OR not point to any token (in which case it is advanced
     * to the next token). This means, specifically, that for wrapped sequences,
     * parser MUST NOT point to the surrounding <code>START_ARRAY</code> (one that
     * contains values to read) but rather to the token following it which is the first
     * token of the first value to read.
     *<p>
     * Note that {@link ObjectReader} has more complete set of variants.
     */
    @Override
    public <T> MappingIterator<T> readValues(JsonParser p, ResolvedType valueType)
        throws IOException
    {
        return readValues(p, (JavaType) valueType);
    }

    /**
     * Convenience method, equivalent in function to:
     *<pre>
     *   readerFor(valueType).readValues(p);
     *</pre>
     *<p>
     * Type-safe overload of {@link #readValues(JsonParser, ResolvedType)}.
     */
    public <T> MappingIterator<T> readValues(JsonParser p, JavaType valueType)
        throws IOException
    {
        _assertNotNull("p", p);
        DeserializationConfig config = getDeserializationConfig();
        DeserializationContext ctxt = createDeserializationContext(p, config);
        JsonDeserializer<?> deser = _findRootDeserializer(ctxt, valueType);
        // false -> do NOT close JsonParser (since caller passed it)
        return new MappingIterator<T>(valueType, p, ctxt, deser,
                false, null);
    }

    /**
     * Convenience method, equivalent in function to:
     *<pre>
     *   readerFor(valueType).readValues(p);
     *</pre>
     *<p>
     * Type-safe overload of {@link #readValues(JsonParser, ResolvedType)}.
     */
    @Override
    public <T> MappingIterator<T> readValues(JsonParser p, Class<T> valueType)
        throws IOException
    {
        return readValues(p, _typeFactory.constructType(valueType));
    }

    /**
     * Method for reading sequence of Objects from parser stream.
     */
    @Override
    public <T> MappingIterator<T> readValues(JsonParser p, TypeReference<T> valueTypeRef)
        throws IOException
    {
        return readValues(p, _typeFactory.constructType(valueTypeRef));
    }

    /*
    /**********************************************************
    /* Public API not included in ObjectCodec: deserialization
    /* (mapping from JSON to Java types)
    /**********************************************************
     */

    /**
     * Method to deserialize JSON content as tree expressed
     * using set of {@link JsonNode} instances.
     * Returns root of the resulting tree (where root can consist
     * of just a single node if the current event is a
     * value event, not container).
     *<p>
     * If a low-level I/O problem (missing input, network error) occurs,
     * a {@link IOException} will be thrown.
     * If a parsing problem occurs (invalid JSON),
     * {@link StreamReadException} will be thrown.
     * If no content is found from input (end-of-input), Java
     * <code>null</code> will be returned.
     *
     * @param in Input stream used to read JSON content
     *   for building the JSON tree.
     *
     * @return a {@link JsonNode}, if valid JSON content found; null
     *   if input has no content to bind -- note, however, that if
     *   JSON <code>null</code> token is found, it will be represented
     *   as a non-null {@link JsonNode} (one that returns <code>true</code>
     *   for {@link JsonNode#isNull()}
     *
     * @throws StreamReadException if underlying input contains invalid content
     *    of type {@link JsonParser} supports (JSON for default case)
     */
    public JsonNode readTree(InputStream in) throws IOException
    {
        _assertNotNull("in", in);
        return _readTreeAndClose(_jsonFactory.createParser(in));
    }

    /**
     * Same as {@link #readTree(InputStream)} except content accessed through
     * passed-in {@link Reader}
     */
    public JsonNode readTree(Reader r) throws IOException {
        _assertNotNull("r", r);
        return _readTreeAndClose(_jsonFactory.createParser(r));
    }

    /**
     * Same as {@link #readTree(InputStream)} except content read from
     * passed-in {@link String}
     */
    public JsonNode readTree(String content) throws JsonProcessingException, JsonMappingException
    {
        _assertNotNull("content", content);
        try { // since 2.10 remove "impossible" IOException as per [databind#1675]
            return _readTreeAndClose(_jsonFactory.createParser(content));
        } catch (JsonProcessingException e) {
            throw e;
        } catch (IOException e) { // shouldn't really happen but being declared need to
            throw JsonMappingException.fromUnexpectedIOE(e);
        }
    }

    /**
     * Same as {@link #readTree(InputStream)} except content read from
     * passed-in byte array.
     */
    public JsonNode readTree(byte[] content) throws IOException {
        _assertNotNull("content", content);
        return _readTreeAndClose(_jsonFactory.createParser(content));
    }

    /**
     * Same as {@link #readTree(InputStream)} except content read from
     * passed-in byte array.
     */
    public JsonNode readTree(byte[] content, int offset, int len) throws IOException {
        _assertNotNull("content", content);
        return _readTreeAndClose(_jsonFactory.createParser(content, offset, len));
    }

    /**
     * Same as {@link #readTree(InputStream)} except content read from
     * passed-in {@link File}.
     */
    public JsonNode readTree(File file) throws IOException
    {
        _assertNotNull("file", file);
        return _readTreeAndClose(_jsonFactory.createParser(file));
    }

    /**
     * Same as {@link #readTree(InputStream)} except content read from
     * passed-in {@link URL}.
     *<p>
     * NOTE: handling of {@link java.net.URL} is delegated to
     * {@link JsonFactory#createParser(java.net.URL)} and usually simply
     * calls {@link java.net.URL#openStream()}, meaning no special handling
     * is done. If different HTTP connection options are needed you will need
     * to create {@link java.io.InputStream} separately.
     */
    public JsonNode readTree(URL source) throws IOException
    {
        _assertNotNull("source", source);
        return _readTreeAndClose(_jsonFactory.createParser(source));
    }

    /*
    /**********************************************************
    /* Public API (from ObjectCodec): serialization
    /* (mapping from Java types to Json)
    /**********************************************************
     */

    /**
     * Method that can be used to serialize any Java value as
     * JSON output, using provided {@link JsonGenerator}.
     */
    @Override
    public void writeValue(JsonGenerator g, Object value)
        throws IOException, StreamWriteException, DatabindException
    {
        _assertNotNull("g", g);
        SerializationConfig config = getSerializationConfig();

        /* 12-May-2015/2.6, tatu: Looks like we do NOT want to call the usual
         *    'config.initialize(g)` here, since it is assumed that generator
         *    has been configured by caller. But for some reason we don't
         *    trust indentation settings...
         */
        // 10-Aug-2012, tatu: as per [Issue#12], must handle indentation:
        if (config.isEnabled(SerializationFeature.INDENT_OUTPUT)) {
            if (g.getPrettyPrinter() == null) {
                g.setPrettyPrinter(config.constructDefaultPrettyPrinter());
            }
        }
        if (config.isEnabled(SerializationFeature.CLOSE_CLOSEABLE) && (value instanceof Closeable)) {
            _writeCloseableValue(g, value, config);
        } else {
            _serializerProvider(config).serializeValue(g, value);
            if (config.isEnabled(SerializationFeature.FLUSH_AFTER_WRITE_VALUE)) {
                g.flush();
            }
        }
    }

    /*
    /**********************************************************
    /* Public API (from TreeCodec via ObjectCodec): Tree Model support
    /**********************************************************
     */

    @Override
    public void writeTree(JsonGenerator g, TreeNode rootNode)
        throws IOException
    {
        _assertNotNull("g", g);
        SerializationConfig config = getSerializationConfig();
        _serializerProvider(config).serializeValue(g, rootNode);
        if (config.isEnabled(SerializationFeature.FLUSH_AFTER_WRITE_VALUE)) {
            g.flush();
        }
    }

    /**
     * Method to serialize given JSON Tree, using generator
     * provided.
     */
    public void writeTree(JsonGenerator g, JsonNode rootNode)
        throws IOException
    {
        _assertNotNull("g", g);
        SerializationConfig config = getSerializationConfig();
        _serializerProvider(config).serializeValue(g, rootNode);
        if (config.isEnabled(SerializationFeature.FLUSH_AFTER_WRITE_VALUE)) {
            g.flush();
        }
    }

    /**
     *<p>
     * Note: return type is co-variant, as basic ObjectCodec
     * abstraction cannot refer to concrete node types (as it's
     * part of core package, whereas impls are part of mapper
     * package)
     */
    @Override
    public ObjectNode createObjectNode() {
        return _deserializationConfig.getNodeFactory().objectNode();
    }

    /**
     *<p>
     * Note: return type is co-variant, as basic ObjectCodec
     * abstraction cannot refer to concrete node types (as it's
     * part of core package, whereas impls are part of mapper
     * package)
     */
    @Override
    public ArrayNode createArrayNode() {
        return _deserializationConfig.getNodeFactory().arrayNode();
    }

    @Override // since 2.10
    public JsonNode missingNode() {
        return _deserializationConfig.getNodeFactory().missingNode();
    }

    @Override // since 2.10
    public JsonNode nullNode() {
        return _deserializationConfig.getNodeFactory().nullNode();
    }

    /**
     * Method for constructing a {@link JsonParser} out of JSON tree
     * representation.
     *
     * @param n Root node of the tree that resulting parser will read from
     */
    @Override
    public JsonParser treeAsTokens(TreeNode n) {
        _assertNotNull("n", n);
        return new TreeTraversingParser((JsonNode) n, this);
    }

    /**
     * Convenience conversion method that will bind data given JSON tree
     * contains into specific value (usually bean) type.
     *<p>
     * Functionally equivalent to:
     *<pre>
     *   objectMapper.convertValue(n, valueClass);
     *</pre>
     *<p>
     * Note: inclusion of {@code throws JsonProcessingException} is not accidental
     * since while there can be no input decoding problems, it is possible that content
     * does not match target type: in such case various {@link DatabindException}s
     * are possible. In addition {@link IllegalArgumentException} is possible in some
     * cases, depending on whether {@link DeserializationFeature#WRAP_EXCEPTIONS}
     * is enabled or not.
     */
    @SuppressWarnings("unchecked")
    @Override
    public <T> T treeToValue(TreeNode n, Class<T> valueType)
        throws IllegalArgumentException,
            JsonProcessingException
    {
        if (n == null) {
            return null;
        }
        try {
            // 25-Jan-2019, tatu: [databind#2220] won't prevent existing coercions here
            // Simple cast when we just want to cast to, say, ObjectNode
            if (TreeNode.class.isAssignableFrom(valueType)
                     && valueType.isAssignableFrom(n.getClass())) {
                return (T) n;
            }
            final JsonToken tt = n.asToken();
            // 20-Apr-2016, tatu: Another thing: for VALUE_EMBEDDED_OBJECT, assume similar
            //    short-cut coercion
            if (tt == JsonToken.VALUE_EMBEDDED_OBJECT) {
                if (n instanceof POJONode) {
                    Object ob = ((POJONode) n).getPojo();
                    if ((ob == null) || valueType.isInstance(ob)) {
                        return (T) ob;
                    }
                }
            }
            // 22-Aug-2019, tatu: [databind#2430] Consider "null node" (minor optimization)
            // 08-Dec-2020, tatu: Alas, lead to [databind#2972], optimization gets complicated
            //    so leave out for now...
            /*if (tt == JsonToken.VALUE_NULL) {
                 return null;
            }*/
            return readValue(treeAsTokens(n), valueType);
        } catch (JsonProcessingException e) {
            // 12-Nov-2020, tatu: These can legit happen, during conversion, especially
            //   with things like Builders that validate arguments.
            throw e;
        } catch (IOException e) { // should not occur, no real i/o...
            throw new IllegalArgumentException(e.getMessage(), e);
        }
    }

    /**
     * Same as {@link #treeToValue(TreeNode, Class)} but target type specified
     * using fully resolved {@link JavaType}.
     *
     * @since 2.13
     */
    @SuppressWarnings("unchecked")
    public <T> T treeToValue(TreeNode n, JavaType valueType)
        throws IllegalArgumentException,
            JsonProcessingException
    {
        // Implementation copied from the type-erased variant
        if (n == null) {
            return null;
        }
        try {
            if (valueType.isTypeOrSubTypeOf(TreeNode.class)
                    && valueType.isTypeOrSuperTypeOf(n.getClass())) {
                return (T) n;
            }
            final JsonToken tt = n.asToken();
            if (tt == JsonToken.VALUE_EMBEDDED_OBJECT) {
                if (n instanceof POJONode) {
                    Object ob = ((POJONode) n).getPojo();
                    if ((ob == null) || valueType.isTypeOrSuperTypeOf(ob.getClass())) {
                        return (T) ob;
                    }
                }
            }
            return (T) readValue(treeAsTokens(n), valueType);
        } catch (JsonProcessingException e) {
            // 12-Nov-2020, tatu: These can legit happen, during conversion, especially
            //   with things like Builders that validate arguments.
            throw e;
        } catch (IOException e) { // should not occur, no real i/o...
            throw new IllegalArgumentException(e.getMessage(), e);
        }
    }

    /**
     * Same as {@link #treeToValue(TreeNode, JavaType)} but target type specified
     * using fully resolved {@link TypeReference}.
     *
     * @since 2.16
     */
    public <T> T treeToValue(TreeNode n, TypeReference<T> toValueTypeRef)
        throws IllegalArgumentException,
        JsonProcessingException
    {
        JavaType valueType = constructType(toValueTypeRef);
        return treeToValue(n, valueType);
    }

    /**
     * Method that is reverse of {@link #treeToValue}: it
     * will convert given Java value (usually bean) into its
     * equivalent Tree mode {@link JsonNode} representation.
     * Functionally similar to serializing value into token stream and parsing that
     * stream back as tree model node,
     * but more efficient as {@link TokenBuffer} is used to contain the intermediate
     * representation instead of fully serialized contents.
     *<p>
     * NOTE: while results are usually identical to that of serialization followed
     * by deserialization, this is not always the case. In some cases serialization
     * into intermediate representation will retain encapsulation of things like
     * raw value ({@link com.fasterxml.jackson.databind.util.RawValue}) or basic
     * node identity ({@link JsonNode}). If so, result is a valid tree, but values
     * are not re-constructed through actual format representation. So if transformation
     * requires actual materialization of encoded content,
     * it will be necessary to do actual serialization.
     *
     * @param <T> Actual node type; usually either basic {@link JsonNode} or
     *  {@link com.fasterxml.jackson.databind.node.ObjectNode}
     * @param fromValue Java value to convert
     *
     * @return (non-null) Root node of the resulting content tree: in case of
     *   {@code null} value node for which {@link JsonNode#isNull()} returns {@code true}.
     */
    @SuppressWarnings({ "unchecked", "resource" })
    public <T extends JsonNode> T valueToTree(Object fromValue)
        throws IllegalArgumentException
    {
        // [databind#2430]: `null` should become "null node":
        if (fromValue == null) {
            return (T) getNodeFactory().nullNode();
        }

        // inlined 'writeValue' with minor changes:
        // first: disable wrapping when writing
        // [databind#4047] Fixes `SerializationFeature.WRAP_ROOT_VALUE` being ignored
        final SerializationConfig config = getSerializationConfig();
        final DefaultSerializerProvider context = _serializerProvider(config);

        // Then create TokenBuffer to use as JsonGenerator
        TokenBuffer buf = context.bufferForValueConversion(this);
        if (isEnabled(DeserializationFeature.USE_BIG_DECIMAL_FOR_FLOATS)) {
            buf = buf.forceUseOfBigDecimal(true);
        }
        try {
            context.serializeValue(buf, fromValue);
            try (JsonParser p = buf.asParser()) {
                return readTree(p);
            }
        } catch (IOException e) { // should not occur, no real i/o...
            throw new IllegalArgumentException(e.getMessage(), e);
        }
    }

    /*
    /**********************************************************
    /* Extended Public API, accessors
    /**********************************************************
     */

    /**
     * Method that can be called to check whether mapper thinks
     * it could serialize an instance of given Class.
     * Check is done
     * by checking whether a serializer can be found for the type.
     *<p>
     * NOTE: since this method does NOT throw exceptions, but internal
     * processing may, caller usually has little information as to why
     * serialization would fail. If you want access to internal {@link Exception},
     * call {@link #canSerialize(Class, AtomicReference)} instead.
     *
     * @return True if mapper can find a serializer for instances of
     *  given class (potentially serializable), false otherwise (not
     *  serializable)
     */
    public boolean canSerialize(Class<?> type) {
        return _serializerProvider(getSerializationConfig()).hasSerializerFor(type, null);
    }

    /**
     * Method similar to {@link #canSerialize(Class)} but that can return
     * actual {@link Throwable} that was thrown when trying to construct
     * serializer: this may be useful in figuring out what the actual problem is.
     *
     * @since 2.3
     */
    public boolean canSerialize(Class<?> type, AtomicReference<Throwable> cause) {
        return _serializerProvider(getSerializationConfig()).hasSerializerFor(type, cause);
    }

    /**
     * Method that can be called to check whether mapper thinks
     * it could deserialize an Object of given type.
     * Check is done by checking whether a registered deserializer can
     * be found or built for the type; if not (either by no mapping being
     * found, or through an <code>Exception</code> being thrown, false
     * is returned.
     *<p>
     * <b>NOTE</b>: in case an exception is thrown during course of trying
     * co construct matching deserializer, it will be effectively swallowed.
     * If you want access to that exception, call
     * {@link #canDeserialize(JavaType, AtomicReference)} instead.
     *
     * @return True if mapper can find a serializer for instances of
     *  given class (potentially serializable), false otherwise (not
     *  serializable)
     */
    public boolean canDeserialize(JavaType type)
    {
        return createDeserializationContext(null,
                getDeserializationConfig()).hasValueDeserializerFor(type, null);
    }

    /**
     * Method similar to {@link #canDeserialize(JavaType)} but that can return
     * actual {@link Throwable} that was thrown when trying to construct
     * serializer: this may be useful in figuring out what the actual problem is.
     *
     * @since 2.3
     */
    public boolean canDeserialize(JavaType type, AtomicReference<Throwable> cause)
    {
        return createDeserializationContext(null,
                getDeserializationConfig()).hasValueDeserializerFor(type, cause);
    }

    /*
    /**********************************************************
    /* Extended Public API, deserialization,
    /* convenience methods
    /**********************************************************
     */

    /**
     * Method to deserialize JSON content from given file into given Java type.
     *
     * @throws IOException if a low-level I/O problem (unexpected end-of-input,
     *   network error) occurs (passed through as-is without additional wrapping -- note
     *   that this is one case where {@link DeserializationFeature#WRAP_EXCEPTIONS}
     *   does NOT result in wrapping of exception even if enabled)
     * @throws StreamReadException if underlying input contains invalid content
     *    of type {@link JsonParser} supports (JSON for default case)
     * @throws DatabindException if the input JSON structure does not match structure
     *   expected for result type (or has other mismatch issues)
     */
    @SuppressWarnings("unchecked")
    public <T> T readValue(File src, Class<T> valueType)
        throws IOException, StreamReadException, DatabindException
    {
        _assertNotNull("src", src);
        return (T) _readMapAndClose(_jsonFactory.createParser(src), _typeFactory.constructType(valueType));
    }

    /**
     * Method to deserialize JSON content from given file into given Java type.
     *
     * @throws IOException if a low-level I/O problem (unexpected end-of-input,
     *   network error) occurs (passed through as-is without additional wrapping -- note
     *   that this is one case where {@link DeserializationFeature#WRAP_EXCEPTIONS}
     *   does NOT result in wrapping of exception even if enabled)
     * @throws StreamReadException if underlying input contains invalid content
     *    of type {@link JsonParser} supports (JSON for default case)
     * @throws DatabindException if the input JSON structure does not match structure
     *   expected for result type (or has other mismatch issues)
     */
    @SuppressWarnings({ "unchecked" })
    public <T> T readValue(File src, TypeReference<T> valueTypeRef)
        throws IOException, StreamReadException, DatabindException
    {
        _assertNotNull("src", src);
        return (T) _readMapAndClose(_jsonFactory.createParser(src), _typeFactory.constructType(valueTypeRef));
    }

    /**
     * Method to deserialize JSON content from given file into given Java type.
     *
     * @throws IOException if a low-level I/O problem (unexpected end-of-input,
     *   network error) occurs (passed through as-is without additional wrapping -- note
     *   that this is one case where {@link DeserializationFeature#WRAP_EXCEPTIONS}
     *   does NOT result in wrapping of exception even if enabled)
     * @throws StreamReadException if underlying input contains invalid content
     *    of type {@link JsonParser} supports (JSON for default case)
     * @throws DatabindException if the input JSON structure does not match structure
     *   expected for result type (or has other mismatch issues)
     */
    @SuppressWarnings("unchecked")
    public <T> T readValue(File src, JavaType valueType)
        throws IOException, StreamReadException, DatabindException
    {
        _assertNotNull("src", src);
        return (T) _readMapAndClose(_jsonFactory.createParser(src), valueType);
    }

    /**
     * Method to deserialize JSON content from given resource into given Java type.
     *<p>
     * NOTE: handling of {@link java.net.URL} is delegated to
     * {@link JsonFactory#createParser(java.net.URL)} and usually simply
     * calls {@link java.net.URL#openStream()}, meaning no special handling
     * is done. If different HTTP connection options are needed you will need
     * to create {@link java.io.InputStream} separately.
     *
     * @throws IOException if a low-level I/O problem (unexpected end-of-input,
     *   network error) occurs (passed through as-is without additional wrapping -- note
     *   that this is one case where {@link DeserializationFeature#WRAP_EXCEPTIONS}
     *   does NOT result in wrapping of exception even if enabled)
     * @throws StreamReadException if underlying input contains invalid content
     *    of type {@link JsonParser} supports (JSON for default case)
     * @throws DatabindException if the input JSON structure does not match structure
     *   expected for result type (or has other mismatch issues)
     */
    @SuppressWarnings("unchecked")
    public <T> T readValue(URL src, Class<T> valueType)
        throws IOException, StreamReadException, DatabindException
    {
        _assertNotNull("src", src);
        return (T) _readMapAndClose(_jsonFactory.createParser(src), _typeFactory.constructType(valueType));
    }

    /**
     * Same as {@link #readValue(java.net.URL, Class)} except that target specified by {@link TypeReference}.
     */
    @SuppressWarnings({ "unchecked" })
    public <T> T readValue(URL src, TypeReference<T> valueTypeRef)
        throws IOException, StreamReadException, DatabindException
    {
        _assertNotNull("src", src);
        return (T) _readMapAndClose(_jsonFactory.createParser(src), _typeFactory.constructType(valueTypeRef));
    }

    /**
     * Same as {@link #readValue(java.net.URL, Class)} except that target specified by {@link JavaType}.
     */
    @SuppressWarnings("unchecked")
    public <T> T readValue(URL src, JavaType valueType)
        throws IOException, StreamReadException, DatabindException
    {
        _assertNotNull("src", src);
        return (T) _readMapAndClose(_jsonFactory.createParser(src), valueType);
    }

    /**
     * Method to deserialize JSON content from given JSON content String.
     *
     * @throws StreamReadException if underlying input contains invalid content
     *    of type {@link JsonParser} supports (JSON for default case)
     * @throws DatabindException if the input JSON structure does not match structure
     *   expected for result type (or has other mismatch issues)
     */
    public <T> T readValue(String content, Class<T> valueType)
        throws JsonProcessingException, JsonMappingException
    {
        _assertNotNull("content", content);
        return readValue(content, _typeFactory.constructType(valueType));
    }

    /**
     * Method to deserialize JSON content from given JSON content String.
     *
     * @throws StreamReadException if underlying input contains invalid content
     *    of type {@link JsonParser} supports (JSON for default case)
     * @throws DatabindException if the input JSON structure does not match structure
     *   expected for result type (or has other mismatch issues)
     */
    public <T> T readValue(String content, TypeReference<T> valueTypeRef)
        throws JsonProcessingException, JsonMappingException
    {
        _assertNotNull("content", content);
        return readValue(content, _typeFactory.constructType(valueTypeRef));
    }

    /**
     * Method to deserialize JSON content from given JSON content String.
     *
     * @throws StreamReadException if underlying input contains invalid content
     *    of type {@link JsonParser} supports (JSON for default case)
     * @throws DatabindException if the input JSON structure does not match structure
     *   expected for result type (or has other mismatch issues)
     */
    @SuppressWarnings("unchecked")
    public <T> T readValue(String content, JavaType valueType)
        throws JsonProcessingException, JsonMappingException
    {
        _assertNotNull("content", content);
        try { // since 2.10 remove "impossible" IOException as per [databind#1675]
            return (T) _readMapAndClose(_jsonFactory.createParser(content), valueType);
        } catch (JsonProcessingException e) {
            throw e;
        } catch (IOException e) { // shouldn't really happen but being declared need to
            throw JsonMappingException.fromUnexpectedIOE(e);
        }
    }

    @SuppressWarnings("unchecked")
    public <T> T readValue(Reader src, Class<T> valueType)
        throws IOException, StreamReadException, DatabindException
    {
        _assertNotNull("src", src);
        return (T) _readMapAndClose(_jsonFactory.createParser(src), _typeFactory.constructType(valueType));
    }

    @SuppressWarnings({ "unchecked" })
    public <T> T readValue(Reader src, TypeReference<T> valueTypeRef)
        throws IOException, StreamReadException, DatabindException
    {
        _assertNotNull("src", src);
        return (T) _readMapAndClose(_jsonFactory.createParser(src), _typeFactory.constructType(valueTypeRef));
    }

    @SuppressWarnings("unchecked")
    public <T> T readValue(Reader src, JavaType valueType)
        throws IOException, StreamReadException, DatabindException
    {
        _assertNotNull("src", src);
        return (T) _readMapAndClose(_jsonFactory.createParser(src), valueType);
    }

    @SuppressWarnings("unchecked")
    public <T> T readValue(InputStream src, Class<T> valueType)
        throws IOException, StreamReadException, DatabindException
    {
        _assertNotNull("src", src);
        return (T) _readMapAndClose(_jsonFactory.createParser(src), _typeFactory.constructType(valueType));
    }

    @SuppressWarnings({ "unchecked" })
    public <T> T readValue(InputStream src, TypeReference<T> valueTypeRef)
        throws IOException, StreamReadException, DatabindException
    {
        _assertNotNull("src", src);
        return (T) _readMapAndClose(_jsonFactory.createParser(src), _typeFactory.constructType(valueTypeRef));
    }

    @SuppressWarnings("unchecked")
    public <T> T readValue(InputStream src, JavaType valueType)
        throws IOException, StreamReadException, DatabindException
    {
        _assertNotNull("src", src);
        return (T) _readMapAndClose(_jsonFactory.createParser(src), valueType);
    }

    @SuppressWarnings("unchecked")
    public <T> T readValue(byte[] src, Class<T> valueType)
        throws IOException, StreamReadException, DatabindException
    {
        _assertNotNull("src", src);
        return (T) _readMapAndClose(_jsonFactory.createParser(src), _typeFactory.constructType(valueType));
    }

    @SuppressWarnings("unchecked")
    public <T> T readValue(byte[] src, int offset, int len,
                               Class<T> valueType)
        throws IOException, StreamReadException, DatabindException
    {
        _assertNotNull("src", src);
        return (T) _readMapAndClose(_jsonFactory.createParser(src, offset, len), _typeFactory.constructType(valueType));
    }

    @SuppressWarnings({ "unchecked" })
    public <T> T readValue(byte[] src, TypeReference<T> valueTypeRef)
        throws IOException, StreamReadException, DatabindException
    {
        _assertNotNull("src", src);
        return (T) _readMapAndClose(_jsonFactory.createParser(src), _typeFactory.constructType(valueTypeRef));
    }

    @SuppressWarnings({ "unchecked" })
    public <T> T readValue(byte[] src, int offset, int len, TypeReference<T> valueTypeRef)
        throws IOException, StreamReadException, DatabindException
    {
        _assertNotNull("src", src);
        return (T) _readMapAndClose(_jsonFactory.createParser(src, offset, len), _typeFactory.constructType(valueTypeRef));
    }

    @SuppressWarnings("unchecked")
    public <T> T readValue(byte[] src, JavaType valueType)
        throws IOException, StreamReadException, DatabindException
    {
        _assertNotNull("src", src);
        return (T) _readMapAndClose(_jsonFactory.createParser(src), valueType);
    }

    @SuppressWarnings("unchecked")
    public <T> T readValue(byte[] src, int offset, int len, JavaType valueType)
        throws IOException, StreamReadException, DatabindException
    {
        _assertNotNull("src", src);
        return (T) _readMapAndClose(_jsonFactory.createParser(src, offset, len), valueType);
    }

    @SuppressWarnings("unchecked")
    public <T> T readValue(DataInput src, Class<T> valueType) throws IOException
    {
        _assertNotNull("src", src);
        return (T) _readMapAndClose(_jsonFactory.createParser(src),
                _typeFactory.constructType(valueType));
    }

    @SuppressWarnings("unchecked")
    public <T> T readValue(DataInput src, JavaType valueType) throws IOException
    {
        _assertNotNull("src", src);
        return (T) _readMapAndClose(_jsonFactory.createParser(src), valueType);
    }

    /*
    /**********************************************************
    /* Extended Public API: serialization
    /* (mapping from Java types to JSON)
    /**********************************************************
     */

    /**
     * Method that can be used to serialize any Java value as
     * JSON output, written to File provided.
     */
    public void writeValue(File resultFile, Object value)
        throws IOException, StreamWriteException, DatabindException
    {
        _writeValueAndClose(createGenerator(resultFile, JsonEncoding.UTF8), value);
    }

    /**
     * Method that can be used to serialize any Java value as
     * JSON output, using output stream provided (using encoding
     * {@link JsonEncoding#UTF8}).
     *<p>
     * Note: method does not close the underlying stream explicitly
     * here; however, {@link JsonFactory} this mapper uses may choose
     * to close the stream depending on its settings (by default,
     * it will try to close it when {@link JsonGenerator} we construct
     * is closed).
     */
    public void writeValue(OutputStream out, Object value)
        throws IOException, StreamWriteException, DatabindException
    {
        _writeValueAndClose(createGenerator(out, JsonEncoding.UTF8), value);
    }

    /**
     * @since 2.8
     */
    public void writeValue(DataOutput out, Object value) throws IOException
    {
        _writeValueAndClose(createGenerator(out), value);
    }

    /**
     * Method that can be used to serialize any Java value as
     * JSON output, using Writer provided.
     *<p>
     * Note: method does not close the underlying stream explicitly
     * here; however, {@link JsonFactory} this mapper uses may choose
     * to close the stream depending on its settings (by default,
     * it will try to close it when {@link JsonGenerator} we construct
     * is closed).
     */
    public void writeValue(Writer w, Object value)
        throws IOException, StreamWriteException, DatabindException
    {
        _writeValueAndClose(createGenerator(w), value);
    }

    /**
     * Method that can be used to serialize any Java value as
     * a String. Functionally equivalent to calling
     * {@link #writeValue(Writer,Object)} with {@link java.io.StringWriter}
     * and constructing String, but more efficient.
     *<p>
     * Note: prior to version 2.1, throws clause included {@link IOException}; 2.1 removed it.
     */
    public String writeValueAsString(Object value)
        throws JsonProcessingException
    {
        // alas, we have to pull the recycler directly here...
        SegmentedStringWriter sw = new SegmentedStringWriter(_jsonFactory._getBufferRecycler());
        try {
            _writeValueAndClose(createGenerator(sw), value);
            return sw.getAndClear();
        } catch (JsonProcessingException e) {
            throw e;
        } catch (IOException e) { // shouldn't really happen, but is declared as possibility so:
            throw JsonMappingException.fromUnexpectedIOE(e);
        }
    }

    /**
     * Method that can be used to serialize any Java value as
     * a byte array. Functionally equivalent to calling
     * {@link #writeValue(Writer,Object)} with {@link java.io.ByteArrayOutputStream}
     * and getting bytes, but more efficient.
     * Encoding used will be UTF-8.
     *<p>
     * Note: prior to version 2.1, throws clause included {@link IOException}; 2.1 removed it.
     */
    public byte[] writeValueAsBytes(Object value)
        throws JsonProcessingException
    {
        // Although 'close()' is NOP, use auto-close to avoid lgtm complaints
        try (ByteArrayBuilder bb = new ByteArrayBuilder(_jsonFactory._getBufferRecycler())) {
            _writeValueAndClose(createGenerator(bb, JsonEncoding.UTF8), value);
            final byte[] result = bb.toByteArray();
            bb.release();
            return result;
        } catch (JsonProcessingException e) { // to support [JACKSON-758]
            throw e;
        } catch (IOException e) { // shouldn't really happen, but is declared as possibility so:
            throw JsonMappingException.fromUnexpectedIOE(e);
        }
    }

    /*
    /**********************************************************
    /* Extended Public API: constructing ObjectWriters
    /* for more advanced configuration
    /**********************************************************
     */

    /**
     * Convenience method for constructing {@link ObjectWriter}
     * with default settings.
     */
    public ObjectWriter writer() {
        return _newWriter(getSerializationConfig());
    }

    /**
     * Factory method for constructing {@link ObjectWriter} with
     * specified feature enabled (compared to settings that this
     * mapper instance has).
     */
    public ObjectWriter writer(SerializationFeature feature) {
        return _newWriter(getSerializationConfig().with(feature));
    }

    /**
     * Factory method for constructing {@link ObjectWriter} with
     * specified features enabled (compared to settings that this
     * mapper instance has).
     */
    public ObjectWriter writer(SerializationFeature first,
            SerializationFeature... other) {
        return _newWriter(getSerializationConfig().with(first, other));
    }

    /**
     * Factory method for constructing {@link ObjectWriter} that will
     * serialize objects using specified {@link DateFormat}; or, if
     * null passed, using timestamp (64-bit number.
     */
    public ObjectWriter writer(DateFormat df) {
        return _newWriter(getSerializationConfig().with(df));
    }

    /**
     * Factory method for constructing {@link ObjectWriter} that will
     * serialize objects using specified JSON View (filter).
     */
    public ObjectWriter writerWithView(Class<?> serializationView) {
        return _newWriter(getSerializationConfig().withView(serializationView));
    }

    /**
     * Factory method for constructing {@link ObjectWriter} that will
     * serialize objects using specified root type, instead of actual
     * runtime type of value. Type must be a super-type of runtime type.
     *<p>
     * Main reason for using this method is performance, as writer is able
     * to pre-fetch serializer to use before write, and if writer is used
     * more than once this avoids addition per-value serializer lookups.
     *
     * @since 2.5
     */
    public ObjectWriter writerFor(Class<?> rootType) {
        return _newWriter(getSerializationConfig(),
                ((rootType == null) ? null :_typeFactory.constructType(rootType)),
                /*PrettyPrinter*/null);
    }

    /**
     * Factory method for constructing {@link ObjectWriter} that will
     * serialize objects using specified root type, instead of actual
     * runtime type of value. Type must be a super-type of runtime type.
     *<p>
     * Main reason for using this method is performance, as writer is able
     * to pre-fetch serializer to use before write, and if writer is used
     * more than once this avoids addition per-value serializer lookups.
     *
     * @since 2.5
     */
    public ObjectWriter writerFor(TypeReference<?> rootType) {
        return _newWriter(getSerializationConfig(),
                ((rootType == null) ? null : _typeFactory.constructType(rootType)),
                /*PrettyPrinter*/null);
    }

    /**
     * Factory method for constructing {@link ObjectWriter} that will
     * serialize objects using specified root type, instead of actual
     * runtime type of value. Type must be a super-type of runtime type.
     *<p>
     * Main reason for using this method is performance, as writer is able
     * to pre-fetch serializer to use before write, and if writer is used
     * more than once this avoids addition per-value serializer lookups.
     *
     * @since 2.5
     */
    public ObjectWriter writerFor(JavaType rootType) {
        return _newWriter(getSerializationConfig(), rootType, /*PrettyPrinter*/null);
    }

    /**
     * Factory method for constructing {@link ObjectWriter} that will
     * serialize objects using specified pretty printer for indentation
     * (or if null, no pretty printer)
     */
    public ObjectWriter writer(PrettyPrinter pp) {
        if (pp == null) { // need to use a marker to indicate explicit disabling of pp
            pp = ObjectWriter.NULL_PRETTY_PRINTER;
        }
        return _newWriter(getSerializationConfig(), /*root type*/ null, pp);
    }

    /**
     * Factory method for constructing {@link ObjectWriter} that will
     * serialize objects using the default pretty printer for indentation
     */
    public ObjectWriter writerWithDefaultPrettyPrinter() {
        SerializationConfig config = getSerializationConfig();
        return _newWriter(config,
                /*root type*/ null, config.getDefaultPrettyPrinter());
    }

    /**
     * Factory method for constructing {@link ObjectWriter} that will
     * serialize objects using specified filter provider.
     */
    public ObjectWriter writer(FilterProvider filterProvider) {
        return _newWriter(getSerializationConfig().withFilters(filterProvider));
    }

    /**
     * Factory method for constructing {@link ObjectWriter} that will
     * pass specific schema object to {@link JsonGenerator} used for
     * writing content.
     *
     * @param schema Schema to pass to generator
     */
    public ObjectWriter writer(FormatSchema schema) {
        _verifySchemaType(schema);
        return _newWriter(getSerializationConfig(), schema);
    }

    /**
     * Factory method for constructing {@link ObjectWriter} that will
     * use specified Base64 encoding variant for Base64-encoded binary data.
     *
     * @since 2.1
     */
    public ObjectWriter writer(Base64Variant defaultBase64) {
        return _newWriter(getSerializationConfig().with(defaultBase64));
    }

    /**
     * Factory method for constructing {@link ObjectReader} that will
     * use specified character escaping details for output.
     *
     * @since 2.3
     */
    public ObjectWriter writer(CharacterEscapes escapes) {
        return _newWriter(getSerializationConfig()).with(escapes);
    }

    /**
     * Factory method for constructing {@link ObjectWriter} that will
     * use specified default attributes.
     *
     * @since 2.3
     */
    public ObjectWriter writer(ContextAttributes attrs) {
        return _newWriter(getSerializationConfig().with(attrs));
    }

    /**
     * @deprecated Since 2.5, use {@link #writerFor(Class)} instead
     */
    @Deprecated
    public ObjectWriter writerWithType(Class<?> rootType) {
        return _newWriter(getSerializationConfig(),
                // 15-Mar-2013, tatu: Important! Indicate that static typing is needed:
                ((rootType == null) ? null :_typeFactory.constructType(rootType)),
                /*PrettyPrinter*/null);
    }

    /**
     * @deprecated Since 2.5, use {@link #writerFor(TypeReference)} instead
     */
    @Deprecated
    public ObjectWriter writerWithType(TypeReference<?> rootType) {
        return _newWriter(getSerializationConfig(),
                // 15-Mar-2013, tatu: Important! Indicate that static typing is needed:
                ((rootType == null) ? null : _typeFactory.constructType(rootType)),
                /*PrettyPrinter*/null);
    }

    /**
     * @deprecated Since 2.5, use {@link #writerFor(JavaType)} instead
     */
    @Deprecated
    public ObjectWriter writerWithType(JavaType rootType) {
        return _newWriter(getSerializationConfig(), rootType, /*PrettyPrinter*/null);
    }

    /*
    /**********************************************************
    /* Extended Public API: constructing ObjectReaders
    /* for more advanced configuration
    /**********************************************************
     */

    /**
     * Factory method for constructing {@link ObjectReader} with
     * default settings. Note that the resulting instance is NOT usable as is,
     * without defining expected value type.
     */
    public ObjectReader reader() {
        return _newReader(getDeserializationConfig()).with(_injectableValues);
    }

    /**
     * Factory method for constructing {@link ObjectReader} with
     * specified feature enabled (compared to settings that this
     * mapper instance has).
     * Note that the resulting instance is NOT usable as is,
     * without defining expected value type.
     */
    public ObjectReader reader(DeserializationFeature feature) {
        return _newReader(getDeserializationConfig().with(feature));
    }

    /**
     * Factory method for constructing {@link ObjectReader} with
     * specified features enabled (compared to settings that this
     * mapper instance has).
     * Note that the resulting instance is NOT usable as is,
     * without defining expected value type.
     */
    public ObjectReader reader(DeserializationFeature first,
            DeserializationFeature... other) {
        return _newReader(getDeserializationConfig().with(first, other));
    }

    /**
     * Factory method for constructing {@link ObjectReader} that will
     * update given Object (usually Bean, but can be a Collection or Map
     * as well, but NOT an array) with JSON data. Deserialization occurs
     * normally except that the root-level value in JSON is not used for
     * instantiating a new object; instead give updateable object is used
     * as root.
     * Runtime type of value object is used for locating deserializer,
     * unless overridden by other factory methods of {@link ObjectReader}
     */
    public ObjectReader readerForUpdating(Object valueToUpdate) {
        JavaType t = (valueToUpdate == null) ? null
                : _typeFactory.constructType(valueToUpdate.getClass());
        return _newReader(getDeserializationConfig(), t, valueToUpdate,
                null, _injectableValues);
    }

    /**
     * Factory method for constructing {@link ObjectReader} that will
     * read or update instances of specified type
     *
     * @since 2.6
     */
    public ObjectReader readerFor(JavaType type) {
        return _newReader(getDeserializationConfig(), type, null,
                null, _injectableValues);
    }

    /**
     * Factory method for constructing {@link ObjectReader} that will
     * read or update instances of specified type
     *
     * @since 2.6
     */
    public ObjectReader readerFor(Class<?> type) {
        JavaType t = (type == null) ? null : _typeFactory.constructType(type);
        return _newReader(getDeserializationConfig(), t, null,
                null, _injectableValues);
    }

    /**
     * Factory method for constructing {@link ObjectReader} that will
     * read or update instances of specified type
     *
     * @since 2.6
     */
    public ObjectReader readerFor(TypeReference<?> typeRef) {
        _assertNotNull("type", typeRef);
        return _newReader(getDeserializationConfig(), _typeFactory.constructType(typeRef), null,
                null, _injectableValues);
    }

    /**
     * Factory method for constructing {@link ObjectReader} that will
     * read values of a type {@code List<type>}.
     * Functionally same as:
     *<pre>
     *    readerFor(type[].class);
     *</pre>
     *
     * @since 2.11
     */
    public ObjectReader readerForArrayOf(Class<?> type) {
        _assertNotNull("type", type);
        return _newReader(getDeserializationConfig(),
                _typeFactory.constructArrayType(type), null,
                null, _injectableValues);
    }

    /**
     * Factory method for constructing {@link ObjectReader} that will
     * read or update instances of a type {@code List<type>}.
     * Functionally same as:
     *<pre>
     *    readerFor(new TypeReference&lt;List&lt;type&gt;&gt;() { });
     *</pre>
     *
     * @since 2.11
     */
    public ObjectReader readerForListOf(Class<?> type) {
        _assertNotNull("type", type);
        return _newReader(getDeserializationConfig(),
                _typeFactory.constructCollectionType(List.class, type), null,
                null, _injectableValues);
    }

    /**
     * Factory method for constructing {@link ObjectReader} that will
     * read or update instances of a type {@code Map<String, type>}
     * Functionally same as:
     *<pre>
     *    readerFor(new TypeReference&lt;Map&lt;String, type&gt;&gt;() { });
     *</pre>
     *
     * @since 2.11
     */
    public ObjectReader readerForMapOf(Class<?> type) {
        _assertNotNull("type", type);
        return _newReader(getDeserializationConfig(),
                _typeFactory.constructMapType(Map.class, String.class, type), null,
                null, _injectableValues);
    }

    /**
     * Factory method for constructing {@link ObjectReader} that will
     * use specified {@link JsonNodeFactory} for constructing JSON trees.
     */
    public ObjectReader reader(JsonNodeFactory nodeFactory) {
        _assertNotNull("nodeFactory", nodeFactory);
        return _newReader(getDeserializationConfig()).with(nodeFactory);
    }

    /**
     * Factory method for constructing {@link ObjectReader} that will
     * pass specific schema object to {@link JsonParser} used for
     * reading content.
     *
     * @param schema Schema to pass to parser
     */
    public ObjectReader reader(FormatSchema schema) {
        // NOTE: ok to have `null` for schema; means none used
        _verifySchemaType(schema);
        return _newReader(getDeserializationConfig(), null, null,
                schema, _injectableValues);
    }

    /**
     * Factory method for constructing {@link ObjectReader} that will
     * use specified injectable values.
     *
     * @param injectableValues Injectable values to use
     */
    public ObjectReader reader(InjectableValues injectableValues) {
        return _newReader(getDeserializationConfig(), null, null,
                null, injectableValues);
    }

    /**
     * Factory method for constructing {@link ObjectReader} that will
     * deserialize objects using specified JSON View (filter).
     */
    public ObjectReader readerWithView(Class<?> view) {
        return _newReader(getDeserializationConfig().withView(view));
    }

    /**
     * Factory method for constructing {@link ObjectReader} that will
     * use specified Base64 encoding variant for Base64-encoded binary data.
     *
     * @since 2.1
     */
    public ObjectReader reader(Base64Variant defaultBase64) {
        return _newReader(getDeserializationConfig().with(defaultBase64));
    }

    /**
     * Factory method for constructing {@link ObjectReader} that will
     * use specified default attributes.
     *
     * @since 2.3
     */
    public ObjectReader reader(ContextAttributes attrs) {
        return _newReader(getDeserializationConfig().with(attrs));
    }

    /**
     * @deprecated Since 2.5, use {@link #readerFor(JavaType)} instead
     */
    @Deprecated
    public ObjectReader reader(JavaType type) {
        return _newReader(getDeserializationConfig(), type, null,
                null, _injectableValues);
    }

    /**
     * @deprecated Since 2.5, use {@link #readerFor(Class)} instead
     */
    @Deprecated
    public ObjectReader reader(Class<?> type) {
        return _newReader(getDeserializationConfig(), _typeFactory.constructType(type), null,
                null, _injectableValues);
    }

    /**
     * @deprecated Since 2.5, use {@link #readerFor(TypeReference)} instead
     */
    @Deprecated
    public ObjectReader reader(TypeReference<?> type) {
        return _newReader(getDeserializationConfig(), _typeFactory.constructType(type), null,
                null, _injectableValues);
    }

    /*
    /**********************************************************
    /* Extended Public API: convenience type conversion
    /**********************************************************
     */

    /**
     * Convenience method for doing two-step conversion from given value, into
     * instance of given value type, by writing value into temporary buffer
     * and reading from the buffer into specified target type.
     *<p>
     * This method is functionally similar to first
     * serializing given value into JSON, and then binding JSON data into value
     * of given type, but should be more efficient since full serialization does
     * not (need to) occur.
     * However, same converters (serializers, deserializers) will be used as for
     * data binding, meaning same object mapper configuration works.
     *<p>
     * Note that behavior changed slightly between Jackson 2.9 and 2.10 so that
     * whereas earlier some optimizations were used to avoid write/read cycle
     * in case input was of target type, from 2.10 onwards full processing is
     * always performed. See
     * <a href="https://github.com/FasterXML/jackson-databind/issues/2220">databind#2220</a>
     * for full details of the change.
     *<p>
     * Further note that it is possible that in some cases behavior does differ
     * from full serialize-then-deserialize cycle: in most case differences are
     * unintentional (that is, flaws to fix) and should be reported, but
     * the behavior is not guaranteed to be 100% the same:
     * the goal is to allow efficient value conversions for structurally
     * compatible Objects, according to standard Jackson configuration.
     *<p>
     * Finally, this functionality is not designed to support "advanced" use
     * cases, such as conversion of polymorphic values, or cases where Object Identity
     * is used.
     *
     * @throws IllegalArgumentException If conversion fails due to incompatible type;
     *    if so, root cause will contain underlying checked exception data binding
     *    functionality threw
     */
    @SuppressWarnings("unchecked")
    public <T> T convertValue(Object fromValue, Class<T> toValueType)
        throws IllegalArgumentException
    {
        return (T) _convert(fromValue, _typeFactory.constructType(toValueType));
    }

    /**
     * See {@link #convertValue(Object, Class)}
     */
    @SuppressWarnings("unchecked")
    public <T> T convertValue(Object fromValue, TypeReference<T> toValueTypeRef)
        throws IllegalArgumentException
    {
        return (T) _convert(fromValue, _typeFactory.constructType(toValueTypeRef));
    }

    /**
     * See {@link #convertValue(Object, Class)}
     */
    @SuppressWarnings("unchecked")
    public <T> T convertValue(Object fromValue, JavaType toValueType)
        throws IllegalArgumentException
    {
        return (T) _convert(fromValue, toValueType);
    }

    /**
     * Actual conversion implementation: instead of using existing read
     * and write methods, much of code is inlined. Reason for this is
     * that we must avoid root value wrapping/unwrapping both for efficiency and
     * for correctness. If root value wrapping/unwrapping is actually desired,
     * caller must use explicit <code>writeValue</code> and
     * <code>readValue</code> methods.
     */
    @SuppressWarnings("resource")
    protected Object _convert(Object fromValue, JavaType toValueType)
        throws IllegalArgumentException
    {
        // inlined 'writeValue' with minor changes:
        // first: disable wrapping when writing
        final SerializationConfig config = getSerializationConfig().without(SerializationFeature.WRAP_ROOT_VALUE);
        final DefaultSerializerProvider context = _serializerProvider(config);

        // Then create TokenBuffer to use as JsonGenerator
        TokenBuffer buf = context.bufferForValueConversion(this);
        if (isEnabled(DeserializationFeature.USE_BIG_DECIMAL_FOR_FLOATS)) {
            buf = buf.forceUseOfBigDecimal(true);
        }
        try {
            // no need to check for closing of TokenBuffer
            context.serializeValue(buf, fromValue);

            // then matching read, inlined 'readValue' with minor mods:
            final JsonParser p = buf.asParser();
            Object result;
            // ok to pass in existing feature flags; unwrapping handled by mapper
            final DeserializationConfig deserConfig = getDeserializationConfig();
            JsonToken t = _initForReading(p, toValueType);
            if (t == JsonToken.VALUE_NULL) {
                DeserializationContext ctxt = createDeserializationContext(p, deserConfig);
                result = _findRootDeserializer(ctxt, toValueType).getNullValue(ctxt);
            } else if (t == JsonToken.END_ARRAY || t == JsonToken.END_OBJECT) {
                result = null;
            } else { // pointing to event other than null
                DeserializationContext ctxt = createDeserializationContext(p, deserConfig);
                JsonDeserializer<Object> deser = _findRootDeserializer(ctxt, toValueType);
                // note: no handling of unwrapping
                result = deser.deserialize(p, ctxt);
            }
            p.close();
            return result;
        } catch (IOException e) { // should not occur, no real i/o...
            throw new IllegalArgumentException(e.getMessage(), e);
        }
    }

    /**
     * Convenience method similar to {@link #convertValue(Object, JavaType)} but one
     * in which
     *<p>
     * Implementation is approximately as follows:
     *<ol>
     * <li>Serialize `updateWithValue` into {@link TokenBuffer}</li>
     * <li>Construct {@link ObjectReader} with `valueToUpdate` (using {@link #readerForUpdating(Object)})
     *   </li>
     * <li>Construct {@link JsonParser} (using {@link TokenBuffer#asParser()})
     *   </li>
     * <li>Update using {@link ObjectReader#readValue(JsonParser)}.
     *   </li>
     * <li>Return `valueToUpdate`
     *   </li>
     *</ol>
     *<p>
     * Note that update is "shallow" in that only first level of properties (or, immediate contents
     * of container to update) are modified, unless properties themselves indicate that
     * merging should be applied for contents. Such merging can be specified using
     * annotations (see <code>JsonMerge</code>) as well as using "config overrides" (see
     * {@link #configOverride(Class)} and {@link #setDefaultMergeable(Boolean)}).
     *
     * @param valueToUpdate Object to update
     * @param overrides Object to conceptually serialize and merge into value to
     *     update; can be thought of as a provider for overrides to apply.
     *
     * @return Either the first argument (`valueToUpdate`), if it is mutable; or a result of
     *     creating new instance that is result of "merging" values (for example, "updating" a
     *     Java array will create a new array)
     *
     * @throws JsonMappingException if there are structural incompatibilities that prevent update.
     *
     * @since 2.9
     */
    @SuppressWarnings("resource")
    public <T> T updateValue(T valueToUpdate, Object overrides)
        throws JsonMappingException
    {
        T result = valueToUpdate;
        if ((valueToUpdate != null) && (overrides != null)) {
            final SerializationConfig config = getSerializationConfig().
                    without(SerializationFeature.WRAP_ROOT_VALUE);
            final DefaultSerializerProvider context = _serializerProvider(config);
            // Then create TokenBuffer to use as JsonGenerator
            TokenBuffer buf = context.bufferForValueConversion(this);
            if (isEnabled(DeserializationFeature.USE_BIG_DECIMAL_FOR_FLOATS)) {
                buf = buf.forceUseOfBigDecimal(true);
            }
            try {
                context.serializeValue(buf, overrides);
                JsonParser p = buf.asParser();
                result = readerForUpdating(valueToUpdate).readValue(p);
                p.close();
            } catch (IOException e) { // should not occur, no real i/o...
                if (e instanceof JsonMappingException) {
                    throw (JsonMappingException) e;
                }
                // 17-Mar-2017, tatu: Really ought not happen...
                throw JsonMappingException.fromUnexpectedIOE(e);
            }
        }
        return result;
    }

    /*
    /**********************************************************
    /* Extended Public API: JSON Schema generation
    /**********************************************************
     */

    /**
     * Generate <a href="http://json-schema.org/">Json-schema</a>
     * instance for specified class.
     *
     * @param t The class to generate schema for
     * @return Constructed JSON schema.
     *
     * @deprecated Since 2.6 use external JSON Schema generator (<a href="https://github.com/FasterXML/jackson-module-jsonSchema">jackson-module-jsonSchema</a>)
     *    (which under the hood calls {@link #acceptJsonFormatVisitor(JavaType, JsonFormatVisitorWrapper)})
     */
    @Deprecated
    public com.fasterxml.jackson.databind.jsonschema.JsonSchema generateJsonSchema(Class<?> t)
            throws JsonMappingException {
        return _serializerProvider(getSerializationConfig()).generateJsonSchema(t);
    }

    /**
     * Method for visiting type hierarchy for given type, using specified visitor.
     *<p>
     * This method can be used for things like
     * generating <a href="http://json-schema.org/">JSON Schema</a>
     * instance for specified type.
     *
     * @param type Type to generate schema for (possibly with generic signature)
     *
     * @since 2.1
     */
    public void acceptJsonFormatVisitor(Class<?> type, JsonFormatVisitorWrapper visitor)
        throws JsonMappingException
    {
        acceptJsonFormatVisitor(_typeFactory.constructType(type), visitor);
    }

    /**
     * Method for visiting type hierarchy for given type, using specified visitor.
     * Visitation uses <code>Serializer</code> hierarchy and related properties
     *<p>
     * This method can be used for things like
     * generating <a href="http://json-schema.org/">JSON Schema</a>
     * instance for specified type.
     *
     * @param type Type to generate schema for (possibly with generic signature)
     *
     * @since 2.1
     */
    public void acceptJsonFormatVisitor(JavaType type, JsonFormatVisitorWrapper visitor)
        throws JsonMappingException
    {
        if (type == null) {
            throw new IllegalArgumentException("type must be provided");
        }
        _serializerProvider(getSerializationConfig()).acceptJsonFormatVisitor(type, visitor);
    }

    /*
    /**********************************************************
    /* Internal factory methods for type ids, overridable
    /**********************************************************
     */

    /**
     * Overridable factory method, separate to allow format-specific mappers (and specifically
     * XML-backed one, currently) to offer custom {@link TypeResolverBuilder} subtypes.
     *
     * @since 2.10
     */
    protected TypeResolverBuilder<?> _constructDefaultTypeResolverBuilder(DefaultTyping applicability,
            PolymorphicTypeValidator ptv) {
        return DefaultTypeResolverBuilder.construct(applicability, ptv);
    }

    /*
    /**********************************************************
    /* Internal methods for serialization, overridable
    /**********************************************************
     */

    /**
     * Overridable helper method used for constructing
     * {@link SerializerProvider} to use for serialization.
     */
    protected DefaultSerializerProvider _serializerProvider(SerializationConfig config) {
        return _serializerProvider.createInstance(config, _serializerFactory);
    }

    /**
     * Method called to configure the generator as necessary and then
     * call write functionality
     *
     * @since 2.11.2
     */
    protected final void _writeValueAndClose(JsonGenerator g, Object value)
        throws IOException
    {
        SerializationConfig cfg = getSerializationConfig();
        if (cfg.isEnabled(SerializationFeature.CLOSE_CLOSEABLE) && (value instanceof Closeable)) {
            _writeCloseable(g, value, cfg);
            return;
        }
        try {
            _serializerProvider(cfg).serializeValue(g, value);
        } catch (Exception e) {
            ClassUtil.closeOnFailAndThrowAsIOE(g, e);
            return;
        }
        g.close();
    }

    /**
     * Helper method used when value to serialize is {@link Closeable} and its <code>close()</code>
     * method is to be called right after serialization has been called
     */
    private final void _writeCloseable(JsonGenerator g, Object value, SerializationConfig cfg)
        throws IOException
    {
        Closeable toClose = (Closeable) value;
        try {
            _serializerProvider(cfg).serializeValue(g, value);
            Closeable tmpToClose = toClose;
            toClose = null;
            tmpToClose.close();
        } catch (Exception e) {
            ClassUtil.closeOnFailAndThrowAsIOE(g, toClose, e);
            return;
        }
        g.close();
    }

    /**
     * Helper method used when value to serialize is {@link Closeable} and its <code>close()</code>
     * method is to be called right after serialization has been called
     */
    private final void _writeCloseableValue(JsonGenerator g, Object value, SerializationConfig cfg)
        throws IOException
    {
        Closeable toClose = (Closeable) value;
        try {
            _serializerProvider(cfg).serializeValue(g, value);
            if (cfg.isEnabled(SerializationFeature.FLUSH_AFTER_WRITE_VALUE)) {
                g.flush();
            }
        } catch (Exception e) {
            ClassUtil.closeOnFailAndThrowAsIOE(null, toClose, e);
            return;
        }
        toClose.close();
    }

    /**
     * @deprecated Since 2.11.2 Use {@link #_writeValueAndClose} instead
     */
    @Deprecated // since 2.11.2 (to remove earliest from 2.13)
    protected final void _configAndWriteValue(JsonGenerator g, Object value) throws IOException {
        getSerializationConfig().initialize(g);
        _writeValueAndClose(g, value);
    }

    /*
    /**********************************************************
    /* Internal methods for deserialization, overridable
    /**********************************************************
     */

    /**
     * Actual implementation of value reading+binding operation.
     */
    protected Object _readValue(DeserializationConfig cfg, JsonParser p,
            JavaType valueType)
        throws IOException
    {
        // First: may need to read the next token, to initialize
        // state (either before first read from parser, or after
        // previous token has been cleared)
        final Object result;
        JsonToken t = _initForReading(p, valueType);
        final DefaultDeserializationContext ctxt = createDeserializationContext(p, cfg);
        if (t == JsonToken.VALUE_NULL) {
            // Ask JsonDeserializer what 'null value' to use:
            result = _findRootDeserializer(ctxt, valueType).getNullValue(ctxt);
        } else if (t == JsonToken.END_ARRAY || t == JsonToken.END_OBJECT) {
            result = null;
        } else { // pointing to event other than null
            result = ctxt.readRootValue(p, valueType, _findRootDeserializer(ctxt, valueType), null);
        }
        // Need to consume the token too
        p.clearCurrentToken();
        if (cfg.isEnabled(DeserializationFeature.FAIL_ON_TRAILING_TOKENS)) {
            _verifyNoTrailingTokens(p, ctxt, valueType);
        }
        return result;
    }

    protected Object _readMapAndClose(JsonParser p0, JavaType valueType)
        throws IOException
    {
        try (JsonParser p = p0) {
            final Object result;
            final DeserializationConfig cfg = getDeserializationConfig();
            final DefaultDeserializationContext ctxt = createDeserializationContext(p, cfg);
            JsonToken t = _initForReading(p, valueType);
            if (t == JsonToken.VALUE_NULL) {
                // Ask JsonDeserializer what 'null value' to use:
                result = _findRootDeserializer(ctxt, valueType).getNullValue(ctxt);
            } else if (t == JsonToken.END_ARRAY || t == JsonToken.END_OBJECT) {
                result = null;
            } else {
                result = ctxt.readRootValue(p, valueType,
                        _findRootDeserializer(ctxt, valueType), null);
                ctxt.checkUnresolvedObjectId();
            }
            if (cfg.isEnabled(DeserializationFeature.FAIL_ON_TRAILING_TOKENS)) {
                _verifyNoTrailingTokens(p, ctxt, valueType);
            }
            return result;
        }
    }

    /**
     * Similar to {@link #_readMapAndClose} but specialized for <code>JsonNode</code>
     * reading.
     *
     * @since 2.9
     */
    protected JsonNode _readTreeAndClose(JsonParser p0) throws IOException
    {
        try (JsonParser p = p0) {
            final JavaType valueType = constructType(JsonNode.class);

            DeserializationConfig cfg = getDeserializationConfig();
            // 27-Oct-2016, tatu: Need to inline `_initForReading()` due to
            //   special requirements by tree reading (no fail on eof)

            cfg.initialize(p); // since 2.5
            JsonToken t = p.currentToken();
            if (t == null) {
                t = p.nextToken();
                if (t == null) {
                    // [databind#2211]: return `MissingNode` (supercedes [databind#1406] which dictated
                    // returning `null`
                    return cfg.getNodeFactory().missingNode();
                }
            }
            final JsonNode resultNode;

            final DefaultDeserializationContext ctxt = createDeserializationContext(p, cfg);
            if (t == JsonToken.VALUE_NULL) {
                resultNode = cfg.getNodeFactory().nullNode();
            } else {
                resultNode = (JsonNode) ctxt.readRootValue(p, valueType,
                        _findRootDeserializer(ctxt, valueType), null);
                // No ObjectIds so can ignore
//              ctxt.checkUnresolvedObjectId();
            }
            if (cfg.isEnabled(DeserializationFeature.FAIL_ON_TRAILING_TOKENS)) {
                _verifyNoTrailingTokens(p, ctxt, valueType);
            }
            return resultNode;
        }
    }



    /**
     * Internal helper method called to create an instance of {@link DeserializationContext}
     * for deserializing a single root value.
     * Can be overridden if a custom context is needed.
     */
    protected DefaultDeserializationContext createDeserializationContext(JsonParser p,
            DeserializationConfig cfg) {
        return _deserializationContext.createInstance(cfg, p, _injectableValues);
    }

    /**
     * Method called to ensure that given parser is ready for reading
     * content for data binding.
     *
     * @return First token to be used for data binding after this call:
     *  can never be null as exception will be thrown if parser cannot
     *  provide more tokens.
     *
     * @throws IOException if the underlying input source has problems during
     *   parsing
     */
    protected JsonToken _initForReading(JsonParser p, JavaType targetType) throws IOException
    {
        _deserializationConfig.initialize(p); // since 2.5

        // First: must point to a token; if not pointing to one, advance.
        // This occurs before first read from JsonParser, as well as
        // after clearing of current token.
        JsonToken t = p.currentToken();
        if (t == null) {
            // and then we must get something...
            t = p.nextToken();
            if (t == null) {
                // Throw mapping exception, since it's failure to map,
                //   not an actual parsing problem
                throw MismatchedInputException.from(p, targetType,
                        "No content to map due to end-of-input");
            }
        }
        return t;
    }

    /**
     * @since 2.9
     */
    protected final void _verifyNoTrailingTokens(JsonParser p, DeserializationContext ctxt,
            JavaType bindType)
        throws IOException
    {
        JsonToken t = p.nextToken();
        if (t != null) {
            Class<?> bt = ClassUtil.rawClass(bindType);
            ctxt.reportTrailingTokens(bt, p, t);
        }
    }

    /*
    /**********************************************************
    /* Internal methods, other
    /**********************************************************
     */

    /**
     * Method called to locate deserializer for the passed root-level value.
     */
    protected JsonDeserializer<Object> _findRootDeserializer(DeserializationContext ctxt,
            JavaType valueType)
        throws DatabindException
    {
        // First: have we already seen it?
        JsonDeserializer<Object> deser = _rootDeserializers.get(valueType);
        if (deser != null) {
            return deser;
        }
        // Nope: need to ask provider to resolve it
        deser = ctxt.findRootValueDeserializer(valueType);
        if (deser == null) { // can this happen?
            return ctxt.reportBadDefinition(valueType,
                    "Cannot find a deserializer for type "+valueType);
        }
        _rootDeserializers.put(valueType, deser);
        return deser;
    }

    /**
     * @since 2.2
     */
    protected void _verifySchemaType(FormatSchema schema)
    {
        if (schema != null) {
            if (!_jsonFactory.canUseSchema(schema)) {
                    throw new IllegalArgumentException("Cannot use FormatSchema of type "+schema.getClass().getName()
                            +" for format "+_jsonFactory.getFormatName());
            }
        }
    }

    protected final void _assertNotNull(String paramName, Object src) {
        if (src == null) {
            throw new IllegalArgumentException(String.format("argument \"%s\" is null", paramName));
        }
    }
}<|MERGE_RESOLUTION|>--- conflicted
+++ resolved
@@ -2296,11 +2296,8 @@
         _deserializationConfig = _deserializationConfig.with(cacheProvider);
         _serializationConfig = _serializationConfig.with(cacheProvider);
         _deserializationContext = _deserializationContext.withCaches(cacheProvider);
-<<<<<<< HEAD
+        _serializerProvider = _serializerProvider.withCaches(cacheProvider);
         _typeFactory = _typeFactory.withCaches(cacheProvider);
-=======
-        _serializerProvider = _serializerProvider.withCaches(cacheProvider);
->>>>>>> 01cf0bf9
         return this;
     }
 
