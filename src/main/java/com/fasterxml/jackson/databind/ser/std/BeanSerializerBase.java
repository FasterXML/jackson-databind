--- conflicted
+++ resolved
@@ -449,11 +449,7 @@
 
         // Then we may have an override for Object Id
         if (accessor != null) {
-<<<<<<< HEAD
-            JsonIgnoreProperties.Value ignorals = intr.findPropertyIgnorals(config, accessor);
-=======
             JsonIgnoreProperties.Value ignorals = intr.findPropertyIgnoralByName(config, accessor);
->>>>>>> 12f9afea
             if (ignorals != null) {
                 ignoredProps = ignorals.findIgnoredForSerialization();
             }
