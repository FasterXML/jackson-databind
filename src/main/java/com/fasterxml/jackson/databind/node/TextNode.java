--- conflicted
+++ resolved
@@ -162,29 +162,4 @@
     
     @Override
     public int hashCode() { return _value.hashCode(); }
-
-<<<<<<< HEAD
-    /**
-     * Different from other values, Strings need quoting
-     */
-    @Override
-    public String toString()
-    {
-        int len = _value.length();
-        len = len + 2 + (len >> 4);
-        return new StringBuilder(len)
-                // 09-Dec-2017, tatu: Use apostrophes on purpose to prevent use as JSON producer:
-                .append('\'')
-                .append(_value)
-                .append('\'')
-                .toString();
-=======
-    @Deprecated // since 2.10
-    protected static void appendQuoted(StringBuilder sb, String content)
-    {
-        sb.append('"');
-        CharTypes.appendQuoted(sb, content);
-        sb.append('"');
->>>>>>> 843c3310
-    }
 }