package com.fasterxml.jackson.databind.deser.impl;

import java.io.IOException;
import java.util.*;

import com.fasterxml.jackson.core.*;
import com.fasterxml.jackson.databind.*;
import com.fasterxml.jackson.databind.deser.SettableBeanProperty;
import com.fasterxml.jackson.databind.jsontype.TypeDeserializer;
import com.fasterxml.jackson.databind.util.TokenBuffer;

/**
 * Helper class that is used to flatten JSON structure when using
 * "external type id" (see {@link com.fasterxml.jackson.annotation.JsonTypeInfo.As#EXTERNAL_PROPERTY}).
 * This is needed to store temporary state and buffer tokens, as the structure is
 * rearranged a bit so that actual type deserializer can resolve type and 
 * finalize deserialization.
 */
public class ExternalTypeHandler
{
    private final JavaType _beanType;

    private final ExtTypedProperty[] _properties;

    /**
     * Mapping from external property ids to one or more indexes;
     * in most cases single index as <code>Integer</code>, but
     * occasionally same name maps to multiple ones: if so,
     * <code>List&lt;Integer&gt;</code>.
     */
    private final Map<String, Object> _nameToPropertyIndex;

    private final String[] _typeIds;
    private final TokenBuffer[] _tokens;

    protected ExternalTypeHandler(JavaType beanType,
            ExtTypedProperty[] properties,
            Map<String, Object> nameToPropertyIndex,
            String[] typeIds, TokenBuffer[] tokens)
    {
        _beanType = beanType;
        _properties = properties;
        _nameToPropertyIndex = nameToPropertyIndex;
        _typeIds = typeIds;
        _tokens = tokens;
    }

    protected ExternalTypeHandler(ExternalTypeHandler h)
    {
        _beanType = h._beanType;
        _properties = h._properties;
        _nameToPropertyIndex = h._nameToPropertyIndex;
        int len = _properties.length;
        _typeIds = new String[len];
        _tokens = new TokenBuffer[len];
    }

    /**
     * @since 2.9
     */
    public static Builder builder(JavaType beanType) {
        return new Builder(beanType);
    }

    /**
     * Method called to start collection process by creating non-blueprint
     * instances.
     */
    public ExternalTypeHandler start() {
        return new ExternalTypeHandler(this);
    }

    /**
     * Method called to see if given property/value pair is an external type
     * id; and if so handle it. This is <b>only</b> to be called in case
     * containing POJO has similarly named property as the external type id AND
     * value is of scalar type:
     * otherwise {@link #handlePropertyValue} should be called instead.
     */
    @SuppressWarnings("unchecked")
    public boolean handleTypePropertyValue(JsonParser p, DeserializationContext ctxt,
            String propName, Object bean)
        throws IOException
    {
        Object ob = _nameToPropertyIndex.get(propName);
        if (ob == null) {
            return false;
        }
        final String typeId = p.getText();
        // 28-Nov-2016, tatu: For [databind#291], need separate handling
        if (ob instanceof List<?>) {
            boolean result = false;
            for (Integer index : (List<Integer>) ob) {
                if (_handleTypePropertyValue(p, ctxt, propName, bean,
                        typeId, index.intValue())) {
                    result = true;
                }
            }
            return result;
        }
        return _handleTypePropertyValue(p, ctxt, propName, bean,
                typeId, ((Integer) ob).intValue());
    }

    private final boolean _handleTypePropertyValue(JsonParser p, DeserializationContext ctxt,
            String propName, Object bean, String typeId, int index)
        throws IOException
    {
        ExtTypedProperty prop = _properties[index];
        if (!prop.hasTypePropertyName(propName)) { // when could/should this ever happen?
            return false;
        }
        // note: can NOT skip child values (should always be String anyway)
        boolean canDeserialize = (bean != null) && (_tokens[index] != null);
        // Minor optimization: deserialize properties as soon as we have all we need:
        if (canDeserialize) {
            _deserializeAndSet(p, ctxt, bean, index, typeId);
            // clear stored data, to avoid deserializing+setting twice:
            _tokens[index] = null;
        } else {
            _typeIds[index] = typeId;
        }
        return true;
    }

    /**
     * Method called to ask handler to handle value of given property,
     * at point where parser points to the first token of the value.
     * Handling can mean either resolving type id it contains (if it matches type
     * property name), or by buffering the value for further use.
     * 
     * @return True, if the given property was properly handled
     */
    @SuppressWarnings("unchecked")
    public boolean handlePropertyValue(JsonParser p, DeserializationContext ctxt,
            String propName, Object bean) throws IOException
    {
        Object ob = _nameToPropertyIndex.get(propName);
        if (ob == null) {
            return false;
        }
        // 28-Nov-2016, tatu: For [databind#291], need separate handling
        if (ob instanceof List<?>) {
            Iterator<Integer> it = ((List<Integer>) ob).iterator();
            Integer index = it.next();

            ExtTypedProperty prop = _properties[index];
            // For now, let's assume it's same type (either type id OR value)
            // for all mappings, so we'll only check first one
            if (prop.hasTypePropertyName(propName)) {
                String typeId = p.getText();
                p.skipChildren();
                _typeIds[index] = typeId;
                while (it.hasNext()) {
                    _typeIds[it.next()] = typeId;
                }
            } else {
                @SuppressWarnings("resource")
                TokenBuffer tokens = new TokenBuffer(p, ctxt);
                tokens.copyCurrentStructure(p);
                _tokens[index] = tokens;
                while (it.hasNext()) {
                    _tokens[it.next()] = tokens;
                }
            }
            return true;
        }

        // Otherwise only maps to a single value, in which case we can
        // handle things in bit more optimal way...
        int index = ((Integer) ob).intValue();
        ExtTypedProperty prop = _properties[index];
        boolean canDeserialize;
        if (prop.hasTypePropertyName(propName)) {
            _typeIds[index] = p.getText();
            p.skipChildren();
            canDeserialize = (bean != null) && (_tokens[index] != null);
        } else {
            @SuppressWarnings("resource")
            TokenBuffer tokens = new TokenBuffer(p, ctxt);
            tokens.copyCurrentStructure(p);
            _tokens[index] = tokens;
            canDeserialize = (bean != null) && (_typeIds[index] != null);
        }
        // Minor optimization: let's deserialize properties as soon as
        // we have all pertinent information:
        if (canDeserialize) {
            String typeId = _typeIds[index];
            // clear stored data, to avoid deserializing+setting twice:
            _typeIds[index] = null;
            _deserializeAndSet(p, ctxt, bean, index, typeId);
            _tokens[index] = null;
        }
        return true;
    }

    /**
     * Method called after JSON Object closes, and has to ensure that all external
     * type ids have been handled.
     */
    @SuppressWarnings("resource")
    public Object complete(JsonParser p, DeserializationContext ctxt, Object bean)
        throws IOException
    {
        for (int i = 0, len = _properties.length; i < len; ++i) {
            String typeId = _typeIds[i];
            final ExtTypedProperty extProp = _properties[i];
            if (typeId == null) {
                TokenBuffer tokens = _tokens[i];
                // let's allow missing both type and property (may already have been set, too)
                // but not just one
                if (tokens == null) {
                    continue;
                }
                // [databind#118]: Need to mind natural types, for which no type id
                // will be included.
                JsonToken t = tokens.firstToken();
                if (t.isScalarValue()) { // can't be null as we never store empty buffers
                    JsonParser buffered = tokens.asParser(ctxt, p);
                    buffered.nextToken();
                    SettableBeanProperty prop = extProp.getProperty();
                    Object result = TypeDeserializer.deserializeIfNatural(buffered, ctxt, prop.getType());
                    if (result != null) {
                        prop.set(bean, result);
                        continue;
                    }
<<<<<<< HEAD
                    // 26-Oct-2012, tatu: As per [databind#94], must allow use of 'defaultImpl'
                    if (!_properties[i].hasDefaultType()) {
                        ctxt.reportPropertyInputMismatch(bean.getClass(), extProp.getName(),
                                "Missing external type id property '%s'",
                                _properties[i].getTypePropertyName());                                
                    } else  {
                        typeId = _properties[i].getDefaultTypeId(ctxt);
=======
                }
                // 26-Oct-2012, tatu: As per [databind#94], must allow use of 'defaultImpl'
                if (!extProp.hasDefaultType()) {
                    ctxt.reportPropertyInputMismatch(_beanType, extProp.getProperty().getName(),
                            "Missing external type id property '%s' (and no 'defaultImpl' specified)",
                            extProp.getTypePropertyName());
                } else  {
                    typeId = extProp.getDefaultTypeId();
                    if (typeId == null) {
                        ctxt.reportPropertyInputMismatch(_beanType, extProp.getProperty().getName(),
"Invalid default type id for property '%s': `null` returned by TypeIdResolver",
                                extProp.getTypePropertyName());
>>>>>>> d8ff3ac0
                    }
                }
            } else if (_tokens[i] == null) {
                SettableBeanProperty prop = extProp.getProperty();

                if (prop.isRequired() ||
                        ctxt.isEnabled(DeserializationFeature.FAIL_ON_MISSING_EXTERNAL_TYPE_ID_PROPERTY)) {
                    ctxt.reportPropertyInputMismatch(bean.getClass(), prop.getName(),
                            "Missing property '%s' for external type id '%s'",
                            prop.getName(), extProp.getTypePropertyName());
                }
                return bean;
            }
            _deserializeAndSet(p, ctxt, bean, i, typeId);
        }
        return bean;
    }

    /**
     * Variant called when creation of the POJO involves buffering of creator properties
     * as well as property-based creator.
     */
    public Object complete(JsonParser p, DeserializationContext ctxt,
            PropertyValueBuffer buffer, PropertyBasedCreator creator)
        throws IOException
    {
        // first things first: deserialize all data buffered:
        final int len = _properties.length;
        Object[] values = new Object[len];
        for (int i = 0; i < len; ++i) {
            String typeId = _typeIds[i];
            final ExtTypedProperty extProp = _properties[i];
            if (typeId == null) {
                // let's allow missing both type and property (may already have been set, too)
                if (_tokens[i] == null) {
                    continue;
                }
                // but not just one
                // 26-Oct-2012, tatu: As per [databind#94], must allow use of 'defaultImpl'
                if (!extProp.hasDefaultType()) {
                    ctxt.reportPropertyInputMismatch(_beanType, extProp.getProperty().getName(),
                            "Missing external type id property '%s'",
                            extProp.getTypePropertyName());
                } else {
                    typeId = extProp.getDefaultTypeId(ctxt);
                }
            } else if (_tokens[i] == null) {
                SettableBeanProperty prop = extProp.getProperty();
                if (prop.isRequired() ||
                        ctxt.isEnabled(DeserializationFeature.FAIL_ON_MISSING_EXTERNAL_TYPE_ID_PROPERTY)) {
                    ctxt.reportPropertyInputMismatch(_beanType, prop.getName(),
                            "Missing property '%s' for external type id '%s'",
                            prop.getName(), _properties[i].getTypePropertyName());
                }
            }
            if (_tokens[i] != null) {
                values[i] = _deserialize(p, ctxt, i, typeId);
            }

            final SettableBeanProperty prop = extProp.getProperty();
            // also: if it's creator prop, fill in
            if (prop.getCreatorIndex() >= 0) {
                buffer.assignParameter(prop, values[i]);

                // [databind#999] And maybe there's creator property for type id too?
                SettableBeanProperty typeProp = extProp.getTypeProperty();
                // for now, should only be needed for creator properties, too
                if ((typeProp != null) && (typeProp.getCreatorIndex() >= 0)) {
                    // 31-May-2018, tatu: [databind#1328] if id is NOT plain `String`, need to
                    //    apply deserializer... fun fun.
                    final Object v;
                    if (typeProp.getType().hasRawClass(String.class)) {
                        v = typeId;
                    } else {
                        TokenBuffer tb = TokenBuffer.forInputBuffering(p, ctxt);
                        tb.writeString(typeId);
                        v = typeProp.getValueDeserializer().deserialize(tb.asParserOnFirstToken(), ctxt);
                        tb.close();
                    }
                    buffer.assignParameter(typeProp, v);
                }
            }
        }
        Object bean = creator.build(ctxt, buffer);
        // third: assign non-creator properties
        for (int i = 0; i < len; ++i) {
            SettableBeanProperty prop = _properties[i].getProperty();
            if (prop.getCreatorIndex() < 0) {
                prop.set(bean, values[i]);
            }
        }
        return bean;
    }

    @SuppressWarnings("resource")
    protected final Object _deserialize(JsonParser p, DeserializationContext ctxt,
            int index, String typeId) throws IOException
    {
        JsonParser p2 = _tokens[index].asParser(ctxt, p);
        JsonToken t = p2.nextToken();
        // 29-Sep-2015, tatu: As per [databind#942], nulls need special support
        if (t == JsonToken.VALUE_NULL) {
            return null;
        }
        TokenBuffer merged = new TokenBuffer(p, ctxt);
        merged.writeStartArray();
        merged.writeString(typeId);
        merged.copyCurrentStructure(p2);
        merged.writeEndArray();

        // needs to point to START_OBJECT (or whatever first token is)
        JsonParser mp = merged.asParser(ctxt, p);
        mp.nextToken();
        return _properties[index].getProperty().deserialize(mp, ctxt);
    }

    @SuppressWarnings("resource")
    protected final void _deserializeAndSet(JsonParser p, DeserializationContext ctxt,
            Object bean, int index, String typeId) throws IOException
    {
        // 11-Nov-2020, tatu: Should never get `null` passed this far,
        if (typeId == null) {
            ctxt.reportInputMismatch(_beanType, "Internal error in external Type Id handling: `null` type id passed");
        }

        // Ok: time to mix type id, value; and we will actually use "wrapper-array"
        // style to ensure we can handle all kinds of JSON constructs.
        JsonParser p2 = _tokens[index].asParser(ctxt, p);
        JsonToken t = p2.nextToken();
        // 29-Sep-2015, tatu: As per [databind#942], nulls need special support
        if (t == JsonToken.VALUE_NULL) {
            _properties[index].getProperty().set(bean, null);
            return;
        }
        TokenBuffer merged = new TokenBuffer(p, ctxt);
        merged.writeStartArray();
        merged.writeString(typeId);

        merged.copyCurrentStructure(p2);
        merged.writeEndArray();
        // needs to point to START_OBJECT (or whatever first token is)
        JsonParser mp = merged.asParser(ctxt, p);
        mp.nextToken();
        _properties[index].getProperty().deserializeAndSet(mp, ctxt, bean);
    }

    /*
    /**********************************************************
    /* Helper classes
    /**********************************************************
     */
    
    public static class Builder
    {
        private final JavaType _beanType;

        private final List<ExtTypedProperty> _properties = new ArrayList<>();
        private final Map<String, Object> _nameToPropertyIndex = new HashMap<>();

        protected Builder(JavaType t) {
            _beanType = t;
        }

        public void addExternal(SettableBeanProperty property, TypeDeserializer typeDeser)
        {
            Integer index = _properties.size();
            _properties.add(new ExtTypedProperty(property, typeDeser));
            _addPropertyIndex(property.getName(), index);
            _addPropertyIndex(typeDeser.getPropertyName(), index);
        }

        private void _addPropertyIndex(String name, Integer index) {
            Object ob = _nameToPropertyIndex.get(name);
            if (ob == null) {
                _nameToPropertyIndex.put(name, index);
            } else if (ob instanceof List<?>) {
                @SuppressWarnings("unchecked")
                List<Object> list = (List<Object>) ob;
                list.add(index);
            } else {
                List<Object> list = new LinkedList<>();
                list.add(ob);
                list.add(index);
                _nameToPropertyIndex.put(name, list);
            }
        }
        
        /**
         * Method called after all external properties have been assigned, to further
         * link property with polymorphic value with possible property for type id
         * itself. This is needed to support type ids as Creator properties.
         */
        public ExternalTypeHandler build(BeanPropertyMap otherProps) {
            // 21-Jun-2016, tatu: as per [databind#999], may need to link type id property also
            final int len = _properties.size();
            ExtTypedProperty[] extProps = new ExtTypedProperty[len];
            for (int i = 0; i < len; ++i) {
                ExtTypedProperty extProp = _properties.get(i);
                String typePropId = extProp.getTypePropertyName();
                SettableBeanProperty typeProp = otherProps.findDefinition(typePropId);
                if (typeProp != null) {
                    extProp.linkTypeProperty(typeProp);
                }
                extProps[i] = extProp;
            }
            return new ExternalTypeHandler(_beanType, extProps, _nameToPropertyIndex,
                    null, null);
        }
    }

    private final static class ExtTypedProperty
    {
        private final SettableBeanProperty _property;
        private final TypeDeserializer _typeDeserializer;
        private final String _typePropertyName;

        private SettableBeanProperty _typeProperty;

        public ExtTypedProperty(SettableBeanProperty property, TypeDeserializer typeDeser)
        {
            _property = property;
            _typeDeserializer = typeDeser;
            _typePropertyName = typeDeser.getPropertyName();
        }

        /**
         * @since 2.8
         */
        public void linkTypeProperty(SettableBeanProperty p) {
            _typeProperty = p;
        }

        public boolean hasTypePropertyName(String n) {
            return n.equals(_typePropertyName);
        }

        public boolean hasDefaultType() {
            return _typeDeserializer.hasDefaultImpl();
        }

        /**
         * Specialized called when we need to expose type id of `defaultImpl` when
         * serializing: we may need to expose it for assignment to a property, or
         * it may be requested as visible for some other reason.
         */
        public String getDefaultTypeId(DeserializationContext ctxt) {
            Class<?> defaultType = _typeDeserializer.getDefaultImpl();
            if (defaultType == null) {
                return null;
            }
            return _typeDeserializer.getTypeIdResolver().idFromValueAndType(ctxt, null, defaultType);
        }

        public String getTypePropertyName() { return _typePropertyName; }

        public SettableBeanProperty getProperty() {
            return _property;
        }

        public SettableBeanProperty getTypeProperty() {
            return _typeProperty;
        }
    }
}<|MERGE_RESOLUTION|>--- conflicted
+++ resolved
@@ -224,15 +224,6 @@
                         prop.set(bean, result);
                         continue;
                     }
-<<<<<<< HEAD
-                    // 26-Oct-2012, tatu: As per [databind#94], must allow use of 'defaultImpl'
-                    if (!_properties[i].hasDefaultType()) {
-                        ctxt.reportPropertyInputMismatch(bean.getClass(), extProp.getName(),
-                                "Missing external type id property '%s'",
-                                _properties[i].getTypePropertyName());                                
-                    } else  {
-                        typeId = _properties[i].getDefaultTypeId(ctxt);
-=======
                 }
                 // 26-Oct-2012, tatu: As per [databind#94], must allow use of 'defaultImpl'
                 if (!extProp.hasDefaultType()) {
@@ -240,12 +231,11 @@
                             "Missing external type id property '%s' (and no 'defaultImpl' specified)",
                             extProp.getTypePropertyName());
                 } else  {
-                    typeId = extProp.getDefaultTypeId();
+                    typeId = extProp.getDefaultTypeId(ctxt);
                     if (typeId == null) {
                         ctxt.reportPropertyInputMismatch(_beanType, extProp.getProperty().getName(),
 "Invalid default type id for property '%s': `null` returned by TypeIdResolver",
                                 extProp.getTypePropertyName());
->>>>>>> d8ff3ac0
                     }
                 }
             } else if (_tokens[i] == null) {
