--- conflicted
+++ resolved
@@ -118,17 +118,15 @@
                 .configure(SerializationFeature.WRITE_DATES_AS_TIMESTAMPS, false)
                 .build();
 
-<<<<<<< HEAD
         serialize( mapper, judate(1970, 1, 1,  02, 00, 00, 0, "GMT+2"), "1970-01-01T00:00:00.000+00:00");
         serialize( mapper, judate(1970, 1, 1,  00, 00, 00, 0, "UTC"),   "1970-01-01T00:00:00.000+00:00");
-=======
-        serialize(mapper, judate(1970, 1, 1,  02, 00, 00, 0, "GMT+2"), "1970-01-01T00:00:00.000+0000");
-        serialize(mapper, judate(1970, 1, 1,  00, 00, 00, 0, "UTC"),   "1970-01-01T00:00:00.000+0000");
+        serialize(mapper, judate(1970, 1, 1,  02, 00, 00, 0, "GMT+2"), "1970-01-01T00:00:00.000+00:00");
+        serialize(mapper, judate(1970, 1, 1,  00, 00, 00, 0, "UTC"),   "1970-01-01T00:00:00.000+00:00");
 
         // 22-Nov-2018, tatu: Also ensure we use padding...
-        serialize(mapper, judate(911, 1, 1,  00, 00, 00, 0, "UTC"),   "0911-01-01T00:00:00.000+0000");
-        serialize(mapper, judate(87, 1, 1,  00, 00, 00, 0, "UTC"),   "0087-01-01T00:00:00.000+0000");
-        serialize(mapper, judate(1, 1, 1,  00, 00, 00, 0, "UTC"),   "0001-01-01T00:00:00.000+0000");
+        serialize(mapper, judate(911, 1, 1,  00, 00, 00, 0, "UTC"),   "0911-01-01T00:00:00.000+00:00");
+        serialize(mapper, judate(87, 1, 1,  00, 00, 00, 0, "UTC"),   "0087-01-01T00:00:00.000+00:00");
+        serialize(mapper, judate(1, 1, 1,  00, 00, 00, 0, "UTC"),   "0001-01-01T00:00:00.000+00:00");
     }
 
     // [databind#2167]: beyond year 9999 needs special handling
@@ -136,9 +134,9 @@
     {
         ObjectWriter w = MAPPER.writer()
                 .without(SerializationFeature.WRITE_DATES_AS_TIMESTAMPS);
-        serialize(w, judate(10204, 1, 1,  00, 00, 00, 0, "UTC"),   "+10204-01-01T00:00:00.000+0000");
+        serialize(w, judate(10204, 1, 1,  00, 00, 00, 0, "UTC"),   "+10204-01-01T00:00:00.000+00:00");
         // and although specification lacks for beyond 5 digits (well, actually even 5...), let's do our best:
-        serialize(w, judate(123456, 1, 1,  00, 00, 00, 0, "UTC"),   "+123456-01-01T00:00:00.000+0000");
+        serialize(w, judate(123456, 1, 1,  00, 00, 00, 0, "UTC"),   "+123456-01-01T00:00:00.000+00:00");
     }
 
     // [databind#2167]: dates before Common Era (CE), that is, BCE, need special care:
@@ -150,13 +148,12 @@
         // First: I _think_ BCE-1 is what you get with year 0, and should become "+0000"
         // and from further back in time, it'll be "-0001" (BCE-2) etc)
 
-        serialize(w, judate(0, 1, 1,  00, 00, 00, 0, "UTC"),   "+0000-01-01T00:00:00.000+0000");
-        serialize(w, judate(-1, 1, 1,  00, 00, 00, 0, "UTC"),   "-0001-01-01T00:00:00.000+0000");
-        serialize(w, judate(-49, 1, 1,  00, 00, 00, 0, "UTC"),   "-0049-01-01T00:00:00.000+0000"); // All hail Caesar
-        serialize(w, judate(-264, 1, 1,  00, 00, 00, 0, "UTC"),   "-0264-01-01T00:00:00.000+0000"); // Carthage FTW?
->>>>>>> db34ee03
-    }
-    
+        serialize(w, judate(0, 1, 1,  00, 00, 00, 0, "UTC"),   "+0000-01-01T00:00:00.000+00:00");
+        serialize(w, judate(-1, 1, 1,  00, 00, 00, 0, "UTC"),   "-0001-01-01T00:00:00.000+00:00");
+        serialize(w, judate(-49, 1, 1,  00, 00, 00, 0, "UTC"),   "-0049-01-01T00:00:00.000+00:00"); // All hail Caesar
+        serialize(w, judate(-264, 1, 1,  00, 00, 00, 0, "UTC"),   "-0264-01-01T00:00:00.000+00:00"); // Carthage FTW?
+    }
+
     /**
      * Use a default TZ other than UTC. Dates must be serialized using that TZ.
      */
