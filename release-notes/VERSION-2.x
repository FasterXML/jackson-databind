--- conflicted
+++ resolved
@@ -4,15 +4,13 @@
 === Releases === 
 ------------------------------------------------------------------------
 
-<<<<<<< HEAD
 (3.0.x and later changes not included here)
-=======
+
 Not yet released:
 
 #3624: Legacy `ALLOW_COERCION_OF_SCALARS` interacts poorly with Integer to
   Float coercion
 (contributed by Carter K)
->>>>>>> 733382ea
 
 2.14.0-rc2 (10-Oct-2022)
 
