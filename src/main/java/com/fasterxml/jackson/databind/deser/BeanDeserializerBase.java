--- conflicted
+++ resolved
@@ -758,12 +758,7 @@
         }
         // And possibly add more properties to ignore
         if (accessor != null) {
-<<<<<<< HEAD
-            JsonIgnoreProperties.Value ignorals = intr.findPropertyIgnorals(config, accessor);
-=======
-            final DeserializationConfig config = ctxt.getConfig();
             JsonIgnoreProperties.Value ignorals = intr.findPropertyIgnoralByName(config, accessor);
->>>>>>> 12f9afea
             if (ignorals != null) {
                 Set<String> ignored = ignorals.findIgnoredForDeserialization();
                 if (!ignored.isEmpty()) {
