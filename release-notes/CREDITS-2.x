--- conflicted
+++ resolved
@@ -1424,13 +1424,11 @@
   * Suggested #3293: Use Method.getParameterCount() where possible
   (2.13.2)
 
-<<<<<<< HEAD
-ZeyuCai@github:
-  * Contributed #3314: Four Flaky Tests Detected in 2.14
-  (2.14.0)
-=======
 Matthieu Finiasz (finiasz@github)
   * Reported #3412: Version 2.13.2 uses `Method.getParameterCount()` which is not
    supported on Android before API 26
-  (2.13.2)
->>>>>>> 0ede9350
+  (2.13.3)
+
+ZeyuCai@github:
+  * Contributed #3314: Four Flaky Tests Detected in 2.14
+  (2.14.0)