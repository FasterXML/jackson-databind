--- conflicted
+++ resolved
@@ -1175,15 +1175,12 @@
         final Object key;
         if ((bindings == null) || bindings.isEmpty()) {
             key = rawType;
-<<<<<<< HEAD
-=======
-            result = _typeCache.get(key); // ok, cache object is synced
-            if (result != null) {
-                return result;
-            }
->>>>>>> e0e2de65
         } else {
-            key = null;
+            key = bindings.asKey(rawType);
+        }
+        result = _typeCache.get(key); // ok, cache object is synced
+        if (result != null) {
+            return result;
         }
 
         // 15-Oct-2015, tatu: recursive reference?
