package com.fasterxml.jackson.databind;

import java.io.IOException;
import java.io.StringReader;

import com.fasterxml.jackson.core.*;
import com.fasterxml.jackson.core.io.CharacterEscapes;
import com.fasterxml.jackson.core.io.SerializedString;
<<<<<<< HEAD
import com.fasterxml.jackson.core.json.JsonFactory;
=======
import com.fasterxml.jackson.core.json.JsonWriteFeature;
>>>>>>> d8963dd6
import com.fasterxml.jackson.databind.ObjectMapper;
import com.fasterxml.jackson.databind.json.JsonMapper;

public class MapperViaParserTest extends BaseMapTest
{
    final static int TWO_BYTE_ESCAPED = 0x111;
    final static int THREE_BYTE_ESCAPED = 0x1111;

    final static SerializedString TWO_BYTE_ESCAPED_STRING = new SerializedString("&111;");
    final static SerializedString THREE_BYTE_ESCAPED_STRING = new SerializedString("&1111;");
    
    final static class Pojo
    {
        int _x;

        public void setX(int x) { _x = x; }
    }
    
    /*
    /********************************************************
    /* Helper types
    /********************************************************
     */

    /**
     * Trivial simple custom escape definition set.
     */
    static class MyEscapes extends CharacterEscapes
    {
        private static final long serialVersionUID = 1L;

        private final int[] _asciiEscapes;

        public MyEscapes() {
            _asciiEscapes = standardAsciiEscapesForJSON();
            _asciiEscapes['a'] = 'A'; // to basically give us "\A"
            _asciiEscapes['b'] = CharacterEscapes.ESCAPE_STANDARD; // too force "\u0062"
            _asciiEscapes['d'] = CharacterEscapes.ESCAPE_CUSTOM;
        }
        
        @Override
        public int[] getEscapeCodesForAscii() {
            return _asciiEscapes;
        }

        @Override
        public SerializableString getEscapeSequence(int ch)
        {
            if (ch == 'd') {
                return new SerializedString("[D]");
            }
            if (ch == TWO_BYTE_ESCAPED) {
                return TWO_BYTE_ESCAPED_STRING;
            }
            if (ch == THREE_BYTE_ESCAPED) {
                return THREE_BYTE_ESCAPED_STRING;
            }
            return null;
        }
    }
    
    /*
    /********************************************************
    /* Unit tests
    /********************************************************
     */

    private final ObjectMapper MAPPER = newJsonMapper();

    @SuppressWarnings("resource")
    public void testPojoReadingOk() throws IOException
    {
        final String JSON = "{ \"x\" : 9 }";
        JsonParser jp = MAPPER.createParser(new StringReader(JSON));
        jp.nextToken();
        Pojo p = jp.readValueAs(Pojo.class);
<<<<<<< HEAD
        assertNotNull(p);
    }

    public void testEscapingUsingMapper() throws Exception
    {
        ObjectMapper mapper = new ObjectMapper(JsonFactory.builder()
                .enable(JsonGenerator.Feature.ESCAPE_NON_ASCII).build());
        final String json = mapper.writeValueAsString(String.valueOf((char) 258));
        assertEquals(quote("\\u0102"), json);
=======
        assertEquals(9, p._x);
        jp.close();

        // and without
        jp = jf.createParser(new StringReader(JSON));
        p = jp.readValueAs(Pojo.class);
        assertEquals(9, p._x);
        jp.close();
    }

    /**
     * Test similar to above, but instead reads a sequence of values
     */
    public void testIncrementalPojoReading() throws IOException
    {
        JsonFactory jf = new MappingJsonFactory();
        final String JSON = "[ 1, true, null, \"abc\" ]";
        JsonParser p = jf.createParser(new StringReader(JSON));

        // let's advance past array start to prevent full binding
        assertToken(JsonToken.START_ARRAY, p.nextToken());

        assertToken(JsonToken.VALUE_NUMBER_INT, p.nextToken());
        assertEquals(Integer.valueOf(1), p.readValueAs(Integer.class));
        assertEquals(Boolean.TRUE, p.readValueAs(Boolean.class));
        /* note: null can be returned both when there is no more
         * data in current scope, AND when Json null literal is
         * bound!
         */
        assertNull(p.readValueAs(Object.class));
        // but we can verify that it was Json null by:
        assertEquals(JsonToken.VALUE_NULL, p.getLastClearedToken());

        assertEquals("abc", p.readValueAs(String.class));

        // this null is for actually hitting the END_ARRAY
        assertNull(p.readValueAs(Object.class));
        assertEquals(JsonToken.END_ARRAY, p.getLastClearedToken());

        // afrer which there should be nothing to advance to:
        assertNull(p.nextToken());

        p.close();
    }

    @SuppressWarnings("resource")
    public void testPojoReadingFailing() throws IOException
    {
        // regular factory can't do it, without a call to setCodec()
        JsonFactory f = new JsonFactory();
        try {
            final String JSON = "{ \"x\" : 9 }";
            JsonParser p = f.createParser(new StringReader(JSON));
            Pojo pojo = p.readValueAs(Pojo.class);
            fail("Expected an exception: got "+pojo);
        } catch (IllegalStateException e) {
            verifyException(e, "No ObjectCodec defined");
        }
    }

    public void testEscapingUsingMapper() throws Exception
    {
        ObjectMapper mapper = JsonMapper.builder()
               .configure(JsonWriteFeature.ESCAPE_NON_ASCII, true)
               .build();
        mapper.writeValueAsString(String.valueOf((char) 257));
>>>>>>> d8963dd6
    }
}<|MERGE_RESOLUTION|>--- conflicted
+++ resolved
@@ -6,13 +6,9 @@
 import com.fasterxml.jackson.core.*;
 import com.fasterxml.jackson.core.io.CharacterEscapes;
 import com.fasterxml.jackson.core.io.SerializedString;
-<<<<<<< HEAD
 import com.fasterxml.jackson.core.json.JsonFactory;
-=======
 import com.fasterxml.jackson.core.json.JsonWriteFeature;
->>>>>>> d8963dd6
 import com.fasterxml.jackson.databind.ObjectMapper;
-import com.fasterxml.jackson.databind.json.JsonMapper;
 
 public class MapperViaParserTest extends BaseMapTest
 {
@@ -87,83 +83,14 @@
         JsonParser jp = MAPPER.createParser(new StringReader(JSON));
         jp.nextToken();
         Pojo p = jp.readValueAs(Pojo.class);
-<<<<<<< HEAD
         assertNotNull(p);
     }
 
     public void testEscapingUsingMapper() throws Exception
     {
         ObjectMapper mapper = new ObjectMapper(JsonFactory.builder()
-                .enable(JsonGenerator.Feature.ESCAPE_NON_ASCII).build());
+                .enable(JsonWriteFeature.ESCAPE_NON_ASCII).build());
         final String json = mapper.writeValueAsString(String.valueOf((char) 258));
         assertEquals(quote("\\u0102"), json);
-=======
-        assertEquals(9, p._x);
-        jp.close();
-
-        // and without
-        jp = jf.createParser(new StringReader(JSON));
-        p = jp.readValueAs(Pojo.class);
-        assertEquals(9, p._x);
-        jp.close();
-    }
-
-    /**
-     * Test similar to above, but instead reads a sequence of values
-     */
-    public void testIncrementalPojoReading() throws IOException
-    {
-        JsonFactory jf = new MappingJsonFactory();
-        final String JSON = "[ 1, true, null, \"abc\" ]";
-        JsonParser p = jf.createParser(new StringReader(JSON));
-
-        // let's advance past array start to prevent full binding
-        assertToken(JsonToken.START_ARRAY, p.nextToken());
-
-        assertToken(JsonToken.VALUE_NUMBER_INT, p.nextToken());
-        assertEquals(Integer.valueOf(1), p.readValueAs(Integer.class));
-        assertEquals(Boolean.TRUE, p.readValueAs(Boolean.class));
-        /* note: null can be returned both when there is no more
-         * data in current scope, AND when Json null literal is
-         * bound!
-         */
-        assertNull(p.readValueAs(Object.class));
-        // but we can verify that it was Json null by:
-        assertEquals(JsonToken.VALUE_NULL, p.getLastClearedToken());
-
-        assertEquals("abc", p.readValueAs(String.class));
-
-        // this null is for actually hitting the END_ARRAY
-        assertNull(p.readValueAs(Object.class));
-        assertEquals(JsonToken.END_ARRAY, p.getLastClearedToken());
-
-        // afrer which there should be nothing to advance to:
-        assertNull(p.nextToken());
-
-        p.close();
-    }
-
-    @SuppressWarnings("resource")
-    public void testPojoReadingFailing() throws IOException
-    {
-        // regular factory can't do it, without a call to setCodec()
-        JsonFactory f = new JsonFactory();
-        try {
-            final String JSON = "{ \"x\" : 9 }";
-            JsonParser p = f.createParser(new StringReader(JSON));
-            Pojo pojo = p.readValueAs(Pojo.class);
-            fail("Expected an exception: got "+pojo);
-        } catch (IllegalStateException e) {
-            verifyException(e, "No ObjectCodec defined");
-        }
-    }
-
-    public void testEscapingUsingMapper() throws Exception
-    {
-        ObjectMapper mapper = JsonMapper.builder()
-               .configure(JsonWriteFeature.ESCAPE_NON_ASCII, true)
-               .build();
-        mapper.writeValueAsString(String.valueOf((char) 257));
->>>>>>> d8963dd6
     }
 }