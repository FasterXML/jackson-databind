package com.fasterxml.jackson.databind.deser;

import java.io.Serializable;
import java.util.*;
import java.util.concurrent.*;
import java.util.concurrent.atomic.AtomicReference;

import com.fasterxml.jackson.annotation.JacksonInject;
import com.fasterxml.jackson.annotation.JsonCreator;
import com.fasterxml.jackson.annotation.JsonIgnoreProperties;
import com.fasterxml.jackson.annotation.JsonSetter;
import com.fasterxml.jackson.annotation.Nulls;
import com.fasterxml.jackson.annotation.JsonCreator.Mode;

import com.fasterxml.jackson.databind.*;
import com.fasterxml.jackson.databind.cfg.ConfigOverride;
import com.fasterxml.jackson.databind.cfg.DeserializerFactoryConfig;
import com.fasterxml.jackson.databind.cfg.HandlerInstantiator;
import com.fasterxml.jackson.databind.deser.impl.CreatorCandidate;
import com.fasterxml.jackson.databind.deser.impl.CreatorCollector;
import com.fasterxml.jackson.databind.deser.impl.JDKValueInstantiators;
import com.fasterxml.jackson.databind.deser.impl.JavaUtilCollectionsDeserializers;
import com.fasterxml.jackson.databind.deser.std.*;
import com.fasterxml.jackson.databind.ext.OptionalHandlerFactory;
import com.fasterxml.jackson.databind.ext.jdk8.Jdk8OptionalDeserializer;
import com.fasterxml.jackson.databind.ext.jdk8.OptionalDoubleDeserializer;
import com.fasterxml.jackson.databind.ext.jdk8.OptionalIntDeserializer;
import com.fasterxml.jackson.databind.ext.jdk8.OptionalLongDeserializer;
import com.fasterxml.jackson.databind.introspect.*;
import com.fasterxml.jackson.databind.jsontype.TypeDeserializer;
import com.fasterxml.jackson.databind.type.*;
import com.fasterxml.jackson.databind.util.*;

/**
 * Abstract factory base class that can provide deserializers for standard
 * JDK classes, including collection classes and simple heuristics for
 * "upcasting" common collection interface types
 * (such as {@link java.util.Collection}).
 *<p>
 * Since all simple deserializers are eagerly instantiated, and there is
 * no additional introspection or customizability of these types,
 * this factory is stateless.
 */
@SuppressWarnings("serial")
public abstract class BasicDeserializerFactory
    extends DeserializerFactory
    implements java.io.Serializable
{
    private final static Class<?> CLASS_OBJECT = Object.class;
    private final static Class<?> CLASS_STRING = String.class;
    private final static Class<?> CLASS_CHAR_SEQUENCE = CharSequence.class;
    private final static Class<?> CLASS_ITERABLE = Iterable.class;
    private final static Class<?> CLASS_MAP_ENTRY = Map.Entry.class;
    private final static Class<?> CLASS_SERIALIZABLE = Serializable.class;

    /**
     * We need a placeholder for creator properties that don't have name
     * but are marked with `@JsonWrapped` annotation.
     */
    protected final static PropertyName UNWRAPPED_CREATOR_PARAM_NAME = new PropertyName("@JsonUnwrapped");

    /*
    /**********************************************************************
    /* Config
    /**********************************************************************
     */

    /**
     * Configuration settings for this factory; immutable instance (just like this
     * factory), new version created via copy-constructor (fluent-style)
     */
    protected final DeserializerFactoryConfig _factoryConfig;

    /*
    /**********************************************************************
    /* Life cycle
    /**********************************************************************
     */

    protected BasicDeserializerFactory(DeserializerFactoryConfig config) {
        _factoryConfig = config;
    }
    
    /**
     * Method for getting current {@link DeserializerFactoryConfig}.
      *<p>
     * Note that since instances are immutable, you can NOT change settings
     * by accessing an instance and calling methods: this will simply create
     * new instance of config object.
     */
    public DeserializerFactoryConfig getFactoryConfig() {
        return _factoryConfig;
    }

    protected abstract DeserializerFactory withConfig(DeserializerFactoryConfig config);

    /*
    /**********************************************************************
    /* Configuration handling: fluent factories
    /**********************************************************************
     */

    /**
     * Convenience method for creating a new factory instance with additional deserializer
     * provider.
     */
    @Override
    public final DeserializerFactory withAdditionalDeserializers(Deserializers additional) {
        return withConfig(_factoryConfig.withAdditionalDeserializers(additional));
    }

    /**
     * Convenience method for creating a new factory instance with additional
     * {@link KeyDeserializers}.
     */
    @Override
    public final DeserializerFactory withAdditionalKeyDeserializers(KeyDeserializers additional) {
        return withConfig(_factoryConfig.withAdditionalKeyDeserializers(additional));
    }
    
    /**
     * Convenience method for creating a new factory instance with additional
     * {@link BeanDeserializerModifier}.
     */
    @Override
    public final DeserializerFactory withDeserializerModifier(BeanDeserializerModifier modifier) {
        return withConfig(_factoryConfig.withDeserializerModifier(modifier));
    }

    /**
     * Convenience method for creating a new factory instance with additional
     * {@link ValueInstantiators}.
     */
    @Override
    public final DeserializerFactory withValueInstantiators(ValueInstantiators instantiators) {
        return withConfig(_factoryConfig.withValueInstantiators(instantiators));
    }

    /*
    /**********************************************************************
    /* JsonDeserializerFactory impl (partial): ValueInstantiators
    /**********************************************************************
     */

    /**
     * Value instantiator is created both based on creator annotations,
     * and on optional externally provided instantiators (registered through
     * module interface).
     */
    @Override
    public ValueInstantiator findValueInstantiator(DeserializationContext ctxt,
            BeanDescription beanDesc)
        throws JsonMappingException
    {
        final DeserializationConfig config = ctxt.getConfig();

        ValueInstantiator instantiator = null;
        // Check @JsonValueInstantiator before anything else
        AnnotatedClass ac = beanDesc.getClassInfo();
        Object instDef = ctxt.getAnnotationIntrospector().findValueInstantiator(ctxt.getConfig(), ac);
        if (instDef != null) {
            instantiator = _valueInstantiatorInstance(config, ac, instDef);
        }
        if (instantiator == null) {
            // Second: see if some of standard Jackson/JDK types might provide value
            // instantiators.
            instantiator = JDKValueInstantiators.findStdValueInstantiator(config, beanDesc.getBeanClass());
            if (instantiator == null) {
                instantiator = _constructDefaultValueInstantiator(ctxt, beanDesc);
            }
        }

        // finally: anyone want to modify ValueInstantiator?
        if (_factoryConfig.hasValueInstantiators()) {
            for (ValueInstantiators insts : _factoryConfig.valueInstantiators()) {
                instantiator = insts.findValueInstantiator(config, beanDesc, instantiator);
                // let's do sanity check; easier to spot buggy handlers
                if (instantiator == null) {
                    ctxt.reportBadTypeDefinition(beanDesc,
						"Broken registered ValueInstantiators (of type %s): returned null ValueInstantiator",
						insts.getClass().getName());
                }
            }
        }
        return instantiator;
    }

    /**
     * Method that will construct standard default {@link ValueInstantiator}
     * using annotations (like @JsonCreator) and visibility rules
     */
    protected ValueInstantiator _constructDefaultValueInstantiator(DeserializationContext ctxt,
            BeanDescription beanDesc)
        throws JsonMappingException
    {
        CreatorCollector creators = new CreatorCollector(beanDesc, ctxt.getConfig());
        AnnotationIntrospector intr = ctxt.getAnnotationIntrospector();
        
        // need to construct suitable visibility checker:
        final DeserializationConfig config = ctxt.getConfig();
        VisibilityChecker vchecker = config.getDefaultVisibilityChecker(beanDesc.getBeanClass(),
                beanDesc.getClassInfo());

        /* 24-Sep-2014, tatu: Tricky part first; need to merge resolved property information
         *  (which has creator parameters sprinkled around) with actual creator
         *  declarations (which are needed to access creator annotation, amongst other things).
         *  Easiest to combine that info first, then pass it to remaining processing.
         */
        /* 15-Mar-2015, tatu: Alas, this won't help with constructors that only have implicit
         *   names. Those will need to be resolved later on.
         */
        Map<AnnotatedWithParams,BeanPropertyDefinition[]> creatorDefs = _findCreatorsFromProperties(ctxt,
                beanDesc);
        // Important: first add factory methods; then constructors, so
        // latter can override former!
        _addFactoryCreators(ctxt, beanDesc, vchecker, intr, creators, creatorDefs);
        // constructors only usable on concrete types:
        if (beanDesc.getType().isConcrete()) {
            _addConstructorCreators(ctxt, beanDesc, vchecker, intr, creators, creatorDefs);
        }
        return creators.constructValueInstantiator(ctxt);
    }

    protected Map<AnnotatedWithParams,BeanPropertyDefinition[]> _findCreatorsFromProperties(DeserializationContext ctxt,
            BeanDescription beanDesc) throws JsonMappingException
    {
        Map<AnnotatedWithParams,BeanPropertyDefinition[]> result = Collections.emptyMap();
        for (BeanPropertyDefinition propDef : beanDesc.findProperties()) {
            Iterator<AnnotatedParameter> it = propDef.getConstructorParameters();
            while (it.hasNext()) {
                AnnotatedParameter param = it.next();
                AnnotatedWithParams owner = param.getOwner();
                BeanPropertyDefinition[] defs = result.get(owner);
                final int index = param.getIndex();
                
                if (defs == null) {
                    if (result.isEmpty()) { // since emptyMap is immutable need to create a 'real' one
                        result = new LinkedHashMap<AnnotatedWithParams,BeanPropertyDefinition[]>();
                    }
                    defs = new BeanPropertyDefinition[owner.getParameterCount()];
                    result.put(owner, defs);
                } else {
                    if (defs[index] != null) {
                        ctxt.reportBadTypeDefinition(beanDesc,
"Conflict: parameter #%d of %s bound to more than one property; %s vs %s",
index, owner, defs[index], propDef);
                    }
                }
                defs[index] = propDef;
            }
        }
        return result;
    }
    
    public ValueInstantiator _valueInstantiatorInstance(DeserializationConfig config,
            Annotated annotated, Object instDef)
        throws JsonMappingException
    {
        if (instDef == null) {
            return null;
        }

        ValueInstantiator inst;
        
        if (instDef instanceof ValueInstantiator) {
            return (ValueInstantiator) instDef;
        }
        if (!(instDef instanceof Class)) {
            throw new IllegalStateException("AnnotationIntrospector returned key deserializer definition of type "
                    +instDef.getClass().getName()
                    +"; expected type KeyDeserializer or Class<KeyDeserializer> instead");
        }
        Class<?> instClass = (Class<?>)instDef;
        if (ClassUtil.isBogusClass(instClass)) {
            return null;
        }
        if (!ValueInstantiator.class.isAssignableFrom(instClass)) {
            throw new IllegalStateException("AnnotationIntrospector returned Class "+instClass.getName()
                    +"; expected Class<ValueInstantiator>");
        }
        HandlerInstantiator hi = config.getHandlerInstantiator();
        if (hi != null) {
            inst = hi.valueInstantiatorInstance(config, annotated, instClass);
            if (inst != null) {
                return inst;
            }
        }
        return (ValueInstantiator) ClassUtil.createInstance(instClass,
                config.canOverrideAccessModifiers());
    }

    /*
    /**********************************************************************
    /* Creator introspection, main methods
    /**********************************************************************
     */

    protected void _addConstructorCreators(DeserializationContext ctxt,
            BeanDescription beanDesc, VisibilityChecker vchecker,
            AnnotationIntrospector intr, CreatorCollector creators,
            Map<AnnotatedWithParams,BeanPropertyDefinition[]> creatorParams)
        throws JsonMappingException
    {
        // 25-Jan-2017, tatu: As per [databind#1501], [databind#1502], [databind#1503], best
        //     for now to skip attempts at using anything but no-args constructor (see
        //     `InnerClassProperty` construction for that)
        final boolean isNonStaticInnerClass = beanDesc.isNonStaticInnerClass();
        if (isNonStaticInnerClass) {
            // TODO: look for `@JsonCreator` annotated ones, throw explicit exception?
            return;
        }

        // First things first: the "default constructor" (zero-arg
        // constructor; whether implicit or explicit) is NOT included
        // in list of constructors, so needs to be handled separately.
        AnnotatedConstructor defaultCtor = beanDesc.findDefaultConstructor();
        if (defaultCtor != null) {
            if (!creators.hasDefaultCreator() || _hasCreatorAnnotation(ctxt, defaultCtor)) {
                creators.setDefaultCreator(defaultCtor);
            }
        }
        // 21-Sep-2017, tatu: First let's handle explicitly annotated ones
        List<CreatorCandidate> nonAnnotated = new LinkedList<>();
        int explCount = 0;
        for (AnnotatedConstructor ctor : beanDesc.getConstructors()) {
            JsonCreator.Mode creatorMode = intr.findCreatorAnnotation(ctxt.getConfig(), ctor);
            if (Mode.DISABLED == creatorMode) {
                continue;
            }
            if (creatorMode == null) {
                // let's check Visibility here, to avoid further processing for non-visible?
                boolean visible = (ctor.getParameterCount() == 1)
                        ? vchecker.isScalarConstructorVisible(ctor)
                        : vchecker.isCreatorVisible(ctor);
                if (visible) {
                    nonAnnotated.add(CreatorCandidate.construct(intr, ctor, creatorParams.get(ctor)));
                }
                continue;
            }
            switch (creatorMode) {
            case DELEGATING:
                _addExplicitDelegatingCreator(ctxt, beanDesc, creators,
                        CreatorCandidate.construct(intr, ctor, null));
                break;
            case PROPERTIES:
                _addExplicitPropertyCreator(ctxt, beanDesc, creators,
                        CreatorCandidate.construct(intr, ctor, creatorParams.get(ctor)));
                break;
            default:
                _addExplicitAnyCreator(ctxt, beanDesc, creators,
                        CreatorCandidate.construct(intr, ctor, creatorParams.get(ctor)));
                break;
            }
            ++explCount;
        }
        // And only if and when those handled, consider potentially visible ones
        if (explCount > 0) { // TODO: split method into two since we could have expl factories
            return;
        }
        List<AnnotatedWithParams> implicitCtors = null;

        for (CreatorCandidate candidate : nonAnnotated) {
            final int argCount = candidate.paramCount();
            final AnnotatedWithParams ctor = candidate.creator();
            // some single-arg factory methods (String, number) are auto-detected
            if (argCount == 1) {
                BeanPropertyDefinition propDef = candidate.propertyDef(0);
                boolean useProps = _checkIfCreatorPropertyBased(intr, ctor, propDef);
                if (useProps) {
                    SettableBeanProperty[] properties = new SettableBeanProperty[1];
                    PropertyName name = candidate.paramName(0);
                    properties[0] = constructCreatorProperty(ctxt, beanDesc, name, 0,
                            candidate.parameter(0), candidate.injection(0));
                    creators.addPropertyCreator(ctor, false, properties);
                } else {
                    /*boolean added = */ _handleSingleArgumentCreator(creators,
                            ctor, false, true); // not-annotated, yes, visible
                    // one more thing: sever link to creator property, to avoid possible later
                    // problems with "unresolved" constructor property
                    if (propDef != null) {
                        ((POJOPropertyBuilder) propDef).removeConstructors();
                    }
                }
                // regardless, fully handled
                continue;
            }

            // 2 or more args; all params must have names or be injectable
            // 14-Mar-2015, tatu (2.6): Or, as per [#725], implicit names will also
            //   do, with some constraints. But that will require bit post processing...

            int nonAnnotatedParamIndex = -1;
            SettableBeanProperty[] properties = new SettableBeanProperty[argCount];
            int explicitNameCount = 0;
            int implicitWithCreatorCount = 0;
            int injectCount = 0;

            for (int i = 0; i < argCount; ++i) {
                final AnnotatedParameter param = ctor.getParameter(i);
                BeanPropertyDefinition propDef = candidate.propertyDef(i);
                JacksonInject.Value injectId = intr.findInjectableValue(param);
                final PropertyName name = (propDef == null) ? null : propDef.getFullName();

                if (propDef != null && propDef.isExplicitlyNamed()) {
                    ++explicitNameCount;
                    properties[i] = constructCreatorProperty(ctxt, beanDesc, name, i, param, injectId);
                    continue;
                }
                if (injectId != null) {
                    ++injectCount;
                    properties[i] = constructCreatorProperty(ctxt, beanDesc, name, i, param, injectId);
                    continue;
                }
                NameTransformer unwrapper = intr.findUnwrappingNameTransformer(param);
                if (unwrapper != null) {
                    _reportUnwrappedCreatorProperty(ctxt, beanDesc, param);
                    /*
                    properties[i] = constructCreatorProperty(ctxt, beanDesc, UNWRAPPED_CREATOR_PARAM_NAME, i, param, null);
                    ++explicitNameCount;
                    */
                    continue;
                }
                // One more thing: implicit names are ok iff ctor has creator annotation
                /*
                if (isCreator && (name != null && !name.isEmpty())) {
                    ++implicitWithCreatorCount;
                    properties[i] = constructCreatorProperty(ctxt, beanDesc, name, i, param, injectId);
                    continue;
                }
                */
                if (nonAnnotatedParamIndex < 0) {
                    nonAnnotatedParamIndex = i;
                }
            }

            final int namedCount = explicitNameCount + implicitWithCreatorCount;

            // Ok: if named or injectable, we have more work to do
            if ((explicitNameCount > 0) || (injectCount > 0)) {
                // simple case; everything covered:
                if ((namedCount + injectCount) == argCount) {
                    creators.addPropertyCreator(ctor, false, properties);
                    continue;
                }
                if ((explicitNameCount == 0) && ((injectCount + 1) == argCount)) {
                    // Secondary: all but one injectable, one un-annotated (un-named)
                    creators.addDelegatingCreator(ctor, false, properties, 0);
                    continue;
                }
                // otherwise, epic fail?
                // 16-Mar-2015, tatu: due to [#725], need to be more permissive. For now let's
                //    only report problem if there's no implicit name
                PropertyName impl = candidate.findImplicitParamName(nonAnnotatedParamIndex);
                if (impl == null || impl.isEmpty()) {
                    // Let's consider non-static inner class as a special case...
                    // 25-Jan-2017, tatu: Non-static inner classes skipped altogether, now
                    /*
                    if ((nonAnnotatedParamIndex == 0) && isNonStaticInnerClass) {
                        throw new IllegalArgumentException("Non-static inner classes like "
                                +ctor.getDeclaringClass().getName()+" cannot use @JsonCreator for constructors");
                    }
                    */
                    ctxt.reportBadTypeDefinition(beanDesc,
"Argument #%d of constructor %s has no property name annotation; must have name when multiple-parameter constructor annotated as Creator",
nonAnnotatedParamIndex, ctor);
                }
            }
            // [#725]: as a fallback, all-implicit names may work as well
            if (!creators.hasDefaultCreator()) {
                if (implicitCtors == null) {
                    implicitCtors = new LinkedList<>();
                }
                implicitCtors.add(ctor);
            }
        }
        // last option, as per [#725]: consider implicit-names-only, visible constructor,
        // if just one found
        if ((implicitCtors != null) && !creators.hasDelegatingCreator()
                && !creators.hasPropertyBasedCreator()) {
            _checkImplicitlyNamedConstructors(ctxt, beanDesc, vchecker, intr,
                    creators, implicitCtors);
        }
    }

    protected void _addFactoryCreators(DeserializationContext ctxt,
            BeanDescription beanDesc, VisibilityChecker vchecker,
            AnnotationIntrospector intr, CreatorCollector creators,
            Map<AnnotatedWithParams,BeanPropertyDefinition[]> creatorParams)
        throws JsonMappingException
    {
        List<CreatorCandidate> nonAnnotated = new LinkedList<>();
        int explCount = 0;

        // 21-Sep-2017, tatu: First let's handle explicitly annotated ones
        for (AnnotatedMethod factory : beanDesc.getFactoryMethods()) {
            JsonCreator.Mode creatorMode = intr.findCreatorAnnotation(ctxt.getConfig(), factory);
            final int argCount = factory.getParameterCount();
            if (creatorMode == null) {
                // Only potentially accept 1-argument factory methods
                if ((argCount == 1) && vchecker.isCreatorVisible(factory)) {
                    nonAnnotated.add(CreatorCandidate.construct(intr, factory, null));
                }
                continue;
            }
            if (creatorMode == Mode.DISABLED) {
                continue;
            }
            
            // zero-arg method factory methods fine, as long as explicit
            if (argCount == 0) {
                creators.setDefaultCreator(factory);
                continue;
            }

            switch (creatorMode) {
            case DELEGATING:
                _addExplicitDelegatingCreator(ctxt, beanDesc, creators,
                        CreatorCandidate.construct(intr, factory, null));
                break;
            case PROPERTIES:
                _addExplicitPropertyCreator(ctxt, beanDesc, creators,
                        CreatorCandidate.construct(intr, factory, creatorParams.get(factory)));
                break;
            case DEFAULT:
            default:
                _addExplicitAnyCreator(ctxt, beanDesc, creators,
                        CreatorCandidate.construct(intr, factory, creatorParams.get(factory)));
                break;
            }
            ++explCount;
        }
        // And only if and when those handled, consider potentially visible ones
        if (explCount > 0) { // TODO: split method into two since we could have expl factories
            return;
        }
        // And then implicitly found
        for (CreatorCandidate candidate : nonAnnotated) {
            final int argCount = candidate.paramCount();
            AnnotatedWithParams factory = candidate.creator();
            final BeanPropertyDefinition[] propDefs = creatorParams.get(factory);
            // some single-arg factory methods (String, number) are auto-detected
            if (argCount != 1) {
                continue; // 2 and more args? Must be explicit, handled earlier
            }
            BeanPropertyDefinition argDef = candidate.propertyDef(0);
            boolean useProps = _checkIfCreatorPropertyBased(intr, factory, argDef);
            if (!useProps) { // not property based but delegating
                /*boolean added=*/ _handleSingleArgumentCreator(creators,
                        factory, false, vchecker.isCreatorVisible(factory));
                // 23-Sep-2016, tatu: [databind#1383]: Need to also sever link to avoid possible
                //    later problems with "unresolved" constructor property
                if (argDef != null) {
                    ((POJOPropertyBuilder) argDef).removeConstructors();
                }
                continue;
            }
            AnnotatedParameter nonAnnotatedParam = null;            
            SettableBeanProperty[] properties = new SettableBeanProperty[argCount];
            int implicitNameCount = 0;
            int explicitNameCount = 0;
            int injectCount = 0;
            
            for (int i = 0; i < argCount; ++i) {
                final AnnotatedParameter param = factory.getParameter(i);
                BeanPropertyDefinition propDef = (propDefs == null) ? null : propDefs[i];
                JacksonInject.Value injectable = intr.findInjectableValue(param);
                final PropertyName name = (propDef == null) ? null : propDef.getFullName();

                if (propDef != null && propDef.isExplicitlyNamed()) {
                    ++explicitNameCount;
                    properties[i] = constructCreatorProperty(ctxt, beanDesc, name, i, param, injectable);
                    continue;
                }
                if (injectable != null) {
                    ++injectCount;
                    properties[i] = constructCreatorProperty(ctxt, beanDesc, name, i, param, injectable);
                    continue;
                }
                NameTransformer unwrapper = intr.findUnwrappingNameTransformer(param);
                if (unwrapper != null) {
                    _reportUnwrappedCreatorProperty(ctxt, beanDesc, param);
                    /*
                    properties[i] = constructCreatorProperty(ctxt, beanDesc, UNWRAPPED_CREATOR_PARAM_NAME, i, param, null);
                    ++implicitNameCount;
                    */
                    continue;
                }
                /* 25-Sep-2014, tatu: Actually, we may end up "losing" naming due to higher-priority constructor
                 *  (see TestCreators#testConstructorCreator() test). And just to avoid running into that problem,
                 *  let's add one more work around
                 */
                /*
                PropertyName name2 = _findExplicitParamName(param, intr);
                if (name2 != null && !name2.isEmpty()) {
                    // Hmmh. Ok, fine. So what are we to do with it... ?
                    // For now... skip. May need to revisit this, should this become problematic
                    continue main_loop;
                }
                */
                if (nonAnnotatedParam == null) {
                    nonAnnotatedParam = param;
                }
            }
            final int namedCount = explicitNameCount + implicitNameCount;
            
            // Ok: if named or injectable, we have more work to do
            if (explicitNameCount > 0 || injectCount > 0) {
                // simple case; everything covered:
                if ((namedCount + injectCount) == argCount) {
                    creators.addPropertyCreator(factory, false, properties);
                } else if ((explicitNameCount == 0) && ((injectCount + 1) == argCount)) {
                    // [712] secondary: all but one injectable, one un-annotated (un-named)
                    creators.addDelegatingCreator(factory, false, properties, 0);
                } else { // otherwise, epic fail
                    ctxt.reportBadTypeDefinition(beanDesc,
"Argument #%d of factory method %s has no property name annotation; must have name when multiple-parameter constructor annotated as Creator",
                    nonAnnotatedParam.getIndex(), factory);
                }
            }
        }
    }

    /*
    /**********************************************************************
    /* Creator introspection, explicitly annotated creators
    /**********************************************************************
     */

    /**
     * Helper method called when there is the explicit "is-creator" with mode of "delegating"
     */
    protected void _addExplicitDelegatingCreator(DeserializationContext ctxt,
            BeanDescription beanDesc, CreatorCollector creators,
            CreatorCandidate candidate)
        throws JsonMappingException
    {
        // Somewhat simple: find injectable values, if any, ensure there is one
        // and just one delegated argument; report violations if any

        int ix = -1;
        final int argCount = candidate.paramCount();
        SettableBeanProperty[] properties = new SettableBeanProperty[argCount];
        for (int i = 0; i < argCount; ++i) {
            AnnotatedParameter param = candidate.parameter(i);
            JacksonInject.Value injectId = candidate.injection(i);
            if (injectId != null) {
                properties[i] = constructCreatorProperty(ctxt, beanDesc, null, i, param, injectId);
                continue;
            }
            if (ix < 0) {
                ix = i;
                continue;
            }
            // Illegal to have more than one value to delegate to
            ctxt.reportBadTypeDefinition(beanDesc,
                    "More than one argument (#%d and #%d) left as delegating for Creator %s: only one allowed",
                    ix, i, candidate);
        }
        // Also, let's require that one Delegating argument does eixt
        if (ix < 0) {
            ctxt.reportBadTypeDefinition(beanDesc,
                    "No argument left as delegating for Creator %s: exactly one required", candidate);
        }
        // 17-Jan-2018, tatu: as per [databind#1853] need to ensure we will distinguish
        //   "well-known" single-arg variants (String, int/long, boolean) from "generic" delegating...
        if (argCount == 1) {
            _handleSingleArgumentCreator(creators, candidate.creator(), true, true);
            // one more thing: sever link to creator property, to avoid possible later
            // problems with "unresolved" constructor property
            BeanPropertyDefinition paramDef = candidate.propertyDef(0);
            if (paramDef != null) {
                ((POJOPropertyBuilder) paramDef).removeConstructors();
            }
            return;
        }
        creators.addDelegatingCreator(candidate.creator(), true, properties, ix);
    }

    /**
     * Helper method called when there is the explicit "is-creator" with mode of "properties-based"
     */
    protected void _addExplicitPropertyCreator(DeserializationContext ctxt,
            BeanDescription beanDesc, CreatorCollector creators,
            CreatorCandidate candidate)
        throws JsonMappingException
    {
        final int paramCount = candidate.paramCount();
        SettableBeanProperty[] properties = new SettableBeanProperty[paramCount];

        for (int i = 0; i < paramCount; ++i) {
            JacksonInject.Value injectId = candidate.injection(i);
            AnnotatedParameter param = candidate.parameter(i);
            PropertyName name = candidate.paramName(i);
            if (name == null) {
                // 21-Sep-2017, tatu: Looks like we want to block accidental use of Unwrapped,
                //   as that will not work with Creators well at all
                NameTransformer unwrapper = ctxt.getAnnotationIntrospector().findUnwrappingNameTransformer(param);
                if (unwrapper != null) {
                    _reportUnwrappedCreatorProperty(ctxt, beanDesc, param);
                    /*
                    properties[i] = constructCreatorProperty(ctxt, beanDesc, UNWRAPPED_CREATOR_PARAM_NAME, i, param, null);
                    ++explicitNameCount;
                    */
                }
                name = candidate.findImplicitParamName(i);
                // Must be injectable or have name; without either won't work
                if ((name == null) && (injectId == null)) {
                    ctxt.reportBadTypeDefinition(beanDesc,
"Argument #%d has no property name, is not Injectable: can not use as Creator %s", i, candidate);
                }
            }
            properties[i] = constructCreatorProperty(ctxt, beanDesc, name, i, param, injectId);
        }
        creators.addPropertyCreator(candidate.creator(), true, properties);
    }

    /**
     * Helper method called when there is the explicit "is-creator", but no mode declaration.
     */
    protected void _addExplicitAnyCreator(DeserializationContext ctxt,
            BeanDescription beanDesc, CreatorCollector creators,
            CreatorCandidate candidate)
        throws JsonMappingException
    {
        // Looks like there's bit of magic regarding 1-parameter creators; others simpler:
        if (1 != candidate.paramCount()) {
            // Ok: for delegates, we want one and exactly one parameter without
            // injection AND without name
            int oneNotInjected = candidate.findOnlyParamWithoutInjection();
            if (oneNotInjected >= 0) {
                // getting close; but most not have name
                if (candidate.paramName(oneNotInjected) == null) {
                    _addExplicitDelegatingCreator(ctxt, beanDesc, creators, candidate);
                    return;
                }
            }
            _addExplicitPropertyCreator(ctxt, beanDesc, creators, candidate);
            return;
        }
        AnnotatedParameter param = candidate.parameter(0);
        JacksonInject.Value injectId = candidate.injection(0);
        PropertyName paramName = candidate.explicitParamName(0);
        BeanPropertyDefinition paramDef = candidate.propertyDef(0);

        // If there's injection or explicit name, should be properties-based
        boolean useProps = (paramName != null) || (injectId != null);
        if (!useProps && (paramDef != null)) {
            // One more thing: if implicit name matches property with a getter
            // or field, we'll consider it property-based as well

            // 25-May-2018, tatu: as per [databind#2051], looks like we have to get
            //    not implicit name, but name with possible strategy-based-rename
//            paramName = candidate.findImplicitParamName(0);
            paramName = candidate.paramName(0);
            useProps = (paramName != null) && paramDef.couldSerialize();
        }
        if (useProps) {
            SettableBeanProperty[] properties = new SettableBeanProperty[] {
                    constructCreatorProperty(ctxt, beanDesc, paramName, 0, param, injectId)
            };
            creators.addPropertyCreator(candidate.creator(), true, properties);
            return;
        }
        _handleSingleArgumentCreator(creators, candidate.creator(), true, true);

        // one more thing: sever link to creator property, to avoid possible later
        // problems with "unresolved" constructor property
        if (paramDef != null) {
            ((POJOPropertyBuilder) paramDef).removeConstructors();
        }
    }

    /*
    /**********************************************************************
    /* Creator introspection, helper methods
    /**********************************************************************
     */

    private boolean _checkIfCreatorPropertyBased(AnnotationIntrospector intr,
            AnnotatedWithParams creator, BeanPropertyDefinition propDef)
    {
        // If explicit name, or inject id, property-based
        if (((propDef != null) && propDef.isExplicitlyNamed())
                || (intr.findInjectableValue(creator.getParameter(0)) != null)) {
            return true;
        }
        if (propDef != null) {
            // One more thing: if implicit name matches property with a getter
            // or field, we'll consider it property-based as well
            String implName = propDef.getName();
            if (implName != null && !implName.isEmpty()) {
                if (propDef.couldSerialize()) {
                    return true;
                }
            }
        }
        // in absence of everything else, default to delegating
        return false;
    }

    private void _checkImplicitlyNamedConstructors(DeserializationContext ctxt,
            BeanDescription beanDesc, VisibilityChecker vchecker,
            AnnotationIntrospector intr, CreatorCollector creators,
            List<AnnotatedWithParams> implicitCtors) throws JsonMappingException
    {
        AnnotatedWithParams found = null;
        SettableBeanProperty[] foundProps = null;

        // Further checks: (a) must have names for all parameters, (b) only one visible
        // Also, since earlier matching of properties and creators relied on existence of
        // `@JsonCreator` (or equivalent) annotation, we need to do bit more re-inspection...

        main_loop:
        for (AnnotatedWithParams ctor : implicitCtors) {
            // 21-Sep-2017, tatu: Note that "scalar constructors" are always delegating,
            //    so use regular creator visibility here.
//            if (!_constructorVisible(vchecker, ctor)) {
            if (!vchecker.isCreatorVisible(ctor)) {
                continue;
            }
            // as per earlier notes, only end up here if no properties associated with creator
            final int argCount = ctor.getParameterCount();
            SettableBeanProperty[] properties = new SettableBeanProperty[argCount];
            for (int i = 0; i < argCount; ++i) {
                final AnnotatedParameter param = ctor.getParameter(i);
                final PropertyName name = _findParamName(param, intr);

                // must have name (implicit fine)
                if (name == null || name.isEmpty()) {
                    continue main_loop;
                }
                properties[i] = constructCreatorProperty(ctxt, beanDesc, name, param.getIndex(),
                        param, /*injectId*/ null);
            }
            if (found != null) { // only one allowed; but multiple not an error
                found = null;
                break;
            }
            found = ctor;
            foundProps = properties;
        }
        // found one and only one visible? Ship it!
        if (found != null) {
            creators.addPropertyCreator(found, /*isCreator*/ false, foundProps);
            BasicBeanDescription bbd = (BasicBeanDescription) beanDesc;
            // Also: add properties, to keep error messages complete wrt known properties...
            for (SettableBeanProperty prop : foundProps) {
                PropertyName pn = prop.getFullName();
                if (!bbd.hasProperty(pn)) {
                    BeanPropertyDefinition newDef = SimpleBeanPropertyDefinition.construct(
                            ctxt.getConfig(), prop.getMember(), pn);
                    bbd.addProperty(newDef);
                }
            }
        }
    }

    protected boolean _handleSingleArgumentCreator(CreatorCollector creators,
            AnnotatedWithParams ctor, boolean isCreator, boolean isVisible)
    {
        // otherwise either 'simple' number, String, or general delegate:
        Class<?> type = ctor.getRawParameterType(0);
        if (type == String.class || type == CLASS_CHAR_SEQUENCE) {
            if (isCreator || isVisible) {
                creators.addStringCreator(ctor, isCreator);
            }
            return true;
        }
        if (type == int.class || type == Integer.class) {
            if (isCreator || isVisible) {
                creators.addIntCreator(ctor, isCreator);
            }
            return true;
        }
        if (type == long.class || type == Long.class) {
            if (isCreator || isVisible) {
                creators.addLongCreator(ctor, isCreator);
            }
            return true;
        }
        if (type == double.class || type == Double.class) {
            if (isCreator || isVisible) {
                creators.addDoubleCreator(ctor, isCreator);
            }
            return true;
        }
        if (type == boolean.class || type == Boolean.class) {
            if (isCreator || isVisible) {
                creators.addBooleanCreator(ctor, isCreator);
            }
            return true;
        }
        // Delegating Creator ok iff it has @JsonCreator (etc)
        if (isCreator) {
            creators.addDelegatingCreator(ctor, isCreator, null, 0);
            return true;
        }
        return false;
    }

    // 01-Dec-2016, tatu: As per [databind#265] we cannot yet support passing
    //   of unwrapped values through creator properties, so fail fast
    protected void _reportUnwrappedCreatorProperty(DeserializationContext ctxt,
            BeanDescription beanDesc, AnnotatedParameter param)
        throws JsonMappingException
    {
        ctxt.reportBadDefinition(beanDesc.getType(), String.format(
                "Cannot define Creator parameter %d as `@JsonUnwrapped`: combination not yet supported",
                param.getIndex()));
    }

    /**
     * Method that will construct a property object that represents
     * a logical property passed via Creator (constructor or static
     * factory method)
     */
    protected SettableBeanProperty constructCreatorProperty(DeserializationContext ctxt,
            BeanDescription beanDesc, PropertyName name, int index,
            AnnotatedParameter param,
            JacksonInject.Value injectable)
        throws JsonMappingException
    {
        final AnnotationIntrospector intr = ctxt.getAnnotationIntrospector();
        PropertyMetadata metadata;
        {
            if (intr == null) {
                metadata = PropertyMetadata.STD_REQUIRED_OR_OPTIONAL;
            } else {
                Boolean b = intr.hasRequiredMarker(param);
                String desc = intr.findPropertyDescription(param);
                Integer idx = intr.findPropertyIndex(param);
                String def = intr.findPropertyDefaultValue(param);
                metadata = PropertyMetadata.construct(b, desc, idx, def);
            }
        }
        JavaType type = resolveMemberAndTypeAnnotations(ctxt, param, param.getType());
        BeanProperty.Std property = new BeanProperty.Std(name, type,
                intr.findWrapperName(param), param, metadata);
        // Type deserializer: either comes from property (and already resolved)
        TypeDeserializer typeDeser = (TypeDeserializer) type.getTypeHandler();
        // or if not, based on type being referenced:
        if (typeDeser == null) {
            typeDeser = ctxt.findTypeDeserializer(type);
        }

        // 22-Sep-2019, tatu: for [databind#2458] need more work on getting metadata
        //   about SetterInfo, mergeability
        metadata = _getSetterInfo(ctxt, property, metadata);

        // Note: contextualization of typeDeser _should_ occur in constructor of CreatorProperty
        // so it is not called directly here
        Object injectableValueId = (injectable == null) ? null : injectable.getId();
        SettableBeanProperty prop = new CreatorProperty(name, type, property.getWrapperName(),
                typeDeser, beanDesc.getClassAnnotations(), param, index, injectableValueId,
                metadata);
        JsonDeserializer<?> deser = findDeserializerFromAnnotation(ctxt, param);
        if (deser == null) {
            deser = type.getValueHandler();
        }
        if (deser != null) {
            // As per [databind#462] need to ensure we contextualize deserializer before passing it on
            deser = ctxt.handlePrimaryContextualization(deser, prop, type);
            prop = prop.withValueDeserializer(deser);
        }
        return prop;
    }

    private PropertyName _findParamName(AnnotatedParameter param, AnnotationIntrospector intr)
    {
        if (param != null && intr != null) {
            PropertyName name = intr.findNameForDeserialization(param);
            if (name != null) {
                return name;
            }
            // 14-Apr-2014, tatu: Need to also consider possible implicit name
            //  (for JDK8, or via paranamer)

            String str = intr.findImplicitPropertyName(param);
            if (str != null && !str.isEmpty()) {
                return PropertyName.construct(str);
            }
        }
        return null;
    }

    /**
     * Helper method copied from {@code POJOPropertyBuilder} since that won't be
     * applied to creator parameters
     *
     * @since 2.10
     */
    protected PropertyMetadata _getSetterInfo(DeserializationContext ctxt,
            BeanProperty prop, PropertyMetadata metadata)
    {
        final AnnotationIntrospector intr = ctxt.getAnnotationIntrospector();
        final DeserializationConfig config = ctxt.getConfig();

        boolean needMerge = true;
        Nulls valueNulls = null;
        Nulls contentNulls = null;

        // NOTE: compared to `POJOPropertyBuilder`, we only have access to creator
        // parameter, not other accessors, so code bit simpler
        AnnotatedMember prim = prop.getMember();

        if (prim != null) {
            // Ok, first: does property itself have something to say?
            if (intr != null) {
                JsonSetter.Value setterInfo = intr.findSetterInfo(prim);
                if (setterInfo != null) {
                    valueNulls = setterInfo.nonDefaultValueNulls();
                    contentNulls = setterInfo.nonDefaultContentNulls();
                }
            }
            // If not, config override?
            // 25-Oct-2016, tatu: Either this, or type of accessor...
            if (needMerge || (valueNulls == null) || (contentNulls == null)) {
                ConfigOverride co = config.getConfigOverride(prop.getType().getRawClass());
                JsonSetter.Value setterInfo = co.getNullHandling();
                if (setterInfo != null) {
                    if (valueNulls == null) {
                        valueNulls = setterInfo.nonDefaultValueNulls();
                    }
                    if (contentNulls == null) {
                        contentNulls = setterInfo.nonDefaultContentNulls();
                    }
                }
            }
        }
        if (needMerge || (valueNulls == null) || (contentNulls == null)) {
            JsonSetter.Value setterInfo = config.getDefaultNullHandling();
            if (valueNulls == null) {
                valueNulls = setterInfo.nonDefaultValueNulls();
            }
            if (contentNulls == null) {
                contentNulls = setterInfo.nonDefaultContentNulls();
            }
        }
        if ((valueNulls != null) || (contentNulls != null)) {
            metadata = metadata.withNulls(valueNulls, contentNulls);
        }
        return metadata;
    }

    /*
    protected PropertyName _findImplicitParamName(AnnotatedParameter param, AnnotationIntrospector intr)
    {
        String str = intr.findImplicitPropertyName(param);
        if (str != null && !str.isEmpty()) {
            return PropertyName.construct(str);
        }
        return null;
    }

    protected boolean _checkIfCreatorPropertyBased(AnnotationIntrospector intr,
            AnnotatedWithParams creator, BeanPropertyDefinition propDef)
    {
        // If explicit name, or inject id, property-based
        if (((propDef != null) && propDef.isExplicitlyNamed())
                || (intr.findInjectableValue(creator.getParameter(0)) != null)) {
            return true;
        }
        if (propDef != null) {
            // One more thing: if implicit name matches property with a getter
            // or field, we'll consider it property-based as well
            String implName = propDef.getName();
            if (implName != null && !implName.isEmpty()) {
                if (propDef.couldSerialize()) {
                    return true;
                }
            }
        }
        // in absence of everything else, default to delegating
        return false;
    }
*/

    /*
    /**********************************************************************
    /* JsonDeserializerFactory impl: array deserializers
    /**********************************************************************
     */

    @Override
    public JsonDeserializer<?> createArrayDeserializer(DeserializationContext ctxt,
            ArrayType type, final BeanDescription beanDesc)
        throws JsonMappingException
    {
        final DeserializationConfig config = ctxt.getConfig();
        JavaType elemType = type.getContentType();
        
        // Very first thing: is deserializer hard-coded for elements?
        JsonDeserializer<Object> contentDeser = elemType.getValueHandler();
        // Then optional type info: if type has been resolved, we may already know type deserializer:
        TypeDeserializer elemTypeDeser = elemType.getTypeHandler();
        // but if not, may still be possible to find:
        if (elemTypeDeser == null) {
            elemTypeDeser = ctxt.findTypeDeserializer(elemType);
        }
        // 23-Nov-2010, tatu: Custom array deserializer?
        JsonDeserializer<?>  deser = _findCustomArrayDeserializer(type,
                config, beanDesc, elemTypeDeser, contentDeser);
        if (deser == null) {
            if (contentDeser == null) {
                Class<?> raw = elemType.getRawClass();
                if (elemType.isPrimitive()) {
                    return PrimitiveArrayDeserializers.forType(raw);
                }
                if (raw == String.class) {
                    return StringArrayDeserializer.instance;
                }
            }
            deser = new ObjectArrayDeserializer(type, contentDeser, elemTypeDeser);
        }
        // and then new with 2.2: ability to post-process it too (databind#120)
        if (_factoryConfig.hasDeserializerModifiers()) {
            for (BeanDeserializerModifier mod : _factoryConfig.deserializerModifiers()) {
                deser = mod.modifyArrayDeserializer(config, type, beanDesc, deser);
            }
        }
        return deser;
    }

    /*
    /**********************************************************************
    /* JsonDeserializerFactory impl: Collection(-like) deserializers
    /**********************************************************************
     */

    @Override
    public JsonDeserializer<?> createCollectionDeserializer(DeserializationContext ctxt,
            CollectionType type, BeanDescription beanDesc)
        throws JsonMappingException
    {
        JavaType contentType = type.getContentType();
        // Very first thing: is deserializer hard-coded for elements?
        JsonDeserializer<Object> contentDeser = contentType.getValueHandler();
        final DeserializationConfig config = ctxt.getConfig();

        // Then optional type info: if type has been resolved, we may already know type deserializer:
        TypeDeserializer contentTypeDeser = contentType.getTypeHandler();
        // but if not, may still be possible to find:
        if (contentTypeDeser == null) {
            contentTypeDeser = ctxt.findTypeDeserializer(contentType);
        }
        // 23-Nov-2010, tatu: Custom deserializer?
        JsonDeserializer<?> deser = _findCustomCollectionDeserializer(type,
                config, beanDesc, contentTypeDeser, contentDeser);
        if (deser == null) {
            Class<?> collectionClass = type.getRawClass();
            if (contentDeser == null) { // not defined by annotation
                // [databind#1853]: Map `Set<ENUM>` to `EnumSet<ENUM>`
                if (contentType.isEnumType() && (collectionClass == Set.class)) {
                    collectionClass = EnumSet.class;
                    type = (CollectionType) config.getTypeFactory().constructSpecializedType(type, collectionClass);
                }
                // One special type: EnumSet:
                if (EnumSet.class.isAssignableFrom(collectionClass)) {
                    // 25-Jan-2018, tatu: shouldn't we pass `contentDeser`?
                    deser = new EnumSetDeserializer(contentType, null);
                }
            }
        }

        /* One twist: if we are being asked to instantiate an interface or
         * abstract Collection, we need to either find something that implements
         * the thing, or give up.
         *
         * Note that we do NOT try to guess based on secondary interfaces
         * here; that would probably not work correctly since casts would
         * fail later on (as the primary type is not the interface we'd
         * be implementing)
         */
        if (deser == null) {
            if (type.isInterface() || type.isAbstract()) {
                CollectionType implType = _mapAbstractCollectionType(type, config);
                if (implType == null) {
                    // [databind#292]: Actually, may be fine, but only if polymorphich deser enabled
                    if (type.getTypeHandler() == null) {
                        throw new IllegalArgumentException("Cannot find a deserializer for non-concrete Collection type "+type);
                    }
                    deser = AbstractDeserializer.constructForNonPOJO(beanDesc);
                } else {
                    type = implType;
                    // But if so, also need to re-check creators...
                    beanDesc = ctxt.introspectBeanDescriptionForCreation(type);
                }
            }
            if (deser == null) {
                ValueInstantiator inst = findValueInstantiator(ctxt, beanDesc);
                if (!inst.canCreateUsingDefault()) {
                    // [databind#161]: No default constructor for ArrayBlockingQueue...
                    if (type.hasRawClass(ArrayBlockingQueue.class)) {
                        return new ArrayBlockingQueueDeserializer(type, contentDeser, contentTypeDeser, inst);
                    }
                    // 10-Jan-2017, tatu: `java.util.Collections` types need help:
                    deser = JavaUtilCollectionsDeserializers.findForCollection(ctxt, type);
                    if (deser != null) {
                        return deser;
                    }
                }
                // Can use more optimal deserializer if content type is String, so:
                if (contentType.hasRawClass(String.class)) {
                    // no value type deserializer because Strings are one of natural/native types:
                    deser = new StringCollectionDeserializer(type, contentDeser, inst);
                } else {
                    deser = new CollectionDeserializer(type, contentDeser, contentTypeDeser, inst);
                }
            }
        }
        // allow post-processing it too
        if (_factoryConfig.hasDeserializerModifiers()) {
            for (BeanDeserializerModifier mod : _factoryConfig.deserializerModifiers()) {
                deser = mod.modifyCollectionDeserializer(config, type, beanDesc, deser);
            }
        }
        return deser;
    }

    protected CollectionType _mapAbstractCollectionType(JavaType type, DeserializationConfig config)
    {
        final Class<?> collectionClass = ContainerDefaultMappings.findCollectionFallback(type);
        if (collectionClass != null) {
            return (CollectionType) config.constructSpecializedType(type, collectionClass);
        }
        return null;
    }

    // Copied almost verbatim from "createCollectionDeserializer" -- should try to share more code
    @Override
    public JsonDeserializer<?> createCollectionLikeDeserializer(DeserializationContext ctxt,
            CollectionLikeType type, final BeanDescription beanDesc)
        throws JsonMappingException
    {
        JavaType contentType = type.getContentType();
        // Very first thing: is deserializer hard-coded for elements?
        JsonDeserializer<Object> contentDeser = contentType.getValueHandler();
        final DeserializationConfig config = ctxt.getConfig();

        // Then optional type info (1.5): if type has been resolved, we may already know type deserializer:
        TypeDeserializer contentTypeDeser = contentType.getTypeHandler();
        // but if not, may still be possible to find:
        if (contentTypeDeser == null) {
            contentTypeDeser = ctxt.findTypeDeserializer(contentType);
        }
        JsonDeserializer<?> deser = _findCustomCollectionLikeDeserializer(type, config, beanDesc,
                contentTypeDeser, contentDeser);
        if (deser != null) {
            // and then new with 2.2: ability to post-process it too (Issue#120)
            if (_factoryConfig.hasDeserializerModifiers()) {
                for (BeanDeserializerModifier mod : _factoryConfig.deserializerModifiers()) {
                    deser = mod.modifyCollectionLikeDeserializer(config, type, beanDesc, deser);
                }
            }
        }
        return deser;
    }

    /*
    /**********************************************************************
    /* JsonDeserializerFactory impl: Map(-like) deserializers
    /**********************************************************************
     */

    @Override
    public JsonDeserializer<?> createMapDeserializer(DeserializationContext ctxt,
            MapType type, BeanDescription beanDesc)
        throws JsonMappingException
    {
        final DeserializationConfig config = ctxt.getConfig();
        JavaType keyType = type.getKeyType();
        JavaType contentType = type.getContentType();
        
        // First: is there annotation-specified deserializer for values?
        @SuppressWarnings("unchecked")
        JsonDeserializer<Object> contentDeser = (JsonDeserializer<Object>) contentType.getValueHandler();

        // Ok: need a key deserializer (null indicates 'default' here)
        KeyDeserializer keyDes = (KeyDeserializer) keyType.getValueHandler();
        // Then optional type info; either attached to type, or resolved separately:
        TypeDeserializer contentTypeDeser = contentType.getTypeHandler();
        // but if not, may still be possible to find:
        if (contentTypeDeser == null) {
            contentTypeDeser = ctxt.findTypeDeserializer(contentType);
        }

        // 23-Nov-2010, tatu: Custom deserializer?
        JsonDeserializer<?> deser = _findCustomMapDeserializer(type, config, beanDesc,
                keyDes, contentTypeDeser, contentDeser);

        if (deser == null) {
            // Value handling is identical for all, but EnumMap requires special handling for keys
            Class<?> mapClass = type.getRawClass();
            // [databind#1853]: Map `Map<ENUM,x>` to `EnumMap<ENUM,x>`
            if ((mapClass == Map.class) && keyType.isEnumType()) {
                mapClass = EnumMap.class;
                type = (MapType) config.getTypeFactory().constructSpecializedType(type, mapClass);
//                type = (MapType) config.getTypeFactory().constructMapType(mapClass, keyType, contentType);
            }
            if (EnumMap.class.isAssignableFrom(mapClass)) {
                ValueInstantiator inst;

                // 06-Mar-2017, tatu: Should only need to check ValueInstantiator for
                //    custom sub-classes, see [databind#1544]
                if (mapClass == EnumMap.class) {
                    inst = null;
                } else {
                    inst = findValueInstantiator(ctxt, beanDesc);
                }
                Class<?> kt = keyType.getRawClass();
                if (kt == null || !ClassUtil.isEnumType(kt)) {
                    throw new IllegalArgumentException("Cannot construct EnumMap; generic (key) type not available");
                }
                deser = new EnumMapDeserializer(type, inst, null,
                        contentDeser, contentTypeDeser, null);
            }

            // Otherwise, generic handler works ok.
    
            /* But there is one more twist: if we are being asked to instantiate
             * an interface or abstract Map, we need to either find something
             * that implements the thing, or give up.
             *
             * Note that we do NOT try to guess based on secondary interfaces
             * here; that would probably not work correctly since casts would
             * fail later on (as the primary type is not the interface we'd
             * be implementing)
             */
            if (deser == null) {
                if (type.isInterface() || type.isAbstract()) {
                    MapType fallback = _mapAbstractMapType(type, config);
                    if (fallback != null) {
                        type = (MapType) fallback;
                        mapClass = type.getRawClass();
                        // But if so, also need to re-check creators...
                        beanDesc = ctxt.introspectBeanDescriptionForCreation(type);
                    } else {
                        // [databind#292]: Actually, may be fine, but only if polymorphic deser enabled
                        if (type.getTypeHandler() == null) {
                            throw new IllegalArgumentException("Cannot find a deserializer for non-concrete Map type "+type);
                        }
                        deser = AbstractDeserializer.constructForNonPOJO(beanDesc);
                    }
                } else {
                    // 10-Jan-2017, tatu: `java.util.Collections` types need help:
                    deser = JavaUtilCollectionsDeserializers.findForMap(ctxt, type);
                    if (deser != null) {
                        return deser;
                    }
                }
                if (deser == null) {
                    ValueInstantiator inst = findValueInstantiator(ctxt, beanDesc);
                    // 01-May-2016, tatu: Which base type to use here gets tricky, since
                    //   most often it ought to be `Map` or `EnumMap`, but due to abstract
                    //   mapping it will more likely be concrete type like `HashMap`.
                    //   So, for time being, just pass `Map.class`
                    MapDeserializer md = new MapDeserializer(type, inst, keyDes, contentDeser, contentTypeDeser);
                    JsonIgnoreProperties.Value ignorals = config.getDefaultPropertyIgnorals(Map.class,
                            beanDesc.getClassInfo());
                    Set<String> ignored = (ignorals == null) ? null
                            : ignorals.findIgnoredForDeserialization();
                    md.setIgnorableProperties(ignored);
                    deser = md;
                }
            }
        }
        if (_factoryConfig.hasDeserializerModifiers()) {
            for (BeanDeserializerModifier mod : _factoryConfig.deserializerModifiers()) {
                deser = mod.modifyMapDeserializer(config, type, beanDesc, deser);
            }
        }
        return deser;
    }

    protected MapType _mapAbstractMapType(JavaType type, DeserializationConfig config)
    {
        final Class<?> mapClass = ContainerDefaultMappings.findMapFallback(type);
        if (mapClass != null) {
            return (MapType) config.constructSpecializedType(type, mapClass);
        }
        return null;
    }

    // Copied almost verbatim from "createMapDeserializer" -- should try to share more code
    @Override
    public JsonDeserializer<?> createMapLikeDeserializer(DeserializationContext ctxt,
            MapLikeType type, final BeanDescription beanDesc)
        throws JsonMappingException
    {
        JavaType keyType = type.getKeyType();
        JavaType contentType = type.getContentType();
        final DeserializationConfig config = ctxt.getConfig();
        
        // First: is there annotation-specified deserializer for values?
        @SuppressWarnings("unchecked")
        JsonDeserializer<Object> contentDeser = (JsonDeserializer<Object>) contentType.getValueHandler();
        
        // Ok: need a key deserializer (null indicates 'default' here)
        KeyDeserializer keyDes = (KeyDeserializer) keyType.getValueHandler();
        /* !!! 24-Jan-2012, tatu: NOTE: impls MUST use resolve() to find key deserializer!
        if (keyDes == null) {
            keyDes = p.findKeyDeserializer(config, keyType, property);
        }
        */
        // Then optional type info (1.5); either attached to type, or resolve separately:
        TypeDeserializer contentTypeDeser = contentType.getTypeHandler();
        // but if not, may still be possible to find:
        if (contentTypeDeser == null) {
            contentTypeDeser = ctxt.findTypeDeserializer(contentType);
        }
        JsonDeserializer<?> deser = _findCustomMapLikeDeserializer(type, config,
                beanDesc, keyDes, contentTypeDeser, contentDeser);
        if (deser != null) {
            // and then new with 2.2: ability to post-process it too (Issue#120)
            if (_factoryConfig.hasDeserializerModifiers()) {
                for (BeanDeserializerModifier mod : _factoryConfig.deserializerModifiers()) {
                    deser = mod.modifyMapLikeDeserializer(config, type, beanDesc, deser);
                }
            }
        }
        return deser;
    }

    /*
    /**********************************************************************
    /* JsonDeserializerFactory impl: other types
    /**********************************************************************
     */

    /**
     * Factory method for constructing serializers of {@link Enum} types.
     */
    @Override
    public JsonDeserializer<?> createEnumDeserializer(DeserializationContext ctxt,
            JavaType type, BeanDescription beanDesc)
        throws JsonMappingException
    {
        final DeserializationConfig config = ctxt.getConfig();
        final Class<?> enumClass = type.getRawClass();
        // 23-Nov-2010, tatu: Custom deserializer?
        JsonDeserializer<?> deser = _findCustomEnumDeserializer(enumClass, config, beanDesc);

        if (deser == null) {
            ValueInstantiator valueInstantiator = _constructDefaultValueInstantiator(ctxt, beanDesc);
            SettableBeanProperty[] creatorProps = (valueInstantiator == null) ? null
                    : valueInstantiator.getFromObjectArguments(ctxt);
            // May have @JsonCreator for static factory method:
            for (AnnotatedMethod factory : beanDesc.getFactoryMethods()) {
                if (_hasCreatorAnnotation(ctxt, factory)) {
                    if (factory.getParameterCount() == 0) { // [databind#960]
                        deser = EnumDeserializer.deserializerForNoArgsCreator(config, enumClass, factory);
                        break;
                    }
                    Class<?> returnType = factory.getRawReturnType();
                    // usually should be class, but may be just plain Enum<?> (for Enum.valueOf()?)
                    if (returnType.isAssignableFrom(enumClass)) {
                        deser = EnumDeserializer.deserializerForCreator(config, enumClass, factory, valueInstantiator, creatorProps);
                        break;
                    }
                }
            }
           
            // Need to consider @JsonValue if one found
            if (deser == null) {
                deser = new EnumDeserializer(constructEnumResolver(enumClass,
                        config, beanDesc.findJsonValueAccessor()),
                        config.isEnabled(MapperFeature.ACCEPT_CASE_INSENSITIVE_ENUMS));
            }
        }

        // and then post-process it too
        if (_factoryConfig.hasDeserializerModifiers()) {
            for (BeanDeserializerModifier mod : _factoryConfig.deserializerModifiers()) {
                deser = mod.modifyEnumDeserializer(config, type, beanDesc, deser);
            }
        }
        return deser;
    }

    @Override
    public JsonDeserializer<?> createTreeDeserializer(DeserializationConfig config,
            JavaType nodeType, BeanDescription beanDesc)
        throws JsonMappingException
    {
        @SuppressWarnings("unchecked")
        Class<? extends JsonNode> nodeClass = (Class<? extends JsonNode>) nodeType.getRawClass();
        // 23-Nov-2010, tatu: Custom deserializer?
        JsonDeserializer<?> custom = _findCustomTreeNodeDeserializer(nodeClass, config,
                beanDesc);
        if (custom != null) {
            return custom;
        }
        return JsonNodeDeserializer.getDeserializer(nodeClass);
    }

    @Override
    public JsonDeserializer<?> createReferenceDeserializer(DeserializationContext ctxt,
            ReferenceType type, BeanDescription beanDesc)
        throws JsonMappingException
    {
        JavaType contentType = type.getContentType();
        // Very first thing: is deserializer hard-coded for elements?
        JsonDeserializer<Object> contentDeser = contentType.getValueHandler();
        final DeserializationConfig config = ctxt.getConfig();
        // Then optional type info: if type has been resolved, we may already know type deserializer:
        TypeDeserializer contentTypeDeser = contentType.getTypeHandler();
        if (contentTypeDeser == null) { // or if not, may be able to find:
            contentTypeDeser = ctxt.findTypeDeserializer(contentType);
        }
        JsonDeserializer<?> deser = _findCustomReferenceDeserializer(type, config, beanDesc,
                contentTypeDeser, contentDeser);

        if (deser == null) {
            // 19-Sep-2017, tatu: Java 8 Optional directly supported in 3.x:
            if (type.isTypeOrSubTypeOf(Optional.class)) {
                // Not sure this can really work but let's try:
                ValueInstantiator inst = type.hasRawClass(Optional.class) ? null
                        : findValueInstantiator(ctxt, beanDesc);
                return new Jdk8OptionalDeserializer(type, inst, contentTypeDeser, contentDeser);
            }
            if (type.isTypeOrSubTypeOf(AtomicReference.class)) {
                // 23-Oct-2016, tatu: Note that subtypes are probably not supportable
                //    without either forcing merging (to avoid having to create instance)
                //    or something else...
                ValueInstantiator inst = type.hasRawClass(AtomicReference.class) ? null
                        : findValueInstantiator(ctxt, beanDesc);
                return new AtomicReferenceDeserializer(type, inst, contentTypeDeser, contentDeser);
            }
            if (type.hasRawClass(OptionalInt.class)) {
                return new OptionalIntDeserializer();
            }
            if (type.hasRawClass(OptionalLong.class)) {
                return new OptionalLongDeserializer();
            }
            if (type.hasRawClass(OptionalDouble.class)) {
                return new OptionalDoubleDeserializer();
            }
        }
        if (deser != null) {
            // and then post-process
            if (_factoryConfig.hasDeserializerModifiers()) {
                for (BeanDeserializerModifier mod : _factoryConfig.deserializerModifiers()) {
                    deser = mod.modifyReferenceDeserializer(config, type, beanDesc, deser);
                }
            }
        }
        return deser;
    }

    /*
    /**********************************************************************
    /* JsonDeserializerFactory impl (partial): type deserializers
    /**********************************************************************
     */

    /**
     * Overridable method called after checking all other types.
     */
    protected JsonDeserializer<?> findOptionalStdDeserializer(DeserializationContext ctxt,
            JavaType type, BeanDescription beanDesc)
        throws JsonMappingException
    {
        return OptionalHandlerFactory.instance.findDeserializer(type, ctxt.getConfig(), beanDesc);
    }
    
    /*
    /**********************************************************************
    /* JsonDeserializerFactory impl (partial): key deserializers
    /**********************************************************************
     */
    
    @Override
    public KeyDeserializer createKeyDeserializer(DeserializationContext ctxt,
            JavaType type)
        throws JsonMappingException
    {
        final DeserializationConfig config = ctxt.getConfig();
        BeanDescription beanDesc = null;
        KeyDeserializer deser = null;
        if (_factoryConfig.hasKeyDeserializers()) {
<<<<<<< HEAD
            BeanDescription beanDesc = ctxt.introspectBeanDescription(type);
=======
            beanDesc = config.introspectClassAnnotations(type);
>>>>>>> 7af49194
            for (KeyDeserializers d  : _factoryConfig.keyDeserializers()) {
                deser = d.findKeyDeserializer(type, config, beanDesc);
                if (deser != null) {
                    break;
                }
            }
        }

        // the only non-standard thing is this:
        if (deser == null) {
<<<<<<< HEAD
            if (type.isEnumType()) {
                deser = _createEnumKeyDeserializer(ctxt, type);
            } else {
                deser = StdKeyDeserializers.findStringBasedKeyDeserializer(ctxt, type);
=======
            // [databind#2452]: Support `@JsonDeserialize(keyUsing = ...)`
            if (beanDesc == null) {
                beanDesc = config.introspectClassAnnotations(type.getRawClass());
            }
            deser = findKeyDeserializerFromAnnotation(ctxt, beanDesc.getClassInfo());
            if (deser == null) {
                if (type.isEnumType()) {
                    deser = _createEnumKeyDeserializer(ctxt, type);
                } else {
                    deser = StdKeyDeserializers.findStringBasedKeyDeserializer(config, type);
                }
>>>>>>> 7af49194
            }
        }
        // and then post-processing
        if (deser != null) {
            if (_factoryConfig.hasDeserializerModifiers()) {
                for (BeanDeserializerModifier mod : _factoryConfig.deserializerModifiers()) {
                    deser = mod.modifyKeyDeserializer(config, type, deser);
                }
            }
        }
        return deser;
    }

    private KeyDeserializer _createEnumKeyDeserializer(DeserializationContext ctxt,
            JavaType type)
        throws JsonMappingException
    {
        final DeserializationConfig config = ctxt.getConfig();
        Class<?> enumClass = type.getRawClass();

        BeanDescription beanDesc = ctxt.introspectBeanDescription(type);
        // 24-Sep-2015, bim: a key deserializer is the preferred thing.
        KeyDeserializer des = findKeyDeserializerFromAnnotation(ctxt, beanDesc.getClassInfo());
        if (des != null) {
            return des;
        } else {
            // 24-Sep-2015, bim: if no key deser, look for enum deserializer first, then a plain deser.
            JsonDeserializer<?> custom = _findCustomEnumDeserializer(enumClass, config, beanDesc);
            if (custom != null) {
                return StdKeyDeserializers.constructDelegatingKeyDeserializer(config, type, custom);
            }
            JsonDeserializer<?> valueDesForKey = findDeserializerFromAnnotation(ctxt, beanDesc.getClassInfo());
            if (valueDesForKey != null) {
                return StdKeyDeserializers.constructDelegatingKeyDeserializer(config, type, valueDesForKey);
            }
        }
        EnumResolver enumRes = constructEnumResolver(enumClass, config, beanDesc.findJsonValueAccessor());
        // May have @JsonCreator for static factory method:
        for (AnnotatedMethod factory : beanDesc.getFactoryMethods()) {
            if (_hasCreatorAnnotation(ctxt, factory)) {
                int argCount = factory.getParameterCount();
                if (argCount == 1) {
                    Class<?> returnType = factory.getRawReturnType();
                    // usually should be class, but may be just plain Enum<?> (for Enum.valueOf()?)
                    if (returnType.isAssignableFrom(enumClass)) {
                        // note: mostly copied from 'EnumDeserializer.deserializerForCreator(...)'
                        if (factory.getRawParameterType(0) != String.class) {
                            throw new IllegalArgumentException("Parameter #0 type for factory method ("+factory+") not suitable, must be java.lang.String");
                        }
                        if (config.canOverrideAccessModifiers()) {
                            ClassUtil.checkAndFixAccess(factory.getMember(),
                                    ctxt.isEnabled(MapperFeature.OVERRIDE_PUBLIC_ACCESS_MODIFIERS));
                        }
                        return StdKeyDeserializers.constructEnumKeyDeserializer(enumRes, factory);
                    }
                }
                throw new IllegalArgumentException("Unsuitable method ("+factory+") decorated with @JsonCreator (for Enum type "
                        +enumClass.getName()+")");
            }
        }
        // Also, need to consider @JsonValue, if one found
        return StdKeyDeserializers.constructEnumKeyDeserializer(enumRes);
    }

    /*
    /**********************************************************************
    /* Extended API
    /**********************************************************************
     */

    /**
     * Helper method called to find one of default serializers for "well-known"
     * platform types: JDK-provided types, and small number of public Jackson
     * API types.
     */
    public JsonDeserializer<?> findDefaultDeserializer(DeserializationContext ctxt,
            JavaType type, BeanDescription beanDesc)
        throws JsonMappingException
    {
        Class<?> rawType = type.getRawClass();
        // Object ("untyped"), and as of 2.10 (see [databind#2115]), `java.io.Serializable`
        if ((rawType == CLASS_OBJECT) || (rawType == CLASS_SERIALIZABLE)) {
            // 11-Feb-2015, tatu: As per [databind#700] need to be careful wrt non-default Map, List.
            DeserializationConfig config = ctxt.getConfig();
            JavaType lt, mt;
            
            if (ctxt.getConfig().hasAbstractTypeResolvers()) {
                lt = _findRemappedType(config, List.class);
                mt = _findRemappedType(config, Map.class);
            } else {
                lt = mt = null;
            }
            return new UntypedObjectDeserializer(lt, mt);
        }
        // String and equivalents
        if (rawType == CLASS_STRING || rawType == CLASS_CHAR_SEQUENCE) {
            return StringDeserializer.instance;
        }
        if (rawType == CLASS_ITERABLE) {
            // [databind#199]: Can and should 'upgrade' to a Collection type:
            TypeFactory tf = ctxt.getTypeFactory();
            JavaType[] tps = tf.findTypeParameters(type, CLASS_ITERABLE);
            JavaType elemType = (tps == null || tps.length != 1) ? TypeFactory.unknownType() : tps[0];
            CollectionType ct = tf.constructCollectionType(Collection.class, elemType);
            // Should we re-introspect beanDesc? For now let's not...
            return createCollectionDeserializer(ctxt, ct, beanDesc);
        }
        if (rawType == CLASS_MAP_ENTRY) {
            // 28-Apr-2015, tatu: TypeFactory does it all for us already so
            JavaType kt = type.containedTypeOrUnknown(0);
            JavaType vt = type.containedTypeOrUnknown(1);
            TypeDeserializer vts = (TypeDeserializer) vt.getTypeHandler();
            if (vts == null) {
                vts = ctxt.findTypeDeserializer(vt);
            }
            JsonDeserializer<Object> valueDeser = vt.getValueHandler();
            KeyDeserializer keyDes = (KeyDeserializer) kt.getValueHandler();
            return new MapEntryDeserializer(type, keyDes, valueDeser, vts);
        }
        String clsName = rawType.getName();
        if (rawType.isPrimitive() || clsName.startsWith("java.")) {
            // Primitives/wrappers, other Numbers:
            JsonDeserializer<?> deser = NumberDeserializers.find(rawType, clsName);
            if (deser == null) {
                deser = DateDeserializers.find(rawType, clsName);
            }
            if (deser != null) {
                return deser;
            }
        }
        // and a few Jackson types as well:
        if (rawType == TokenBuffer.class) {
            return new TokenBufferDeserializer();
        }
        JsonDeserializer<?> deser = findOptionalStdDeserializer(ctxt, type, beanDesc);
        if (deser != null) {
            return deser;
        }
        return StdJdkDeserializers.find(rawType, clsName);
    }

    private JavaType _findRemappedType(DeserializationConfig config, Class<?> rawType)
            throws JsonMappingException
    {
        JavaType type = config.mapAbstractType(config.constructType(rawType));
        return (type == null || type.hasRawClass(rawType)) ? null : type;
    }

    /*
    /**********************************************************************
    /* Helper methods, finding custom deserializers
    /**********************************************************************
     */

    protected JsonDeserializer<?> _findCustomTreeNodeDeserializer(Class<? extends JsonNode> type,
            DeserializationConfig config, BeanDescription beanDesc)
        throws JsonMappingException
    {
        for (Deserializers d  : _factoryConfig.deserializers()) {
            JsonDeserializer<?> deser = d.findTreeNodeDeserializer(type, config, beanDesc);
            if (deser != null) {
                return deser;
            }
        }
        return null;
    }

    protected JsonDeserializer<?> _findCustomReferenceDeserializer(ReferenceType type,
            DeserializationConfig config, BeanDescription beanDesc,
            TypeDeserializer contentTypeDeserializer, JsonDeserializer<?> contentDeserializer)
        throws JsonMappingException
    {
        for (Deserializers d  : _factoryConfig.deserializers()) {
            JsonDeserializer<?> deser = d.findReferenceDeserializer(type, config, beanDesc,
                    contentTypeDeserializer, contentDeserializer);
            if (deser != null) {
                return deser;
            }
        }
        return null;
    }

    @SuppressWarnings("unchecked")
    protected JsonDeserializer<Object> _findCustomBeanDeserializer(JavaType type,
            DeserializationConfig config, BeanDescription beanDesc)
        throws JsonMappingException
    {
        for (Deserializers d  : _factoryConfig.deserializers()) {
            JsonDeserializer<?> deser = d.findBeanDeserializer(type, config, beanDesc);
            if (deser != null) {
                return (JsonDeserializer<Object>) deser;
            }
        }
        return null;
    }

    protected JsonDeserializer<?> _findCustomArrayDeserializer(ArrayType type,
            DeserializationConfig config, BeanDescription beanDesc,
            TypeDeserializer elementTypeDeserializer, JsonDeserializer<?> elementDeserializer)
        throws JsonMappingException
    {
        for (Deserializers d  : _factoryConfig.deserializers()) {
            JsonDeserializer<?> deser = d.findArrayDeserializer(type, config,
                    beanDesc, elementTypeDeserializer, elementDeserializer);
            if (deser != null) {
                return deser;
            }
        }
        return null;
    }
    
    protected JsonDeserializer<?> _findCustomCollectionDeserializer(CollectionType type,
            DeserializationConfig config, BeanDescription beanDesc,
            TypeDeserializer elementTypeDeserializer, JsonDeserializer<?> elementDeserializer)
        throws JsonMappingException
    {
        for (Deserializers d  : _factoryConfig.deserializers()) {
            JsonDeserializer<?> deser = d.findCollectionDeserializer(type, config, beanDesc,
                    elementTypeDeserializer, elementDeserializer);
            if (deser != null) {
                return deser;
            }
        }
        return null;
    }
    
    protected JsonDeserializer<?> _findCustomCollectionLikeDeserializer(CollectionLikeType type,
            DeserializationConfig config, BeanDescription beanDesc,
            TypeDeserializer elementTypeDeserializer, JsonDeserializer<?> elementDeserializer)
        throws JsonMappingException
    {
        for (Deserializers d  : _factoryConfig.deserializers()) {
            JsonDeserializer<?> deser = d.findCollectionLikeDeserializer(type, config, beanDesc,
                    elementTypeDeserializer, elementDeserializer);
            if (deser != null) {
                return deser;
            }
        }
        return null;
    }

    protected JsonDeserializer<?> _findCustomEnumDeserializer(Class<?> type,
            DeserializationConfig config, BeanDescription beanDesc)
        throws JsonMappingException
    {
        for (Deserializers d  : _factoryConfig.deserializers()) {
            JsonDeserializer<?> deser = d.findEnumDeserializer(type, config, beanDesc);
            if (deser != null) {
                return deser;
            }
        }
        return null;
    }
    
    protected JsonDeserializer<?> _findCustomMapDeserializer(MapType type,
            DeserializationConfig config, BeanDescription beanDesc,
            KeyDeserializer keyDeserializer,
            TypeDeserializer elementTypeDeserializer, JsonDeserializer<?> elementDeserializer)
        throws JsonMappingException
    {
        for (Deserializers d  : _factoryConfig.deserializers()) {
            JsonDeserializer<?> deser = d.findMapDeserializer(type, config, beanDesc,
                    keyDeserializer, elementTypeDeserializer, elementDeserializer);
            if (deser != null) {
                return deser;
            }
        }
        return null;
    }

    protected JsonDeserializer<?> _findCustomMapLikeDeserializer(MapLikeType type,
            DeserializationConfig config, BeanDescription beanDesc,
            KeyDeserializer keyDeserializer,
            TypeDeserializer elementTypeDeserializer, JsonDeserializer<?> elementDeserializer)
        throws JsonMappingException
    {
        for (Deserializers d  : _factoryConfig.deserializers()) {
            JsonDeserializer<?> deser = d.findMapLikeDeserializer(type, config, beanDesc,
                    keyDeserializer, elementTypeDeserializer, elementDeserializer);
            if (deser != null) {
                return deser;
            }
        }
        return null;
    }

    /*
    /**********************************************************************
    /* Helper methods, value/content/key type introspection
    /**********************************************************************
     */
    
    /**
     * Helper method called to check if a class or method
     * has annotation that tells which class to use for deserialization; and if
     * so, to instantiate, that deserializer to use.
     * Note that deserializer will NOT yet be contextualized so caller needs to
     * take care to call contextualization appropriately.
     * Returns null if no such annotation found.
     */
    protected JsonDeserializer<Object> findDeserializerFromAnnotation(DeserializationContext ctxt,
            Annotated ann)
        throws JsonMappingException
    {
        AnnotationIntrospector intr = ctxt.getAnnotationIntrospector();
        if (intr != null) {
            Object deserDef = intr.findDeserializer(ctxt.getConfig(), ann);
            if (deserDef != null) {
                return ctxt.deserializerInstance(ann, deserDef);
            }
        }
        return null;
    }

    /**
     * Helper method called to check if a class or method
     * has annotation that tells which class to use for deserialization of {@link java.util.Map} keys.
     * Returns null if no such annotation found.
     */
    protected KeyDeserializer findKeyDeserializerFromAnnotation(DeserializationContext ctxt,
            Annotated ann)
            throws JsonMappingException
    {
        AnnotationIntrospector intr = ctxt.getAnnotationIntrospector();
        if (intr != null) {
            Object deserDef = intr.findKeyDeserializer(ctxt.getConfig(), ann);
            if (deserDef != null) {
                return ctxt.keyDeserializerInstance(ann, deserDef);
            }
        }
        return null;
    }

    protected JsonDeserializer<Object> findContentDeserializerFromAnnotation(DeserializationContext ctxt,
            Annotated ann)
        throws JsonMappingException
    {
        AnnotationIntrospector intr = ctxt.getAnnotationIntrospector();
        if (intr != null) {
            Object deserDef = intr.findContentDeserializer(ctxt.getConfig(), ann);
            if (deserDef != null) {
                return ctxt.deserializerInstance(ann, deserDef);
            }
        }
        return null;
    }
    
    /**
     * Helper method used to resolve additional type-related annotation information
     * like type overrides, or handler (serializer, deserializer) overrides,
     * so that from declared field, property or constructor parameter type
     * is used as the base and modified based on annotations, if any.
     */
    protected JavaType resolveMemberAndTypeAnnotations(DeserializationContext ctxt,
            AnnotatedMember member, JavaType type)
        throws JsonMappingException
    {
        AnnotationIntrospector intr = ctxt.getAnnotationIntrospector();
        if (intr == null) {
            return type;
        }

        // First things first: see if we can find annotations on declared
        // type

        if (type.isMapLikeType()) {
            JavaType keyType = type.getKeyType();
            if (keyType != null) {
                Object kdDef = intr.findKeyDeserializer(ctxt.getConfig(), member);
                KeyDeserializer kd = ctxt.keyDeserializerInstance(member, kdDef);
                if (kd != null) {
                    type = ((MapLikeType) type).withKeyValueHandler(kd);
                    keyType = type.getKeyType(); // just in case it's used below
                }
            }
        }

        if (type.hasContentType()) { // that is, is either container- or reference-type
            Object cdDef = intr.findContentDeserializer(ctxt.getConfig(), member);
            JsonDeserializer<?> cd = ctxt.deserializerInstance(member, cdDef);
            if (cd != null) {
                type = type.withContentValueHandler(cd);
            }
            TypeDeserializer contentTypeDeser = ctxt.findPropertyContentTypeDeserializer(type,
                    (AnnotatedMember) member);            	
            if (contentTypeDeser != null) {
                type = type.withContentTypeHandler(contentTypeDeser);
            }
        }
        TypeDeserializer valueTypeDeser = ctxt.findPropertyTypeDeserializer(type, (AnnotatedMember) member);
        if (valueTypeDeser != null) {
            type = type.withTypeHandler(valueTypeDeser);
        }

        // Second part: find actual type-override annotations on member, if any

        // 18-Jun-2016, tatu: Should we re-do checks for annotations on refined
        //   subtypes as well? Code pre-2.8 did not do this, but if we get bug
        //   reports may need to consider
        type = intr.refineDeserializationType(ctxt.getConfig(), member, type);
        return type;
    }

    protected EnumResolver constructEnumResolver(Class<?> enumClass,
            DeserializationConfig config, AnnotatedMember jsonValueAccessor)
    {
        if (jsonValueAccessor != null) {
            if (config.canOverrideAccessModifiers()) {
                ClassUtil.checkAndFixAccess(jsonValueAccessor.getMember(),
                        config.isEnabled(MapperFeature.OVERRIDE_PUBLIC_ACCESS_MODIFIERS));
            }
            return EnumResolver.constructUnsafeUsingMethod(enumClass,
                    jsonValueAccessor, config.getAnnotationIntrospector());
        }
        // 14-Mar-2016, tatu: We used to check `DeserializationFeature.READ_ENUMS_USING_TO_STRING`
        //   here, but that won't do: it must be dynamically changeable...
        return EnumResolver.constructUnsafe(enumClass, config.getAnnotationIntrospector());
    }

    protected boolean _hasCreatorAnnotation(DeserializationContext ctxt,
            Annotated ann) {
        AnnotationIntrospector intr = ctxt.getAnnotationIntrospector();
        if (intr != null) {
            JsonCreator.Mode mode = intr.findCreatorAnnotation(ctxt.getConfig(), ann);
            return (mode != null) && (mode != JsonCreator.Mode.DISABLED); 
        }
        return false;
    }

    /**
     * Helper class to contain default mappings for abstract JDK {@link java.util.Collection}
     * and {@link java.util.Map} types. Separated out here to defer cost of creating lookups
     * until mappings are actually needed.
     *
     * @since 2.10
     */
    @SuppressWarnings("rawtypes")
    protected static class ContainerDefaultMappings {
        // We do some defaulting for abstract Collection classes and
        // interfaces, to avoid having to use exact types or annotations in
        // cases where the most common concrete Collection will do.
        final static HashMap<String, Class<? extends Collection>> _collectionFallbacks;
        static {
            HashMap<String, Class<? extends Collection>> fallbacks = new HashMap<>();

            final Class<? extends Collection> DEFAULT_LIST = ArrayList.class;
            final Class<? extends Collection> DEFAULT_SET = HashSet.class;

            fallbacks.put(Collection.class.getName(), DEFAULT_LIST);
            fallbacks.put(List.class.getName(), DEFAULT_LIST);
            fallbacks.put(Set.class.getName(), DEFAULT_SET);
            fallbacks.put(SortedSet.class.getName(), TreeSet.class);
            fallbacks.put(Queue.class.getName(), LinkedList.class);

            // 09-Feb-2019, tatu: How did we miss these? Related in [databind#2251] problem
            fallbacks.put(AbstractList.class.getName(), DEFAULT_LIST);
            fallbacks.put(AbstractSet.class.getName(), DEFAULT_SET);

            // 09-Feb-2019, tatu: And more esoteric types added in JDK6
            fallbacks.put(Deque.class.getName(), LinkedList.class);
            fallbacks.put(NavigableSet.class.getName(), TreeSet.class);

            _collectionFallbacks = fallbacks;
        }

        // We do some defaulting for abstract Map classes and
        // interfaces, to avoid having to use exact types or annotations in
        // cases where the most common concrete Maps will do.
        final static HashMap<String, Class<? extends Map>> _mapFallbacks;
        static {
            HashMap<String, Class<? extends Map>> fallbacks = new HashMap<>();

            final Class<? extends Map> DEFAULT_MAP = LinkedHashMap.class;
            fallbacks.put(Map.class.getName(), DEFAULT_MAP);
            fallbacks.put(AbstractMap.class.getName(), DEFAULT_MAP);
            fallbacks.put(ConcurrentMap.class.getName(), ConcurrentHashMap.class);
            fallbacks.put(SortedMap.class.getName(), TreeMap.class);

            fallbacks.put(java.util.NavigableMap.class.getName(), TreeMap.class);
            fallbacks.put(java.util.concurrent.ConcurrentNavigableMap.class.getName(),
                    java.util.concurrent.ConcurrentSkipListMap.class);

            _mapFallbacks = fallbacks;
        }

        public static Class<?> findCollectionFallback(JavaType type) {
            return _collectionFallbacks.get(type.getRawClass().getName());
        }

        public static Class<?> findMapFallback(JavaType type) {
            return _mapFallbacks.get(type.getRawClass().getName());
        }
    }
}<|MERGE_RESOLUTION|>--- conflicted
+++ resolved
@@ -1578,11 +1578,7 @@
         BeanDescription beanDesc = null;
         KeyDeserializer deser = null;
         if (_factoryConfig.hasKeyDeserializers()) {
-<<<<<<< HEAD
-            BeanDescription beanDesc = ctxt.introspectBeanDescription(type);
-=======
-            beanDesc = config.introspectClassAnnotations(type);
->>>>>>> 7af49194
+            beanDesc = ctxt.introspectBeanDescription(type);
             for (KeyDeserializers d  : _factoryConfig.keyDeserializers()) {
                 deser = d.findKeyDeserializer(type, config, beanDesc);
                 if (deser != null) {
@@ -1593,24 +1589,17 @@
 
         // the only non-standard thing is this:
         if (deser == null) {
-<<<<<<< HEAD
-            if (type.isEnumType()) {
-                deser = _createEnumKeyDeserializer(ctxt, type);
-            } else {
-                deser = StdKeyDeserializers.findStringBasedKeyDeserializer(ctxt, type);
-=======
             // [databind#2452]: Support `@JsonDeserialize(keyUsing = ...)`
             if (beanDesc == null) {
-                beanDesc = config.introspectClassAnnotations(type.getRawClass());
+                beanDesc = ctxt.introspectBeanDescription(type);
             }
             deser = findKeyDeserializerFromAnnotation(ctxt, beanDesc.getClassInfo());
             if (deser == null) {
                 if (type.isEnumType()) {
                     deser = _createEnumKeyDeserializer(ctxt, type);
                 } else {
-                    deser = StdKeyDeserializers.findStringBasedKeyDeserializer(config, type);
-                }
->>>>>>> 7af49194
+                    deser = StdKeyDeserializers.findStringBasedKeyDeserializer(ctxt, type);
+                }
             }
         }
         // and then post-processing
