--- conflicted
+++ resolved
@@ -94,17 +94,11 @@
         if (!p.isExpectedStartArrayToken()) {
             return handleNonArray(p, ctxt, new ArrayBlockingQueue<>(1));
         }
-<<<<<<< HEAD
-        result0 = super.deserialize(p, ctxt, new ArrayList<Object>());
-        if (result0.isEmpty()) return new ArrayBlockingQueue<Object>(1, false);
-        return new ArrayBlockingQueue<Object>(result0.size(), false, result0);
-=======
         result0 = super.deserialize(p, ctxt, new ArrayList<>());
         if (result0.isEmpty()) {
             return new ArrayBlockingQueue<>(1, false);
         }
         return new ArrayBlockingQueue<>(result0.size(), false, result0);
->>>>>>> 01b2d62d
     }
 
     @Override
