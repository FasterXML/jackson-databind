Here are people who have contributed to the development of Jackson JSON processor
databind core component, version 2.x
(version numbers in brackets indicate release in which the problem was fixed)

(note: for older credits, check out release notes for 1.x versions)

Author: Tatu Saloranta, tatu.saloranta@iki.fi

Co-Authors (with only partial listings below):

* Joo Hyuk Kim (@JooHyukKim)
* PJ Fanning (@pjfanning)
* Sim Yih Tsern (@yihtsern)

----------------------------------------------------------------------------

Pascal Glinas:
  * Contributed fixes to 'MappingIterator' handling (Pull#58 and Pull#59)
   (2.1.0)
  * Reported #220: ContainerNode missing 'createNumber(BigInteger)'
   (2.2.2)

Joern Huxhorn: (huxi@github)
  * Suggested [JACKSON-636]: Add 'SerializationFeature.ORDER_MAP_ENTRIES_BY_KEYS' to allow
    forced sorting of Maps during serialization
   (2.0.0)
  * Reported #479: NPE on trying to deserialize a `String[]` that contains null
   (2.4.1)
  * Reported #1411: MapSerializer._orderEntries should check for null keys
   (2.7.9)

James Roper:
 * Requested [JACKSON-732]: Allow 'AnnotationIntrospector.findContentDeserializer()'
    (and similar) to return instance, not just Class<?> for instance
  (2.0.0)
 * Suggested [JACKSON-800]: Adding a method for letting modules register
    DeserializationProblemHandlers
  (2.0.0)

Casey Lucas:
 * Reported [JACKSON-798]: Problem with external type id, creators
  (2.0.0)

Tammo van Lessen:
 * Reported [JACKSON-811]: Problems with @JsonIdentityInfo, abstract types
  (2.0.0)
 * Reported [JACKSON-814]: Parsing RFC822/RFC1123 dates failes on non-US locales
  (2.0.0)

Raymond Myers:
 * Suggested [JACKSON-810]: Deserialization Feature: Allow unknown Enum values via
    'DeserializationFeature.READ_UNKNOWN_ENUM_VALUES_AS_NULL'
  (2.0.0)

Ryan Gardner:
 * Contributed #5 -- Add support for maps with java.util.Locale keys
    to the set of StdKeyDeserializers
  (2.0.1)

Razvan Dragut:
 * Suggested [JACKSON-850]: Allow use of zero-arg factory methods as "default creator"
  (2.1.0)

Duncan Atkinson:
 * Reported [JACKSON-851]: State corruption with ObjectWriter, DefaultPrettyPrinter
  (2.1.0)

Mark Wolfe:
 * Suggested #45: Add `@JsonNaming()` for per-class naming strategy overrides
  (2.1.0)

Dmitry Katsubo:
 * Contributed patch for #65: Add getters to `ObjectMapper`, DeserializationContext,
   DeserializationFactory.
  (2.1.0)

Francis Galiegue:
 * Reported #93 (and suggested fix): bug in `ObjectMapper.setAll(...)'
  implementation
  (2.1.1)
 * Reported #433: `ObjectMapper`'s `.valueToTree()` wraps `JsonSerializable` objects
  into a POJONode
  (2.3.3)
 * Contributed #434: Ensure that DecimalNodes with mathematically equal values are equal
  (2.4.0)

kelaneren@github:
 * Reported #157, contributed unit test: NPE when registering same module twice.
  (2.1.4)

Eric Tschetter (cheddar@github):
  * Reported issues #166, #167, #170 (regressions from 1.9.x to 2.x)
   (2.1.4)

Thierry D (thierryd@github)
  * Reported #214: Problem with LICENSE, NOTICE, Android packaging
   (2.2.2)

Luke G-H (lukegh@github)
  * Reported #223: Duplicated nulls with @JsonFormat(shape=Shape.ARRAY)
   (2.2.2)

Karl Moore (karldmoore@github)
  * Reported #217: JsonProcessingExceptions not all wrapped as expected
   (2.2.2)

David Phillips:
  * Requested #308: Improve serialization and deserialization speed of `java.util.UUID`
   (2.3.0)

Seth Pellegrino (jivesoft):
  * Contributed #317: Fix `JsonNode` support for nulls bound to	`ObjectNode`, `ArrayNode`
   (2.3.0)

Florian Schoppmann (fschopp@github)
  * Reported #357: StackOverflowError with contentConverter that returns array type
   (2.7.0)
  * Reported #358: `IterableSerializer` ignoring	annotated content serializer
   (2.3.1)
  * Reported #359: Converted object not using explicitly annotated serializer
   (2.4.0)

Martin Traverso:
  * Reported #406: Cannot use external type id + @JsonTypeIdResolver
   (2.3.2)

Matthew Morrissette:
  * Contributed #381: Allow inlining/unwrapping of value from single-component JSON array
   (2.4.0)

Will Palmeri: (wpalmeri@github)
  * Contributed #407: Make array and Collection serializers use configured value null handler
   (2.4.0)

Cemalettin Koc: (cemo@github)
  * Reported #353: Problems with polymorphic types, `JsonNode` (related to #88)
   (2.4.0)

Ben Fagin: (UnquietCode@github)
  * Suggested #442: Make `@JsonUnwrapped` indicate property inclusion
   (2.4.0)
  * Contributed #81/#455: Allow use of @JsonUnwrapped with typed (@JsonTypeInfo) classes,
    provided that (new) feature `SerializationFeature.FAIL_ON_UNWRAPPED_TYPE_IDENTIFIERS`
    is disabled
   (2.4.0)

Chris Cleveland:
  * Suggested #463: Add 'JsonNode.asText(String defaultValue)`
   (2.4.0)

Benson Margulies:
  * Reported #467: Unwanted POJO's embedded in tree via serialization to tree
   (2.4.0)
  * Reported #562: Allow `@JsonAnySetter` to flow through Creators
   (2.18.0)
  * Reported #601: ClassCastException for a custom serializer for enum key in `EnumMap`
   (2.4.4)
  * Contributed 944: Failure to use custom deserializer for key deserializer
   (2.6.3)
  * Reported #1120: String value omitted from weirdStringException
   (2.6.6)
  * Reported, fixed #1235: `java.nio.file.Path` support incomplete
   (2.8.0)
  * Reported #1270: Generic type returned from type id resolver seems to be ignored
   (2.8.0)

Steve Sanbeg: (sanbeg@github)
  * Contributed #482: Make date parsing error behavior consistent with JDK
   (2.4.1)

Ian Barfield: (tea-dragon@github)
  * Reported #580: delegate deserializers choke on a (single) abstract/polymorphic parameter
   (2.4.4)
  * Reported #844: Using JsonCreator still causes invalid path references in JsonMappingException
   (2.5.5)

Eugene Lukash
  * Reported #592: Wrong `TokenBuffer` delegate deserialization using `@JsonCreator`
   (2.4.4)

Fernando Otero (zeitos@github)
  * Contributed fix for #610: Problem with forward reference in hierarchies
   (2.4.4)

Lovro Pandžić (lpandzic@github)
  * Reported #421: @JsonCreator not used in case of multiple creators with parameter names
   (2.5.0)
  * Requested #1498: Allow handling of single-arg constructor as property based by default
   (2.12.0)

Adam Stroud (adstro@github)
  * Contributed	#576: Add fluent API for adding mixins
   (2.5.0)

David Fleeman (fleebytes@github)
  * Contributed #528 implementation: Add support for `JsonType.As.EXISTING_PROPERTY`
   (2.5.0)

Aurélien Leboulanger (herau@github)
  * Contributed improvement for #597: Improve error messaging for cases	where JSON Creator
    returns null (which is illegal)
   (2.5.0)

Michael Spiegel (mspiegel@githib)
  * Contributed #636: `ClassNotFoundException` for classes not (yet) needed during serialization
   (2.5.0)

Michael Ressler (mressler@github)
  * Contributed #566: Add support for case-insensitive deserialization
   (`MapperFeature.ACCEPT_CASE_INSENSITIVE_PROPERTIES`)
   (2.5.0)

Konstantin Labun (kulabun@github)
  * Reported #647: Deserialization fails when @JsonUnwrapped property contains an object with same property name
   (2.5.0)

Christopher Smith (chrylis@github)
  * Reported #594: `@JsonValue` on enum not used when enum value is a Map key
   (2.5.0)

Alexandre Santana Campelo (alexqi200@github):
  * Contributed #671: Adding `java.util.Currency` deserialization support for maps
   (2.5.1)

Zoltan Farkas (zolyfarkas@github)
  * Reported #674: Spring CGLIB proxies not handled as intended
   (2.5.1)

Ludevik@github:
  * Reported #682: Class<?>-valued Map keys not serialized properly
   (2.5.1)

Antibrumm@github:
  * Reported #691: Jackson 2.5.0. NullSerializer for MapProperty failing
   (2.5.2)
  * Reported #984: JsonStreamContexts are not build the same way for write.. and convert methods
   (2.6.4)

Shumpei Akai (flexfrank@github)
  * Reported #703: Multiple calls to ObjectMapper#canSerialize(Object.class) returns different values
   (2.5.2)

Francisco A. Lozano (flozano@github)
  * Contributed fix for #703 (see above)
   (2.5.2)

Dylan Scott (dylanscott@github)
  * Reported #738: #738: @JsonTypeInfo non-deterministically ignored in 2.5.1 (concurrency
    issue)
   (2.5.2)

Alain Gilbert (agilbert314@github)
  * Reporter, contributed #766: Fix Infinite recursion (StackOverflowError) when
    serializing a SOAP object
   (2.5.3)

Alexey Gavrilov (Alexey1Gavrilov@github)
  * Reported, contributed fix for #761: Builder deserializer: in-compatible type exception
    when return type is super type
   (2.5.3)

Dmitry Spikhalskiy (Spikhalskiy@github)
  * Reported #731, suggested the way to fix it: XmlAdapter result marshaling error in
    case of ValueType=Object
   (2.5.3)
  * Reported #1456: `TypeFactory` type resolution broken in 2.7 for generic types
   when using `constructType` with context
   (2.7.9 / 2.8.6)

John Meyer (jpmeyer@github)
  * Reported, contributed fix for #745: EnumDeserializer.deserializerForCreator() fails
    when used to deserialize a Map key
   (2.5.3)

Andrew Duckett (andrewduckett@github)
  * Reported #771: Annotation bundles ignored when added to Mixin
   (2.5.4)

Charles Allen:
  * Contributed #785: Add handlings for classes which are available in
    `Thread.currentThread().getContextClassLoader()`
   (2.5.4)

Andrew Goodale (newyankeecodeshop@github)
  * Contributed #816: Allow date-only ISO strings to have no time zone
   (2.5.4)

Kamil Benedykciński (Kamil-Benedykcinski@github)
  * Contributed #801: Using `@JsonCreator` cause generating invalid path reference
   in `JsonMappingException`
   (2.5.4)

Chi Kim (chikim79@github)
  * Reported #878: serializeWithType on BeanSerializer does not setCurrentValue
   (2.5.5 / 2.6.1)

Charles Allen (drcrallen@github):
  * Reported #696: Copy constructor does not preserve `_injectableValues`
   (2.6.0)

Chris Pimlott (pimlottc@github):
  * Suggested #348: ObjectMapper.valueToTree does not work with @JsonRawValue
   (2.6.0)

Laird Nelson (ljnelson@github)
  * Suggested #688: Provide a means for an ObjectMapper to discover mixin annotation
    classes on demand
   (2.6.0)
  * Reported #1088: NPE possibility in SimpleMixinResolver
   (2.6.6)

Derk Norton (derknorton@github)
  * Suggested #689: Add `ObjectMapper.setDefaultPrettyPrinter(PrettyPrinter)`
   (2.6.0)

Michal Letynski (mletynski@github)
  * Suggested #296: Serialization of transient fields with public getters (add
    MapperFeature.PROPAGATE_TRANSIENT_MARKER)
   (2.6.0)

Jeff Schnitzer (stickfigure@github)
  * Suggested #504: Add `DeserializationFeature.USE_LONG_FOR_INTS`
   (2.6.0)

Jerry Yang (islanderman@github)
  * Contributed #820: Add new method for `ObjectReader`, to bind from JSON Pointer position
   (2.6.0)

Lars Pfannenschmidt (larsp@github)
  * Contributed #826: Replaced synchronized HashMap with ConcurrentHashMap in
   TypeDeserializerBase._findDeserializer
   (2.6.0)

Stephen A. Goss (thezerobit@github)
  * Contributed #828: Respect DeserializationFeatures.WRAP_EXCEPTIONS in CollectionDeserializer
   (2.6.0)

Andy Wilkinson (wilkinsona@github)
  * Reported #889: Configuring an ObjectMapper's DateFormat changes time zone
   (2.6.1)

lufe66@github:
  * Reported 894: When using withFactory on ObjectMapper, the created Factory has a TypeParser
    which still has the original Factory
   (2.6.2)

Daniel Walker (dsw2127@github)
  * Reported, contributed fix for #913: `ObjectMapper.copy()` does not preserve
   `MappingJsonFactory` features
   (2.6.2)

Sadayuki Furuhashi (frsyuki@github)
  * Reported #941: Deserialization from "{}" to ObjectNode field causes
    "out of END_OBJECT token" error
   (2.6.3)
  * Reported #2077: `JsonTypeInfo` with a subtype having `JsonFormat.Shape.ARRAY`
    and no fields generates `{}` not `[]`
   (2.10.0)

David Haraburda (dharaburda@github)
  * Contributed #918: Add `MapperFeature.ALLOW_EXPLICIT_PROPERTY_RENAMING`
   (2.7.0)

Sergio Mira (Sergio-Mira@github)
  * Contributed #940: Add missing `hashCode()` implementations for `JsonNode` types that did not have them
   (2.6.3)

Andreas Pieber (anpieber@github)
  * Reported #939: Regression: DateConversionError in 2.6.x	
   (2.6.3)

Jesse Wilson (swankjesse@github)
  * Contributed #948: Support leap seconds, any number of millisecond digits for ISO-8601 Dates.
   (2.6.3)
  * Contributed #949: Report the offending substring when number parsing fails
   (2.6.3)

Warren Bloomer (stormboy@github)
  * Reported #942: Handle null type id for polymorphic values that use external type id
   (2.6.3)

Ievgen Pianov (pyanoveugen@github)
  * Reported #989: Deserialization from "{}" to java.lang.Object causes "out of END_OBJECT token" error
   (2.6.3)

Jayson Minard (apatrida@github)
  * Reported #1005: Synthetic constructors confusing Jackson data binding
   (2.6.4)
  * Reported #1438: `ACCEPT_CASE_INSENSITIVE_PROPERTIES` is not respected for creator properties
   (2.8.5)

David Bakin (david-bakin@github)
* Reported #1013: `@JsonUnwrapped` is not treated as assuming `@JsonProperty("")`
   (2.6.4)
  * Suggested #1011: Change ObjectWriter::withAttributes() to take a Map with some kind of wildcard types
   (2.7.0)
  * Reported #962: `@JsonInject` fails on trying to find deserializer even if inject-only
   (2.11.0)

Dmitry Romantsov (DmRomantsov@github)
  * Reported #1036: Problem with case-insensitive deserialization
   (2.6.4)

Daniel Norberg (danielnorberg@github)
  * Contributed #1099: Fix custom comparator container node traversal
   (2.6.6)

Miles Kaufmann (milesk-amzn@github)
  * Reported #432: `StdValueInstantiator` unwraps exceptions, losing context
   (2.7.0)

Thomas Mortagne (tmortagne@github)
  * Suggested #857: Add support for java.beans.Transient
   (2.7.0)

Jonas Konrad (yawkat@github)
  * Suggested #905: Add support for `@ConstructorProperties`
   (2.7.0)
  * Contributed #3417: Allow (de)serializing records using Bean(De)SerializerModifier
    even when reflection is unavailable
   (2.14.0)
  * Contributed fix for #3655: `Enum` values can not be read from single-element array even
    with `DeserializationFeature.UNWRAP_SINGLE_VALUE_ARRAYS`
   (2.14.1)
  * Contributed fix for #3655: `ObjectMapper` default heap consumption increased significantly
    from 2.13.x to 2.14.0
   (2.14.1)

Jirka Kremser (Jiri-Kremser@github)
  * Suggested #924: SequenceWriter.writeAll() could accept Iterable
   (2.7.0)

Daniel Mischler (danielmischler@github)
  * Requested #963: Add PropertyNameStrategy `KEBAB_CASE`
   (2.7.0)

Shumpei Akai (flexfrank@github)
  * Reported #978: ObjectMapper#canSerialize(Object.class) returns false even though
   FAIL_ON_EMPTY_BEANS is disabled
   (2.7.0)

Hugo Wood (hgwood@github)
  * Contributed #1010: Support for array delegator
   (2.7.0)

Julian Hyde (julianhyde@github)
  * Reported #1083: Field in base class is not recognized, when using `@JsonType.defaultImpl`
   (2.7.1)

Thibault Kruse (tkruse@github)
  * Reported #1102: Handling of deprecated `SimpleType.construct()` too minimalistic
   (2.7.1)

Aleks Seovic (aseovic@github)
  * Reported #1109: @JsonFormat is ignored by the DateSerializer unless either a custom pattern
    or a timezone are specified
   (2.7.1)

Timur Shakurov (saladinkzn@github)
  * Reported #1134: Jackson 2.7 doesn't work with jdk6 due to use of `Collections.emptyIterator()`
   (2.7.2)

Jiri Mikulasek (pirkogdc@github)
  * Reported #1124: JsonAnyGetter ignores JsonSerialize(contentUsing=...)
   (2.7.2)

Xavi Torrens (xavitorrens@github)
  * Reported #1150: Problem with Object id handling, explicit `null` token
   (2.7.3)

Yoann Rodière (fenrhil@github)
  * Reported #1154: @JsonFormat.pattern on dates is now ignored if shape is not
    explicitely provided
   (2.7.3)

Mark Woon (markwoon@github)
  * Reported #1178: `@JsonSerialize(contentAs=superType)` behavior disallowed in 2.7
   (2.7.4)
  * Reported #1231: `@JsonSerialize(as=superType)` behavior disallowed in 2.7.4
   (2.7.5)
  * Suggested #507: Support for default `@JsonView` for a class
   (2.9.0)

Tom Mack (tommack@github)
  * Reported #1208: treeToValue doesn't handle POJONodes that contain exactly
    the requested value type
   (2.7.4)

William Headrick (headw01@github)
   * Reported#1223: `BasicClassIntrospector.forSerialization(...).findProperties` should
    respect MapperFeature.AUTO_DETECT_GETTERS/SETTERS?
   (2.7.5)

Nick Babcock (nickbabcock)
  * Reported #1225: `JsonMappingException` should override getProcessor()
   (2.7.5)
  * Suggested #1356: Differentiate between input and code exceptions on deserialization
   (2.9.0)

Andrew Joseph (apjoseph@github)
  * Reported #1248: `Annotated` returns raw type in place of Generic Type in 2.7.x
   (2.7.5)

Erich Schubert (kno10@github)
  * Reported #1260: `NullPointerException` in `JsonNodeDeserializer`, provided fix
   (2.7.5)

Brian Pontarelli (voidmain@github)
  * Reported #1301: Problem with `JavaType.toString()` for recursive (self-referential) types
   (2.7.6)

Max Drobotov (fizmax@github)
  * Reported, contributed fix for #1332: `ArrayIndexOutOfBoundException` for enum by index deser
   (2.7.7)

Stuart Douglas (stuartwdouglas@github)
  * Reported #1363: The static field ClassUtil.sCached can cause a class loader leak
   (2.7.8)

Josh Caplan (jecaplan@github)
  * Reported, suggested fix for #1368: Problem serializing `JsonMappingException` due to addition
    of non-ignored `processor` property (added in 2.7)
   (2.7.8)

Diego de Estrada (diegode@github)
  * Contributed fix for #1367: No Object Id found for an instance when using `@ConstructorProperties`
   (2.7.9)

Kevin Hogeland (khogeland@github)
  * Reported #1501: `ArrayIndexOutOfBoundsException` on non-static inner class constructor
   (2.7.9)

xiexq (xiexq@knownsec.com)
  * Reported #2389: Block one more gadget type (CVE-2019-14361)
   (2.7.9.6)

Artur Jonkisz (ajonkisz@github)
  * Reported #960: `@JsonCreator` not working on a factory with no arguments for ae enum type
   (2.8.0)

Mikhail Kokho (mkokho@github)
  * Contributed impl for #990: Allow failing on `null` values for creator (add
  `DeserializationFeature.FAIL_ON_NULL_CREATOR_PROPERTIES`)
   (2.8.0)

Aleksandr Oksenenko (oleksandr-oksenenko@github)
  * Reported #999: External property is not deserialized
   (2.8.0)

Lokesh Kumar (LokeshN@github)
  * Contributed impl for #1082: Can not use static Creator factory methods for `Enum`s,
    with JsonCreator.Mode.PROPERTIES
   (2.8.0)
  * Reported #1217: `@JsonIgnoreProperties` on Pojo fields not working for deserialization
   (2.8.0)

Ross Goldberg
  * Reported #1165, provided fix for: `CoreXMLDeserializers` does not handle
    time-only `XMLGregorianCalendar`s
   (2.8.0)

Maarten Billemont (lhunath@github)
  * Suggested #1184: Allow overriding of `transient` with explicit inclusion with `@JsonProperty`
   (2.8.0)

Vladimir Kulev (lightoze@github)
  * Reported #1028: Ignore USE_BIG_DECIMAL_FOR_FLOATS for NaN/Infinity
   (2.8.0)

Ari Fogel (arifogel@github)
  * Reported #1261, contributed fix for: `@JsonIdentityInfo` deserialization fails with
    combination of forward references, `@JsonCreator`
   (2.8.0)

Andriy Plokhotnyuk (plokhotnyuk@github)
  * Requested #1277: Add caching of resolved generic types for `TypeFactory`
   (2.8.0)

Arek Gabiga (arekgabiga@github)
  * Reported #1297: Deserialization of generic type with Map.class
   (2.8.1)

Chris Jester-Young (cky@github)
  * Contributed #1335: Unconditionally call `TypeIdResolver.getDescForKnownTypeIds`
   (2.8.2)

Andrew Snare (asnare@github)
  * Reported #1315: Binding numeric values can BigDecimal lose precision
   (2.8.2)

Gili Tzabari (cowwoc@github)
  * Reported #1351: `@JsonInclude(NON_DEFAULT)` doesn't omit null fields
   (2.8.3)

Oleg Zhukov (OlegZhukov@github)
  * Reported #1384: `@JsonDeserialize(keyUsing = ...)` does not work correctly
   together with `DefaultTyping.NON_FINAL`
   (2.8.4)

Pavel Popov (tolkonepiu@github)
  * Contributed fix #1389: Problem with handling of multi-argument creator with Enums
   (2.8.4)

Josh Gruenberg (joshng@github)
  * Reported #1403: Reference-chain hints use incorrect class-name for inner classes
   (2.8.4)

Kevin Donnelly (kpdonn@github)
  * Reported #1432: Off by 1 bug in PropertyValueBuffer
   (2.8.5)

Nathanial Ofiesh (ofiesh@github)
  * Reported #1441: Failure with custom Enum key deserializer, polymorphic types
   (2.8.5)

Frédéric Camblor (fcamblor@github)
  * Reported #1451: Type parameter not passed by `ObjectWriter` if serializer pre-fetch disabled
   (2.8.6)

Stephan Schroevers (Stephan202@github)
  * Reported #1505: @JsonEnumDefaultValue should take precedence over FAIL_ON_NUMBERS_FOR_ENUMS
   (2.8.7)
  * Contributed fix for #2509: `AnnotatedMethod.getValue()/setValue()` doesn't have useful
    exception message
   (2.13.0)

Alex Panchenko (panchenko@github)
  * Reported #1543: JsonFormat.Shape.NUMBER_INT does not work when defined on enum type in 2.8
   (2.8.8)

Joshua Jones
  * Reported #1573, contributed fix: Missing properties when deserializing using a builder class
   with a non-default constructor and a mutator annotated with `@JsonUnwrapped`
   (2.8.8)

Ivo Studens (istudens@redhat.com)
  * Contributed #1585: Invoke ServiceLoader.load() inside of a privileged block
    when loading modules using `ObjectMapper.findModules()`
   (2.8.9)
  * Contributed fix for #2482: `JSONMappingException` `Location` column number
    is one line Behind the actual location
   (2.10.3)

Javy Luo (AnywnYu@github)
  * Reported #1595: `JsonIgnoreProperties.allowSetters` is not working in Jackson 2.8
   (2.8.9)

Marco Catania (catanm@github.com)
  * Contributed #1597: Escape JSONP breaking characters
   (2.8.9)

Andrew Joseph (apjoseph@github)
  * Reported #1629 `FromStringDeserializer` ignores registered `DeserializationProblemHandler`
    for `java.util.UUID`
   (2.8.9)

Joe Littlejohn (joelittlejohn@github)
  * Contributed #1642: Support `READ_UNKNOWN_ENUM_VALUES_AS_NULL` with `@JsonCreator`
   (2.8.9)

Slobodan Pejic (slobo-showbie@github)
  * Reported #1647, contributed fix: Missing properties from base class when recursive
    types are involved
   (2.8.9)

Bertrand Renuart (brenuart@github)
  * Reported #1648: `DateTimeSerializerBase` ignores configured date format when creating contextual
   (2.8.9)
  * Reported #1651: `StdDateFormat` fails to parse 'zulu' date when TimeZone other than UTC
   (2.8.9)
  * Suggested #1745: StdDateFormat: accept and truncate millis larger than 3 digits
   (2.9.1)
  * Contributed #1749: StdDateFormat: performance improvement of '_format(..)' method
   (2.9.1)
  * Contributed #1759: Reuse `Calendar` instance during parsing by `StdDateFormat`
   (2.9.1)

Kevin Gallardo (newkek@github)
  * Reported #1658: Infinite recursion when deserializing a class extending a Map,
    with a recursive value type
   (2.8.10)
  * Reported #1729: Integer bounds verification when calling `TokenBuffer.getIntValue()`
   (2.9.4)

Lukas Euler
  * Reported #1735: Missing type checks when using polymorphic type ids

Guixiong Wu (吴桂雄)
  * Reported #2032: Blacklist another serialization gadget (ibatis)
   (2.8.11.2)

svarzee@github
  * Reported #2109, suggested fix: Canonical string for reference type is built incorrectly
   (2.8.11.3 / 2.9.7)

Connor Kuhn (ckuhn@github)
  * Contributed #1341: FAIL_ON_MISSING_EXTERNAL_TYPE_ID_PROPERTY
   (2.9.0)

Jan Lolling (jlolling@github)
  * Contributed #1319: Add `ObjectNode.put(String, BigInteger)`
   (2.9.0)

Michael R Fairhurst (MichaelRFairhurst@github)
  * Reported #1035: `@JsonAnySetter` assumes key of `String`, does not consider declared type.
   (2.9.0)

Fabrizio Cucci (fabriziocucci@github)
  * Reported #1406: `ObjectMapper.readTree()` methods do not return `null` on end-of-input
   (2.9.0)

Emiliano Clariá (emilianogc@github)
  * Contributed #1434: Explicitly pass null on invoke calls with no arguments
   (2.9.0)

Ana Eliza Barbosa (AnaEliza@github)
  * Contributed #1520: Case insensitive enum deserialization feature.
   (2.9.0)

Lyor Goldstein (lgoldstein@github)
  * Reported #1544: `EnumMapDeserializer` assumes a pure `EnumMap` and does not support
    derived classes
   (2.9.0)

Harleen Sahni (harleensahni@github)
  * Reported #403: Make FAIL_ON_NULL_FOR_PRIMITIVES apply to primitive arrays and other
    types that wrap primitives
   (2.9.0)

Jared Jacobs (2is10@github)
  * Requested #1605: Allow serialization of `InetAddress` as simple numeric host address
   (2.9.0)

Patrick Gunia (pgunia@github)
  * Reported #1440: Wrong `JsonStreamContext` in `DeserializationProblemHandler` when reading
  `TokenBuffer` content
   (2.9.0)

Carsten Wickner (CarstenWickner@github)
  * Contributed #1522: Global `@JsonInclude(Include.NON_NULL)` for all properties with a specific type
   (2.9.0)

Chris Plummer (strmer15@github)
  * Reported #1637: `ObjectReader.at()` with `JsonPointer` stops after first collection
   (2.9.0)

Christian Basler (Dissem@github)
  * Reported #1688: Deserialization fails for `java.nio.file.Path` implementations when
    default typing enabled
   (2.9.0)

Tim Bartley (tbartley@github)
  * Reported, suggested fix for #1705: Non-generic interface method hides type resolution info
    from generic base class
   (2.9.1)

Luís Cleto (luiscleto@github)
  * Suggested 1768: Improve `TypeFactory.constructFromCanonical()` to work with
   `java.lang.reflect.Type.getTypeName()` format
   (2.9.2)

Vincent Demay (vdemay@github)
  * Reported #1793: `java.lang.NullPointerException` in `ObjectArraySerializer.acceptJsonFormatVisitor()`
    for array value with `@JsonValue`
   (2.9.2)

Peter Jurkovic (peterjurkovic@github)
  * Reported #1823: ClassNameIdResolver doesn't handle resolve Collections$SingletonMap,
    Collections$SingletonSet
   (2.9.3)

alinakovalenko@github:
  * Reported #1844: Map "deep" merge only adds new items, but not override existing values
   (2.9.3)

Pier-Luc Whissell (pwhissell@github):
  * Reported #1673: Serialising generic value classes via Reference Types (like Optional) fails
    to include type information
   (2.9.4)

Alexander Skvortcov (askvortcov@github)
  * Reported #1853: Deserialise from Object (using Creator methods) returns field name
    instead of value
   (2.9.4)

Joe Schafer (jschaf@github)
  * Reported #1906: Add string format specifier for error message in `PropertyValueBuffer`
   (2.9.4)
  * Reported #1907: Remove `getClass()` from `_valueType` argument for error reporting
   (2.9.4)

Deblock Thomas (deblockt@github)
  * Reported, contributed fix for #1912: `BeanDeserializerModifier.updateBuilder()` does not
    work to set custom  deserializer on a property (since 2.9.0)
   (2.9.5)
  * Reported, suggested fix for #2280: JsonMerge not work with constructor args
   (2.10.0)

lilei@venusgroup.com.cn:
  * Reported #1931: Two more `c3p0` gadgets to exploit default typing issue
   (2.9.5)

Aniruddha Maru (maroux@github)
  * Reported #1940: `Float` values with integer value beyond `int` lose precision if
    bound to `long`
   (2.9.5)

Timur Shakurov (saladinkzn@github)
  * Reported #1947: `MapperFeature.AUTO_DETECT_XXX` do not work if all disabled
   (2.9.5)

roeltje25@github
  * Reported #1978: Using @JsonUnwrapped annotation in builderdeserializer hangs in
    infinite loop
   (2.9.5)

Freddy Boucher (freddyboucher@github)
  * Reported #1990: MixIn `@JsonProperty` for `Object.hashCode()` is ignored
   (2.9.6)

Ondrej Zizka (OndraZizk@github)
  * Reported #1999: "Duplicate property" issue should mention which class it complains about
   (2.9.6)
  * Repoted #4145: NPE when transforming a tree to a model class object,
    at `ArrayNode.elements()`
   (2.16.0)

Jakub Skierbiszewski (jskierbi@github)
  * Reported, contributed fix for #2001: Deserialization issue with `@JsonIgnore` and
    `@JsonCreator` + `@JsonProperty` for same property name
   (2.9.6)

Carter Kozak (carterkozak@github)
  * Reported #2016: Delegating JsonCreator disregards JsonDeserialize info
   (2.9.6)
  * Contributed #2895: Improve static factory method generic type resolution logic
    (as well as better test coverage)
   (2.12.0)
  * Contributed #2928: `AnnotatedCreatorCollector` should avoid processing synthetic static
    (factory) methods
   (2.12.0)
  * Contributed #2931: Add errorprone static analysis profile to detect bugs at build time
   (2.12.0)
  * Contributed #2978: Fix failing `double` JsonCreators in jackson 2.12.0
   (2.12.1)
  * Contributed #3624: Legacy `ALLOW_COERCION_OF_SCALARS` interacts poorly with Integer to
   Float coercion
   (2.14.0)
  * Contributed #3876: `TypeFactory` cache performance degradation with
    `constructSpecializedType()`
   (2.15.0)
  * Contributed #4688: Should allow deserializing with no-arg `@JsonCreator(mode = DELEGATING)`
   (2.18.0)

Reinhard Prechtl (dnno@github)
  * Reported #2034: Serialization problem with type specialization of nested generic types
   (2.9.6)

Chetan Narsude (243826@github)
  * Reported #2038: JDK Serializing and using Deserialized `ObjectMapper` loses linkage
    back from `JsonParser.getCodec()`
   (2.9.6)

Petar Tahchiev (ptahchiev@github)
  * Reported #2060: `UnwrappingBeanPropertyWriter` incorrectly assumes the found
    serializer is of type `UnwrappingBeanSerializer`
   (2.9.6)

Brandon Krieger (bkrieger@github)
  * Reported #2064: Cannot set custom format for `SqlDateSerializer` globally
   (2.9.7)

Thibaut Robert (trobert@github)
  * Requested #2059: Remove `final` modifier for `TypeFactory`
   (2.10.0)

Christopher Smith (chrylis@github)
  * Suggested #2115: Support naive deserialization of `Serializable` values as "untyped",
    same as `java.lang.Object`		     
   (2.10.0)

Édouard Mercier (edouardmercier@github)
  * Requested #2116: Make NumberSerializers.Base public and its inherited classes not final
   (2.9.6)

Semyon Levin (remal@github)
  * Contributed #2120: `NioPathDeserializer` improvement
   (2.9.7)
  * Contributed #2133: Improve `DeserializationProblemHandler.handleUnexpectedToken()`
    to allow handling of Collection problems
   (2.10.0)

Pavel Nikitin (morj@github)
  * Requested #2181: Don't re-use dynamic serializers for property-updating copy constructors
   (2.9.8)

Thomas Krieger (ThomasKrieger@github)
  * Reported #1408: Call to `TypeVariable.getBounds()` without synchronization unsafe on
    some platforms
   (2.9.9)

René Kschamer (flawi@github)
  * Reported #2197: Illegal reflective access operation warning when using `java.lang.Void`
   as value type
   (2.9.8)

Joffrey Bion (joffrey-bion@github)
  * Reported #2265: Inconsistent handling of Collections$UnmodifiableList vs 
    Collections$UnmodifiableRandomAccessList
   (2.9.9)

Christoph Fiehe (cfiehe@github.com)
  * Contributed #2299: Fix for using jackson-databind in an OSGi environment under Android
   (2.9.9)

Cyril Martin (mcoolive@github.com)
  * Reported #2303: Deserialize null, when java type is "TypeRef of TypeRef of T",
    does not provide "Type(Type(null))"
   (2.9.9)

Daniil Barvitsky (dbarvitsky@github)
  * Reported #2324: `StringCollectionDeserializer` fails with custom collection
   (2.9.9)

Edgar Asatryan (nstdio@github)
  * Reported #2374: `ObjectMapper. getRegisteredModuleIds()` throws NPE if no modules registered
   (2.9.9.1)

Michael Simons (michael-simons@github)
  * Reported #2395: `NullPointerException` from `ResolvedRecursiveType` (regression due to
    fix for #2331)
   (2.9.9.3)

Joe Barnett (josephlbarnett@github)
  * Reported, contributed fix for #2404: FAIL_ON_MISSING_EXTERNAL_TYPE_ID_PROPERTY setting
    ignored when creator properties are buffered
   (2.9.10)
  * Reported, contributed fix for #3146: Merge findInjectableValues() results in
    AnnotationIntrospectorPair
   (2.12.4)

Kaki King (kingkk9279@g)
  * Reported #2449: Block one more gadget type (cve CVE-2019-14540)
   (2.9.10)

Jon Anderson (Jon901@github)
  * Reported #2544: java.lang.NoClassDefFoundError Thrown for compact profile1
   (2.9.10.2)

Zihui Ren (renzihui@github)
  * Suggested #2129: Add `SerializationFeature.WRITE_ENUM_KEYS_USING_INDEX`, separate from value setting
   (2.10.0)

Yiqiu Huang (huangyq23@github
  * Reported #2164: `FactoryBasedEnumDeserializer` does not respect
   `DeserializationFeature.WRAP_EXCEPTIONS`
   (2.10.0)
   
Alexander Saites (saites@github)
  * Reported #2189: `TreeTraversingParser` does not check int bounds
   (2.10.0)

Christoph Breitkopf (bokesan@github)
  * Reported #2217: Suboptimal memory allocation in `TextNode.getBinaryValue()`
   (2.10.0)

Pavel Chervakov (pacher@github)
  * Reported #2230: `WRITE_BIGDECIMAL_AS_PLAIN` is ignored if `@JsonFormat` is used
   (2.10.0)

Ben Anderson (andersonbd1@github)
  * Reported, suggested fix for #2309: READ_ENUMS_USING_TO_STRING doesn't support null values
   (2.10.0)

Manuel Hegner (manuel-hegner@github)
  * Suggested #2311: Unnecessary MultiView creation for property writers
   (2.10.0)

Chris Mercer (cmercer@github)
  * Reported #2331: `JsonMappingException` through nested getter with generic wildcard return type
   (2.10.0)

Robert Greig (rgreig@github)
  * Reported #2336: `MapDeserializer` can not merge `Map`s with polymorphic values
   (2.10.0)

Victor Noël (victornoel@github)
  * Reported #2338: Suboptimal return type for `JsonNode.withArray()`
   (2.10.0)
  * Reported #2339: Suboptimal return type for `ObjectNode.set()`
   (2.10.0)

David Harris (toadzky@github)
  * Reported #2378: `@JsonAlias` doesn't work with AutoValue
   (2.10.0)

Sam Smith (Oracle Security Researcher)
  * Suggested #2398: Replace recursion in `TokenBuffer.copyCurrentStructure()` with iteration

Vladimir Tsanev (tsachev@github)
  * Contributed #2415: Builder-based POJO deserializer should pass builder instance, not type,
    to `handleUnknownVanilla()` to fix earlier #822
   (2.10.0)

Marcos Passos (marcospassos@github(
  * Contributed #2432: Add support for module bundles
   (2.10.0)
  * Reported #2795: Cannot detect creator arguments of mixins for JDK types
   (2.11.3)
  * Reported #3220: (regression) Factory method generic type resolution does not use
    Class-bound type parameter
   (2.12.5)

David Becker (dsbecker@github)
  * Suggested #2433: Improve `NullNode.equals()`
   (2.10.0)

Hesham Massoud (heshamMassoud@github)
  * Reported, contributed fix for #2442: `ArrayNode.addAll()` adds raw `null` values
    which cause NPE on `deepCopy()`
   (2.10.0)

David Connelly (dconnelly@github)
  * Reported #2446: Java 11: Unable to load JDK7 types (annotations, java.nio.file.Path):
    no Java7 support added
   (2.10.0)

XakepSDK@github
  * Reported #2458: `Nulls` property metadata ignored for creators
   (2.10.0)
  * Contributed #2910: Make some java platform modules optional
   (2.12.0)

Wahey (KevynBct@github)
  * Reported #2466: Didn't find class "java.nio.file.Path" below Android api 26
   (2.10.0)

Martín Coll (colltoaction@github)
  * Contributed #2467: Accept `JsonTypeInfo.As.WRAPPER_ARRAY` with no second argument to
    deserialize as "null value"
   (2.10.0)

Andrey Kulikov (ankulikov@github)
  * Reported #2457: Extended enum values are not handled as enums when used as Map keys
   (2.10.1)

João Guerra (joca-bt@github)
 * Reported #2473: Array index missing in path of `JsonMappingException` for `Collection<String>`,
    with custom deserializer
  (2.10.1)
 * Reported #2567: Incorrect target type for arrays when providing nulls and nulls are disabled
  (2.10.2)
 * Reported #2635: JsonParser cannot getText() for input stream on MismatchedInputException
  (2.11.0)
 * Reported #2770: JsonParser from MismatchedInputException cannot getText() for
    floating-point value
  (2.11.1)
 * Reported #3227: Content `null` handling not working for root values
  (2.13.0)
 * Reported #3241: `constructorDetector` seems to invalidate `defaultSetterInfo`
   for nullability
  (2.18.0)
* Reported #3690: Incorrect target type for arrays when disabling coercion
  (2.15.0)
 * Reported #3924: Incorrect target type when disabling coercion, trying to deserialize
    String from Array/Object
  (2.16.0)

Ryan Bohn (bohnman@github)
  * Reported #2475: `StringCollectionSerializer` calls `JsonGenerator.setCurrentValue(value)`,
    which messes up current value for sibling properties
  (2.10.1)

Johan Haleby (johanhaleby@github)
  * Reported #2513: BigDecimalAsStringSerializer in NumberSerializer throws IllegalStateException
    in 2.10
  (2.10.1)

Richard Wise (Woodz@github)
  * Reported #2519: Serializing `BigDecimal` values inside containers ignores shape override	
  (2.10.1)

Mark Schäfer (mark--@github)
  * Reported #2520: Sub-optimal exception message when failing to deserialize non-static inner classes
  (2.10.1)

Ruud Welling (WellingR@github)
  * Contributed fix for #2102: `FAIL_ON_NULL_FOR_PRIMITIVES` failure does not indicate
    field name in exception message
  (2.10.2)

Fabian Lange (CodingFabian@github)
  * Reported #2556: Contention in `TypeNameIdResolver.idFromClass()`
  (2.10.2)

Stefan Wendt (stewe@github)
  * Reported #2560: Check `WRAP_EXCEPTIONS` in `CollectionDeserializer.handleNonArray()`
  (2.10.2)

Greg Arakelian (arakelian@github)
  * Reported #2566: `MissingNode.toString()` returns `null` (4 character token) instead
    of empty string
  (2.10.2)

Kamal Aslam (aslamkam@github)
  * Reported #2482: `JSONMappingException` `Location` column number is one line
    Behind the actual location
  (2.10.3)

Tobias Preuss (johnjohndoe@github)
  * Reported #2599: NoClassDefFoundError at DeserializationContext.<init> on Android 4.1.2
    and Jackson 2.10.0
  (2.10.3)

Eduard Tudenhöfner (nastra@github)
 * Reported #2602, contributed fix for: ByteBufferSerializer produces unexpected results with
   a duplicated ByteBuffer and a position > 0
  (2.10.3)

Alexander Shilov (ashlanderr@github)
 * Reported, suggested fix for #2610: `EXTERNAL_PROPERTY` doesn't work with `@JsonIgnoreProperties`
  (2.10.3)

Endre Stølsvik (stolsvik@github)
 * Reported #2679: `ObjectMapper.readValue("123", Void.TYPE)` throws "should never occur"
  (2.10.4)
 * Reported #3906: Regression: 2.15.0 breaks deserialization for records when
   `mapper.setVisibility(PropertyAccessor.ALL, Visibility.NONE)`
  (2.16.0)

Denis Kostousov (kostousov-ds@github)
 * Reported #2787 (partial fix): NPE after add mixin for enum
  (2.10.5)

Máté Rédecsi (rmatesz@github)
  * Reported #953: i-I case convertion problem in Turkish locale with case-insensitive deserialization
  (2.11.0)

Ville Koskela (vjkoskela@github)
  * Contributed #2487: BeanDeserializerBuilder Protected Factory Method for Extension
  (2.11.0)
  * Reported #2486: Builder Deserialization with JsonCreator Value vs Array
  (2.11.1)
  * Contributed fix for #792: Deserialization Not Working Right with Generic Types and Builders
  (2.12.0)

Fitz (Joongsoo.Park) (joongsoo@github)
  * Contributed #2511: Add `SerializationFeature.WRITE_SELF_REFERENCES_AS_NULL`
  (2.11.0)

Antonio Petrelli (apetrelli@github)
  * Reported #2049: TreeTraversingParser and UTF8StreamJsonParser create contexts differently
  (2.11.0)

Robert Diebels (RobertDiebels@github)
  * Contributed #2352: Support use of `@JsonAlias` for enum values
  (2.11.0)

Joseph Koshakow (jkosh44@github)
  * Contributed fix for #2515: `ObjectMapper.registerSubtypes(NamedType...)` doesn't allow registering
    the same POJO for two different type ids
  (2.11.0)

Haowei Wen (yushijinhun@github)
  * Reported #2565: Java 8 `Optional` not working with `@JsonUnwrapped` on unwrappable type
  (2.11.0)

Bartosz Baranowski (baranowb@github)
  * Reported #2589: `DOMDeserializer`: setExpandEntityReferences(false) may not prevent
   external entity expansion in all cases
  (2.11.0)

Oleksii Khomchenko (gagoman@github)
  * Reported, contributed fix for #2592: `ObjectMapper.setSerializationInclusion()` is
   ignored for `JsonAnyGetter`
  (2.11.0)

Oleksandr Poslavskyi (alevskyi@github)
  * Contributed fix for #1983: Polymorphic deserialization should handle case-insensitive Type Id
    property name if `MapperFeature.ACCEPT_CASE_INSENSITIVE_PROPERTIES` is enabled
  (2.11.0)

Simone D'Avico (simonedavico@github)
  * Reported #2632: Failure to resolve generic type parameters on serialization
  (2.11.0)
 
Robin Roos (robinroos@github)
  * Contributed #2636: ObjectReader readValue lacks Class<T> argument
  (2.11.0)

Michael Cramer (BigMichi1@github)
  * Reported #2725: JsonCreator on static method in Enum and Enum used as key in map
   fails randomly
  (2.11.1)
 
Frank Schmager (fschmager@github)
  * Reported #2757: "Conflicting setter definitions for property" exception for `Map`
   subtype during deserialization
  (2.11.1)

Johannes Kuhn (DasBrain@github)
  * Reported #2758: Fail to deserialize local Records
  (2.11.1)
  * Reported #2760: Jackson doesn't respect `CAN_OVERRIDE_ACCESS_MODIFIERS=false` for
    deserializer properties
  (2.11.1)

Oleg Chtchoukine (oshatrk@github)
  * Reported #2759: Rearranging of props when property-based generator is in use leads
    to incorrect output
  (2.11.1)

Joshua Shannon (retrodaredevil@github)
  * Reported, contributed fix for #2785: Polymorphic subtypes not registering on copied
    ObjectMapper (2.11.1)
  (2.11.2)

Daniel Hrabovcak (TheSpiritXIII@github)
  * Reported #2796: `TypeFactory.constructType()` does not take `TypeBindings` correctly
  (2.11.2)
  * Reported #2900: Jackson does not support deserializing new Java 9 unmodifiable collections
  (2.13.0)

Lari Hotari (lhotari@github)
  * Reported #2821: Json serialization fails or a specific case that contains generics and
   static methods with generic parameters (2.11.1 -> 2.11.2 regression)
  (2.11.3)

Nils Christian Ehmke (nils-christian@github)
  * Reported #2822: Using JsonValue and JsonFormat on one field does not work as expected
  (2.11.3)

Daniel Wu (DanielYWoo@github)
  * Reported #2840: `ObjectMapper.activateDefaultTypingAsProperty()` is not using
  (2.11.3)

Łukasz Walkiewicz (lukasz-walkiewicz@github)
  * Reported #2894: Fix type resolution for static methods (regression in 2.11.3)
  (2.11.4)

Lucian H (symposion@github)
  * Reported, suggested fix for #2944: `@JsonCreator` on constructor not compatible
    with `@JsonIdentityInfo`, `PropertyGenerator`
  (2.11.4)

Gian Merlino (gianm@github)
  * Reported #3022: Property ignorals cause `BeanDeserializer `to forget how to read
   from arrays (not copying `_arrayDelegateDeserializer`)
  (2.11.5 / 2.12.2)

Marc Carter (drekbour@github)
  * Contributed #43 implementation: Add option to resolve type from multiple existing properties,
   `@JsonTypeInfo(use=DEDUCTION)`
  (2.12.0)
  * Contributed #3055: Polymorphic subtype deduction ignores `defaultImpl` attribute
  (2.12.2)
  * Contributed #3139: Deserialization of "empty" subtype with DEDUCTION failed

Mike Gilbode (gilbode@github)
  * Reported #792: Deserialization Not Working Right with Generic Types and Builders
  (2.12.0)

Baptiste Pernet (sp4ce@github)
  * Contributed #1296 implementation: Add `@JsonIncludeProperties(propertyNames)` (reverse
    of `@JsonIgnoreProperties`)
  (2.12.0)

Dominik Krebhan (dominikrebhan@github)
  * Contributed #1458: `@JsonAnyGetter` should be allowed on a field
  (2.12.0)
 
Patrick Jungermann (pjungermann@github)
  * Requested #1852: Allow case insensitive deserialization of String value into
  `boolean`/`Boolean` (esp for Excel)
  (2.12.0)
 
Nate Bauernfeind (nbauernfeind@github)
  * Reported #2091: `ReferenceType` does not expose valid containedType
  (2.12.0)

Xiang Zhang (zhangyangyu@github)
  * Reported #2118: `JsonProperty.Access.READ_ONLY` does not work with "getter-as-setter"
    Collections
  (2.12.0)

David Nelson (eatdrinksleepcode@github)
  * Requested #2215: Support `BigInteger` and `BigDecimal` creators in `StdValueInstantiator`
  (2.12.0)

Tiago Martins (upsidedownsmile@github)
  * Contributed #2215: Support `BigInteger` and `BigDecimal` creators in `StdValueInstantiator`
  (2.12.0)

Yona Appletree (Yona-Appletree@github)
  * Reported #2283: `JsonProperty.Access.READ_ONLY` fails with collections when a
    property name is specified
  (2.12.0)

Youri Bonnaffé (youribonnaffe@github)
  * Contributed #2709: Support for JDK 14 record types
  (2.12.0)

David Bidorff (bidorffOL@github)
  * Reported, contributed fix for #2719: `FAIL_ON_IGNORED_PROPERTIES` does not throw
    on `READONLY` properties with an explicit name
  (2.12.0)

Jendrik Johannes (jjohannes@github)
  * Contributed #2726: Add Gradle Module Metadata for version alignment with Gradle 6
  (2.12.0)

Swayam Raina (swayamraina@github)
  * Contributed #2761: Support multiple names in `JsonSubType.Type`
  (2.12.0)

Oguzhan Unlu (oguzhanunlu@github)
  * Requested #2855: Add `JsonNode.canConvertToExactIntegral()` to indicate whether
    floating-point/BigDecimal values could be converted to integers losslessly
  (2.12.0)

Siavash Soleymani (siavashsoleymani@github)
  * Contributed implementation for #2855: Add `JsonNode.canConvertToExactIntegral()` to
    indicate whether floating-point/BigDecimal values could be converted to integers losslessly
  (2.12.0)

Kevin Binswanger (Anusien@github)
  * Contributed implementation for #2871: Add `@JsonKey` annotation (similar to `@JsonValue`)
    for customizable serialization of Map keys
  (2.12.0)

Ilya Golovin (ilgo0413@github)
  * Contributed #2873: `MapperFeature.ACCEPT_CASE_INSENSITIVE_ENUMS` should work for enum as keys
  (2.12.0)

Sergiy Yevtushenko (siy@github)
  * Contributed #2879: Add support for disabling special handling of "Creator properties" wrt
    alphabetic property ordering
  (2.12.0)

M Rizky Satrio (rsatrio@github)
  * Contributed #2925: Add support for `java.sql.Blob`
   (2.12.0)

Halil İbrahim Şener (hisener@github)
  * Reported #2962: Auto-detection of constructor-based creator method skipped if there is
   an annotated factory-based creator method (regression from 2.11)
   (2.12.1)
  * Reported #3143: String-based `Map` key deserializer is not deterministic when there is no
   single arg constructor
   (2.13.0)

Faron Dutton (fdutton@github)
  * Contributed fix for #2990: Breaking API change in `BasicClassIntrospector` (2.12.0)
   (2.12.1)

SunYiJun (xiaosunzhu@github)
  * Reported, suggested fix for #2979: Conflicting in POJOPropertiesCollector when
    having namingStrategy
   (2.12.1)

Vassil Dichev (vdichev@github)
  * Reported #754: EXTERNAL_PROPERTY does not work well with `@JsonCreator` and
    `FAIL_ON_UNKNOWN_PROPERTIES`
   (2.12.2)

Miguel G (Migwel@github)
  * Reported, contributed fix for #3025: UntypedObjectDeserializer` mixes multiple unwrapped
    collections (related to #2733)
   (2.12.2)

Jelle Voost (jellevoost@github)
  * Reported #3038: Two cases of incorrect error reporting about DeserializationFeature
   (2.12.2)

JoeWoo (xJoeWoo@github)
  * Reported #3139: Deserialization of "empty" subtype with DEDUCTION failed
   (2.12.4)

Asaf Romano (asaf-romano@github)
  * Reported #3080: configOverrides(boolean.class) silently ignored, whereas .configOverride(Boolean.class)
    works for both primitives and boxed boolean values
   (2.13.0)

David Hoffman (dhofftgt@github)
  * Contributed #3082: Dont track unknown props in buffer if `ignoreAllUnknown` is true
   (2.13.0)

Eric Sirianni (sirianni@github)
  * Reported #3122: Deep merge for `JsonNode` using `ObjectReader.readTree()`
   (2.13.0)

Tarekk Mohamed Abdalla (TarekkMA@github)
  * Contributed #3154: Add ArrayNode#set(int index, primitive_type value)
   (2.13.0)

Aritz Bastida (aritzbastida@github)
  * Reported #3160: JsonStreamContext "currentValue" wrongly references to @JsonTypeInfo
   annotated object
   (2.13.0)

Morten Andersen-Gott (magott@github)
  * Contributed #3174: DOM `Node` serialization omits the default namespace declaration
   (2.13.0)

Klaas Dellschaft (klaasdellschaft@github)
  * Contributed #3177: Support `suppressed` property when deserializing `Throwable`
   (2.13.0)
  * Contributed #3187: `AnnotatedMember.equals()` does not work reliably
   (2.13.0)

Nick Benoit (nick-benoit14@github)
  * Proposed #3193: Add `MapperFeature.APPLY_DEFAULT_VALUES`, initially for Scala module
   (2.13.0)

Xinzhe Yang (xinzheyang@github)
  * Reported #3217: `XMLGregorianCalendar` doesn't work with default typing
   (2.13.0)

Kenneth Jorgensen (kennethjor@github)
  * Requested #3238: Add PropertyNamingStrategies.UpperSnakeCaseStrategy
    (and UPPER_SNAKE_CASE constant)
   (2.13.0)

Tanvesh Takawale (TanveshT@github)
  * Contributed implementation for #3238: Add PropertyNamingStrategies.UpperSnakeCaseStrategy
    (and UPPER_SNAKE_CASE constant)
   (2.13.0)

Hyeonho Kim (proost@github)
  * Contributed fix for #3227: Content `null` handling not working for root values
   (2.13.0)

Peter Burka (pburka@github)
  * Reported #3234: StdDeserializer rejects blank (all-whitespace) strings for ints
   (2.13.0)

Abishek Ravichandran (abrav9595@github)
  * Contributed #3259: Support for BCP 47 `java.util.Locale` serialization/deserialization
   (2.13.0)

李孟宁 (limengning@github)
  * Contributed fix for #1850: `@JsonValue` with integer for enum does not deserialize correctly
  (2.13.0)

Joel Berger (jberger@github)
  * Reported #3299: Do not automatically trim trailing whitespace from `java.util.regex.Pattern`
    values
  (2.13.1)

Sergey Chernov (seregamorph@github)
  * Suggested the fix for #3305: ObjectMapper serializes `CharSequence` subtypes as POJO
    instead of as String (JDK 15+)
  (2.13.1)

Sam Kruglov (Sam-Kruglov@github)
  * Reported #3344: `Set.of()` (Java 9) cannot be deserialized with polymorphic handling
  (2.13.2)

Krishna Ghimire (Krishnaghimir@github)
  * Reported #3369: Deserialization ignores other Object fields when Object or Array
  value used for enum
  (2.13.2)

Christoph Dreis (dreis2211@github)
  * Suggested #3293: Use Method.getParameterCount() where possible
  (2.13.2)

Matthieu Finiasz (finiasz@github)
  * Reported #3412: Version 2.13.2 uses `Method.getParameterCount()` which is not
   supported on Android before API 26
  (2.13.3)

Taylor S Marks (TaylorSMarks@github)
  * Contributed fix for #2816: Optimize UntypedObjectDeserializer wrt recursion
  (2.13.3)

Spence Nace (snace98@github)
  * Contributed fix for #2816: Optimize UntypedObjectDeserializer wrt recursion
  (2.13.3)

Jason Harper (jsharper@github)
  * Reported #3275: JDK 16 Illegal reflective access for `Throwable.setCause()` with
   `PropertyNamingStrategy.UPPER_CAMEL_CASE`
  (2.13.4)

Matthew Altman (matthew-altman@github)
  * Reported #2541: Cannot merge polymorphic objects
  (2.14.0)

James Wang (jameswangz@github)
  * Contributed fix for #2541: Cannot merge polymorphic objects
  (2.14.0)

ZeyuCai@github:
  * Contributed #3314: Four Flaky Tests Detected in 2.14
  (2.14.0)

Ernst-Jan van der Laan (ejl888@github)
  * Reported #3338: `configOverride.setMergeable(false)` not supported by `ArrayNode`
  (2.14.0)

Gary Morgan (morganga@github)
  * Contributed #3419: Improve performance of `UnresolvedForwardReference` for
    forward reference resolution
  (2.14.0)

Jan Judas (kostislav@github)
  * Contributed #3445: Do not strip generic type from `Class<C>` when resolving `JavaType`
  (2.14.0)

Deniz Husaj (denizhusaj@github)
  * Reported #3447: Deeply nested JsonNode throws StackOverflowError for toString()
  (2.14.0)

PJ Fanning (pjfanning@github)
  * Contributed #3475: Support use of fast double parse
  (2.14.0)
  * Contributed #3530: Change LRUMap to just evict one entry when maxEntries reached
  (2.14.0)
  * Contributed #3837: Set transformer factory attributes to improve protection against XXE
  (2.14.3)
  - And NUMEROUS other contributions not listed here! (for 2.15 and above)

Igor Shymko (ancane@github)
  * Contributed #3500: Add optional explicit `JsonSubTypes` repeated names check
  (2.14.0)

Jordi Ortolá Ankum (Tomasito665@github)
  * Contributed #3013: Allow disabling Integer to String coercion via `CoercionConfig`
  (2.14.0)
  * Contributed #3503: `StdDeserializer` coerces ints to floats even if configured to fail
  (2.14.0)
  * Contributed #3613: Implement `float` and `boolean` to `String` coercion config
  (2.14.0)

Felix Vaughan (FelixVaughan01@github)
  * Contributed #3212: Add method `ObjectMapper.copyWith(JsonFactory)`
  (2.14.0)

Arnaud Solé (Bluexin@github)
  * Contributed #3505: Fix deduction deserializer with DefaultTypeResolverBuilder
  (2.14.0)

Richard Kwasnicki (Richie94@github)
  * Contributed #3609: Allow non-boolean return type for "is-getters" with
  `MapperFeature.ALLOW_IS_GETTERS_FOR_NON_BOOLEAN`
  (2.14.0)

Joachim Durchholz (toolforger@github)
  * Requested #3633: Expose `translate()` method of standard `PropertyNamingStrategy`
   implementations
  (2.14.0)

Andrej Mitrovic (AndrejMitrovic@github)
  * Reported #3655: `Enum` values can not be read from single-element array even with
    `DeserializationFeature.UNWRAP_SINGLE_VALUE_ARRAYS`
  (2.14.1)

Moritz Halbritter (mhalbritter@github)
  * Reported #3665: `ObjectMapper` default heap consumption increased significantly
    from 2.13.x to 2.14.0
  (2.14.1)

Philippe Marschall (marschall@github)
  * Contributed #3699: Allow custom `JsonNode` implementations
  (2.14.2)

Gili Tzabari (cowwoc@github)
  * Reported #3063: `@JsonValue` fails for Java Record
  (2.14.2)

Yury Molchan (yurkom@github)
  * Contributed #4121: Preserve the original component type in merging to an array
  (2.14.4)

Joo Hyuk Kim (JooHyukKim@github)
  * Contributed #2536: Add `EnumFeature.READ_ENUM_KEYS_USING_INDEX` to work with
    existing "WRITE_ENUM_KEYS_USING_INDEX"
   (2.15.0)
  * Contributed #2667: Add `@EnumNaming`, `EnumNamingStrategy` to allow use of naming
    strategies for Enums
   (2.15.0)
  * Contributed fix for #2968: Deserialization of `@JsonTypeInfo` annotated type fails with
    missing type id even for explicit concrete subtypes
   (2.15.0)
  * Contributed #3053: Allow serializing enums to lowercase (`EnumFeature.WRITE_ENUMS_TO_LOWERCASE`)
   (2.15.0)
  * Contributed #3566: Cannot use both `JsonCreator.Mode.DELEGATING` and `JsonCreator.Mode.PROPERTIES`
    static creator factory methods for Enums
   (2.15.0)
  * Contributed #3638: Case-insensitive and number-based enum deserialization are
    (unnecessarily) mutually exclusive
   (2.15.0)
  * Contributed #3814: Enhance `StdNodeBasedDeserializer` to support `readerForUpdating`
   (2.15.0)
  * Contributed #3819: Add convenience method `SimpleBeanPropertyFilter.filterOutAll()` as
    counterpart of `serializeAll()`
   (2.15.0)
  - And NUMEROUS other contributions not listed here! (for 2.16 and above)

Vojtěch Knyttl (knyttl@github)
  * Requested #3053: Allow serializing enums to lowercase (`EnumFeature.WRITE_ENUMS_TO_LOWERCASE`)
   (2.15.0)

Phil Gref (pgrefviau@github)
  * Reported #3638: Case-insensitive and number-based enum deserialization are
   (unnecessarily) mutually exclusive
  (2.15.0)

Hervé Boutemy (hboutemy@github)
  * Contributed fix for #3680: Timestamp in classes inside jar showing 02/01/1980
  (2.15.0)

Sim Yih Tsern (yihtsern@github)
 * Contributed fix for #2974: Null coercion with `@JsonSetter` does not work with `java.lang.Record`
  (2.15.0)
 * Contributed fix for #2992: Properties naming strategy do not work with Record
  (2.15.0)
 * Contributed fix for #3180: Support `@JsonCreator` annotation on record classes
  (2.15.0)
 * Contributed fix for #3297: `@JsonDeserialize(converter = ...)` does not work with Records
  (2.15.0)
 * Contributed fix for #3342: `JsonTypeInfo.As.EXTERNAL_PROPERTY` does not work with record wrappers
  (2.15.0)
 * Contributed fix for #3894: Only avoid Records fields detection for deserialization
  (2.15.1)
 * Contributed fix for #3897: 2.15.0 breaks deserialization when POJO/Record only has a
   single field and is marked `Access.WRITE_ONLY`
  (2.15.1)
 * Contributed fix for #3968: Records with additional constructors failed to deserialize
  (2.15.3)
 ... and many more (as of 2.18)

Ajay Siwach (Siwach16@github)
  * Contributed #3637: Add enum features into `@JsonFormat.Feature`
   (2.15.0)

Zhenyu Luo (luozhenyu@github)
  * Contributed #3745: Deprecate classes in package `com.fasterxml.jackson.databind.jsonschema`
   (2.15.0)

Christoph Schulz (ciis0@github)
  * Reported #3771: Classloader leak: DEFAULT_ANNOTATION_INTROSPECTOR holds annotation reference
   (2.15.0)

Patrick Strawderman (kilink@github)
  * Requested #2968: Deserialization of `@JsonTypeInfo` annotated type fails with
  missing type id even for explicit concrete subtypes
   (2.15.0)
  * Reported #3816: TokenBuffer does not implement writeString(Reader reader, int len)
   (2.15.0)

Matt Nelson (mattnelson@github)
  * Requested #3814: Enhance `StdNodeBasedDeserializer` to support `readerForUpdating`
   (2.15.0)

Steve Storey (stevestorey@github)
  * Contributed #3853: Add `MapperFeature.REQUIRE_TYPE_ID_FOR_SUBTYPES` to enable/disable
    strict subtype Type Id handling
   (2.15.0)

Matteo Bertozzi (matteobertozzi@github)
  * Reported #3895: 2.15.0 breaking behaviour change for records and Getter Visibility
   (2.15.1)

Antti Lampinen (arlampin@github)
 * Reported #3897: 2.15.0 breaks deserialization when POJO/Record only has a single field
   and is marked `Access.WRITE_ONLY`
  (2.15.1)
  * Reported #3897: 2.15.0 breaks deserialization when POJO/Record only has a single field
    and is marked `Access.WRITE_ONLY`
   (2.15.1)
  * Reported #4724: Deserialization behavior change with Records, `@JsonCreator` and
   `@JsonValue` between 2.17 and 2.18
   (2.18.1)

Dmitry Bolotin (dbolotin@github)
  * Reported #1172: `@JsonView` doesn't work with `@JsonCreator`
   (2.15.4)

Kevin Baes (BaesKevin@github)
 * Reported #3251: Generic class with generic field of runtime type `Double` is deserialized
   as `BigDecimal` when used with `@JsonTypeInfo` and `JsonTypeInfo.As.EXISTING_PROPERTY`
 (2.16.0)

John Hendrikx (hjohn@github)
 * Reported #3277: Combination of `@JsonUnwrapped` and `@JsonAnySetter` results in `BigDecimal`
  instead of `Double`
 (2.16.0)

David Schlosnagle (schlosna@github)
 * Contributed #4008: Optimize `ObjectNode` findValue(s) and findParent(s) fast paths
  (2.16.0)

Philipp Kräutli (pkraeutli@github)
 * Reported #4009: Locale "" is deserialised as `null` if `ACCEPT_EMPTY_STRING_AS_NULL_OBJECT`
   is enabled
  (2.16.0)

iProdigy (iProdigy@github)
 * Contributed #4036: Use `@JsonProperty` for Enum values also when `READ_ENUMS_USING_TO_STRING`
   enabled
  (2.16.0)
 * Contributed #4037: Fix `Enum` deserialization to use `@JsonProperty`, `@JsonAlias` even if
   `EnumNamingStrategy` used
  (2.16.0)
 * Contributed #4039: Use `@JsonProperty` and lowercase feature when serializing Enums despite
   using toString()
  (2.16.0)
 * Contributed #4040: Use `@JsonProperty` over `EnumNamingStrategy` for Enum serialization
  (2.16.0)
 * Contributed fix #4041: Actually cache EnumValues#internalMap
  (2.16.0)

Jason Laber (jlaber@github)
 * Reported #3948: `@JsonIgnore` no longer works for transient backing fields
  (2.16.0)

Andreas Zahnen (azahnen@github)
 * Reported #4078: `java.desktop` module is no longer optional
  (2.16.0)

Omar Aloraini (ooraini@github)
 * Requested #4061: Add JsonTypeInfo.Id.SIMPLE_NAME which defaults type id
   to `Class.getSimpleName()`
  (2.16.0)

Naoki Takezoe (takezoe@github)
 * Contributed #4144: Log WARN if deprecated subclasses of `PropertyNamingStrategy`
   is used
  (2.16.0)

Garret Wilson (garretwilson@github)
 * Reported #4153: Deprecated `ObjectReader.withType(Type)` has no direct
   replacement; need `forType(Type)`
  (2.16.0)

Jan Pachol (janpacho@github)
 * Reported #4175: Exception when deserialization of `private` record with
   default constructor
  (2.16.0)

Pieter Dirk Soels (Badbond@github)
 * Reported #4302: Problem deserializing some type of Enums when using
  `PropertyNamingStrategy`
  (2.16.2)

Stephane Bailliez (sbailliez@github)
 * Reported #4409: Deserialization of enums with name defined with different cases
   leads to `InvalidDefinitionException`: Multiple fields representing property
  (2.16.2)

Guillaume Jardillier (Mugiwara84@github)
 * Reported #4564: Possible 2.16.0 Enum-as-JSON-Object serialization regression
  (2.16.3)

Muhammad Khalikov (mukham12@github)
 * Contributed fix for #4209: Make `BeanDeserializerModifier`/`BeanSerializerModifier`
   implement `java.io.Serializable`
  (2.17.0)

Eduard Dudar (edudar@github)
 * Contributed #4299: Some `Collection` and `Map` fallbacks don't work in GraalVM native image
  (2.17.0)

Jesper Blomquist (jebl01@github)
 * Contributed #4393: Deserialize `java.util.UUID` encoded as Base64 and base64Url with or
   without padding
  (2.17.0)

András Péteri (apeteri@github)
 * Suggested #4416: Deprecate `JsonNode.asText(String)`
  (2.17.0)

Kyrylo Merzlikin (kirmerzlikin@github)
 * Contributed fix for #2543: Introspection includes delegating ctor's
   only parameter as a property in `BeanDescription`
  (2.17.0)

Miguel Mendes Ruiz (migmruiz@github)
 * Reported #4428: `ByteBuddy` scope went beyond `test` in version 2.17.0
  (2.17.1)

Oddbjørn Kvalsund (oddbjornkvalsund@github)
 * Reported, contributed fix for #4430: Use `ReentrantLock` instead of `synchronized`
   in `DeserializerCache` to avoid deadlock on pinning
  (2.17.1)

Peter Levart (plevart@github)
 * Reported, contributed fix for #4575: StdDelegatingSerializer does not consider
   a Converter that may return null for a non-null input
  (2.17.2)

Susan Witts (susanw1@github)
 * Reported #4607: `MismatchedInput`: No Object Id found for an instance of X to
   assign to property '@id'
  (2.17.2)

Ulf Dreyer (@u3r)
 * Reported #4085: `@JsonView` does not work on class-level for records
  (2.18.0)

Mark Herkrath (@herkrath)
 * Reported #4356: `BeanDeserializerModifier::updateBuilder()` doesn't work for
   beans with Creator methods
  (2.18.0)

David Moten (@davidmoten)
 * Contributed #4453: Allow JSON Integer to deserialize into a single-arg constructor of
   parameter type `double`
  (2.18.0)

Teodor Danciu (@teodord)
 * Reported #4464: When `Include.NON_DEFAULT` setting is used, `isEmpty()` method is
   not called on the serializer
  (2.18.0)

Matthew Luckam (@mluckam)
 * Contributed #4483: Remove `final` on method BeanSerializer.serialize()
  (2.18.0)

Alexandre Jacob (@ajacob)
 * Reported #4545: Unexpected deserialization behavior with `@JsonCreator`,
   `@JsonProperty` and javac `-parameters`
  (2.18.0)

Eduard Gomoliako (@Gems)
 * Reported #4602: Possible wrong use of _arrayDelegateDeserializer in
   BeanDeserializerBase::deserializeFromObjectUsingNonDefault()
  (2.18.0)

Mathijs Vogelzang (@mathijs81)
 * Reported #4678: Java records don't serialize with `MapperFeature.REQUIRE_SETTERS_FOR_GETTERS`
  (2.18.0)

Rikkarth (@rikkarth)
 * Contributed #4709: Add `JacksonCollectors` with `toArrayNode()` implementation
  (2.18.0)

Maxim Valeev (@MaximValeev)
 * Reported #4508: Deserialized JsonAnySetter field in Kotlin data class is null
  (2.18.1)

wrongwrong (@k163377)
 * Contributed #4749: Fixed problem in StdDelegatingSerializer#serializeWithType where final serializer lookup was done
   on the pre-converted value when _delegateSerializer was null
  (2.18.1)

Mike Minicki (@martel)
 * Reported #4788: `EnumFeature.WRITE_ENUMS_TO_LOWERCASE` overrides `@JsonProperty` values
<<<<<<< HEAD
  (2.18.2)

@SandeepGaur2016
 * Contributed fix for #2461: Nested `@JsonUnwrapped` property names not correctly handled
  (2.19.0)

Geoffrey Grebert (@ggrebert)
 * Contributed #2951: Allow inverting `@JsonProperty(access=)` so it can work differently
   on server side and client side
  (2.19.0)

Konstantin Maliuga (@badoken)
 * Contributed #4674: Allow setting global enum naming strategy similar to property naming strategy
  (2.19.0)

Lars Benedetto (@lbenedetto)
 * Contributed #4676: Support other enum naming strategies than camelCase
  (2.19.0)
=======
  (2.18.2)
>>>>>>> 440dc473
<|MERGE_RESOLUTION|>--- conflicted
+++ resolved
@@ -1842,13 +1842,12 @@
   (2.18.1)
 
 wrongwrong (@k163377)
- * Contributed #4749: Fixed problem in StdDelegatingSerializer#serializeWithType where final serializer lookup was done
-   on the pre-converted value when _delegateSerializer was null
+ * Contributed #4749: Fixed problem in StdDelegatingSerializer#serializeWithType where final
+   serializer lookup was done on the pre-converted value when _delegateSerializer was null
   (2.18.1)
 
 Mike Minicki (@martel)
  * Reported #4788: `EnumFeature.WRITE_ENUMS_TO_LOWERCASE` overrides `@JsonProperty` values
-<<<<<<< HEAD
   (2.18.2)
 
 @SandeepGaur2016
@@ -1866,7 +1865,4 @@
 
 Lars Benedetto (@lbenedetto)
  * Contributed #4676: Support other enum naming strategies than camelCase
-  (2.19.0)
-=======
-  (2.18.2)
->>>>>>> 440dc473
+  (2.19.0)