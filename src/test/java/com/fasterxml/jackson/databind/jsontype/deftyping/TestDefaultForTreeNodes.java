--- conflicted
+++ resolved
@@ -20,13 +20,8 @@
      */
 
     private final ObjectMapper DEFAULT_MAPPER = jsonMapperBuilder()
-<<<<<<< HEAD
-            .enableDefaultTyping(NoCheckSubTypeValidator.instance,
+            .activateDefaultTyping(NoCheckSubTypeValidator.instance,
                     DefaultTyping.NON_FINAL, JsonTypeInfo.As.PROPERTY)
-=======
-            .activateDefaultTyping(NoCheckSubTypeValidator.instance,
-                ObjectMapper.DefaultTyping.NON_FINAL, JsonTypeInfo.As.PROPERTY)
->>>>>>> ac787903
             .build();
 
     public void testValueAsStringWithDefaultTyping() throws Exception
