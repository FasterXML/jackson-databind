--- conflicted
+++ resolved
@@ -35,13 +35,8 @@
         try {
             /*p =*/ mapper.readValue("{\"x\":2}", FixedPoint.class);
             fail("Should not try to use final field");
-<<<<<<< HEAD
-        } catch (JsonMappingException e) {
+        } catch (UnrecognizedPropertyException e) {
             verifyException(e, "Unrecognized property \"x\"");
-=======
-        } catch (UnrecognizedPropertyException e) {
-            verifyException(e, "unrecognized field \"x\"");
->>>>>>> db3aefb6
         }
     }
     
@@ -62,13 +57,8 @@
         try {
             p = mapper.readValue(JSON,  Point.class);
             fail("Should not succeeed");
-<<<<<<< HEAD
-        } catch (JsonMappingException e) {
+        } catch (UnrecognizedPropertyException e) {
             verifyException(e, "Unrecognized property \"x\"");
-=======
-        } catch (UnrecognizedPropertyException e) {
-            verifyException(e, "unrecognized field \"x\"");
->>>>>>> db3aefb6
         }
     }
 }