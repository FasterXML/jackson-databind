Here are people who have contributed to the development of Jackson JSON processor
databind core component, version 2.x
(version numbers in brackets indicate release in which the problem was fixed)

(note: for older credits, check out release notes for 1.x versions)

Tatu Saloranta, tatu.saloranta@iki.fi: author

Pascal Glinas:
  * Contributed fixes to 'MappingIterator' handling (Pull#58 and Pull#59)
   (2.1.0)
  * Reported #220: ContainerNode missing 'createNumber(BigInteger)'
   (2.2.2)

Joern Huxhorn: (huxi@github)
  * Suggested [JACKSON-636]: Add 'SerializationFeature.ORDER_MAP_ENTRIES_BY_KEYS' to allow
    forced sorting of Maps during serialization
   (2.0.0)
  * Reported #479: NPE on trying to deserialize a `String[]` that contains null
   (2.4.1)

James Roper:
 * Requested [JACKSON-732]: Allow 'AnnotationIntrospector.findContentDeserializer()'
    (and similar) to return instance, not just Class<?> for instance
  (2.0.0)
 * Suggested [JACKSON-800]: Adding a method for letting modules register
    DeserializationProblemHandlers
  (2.0.0)

Casey Lucas:
 * Reported [JACKSON-798]: Problem with external type id, creators
  (2.0.0)

Tammo van Lessen:
 * Reported [JACKSON-811]: Problems with @JsonIdentityInfo, abstract types
  (2.0.0)
 * Reported [JACKSON-814]: Parsing RFC822/RFC1123 dates failes on non-US locales
  (2.0.0)

Raymond Myers:
 * Suggested [JACKSON-810]: Deserialization Feature: Allow unknown Enum values via
    'DeserializationFeature.READ_UNKNOWN_ENUM_VALUES_AS_NULL'
  (2.0.0)

Ryan Gardner:
 * Contributed #5 -- Add support for maps with java.util.Locale keys
    to the set of StdKeyDeserializers
  (2.0.1)

Razvan Dragut:
 * Suggested [JACKSON-850]: Allow use of zero-arg factory methods as "default creator"
  (2.1.0)

Duncan Atkinson:
 * Reported [JACKSON-851]: State corruption with ObjectWriter, DefaultPrettyPrinter
  (2.1.0)

Mark Wolfe:
 * Suggested #45: Add `@JsonNaming()` for per-class naming strategy overrides
  (2.1.0)

Dmitry Katsubo:
 * Contributed patch for #65: Add getters to `ObjectMapper`, DeserializationContext,
   DeserializationFactory.
  (2.1.0)

Francis Galiegue:
 * Reported #93 (and suggested fix): bug in `ObjectMapper.setAll(...)'
  implementation
  (2.1.1)
 * Reported #433: `ObjectMapper`'s `.valueToTree()` wraps `JsonSerializable` objects
  into a POJONode
  (2.3.3)
 * Contributed #434: Ensure that DecimalNodes with mathematically equal values are equal
  (2.4.0)

kelaneren@github:
 * Reported #157, contributed unit test: NPE when registering same module twice.
  (2.1.4)

Eric Tschetter (cheddar@github):
  * Reported issues #166, #167, #170 (regressions from 1.9.x to 2.x)
   (2.1.4)

Thierry D (thierryd@github)
  * Reported #214: Problem with LICENSE, NOTICE, Android packaging
   (2.2.2)

Luke G-H (lukegh@github)
  * Reported #223: Duplicated nulls with @JsonFormat(shape=Shape.ARRAY)
   (2.2.2)

Karl Moore (karldmoore@github)
  * Reported #217: JsonProcessingExceptions not all wrapped as expected
   (2.2.2)

David Phillips:
  * Requested #308: Improve serialization and deserialization speed of `java.util.UUID`
   (2.3.0)

Seth Pellegrino (jivesoft):
  * Contributed #317: Fix `JsonNode` support for nulls bound to	`ObjectNode`, `ArrayNode`
   (2.3.0)

Florian Schoppmann (fschopp@github)
  * Reported #357: StackOverflowError with contentConverter that returns array type
   (2.7.0)
  * Reported #358: `IterableSerializer` ignoring	annotated content serializer
   (2.3.1)
  * Reported #359: Converted object not using explicitly annotated serializer
   (2.4.0)

Martin Traverso:
  * Reported #406: Cannot use external type id + @JsonTypeIdResolver
   (2.3.2)

Matthew Morrissette:
  * Contributed #381: Allow inlining/unwrapping of value from single-component JSON array
   (2.4.0)

Will Palmeri: (wpalmeri@github)
  * Contributed #407: Make array and Collection serializers use configured value null handler
   (2.4.0)

Cemalettin Koc: (cemo@github)
  * Reported #353: Problems with polymorphic types, `JsonNode` (related to #88)
   (2.4.0)

Ben Fagin: (UnquietCode@github)
  * Suggested #442: Make `@JsonUnwrapped` indicate property inclusion
   (2.4.0)
  * Contributed #81/#455: Allow use of @JsonUnwrapped with typed (@JsonTypeInfo) classes,
    provided that (new) feature `SerializationFeature.FAIL_ON_UNWRAPPED_TYPE_IDENTIFIERS`
    is disabled
   (2.4.0)

Chris Cleveland:
  * Suggested #463: Add 'JsonNode.asText(String defaultValue)`
   (2.4.0)

Benson Margulies:
  * Reported #467: Unwanted POJO's embedded in tree via serialization to tree
   (2.4.0)
  * Reported #601: ClassCastException for a custom serializer for enum key in `EnumMap`
   (2.4.4)
  * Contributed 944: Failure to use custom deserializer for key deserializer
   (2.6.3)

Steve Sanbeg: (sanbeg@github)
  * Contributed #482: Make date parsing error behavior consistent with JDK
   (2.4.1)

Ian Barfield: (tea-dragon@github)
  * Reported #580: delegate deserializers choke on a (single) abstract/polymorphic parameter
   (2.4.4)
  * Reported #844: Using JsonCreator still causes invalid path references in JsonMappingException
   (2.5.5)

Eugene Lukash
  * Reported #592: Wrong `TokenBuffer` delegate deserialization using `@JsonCreator`
   (2.4.4)

Fernando Otero (zeitos@github)
  * Contributed fix for #610: Problem with forward reference in hierarchies
   (2.4.4)

Lovro Pandžić (lpandzic@github)
  * Reported #421: @JsonCreator not used in case of multiple creators with parameter names
   (2.5.0)

Adam Stroud (adstro@github)
  * Contributed	#576: Add fluent API for adding mixins
   (2.5.0)

David Fleeman (fleebytes@github)
  * Contributed #528 implementation: Add support for `JsonType.As.EXISTING_PROPERTY`
   (2.5.0)

Aurélien Leboulanger (herau@github)
  * Contributed improvement for #597: Improve error messaging for cases	where JSON Creator
    returns null (which is illegal)
   (2.5.0)

Michael Spiegel (mspiegel@githib)
  * Contributed #636: `ClassNotFoundException` for classes not (yet) needed during serialization
   (2.5.0)

Michael Ressler (mressler@github)
  * Contributed #566: Add support for case-insensitive deserialization
   (`MapperFeature.ACCEPT_CASE_INSENSITIVE_PROPERTIES`)
   (2.5.0)

Konstantin Labun (kulabun@github)
  * Reported #647: Deserialization fails when @JsonUnwrapped property contains an object with same property name
   (2.5.0)

Christopher Smith (chrylis@github)
  * Reported #594: `@JsonValue` on enum not used when enum value is a Map key
   (2.5.0)

Alexandre Santana Campelo (alexqi200@github):
  * Contributed #671: Adding `java.util.Currency` deserialization support for maps
   (2.5.1)

Zoltan Farkas (zolyfarkas@github)
  * Reported #674: Spring CGLIB proxies not handled as intended
   (2.5.1)

Ludevik@github:
  * Reported #682: Class<?>-valued Map keys not serialized properly
   (2.5.1)

Antibrumm@github:
  * Reported #691: Jackson 2.5.0. NullSerializer for MapProperty failing
   (2.5.2)
  * Reported #984: JsonStreamContexts are not build the same way for write.. and convert methods
   (2.6.4)

Shumpei Akai (flexfrank@github)
  * Reported #703: Multiple calls to ObjectMapper#canSerialize(Object.class) returns different values
   (2.5.2)

Francisco A. Lozano (flozano@github)
  * Contributed fix for #703 (see above)
   (2.5.2)

Dylan Scott (dylanscott@github)
  * Reported #738: #738: @JsonTypeInfo non-deterministically ignored in 2.5.1 (concurrency
    issue)
   (2.5.2)

Alain Gilbert (agilbert314@github)
  * Reporter, contributed #766: Fix Infinite recursion (StackOverflowError) when
    serializing a SOAP object
   (2.5.3)

Alexey Gavrilov (Alexey1Gavrilov@github)
  * Reported, contributed fix for #761: Builder deserializer: in-compatible type exception
    when return type is super type
   (2.5.3)

Dmitry Spikhalskiy (Spikhalskiy@github)
  * Reported #731, suggested the way to fix it: XmlAdapter result marshaling error in
    case of ValueType=Object
   (2.5.3)

John Meyer (jpmeyer@github)
  * Reported, contributed fix for #745: EnumDeserializer.deserializerForCreator() fails
    when used to deserialize a Map key
   (2.5.3)

Andrew Duckett (andrewduckett@github)
  * Reported #771: Annotation bundles ignored when added to Mixin
   (2.5.4)

Charles Allen:
  * Contributed #785: Add handlings for classes which are available in
    `Thread.currentThread().getContextClassLoader()`
   (2.5.4)

Andrew Goodale (newyankeecodeshop@github)
  * Contributed #816: Allow date-only ISO strings to have no time zone
   (2.5.4)

Kamil Benedykciński (Kamil-Benedykcinski@github)
  * Contributed #801: Using `@JsonCreator` cause generating invalid path reference
   in `JsonMappingException`
   (2.5.4)

Chi Kim (chikim79@github)
  * Reported #878: serializeWithType on BeanSerializer does not setCurrentValue
   (2.5.5 / 2.6.1)

Charles Allen (drcrallen@github):
  * Reported #696: Copy constructor does not preserve `_injectableValues`
   (2.6.0)

Chris Pimlott (pimlottc@github):
  * Suggested #348: ObjectMapper.valueToTree does not work with @JsonRawValue
   (2.6.0)

Laird Nelson (ljnelson@github)
  * Suggested #688: Provide a means for an ObjectMapper to discover mixin annotation
    classes on demand
   (2.6.0)

Derk Norton (derknorton@github)
  * Suggested #689: Add `ObjectMapper.setDefaultPrettyPrinter(PrettyPrinter)`
   (2.6.0)

Michal Letynski (mletynski@github)
  * Suggested #296: Serialization of transient fields with public getters (add
    MapperFeature.PROPAGATE_TRANSIENT_MARKER)
   (2.6.0)

Jeff Schnitzer (stickfigure@github)
  * Suggested #504: Add `DeserializationFeature.USE_LONG_FOR_INTS`
   (2.6.0)

Jerry Yang (islanderman@github)
  * Contributed #820: Add new method for `ObjectReader`, to bind from JSON Pointer position
   (2.6.0)

Lars Pfannenschmidt (larsp@github)
  * Contributed #826: Replaced synchronized HashMap with ConcurrentHashMap in
   TypeDeserializerBase._findDeserializer
   (2.6.0)

Stephen A. Goss (thezerobit@github)
  * Contributed #828: Respect DeserializationFeatures.WRAP_EXCEPTIONS in CollectionDeserializer
   (2.6.0)

Andy Wilkinson (wilkinsona@github)
  * Reported #889: Configuring an ObjectMapper's DateFormat changes time zone
   (2.6.1)

lufe66@github:
  * Reported 894: When using withFactory on ObjectMapper, the created Factory has a TypeParser
    which still has the original Factory
   (2.6.2)

Daniel Walker (dsw2127@github)
  * Reported, contributed fix for #913: `ObjectMapper.copy()` does not preserve
   `MappingJsonFactory` features
   (2.6.2)

Sadayuki Furuhashi (frsyuki@github)
  * Reported #941: Deserialization from "{}" to ObjectNode field causes
    "out of END_OBJECT token" error
   (2.6.3)

David Haraburda (dharaburda@github)
  * Contributed #918: Add `MapperFeature.ALLOW_EXPLICIT_PROPERTY_RENAMING`
   (2.7.0)

Sergio Mira (Sergio-Mira@github)
  * Contributed #940: Add missing `hashCode()` implementations for `JsonNode` types that did not have them
   (2.6.3)

Andreas Pieber (anpieber@github)
  * Reported #939: Regression: DateConversionError in 2.6.x	
   (2.6.3)

Jesse Wilson (swankjesse@github)
  * Contributed #948: Support leap seconds, any number of millisecond digits for ISO-8601 Dates.
   (2.6.3)
  * Contributed #949: Report the offending substring when number parsing fails
   (2.6.3)

Warren Bloomer (stormboy@github)
  * Reported #942: Handle null type id for polymorphic values that use external type id
   (2.6.3)

Ievgen Pianov (pyanoveugen@github)
  * Reported #989: Deserialization from "{}" to java.lang.Object causes "out of END_OBJECT token" error
   (2.6.3)

Jayson Minard (apatrida@github)
  * Reported #1005: Synthetic constructors confusing Jackson data binding
   (2.6.4)

David Bakin (david-bakin@github)
  * Reported #1013: `@JsonUnwrapped` is not treated as assuming `@JsonProperty("")`
   (2.6.4)
<<<<<<< HEAD
  * Suggested #1011: Change ObjectWriter::withAttributes() to take a Map with some kind of wildcard types
   (2.7.0)

Miles Kaufmann (milesk-amzn@github)
  * Reported #432: `StdValueInstantiator` unwraps exceptions, losing context
   (2.7.0)

Thomas Mortagne (tmortagne@github)
  * Suggested #857: Add support for java.beans.Transient
   (2.7.0)

Jonas Konrad (yawkat@github)
  * Suggested #905: Add support for `@ConstructorProperties`
   (2.7.0)

Jirka Kremser (Jiri-Kremser@github)
  * Suggested #924: SequenceWriter.writeAll() could accept Iterable
   (2.7.0)

Daniel Mischler (danielmischler@github)
  * Requested #963: Add PropertyNameStrategy `KEBAB_CASE`
   (2.7.0)

Shumpei Akai (flexfrank@github)
  * Reported #978: ObjectMapper#canSerialize(Object.class) returns false even though
   FAIL_ON_EMPTY_BEANS is disabled
   (2.7.0)
=======

Dmitry Romantsov (DmRomantsov@github)
  * Reported #1036: Problem with case-insensitive deserialization
   (2.6.4)
>>>>>>> 5aece767
<|MERGE_RESOLUTION|>--- conflicted
+++ resolved
@@ -362,9 +362,12 @@
 David Bakin (david-bakin@github)
   * Reported #1013: `@JsonUnwrapped` is not treated as assuming `@JsonProperty("")`
    (2.6.4)
-<<<<<<< HEAD
   * Suggested #1011: Change ObjectWriter::withAttributes() to take a Map with some kind of wildcard types
    (2.7.0)
+
+Dmitry Romantsov (DmRomantsov@github)
+  * Reported #1036: Problem with case-insensitive deserialization
+   (2.6.4)
 
 Miles Kaufmann (milesk-amzn@github)
   * Reported #432: `StdValueInstantiator` unwraps exceptions, losing context
@@ -389,10 +392,4 @@
 Shumpei Akai (flexfrank@github)
   * Reported #978: ObjectMapper#canSerialize(Object.class) returns false even though
    FAIL_ON_EMPTY_BEANS is disabled
-   (2.7.0)
-=======
-
-Dmitry Romantsov (DmRomantsov@github)
-  * Reported #1036: Problem with case-insensitive deserialization
-   (2.6.4)
->>>>>>> 5aece767
+   (2.7.0)