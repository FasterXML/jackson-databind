--- conflicted
+++ resolved
@@ -49,15 +49,9 @@
             JavaType type)
         throws JsonMappingException
     {
-<<<<<<< HEAD
-        /* We don't need full deserialization information, just need to
-         * know creators.
-         */
+        // We don't need full deserialization information, just need to know creators.
         BeanDescription beanDesc = ctxt.introspect(type);
-=======
-        // We don't need full deserialization information, just need to know creators.
-        BeanDescription beanDesc = config.introspect(type);
->>>>>>> 555cbeb0
+
         // Ok, so: can we find T(String) constructor?
         Constructor<?> ctor = beanDesc.findSingleArgConstructor(String.class);
         if (ctor != null) {
