--- conflicted
+++ resolved
@@ -316,14 +316,6 @@
                 ((_unwrapSingle == null) &&
                         ctxt.isEnabled(DeserializationFeature.ACCEPT_SINGLE_VALUE_AS_ARRAY));
         if (!canWrap) {
-<<<<<<< HEAD
-            // One exception; byte arrays are generally serialized as base64, so that should be handled
-            JsonToken t = p.currentToken();
-            if (t == JsonToken.VALUE_STRING
-                    // note: not `byte[]`, but `Byte[]` -- former is primitive array
-                    && _elementClass == Byte.class) {
-                return deserializeFromBase64(p, ctxt);
-=======
             // 2 exceptions with Strings:
             if (p.hasToken(JsonToken.VALUE_STRING)) {
                 // One exception; byte arrays are generally serialized as base64, so that should be handled
@@ -333,7 +325,6 @@
                 }
                 // Second: empty (and maybe blank) String
                 return _deserializeFromString(p, ctxt);
->>>>>>> e8371bd1
             }
             return (Object[]) ctxt.handleUnexpectedToken(_containerType, p);
         }
