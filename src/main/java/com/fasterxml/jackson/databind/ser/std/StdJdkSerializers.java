--- conflicted
+++ resolved
@@ -47,32 +47,7 @@
         if ((raw == Void.class) || (raw == Void.TYPE)) { 
             return NullSerializer.instance;
         }
-        if (raw.getName().startsWith("java.sql."))  {
-            return _findSqlType(raw);
-        }
         return null;
-    }
-
-<<<<<<< HEAD
-    private static JsonSerializer<?> _findSqlType(Class<?> raw) {
-        try {
-            // note: timestamps are very similar to java.util.Date, thus serialized as such
-            if (raw == java.sql.Timestamp.class) {
-                return DateSerializer.instance;
-            }
-            if (raw == java.sql.Date.class) {
-                return new SqlDateSerializer();
-            }
-            if (raw == java.sql.Time.class) {
-                return new SqlTimeSerializer();
-            }
-        } catch (NoClassDefFoundError e) {
-            // nothing much we can do here; could log, but probably not useful for now.
-        }
-        return null;
-=======
-        return sers.entrySet();
->>>>>>> 7d567cf7
     }
 
     /*
