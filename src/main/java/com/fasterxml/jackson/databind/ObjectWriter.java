package com.fasterxml.jackson.databind;

import java.io.*;
import java.nio.file.Path;
import java.text.*;
import java.util.Locale;
import java.util.Map;
import java.util.TimeZone;

import com.fasterxml.jackson.core.*;
import com.fasterxml.jackson.core.exc.WrappedIOException;
import com.fasterxml.jackson.core.io.CharacterEscapes;
import com.fasterxml.jackson.core.io.SegmentedStringWriter;
import com.fasterxml.jackson.core.type.TypeReference;
import com.fasterxml.jackson.core.util.*;

import com.fasterxml.jackson.databind.cfg.ContextAttributes;
<<<<<<< HEAD
import com.fasterxml.jackson.databind.cfg.GeneratorSettings;
import com.fasterxml.jackson.databind.cfg.SerializationContexts;
=======
import com.fasterxml.jackson.databind.cfg.DatatypeFeature;
>>>>>>> a8a233f2
import com.fasterxml.jackson.databind.jsonFormatVisitors.JsonFormatVisitorWrapper;
import com.fasterxml.jackson.databind.jsontype.TypeSerializer;
import com.fasterxml.jackson.databind.node.ArrayNode;
import com.fasterxml.jackson.databind.node.ObjectNode;
import com.fasterxml.jackson.databind.ser.*;
import com.fasterxml.jackson.databind.ser.impl.TypeWrappedSerializer;
import com.fasterxml.jackson.databind.type.TypeFactory;
import com.fasterxml.jackson.databind.util.ClassUtil;
import com.fasterxml.jackson.databind.util.TokenBuffer;

/**
 * Builder object that can be used for per-serialization configuration of
 * serialization parameters, such as JSON View and root type to use.
 * (and thus fully thread-safe with no external synchronization);
 * new instances are constructed for different configurations.
 * Instances are initially constructed by {@link ObjectMapper} and can be
 * reused in completely thread-safe manner with no explicit synchronization
 */
public class ObjectWriter
    implements Versioned
    // NOTE: since 3.x, NO LONGER JDK Serializable
{
    /*
    /**********************************************************************
    /* Immutable configuration from ObjectMapper
    /**********************************************************************
     */

    /**
     * General serialization configuration settings
     */
    protected final SerializationConfig _config;

    /**
     * Factory used for constructing per-call {@link SerializerProvider}s.
     *<p>
     * Note: while serializers are only exposed {@link SerializerProvider},
     * mappers and readers need to access additional API defined by
     * {@link SerializationContextExt}
     */
    protected final SerializationContexts _serializationContexts;

    /**
     * Factory used for constructing {@link JsonGenerator}s
     */
    protected final TokenStreamFactory _generatorFactory;

    /*
    /**********************************************************************
    /* Configuration that can be changed via mutant factories
    /**********************************************************************
     */

    /**
     * Container for settings that need to be passed to {@link JsonGenerator}
     * constructed for serializing values.
     */
    protected final GeneratorSettings _generatorSettings;

    /**
     * We may pre-fetch serializer if root type
     * is known (has been explicitly declared), and if so, reuse it afterwards.
     * This allows avoiding further serializer lookups and increases
     * performance a bit on cases where readers are reused.
     */
    protected final Prefetch _prefetch;
    
    /*
    /**********************************************************************
    /* Life-cycle, constructors
    /**********************************************************************
     */

    /**
     * Constructor used by {@link ObjectMapper} for initial instantiation
     */
    protected ObjectWriter(ObjectMapper mapper, SerializationConfig config,
            JavaType rootType, PrettyPrinter pp)
    {
        _config = config;
        _serializationContexts = mapper._serializationContexts;
        _generatorFactory = mapper._streamFactory;
        _generatorSettings = (pp == null) ? GeneratorSettings.empty
                : new GeneratorSettings(pp, null, null, null);

        if (rootType == null) {
            _prefetch = Prefetch.empty;
        } else if (rootType.hasRawClass(Object.class)) {
            // 15-Sep-2019, tatu: There is no "untyped serializer", but...
            //     as per [databind#1093] we do need `TypeSerializer`
            _prefetch = Prefetch.empty.forRootType(this, rootType);
        } else {
            _prefetch = Prefetch.empty.forRootType(this, rootType.withStaticTyping());
        }
    }

    /**
     * Alternative constructor for initial instantiation by {@link ObjectMapper}
     */
    protected ObjectWriter(ObjectMapper mapper, SerializationConfig config)
    {
        _config = config;
        _serializationContexts = mapper._serializationContexts;
        _generatorFactory = mapper._streamFactory;

        _generatorSettings = GeneratorSettings.empty;
        _prefetch = Prefetch.empty;
    }

    /**
     * Alternative constructor for initial instantiation by {@link ObjectMapper}
     */
    protected ObjectWriter(ObjectMapper mapper, SerializationConfig config,
            FormatSchema s)
    {
        _config = config;

        _serializationContexts = mapper._serializationContexts;
        _generatorFactory = mapper._streamFactory;

        _generatorSettings = (s == null) ? GeneratorSettings.empty
                : new GeneratorSettings(null, s, null, null);
        _prefetch = Prefetch.empty;
    }
    
    /**
     * Copy constructor used for building variations.
     */
    protected ObjectWriter(ObjectWriter base, SerializationConfig config,
            GeneratorSettings genSettings, Prefetch prefetch)
    {
        _config = config;

        _serializationContexts = base._serializationContexts;
        _generatorFactory = base._generatorFactory;

        _generatorSettings = genSettings;
        _prefetch = prefetch;
    }

    /**
     * Copy constructor used for building variations.
     */
    protected ObjectWriter(ObjectWriter base, SerializationConfig config)
    {
        _config = config;

        _serializationContexts = base._serializationContexts;
        _generatorFactory = base._generatorFactory;

        _generatorSettings = base._generatorSettings;
        _prefetch = base._prefetch;
    }

    /**
     * Method that will return version information stored in and read from jar
     * that contains this class.
     */
    @Override
    public Version version() {
        return com.fasterxml.jackson.databind.cfg.PackageVersion.VERSION;
    }

    /*
    /**********************************************************************
    /* Helper methods to simplify mutant-factory implementation
    /**********************************************************************
     */

    /**
     * Overridable factory method called by various "withXxx()" methods
     */
    protected ObjectWriter _new(ObjectWriter base, SerializationConfig config) {
        if (config == _config) {
            return this;
        }
        return new ObjectWriter(base, config);
    }

    /**
     * Overridable factory method called by various "withXxx()" methods.
     * It assumes `this` as base for settings other than those directly
     * passed in.
     */
    protected ObjectWriter _new(GeneratorSettings genSettings, Prefetch prefetch) {
        if ((_generatorSettings == genSettings) && (_prefetch == prefetch)) {
            return this;
        }
        return new ObjectWriter(this, _config, genSettings, prefetch);
    }

    /**
     * Overridable factory method called by {@link #writeValues(OutputStream)}
     * method (and its various overrides), and initializes it as necessary.
     */
    @SuppressWarnings("resource")
    protected final SequenceWriter _newSequenceWriter(SerializationContextExt ctxt,
            boolean wrapInArray, JsonGenerator gen, boolean managedInput)
        throws JacksonException
    {
        return new SequenceWriter(ctxt, gen, managedInput, _prefetch)
            .init(wrapInArray);
    }

    /*
    /**********************************************************************
    /* Life-cycle, fluent factories for SerializationFeature
    /**********************************************************************
     */

    /**
     * Method for constructing a new instance that is configured
     * with specified feature enabled.
     */
    public ObjectWriter with(SerializationFeature feature)  {
        return _new(this, _config.with(feature));
    }

    /**
     * Method for constructing a new instance that is configured
     * with specified features enabled.
     */
    public ObjectWriter with(SerializationFeature first, SerializationFeature... other) {
        return _new(this, _config.with(first, other));
    }    

    /**
     * Method for constructing a new instance that is configured
     * with specified features enabled.
     */
    public ObjectWriter withFeatures(SerializationFeature... features) {
        return _new(this, _config.withFeatures(features));
    }    
    
    /**
     * Method for constructing a new instance that is configured
     * with specified feature disabled.
     */
    public ObjectWriter without(SerializationFeature feature) {
        return _new(this, _config.without(feature));
    }    

    /**
     * Method for constructing a new instance that is configured
     * with specified features disabled.
     */
    public ObjectWriter without(SerializationFeature first, SerializationFeature... other) {
        return _new(this, _config.without(first, other));
    }    

    /**
     * Method for constructing a new instance that is configured
     * with specified features disabled.
     */
    public ObjectWriter withoutFeatures(SerializationFeature... features) {
        return _new(this, _config.withoutFeatures(features));
    }

    /*
    /**********************************************************************
<<<<<<< HEAD
    /* Life-cycle, fluent factories for StreamWriteFeature
    /**********************************************************************
=======
    /* Life-cycle, fluent factories for DatatypeFeature (2.14+)
    /**********************************************************************
     */

    /**
     * Method for constructing a new instance that is configured
     * with specified feature enabled.
     *
     * @since 2.14
     */
    public ObjectWriter with(DatatypeFeature feature)  {
        return _new(this,  _config.with(feature));
    }

    /**
     * Method for constructing a new instance that is configured
     * with specified features enabled.
     *
     * @since 2.14
     */
    public ObjectWriter withFeatures(DatatypeFeature... features) {
        return _new(this, _config.withFeatures(features));
    }

    /**
     * Method for constructing a new instance that is configured
     * with specified feature disabled.
     *
     * @since 2.14
     */
    public ObjectWriter without(DatatypeFeature feature) {
        return _new(this, _config.without(feature));
    }

    /**
     * Method for constructing a new instance that is configured
     * with specified features disabled.
     *
     * @since 2.14
     */
    public ObjectWriter withoutFeatures(DatatypeFeature... features) {
        return _new(this, _config.withoutFeatures(features));
    }

    /*
    /**********************************************************
    /* Life-cycle, fluent factories for JsonGenerator.Feature (2.5)
    /**********************************************************
>>>>>>> a8a233f2
     */

    public ObjectWriter with(StreamWriteFeature feature)  {
        return _new(this, _config.with(feature));
    }

    public ObjectWriter withFeatures(StreamWriteFeature... features) {
        return _new(this, _config.withFeatures(features));
    }

    public ObjectWriter without(StreamWriteFeature feature) {
        return _new(this, _config.without(feature));
    }

    public ObjectWriter withoutFeatures(StreamWriteFeature... features) {
        return _new(this, _config.withoutFeatures(features));
    }

    /*
    /**********************************************************************
    /* Life-cycle, fluent factories for FormatFeature
    /**********************************************************************
     */

    public ObjectWriter with(FormatFeature feature)  {
        return _new(this, _config.with(feature));
    }

    public ObjectWriter withFeatures(FormatFeature... features) {
        return _new(this, _config.withFeatures(features));
    }

    public ObjectWriter without(FormatFeature feature) {
        return _new(this, _config.without(feature));
    }

    public ObjectWriter withoutFeatures(FormatFeature... features) {
        return _new(this, _config.withoutFeatures(features));
    }

    /*
    /**********************************************************************
    /* Life-cycle, fluent factories, type-related
    /**********************************************************************
     */

    /**
     * Method that will construct a new instance that uses specific type
     * as the root type for serialization, instead of runtime dynamic
     * type of the root object itself.
     *<p>
     * Note that method does NOT change state of this reader, but
     * rather construct and returns a newly configured instance.
     */
    public ObjectWriter forType(JavaType rootType) {
        return _new(_generatorSettings, _prefetch.forRootType(this, rootType));
    }

    /**
     * Method that will construct a new instance that uses specific type
     * as the root type for serialization, instead of runtime dynamic
     * type of the root object itself.
     */
    public ObjectWriter forType(Class<?> rootType) {
        return forType(_config.constructType(rootType));
    }

    /**
     * Method that will construct a new instance that uses specific type
     * as the root type for serialization, instead of runtime dynamic
     * type of the root object itself.
     */
    public ObjectWriter forType(TypeReference<?> rootType) {
        return forType(_config.getTypeFactory().constructType(rootType.getType()));
    }

    /*
    /**********************************************************************
    /* Life-cycle, fluent factories, other
    /**********************************************************************
     */
    
    /**
     * Fluent factory method that will construct a new writer instance that will
     * use specified date format for serializing dates; or if null passed, one
     * that will serialize dates as numeric timestamps.
     *<p>
     * Note that the method does NOT change state of this reader, but
     * rather construct and returns a newly configured instance.
     */
    public ObjectWriter with(DateFormat df) {
        return _new(this, _config.with(df));
    }

    /**
     * Method that will construct a new instance that will use the default
     * pretty printer for serialization.
     */
    public ObjectWriter withDefaultPrettyPrinter() {
        return with(_config.getDefaultPrettyPrinter());
    }

    /**
     * Method that will construct a new instance that uses specified
     * provider for resolving filter instances by id.
     */
    public ObjectWriter with(FilterProvider filterProvider) {
        if (filterProvider == _config.getFilterProvider()) {
            return this;
        }
        return _new(this, _config.withFilters(filterProvider));
    }

    /**
     * Method that will construct a new instance that will use specified pretty
     * printer (or, if null, will not do any pretty-printing)
     */
    public ObjectWriter with(PrettyPrinter pp) {
        return _new(_generatorSettings.with(pp), _prefetch);
    }

    /**
     * Method for constructing a new instance with configuration that
     * specifies what root name to use for "root element wrapping".
     * See {@link SerializationConfig#withRootName(String)} for details.
     *<p>
     * Note that method does NOT change state of this reader, but
     * rather construct and returns a newly configured instance.
     * 
     * @param rootName Root name to use, if non-empty; `null` for "use defaults",
     *    and empty String ("") for "do NOT add root wrapper"
     */
    public ObjectWriter withRootName(String rootName) {
        return _new(this, _config.withRootName(rootName));
    }

    public ObjectWriter withRootName(PropertyName rootName) {
        return _new(this, _config.withRootName(rootName));
    }

    /**
     * Convenience method that is same as calling:
     *<code>
     *   withRootName("")
     *</code>
     * which will forcibly prevent use of root name wrapping when writing
     * values with this {@link ObjectWriter}.
     */
    public ObjectWriter withoutRootName() {
        return _new(this, _config.withRootName(PropertyName.NO_NAME));
    }
    
    /**
     * Method that will construct a new instance that uses specific format schema
     * for serialization.
     *<p>
     * Note that method does NOT change state of this reader, but
     * rather construct and returns a newly configured instance.
     */
    public ObjectWriter with(FormatSchema schema) {
        _verifySchemaType(schema);
        return _new(_generatorSettings.with(schema), _prefetch);
    }

    /**
     * Method that will construct a new instance that uses specified
     * serialization view for serialization (with null basically disables
     * view processing)
     *<p>
     * Note that the method does NOT change state of this reader, but
     * rather construct and returns a newly configured instance.
     */
    public ObjectWriter withView(Class<?> view) {
        return _new(this, _config.withView(view));
    }    

    public ObjectWriter with(Locale l) {
        return _new(this, _config.with(l));
    }

    public ObjectWriter with(TimeZone tz) {
        return _new(this, _config.with(tz));
    }

    /**
     * Method that will construct a new instance that uses specified default
     * {@link Base64Variant} for base64 encoding
     */
    public ObjectWriter with(Base64Variant b64variant) {
        return _new(this, _config.with(b64variant));
    }

    public ObjectWriter with(CharacterEscapes escapes) {
        return _new(_generatorSettings.with(escapes), _prefetch);
    }

    /**
     * Mutant factory for overriding set of (default) attributes for
     * {@link ObjectWriter} to use.
     *<p>
     * Note that this will replace defaults passed by {@link ObjectMapper}.
     *
     * @param attrs Default {@link ContextAttributes} to use with a writer
     *
     * @return {@link ObjectWriter} instance with specified default attributes (which
     *    is usually a newly constructed writer instance with otherwise identical settings)
     */
    public ObjectWriter with(ContextAttributes attrs) {
        return _new(this, _config.with(attrs));
    }

    /**
     * Mutant factory method that allows construction of a new writer instance
     * that uses specified set of default attribute values.
     */
    public ObjectWriter withAttributes(Map<?,?> attrs) {
        return _new(this, _config.withAttributes(attrs));
    }

    public ObjectWriter withAttribute(Object key, Object value) {
        return _new(this, _config.withAttribute(key, value));
    }

    public ObjectWriter withoutAttribute(Object key) {
        return _new(this, _config.withoutAttribute(key));
    }

    public ObjectWriter withRootValueSeparator(String sep) {
        return _new(_generatorSettings.withRootValueSeparator(sep), _prefetch);
    }

    public ObjectWriter withRootValueSeparator(SerializableString sep) {
        return _new(_generatorSettings.withRootValueSeparator(sep), _prefetch);
    }

    /*
    /**********************************************************************
    /* Public API: constructing Generator that are properly linked to `ObjectWriteContext`
    /**********************************************************************
     */

    /**
     * Factory method for constructing {@link JsonGenerator} that is properly
     * wired to allow callbacks for serialization: basically
     * constructs a {@link ObjectWriteContext} and then calls
     * {@link TokenStreamFactory#createGenerator(ObjectWriteContext,OutputStream)}.
     *
     * @since 3.0
     */
    public JsonGenerator createGenerator(OutputStream target) {
        _assertNotNull("target", target);
        return _generatorFactory.createGenerator(_serializerProvider(), target);
    }

    /**
     * Factory method for constructing {@link JsonGenerator} that is properly
     * wired to allow callbacks for serialization: basically
     * constructs a {@link ObjectWriteContext} and then calls
     * {@link TokenStreamFactory#createGenerator(ObjectWriteContext,OutputStream,JsonEncoding)}.
     *
     * @since 3.0
     */
    public JsonGenerator createGenerator(OutputStream target, JsonEncoding enc) {
        _assertNotNull("target", target);
        return _generatorFactory.createGenerator(_serializerProvider(), target, enc);
    }

    /**
     * Factory method for constructing {@link JsonGenerator} that is properly
     * wired to allow callbacks for serialization: basically
     * constructs a {@link ObjectWriteContext} and then calls
     * {@link TokenStreamFactory#createGenerator(ObjectWriteContext,Writer)}.
     *
     * @since 3.0
     */
    public JsonGenerator createGenerator(Writer target) {
        _assertNotNull("target", target);
        return _generatorFactory.createGenerator(_serializerProvider(), target);
    }

    /**
     * Factory method for constructing {@link JsonGenerator} that is properly
     * wired to allow callbacks for serialization: basically
     * constructs a {@link ObjectWriteContext} and then calls
     * {@link TokenStreamFactory#createGenerator(ObjectWriteContext,File,JsonEncoding)}.
     *
     * @since 3.0
     */
    public JsonGenerator createGenerator(File target, JsonEncoding enc) {
        _assertNotNull("target", target);
        return _generatorFactory.createGenerator(_serializerProvider(), target, enc);
    }

    /**
     * Factory method for constructing {@link JsonGenerator} that is properly
     * wired to allow callbacks for serialization: basically
     * constructs a {@link ObjectWriteContext} and then calls
     * {@link TokenStreamFactory#createGenerator(ObjectWriteContext,Path,JsonEncoding)}.
     *
     * @since 3.0
     */
    public JsonGenerator createGenerator(Path target, JsonEncoding enc) {
        _assertNotNull("target", target);
        return _generatorFactory.createGenerator(_serializerProvider(), target, enc);
    }

    /**
     * Factory method for constructing {@link JsonGenerator} that is properly
     * wired to allow callbacks for serialization: basically
     * constructs a {@link ObjectWriteContext} and then calls
     * {@link TokenStreamFactory#createGenerator(ObjectWriteContext,DataOutput)}.
     *
     * @since 3.0
     */
    public JsonGenerator createGenerator(DataOutput target) {
        _assertNotNull("target", target);
        return _generatorFactory.createGenerator(_serializerProvider(), target);
    }

    /*
    /**********************************************************************
    /* Convenience methods for JsonNode creation
    /**********************************************************************
     */

    public ObjectNode createObjectNode() {
        return _config.getNodeFactory().objectNode();
    }

    public ArrayNode createArrayNode() {
        return _config.getNodeFactory().arrayNode();
    }

    /*
    /**********************************************************************
    /* Factory methods for sequence writers
    /**********************************************************************
     */

    /**
     * Method for creating a {@link SequenceWriter} to write a sequence of root
     * values using configuration of this {@link ObjectWriter}.
     * Sequence is not surrounded by JSON array; some backend types may not
     * support writing of such sequences as root level.
     * Resulting writer needs to be {@link SequenceWriter#close()}d after all
     * values have been written to ensure closing of underlying generator and
     * output stream.
     *
     * @param target Target file to write value sequence to.
     */
    public SequenceWriter writeValues(File target)
        throws JacksonException
    {
        _assertNotNull("target", target);
        SerializationContextExt ctxt = _serializerProvider();
        return _newSequenceWriter(ctxt, false,
                _generatorFactory.createGenerator(ctxt, target, JsonEncoding.UTF8), true);
    }

    /**
     * Method for creating a {@link SequenceWriter} to write a sequence of root
     * values using configuration of this {@link ObjectWriter}.
     * Sequence is not surrounded by JSON array; some backend types may not
     * support writing of such sequences as root level.
     * Resulting writer needs to be {@link SequenceWriter#close()}d after all
     * values have been written to ensure closing of underlying generator and
     * output stream.
     *
     * @param target Target path to write value sequence to.
     *
     * @since 3.0
     */
    public SequenceWriter writeValues(Path target)
        throws JacksonException
    {
        _assertNotNull("target", target);
        SerializationContextExt ctxt = _serializerProvider();
        return _newSequenceWriter(ctxt, false,
                _generatorFactory.createGenerator(ctxt, target, JsonEncoding.UTF8), true);
    }

    /**
     * Method for creating a {@link SequenceWriter} to write a sequence of root
     * values using configuration of this {@link ObjectWriter}.
     * Sequence is not surrounded by JSON array; some backend types may not
     * support writing of such sequences as root level.
     * Resulting writer needs to be {@link SequenceWriter#close()}d after all
     * values have been written to ensure that all content gets flushed by
     * the generator. However, since a {@link JsonGenerator} is explicitly passed,
     * it will NOT be closed when {@link SequenceWriter#close()} is called.
     *
     * @param g Low-level generator caller has already constructed that will
     *   be used for actual writing of token stream.
     */
    public SequenceWriter writeValues(JsonGenerator g)
        throws JacksonException
    {
        _assertNotNull("target", g);
        return _newSequenceWriter(_serializerProvider(), false, g, false);
    }

    /**
     * Method for creating a {@link SequenceWriter} to write a sequence of root
     * values using configuration of this {@link ObjectWriter}.
     * Sequence is not surrounded by JSON array; some backend types may not
     * support writing of such sequences as root level.
     * Resulting writer needs to be {@link SequenceWriter#close()}d after all
     * values have been written to ensure closing of underlying generator and
     * output stream.
     *
     * @param target Target writer to use for writing the token stream
     */
    public SequenceWriter writeValues(Writer target) throws JacksonException {
        _assertNotNull("target", target);
        SerializationContextExt ctxt = _serializerProvider();
        return _newSequenceWriter(ctxt, false,
                _generatorFactory.createGenerator(ctxt, target), true);
    }

    /**
     * Method for creating a {@link SequenceWriter} to write a sequence of root
     * values using configuration of this {@link ObjectWriter}.
     * Sequence is not surrounded by JSON array; some backend types may not
     * support writing of such sequences as root level.
     * Resulting writer needs to be {@link SequenceWriter#close()}d after all
     * values have been written to ensure closing of underlying generator and
     * output stream.
     *
     * @param target Physical output stream to use for writing the token stream
     */
    public SequenceWriter writeValues(OutputStream target) throws JacksonException {
        _assertNotNull("target", target);
        SerializationContextExt ctxt = _serializerProvider();
        return _newSequenceWriter(ctxt, false,
                _generatorFactory.createGenerator(ctxt, target, JsonEncoding.UTF8), true);
    }

    public SequenceWriter writeValues(DataOutput target) throws JacksonException {
        _assertNotNull("target", target);
        SerializationContextExt ctxt = _serializerProvider();
        return _newSequenceWriter(ctxt, false,
                _generatorFactory.createGenerator(ctxt, target), true);
    }

    /**
     * Method for creating a {@link SequenceWriter} to write an array of
     * root-level values, using configuration of this {@link ObjectWriter}.
     * Resulting writer needs to be {@link SequenceWriter#close()}d after all
     * values have been written to ensure closing of underlying generator and
     * output stream.
     *<p>
     * Note that the type to use with {@link ObjectWriter#forType(Class)} needs to
     * be type of individual values (elements) to write and NOT matching array
     * or {@link java.util.Collection} type.
     *
     * @param target File to write token stream to
     */
    public SequenceWriter writeValuesAsArray(File target)
        throws JacksonException
    {
        _assertNotNull("target", target);
        SerializationContextExt ctxt = _serializerProvider();
        return _newSequenceWriter(ctxt, true,
                _generatorFactory.createGenerator(ctxt, target, JsonEncoding.UTF8), true);
    }

    /**
     * Method for creating a {@link SequenceWriter} to write an array of
     * root-level values, using configuration of this {@link ObjectWriter}.
     * Resulting writer needs to be {@link SequenceWriter#close()}d after all
     * values have been written to ensure closing of underlying generator and
     * output stream.
     *<p>
     * Note that the type to use with {@link ObjectWriter#forType(Class)} needs to
     * be type of individual values (elements) to write and NOT matching array
     * or {@link java.util.Collection} type.
     *
     * @param target Path to write token stream to
     *
     * @since 3.0
     */
    public SequenceWriter writeValuesAsArray(Path target)
        throws JacksonException
    {
        _assertNotNull("target", target);
        SerializationContextExt ctxt = _serializerProvider();
        return _newSequenceWriter(ctxt, true,
                _generatorFactory.createGenerator(ctxt, target, JsonEncoding.UTF8), true);
    }

    /**
     * Method for creating a {@link SequenceWriter} to write an array of
     * root-level values, using configuration of this {@link ObjectWriter}.
     * Resulting writer needs to be {@link SequenceWriter#close()}d after all
     * values have been written to ensure that all content gets flushed by
     * the generator. However, since a {@link JsonGenerator} is explicitly passed,
     * it will NOT be closed when {@link SequenceWriter#close()} is called.
     *<p>
     * Note that the type to use with {@link ObjectWriter#forType(Class)} needs to
     * be type of individual values (elements) to write and NOT matching array
     * or {@link java.util.Collection} type.
     *
     * @param g Underlying generator to use for writing the token stream
     */
    public SequenceWriter writeValuesAsArray(JsonGenerator g)
        throws JacksonException
    {
        _assertNotNull("g", g);
        return _newSequenceWriter(_serializerProvider(), true, g, false);
    }

    /**
     * Method for creating a {@link SequenceWriter} to write an array of
     * root-level values, using configuration of this {@link ObjectWriter}.
     * Resulting writer needs to be {@link SequenceWriter#close()}d after all
     * values have been written to ensure closing of underlying generator and
     * output stream.
     *<p>
     * Note that the type to use with {@link ObjectWriter#forType(Class)} needs to
     * be type of individual values (elements) to write and NOT matching array
     * or {@link java.util.Collection} type.
     *
     * @param target Writer to use for writing the token stream
     */
    public SequenceWriter writeValuesAsArray(Writer target) throws JacksonException {
        _assertNotNull("target", target);
        SerializationContextExt ctxt = _serializerProvider();
        return _newSequenceWriter(ctxt, true,
                _generatorFactory.createGenerator(ctxt, target), true);
    }

    /**
     * Method for creating a {@link SequenceWriter} to write an array of
     * root-level values, using configuration of this {@link ObjectWriter}.
     * Resulting writer needs to be {@link SequenceWriter#close()}d after all
     * values have been written to ensure closing of underlying generator and
     * output stream.
     *<p>
     * Note that the type to use with {@link ObjectWriter#forType(Class)} needs to
     * be type of individual values (elements) to write and NOT matching array
     * or {@link java.util.Collection} type.
     *
     * @param target Physical output stream to use for writing the token stream
     */
    public SequenceWriter writeValuesAsArray(OutputStream target) throws JacksonException {
        _assertNotNull("target", target);
        SerializationContextExt ctxt = _serializerProvider();
        return _newSequenceWriter(ctxt, true,
                _generatorFactory.createGenerator(ctxt, target, JsonEncoding.UTF8), true);
    }

    public SequenceWriter writeValuesAsArray(DataOutput target) throws JacksonException {
        _assertNotNull("target", target);
        SerializationContextExt ctxt = _serializerProvider();
        return _newSequenceWriter(ctxt, true,
                _generatorFactory.createGenerator(ctxt, target), true);
    }

    /*
    /**********************************************************************
    /* Simple accessors
    /**********************************************************************
     */

    public boolean isEnabled(SerializationFeature f) {
        return _config.isEnabled(f);
    }

    public boolean isEnabled(MapperFeature f) {
        return _config.isEnabled(f);
    }

<<<<<<< HEAD
=======
    /**
     * @since 2.14
     */
    public boolean isEnabled(DatatypeFeature f) {
        return _config.isEnabled(f);
    }

    /**
     * @since 2.9
     */
    @Deprecated
    public boolean isEnabled(JsonParser.Feature f) {
        return _generatorFactory.isEnabled(f);
    }

    /**
     * @since 2.9
     */
    public boolean isEnabled(JsonGenerator.Feature f) {
        return _generatorFactory.isEnabled(f);
    }

    /**
     * @since 2.11
     */
>>>>>>> a8a233f2
    public boolean isEnabled(StreamWriteFeature f) {
        // !!! 09-Oct-2017, tatu: Actually for full answer we really should check
        //   what actual combined settings are....
        return _generatorFactory.isEnabled(f);
    }

    public SerializationConfig getConfig() {
        return _config;
    }

    /**
     * @since 3.0
     */
    public TokenStreamFactory generatorFactory() {
        return _generatorFactory;
    }

    public TypeFactory typeFactory() {
        return _config.getTypeFactory();
    }

    /**
     * Diagnostics method that can be called to check whether this writer
     * has pre-fetched serializer to use: pre-fetching improves performance
     * when writer instances are reused as it avoids a per-call serializer
     * lookup.
     */
    public boolean hasPrefetchedSerializer() {
        return _prefetch.hasSerializer();
    }

    public ContextAttributes getAttributes() {
        return _config.getAttributes();
    }

    /**
     * @deprecated Since 3.0 use {@link #typeFactory}
     */
    @Deprecated
    public TypeFactory getTypeFactory() {
        return typeFactory();
    }

    /*
    /**********************************************************************
    /* Serialization methods; ones from ObjectCodec first
    /**********************************************************************
     */

    /**
     * Method that can be used to serialize any Java value as
     * JSON output, using provided {@link JsonGenerator}.
     */
    public void writeValue(JsonGenerator g, Object value)
        throws JacksonException
    {
        _assertNotNull("g", g);
        if (_config.isEnabled(SerializationFeature.CLOSE_CLOSEABLE)
                && (value instanceof Closeable))
        {
            Closeable toClose = (Closeable) value;
            try {
                _prefetch.serialize(g, value, _serializerProvider());
                if (_config.isEnabled(SerializationFeature.FLUSH_AFTER_WRITE_VALUE)) {
                    g.flush();
                }
            } catch (Exception e) {
                ClassUtil.closeOnFailAndThrowAsJacksonE(null, toClose, e);
                return;
            }
            try {
                toClose.close();
            } catch (IOException e) {
                throw WrappedIOException.construct(e, g);
            }
        } else {
            _prefetch.serialize(g, value, _serializerProvider());
            if (_config.isEnabled(SerializationFeature.FLUSH_AFTER_WRITE_VALUE)) {
                g.flush();
            }
        }
    }

    /*
    /**********************************************************************
    /* Serialization methods, others
    /**********************************************************************
     */

    /**
     * Method that can be used to serialize any Java value as
     * JSON output, written to File provided.
     */
    public void writeValue(File target, Object value)
        throws JacksonException
    {
        _assertNotNull("target", target);
        SerializationContextExt ctxt = _serializerProvider();
        _configAndWriteValue(ctxt,
                _generatorFactory.createGenerator(ctxt, target, JsonEncoding.UTF8), value);
    }

    /**
     * Method that can be used to serialize any Java value as
     * JSON output, written to Path provided.
     *
     * @since 3.0
     */
    public void writeValue(Path target, Object value)
        throws JacksonException
    {
        _assertNotNull("target", target);
        SerializationContextExt ctxt = _serializerProvider();
        _configAndWriteValue(ctxt,
                _generatorFactory.createGenerator(ctxt, target, JsonEncoding.UTF8), value);
    }

    /**
     * Method that can be used to serialize any Java value as
     * JSON output, using output stream provided (using encoding
     * {@link JsonEncoding#UTF8}).
     *<p>
     * Note: method does not close the underlying stream explicitly
     * here; however, {@link TokenStreamFactory} this mapper uses may choose
     * to close the stream depending on its settings (by default,
     * it will try to close it when {@link JsonGenerator} we construct
     * is closed).
     */
    public void writeValue(OutputStream target, Object value) throws JacksonException
    {
        _assertNotNull("target", target);
        SerializationContextExt ctxt = _serializerProvider();
        _configAndWriteValue(ctxt,
                _generatorFactory.createGenerator(ctxt, target, JsonEncoding.UTF8), value);
    }

    /**
     * Method that can be used to serialize any Java value as
     * JSON output, using Writer provided.
     *<p>
     * Note: method does not close the underlying stream explicitly
     * here; however, {@link TokenStreamFactory} this mapper uses may choose
     * to close the stream depending on its settings (by default,
     * it will try to close it when {@link JsonGenerator} we construct
     * is closed).
     */
    public void writeValue(Writer target, Object value) throws JacksonException
    {
        _assertNotNull("target", target);
        SerializationContextExt ctxt = _serializerProvider();
        _configAndWriteValue(ctxt,
                _generatorFactory.createGenerator(ctxt, target), value);
    }

    public void writeValue(DataOutput target, Object value) throws JacksonException
    {
        _assertNotNull("target", target);
        SerializationContextExt ctxt = _serializerProvider();
        _configAndWriteValue(ctxt,
                _generatorFactory.createGenerator(ctxt, target), value);
    }

    /**
     * Method that can be used to serialize any Java value as
     * a String. Functionally equivalent to calling
     * {@link #writeValue(Writer,Object)} with {@link java.io.StringWriter}
     * and constructing String, but more efficient.
     */
    public String writeValueAsString(Object value) throws JacksonException
    {        
        // alas, we have to pull the recycler directly here...
        SegmentedStringWriter sw = new SegmentedStringWriter(_generatorFactory._getBufferRecycler());
        SerializationContextExt ctxt = _serializerProvider();
        _configAndWriteValue(ctxt,
                _generatorFactory.createGenerator(ctxt, sw), value);
        return sw.getAndClear();
    }

    /**
     * Method that can be used to serialize any Java value as
     * a byte array. Functionally equivalent to calling
     * {@link #writeValue(Writer,Object)} with {@link java.io.ByteArrayOutputStream}
     * and getting bytes, but more efficient.
     * Encoding used will be UTF-8.
     */
    public byte[] writeValueAsBytes(Object value) throws JacksonException
    {
        // Although 'close()' is NOP, use auto-close to avoid lgtm complaints
        try (ByteArrayBuilder bb = new ByteArrayBuilder(_generatorFactory._getBufferRecycler())) {
            final SerializationContextExt ctxt = _serializerProvider();
            _configAndWriteValue(ctxt,
                    _generatorFactory.createGenerator(ctxt, bb, JsonEncoding.UTF8), value);
            byte[] result = bb.toByteArray();
            bb.release();
            return result;
        }
    }

    /**
     * Method called to configure the generator as necessary and then
     * call write functionality
     */
    protected final void _configAndWriteValue(SerializationContextExt ctxt,
            JsonGenerator gen, Object value) throws JacksonException
    {
        if (_config.isEnabled(SerializationFeature.CLOSE_CLOSEABLE) && (value instanceof Closeable)) {
            _writeCloseable(gen, value);
            return;
        }
        try {
            _prefetch.serialize(gen, value, ctxt);
        } catch (Exception e) {
            ClassUtil.closeOnFailAndThrowAsJacksonE(gen, e);
            return;
        }
        gen.close();
    }

    /**
     * Helper method used when value to serialize is {@link Closeable} and its <code>close()</code>
     * method is to be called right after serialization has been called
     */
    private final void _writeCloseable(JsonGenerator gen, Object value)
        throws JacksonException
    {
        Closeable toClose = (Closeable) value;
        try {
            _prefetch.serialize(gen, value, _serializerProvider());
            Closeable tmpToClose = toClose;
            toClose = null;
            tmpToClose.close();
        } catch (Exception e) {
            ClassUtil.closeOnFailAndThrowAsJacksonE(gen, toClose, e);
            return;
        }
        gen.close();
    }

    /*
    /**********************************************************************
    /* Serialization-like methods
    /**********************************************************************
     */

    /**
     * Method that
     * will convert given Java value (usually bean) into its
     * equivalent Tree model {@link JsonNode} representation.
     * Functionally similar to serializing value into token stream and parsing that
     * stream back as tree model node,
     * but more efficient as {@link TokenBuffer} is used to contain the intermediate
     * representation instead of fully serialized contents.
     *<p>
     * NOTE: while results are usually identical to that of serialization followed
     * by deserialization, this is not always the case. In some cases serialization
     * into intermediate representation will retain encapsulation of things like
     * raw value ({@link com.fasterxml.jackson.databind.util.RawValue}) or basic
     * node identity ({@link JsonNode}). If so, result is a valid tree, but values
     * are not re-constructed through actual format representation. So if transformation
     * requires actual materialization of encoded content,
     * it will be necessary to do actual serialization.
     * 
     * @param <T> Actual node type; usually either basic {@link JsonNode} or
     *  {@link com.fasterxml.jackson.databind.node.ObjectNode}
     * @param fromValue Java value to convert
     *
     * @return (non-null) Root node of the resulting content tree: in case of
     *   {@code null} value node for which {@link JsonNode#isNull()} returns {@code true}.
     *
     * @since 3.0
     */
    public <T extends JsonNode> T valueToTree(Object fromValue)
        throws JacksonException
    {
        return _serializerProvider().valueToTree(fromValue);
    }

    /*
    /**********************************************************************
    /* Other public methods
    /**********************************************************************
     */

    /**
     * Method for visiting type hierarchy for given type, using specified visitor.
     * Visitation uses <code>Serializer</code> hierarchy and related properties
     *<p>
     * This method can be used for things like
     * generating <a href="http://json-schema.org/">Json Schema</a>
     * instance for specified type.
     *
     * @param type Type to generate schema for (possibly with generic signature)
     */
    public void acceptJsonFormatVisitor(JavaType type, JsonFormatVisitorWrapper visitor)
    {
        _assertNotNull("type", type);
        _assertNotNull("visitor", visitor);
        _serializerProvider().acceptJsonFormatVisitor(type, visitor);
    }

    public void acceptJsonFormatVisitor(Class<?> type, JsonFormatVisitorWrapper visitor)
    {
        _assertNotNull("type", type);
        _assertNotNull("visitor", visitor);
        acceptJsonFormatVisitor(_config.constructType(type), visitor);
    }

    /*
    /**********************************************************************
    /* Overridable helper methods
    /**********************************************************************
     */

    /**
     * Overridable helper method used for constructing
     * {@link SerializerProvider} to use for serialization.
     */
    protected final SerializationContextExt _serializerProvider() {
        return _serializationContexts.createContext(_config, _generatorSettings);
    }

    /*
    /**********************************************************************
    /* Internal methods
    /**********************************************************************
     */

    protected void _verifySchemaType(FormatSchema schema)
    {
        if (schema != null) {
            if (!_generatorFactory.canUseSchema(schema)) {
                    throw new IllegalArgumentException("Cannot use FormatSchema of type "+schema.getClass().getName()
                            +" for format "+_generatorFactory.getFormatName());
            }
        }
    }

    protected final void _assertNotNull(String paramName, Object src) {
        if (src == null){
            throw new IllegalArgumentException(String.format("argument \"%s\" is null", paramName));
        }
    }

    /*
    /**********************************************************************
    /* Helper classes for configuration
    /**********************************************************************
     */

    /**
     * As a minor optimization, we will make an effort to pre-fetch a serializer,
     * or at least relevant <code>TypeSerializer</code>, if given enough
     * information.
     */
    public final static class Prefetch
        implements java.io.Serializable
    {
        private static final long serialVersionUID = 1L;

        public final static Prefetch empty = new Prefetch(null, null, null);
        
        /**
         * Specified root serialization type to use; can be same
         * as runtime type, but usually one of its super types
         * (parent class or interface it implements).
         */
        private final JavaType rootType;

        /**
         * We may pre-fetch serializer if {@link #rootType}
         * is known, and if so, reuse it afterwards.
         * This allows avoiding further serializer lookups and increases
         * performance a bit on cases where readers are reused.
         */
        private final ValueSerializer<Object> valueSerializer;

        /**
         * When dealing with polymorphic types, we cannot pre-fetch
         * serializer, but can pre-fetch {@link TypeSerializer}.
         */
        private final TypeSerializer typeSerializer;
        
        private Prefetch(JavaType rootT,
                ValueSerializer<Object> ser, TypeSerializer typeSer)
        {
            rootType = rootT;
            valueSerializer = ser;
            typeSerializer = typeSer;
        }

        public Prefetch forRootType(ObjectWriter parent, JavaType newType) {
            // First: if nominal type not defined not thing much to do
            if (newType == null) {
                if ((rootType == null) || (valueSerializer == null)) {
                    return this;
                }
                return new Prefetch(null, null, null);
            }

            // Second: if no change, nothing to do either
            if (newType.equals(rootType)) {
                return this;
            }

            // But one more trick: `java.lang.Object` has no serialized, but may
            // have `TypeSerializer` to use
            if (newType.isJavaLangObject()) {
                SerializationContextExt ctxt = parent._serializerProvider();
                TypeSerializer typeSer = ctxt.findTypeSerializer(newType);
                return new Prefetch(null, null, typeSer);
            }

            if (parent.isEnabled(SerializationFeature.EAGER_SERIALIZER_FETCH)) {
                SerializationContextExt ctxt = parent._serializerProvider();
                // 17-Dec-2014, tatu: Need to be bit careful here; TypeSerializers are NOT cached,
                //   so although it'd seem like a good idea to look for those first, and avoid
                //   serializer for polymorphic types, it is actually more efficient to do the
                //   reverse here.
                try {
                    ValueSerializer<Object> ser = ctxt.findTypedValueSerializer(newType, true);
                    // Important: for polymorphic types, "unwrap"...
                    if (ser instanceof TypeWrappedSerializer) {
                        return new Prefetch(newType, null,
                                ((TypeWrappedSerializer) ser).typeSerializer());
                    }
                    return new Prefetch(newType, ser, null);
                } catch (JacksonException e) {
                    // need to swallow?
                    ;
                }
            }
            return new Prefetch(newType, null, typeSerializer);
        }

        public final ValueSerializer<Object> getValueSerializer() {
            return valueSerializer;
        }

        public final TypeSerializer getTypeSerializer() {
            return typeSerializer;
        }

        public boolean hasSerializer() {
            return (valueSerializer != null) || (typeSerializer != null);
        }

        public void serialize(JsonGenerator gen, Object value, SerializationContextExt ctxt)
            throws JacksonException
        {
            if (typeSerializer != null) {
                ctxt.serializePolymorphic(gen, value, rootType, valueSerializer, typeSerializer);
            } else  if (valueSerializer != null) {
                ctxt.serializeValue(gen, value, rootType, valueSerializer);
            } else if (rootType != null) {
                ctxt.serializeValue(gen, value, rootType);
            } else {
                ctxt.serializeValue(gen, value);
            }
        }
    }
}<|MERGE_RESOLUTION|>--- conflicted
+++ resolved
@@ -15,12 +15,9 @@
 import com.fasterxml.jackson.core.util.*;
 
 import com.fasterxml.jackson.databind.cfg.ContextAttributes;
-<<<<<<< HEAD
+import com.fasterxml.jackson.databind.cfg.DatatypeFeature;
 import com.fasterxml.jackson.databind.cfg.GeneratorSettings;
 import com.fasterxml.jackson.databind.cfg.SerializationContexts;
-=======
-import com.fasterxml.jackson.databind.cfg.DatatypeFeature;
->>>>>>> a8a233f2
 import com.fasterxml.jackson.databind.jsonFormatVisitors.JsonFormatVisitorWrapper;
 import com.fasterxml.jackson.databind.jsontype.TypeSerializer;
 import com.fasterxml.jackson.databind.node.ArrayNode;
@@ -281,19 +278,13 @@
 
     /*
     /**********************************************************************
-<<<<<<< HEAD
-    /* Life-cycle, fluent factories for StreamWriteFeature
-    /**********************************************************************
-=======
-    /* Life-cycle, fluent factories for DatatypeFeature (2.14+)
+    /* Life-cycle, fluent factories for DatatypeFeature
     /**********************************************************************
      */
 
     /**
      * Method for constructing a new instance that is configured
      * with specified feature enabled.
-     *
-     * @since 2.14
      */
     public ObjectWriter with(DatatypeFeature feature)  {
         return _new(this,  _config.with(feature));
@@ -302,8 +293,6 @@
     /**
      * Method for constructing a new instance that is configured
      * with specified features enabled.
-     *
-     * @since 2.14
      */
     public ObjectWriter withFeatures(DatatypeFeature... features) {
         return _new(this, _config.withFeatures(features));
@@ -312,8 +301,6 @@
     /**
      * Method for constructing a new instance that is configured
      * with specified feature disabled.
-     *
-     * @since 2.14
      */
     public ObjectWriter without(DatatypeFeature feature) {
         return _new(this, _config.without(feature));
@@ -322,8 +309,6 @@
     /**
      * Method for constructing a new instance that is configured
      * with specified features disabled.
-     *
-     * @since 2.14
      */
     public ObjectWriter withoutFeatures(DatatypeFeature... features) {
         return _new(this, _config.withoutFeatures(features));
@@ -331,9 +316,7 @@
 
     /*
     /**********************************************************
-    /* Life-cycle, fluent factories for JsonGenerator.Feature (2.5)
-    /**********************************************************
->>>>>>> a8a233f2
+    /* Life-cycle, fluent factories for StreamWriteFeature
      */
 
     public ObjectWriter with(StreamWriteFeature feature)  {
@@ -906,34 +889,10 @@
         return _config.isEnabled(f);
     }
 
-<<<<<<< HEAD
-=======
-    /**
-     * @since 2.14
-     */
     public boolean isEnabled(DatatypeFeature f) {
         return _config.isEnabled(f);
     }
 
-    /**
-     * @since 2.9
-     */
-    @Deprecated
-    public boolean isEnabled(JsonParser.Feature f) {
-        return _generatorFactory.isEnabled(f);
-    }
-
-    /**
-     * @since 2.9
-     */
-    public boolean isEnabled(JsonGenerator.Feature f) {
-        return _generatorFactory.isEnabled(f);
-    }
-
-    /**
-     * @since 2.11
-     */
->>>>>>> a8a233f2
     public boolean isEnabled(StreamWriteFeature f) {
         // !!! 09-Oct-2017, tatu: Actually for full answer we really should check
         //   what actual combined settings are....
