Project: jackson-databind

------------------------------------------------------------------------
=== Releases === 
------------------------------------------------------------------------

<<<<<<< HEAD
Not yet released:

#3624: Legacy `ALLOW_COERCION_OF_SCALARS` interacts poorly with Integer to
  Float coercion
(contributed by Carter K)

2.14.0-rc2 (10-Oct-2022)

#1980: Add method(s) in `JsonNode` that works like combination of `at()`
  and `with()`: `withObject(...)` and `withArray(...)`
#2541: Cannot merge polymorphic objects
 (reported by Matthew A)
 (fix contributed by James W)
#3013: Allow disabling Integer to String coercion via `CoercionConfig`
 (reported by @emilkostadinov)
 (fix contributed by Jordi O-A)
#3311: Add serializer-cache size limit to avoid Metaspace issues from
  caching Serializers
 (requested by mcolemanNOW@github)
#3338: `configOverride.setMergeable(false)` not supported by `ArrayNode`
 (requested by Ernst-Jan vdL)
#3357: `@JsonIgnore` does not if together with `@JsonProperty` or `@JsonFormat`
 (reported by lizongbo@github)
#3373: Change `TypeSerializerBase` to skip `generator.writeTypePrefix()`
  for `null` typeId
#3394: Allow use of `JsonNode` field for `@JsonAnySetter`
 (requested by @sixcorners)
#3405: Create DataTypeFeature abstraction (for JSTEP-7) with placeholder features
#3417: Allow (de)serializing records using Bean(De)SerializerModifier even when
  reflection is unavailable
 (contributed by Jonas K)
#3419: Improve performance of `UnresolvedForwardReference` for forward reference
 resolution
(contributed by Gary M)
#3421: Implement `JsonNodeFeature.READ_NULL_PROPERTIES` to allow skipping of
  JSON `null` values on reading
#3443: Do not strip generic type from `Class<C>` when resolving `JavaType`
 (contributed by Jan J)
#3447: Deeply nested JsonNode throws StackOverflowError for toString()
 (reported by Deniz H)
#3475: Support use of fast double parse
 (contributed by @pjfanning)
#3476: Implement `JsonNodeFeature.WRITE_NULL_PROPERTIES` to allow skipping
  JSON `null` values on writing
#3481: Filter method only got called once if the field is null when using
  `@JsonInclude(value = JsonInclude.Include.CUSTOM, valueFilter = SomeFieldFilter.class)`
 (contributed by AmiDavidW@github)
#3484: Update `MapDeserializer` to support `StreamReadCapability.DUPLICATE_PROPERTIES`
#3497: Deserialization of Throwables with PropertyNamingStrategy does not work
#3500: Add optional explicit `JsonSubTypes` repeated names check
 (contributed by Igor S)
#3503: `StdDeserializer` coerces ints to floats even if configured to fail
 (contributed by Jordi O-A)
#3505: Fix deduction deserializer with DefaultTypeResolverBuilder
 (contributed by Arnaud S)
#3528: `TokenBuffer` defaults for parser/stream-read features neither passed
  from parser nor use real defaults
#3530: Change LRUMap to just evict one entry when maxEntries reached
 (contributed by @pjfanning)
#3533: Deserialize missing value of `EXTERNAL_PROPERTY` type using
  custom `NullValueProvider`
#3535: Replace `JsonNode.with()` with `JsonNode.withObject()`
#3559: Support `null`-valued `Map` fields with "any setter"
#3568: Change `JsonNode.with(String)` and `withArray(String)` to consider
  argument as `JsonPointer` if valid expression
#3590: Add check in primitive value deserializers to avoid deep wrapper array
  nesting wrt `UNWRAP_SINGLE_VALUE_ARRAYS` [CVE-2022-42003]
#3609: Allow non-boolean return type for "is-getters" with
  `MapperFeature.ALLOW_IS_GETTERS_FOR_NON_BOOLEAN`
 (contributed by Richard K)
#3613: Implement `float` and `boolean` to `String` coercion config
 (fix contributed by Jordi O-A)
=======
2.13.4.2 (13-Oct-2022)

#3627: Gradle module metadata for `2.13.4.1` references non-existent
  jackson-bom `2.13.4.1` (instead of `2.13.4.20221012`)
  (NOTE: root cause is [jackson-bom#52])
>>>>>>> 1b65876d

2.13.4.1 (12-Oct-2022)

#3590: Add check in primitive value deserializers to avoid deep wrapper array
  nesting wrt `UNWRAP_SINGLE_VALUE_ARRAYS` [CVE-2022-42003]

2.13.4 (03-Sep-2022)

#3275: JDK 16 Illegal reflective access for `Throwable.setCause()` with
  `PropertyNamingStrategy.UPPER_CAMEL_CASE`
 (reported by Jason H)
 (fix suggested by gsinghlulu@github)
#3565: `Arrays.asList()` value deserialization has changed from mutable to
  immutable in 2.13
 (reported by JonasWilms@github)
#3582: Add check in `BeanDeserializer._deserializeFromArray()` to prevent
  use of deeply nested arrays [CVE-2022-42004]

2.13.3 (14-May-2022)

#3412: Version 2.13.2 uses `Method.getParameterCount()` which is not supported on
  Android before API 26
#3419: Improve performance of `UnresolvedForwardReference` for forward
 reference resolution
(contributed by Gary M)
#3446: `java.lang.StringBuffer` cannot be deserialized
 (reported by Lolf1010@github)
#3450: DeserializationProblemHandler is not working with wrapper type
  when returning null
 (reported by LJeanneau@github)

2.13.2.2 (28-Mar-2022)

No changes since 2.13.2.1 but fixed Gradle Module Metadata ("module.json")

2.13.2.1 (24-Mar-2022)

#2816: Optimize UntypedObjectDeserializer wrt recursion
 (contributed by Taylor S, Spence N)
#3412: Version 2.13.2 uses `Method.getParameterCount()` which is not
  supported on Android before API 26
 (reported by Matthew F)

2.13.2 (06-Mar-2022)

#3293: Use Method.getParameterCount() where possible
 (suggested by Christoph D)
#3344: `Set.of()` (Java 9) cannot be deserialized with polymorphic handling
 (reported by Sam K)
#3368: `SnakeCaseStrategy` causes unexpected `MismatchedInputException` during
  deserialization
 (reported by sszuev@github)
#3369: Deserialization ignores other Object fields when Object or Array
  value used for enum
 (reported by Krishna G)
#3380: `module-info.java` is in `META-INF/versions/11` instead of `META-INF/versions/9`

2.13.1 (19-Dec-2021)

#3006: Argument type mismatch for `enum` with `@JsonCreator` that takes String,
  gets JSON Number
 (reported by GrozaAnton@github)
#3299: Do not automatically trim trailing whitespace from `java.util.regex.Pattern` values
 (reported by Joel B)
#3305: ObjectMapper serializes `CharSequence` subtypes as POJO instead of
  as String (JDK 15+)
 (reported by stevenupton@github; fix suggested by Sergey C)
#3308: `ObjectMapper.valueToTree()` fails when
 `DeserializationFeature.FAIL_ON_TRAILING_TOKENS` is enabled
 (fix contributed by raphaelNguyen@github)
#3328: Possible DoS if using JDK serialization to serialize JsonNode

2.13.0 (30-Sep-2021)

#1850: `@JsonValue` with integer for enum does not deserialize correctly
 (reported by tgolden-andplus@github)
 (fix contributed by limengning@github)
#1988: MapperFeature.ACCEPT_CASE_INSENSITIVE_ENUM does not work for Enum keys of Map
 (reported by Myp3ik@github)
#2509: `AnnotatedMethod.getValue()/setValue()` doesn't have useful exception message
 (reported by henryptung@github)
 (fix contributed by Stephan S)
#2828: Add `DatabindException` as intermediate subtype of `JsonMappingException`
#2900: Jackson does not support deserializing new Java 9 unmodifiable collections
 (reported by Daniel H)
#2989: Allocate TokenBuffer instance via context objects (to allow format-specific
  buffer types)
#3001: Add mechanism for setting default `ContextAttributes` for `ObjectMapper`
#3002: Add `DeserializationContext.readTreeAsValue()` methods for more convenient
  conversions for deserializers to use
#3011: Clean up support of typed "unmodifiable", "singleton" Maps/Sets/Collections
#3033: Extend internal bitfield of `MapperFeature` to be `long`
#3035: Add `removeMixIn()` method in `MapperBuilder`
#3036: Backport `MapperBuilder` lambda-taking methods: `withConfigOverride()`,
  `withCoercionConfig()`, `withCoercionConfigDefaults()`
#3080: configOverrides(boolean.class) silently ignored, whereas .configOverride(Boolean.class)
  works for both primitives and boxed boolean values
 (reported by Asaf R)
#3082: Dont track unknown props in buffer if `ignoreAllUnknown` is true
 (contributed by David H)
#3091: Should allow deserialization of java.time types via opaque
   `JsonToken.VALUE_EMBEDDED_OBJECT`
#3099: Optimize "AnnotatedConstructor.call()" case by passing explicit null
#3101: Add AnnotationIntrospector.XmlExtensions interface for decoupling javax dependencies
#3110: Custom SimpleModule not included in list returned by ObjectMapper.getRegisteredModuleIds()
  after registration
 (reported by dkindler@github)
#3117: Use more limiting default visibility settings for JDK types (java.*, javax.*)
#3122: Deep merge for `JsonNode` using `ObjectReader.readTree()`
 (reported by Eric S)
#3125: IllegalArgumentException: Conflicting setter definitions for property
  with more than 2 setters
 (reported by mistyzyq@github)
#3130: Serializing java.lang.Thread fails on JDK 11 and above (should suppress
  serialization of ClassLoader)
#3143: String-based `Map` key deserializer is not deterministic when there is no
  single arg constructor
 (reported by Halil İbrahim Ş)
#3154: Add ArrayNode#set(int index, primitive_type value)
 (contributed by Tarekk Mohamed A)
#3160: JsonStreamContext "currentValue" wrongly references to @JsonTypeInfo
  annotated object
 (reported by Aritz B)
#3174: DOM `Node` serialization omits the default namespace declaration
 (contributed by Morten A-G)
#3177: Support `suppressed` property when deserializing `Throwable`
 (contributed by Klaas D)
#3187: `AnnotatedMember.equals()` does not work reliably
 (contributed by Klaas D)
#3193: Add `MapperFeature.APPLY_DEFAULT_VALUES`, initially for Scala module
 (suggested by Nick B)
#3214: For an absent property Jackson injects `NullNode` instead of `null` to a
  JsonNode-typed constructor argument of a `@ConstructorProperties`-annotated constructor
 (reported by robvarga@github)
#3217: `XMLGregorianCalendar` doesn't work with default typing
 (reported by Xinzhe Y)
#3227: Content `null` handling not working for root values
 (reported by João G)
 (fix contributed by proost@github)
#3234: StdDeserializer rejects blank (all-whitespace) strings for ints
 (reported by Peter B)
 (fix proposed by qthegreat3@github)
#3235: `USE_BASE_TYPE_AS_DEFAULT_IMPL` not working with `DefaultTypeResolverBuilder`
 (reported, fix contributed by silas.u / sialais@github)
#3238: Add PropertyNamingStrategies.UpperSnakeCaseStrategy (and UPPER_SNAKE_CASE constant)
 (requested by Kenneth J)
 (contributed by Tanvesh)
#3244: StackOverflowError when serializing JsonProcessingException
 (reported by saneksanek@github)
#3259: Support for BCP 47 `java.util.Locale` serialization/deserialization
 (contributed by Abishek R)
#3271: String property deserializes null as "null" for JsonTypeInfo.As.EXISTING_PROPERTY
 (reported by jonc2@github)
#3280: Can not deserialize json to enum value with Object-/Array-valued input,
  `@JsonCreator`
 (reported by peteryuanpan@github)
#3397: Optimize `JsonNodeDeserialization` wrt recursion
- Fix to avoid problem with `BigDecimalNode`, scale of `Integer.MIN_VALUE` (see
  [dataformats-binary#264] for details)
- Extend handling of `FAIL_ON_NULL_FOR_PRIMITIVES` to cover coercion from (Empty) String
  via `AsNull`
- Add `mvnw` wrapper

2.12.7.1 (12-Oct-2022)

#3582: Add check in `BeanDeserializer._deserializeFromArray()` to prevent
  use of deeply nested arrays [CVE-2022-42004]
#3590: Add check in primitive value deserializers to avoid deep wrapper array
  nesting wrt `UNWRAP_SINGLE_VALUE_ARRAYS` [CVE-2022-42003]

2.12.7 (26-May-2022)

#2816: Optimize UntypedObjectDeserializer wrt recursion [CVE-2020-36518]

2.12.6 (15-Dec-2021)

#3280: Can not deserialize json to enum value with Object-/Array-valued input,
  `@JsonCreator`
 (reported by peteryuanpan@github)
#3305: ObjectMapper serializes `CharSequence` subtypes as POJO instead of
  as String (JDK 15+)
 (reported by stevenupton@github; fix suggested by Sergey C)
#3328: Possible DoS if using JDK serialization to serialize JsonNode

2.12.5 (27-Aug-2021)

#3220: (regression) Factory method generic type resolution does not use
  Class-bound type parameter
 (reported by Marcos P)

2.12.4 (06-Jul-2021)

#3139: Deserialization of "empty" subtype with DEDUCTION failed
 (reported by JoeWoo; fix provided by drekbour@github)
#3146: Merge findInjectableValues() results in AnnotationIntrospectorPair
 (contributed by Joe B)
#3171: READ_UNKNOWN_ENUM_VALUES_USING_DEFAULT_VALUE doesn't work with empty strings
 (reported by unintended@github)

2.12.3 (12-Apr-2021)

#3108: `TypeFactory` cannot convert `Collection` sub-type without type parameters
  to canonical form and back
 (reported by lbilger@github)
- Fix for [modules-java8#207]: prevent fail on secondary Java 8 date/time types

2.12.2 (03-Mar-2021)

#754: EXTERNAL_PROPERTY does not work well with `@JsonCreator` and
   `FAIL_ON_UNKNOWN_PROPERTIES`
 (reported by Vassil D)
#3008: String property deserializes null as "null" for
   `JsonTypeInfo.As.EXTERNAL_PROPERTY`
#3022: Property ignorals cause `BeanDeserializer `to forget how to read
  from arrays (not copying `_arrayDelegateDeserializer`)
 (reported by Gian M)
#3025: UntypedObjectDeserializer` mixes multiple unwrapped
  collections (related to #2733)
 (fix contributed by Migwel@github)
#3038: Two cases of incorrect error reporting about DeserializationFeature
 (reported by Jelle V)
#3045: Bug in polymorphic deserialization with `@JsonCreator`, `@JsonAnySetter`,
  `JsonTypeInfo.As.EXTERNAL_PROPERTY`
 (reported by martineaus83@github)
#3055: Polymorphic subtype deduction ignores `defaultImpl` attribute
 (contributed by drekbour@github)
#3056: MismatchedInputException: Cannot deserialize instance of
  `com.fasterxml.jackson.databind.node.ObjectNode` out of VALUE_NULL token
 (reported by Stexxen@github)
#3060: Missing override for `hasAsKey()` in `AnnotationIntrospectorPair`
#3062: Creator lookup fails with `InvalidDefinitionException` for conflict
  between single-double/single-Double arg constructor
#3068: `MapDeserializer` forcing `JsonMappingException` wrapping even if
  WRAP_EXCEPTIONS set to false
 (reported by perkss@github)

2.12.1 (08-Jan-2021)

#2962: Auto-detection of constructor-based creator method skipped if there is
   an annotated factory-based creator method (regression from 2.11)
 (reported by Halil I-S)
#2972: `ObjectMapper.treeToValue()` no longer invokes `JsonDeserializer.getNullValue()`
 (reported by andpal@github)
#2973: DeserializationProblemHandler is not invoked when trying to deserializing String
 (reported by zigzago@github)
#2978: Fix failing `double` JsonCreators in jackson 2.12.0
 (contributed by Carter K)
#2979: Conflicting in POJOPropertiesCollector when having namingStrategy
 (reported, fix suggested by SunYiJun)
#2990: Breaking API change in `BasicClassIntrospector` (2.12.0)
 (reported, fix contributed by Faron D)
#3005: `JsonNode.requiredAt()` does NOT fail on some path expressions
#3009: Exception thrown when `Collections.synchronizedList()` is serialized
  with type info, deserialized
 (reported by pcloves@github)

2.12.0 (29-Nov-2020)

#43: Add option to resolve type from multiple existing properties,
  `@JsonTypeInfo(use=DEDUCTION)`
 (contributed by drekbour@github)
#426: `@JsonIgnoreProperties` does not prevent Exception Conflicting getter/setter
  definitions for property
 (reported by gmkll@github)
#921: Deserialization Not Working Right with Generic Types and Builders
 (reported by Mike G; fix contributed by Ville K)
#1296: Add `@JsonIncludeProperties(propertyNames)` (reverse of `@JsonIgnoreProperties`)
 (contributed Baptiste P)
#1458: `@JsonAnyGetter` should be allowed on a field
 (contributed by Dominik K)
#1498: Allow handling of single-arg constructor as property based by default
 (requested by Lovro P)
#1852: Allow case insensitive deserialization of String value into
  `boolean`/`Boolean` (esp for Excel)
 (requested by Patrick J)
#1886: Allow use of `@JsonFormat(with=JsonFormat.Feature.ACCEPT_CASE_INSENSITIVE_PROPERTIES)`
  on Class
#1919: Abstract class included as part of known type ids for error message
  when using JsonSubTypes
 (reported by Incara@github)
#2066: Distinguish null from empty string for UUID deserialization
 (requested by leonshaw@github)
#2091: `ReferenceType` does not expose valid containedType
 (reported by Nate B)
#2113: Add `CoercionConfig[s]` mechanism for configuring allowed coercions
#2118: `JsonProperty.Access.READ_ONLY` does not work with "getter-as-setter" `Collection`s
 (reported by Xiang Z)
#2215: Support `BigInteger` and `BigDecimal` creators in `StdValueInstantiator`
 (requested by David N, implementation contributed by Tiago M)
#2283: `JsonProperty.Access.READ_ONLY` fails with collections when a property name is specified
 (reported by Yona A)
#2644: `BigDecimal` precision not retained for polymorphic deserialization
 (reported by rost5000@github)
#2675: Support use of `Void` valued properties (`MapperFeature.ALLOW_VOID_VALUED_PROPERTIES`)
#2683: Explicitly fail (de)serialization of `java.time.*` types in absence of
  registered custom (de)serializers
#2707: Improve description included in by `DeserializationContext.handleUnexpectedToken()`
#2709: Support for JDK 14 record types (`java.lang.Record`)
 (contributed by Youri B)
#2715: `PropertyNamingStrategy` class initialization depends on its subclass, this can
  lead to class loading deadlock
 (reported by fangwentong@github)
#2719: `FAIL_ON_IGNORED_PROPERTIES` does not throw on `READONLY` properties with
  an explicit name
 (reported, fix contributed by David B)
#2726: Add Gradle Module Metadata for version alignment with Gradle 6
 (contributed by Jendrik J)
#2732: Allow `JsonNode` auto-convert into `ArrayNode` if duplicates found (for XML)
#2733: Allow values of "untyped" auto-convert into `List` if duplicates found (for XML)
#2751: Add `ValueInstantiator.createContextual(...)
#2761: Support multiple names in `JsonSubType.Type`
 (contributed by Swayam R)
#2775: Disabling `FAIL_ON_INVALID_SUBTYPE` breaks polymorphic deserialization of Enums
 (reported by holgerknoche@github)
#2776: Explicitly fail (de)serialization of `org.joda.time.*` types in absence of registered
  custom (de)serializers
#2784: Trailing zeros are stripped when deserializing BigDecimal values inside a
  @JsonUnwrapped property
 (reported by mjustin@github)
#2800: Extract getter/setter/field name mangling from `BeanUtil` into
  pluggable `AccessorNamingStrategy`
#2804: Throw `InvalidFormatException` instead of `MismatchedInputException`
   for ACCEPT_FLOAT_AS_INT coercion failures
 (requested by mjustin@github)
#2871: Add `@JsonKey` annotation (similar to `@JsonValue`) for customizable
  serialization of Map keys
 (requested by CidTori@github; implementation contributed by Kevin B)
#2873: `MapperFeature.ACCEPT_CASE_INSENSITIVE_ENUMS` should work for enum as keys
 (fix contributed by Ilya G)
#2879: Add support for disabling special handling of "Creator properties" wrt
  alphabetic property ordering
 (contributed by Sergiy Y)
#2885: Add `JsonNode.canConvertToExactIntegral()` to indicate whether floating-point/BigDecimal
  values could be converted to integers losslessly
 (requested by Oguzhan U; implementation contributed by Siavash S)
#2895: Improve static factory method generic type resolution logic
 (contributed by Carter K)
#2903: Allow preventing "Enum from integer" coercion using new `CoercionConfig` system
#2909: `@JsonValue` not considered when evaluating inclusion
 (reported by chrylis@github)
#2910: Make some java platform modules optional
 (contributed by XakepSDK@github)
#2925: Add support for serializing `java.sql.Blob`
 (contributed by M Rizky S)
#2928: `AnnotatedCreatorCollector` should avoid processing synthetic static
  (factory) methods
 (contributed by Carter K)
#2931: Add errorprone static analysis profile to detect bugs at build time
 (contributed by Carter K)
#2932: Problem with implicit creator name detection for constructor detection
- Add `BeanDeserializerBase.isCaseInsensitive()`
- Some refactoring of `CollectionDeserializer` to solve CSV array handling issues
- Full "LICENSE" included in jar for easier access by compliancy tools

2.11.4 (12-Dec-2020)

#2894: Fix type resolution for static methods (regression in 2.11.3 due to #2821 fix)
 (reported by Łukasz W)
#2944: `@JsonCreator` on constructor not compatible with `@JsonIdentityInfo`,
  `PropertyGenerator`
 (reported by Lucian H)
- Add debug improvements wrt #2807 (`ClassUtil.getClassMethods()`)

2.11.3 (02-Oct-2020)

#2795: Cannot detect creator arguments of mixins for JDK types
 (reported by Marcos P)
#2815: Add `JsonFormat.Shape` awareness for UUID serialization (`UUIDSerializer`)
#2821: Json serialization fails or a specific case that contains generics and
  static methods with generic parameters (2.11.1 -> 2.11.2 regression)
 (reported by Lari H)
#2822: Using JsonValue and JsonFormat on one field does not work as expected
 (reported by Nils-Christian E)
#2840: `ObjectMapper.activateDefaultTypingAsProperty()` is not using
  parameter `PolymorphicTypeValidator`
 (reported by Daniel W)
#2846: Problem deserialization "raw generic" fields (like `Map`) in 2.11.2
- Fix issues with `MapLikeType.isTrueMapType()`,
  `CollectionLikeType.isTrueCollectionType()`

2.11.2 (02-Aug-2020)

#2783: Parser/Generator features not set when using `ObjectMapper.createParser()`,
  `createGenerator()`
#2785: Polymorphic subtypes not registering on copied ObjectMapper (2.11.1)
 (reported, fix contributed by Joshua S)
#2789: Failure to read AnnotatedField value in Jackson 2.11
 (reported by isaki@github)
#2796: `TypeFactory.constructType()` does not take `TypeBindings` correctly
 (reported by Daniel H)

2.11.1 (25-Jun-2020)

#2486: Builder Deserialization with JsonCreator Value vs Array
 (reported by Ville K)
#2725: JsonCreator on static method in Enum and Enum used as key in map
  fails randomly
 (reported by Michael C)
#2755: `StdSubtypeResolver` is not thread safe (possibly due to copy
  not being made with `ObjectMapper.copy()`)
 (reported by tjwilson90@github)
#2757: "Conflicting setter definitions for property" exception for `Map`
  subtype during deserialization
 (reported by Frank S)
#2758: Fail to deserialize local Records
 (reported by Johannes K)
#2759: Rearranging of props when property-based generator is in use leads
  to incorrect output
 (reported by Oleg C)
#2760: Jackson doesn't respect `CAN_OVERRIDE_ACCESS_MODIFIERS=false` for
  deserializer properties
 (reported by Johannes K)
#2767: `DeserializationFeature.UNWRAP_SINGLE_VALUE_ARRAYS` don't support `Map`
  type field
 (reported by abomb4@github)
#2770: JsonParser from MismatchedInputException cannot getText() for
  floating-point value
 (reported by João G)

2.11.0 (26-Apr-2020)

#953: i-I case conversion problem in Turkish locale with case-insensitive deserialization
 (reported by Máté R)
#962: `@JsonInject` fails on trying to find deserializer even if inject-only
 (reported by David B)
#1983: Polymorphic deserialization should handle case-insensitive Type Id property name
  if `MapperFeature.ACCEPT_CASE_INSENSITIVE_PROPERTIES` is enabled
 (reported by soundvibe@github, fix contributed by Oleksandr P)
#2049: TreeTraversingParser and UTF8StreamJsonParser create contexts differently
 (reported by Antonio P)
#2352: Support use of `@JsonAlias` for enum values
 (contributed by Robert D)
#2365: `declaringClass` of "enum-as-POJO" not removed for `ObjectMapper` with
  a naming strategy
 (reported by Tynakuh@github)
#2480: Fix `JavaType.isEnumType()` to support sub-classes
#2487: BeanDeserializerBuilder Protected Factory Method for Extension
 (contributed by Ville K)
#2503: Support `@JsonSerialize(keyUsing)` and `@JsonDeserialize(keyUsing)` on Key class
#2511: Add `SerializationFeature.WRITE_SELF_REFERENCES_AS_NULL`
 (contributed by Joongsoo P)
#2515: `ObjectMapper.registerSubtypes(NamedType...)` doesn't allow registering
  same POJO for two different type ids
 (contributed by Joseph K)
#2522: `DeserializationContext.handleMissingInstantiator()` throws
  `MismatchedInputException` for non-static inner classes
#2525: Incorrect `JsonStreamContext` for `TokenBuffer` and `TreeTraversingParser`
#2527: Add `AnnotationIntrospector.findRenameByField()` to support Kotlin's
  "is-getter" naming convention
#2555: Use `@JsonProperty(index)` for sorting properties on serialization
#2565: Java 8 `Optional` not working with `@JsonUnwrapped` on unwrappable type
 (reported by Haowei W)
#2587: Add `MapperFeature.BLOCK_UNSAFE_POLYMORPHIC_BASE_TYPES` to allow blocking
  use of unsafe base type for polymorphic deserialization
#2589: `DOMDeserializer`: setExpandEntityReferences(false) may not prevent
  external entity expansion in all cases [CVE-2020-25649]
 (reported by Bartosz B)
#2592: `ObjectMapper.setSerializationInclusion()` is ignored for `JsonAnyGetter`
 (reported by Oleksii K)
#2608: `ValueInstantiationException` when deserializing using a builder and
  `UNWRAP_SINGLE_VALUE_ARRAYS`
 (reported by cadrake@github)
#2627: JsonIgnoreProperties(ignoreUnknown = true) does not work on field and method level
 (reported by robotmrv@github)
#2632: Failure to resolve generic type parameters on serialization
 (reported by Simone D)
#2635: JsonParser cannot getText() for input stream on MismatchedInputException
 (reported by João G)
#2636: ObjectReader readValue lacks Class<T> argument
 (contributed by Robin R)
#2643: Change default textual serialization of `java.util.Date`/`Calendar`
  to include colon in timezone offset
#2647: Add `ObjectMapper.createParser()` and `createGenerator()` methods
#2657: Allow serialization of `Properties` with non-String values
#2663: Add new factory method for creating custom `EnumValues` to pass to `EnumDeserializer
 (requested by Rafal K)
#2668: `IllegalArgumentException` thrown for mismatched subclass deserialization
 (reported by nbruno@github)
#2693: Add convenience methods for creating `List`, `Map` valued `ObjectReader`s
  (ObjectMapper.readerForListOf())
- Add `SerializerProvider.findContentValueSerializer()` methods

2.10.5.1 (02-Dec-2020)

#2589: (see desc on 2.11.0 -- backported)

2.10.5 (21-Jul-2020)

#2787 (partial fix): NPE after add mixin for enum
 (reported by Denis K)

2.10.4 (03-May-2020)

#2679: `ObjectMapper.readValue("123", Void.TYPE)` throws "should never occur"
 (reported by Endre S)

2.10.3 (03-Mar-2020)

#2482: `JSONMappingException` `Location` column number is one line Behind the actual
  location
 (reported by Kamal A, fixed by Ivo S)
#2599: NoClassDefFoundError at DeserializationContext.<init> on Android 4.1.2
  and Jackson 2.10.0
 (reported by Tobias P)
#2602: ByteBufferSerializer produces unexpected results with a duplicated ByteBuffer
  and a position > 0
 (reported by Eduard T)
#2605: Failure to deserializer polymorphic subtypes of base type `Enum`
 (reported by uewle@github)
#2610: `EXTERNAL_PROPERTY` doesn't work with `@JsonIgnoreProperties`
 (reported, fix suggested by Alexander S)

2.10.2 (05-Jan-2020)

#2101: `FAIL_ON_NULL_FOR_PRIMITIVES` failure does not indicate field name in exception message
 (reported by raderio@github)

2.10.1 (09-Nov-2019)

#2457: Extended enum values are not handled as enums when used as Map keys
 (reported by Andrey K)
#2473: Array index missing in path of `JsonMappingException` for `Collection<String>`,
  with custom deserializer
 (reported by João G)
#2475: `StringCollectionSerializer` calls `JsonGenerator.setCurrentValue(value)`,
  which messes up current value for sibling properties
 (reported by Ryan B)
#2485: Add `uses` for `Module` in module-info
 (contributed by Marc M)
#2513: BigDecimalAsStringSerializer in NumberSerializer throws IllegalStateException in 2.10
 (reported by Johan H)
#2519: Serializing `BigDecimal` values inside containers ignores shape override
 (reported by Richard W)
#2520: Sub-optimal exception message when failing to deserialize non-static inner classes
 (reported by Mark S)
#2529: Add tests to ensure `EnumSet` and `EnumMap` work correctly with "null-as-empty"
#2534: Add `BasicPolymorphicTypeValidator.Builder.allowIfSubTypeIsArray()`
#2535: Allow String-to-byte[] coercion for String-value collections

2.10.0 (26-Sep-2019)

#18: Make `JsonNode` serializable
#1093: Default typing does not work with `writerFor(Object.class)`
 (reported by hoomanv@github)
#1675: Remove "impossible" `IOException` in `readTree()` and `readValue()` `ObjectMapper`
  methods which accept Strings
 (requested by matthew-pwnieexpress@github)
#1954: Add Builder pattern for creating configured `ObjectMapper` instances
#1995: Limit size of `DeserializerCache`, auto-flush on exceeding
#2059: Remove `final` modifier for `TypeFactory`
 (requested by Thibaut R)
#2077: `JsonTypeInfo` with a subtype having `JsonFormat.Shape.ARRAY` and
  no fields generates `{}` not `[]`
 (reported by Sadayuki F)
#2115: Support naive deserialization of `Serializable` values as "untyped", same
  as `java.lang.Object`
 (requested by Christopher S)
#2116: Make NumberSerializers.Base public and its inherited classes not final
 (requested by Édouard M)
#2126: `DeserializationContext.instantiationException()` throws `InvalidDefinitionException`
#2129: Add `SerializationFeature.WRITE_ENUM_KEYS_USING_INDEX`, separate from value setting
 (suggested by renzihui@github)
#2133: Improve `DeserializationProblemHandler.handleUnexpectedToken()` to allow handling of
  Collection problems
 (contributed by Semyon L)
#2149: Add `MapperFeature.ACCEPT_CASE_INSENSITIVE_VALUES`
 (suggested by Craig P)
#2153: Add `JsonMapper` to replace generic `ObjectMapper` usage
#2164: `FactoryBasedEnumDeserializer` does not respect
  `DeserializationFeature.WRAP_EXCEPTIONS`
 (reported by Yiqiu H)
#2187: Make `JsonNode.toString()` use shared `ObjectMapper` to produce valid json
#2189: `TreeTraversingParser` does not check int bounds
 (reported by Alexander S)
#2195: Add abstraction `PolymorphicTypeValidator`, for limiting subtypes allowed by
  default typing, `@JsonTypeInfo`
#2196: Type safety for `readValue()` with `TypeReference`
 (suggested by nguyenfilip@github)
#2204: Add `JsonNode.isEmpty()` as convenience alias
#2211: Change of behavior (2.8 -> 2.9) with `ObjectMapper.readTree(input)` with no content
#2217: Suboptimal memory allocation in `TextNode.getBinaryValue()`
 (reported by Christoph B)
#2220: Force serialization always for `convertValue()`; avoid short-cuts
#2223: Add `missingNode()` method in `JsonNodeFactory`
#2227: Minor cleanup of exception message for `Enum` binding failure
 (reported by RightHandedMonkey@github)
#2230: `WRITE_BIGDECIMAL_AS_PLAIN` is ignored if `@JsonFormat` is used
 (reported by Pavel C)
#2236: Type id not provided on `Double.NaN`, `Infinity` with `@JsonTypeInfo`
 (reported by C-B-B@github)
#2237: Add "required" methods in `JsonNode`: `required(String | int)`,
  `requiredAt(JsonPointer)`
#2241: Add `PropertyNamingStrategy.LOWER_DOT_CASE` for dot-delimited names
 (contributed by zenglian@github.com)
#2251: Getter that returns an abstract collection breaks a delegating `@JsonCreator`
#2265: Inconsistent handling of Collections$UnmodifiableList vs Collections$UnmodifiableRandomAccessList
#2273: Add basic Java 9+ module info
#2280: JsonMerge not work with constructor args
 (reported by Deblock T)
#2309: READ_ENUMS_USING_TO_STRING doesn't support null values
 (reported, fix suggested by Ben A)
#2311: Unnecessary MultiView creation for property writers
 (suggested by Manuel H)
#2331: `JsonMappingException` through nested getter with generic wildcard return type
 (reported by sunchezz89@github)
#2336: `MapDeserializer` can not merge `Map`s with polymorphic values
 (reported by Robert G)
#2338: Suboptimal return type for `JsonNode.withArray()`
 (reported by Victor N)
#2339: Suboptimal return type for `ObjectNode.set()`
 (reported by Victor N)
#2348: Add sanity checks for `ObjectMapper.readXXX()` methods
 (requested by ebundy@github)
#2349: Add option `DefaultTyping.EVERYTHING` to support Kotlin data classes
#2357: Lack of path on MismatchedInputException
 (suggested by TheEin@github)
#2378: `@JsonAlias` doesn't work with AutoValue
 (reported by David H)
#2390: `Iterable` serialization breaks when adding `@JsonFilter` annotation
 (reported by Chris M)
#2392: `BeanDeserializerModifier.modifyDeserializer()` not applied to custom bean deserializers
 (reported by andreasbaus@github)
#2393: `TreeTraversingParser.getLongValue()` incorrectly checks `canConvertToInt()`
 (reported by RabbidDog@github)
#2398: Replace recursion in `TokenBuffer.copyCurrentStructure()` with iteration
 (reported by Sam S)
#2415: Builder-based POJO deserializer should pass builder instance, not type,
  to `handleUnknownVanilla()`
 (proposed by Vladimir T, follow up to #822)
#2416: Optimize `ValueInstantiator` construction for default `Collection`, `Map` types
#2422: `scala.collection.immutable.ListMap` fails to serialize since 2.9.3
 (reported by dejanlokar1@github)
#2424: Add global config override setting for `@JsonFormat.lenient()`
#2428: Use "activateDefaultTyping" over "enableDefaultTyping" in 2.10 with new methods
#2430: Change `ObjectMapper.valueToTree()` to convert `null` to `NullNode`
#2432: Add support for module bundles
 (contributed by Marcos P)
#2433: Improve `NullNode.equals()`
 (suggested by David B)
#2442: `ArrayNode.addAll()` adds raw `null` values which cause NPE on `deepCopy()`
  and `toString()`
 (reported, fix contributed by Hesham M)
#2446: Java 11: Unable to load JDK7 types (annotations, java.nio.file.Path): no Java7 support added
 (reported by David C)
#2451: Add new `JsonValueFormat` value, `UUID`
#2453: Add `DeserializationContext.readTree(JsonParser)` convenience method
#2458: `Nulls` property metadata ignored for creators
 (reported  by XakepSDK@github)
#2466: Didn't find class "java.nio.file.Path" below Android api 26
 (reported by KevynBct@github)
#2467: Accept `JsonTypeInfo.As.WRAPPER_ARRAY` with no second argument to
  deserialize as "null value"
 (contributed by Martin C)

[2.9.10.x micro-patches omitted]

2.9.10 (21-Sep-2019)

#2331: `JsonMappingException` through nested getter with generic wildcard return type
#2334: Block one more gadget type (CVE-2019-12384)
#2341: Block one more gadget type (CVE-2019-12814)
#2374: `ObjectMapper. getRegisteredModuleIds()` throws NPE if no modules registered
#2387: Block yet another deserialization gadget (CVE-2019-14379)
#2389: Block yet another deserialization gadget (CVE-2019-14439)
 (reported by xiexq)
#2404: FAIL_ON_MISSING_EXTERNAL_TYPE_ID_PROPERTY setting ignored when
  creator properties are buffered
 (contributed by Joe B)
#2410: Block one more gadget type (HikariCP, CVE-2019-14540)
  (reported by iSafeBlue@github / blue@ixsec.org)
#2420: Block one more gadget type (cxf-jax-rs, no CVE allocated yet)
  (reported by crazylirui@gmail.com)
#2449: Block one more gadget type (HikariCP, CVE-2019-14439 / CVE-2019-16335)
  (reported by kingkk)
#2460: Block one more gadget type (ehcache, CVE-2019-17267)
  (reported by Fei Lu)
#2462: Block two more gadget types (commons-configuration/-2)
#2469: Block one more gadget type (xalan2)

2.9.9 (16-May-2019)

#1408: Call to `TypeVariable.getBounds()` without synchronization unsafe on some platforms
 (reported by Thomas K)
#2221: `DeserializationProblemHandler.handleUnknownTypeId()` returning `Void.class`,
  enableDefaultTyping causing NPE
 (reported by MeyerNils@github)
#2251: Getter that returns an abstract collection breaks a delegating `@JsonCreator`
#2265: Inconsistent handling of Collections$UnmodifiableList vs Collections$UnmodifiableRandomAccessList
 (reported by Joffrey B)
#2299: Fix for using jackson-databind in an OSGi environment under Android
 (contributed by Christoph F)
#2303: Deserialize null, when java type is "TypeRef of TypeRef of T", does not provide "Type(Type(null))"
 (reported by Cyril M)
#2324: `StringCollectionDeserializer` fails with custom collection
 (reported byb Daniil B)
#2326: Block one more gadget type (CVE-2019-12086)
- Prevent String coercion of `null` in `WritableObjectId` when calling `JsonGenerator.writeObjectId()`,
  mostly relevant for formats like YAML that have native Object Ids

2.9.8 (15-Dec-2018)

#1662: `ByteBuffer` serialization is broken if offset is not 0
 (reported by j-baker@github)
#2155: Type parameters are checked for equality while isAssignableFrom expected
 (reported by frankfiedler@github)
#2167: Large ISO-8601 Dates are formatted/serialized incorrectly
#2181: Don't re-use dynamic serializers for property-updating copy constructors
 (suggested by Pavel N)
#2183: Base64 JsonMappingException: Unexpected end-of-input
 (reported by ViToni@github)
#2186: Block more classes from polymorphic deserialization (CVE-2018-19360,
  CVE-2018-19361, CVE-2018-19362)
 (reported by Guixiong Wu)
#2197: Illegal reflective access operation warning when using `java.lang.Void`
  as value type
 (reported by René K)
#2202: StdKeyDeserializer Class method _getToStringResolver is slow causing Thread Block
 (reported by sushobhitrajan@github)

2.9.7 (19-Sep-2018)

#2060: `UnwrappingBeanPropertyWriter` incorrectly assumes the found serializer is
  of type `UnwrappingBeanSerializer`
 (reported by Petar T)
#2064: Cannot set custom format for `SqlDateSerializer` globally
 (reported by Brandon K)
#2079: NPE when visiting StaticListSerializerBase
 (reported by WorldSEnder@github)
#2082: `FactoryBasedEnumDeserializer` should be cachable
#2088: `@JsonUnwrapped` fields are skipped when using `PropertyBasedCreator` if
  they appear after the last creator property
 (reported, fix contributed by 6bangs@github)
#2096: `TreeTraversingParser` does not take base64 variant into account
 (reported by tangiel@github)
#2097: Block more classes from polymorphic deserialization (CVE-2018-14718
  - CVE-2018-14721)
#2109: Canonical string for reference type is built incorrectly
 (reported by svarzee@github)
#2120: `NioPathDeserializer` improvement
 (contributed by Semyon L)
#2128: Location information included twice for some `JsonMappingException`s

2.9.6 (12-Jun-2018)

#955: Add `MapperFeature.USE_BASE_TYPE_AS_DEFAULT_IMPL` to use declared base type
   as `defaultImpl` for polymorphic deserialization
  (contributed by mikeldpl@github)
#1328: External property polymorphic deserialization does not work with enums
#1565: Deserialization failure with Polymorphism using JsonTypeInfo `defaultImpl`,
  subtype as target
#1964: Failed to specialize `Map` type during serialization where key type
  incompatibility overidden via "raw" types
 (reported by ptirador@github)
#1990: MixIn `@JsonProperty` for `Object.hashCode()` is ignored
 (reported by Freddy B)
#1991: Context attributes are not passed/available to custom serializer if object is in POJO
 (reported by dletin@github)
#1998: Removing "type" attribute with Mixin not taken in account if
  using ObjectMapper.copy()
 (reported by SBKila@github)
#1999: "Duplicate property" issue should mention which class it complains about
 (reported by Ondrej Z)
#2001: Deserialization issue with `@JsonIgnore` and `@JsonCreator` + `@JsonProperty`
  for same property name
 (reported, fix contributed by Jakub S)
#2015: `@Jsonsetter with Nulls.SKIP` collides with
  `DeserializationFeature.READ_UNKNOWN_ENUM_VALUES_AS_NULL` when parsing enum
 (reported by ndori@github)
#2016: Delegating JsonCreator disregards JsonDeserialize info
 (reported by Carter K)
#2019: Abstract Type mapping in 2.9 fails when multiple modules are registered
 (reported by asger82@github)
#2021: Delegating JsonCreator disregards `JsonDeserialize.using` annotation
#2023: `JsonFormat.Feature.ACCEPT_EMPTY_STRING_AS_NULL_OBJECT` not working
  with `null` coercion with `@JsonSetter`
#2027: Concurrency error causes `IllegalStateException` on `BeanPropertyMap`
 (reported by franboragina@github)
#2032: CVE-2018-11307: Potential information exfiltration with default typing, serialization gadget from MyBatis
 (reported by Guixiong Wu)
#2034: Serialization problem with type specialization of nested generic types
 (reported by Reinhard P)
#2038: JDK Serializing and using Deserialized `ObjectMapper` loses linkage
  back from `JsonParser.getCodec()`
 (reported by Chetan N)
#2051: Implicit constructor property names are not renamed properly with
  `PropertyNamingStrategy`
#2052: CVE-2018-12022: Block polymorphic deserialization of types from Jodd-db library
 (reported by Guixiong Wu)
#2058: CVE-2018-12023: Block polymorphic deserialization of types from Oracle JDBC driver
 (reported by Guixiong Wu)

2.9.5 (26-Mar-2018)

#1911: Allow serialization of `BigDecimal` as String, using
  `@JsonFormat(shape=Shape.String)`, config overrides
 (suggested by cen1@github)
#1912: `BeanDeserializerModifier.updateBuilder()` not work to set custom
  deserializer on a property (since 2.9.0)
 (contributed by Deblock T)
#1931: Two more `c3p0` gadgets to exploit default typing issue
 (reported by lilei@venusgroup.com.cn)
#1932: `EnumMap` cannot deserialize with type inclusion as property
#1940: `Float` values with integer value beyond `int` lose precision if
  bound to `long`
 (reported by Aniruddha M)
#1941: `TypeFactory.constructFromCanonical()` throws NPE for Unparameterized
  generic canonical strings
 (reported by ayushgp@github)
#1947: `MapperFeature.AUTO_DETECT_XXX` do not work if all disabled
 (reported by Timur S)
#1977: Serializing an Iterator with multiple sub-types fails after upgrading to 2.9.x
 (reported by ssivanand@github)
#1978: Using @JsonUnwrapped annotation in builderdeserializer hangs in infinite loop
 (reported by roeltje25@github)

2.9.4 (24-Jan-2018)

#1382: `@JsonProperty(access=READ_ONLY)` unxepected behaviour with `Collections`
 (reported by hexfaker@github)
#1673: Serialising generic value classes via Reference Types (like Optional) fails
  to include type information
 (reported by Pier-Luc W)
#1729: Integer bounds verification when calling `TokenBuffer.getIntValue()`
 (reported by Kevin G)
#1853: Deserialise from Object (using Creator methods) returns field name instead of value
 (reported by Alexander S)
#1854: NPE deserializing collection with `@JsonCreator` and `ACCEPT_CASE_INSENSITIVE_PROPERTIES`
 (reported by rue-jw@github)
#1855: Blacklist for more serialization gadgets (dbcp/tomcat, spring, CVE-2017-17485)
#1859: Issue handling unknown/unmapped Enum keys
 (reported by remya11@github)
#1868: Class name handling for JDK unmodifiable Collection types changed
  (reported by Rob W)
#1870: Remove `final` on inherited methods in `BuilderBasedDeserializer` to allow
  overriding by subclasses
  (requested by Ville K)
#1878: `@JsonBackReference` property is always ignored when deserializing since 2.9.0
 (reported by reda-alaoui@github)
#1895: Per-type config override "JsonFormat.Shape.OBJECT" for Map.Entry not working
 (reported by mcortella@github)
#1899: Another two gadgets to exploit default typing issue in jackson-databind
 (reported by OneSourceCat@github)
#1906: Add string format specifier for error message in `PropertyValueBuffer`
 (reported by Joe S)
#1907: Remove `getClass()` from `_valueType` argument for error reporting
 (reported by Joe S)

2.9.3 (09-Dec-2017)

#1604: Nested type arguments doesn't work with polymorphic types
#1794: `StackTraceElementDeserializer` not working if field visibility changed
 (reported by dsingley@github)
#1799: Allow creation of custom sub-types of `NullNode`, `BooleanNode`, `MissingNode`
#1804: `ValueInstantiator.canInstantiate()` ignores `canCreateUsingArrayDelegate()`
 (reported byb henryptung@github)
#1807: Jackson-databind caches plain map deserializer and use it even map has `@JsonDeserializer`
 (reported by lexas2509@github)
#1823: ClassNameIdResolver doesn't handle resolve Collections$SingletonMap & Collections$SingletonSet
 (reported by Peter J)
#1831: `ObjectReader.readValue(JsonNode)` does not work correctly with polymorphic types,
  value to update
 (reported by basmastr@github)
#1835: ValueInjector break from 2.8.x to 2.9.x
 (repoted by kinigitbyday@github)
#1842: `null` String for `Exception`s deserialized as String "null" instead of `null`
 (reported by ZeleniJure@github)
#1843: Include name of unsettable property in exception from `SetterlessProperty.set()`
 (suggested by andreh7@github)
#1844: Map "deep" merge only adds new items, but not override existing values
 (reported by alinakovalenko@github)

2.9.2 (14-Oct-2017)

(possibly) #1756: Deserialization error with custom `AnnotationIntrospector`
 (reported by Daniel N)
#1705: Non-generic interface method hides type resolution info from generic base class
  (reported by Tim B)
 NOTE: was originally reported fixed in 2.9.1 -- turns out it wasn't.
#1767: Allow `DeserializationProblemHandler` to respond to primitive types
 (reported by nhtzr@github)
#1768: Improve `TypeFactory.constructFromCanonical()` to work with
  `java.lang.reflect.Type.getTypeName()' format
 (suggested by Luís C)
#1771: Pass missing argument for string formatting in `ObjectMapper`
 (reported by Nils B)
#1788: `StdDateFormat._parseAsISO8601()` does not parse "fractional" timezone correctly
#1793: `java.lang.NullPointerException` in `ObjectArraySerializer.acceptJsonFormatVisitor()`
  for array value with `@JsonValue`
 (reported by Vincent D)

2.9.1 (07-Sep-2017)

#1725: `NPE` In `TypeFactory. constructParametricType(...)`
 (reported by ctytgat@github)
#1730: InvalidFormatException` for `JsonToken.VALUE_EMBEDDED_OBJECT`
 (reported by zigzago@github)
#1744: StdDateFormat: add option to serialize timezone offset with a colon
 (contributed by Bertrand R)
#1745: StdDateFormat: accept and truncate millis larger than 3 digits
 (suggested by Bertrand R)
#1749: StdDateFormat: performance improvement of '_format(..)' method 
 (contributed by Bertrand R)
#1759: Reuse `Calendar` instance during parsing by `StdDateFormat`
 (contributed by Bertrand R)
- Fix `DelegatingDeserializer` constructor to pass `handledType()` (and
  not type of deserializer being delegated to!)
- Add `Automatic-Module-Name` ("com.fasterxml.jackson.databind") for JDK 9 module system

2.9.0 (30-Jul-2017)

#219: SqlDateSerializer does not obey SerializationConfig.Feature.WRITE_DATES_AS_TIMESTAMPS
 (reported by BrentDouglas@github)
#265: Add descriptive exception for attempts to use `@JsonWrapped` via Creator parameter
#291: @JsonTypeInfo with As.EXTERNAL_PROPERTY doesn't work if external type property
  is referenced more than once
 (reported by Starkom@github)
#357: StackOverflowError with contentConverter that returns array type
 (reported by Florian S)
#383: Recursive `@JsonUnwrapped` (`child` with same type) fail: "No _valueDeserializer assigned"
 (reported by tdavis@github)
#403: Make FAIL_ON_NULL_FOR_PRIMITIVES apply to primitive arrays and other types that wrap primitives
 (reported by Harleen S)
#476: Allow "Serialize as POJO" using `@JsonFormat(shape=Shape.OBJECT)` class annotation
#507: Support for default `@JsonView` for a class
 (suggested by Mark W)
#687: Exception deserializing a collection @JsonIdentityInfo and a property based creator
#865: `JsonFormat.Shape.OBJECT` ignored when class implements `Map.Entry`
#888: Allow specifying custom exclusion comparator via `@JsonInclude`,
  using `JsonInclude.Include.CUSTOM`
#994: `DeserializationFeature.UNWRAP_SINGLE_VALUE_ARRAYS` only works for POJOs, Maps
#1029: Add a way to define property name aliases
#1035: `@JsonAnySetter` assumes key of `String`, does not consider declared type.
 (reported by Michael F)
#1060: Allow use of `@JsonIgnoreProperties` for POJO-valued arrays, `Collection`s
#1106: Add `MapperFeature.ALLOW_COERCION_OF_SCALARS` for enabling/disabling coercions
#1284: Make `StdKeySerializers` use new `JsonGenerator.writeFieldId()` for `int`/`long` keys
#1320: Add `ObjectNode.put(String, BigInteger)`
 (proposed by Jan L)
#1341: `DeserializationFeature.FAIL_ON_MISSING_EXTERNAL_TYPE_ID_PROPERTY`
 (contributed by Connor K)
#1347: Extend `ObjectMapper.configOverrides()` to allow changing visibility rules
#1356: Differentiate between input and code exceptions on deserialization
 (suggested by Nick B)
#1369: Improve `@JsonCreator` detection via `AnnotationIntrospector`
 by passing `MappingConfig`
#1371: Add `MapperFeature.INFER_CREATOR_FROM_CONSTRUCTOR_PROPERTIES` to allow
 disabling use of `@CreatorProperties` as explicit `@JsonCreator` equivalent
#1376: Add ability to disable JsonAnySetter/JsonAnyGetter via mixin
 (suggested by brentryan@github)
#1399: Add support for `@JsonMerge` to allow "deep update"
#1402: Use `@JsonSetter(nulls=...)` to specify handling of `null` values during deserialization
#1406: `ObjectMapper.readTree()` methods do not return `null` on end-of-input
 (reported by Fabrizio C)
#1407: `@JsonFormat.pattern` is ignored for `java.sql.Date` valued properties
 (reported by sangpire@github)
#1415: Creating CollectionType for non generic collection class broken
#1428: Allow `@JsonValue` on a field, not just getter
#1434: Explicitly pass null on invoke calls with no arguments
 (contributed by Emiliano C)
#1433: `ObjectMapper.convertValue()` with null does not consider null conversions
  (`JsonDeserializer.getNullValue()`)
 (contributed by jdmichal@github)
#1440: Wrong `JsonStreamContext` in `DeserializationProblemHandler` when reading
  `TokenBuffer` content
 (reported by Patrick G)
#1444: Change `ObjectMapper.setSerializationInclusion()` to apply to content inclusion too
#1450: `SimpleModule.addKeyDeserializer()' should throw `IllegalArgumentException` if `null`
  reference of `KeyDeserializer` passed
 (suggested by PawelJagus@github)
#1454: Support `@JsonFormat.lenient` for `java.util.Date`, `java.util.Calendar`
#1474: Replace use of `Class.newInstance()` (deprecated in Java 9) with call via Constructor
#1480: Add support for serializing `boolean`/`Boolean` as number (0 or 1)
 (suggested by jwilmoth@github)
#1520: Case insensitive enum deserialization with `MapperFeature.ACCEPT_CASE_INSENSITIVE_ENUMS`
 (contributed by Ana-Eliza B)
#1522: Global `@JsonInclude(Include.NON_NULL)` for all properties with a specific type
 (contributed by Carsten W)
#1544: EnumMapDeserializer assumes a pure EnumMap and does not support EnumMap derived classes
 (reported by Lyor G)
#1550: Unexpected behavior with `@JsonInclude(JsonInclude.Include.NON_EMPTY)` and
 `java.util.Date` serialization
#1551: `JsonMappingException` with polymorphic type and `JsonIdentityInfo` when basic type is abstract
 (reported by acm073@github)
#1552: Map key converted to byte array is not serialized as base64 string
 (reported by nmatt@github)
#1554: Support deserialization of `Shape.OBJECT` ("as POJO") for `Map`s (and map-like types)
#1556: Add `ObjectMapper.updateValue()` method to update instance with given overrides
 (suggested by syncer@github)
#1583: Add a `DeserializationFeature.FAIL_ON_TRAILING_TOKENS` to force reading of the
  whole input as single value
#1592: Add support for handling primitive/discrepancy problem with type refinements
#1605: Allow serialization of `InetAddress` as simple numeric host address
 (requested by Jared J)
#1616: Extraneous type id mapping added for base type itself
#1619: By-pass annotation introspection for array types
#1637: `ObjectReader.at()` with `JsonPointer` stops after first collection
 (reported by Chris P)
#1653: Convenience overload(s) for ObjectMapper#registerSubtypes
#1655: `@JsonAnyGetter` uses different `bean` parameter in `SimpleBeanPropertyFilter`
 (reported by georgeflugq@github)
#1678: Rewrite `StdDateFormat` ISO-8601 handling functionality
#1684: Rewrite handling of type ids to let `JsonGenerator` handle (more of) details
#1688: Deserialization fails for `java.nio.file.Path` implementations when default typing
  enabled
 (reported by Christian B)
#1690: Prevent use of quoted number (index) for Enum deserialization via
  `MapperFeature.ALLOW_COERCION_OF_SCALARS`
 (requested by magdel@github)

2.8.11.4 (25-Jul-2019)

#2334: Block one more gadget type (CVE-2019-12384)
#2341: Block one more gadget type (CVE-2019-12814)
#2387: Block one more gadget type (CVE-2019-14379)
#2389: Block one more gadget type (CVE-2019-14439)
 (reported by xiexq)

2.8.11.3 (23-Nov-2018)

#2326: Block one more gadget type (CVE-2019-12086)
 (contributed by MaximilianTews@github)

2.8.11.2 (08-Jun-2018)

#1941: `TypeFactory.constructFromCanonical()` throws NPE for Unparameterized
  generic canonical strings
 (reported by ayushgp@github)
#2032: CVE-2018-11307: Potential information exfiltration with default typing, serialization gadget from MyBatis
 (reported by Guixiong Wu)
#2052: CVE-2018-12022: Block polymorphic deserialization of types from Jodd-db library
 (reported by Guixiong Wu)
#2058: CVE-2018-12023: Block polymorphic deserialization of types from Oracle JDBC driver
 (reported by Guixiong Wu)

2.8.11.1 (11-Feb-2018)

#1872: `NullPointerException` in `SubTypeValidator.validateSubType` when
  validating Spring interface
 (reported by Rob W)
#1899: Another two gadgets to exploit default typing issue (CVE-2018-5968)
 (reported by OneSourceCat@github)
#1931: Two more `c3p0` gadgets to exploit default typing issue (c3p0, CVE-2018-7489)

2.8.11 (24-Dec-2017)

#1604: Nested type arguments doesn't work with polymorphic types
#1680: Blacklist couple more types for deserialization
#1767: Allow `DeserializationProblemHandler` to respond to primitive types
 (reported by nhtzr@github)
#1768: Improve `TypeFactory.constructFromCanonical()` to work with
  `java.lang.reflect.Type.getTypeName()` format
#1804: `ValueInstantiator.canInstantiate()` ignores `canCreateUsingArrayDelegate()`
 (reported by henryptung@github)
#1807: Jackson-databind caches plain map deserializer and use it even map has `@JsonDeserializer`
 (reported by lexas2509@github)
#1855: Blacklist for more serialization gadgets (dbcp/tomcat, spring / CVE-2017-17485)

2.8.10 (24-Aug-2017)

#1657: `StdDateFormat` deserializes dates with no tz/offset as UTC instead of
  configured timezone
 (reported by Bertrand R)
#1680: Blacklist couple more types for deserialization
#1658: Infinite recursion when deserializing a class extending a Map,
  with a recursive value type
 (reported by Kevin G)
#1679: `StackOverflowError` in Dynamic `StdKeySerializer`
#1711: Delegating creator fails to work for binary data (`byte[]`) with
 binary formats (CBOR, Smile)
#1735: Missing type checks when using polymorphic type ids
 (reported by Lukas Euler)
#1737: Block more JDK types from polymorphic deserialization (CVE 2017-15095)

2.8.9 (12-Jun-2017)

#1595: `JsonIgnoreProperties.allowSetters` is not working in Jackson 2.8
 (reported by Javy L)
#1597: Escape JSONP breaking characters
 (contributed by Marco C)
#1629: `FromStringDeserializer` ignores registered `DeserializationProblemHandler`
  for `java.util.UUID`
 (reported by Andrew J)
#1642: Support `READ_UNKNOWN_ENUM_VALUES_AS_NULL` with `@JsonCreator`
 (contributed by Joe L)
#1647: Missing properties from base class when recursive types are involved
 (reported by Slobodan P)
#1648: `DateTimeSerializerBase` ignores configured date format when creating contextual
 (reported by Bertrand R)
#1651: `StdDateFormat` fails to parse 'zulu' date when TimeZone other than UTC
 (reported by Bertrand R)

2.8.8.1 (19-Apr-2017)

#1585: Invoke ServiceLoader.load() inside of a privileged block when loading
  modules using `ObjectMapper.findModules()`
 (contributed by Ivo S)
#1599: Jackson Deserializer security vulnerability (CVE-2017-7525)
 (reported by ayound@github)
#1607: @JsonIdentityReference not used when setup on class only
 (reported by vboulaye@github)

2.8.8 (05-Apr-2017)

(partial) #994: `DeserializationFeature.UNWRAP_SINGLE_VALUE_ARRAYS` only works for POJOs, Maps
#1345: `@JsonProperty(access = READ_ONLY)` together with generated constructor (Lombok) causes
 exception: "Could not find creator property with name ..."
 (reported by Raniz85@github)
#1533: `AsPropertyTypeDeserializer` ignores `DeserializationFeature.ACCEPT_EMPTY_STRING_AS_NULL_OBJECT`
#1543: JsonFormat.Shape.NUMBER_INT does not work when defined on enum type in 2.8
 (reported by Alex P)
#1570: `Enum` key for `Map` ignores `SerializationFeature.WRITE_ENUMS_USING_INDEX`
 (reported by SolaKun@github)
#1573: Missing properties when deserializing using a builder class with a non-default
  constructor and a mutator annotated with `@JsonUnwrapped`
 (reported by Joshua J)
#1575: Problem with `@JsonIgnoreProperties` on recursive property (regression in 2.8)
 (reported by anujkumar04@github)
- Minor fix to creation of `PropertyMetadata`, had one path that could lead to NPE

2.8.7 (21-Feb-2017)

#935: `@JsonProperty(access = Access.READ_ONLY)` - unexpected behaviour
#1317: '@JsonIgnore' annotation not working with creator properties, serialization

2.8.6 (12-Jan-2017)

#349: @JsonAnySetter with @JsonUnwrapped: deserialization fails with arrays
 (reported by hdave@github)
#1388: `@JsonIdentityInfo`: id has to be the first key in deserialization when
  deserializing with `@JsonCreator`
 (reported by moodysalem@github)
#1425: `JsonNode.binaryValue()` ignores illegal character if it's the last one
 (reported by binoternary@github)
#1453: `UntypedObjectDeserializer` does not retain `float` type (over `double`)
#1456: `TypeFactory` type resolution broken in 2.7 for generic types
   when using `constructType` with context
#1473: Add explicit deserializer for `StringBuilder` due to Java 9 changes
#1493: `ACCEPT_CASE_INSENSITIVE_PROPERTIES` fails with `@JsonUnwrapped`

2.8.5 (14-Nov-2016)

#1417: Further issues with `@JsonInclude` with `NON_DEFAULT`
#1421: ACCEPT_SINGLE_VALUE_AS_ARRAY partially broken in 2.7.x, 2.8.x
#1429: `StdKeyDeserializer` can erroneously use a static factory method
  with more than one argument
#1432: Off by 1 bug in PropertyValueBuffer
 (reported by Kevin D)
#1438: `ACCEPT_CASE_INSENSITIVE_PROPERTIES` is not respected for creator properties
 (reported by Jayson M)
#1439: NPE when using with filter id, serializing `java.util.Map` types
#1441: Failure with custom Enum key deserializer, polymorphic types
 (reported by Nathanial O)
#1445: Map key deserializerModifiers ignored
 (reported by alfonsobonso@github)
- Improvements to #1411 fix to ensure consistent `null` key handling

2.8.4 (14-Oct-2016)

#466: Jackson ignores Type information when raw return type is BigDecimal or BigInteger 
#1001: Parameter names module gets confused with delegate creator which is a static method
#1324: Boolean parsing with `StdDeserializer` is too slow with huge integer value
 (reported by pavankumar-parankusam@github)
#1383: Problem with `@JsonCreator` with 1-arg factory-method, implicit param names
#1384: `@JsonDeserialize(keyUsing = ...)` does not work correctly together with
  DefaultTyping.NON_FINAL
 (reported by Oleg Z)
#1385: Polymorphic type lost when using `@JsonValue`
 (reported by TomMarkuske@github)
#1389 Problem with handling of multi-argument creator with Enums
 (fix contributed by Pavel P)
#1392: Custom UnmodifiableSetMixin Fails in Jackson 2.7+ but works in Jackson 2.6
 (reported by Rob W)
#1395: Problems deserializing primitive `long` field while using `TypeResolverBuilder`
 (reported by UghZan3@github)
#1403: Reference-chain hints use incorrect class-name for inner classes
 (reported by Josh G)
#1411: MapSerializer._orderEntries should check for null keys
 (reported by Jörn H)

2.8.3 (17-Sep-2016)

#1351: `@JsonInclude(NON_DEFAULT)` doesn't omit null fields
 (reported by Gili T)
#1353: Improve error-handling for `java.net.URL` deserialization
#1361: Change `TokenBuffer` to use new `writeEmbeddedObject()` if possible

2.8.2 (30-Aug-2016)

#1315: Binding numeric values can BigDecimal lose precision
 (reported by Andrew S)
#1327: Class level `@JsonInclude(JsonInclude.Include.NON_EMPTY)` is ignored
 (reported by elruwen@github)
#1335: Unconditionally call `TypeIdResolver.getDescForKnownTypeIds`
 (contributed by Chris J-Y)

2.8.1 (20-Jul-2016)

#1256: `Optional.empty()` not excluded if property declared with type `Object`
#1288: Type id not exposed for `JsonTypeInfo.As.EXTERNAL_PROPERTY` even when `visible` set to `true`
 (reported by libetl@github)
#1289: Optimize construction of `ArrayList`, `LinkedHashMap` instances
#1291: Backward-incompatible behaviour of 2.8: deserializing enum types
   with two static factory methods fail by default
#1297: Deserialization of generic type with Map.class
 (reported by Arek G)
#1302: NPE for `ResolvedRecursiveType` in 2.8.0 due to caching

2.8.0 (04-Jul-2016)

#621: Allow definition of "ignorable types" without annotation (using
  `Mapper.configOverride(type).setIsIgnoredType(true)`
#867: Support `SerializationFeature.WRITE_EMPTY_JSON_ARRAYS ` for `JsonNode`
#903: Add `JsonGenerator` reference to `SerializerProvider`
#931: Add new method in `Deserializers.Base` to support `ReferenceType`
#960: `@JsonCreator` not working on a factory with no arguments for an enum type
 (reported by Artur J)
#990: Allow failing on `null` values for creator (add 
  `DeserializationFeature.FAIL_ON_NULL_CREATOR_PROPERTIES`)
 (contributed by mkokho@github)
#999: External property is not deserialized
 (reported by Aleksandr O)
#1017: Add new mapping exception type ('InvalidTypeIdException') for subtype resolution errors
 (suggested by natnan@github)
#1028: Ignore USE_BIG_DECIMAL_FOR_FLOATS for NaN/Infinity
 (reported by Vladimir K, lightoze@github)
#1047: Allow use of `@JsonAnySetter` on a Map-valued field, no need for setter
#1082: Can not use static Creator factory methods for `Enum`s, with JsonCreator.Mode.PROPERTIES
 (contributed by Lokesh K)
#1084: Change `TypeDeserializerBase` to take `JavaType` for `defaultImpl`, NOT `Class`
#1126: Allow deserialization of unknown Enums using a predefined value
 (contributed by Alejandro R)
#1136: Implement `TokenBuffer.writeEmbeddedObject(Object)`
 (suggested by Gregoire C, gcxRun@github)
#1165: CoreXMLDeserializers does not handle time-only XMLGregorianCalendars
 (reported, contributed fix by Ross G)
#1181: Add the ability to specify the initial capacity of the ArrayNode
 (suggested by Matt V, mveitas@github)
#1184: Allow overriding of `transient` with explicit inclusion with `@JsonProperty`
 (suggested by Maarten B)
#1187: Refactor `AtomicReferenceDeserializer` into `ReferenceTypeDeserializer`
#1204: Add a convenience accessor `JavaType.hasContentType()` (true for container or reference type)
#1206: Add "anchor type" member for `ReferenceType`
#1211: Change `JsonValueSerializer` to get `AnnotatedMethod`, not "raw" method
#1217: `@JsonIgnoreProperties` on Pojo fields not working for deserialization
 (reported by Lokesh K)
#1221: Use `Throwable.addSuppressed()` directly and/or via try-with-resources
#1232: Add support for `JsonFormat.Feature.ACCEPT_CASE_INSENSITIVE_PROPERTIES`
#1233: Add support for `JsonFormat.Feature.WRITE_SORTED_MAP_ENTRIES`
#1235: `java.nio.file.Path` support incomplete
 (reported by, fix contributed by Benson M)
#1261: JsonIdentityInfo broken deserialization involving forward references and/or cycles
 (reported by, fix contributed by Ari F)
#1270: Generic type returned from type id resolver seems to be ignored
 (reported by Benson M)
#1277: Add caching of resolved generic types for `TypeFactory`
 (requested by Andriy P)

2.7.9.5 (23-Nov-2018)

#2097: Block more classes from polymorphic deserialization (CVE-2018-14718
  - CVE-2018-14721)
 (reported by Guixiong Wu)
#2109: Canonical string for reference type is built incorrectly
 (reported by svarzee@github)
#2186: Block more classes from polymorphic deserialization (CVE-2018-19360,
  CVE-2018-19361, CVE-2018-19362)
 (reported by Guixiong Wu)

2.7.9 (04-Feb-2017)

#1367: No Object Id found for an instance when using `@ConstructorProperties`
#1505: @JsonEnumDefaultValue should take precedence over FAIL_ON_NUMBERS_FOR_ENUMS
 (suggested by Stephan S)
#1506: Missing `KeyDeserializer` for `CharSequence`
#1513: `MapSerializer._orderEntries()` throws NPE when operating on `ConcurrentHashMap`
 (reported by Sovietaced@github)
- Simplified processing of class annotations (for `AnnotatedClass`) to try to
  solve rare concurrency problems with "root name" annotations.

2.7.8 (26-Sep-2016)

#877: @JsonIgnoreProperties`: ignoring the "cause" property of `Throwable` on GAE
#1359: Improve `JsonNode` deserializer to create `FloatNode` if parser supports
#1362: ObjectReader.readValues()` ignores offset and length when reading an array
 (reported by wastevenson@github)
#1363: The static field ClassUtil.sCached can cause a class loader leak
 (reported by Stuart D)
#1368: Problem serializing `JsonMappingException` due to addition of non-ignored
  `processor` property (added in 2.7)
 (reported, suggesed fix by Josh C)
#1383: Problem with `@JsonCreator` with 1-arg factory-method, implicit param names

2.7.7 (27-Aug-2016)

#1322: EnumMap keys not using enum's `@JsonProperty` values unlike Enum values
 (reported by MichaelChambers@github)
#1332: Fixed ArrayIndexOutOfBoundException for enum by index deser
 (reported by Max D)
#1344: Deserializing locale assumes JDK separator (underscore), does not
  accept RFC specified (hyphen)
 (reported by Jim M)

2.7.6 (23-Jul-2016)

#1215: Problem with type specialization for Maps with `@JsonDeserialize(as=subtype)`
 (reported by brentryan@github)
#1279: Ensure DOM parsing defaults to not expanding external entities
#1288: Type id not exposed for `JsonTypeInfo.As.EXTERNAL_PROPERTY` even when `visible` set to `true`
#1299: Timestamp deserialization error
 (reported by liyuj@github)
#1301: Problem with `JavaType.toString()` for recursive (self-referential) types
 (reported by Brian P)
#1307: `TypeWrappedDeserializer` doesn't delegate the `getNullValue()` method to `_deserializer`
 (reported by vfries@github)

2.7.5 (11-Jun-2016)

#1098: DeserializationFeature.FAIL_ON_INVALID_SUBTYPE does not work with
  `JsonTypeInfo.Id.CLASS`
 (reported by szaccaria@github)
#1223: `BasicClassIntrospector.forSerialization(...).findProperties` should
  respect MapperFeature.AUTO_DETECT_GETTERS/SETTERS?
 (reported by William H)
#1225: `JsonMappingException` should override getProcessor()
 (reported by Nick B)

2.6.7.1 (11-Jul-2017)

#1383: Problem with `@JsonCreator` with 1-arg factory-method, implicit param names
#1599: Backport the extra safety checks for polymorphic deserialization

2.6.7 (05-Jun-2016)

#1194: Incorrect signature for generic type via `JavaType.getGenericSignature
#1228: @JsonAnySetter does not deserialize null to Deserializer's NullValue
 (contributed by Eric S)
#1231: `@JsonSerialize(as=superType)` behavior disallowed in 2.7.4
 (reported by Mark W)
#1248: `Annotated` returns raw type in place of Generic Type in 2.7.x
 (reported by Andrew J, apjoseph@github)
#1253: Problem with context handling for `TokenBuffer`, field name
#1260: `NullPointerException` in `JsonNodeDeserializer`
 (reported by Eric S)

2.7.4 (29-Apr-2016)

#1122: Jackson 2.7 and Lombok: 'Conflicting/ambiguous property name definitions'
#1178: `@JsonSerialize(contentAs=superType)` behavior disallowed in 2.7
#1186: SimpleAbstractTypeResolver breaks generic parameters
 (reported by tobiash@github)
#1189: Converter called twice results in ClassCastException
 (reported by carrino@github)
#1191: Non-matching quotes used in error message for date parsing
#1194: Incorrect signature for generic type via `JavaType.getGenericSignature
#1195: `JsonMappingException` not Serializable due to 2.7 reference to source (parser)
 (reported by mjustin@github)
#1197: `SNAKE_CASE` doesn't work when using Lombok's `@AllArgsConstructor`
#1198: Problem with `@JsonTypeInfo.As.EXTERNAL_PROPERTY`, `defaultImpl`, missing type id, NPE
#1203: `@JsonTypeInfo` does not work correctly for ReferenceTypes like `AtomicReference`
#1208: treeToValue doesn't handle POJONodes that contain exactly the requested value type
  (reported by Tom M)
- Improve handling of custom content (de)serializers for `AtomicReference`

2.7.3 (16-Mar-2016)

#1125: Problem with polymorphic types, losing properties from base type(s)
#1150: Problem with Object id handling, explicit `null` token
 (reported by Xavi T)
#1154: @JsonFormat.pattern on dates is now ignored if shape is not explicitely provided
 (reported by Yoann R)
#1161: `DeserializationFeature.READ_ENUMS_USING_TO_STRING` not dynamically
  changeable with 2.7
 (reported by asa-git@github)
- Minor fixes to `AnnotationIntrospector.findEnumValues()` to correct problems with
  merging of explicit enum value names.

2.7.2 (26-Feb-2016)

#1124: JsonAnyGetter ignores JsonSerialize(contentUsing=...)
 (reported by Jiri M)
#1128: UnrecognizedPropertyException in 2.7.1 for properties that work with version 2.6.5
 (reported by Roleek@github)
#1129: When applying type modifiers, don't ignore container types.
#1130: NPE in `StdDateFormat` hashCode and equals
 (reported by Kazuki S, kazuki43zoo@github)
#1134: Jackson 2.7 doesn't work with jdk6 due to use of `Collections.emptyIterator()`
 (reported by Timur S, saladinkzn@github)

2.7.1-1 (03-Feb-2016)

Special one-off "micro patch" for:

#1115: Problems with deprecated `TypeFactory.constructType(type, ctxt)` methods if `ctxt` is `null`

2.7.1 (02-Feb-2016)

#1079: Add back `TypeFactory.constructType(Type, Class)` as "deprecated" in 2.7.1
#1083: Field in base class is not recognized, when using `@JsonType.defaultImpl`
 (reported by Julian H)
#1095: Prevent coercion of `int` from empty String to `null` if
  `DeserializationFeature .FAIL_ON_NULL_FOR_PRIMITIVES` is `true`
 (reported by yzmyyff@github)
#1102: Handling of deprecated `SimpleType.construct()` too minimalistic
 (reported by Thibault K)
#1109: @JsonFormat is ignored by the DateSerializer unless either a custom pattern
  or a timezone are specified
 (contributed by Aleks S)

2.7.0 (10-Jan-2016)

#76: Problem handling datatypes Recursive type parameters
 (reported by Aram K)
#357: StackOverflowError with contentConverter that returns array type
 (reported by Florian S)
#432: `StdValueInstantiator` unwraps exceptions, losing context
 (reported by Miles K)
#497: Add new JsonInclude.Include feature to exclude maps after exclusion removes all elements
#803: Allow use of `StdDateFormat.setLenient()`
 (suggested by raj-ghodke@github)
#819: Add support for setting `FormatFeature` via `ObjectReader`, `ObjectWriter`
#857: Add support for java.beans.Transient (requires Java 7)
 (suggested by Thomas M)
#898: Add `ObjectMapper.getSerializerProviderInstance()`
#905: Add support for `@ConstructorProperties` (requires Java 7)
 (requested by Jonas K)
#909: Rename PropertyNamingStrategy CAMEL_CASE_TO_LOWER_CASE_WITH_UNDERSCORES as SNAKE_CASE,
   PASCAL_CASE_TO_CAMEL_CASE as UPPER_CAMEL_CASE
 (suggested by marcottedan@github)
#915: ObjectMapper default timezone is GMT, should be UTC
 (suggested by Infrag@github)
#918: Add `MapperFeature.ALLOW_EXPLICIT_PROPERTY_RENAMING`
 (contributed by David H)
#924: `SequenceWriter.writeAll()` could accept `Iterable`
 (suggested by Jiri-Kremser@github(
#932: Rewrite ser/deser for `AtomicReference`, based on "optional" ser/desers
#933: Close some gaps to allow using the `tryToResolveUnresolved` flows
#936: Deserialization into List subtype with JsonCreator no longer works
 (reported by adamjoeldavis@github)
#948: Support leap seconds, any number of millisecond digits for ISO-8601 Dates.
 (contributed by Jesse W)
#952: Revert non-empty handling of primitive numbers wrt `NON_EMPTY`; make
  `NON_DEFAULT` use extended criteria
#957: Merge `datatype-jdk7` stuff in (java.nio.file.Path handling)
#959: Schema generation: consider active view, discard non-included properties
#963: Add PropertyNameStrategy `KEBAB_CASE`
 (requested by Daniel M)
#978: ObjectMapper#canSerialize(Object.class) returns false even though FAIL_ON_EMPTY_BEANS is disabled
 (reported by Shumpei A)
#997: Add `MapperFeature.OVERRIDE_PUBLIC_ACCESS_MODIFIERS`
#998: Allow use of `NON_DEFAULT` for POJOs without default constructor
#1000: Add new mapping exception type for enums and UUIDs
 (suggesed by natnan@github)
#1010: Support for array delegator
 (contributed by Hugo W)
#1011: Change ObjectWriter::withAttributes() to take a Map with some kind of wildcard types
 (suggested by David B)
#1043: @JsonFormat(with = JsonFormat.Feature.ACCEPT_SINGLE_VALUE_AS_ARRAY) does not work on fields
 (reported by fabiolaa@github)
#1044: Add `AnnotationIntrospector.resolveSetterConflict(...)` to allow custom setter conflict resolution
 (suggested by clydebarrow@github)
- Make `JsonValueFormat` (self-)serializable, deserializable, to/from valid external
  value (as per JSON Schema spec)

INCOMPATIBILITIES:

- While unlikely to be problematic, #959 above required an addition of `SerializerProvider`
  argument for `depositSchemaProperty()` method `BeanProperty` and `PropertyWriter` interfaces
- JDK baseline now Java 7 (JDK 1.7), from Java 6/JDK 1.6

2.6.6 (05-Apr-2016)

#1088: NPE possibility in SimpleMixinResolver
 (reported by Laird N)
#1099: Fix custom comparator container node traversal
 (contributed by Daniel N)
#1108: Jackson not continue to parse after DeserializationFeature.FAIL_ON_INVALID_SUBTYPE error
 (reported by jefferyyuan@github)
#1112: Detailed error message from custom key deserializer is discarded
 (contributed by Benson M)
#1120: String value omitted from weirdStringException
 (reported by Benson M)
#1123: Serializing and Deserializing Locale.ROOT
 (reported by hookumsnivy@github)

2.6.5 (19-Jan-2016)

#1052: Don't generate a spurious NullNode after parsing an embedded object
 (reported by philipa@github)
#1061: Problem with Object Id and Type Id as Wrapper Object (regression in 2.5.1)
#1073: Add try-catch around `java.sql` type serializers
 (suggested by claudemt@github)
#1078: ObjectMapper.copy() still does not preserve _registeredModuleTypes
 (reported by ajonkisz@github)

2.6.4 (07-Dec-2015)

#984: JsonStreamContexts are not build the same way for write.. and convert methods
 (reported by Antibrumm@github)
#989: Deserialization from "{}" to java.lang.Object causes "out of END_OBJECT token" error
 (reported by Ievgen P)
#1003: JsonTypeInfo.As.EXTERNAL_PROPERTY does not work with a Delegate
 (reported by alexwen@github)
#1005: Synthetic constructors confusing Jackson data binding
 (reported by Jayson M)
#1013: `@JsonUnwrapped` is not treated as assuming `@JsonProperty("")`
 (reported by David B)
#1036: Problem with case-insensitive deserialization
 (repoted by Dmitry R)
- Fix a minor problem with `@JsonNaming` not recognizing default value

2.6.3 (12-Oct-2015)

#749: `EnumMap` serialization ignores `SerializationFeature.WRITE_ENUMS_USING_TO_STRING`
 (reported by scubasau@github)
#938: Regression: `StackOverflowError` with recursive types that contain `Map.Entry`
 (reported by jloisel@github)
#939: Regression: DateConversionError in 2.6.x 
 (reported by Andreas P, anpieber@github)
#940: Add missing `hashCode()` implementations for `JsonNode` types that did not have them
 (contributed by Sergio M)
#941: Deserialization from "{}" to ObjectNode field causes "out of END_OBJECT token" error
 (reported by Sadayuki F)
#942: Handle null type id for polymorphic values that use external type id
 (reported by Warren B, stormboy@github)
#943: Incorrect serialization of enum map key
 (reported by Benson M)
#944: Failure to use custom deserializer for key deserializer
 (contributed by Benson M)
#949: Report the offending substring when number parsing fails
 (contributed by Jesse W)
#965: BigDecimal values via @JsonTypeInfo/@JsonSubTypes get rounded
 (reported by gmjabs@github)

2.6.2 (14-Sep-2015)

#894: When using withFactory on ObjectMapper, the created Factory has a TypeParser
  which still has the original Factory
 (reported by lufe66@github)
#899: Problem serializing `ObjectReader` (and possibly `ObjectMapper`)
#913: ObjectMapper.copy does not preserve MappingJsonFactory features
 (reported, fixed by Daniel W)
#922: ObjectMapper.copy() does not preserve _registeredModuleTypes
#928: Problem deserializing External Type Id if type id comes before POJO

2.6.1 (09-Aug-2015)

#873: Add missing OSGi import
#881: BeanDeserializerBase having issues with non-CreatorProperty properties.
 (reported by dharaburda@github)
#884: ArrayIndexOutOfBoundException for `BeanPropertyMap` (with ObjectId)
 (reported by alterGauner@github)
#889: Configuring an ObjectMapper's DateFormat changes time zone
 (reported by Andy W, wilkinsona@github)
#890: Exception deserializing a byte[] when the target type comes from an annotation
 (reported by gmjabs@github)

2.6.0 (19-Jul-2015)

#77: Allow injection of 'transient' fields
#95: Allow read-only properties with `@JsonIgnoreProperties(allowGetters=true)`
#222: EXTERNAL_PROPERTY adds property multiple times and in multiple places
 (reported by Rob E, thatsnotright@github)
#296: Serialization of transient fields with public getters (add
    MapperFeature.PROPAGATE_TRANSIENT_MARKER)
 (suggested by Michal L)
#312: Support Type Id mappings where two ids map to same Class
#348: ObjectMapper.valueToTree does not work with @JsonRawValue
 (reported by Chris P, pimlottc@github)
#504: Add `DeserializationFeature.USE_LONG_FOR_INTS`
 (suggested by Jeff S)
#624: Allow setting external `ClassLoader` to use, via `TypeFactory`
#649: Make `BeanDeserializer` use new `parser.nextFieldName()` and `.hasTokenId()` methods
#664: Add `DeserializationFeature.ACCEPT_FLOAT_AS_INT` to prevent coercion of floating point
 numbers int `int`/`long`/`Integer`/`Long`
 (requested by wenzis@github)
#677: Specifying `Enum` value serialization using `@JsonProperty`
 (requested by Allen C, allenchen1154@github)
#679: Add `isEmpty()` implementation for `JsonNode` serializers
#688: Provide a means for an ObjectMapper to discover mixin annotation classes on demand
 (requested by Laird N)
#689: Add `ObjectMapper.setDefaultPrettyPrinter(PrettyPrinter)`
 (requested by derknorton@github)
#696: Copy constructor does not preserve `_injectableValues`
 (reported by Charles A)
#698: Add support for referential types (ReferenceType)
#700: Cannot Change Default Abstract Type Mapper from LinkedHashMap
 (reported by wealdtech@github)
#725: Auto-detect multi-argument constructor with implicit names if it is the only visible creator
#727: Improve `ObjectWriter.forType()` to avoid forcing base type for container types
#734: Add basic error-recovery for `ObjectReader.readValues()`
#737: Add support for writing raw values in TokenBuffer
 (suggested by Guillaume S, gsmet@github)
#740: Ensure proper `null` (as empty) handling for `AtomicReference`
#741: Pass `DeserializationContext' argument for `JsonDeserializer` methods "getNullValue()"
 and "getEmptyValue()"
#743: Add `RawValue` helper type, for piping raw values through `TokenBuffer`
#756: Disabling SerializationFeature.FAIL_ON_EMPTY_BEANS does not affect `canSerialize()`
 (reported by nickwongdev@github)
#762: Add `ObjectWriter.withoutRootName()`, `ObjectReader.withoutRootName()`
#765: `SimpleType.withStaticTyping()` impl incorrect
#769: Fix `JacksonAnnotationIntrospector.findDeserializer` to return `Object` (as per
  `AnnotationIntrospector`); similarly for other `findXxx(De)Serializer(...)` methods
#777: Allow missing build method if its name is empty ("")
 (suggested by galdosd@github)
#781: Support handling of `@JsonProperty.required` for Creator methods
#787: Add `ObjectMapper setFilterProvider(FilterProvider)` to allow chaining
 (suggested by rgoldberg@githin)
#790: Add `JsonNode.equals(Comparator<JsonNode>, JsonNode)` to support
  configurable/external equality comparison
#794: Add `SerializationFeature.WRITE_DATES_WITH_ZONE_ID` to allow inclusion/exclusion of
  timezone id for date/time values (as opposed to timezone offset)
#795: Converter annotation not honored for abstract types
 (reported by myrosia@github)
#797: `JsonNodeFactory` method `numberNode(long)` produces `IntNode` for small numbers
#810: Force value coercion for `java.util.Properties`, so that values are `String`s
#811: Add new option, `JsonInclude.Include.NON_ABSENT` (to support exclusion of
  JDK8/Guava Optionals)
#812: Java 8 breaks Class-value annotation properties, wrt generics: need to work around
#813: Add support for new property of `@JsonProperty.access` to support
  read-only/write-only use cases
#820: Add new method for `ObjectReader`, to bind from JSON Pointer position
 (contributed by Jerry Y, islanderman@github)
#824: Contextual `TimeZone` changes don't take effect wrt `java.util.Date`,
  `java.util.Calendar` serialization
#826: Replaced synchronized HashMap with ConcurrentHashMap in TypeDeserializerBase._findDeserializer
 (contributed by Lars P)
#827: Fix for polymorphic custom map key serializer
 (reported by mjr6140@gitgub)
#828: Respect DeserializationFeatures.WRAP_EXCEPTIONS in CollectionDeserializer
 (contributed by Steve G, thezerobit@github)
#840: Change semantics of `@JsonPropertyOrder(alphabetic)` to only count `true` value
#848: Custom serializer not used if POJO has `@JsonValue`
#849: Possible problem with `NON_EMPTY` exclusion, `int`s, `Strings`
#868: Annotations are lost in the case of duplicate methods
- Remove old cglib compatibility tests; cause problems in Eclipse
- Add `withFilterId()` method in `JsonSerializer` (demote from `BeanSerializer`)

2.5.5 (07-Dec-2015)

#844: Using JsonCreator still causes invalid path references in JsonMappingException
 (reported by Ian B)
#852: Accept scientific number notation for quoted numbers too
#878: serializeWithType on BeanSerializer does not setCurrentValue
 (reported by Chi K, chikim79@github)

2.5.4 (09-Jun-2015)

#676: Deserialization of class with generic collection inside depends on
  how is was deserialized first time
 (reported by lunaticare@github)
#771: Annotation bundles ignored when added to Mixin
 (reported by Andrew D)
#774: NPE from SqlDateSerializer as _useTimestamp is not checked for being null
 (reported by mrowkow@github)
#785: Add handlings for classes which are available in `Thread.currentThread().getContextClassLoader()`
 (contributed by Charles A)
#792: Ensure Constructor Parameter annotations are linked with those of Field, Getter, or Setter
#793: `ObjectMapper.readTree()` does not work with defaultTyping enabled
 (reported by gracefulgopher@github)
#801: Using `@JsonCreator` cause generating invalid path reference in `JsonMappingException`
 (contributed by Kamil B)
#815: Presence of PropertyNamingStrategy Makes Deserialization fail
#816: Allow date-only ISO strings to have no time zone
 (contributed by Andrew G)
- Fix handling of Enums wrt JSON Schema, when 'toString()' used for serialization

2.5.3 (24-Apr-2015)

#731: XmlAdapter result marshaling error in case of ValueType=Object
 (reported, debugged by Dmitry S)
#742: Allow deserialization of `null` Object Id (missing already allowed)
#744: Custom deserializer with parent object update failing
 (reported by migel@github)
#745: EnumDeserializer.deserializerForCreator fails when used to deserialize a Map key
 (contributed by John M)
#761: Builder deserializer: in-compatible type exception when return type is super type
 (contributed by Alexey G)
#766: Fix Infinite recursion (StackOverflowError) when serializing a SOAP object
 (contributed by Alain G)

2.5.2 (29-Mar-2015)

#609: Problem resolving locally declared generic type
 (repoted by Hal H)
#691: NullSerializer for MapProperty failing when using polymorphic handling
 (reported by Antibrumm@github)
#703: Multiple calls to ObjectMapper#canSerialize(Object.class) returns different values
 (reported by flexfrank@github)
#705: JsonAnyGetter doesn't work with JsonSerialize (except with keyUsing)
 (reported by natnan@github)
#728: TypeFactory#_fromVariable returns unknownType() even though it has enough information
  to provide a more specific type
 (reported by jkochaniak@github)
#733: MappingIterator should move past errors or not return hasNext() == true
 (reported by Lorrin N, lorrin@github)
#738: @JsonTypeInfo non-deterministically ignored in 2.5.1 (concurrency issue)
 (reported by Dylan S, dylanscott@github)
- Improvement to handling of custom `ValueInstantiator` for delegating mode; no more NPE
  if `getDelegateCreator()` returns null
- Refactor `TypedKey` into separate util class

2.5.1 (06-Feb-2015)

#667: Problem with bogus conflict between single-arg-String vs `CharSequence` constructor
#669: JSOG usage of @JsonTypeInfo and @JsonIdentityInfo(generator=JSOGGenerator.class) fails
 (reported by ericali78@github)
#671: Adding `java.util.Currency` deserialization support for maps
 (contributed by Alexandre S-C)
#674: Spring CGLIB proxies not handled as intended
 (reported by Zoltan F)
#682: Class<?>-valued Map keys not serialized properly
 (reported by Ludevik@github)
#684: FAIL_ON_NUMBERS_FOR_ENUMS does not fail when integer value is quoted
 (reported by kllp@github)
#696: Copy constructor does not preserve `_injectableValues`
 (reported by Charles A)
- Add a work-around in `ISO8601DateFormat` to allow omission of ':' from timezone
- Bit more work to complete #633

2.5.0 (01-Jan-2015)

#47: Support `@JsonValue` for (Map) key serialization 
#113: Problem deserializing polymorphic types with @JsonCreator
#165: Add `DeserializationContext.getContextualType()` to let deserializer
  known the expected type.
#299: Add `DeserializationFeature.FAIL_ON_UNRESOLVED_OBJECT_IDS` to allow missing
  Object Ids (as global default)
#408: External type id does not allow use of 'visible=true'
#421: @JsonCreator not used in case of multiple creators with parameter names
 (reported by Lovro P, lpandzic@github)
#427: Make array and Collection serializers call `JsonGenerator.writeStartArray(int)`
#521: Keep bundle annotations, prevent problems with recursive annotation types
 (reported by tea-dragon@github)
#527: Add support for `@JsonInclude(content=Include.NON_NULL)` (and others) for Maps
#528: Add support for `JsonType.As.EXISTING_PROPERTY`
 (reported by heapifyman@github; implemented by fleebytes@github)
#539: Problem with post-procesing of "empty bean" serializer; was not calling
  'BeanSerializerModifier.modifySerializer()` for empty beans
 (reported by Fabien R, fabienrenaud@github)
#540: Support deserializing `[]` as null or empty collection when the java type
  is a not an object, `DeserializationFeature.ACCEPT_EMPTY_ARRAY_AS_NULL_OBJECT`
 (requested by Fabien R, fabienrenaud@github)
#543: Problem resolving self-referential recursive types
 (reported by ahgittin@github)
#550: Minor optimization: prune introspection of "well-known" JDK types
#552: Improved handling for ISO-8601 (date) format
 (contributed by Jerome G, geronimo-iia@github)
#559: Add `getDateFormat()`, `getPropertyNamingStrategy()` in `ObjectMapper`
#560: @JsonCreator to deserialize BigInteger to Enum
 (requested by gisupp@github)
#565: Add support for handling `Map.Entry`
#566: Add support for case-insensitive deserialization (`MapperFeature.ACCEPT_CASE_INSENSITIVE_PROPERTIES`)
 (contributed by Michael R)
#571: Add support in ObjectMapper for custom `ObjectReader`, `ObjectWriter` (sub-classes)
#572: Override default serialization of Enums
 (requested by herau@github)
#576: Add fluent API for adding mixins
 (contributed by Adam S, adstro@github)
#594: `@JsonValue` on enum not used when enum value is a Map key
 (reported by chrylis@github)
#596: Add support for `@JsonProperty.defaultValue`, exposed via `BeanProperty.getMetadata().getDefaultValue()`
#597: Improve error messaging for cases where JSON Creator returns null (which
  is illegal)
 (contributed by Aurelien L)
#599: Add a simple mechanism for avoiding multiple registrations of the same module
#607: Allow (re)config of `JsonParser.Feature`s via `ObjectReader`
#608: Allow (re)config of `JsonGenerator.Feature`s via `ObjectWriter`
#614: Add a mechanism for using `@JsonCreator.mode` for resolving possible ambiguity between
  delegating- and property-based creators
#616: Add `SerializationFeature.WRITE_DURATIONS_AS_TIMESTAMPS`
#622: Support for non-scalar ObjectId Reference deserialiazation (like JSOG)
#623: Add `StdNodeBasedDeserializer`
#630: Add `KeyDeserializer` for `Class`
#631: Update `current value` of `JsonParser`, `JsonGenerator` from standard serializers,
 deserializers
 (suggested by Antibrumm@github)
#633: Allow returning null value from IdResolver to make type information optional
 (requested by Antibrumm@github)
#634: Add `typeFromId(DatabindContext,String)` in `TypeIdDeserializer`
#636: `ClassNotFoundException` for classes not (yet) needed during serialization
 (contributed by mspiegel@github)
#638: Add annotation-based method(s) for injecting properties during serialization
 (using @JsonAppend, VirtualBeanPropertyWriter)
#647: Deserialization fails when @JsonUnwrapped property contains an object with same property name
 (reported by Konstantin L)
#653: Jackson doesn't follow JavaBean naming convention (added `MapperFeature.USE_STD_BEAN_NAMING`)
#654: Add support for (re)configuring `JsonGenerator.setRootValueSeparator()` via `ObjectWriter`
#655: Add `ObjectWriter.writeValues()` for writing value sequences
#660: `@JsonCreator`-annotated factory method is ignored if constructor exists
- Allow use of `Shape.ARRAY` for Enums, as an alias to 'use index'
- Start using `JsonGenerator.writeStartArray(int)` to help data formats
  that benefit from knowing number of elements in arrays (and would otherwise
  need to buffer values to know length)
- Added new overload for `JsonSerializer.isEmpty()`, to eventually solve #588
- Improve error messaging (related to [jaxb-annotations#38]) to include known subtype ids.

2.4.6 (23-Apr-2015)

#735: (complete fix) @JsonDeserialize on Map with contentUsing custom deserializer overwrites default behavior
 (reported by blackfyre512@github) (regression due to #604)
$744: Custom deserializer with parent object update fails

2.4.5.1 (26-Mar-2015)

Special one-off "micro patch" for:

#706: Add support for `@JsonUnwrapped` via JSON Schema module
#707: Error in getting string representation of an ObjectNode with a float number value
 (reported by @navidqar)
#735: (partial) @JsonDeserialize on Map with contentUsing custom deserializer overwrites default behavior

2.4.5 (13-Jan-2015)

#635: Reduce cachability of `Map` deserializers, to avoid problems with per-property config changes
    (regression due to #604)
#656: `defaultImpl` configuration is ignored for `WRAPPER_OBJECT`
- Solve potential cyclic-resolution problem for `UntypedObjectDeserializer`

2.4.4 (24-Nov-2014)

(jackson-core)#158: Setter confusion on assignable types
 (reported by tsquared2763@github)
#245: Calls to ObjectMapper.addMixInAnnotations() on an instance returned by ObjectMapper.copy()
 don't work
 (reported by Erik D)
#580: delegate deserializers choke on a (single) abstract/polymorphic parameter
 (reported by Ian B, tea-dragon@github)
#590: Binding invalid Currency gives nonsense at end of the message
 (reported by Jerbell@github)
#592: Wrong `TokenBuffer` delegate deserialization using `@JsonCreator`
 (reported by Eugene L)
#601: ClassCastException for a custom serializer for enum key in `EnumMap`
 (reported by Benson M)
#604: `Map` deserializers not being cached, causing performance problems
#610: Fix forward reference in hierarchies
 (contributed by zeito@github)
#619: Off by one error in AnnotatedWithParams
 (reported by stevetodd@github)
- Minor fix to `EnumSerializer` regarding detection "serialize using index"
- Minor fix to number serializers, to call proper callback for schema generation

2.4.3 (02-Oct-2014)

#496: Wrong result with `new TextNode("false").asBoolean(true)`
 (reported by Ivar R, ivarru@github)
#511: DeserializationFeature.FAIL_ON_INVALID_SUBTYPE does not work
 (reported by sbelikov@github)
#523: MapDeserializer and friends do not report the field/key name for mapping exceptions
 (reported by Ian B, tea-dragon@github)
#524: @JsonIdentityReference(alwaysAsId = true) Custom resolver is reset to SimpleObjectIdResolver
 (reported by pkokorev@github)
#541: @JsonProperty in @JsonCreator is conflicting with POJOs getters/attributes
 (reported by fabienrenaud@github)
#543: Problem resolving self-referential generic types
#570: Add Support for Parsing All Compliant ISO-8601 Date Formats
 (requested by pfconrey@github)
- Fixed a problem with `acceptJsonFormatVisitor` with Collection/array types that
  are marked with `@JsonValue`; could cause NPE in JSON Schema generator module.

2.4.2 (14-Aug-2014)

#515: Mixin annotations lost when using a mixin class hierarchy with non-mixin interfaces
 (reported by 'stevebread@github')
- Fixed a problem related to [jackson-dataformat-smile#19].

2.4.1.2 (12-Jul-2014)

Special one-off "micro patch" for:

#503: Concurrency issue inside com.fasterxml.jackson.databind.util.LRUMap.get(Object)
 (reported by fjtc@github)

2.4.1.1 (18-Jun-2014)

Special one-off "micro patch" for:

#491: Temporary work-around for issue #490 (full fix for 2.5 needs to be
  in `jackson-annotations`)
#506: Index is never set for Collection and Array in InvalidFormatException.Reference
 (reported by Fabrice D, fabdouglas@github)
- Fixed a problem related to [jackson-dataformat-smile#19].

2.4.1 (17-Jun-2014)

#479: NPE on trying to deserialize a `String[]` that contains null
 (reported by huxi@github)
#482: Make date parsing error behavior consistent with JDK
 (suggested by Steve S, sanbeg@github)
#489 (partial): TypeFactory cache prevents garbage collection of custom ClassLoader
 (reported by sftwrengnr@github)

2.4.0 (02-Jun-2014)

#81: Allow use of @JsonUnwrapped with typed (@JsonTypeInfo) classes, provided
  that (new) feature `SerializationFeature.FAIL_ON_UNWRAPPED_TYPE_IDENTIFIERS`
  is disabled
 (constributed by Ben F, UnquietCode@github)
#88: Prevent use of type information for `JsonNode` via default typing
 (reported by electricmonk@github)
#149: Allow use of "stringified" indexes for Enum values
 (requested by chenboxiang@github)
#176: Allow use external Object Id resolver (to use with @JsonIdentityInfo etc)
 (implemented by Pascal G)
#193: Conflicting property name definitions
 (reported by Stuart J, sgjohnston@github)
#323: Serialization of the field with deserialization config
 (reported by metanet@github)
#327: Should not consider explicitly differing renames a fail, as long as all are explicit
#335: Allow use of `@JsonPropertyOrder(alphabetic=true)` for Map properties
#351: ObjectId does not properly handle forward references during deserialization
 (contributed by pgelinas)
#352 Add `ObjectMapper.setConfig()` for overriding `SerializationConfig`/`DeserializationConfig`
#353: Problems with polymorphic types, `JsonNode` (related to #88)
 (reported by cemo@github)
#359: Converted object not using explicitly annotated serializer
 (reported by Florian S [fschopp@github])
#369: Incorrect comparison for renaming in `POJOPropertyBuilder`
#375: Add `readValue()`/`readPropertyValue()` methods in `DeserializationContext`
#376: Add support for `@JsonFormat(shape=STRING)` for number serializers
#381: Allow inlining/unwrapping of value from single-component JSON array
 (contributed by yinzara@github)
#390: Change order in which managed/back references are resolved (now back-ref
 first, then forward)
 (requested by zAlbee@github)
#407: Properly use null handlers for value types when serializer Collection
 and array types
 (contributed by Will P)
#425: Add support for using `Void.class` as "no class", instead of `NoClass.class`
#428: `PropertyNamingStrategy` will rename even explicit name from `@JsonProperty`
 (reported by turskip@github)
#435: Performance bottleneck in TypeFactory._fromClass
 (reported by Sean D, sdonovanuk@github)
#434: Ensure that DecimalNodes with mathematically equal values are equal
 (contributed by Francis G)
#435: Performance bottleneck in TypeFactory._fromClass
 (reported by sdonovanuk@github)
#438: Add support for accessing `@JsonProperty(index=N)` annotations
#442: Make `@JsonUnwrapped` indicate property inclusion
 (suggested by Ben F)
#447: ArrayNode#addAll should accept Collection<? extends JsonNode>
 (suggested by alias@github)
#461: Add new standard naming strategy, `PropertyNamingStrategy.LowerCaseStrategy`
#463: Add 'JsonNode.asText(String defaultValue)`
 (suggested by Chris C)
#464: Include `JsonLocation` in more mapping exceptions
 (contributed by Andy C (q3aiml@github))
#465: Make it easier to support serialization of custom subtypes of `Number`
#467: Unwanted POJO's embedded in tree via serialization to tree
 (reported by Benson M)
- Slightly improve `SqlDateSerializer` to support `@JsonFormat`
- Improve handling of native type ids (YAML, CBOR) to use non-native type ids
  as fallback

2.3.5 (13-Jan-2015)

#496: Wrong result for TextNode("false").asBoolean(true)
 (reported by Ivar R, ivarru@github)
#543: Problems resolving self-referential generic types.
#656: defaultImpl configuration is ignored for WRAPPER_OBJECT

2.3.4 (17-Jul-2014)

#459: BeanDeserializerBuilder copy constructor not copying `_injectables`
#462: Annotation-provided Deserializers are not contextualized inside CreatorProperties
 (reported by aarondav@github)

2.3.3 (10-Apr-2014)

#420: Remove 'final' modifier from `BeanDeserializerBase.deserializeWithType`
 (requested by Ghoughpteighbteau@github)
#422: Allow use of "True" and "False" as aliases for booleans when coercing from
  JSON String
#423: Fix `CalendarSerializer` to work with custom format
 (reported by sergeymetallic@github)
#433: `ObjectMapper`'s `.valueToTree()` wraps `JsonSerializable` objects into a POJONode
 (reported by Francis G)
- Fix null-handling for `CollectionSerializer`

2.3.2 (01-Mar-2014)

#378: Fix a problem with custom enum deserializer construction
 (reported by BokoEnos@github)
#379: Fix a problem with (re)naming of Creator properties; needed to make
 Paranamer module work with NamingStrategy.
 (reported by Chris P, cpilsworth@github)
#398: Should deserialize empty (not null) URI from empty String
 (reported by pgieser@github)
#406: @JsonTypeIdResolver not working with external type ids
 (reported by Martin T)
#411: NumberDeserializers throws exception with NaN and +/- Infinity
 (reported by clarkbreyman@github)
#412: ObjectMapper.writerWithType() does not change root name being used
 (repoted by jhalterman@github)
- Added `BeanSerializerBase._serializeObjectId()` needed by modules that
  override standard BeanSerializer; specifically, XML module.

2.3.1 (28-Dec-2013)

#346: Fix problem deserializing `ObjectNode`, with @JsonCreator, empty
  JSON Object
 (reported by gaff78@github)
#358: `IterableSerializer` ignoring annotated content serializer
 (reported by Florian S)
#361: Reduce sync overhead for SerializerCache by using volatile, double-locking
 (contributed by stuartwdouglas@github)
#362: UUID output as Base64 String with ObjectMapper.convertValue()
 (reported by jknack@github)
#367: Make `TypeNameIdResolver` call `TypeResolver` for resolving base type
 (suggested by Ben F)
#370: Fail to add Object Id for POJO with no properties
 (reported by jh3141@github)
- Fix for [jackson-module-afterburner#38]: need to remove @JacksonStdImpl from
  `RawSerializer`, to avoid accidental removal of proper handling.

2.3.0 (13-Nov-2013)

#48: Add support for `InetSocketAddress`
 (contributed by Nick T)
#152: Add support for traversing `JsonNode` with (new!) `JsonPointer` implementation
 (suggested by fge@github)
#208: Accept "fromString()" as an implicit Creator (factory) method (alias for "valueOf()")
 (requested by David P)
#215: Allow registering custom `CharacterEscapes` to use for serialization,
 via `ObjectWriter.with(CharacterEscapes)` (and `ObjectMapper.writer(CharacterEscapes)`)
#227: Allow "generic" Enum serializers, deserializers, via `SimpleModule`
#234: Incorrect type information for deeply nested Maps
 (reported by Andrei P)
#237: Add `DeserializationFeature.FAIL_ON_READING_DUP_TREE_KEY` to optionally
  throw `JsonMappingException` on duplicate keys, tree model (`JsonNode`)
#238: Allow existence of overlapping getter, is-getter (choose 'regular' getter)
#239: Support `ByteBuffer`
 (suggested by mckamey@github)
#240: Make sure `@JsonSerialize.include` does not accidentally override
  class inclusion settings
 (requested by thierryhenrio@github)
#253: `DelegatingDeserializer` causes problems for Managed/BackReferences
 (reported by bfelaco@github)
#257: Make `UntypedObjectDeserializer` support overides for `List`, `Map` etc
#268: Add new variant of `ObjectMapper.canSerialize()` that can return `Throwable`
 that caused false to be returned (if any)
#269: Add support for new `@JsonPropertyDescription` via `AnnotationIntrospector`
 as well as `BeanProperty.getMedata().getDescription()`
#270: Add `SerializationFeature.USE_EQUALITY_FOR_OBJECT_ID` to allow use of equality
 (instead of identity) for figuring out when to use Object Id
 (requested by beku8@github)
#271: Support handling of `@JsonUnwrapped` for in-built JSON Schema generation
#277: Make `TokenBuffer` support new native type and object ids
#302: Add `setNamingStrategy` in `Module.SetupContext`
 (suggested by Miguel C)
#305: Add support for accessing `TypeFactory` via `TypeIdResolverBase`
 (not yet via `TypeIdResolver` interface), other configuration
#306: Allow use of `@JsonFilter` for properties, not just classes 
#307: Allow use of `@JsonFilter` for Maps in addition to POJOs
#308: Improve serialization and deserialization speed of `java.util.UUID` by 4x
 (suggested by David P)
#310: Improve `java.util.UUID` serialization with binary codecs, to use "raw" form.
#311: Make sure that "creator properties" are alphabetically ordered too, if
  so requested.
#315: Allow per-property definition of null serializer to use, using
 new `@JsonSerialize(nullsUsing=xxx)` annotation property
#317: Fix `JsonNode` support for nulls bound to `ObjectNode`, `ArrayNode`
 (contributed by Seth P)
#318: Problems with `ObjectMapper.updateValue()`, creator property-backed accessors
#319: Add support for per-call ("contextual") attributes, with defaulting,
 to allow keeping track of state during (de)serialization
#324: Make sure to throw `JsonMappingException` from `EnumDeserializer` creator,
  not `IllegalArgumentException`
 (reported by beverku@github)
#326: Support `@JsonFilter` for "any getter" properties
#334: Make `ArrayNode`, `ObjectNode` non-final again
#337: `AnySetter` does not support polymorphic types
 (reported by askvortsov@github)
#340: AtomicReference not working with polymorphic types
#342: Add `DeserializationFeature.FAIL_ON_IGNORED_PROPERTIES` to make `ObjectMapper`
  throw exception when encountering explicitly ignored properties
 (requested by Ruslan M)
[JACKSON-890]: Support managed/back-references for polymorphic (abstract) types
- Add 'BeanPropertyWriter.isUnwrapping()' for future needs (by Afterburner)
- Add coercions from String "null" (as if null token was parsed) for primitives/Wrappers.
- Add `JsonDeserializer.handledType()`

2.2.4 (10-Jun-2014)

#292: Problems with abstract `Map`s, `Collection`s, polymorphic deserialization
#324: EnumDeserializer should throw JsonMappingException, not IllegalArgumentException
#346: Problems deserializing `ObjectNode` from empty JSON Object, with @JsonCreator

2.2.3 (22-Aug-2013)

#234: Problems with serializing types for deeply nested generic Maps, default typing 
#251: SerializationFeature.WRITE_BIGDECIMAL_AS_PLAIN ignored with JsonNode
  serialization
 (reported by fge@github)
#259: Fix a problem with JSON Schema generation for `@JsonValue`
 (reported by Lior L)
#267: Handle negative, stringified timestamps
 (reported by Drecth@github)
#281: Make `NullNode` use configured null-value serializer
#287: Fix problems with converters, Maps with Object values
 (reported by antubis@github)
#288: Fix problem with serialization converters assigned with annotations
 (reported by cemo@github)

2.2.2 (26-May-2013)

#216: Problems with Android, 1.6-only types
#217: JsonProcessingExceptions not all wrapped as expected
 (reported by karldmoore@github)
#220: ContainerNode missing 'createNumber(BigInteger)'
 (reported by Pascal G)
#223: Duplicated nulls with @JsonFormat(shape=Shape.ARRAY)
 (reported by lukegh@github)
#226: Field mapping fail on deserialization to common referenced object when
  @JsonUnwrapped is used
 (reported by ikvia@github)
#232: Converting bound BigDecimal value to tree fails with WRITE_BIGDECIMAL_AS_PLAIN
 (reported by celkings@github)
- Minor fix to handle primitive types for key deserializer lookups
- Add convenience method `MappingIterator.getCurrentLocation()`
 (suggested by Tomdz@github)

2.2.1 (03-May-2013)

#214: Problem with LICENSE, NOTICE, Android packaging
 (reported by thierryd@github)

2.2.0 (22-Apr-2013)

Fixes:

#23: Fixing typing of root-level collections
#118: JsonTypeInfo.as.EXTERNAL_PROPERTY not working correctly
 with missing type id, scalar types
#130: TimeZone not set for GregorianCalendar, even if configured
#144: MissingNode.isValueNode() should return 'false'
 (reported by 'fge@github')
#146: Creator properties were not being renamed as expected
 (contributed by Christoper C)
#188: Problem with ObjectId serialization, 'alwaysAsId' references

Improvements:

#116: JavaType implements `java.lang.reflect.Type` (as does `TypeReference`)
#147: Defer reporting of problems with missing creator parameters
 (contributed by Christoper C)
#155: Make `ObjectNode` and `ArrayNode` final (other node types already were)
 (requested by fge@github)
#161: Add deserializer for java.util.concurrent.ArrayBlockingQueue
#173: Add 'JsonNode.traverse(ObjectCodec)' for convenience
#181: Improve error reporting for missing '_valueDeserializer'
#194: Add `FloatNode` type in tree model (JsonNode)
 (requested by msteiger@github)
#199: Allow deserializing `Iterable` instances (as basic `Collection`s)
 (requested by electrum@github)
#206: Make 'ObjectMapper.createDeserializationContext()' overridable
 (requested by noter@github)
#207: Add explicit support for `short` datatypes, for tree model
 (contributed by msteiger@github)

New features:

#120: Extend BeanDeserializerModifier to work with non-POJO deserializers
#121: Extend BeanSerializerModifier to work with non-POJO serializers
#124: Add support for serialization converters (@JsonSerializer(converter=...))
#124: Add support for deserialization converters (@JsonDeserializer(converter=...))
#140: Add 'SerializationFeature.WRITE_BIGDECIMAL_AS_PLAIN' to allow forcing
  of non-scientific notation when serializing BigDecimals.
 (suggested by phedny@github)
#148: Add 'DeserializationFeature.FAIL_ON_INVALID_SUBTYPE`, which allows mapping
  entries with missing or invalid type id into null references (instead of failing).
  Also allows use of '@JsonTypeInfo.defaultImpl = NoClass.class' as alternative.
#159: Add more accessors in 'MappingIterator': getParser(), getParserSchema(),
  readAll()
 (suggested by Tom D)
#190: Add 'MapperFeature.ALLOW_FINAL_FIELDS_AS_MUTATORS' (default: true) for
 pruning out final fields (to avoid using as mutators)
 (requested by Eric T)
#195: Add 'MapperFeature.INFER_PROPERTY_MUTATORS' (default: enabled) for finer
  control of what mutators are auto-detected.
 (requested by Dain S)
#198: Add SPI metadata, handling in ObjectMapper (findModules()), for
  automatic registration of auto-detected extension modules
 (suggested by 'beamerblvd@github')
#203: Added new features to support advanced date/time handling:
  - SerializationFeature.WRITE_DATE_TIMESTAMPS_AS_NANOSECONDS
  - DeserializationFeature.READ_DATE_TIMESTAMPS_AS_NANOSECONDS
  - DeserializationFeature.ADJUST_DATES_TO_CONTEXT_TIME_ZONE

Other:

#126: Update JDK baseline to 1.6
* API under 'com.fasterxml.jackson.databind.jsonFormatVisitors' changed significantly
  based on experiences with external JSON Schema generator.
* Version information accessed via code-generated access class, instead of reading
  VERSION.txt
* Added 2 methods in Converter interface: getInputType(), getOutputType(),
  to allow programmatic overrides (needed by JAXB annotation module)

2.1.4 (26-Feb-2013)

* [JACKSON-887]: StackOverflow with parameterized sub-class field
 (reported by Alexander M)
* [#130]: TimeZone not set for GregorianCalendar, when deserializing
* [#157]: NPE when registering module twice
* [#162]: JsonNodeFactory: work around an old bug with BigDecimal and zero
 (submitted by fge@github)
* [#166]: Incorrect optimization for `ObjectMapper.convertValue(Class)`
 (reported by Eric T)
* [#167]: Problems with @JsonValue, polymorphic types (regression from 1.x)
 (reported by Eric T)
* [#170]: Problems deserializing `java.io.File` if creator auto-discovery disabled
 (reported by Eric T)
* [#175]: NPE for JsonMappingException, if no path is specified
 (reported by bramp@github)

2.1.3 (19-Jan-2013)

* [Issue#141]: ACCEPT_EMPTY_STRING_AS_NULL_OBJECT not working for enums
* [Issue#142]: Serialization of class containing EnumMap with polymorphic enum
  fails to generate class type data
 (reported by kidavis4@github)

2.1.2 (04-Dec-2012)

* [Issue#106]: NPE in ObjectArraySerializer.createContextual(...)
* [Issue#117]: HandlerInstantiator defaulting not working
 (reported by Alexander B)
* [Issue#118]: Problems with JsonTypeInfo.As.EXTERNAL_PROPERTY, scalar values
 (reported by Adva11@github)
* [Issue#119]: Problems with @JsonValue, JsonTypeInfo.As.EXTERNAL_PROPERTY
 (reported by Adva11@github)
* [Issue#122]: ObjectMapper.copy() was not copying underlying mix-in map
 (reported by rzlo@github)

2.1.1 (11-Nov-2012)

Fixes:

* [JACKSON-875]: Enum values not found if Feature.USE_ANNOTATIONS disabled
 (reported by Laurent P)
* [Issue#93]: ObjectNode.setAll() broken; would not add anything for
  empty ObjectNodes.
 (reported by Francis G)
* Making things implement java.io.Serializable:
  - Issues: #94, #99, #100, #102
    (reported by Sean B)
* [Issue#96]: Problem with JsonTypeInfo.As.EXTERNAL_PROPERTY, defaultImpl
 (reported by Adva11@github)

2.1.0 (08-Oct-2012)

  New minor version for 2.x series. Major improvements in multiple areas,
  including:

  - Dataformat auto-detection
  - More `@JsonFormat.shape` variant to serialize Collections as
    JSON Objects, POJOs as JSON Arrays (csv-like).
  - Much more configuration accessible via ObjectReader, ObjectWriter
  - New mechanism for JSON Schema generation, other uses (in future)

Fixes:

* [JACKSON-830]/[Issue#19]: Change OSGi bundle name to be fully-qualified
* ]JACKSON-847]: Make @JsonIdentityInfo work with property-based creator
* [JACKSON-851]: State corruption with ObjectWriter, DefaultPrettyPrinter
 (reported by Duncan A)
* [Issue#75]: Too aggressive KeySerializer caching
* Minor fix wrt [Issue#11], coercion needed extra checks

Improvements:

* [JACKSON-758]: Remove 'IOException' from throws clauses of "writeValueAsString"
  and "writeValueAsBytes" of ObjectMapper/ObjectWriter
 (suggested by G-T Chen)
* [JACKSON-839]: Allow "upgrade" of integer number types for
  UntypedObjectDeserializer, even with default typing enabled.
* [JACKSON-850]: Allow use of zero-arg factory methods as "default creator"
  (suggested by Razvan D)
* [Issue#9]: Implement 'required' JSON Schema attribute for bean properties
* [Issue#20]: Add new exception type, InvalidFormatException (sub-type of
  JsonMappingException) to indicate data format problems
 (suggested by HolySamosa@github)
* [Issue#30]: ObjectReader and ObjectWriter now try to pre-fetch root
  (de)serializer if possible; minor performance improvement (2% for small POJOs).
* [Issue#33]: Simplified/clarified definition of 'ObjectReader.readValues()';
  minor change in behavior for JSON Array "wrapped" sequences
* [Issue#60]: Add 'JsonNode.hasNonNull(...)' method(s)
 (suggested by Jeff S on mailing list) 
* [Issue#64]: Add new "standard" PropertyNamingStrategy, PascalCaseStrategy
  (PropertyNamingStrategy.PASCAL_CASE_TO_CAMEL_CASE)
 (contributed by Sean B)
* [Issue#65]: Add getters to `ObjectMapper`, DeserializationContext/-Factory.
 (contributed by Dmitry K)
* [Issue#69]: Add `PropertyName` abstraction, new methods in AnnotationIntrospector
* [Issue#80]: Make `DecimalNode` normalize input, to make "1.0" and "1.00"equal
 (reported by fge@github)

New features:

* [Issue#15]: Support data format auto-detection via ObjectReader (added
  'withFormatDetection(...)' fluent factories)
* [Issue#21]: Add 'ObjectNode.set(...)' method (and related) to improve
  chaining, semantic consistency of Tree Model API
 (suggested by fge@Github)
* [Issue#22]: Add 'ObjectMapper.setAnnotationIntrospectors()' which allows
  defining different introspectors for serialization, deserialization
* [Issue#24]: Allow serialization of Enums as JSON Objects
 (suggested by rveloso@github)
* [Issue#28]: Add 'ObjectMapper.copy()', to create non-linked copy of
  mapper, with same configuration settings
* [Issue#29]: Allow serializing, deserializing POJOs as JSON Arrays
  by using `@JsonFormat(shape=Shape.ARRAY)`
* [Issue#40]: Allow serialization of Collections as JSON Objects
  (and deserialization from)
 (suggested by 'rveloso@github')
* [Issue#42]: Allow specifying Base64 variant to use for Base64-encoded data
  using ObjectReader.with(Base64Variant), ObjectWriter.with(Base64Variant).
 (suggested by 'mpfau@github')
* [Issue#45]: Add '@JsonNaming' annotation to define per-class PropertyNamingStrategy
 (suggested by Mark W)
* [Pull#58]: Make 'MappingIterator' implement 'Closable'
 (contributed by Pascal G)
* [Issue#72]: Add 'MapperFeature.USE_WRAPPER_NAME_AS_PROPERTY_NAME' to use
  wrapper name annotations for renaming properties
* [Issue#87]: Add 'StdDelegatingSerializer', 'StdDelegatingDeserializer' to
  simplify writing of two-step handlers
* (issue #4 of jackson-annotations): Add `@JsonIdentityReference(alwaysAsId=true)`
  to force ALL references to an object written as Object Id, even the first one.
* Added 'ObjectReader#withHandler' to allow for reconfiguring deserialization
  problem handler
 (suggested by 'electricmonk')

Other changes:

* New variant of AnnotationIntrospector.getFormat(), to support class
  annotations
* It is now possible to serialize instances of plain old Object, iff
  'FAIL_ON_EMPTY_BEANS' is disabled.
* Trying to remove reference to "JSON" in datatype conversion errors
 (since databinding is format-agnostic)

INCOMPATIBILITIES: (rats!)

* Note that [Issue#33] (see above) is, technically speaking, backwards
  imcompatible change. It is estimated that it should NOT affect most
  users, as changes are to edge cases (and undocumented ones at that).
  However, it can potentially cause problems with upgrade.
* Implementation of `JsonFormatVisitable` resulting in 2 new methods
  being added in `BeanPropertyFilter` interface -- this is unfortunate,
  but was required to support full traversability.

2.0.4 (26-Jun-2012)

* [Issue#6]: element count for PrettyPrinter, endObject wrong
   (reported by "thebluemountain")
* [JACKSON-838]: Utf8StreamParser._reportInvalidToken() skips letters
    from reported token name
   (reported by Lóránt Pintér)
* [JACKSON-841] Data is doubled in SegmentedStringWriter output
   (reported by Scott S)
* [JACKSON-842] ArrayIndexOutOfBoundsException when skipping C-style comments
   (reported by Sebastien R)

2.0.3: no version 2.0.3 released -- only used for extension modules

2.0.2 [14-May-2012]

Fixes:

* [Issue#14]: Annotations were not included from parent classes of
  mix-in classes
 (reported by @guillaup)
* [JACKSON-824]: Combination of JSON Views, ObjectMapper.readerForUpdating()
  was not working
 (reported by Nir S)
(and all fixes from 1.9.7)

Improvements:

* [Issue#11]: Improve ObjectMapper.convertValue()/.treeToValue() to use
  cast if possible

2.0.1 [23-Apr-2012]

Fixes:

* [JACKSON-827] Ensure core packages work on JDK 1.5
 (reported by Pascal g)
* [JACKSON-829] Custom serializers not working for List<String> properties,
  @JsonSerialize(contentUsing)
 (reported by James R)

Improvements:

* [Issue#5]: Add support for maps with java.util.Locale keys to the set of
  StdKeyDeserializers
 (contributed by Ryan G)

2.0.0 [25-Mar-2012]

Fixes:

* [JACKSON-368]: Problems with managed references, abstract types
* [JACKSON-711]: Delegating @JsonCreator did not work with Injectable values
* [JACKSON-798]: Problem with external type id, creators
  (reported by Casey L)
(and all fixes up until and including 1.9.6)

Improvements:

* [JACKSON-546]: Indicate end-of-input with JsonMappingException instead
  of EOFException, when there is no parsing exception
* [JACKSON-664]: Reduce overhead of type resolution by adding caching
  in TypeFactory
* [JACKSON-690]: Pass DeserializationContext through ValueInstantiator
* [JACKSON-695]: Add 'isEmpty(value)' in JsonSerializer to allow
  customizing handling of serialization of empty values
* [JACKSON-710]: 'ObjectMapper.convertValue()' should ignore root value
  wrapping/unwrapping settings
* [JACKSON-730] Split various features (JsonParser, JsonGenerator,
  SerializationConfig, DeserializationConfig) into per-factory
  features (MapperFeature, JsonFactory.Feature) an per
  instance features (existing ones)
* [JACKSON-732]: Allow 'AnnotationIntrospector.findContentDeserializer()'
  (and similar) to return instance, not just Class<?> for instance
 (requested by James R)
* [JACKSON-736]: Add (more) access to array, container and map serializers
* [JACKSON-737]: Allow accessing of "creator properties" for BeanDeserializer
* [JACKSON-748]: Add 'registerSubtypes' to 'Module.setupContext' (and SimpleModule)
* [JACKSON-749]: Make @JsonValue work for Enum deserialization
* [JACKSON-769]: ObjectNode/ArrayNode: change 'put', 'insert', 'add' to return
  'this node' (unless already returning something)
* [JACKSON-770]: Simplify method naming for JsonNode, drop unnecessary 'get' prefix
  from methods like 'getTextValue()' (becomes 'textValue()')
* [JACKSON-777]: Rename 'SerializationConfig.Feature' as 'SerializationFeature',
  'DeserializationConfig.Feature' as 'DeserializationFeature'
* [JACKSON-780]: MissingNode, NullNode should return 'defaultValue' from 'asXxx' methods,
  (not 0 for numbers), as they are not numeric types
* [JACKSON-787]: Allow use of @JsonIgnoreProperties for properties (fields, getters, setters)
* [JACKSON-795]: @JsonValue was not working for Maps, Collections
* [JACKSON-800]: Add 'Module.SetupContext#addDeserializationProblemHandler'
 (suggested by James R)

New features:

* [JACKSON-107]: Add support for Object Identity (to handled cycles, shared refs),
  with @JsonIdentityInfo
* [JACKSON-435]: Allow per-property Date formatting using @JsonFormat.
* [JACKSON-437]: Allow injecting of type id as POJO property, by setting
  new '@JsonTypeInfo.visible' property to true.
* [JACKSON-469]: Support "Builder pattern" for deserialiation; that is, allow
  use of separate Builder object for data binding, creating actual value
* [JACKSON-608]: Allow use of JSON Views for deserialization
* [JACKSON-636]: Add 'SerializationFeature.ORDER_MAP_ENTRIES_BY_KEYS' to allow
  forced sorting of Maps during serialization
  (suggested by Joern H)
* [JACKSON-669]: Allow prefix/suffix for @JsonUnwrapped properties
 (requested by Aner P)
* [JACKSON-707]: Add 'JsonNode.deepCopy()', to create safe deep copies
  of ObjectNodes, ArrayNodes.
* [JACKSON-714]: Add general-purpose @JsonFormat annotation
* [JACKSON-718]: Added 'JsonNode.canConvertToInt()', 'JsonNode.canConvertToLong()'
* [JACKSON-747]: Allow changing of 'SerializationFeature' for ObjectWriter,
  'DeserializationFeature' for ObjectReader.
* [JACKSON-752]: Add @JsonInclude (replacement of @JsonSerialize.include)
* [JACKSON-754]: Add @JacksonAnnotationsInside for creating "annotation
  bundles" (also: AnnotationIntrospector.isAnnotationBundle())
* [JACKSON-762]: Allow using @JsonTypeId to specify property to use as
  type id, instead of using separate type id resolver.
* [JACKSON-764]: Allow specifying "root name" to use for root wrapping
  via ObjectReader, ObjectWriter.
* [JACKSON-772]: Add 'JsonNode.withArray()' to use for traversing Array nodes.
* [JACKSON-793]: Add support for configurable Locale, TimeZone to use
  (via SerializationConfig, DeserializationConfig)
* [JACKSON-805]: Add 'SerializationFeature.WRITE_SINGLE_ELEM_ARRAYS_UNWRAPPED'
  to improve interoperability with BadgerFish/Jettison
* [JACKSON-810]: Deserialization Feature: Allow unknown Enum values via
  'DeserializationFeature.READ_UNKNOWN_ENUM_VALUES_AS_NULL'
  (suggested by Raymond R)
* [JACKSON-813]: Add '@JsonSerializableSchema.id' attribute, to indicate
  'id' value to add to generated JSON Schemas.

[entries for versions 1.x and earlier not retained; refer to earlier releases)<|MERGE_RESOLUTION|>--- conflicted
+++ resolved
@@ -4,7 +4,6 @@
 === Releases === 
 ------------------------------------------------------------------------
 
-<<<<<<< HEAD
 Not yet released:
 
 #3624: Legacy `ALLOW_COERCION_OF_SCALARS` interacts poorly with Integer to
@@ -77,13 +76,12 @@
  (contributed by Richard K)
 #3613: Implement `float` and `boolean` to `String` coercion config
  (fix contributed by Jordi O-A)
-=======
+
 2.13.4.2 (13-Oct-2022)
 
 #3627: Gradle module metadata for `2.13.4.1` references non-existent
   jackson-bom `2.13.4.1` (instead of `2.13.4.20221012`)
   (NOTE: root cause is [jackson-bom#52])
->>>>>>> 1b65876d
 
 2.13.4.1 (12-Oct-2022)
 
