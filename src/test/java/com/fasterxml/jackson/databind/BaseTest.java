package com.fasterxml.jackson.databind;

import java.io.*;
import java.util.Arrays;

import org.junit.Assert;

import com.fasterxml.jackson.core.*;
import com.fasterxml.jackson.core.json.JsonFactory;
import com.fasterxml.jackson.databind.json.JsonMapper;

public abstract class BaseTest
// 19-Sep-2017, tatu: Remove eventually from 3.x, but needs addition of metric ton of `@Test`s
    extends junit.framework.TestCase
{
    /*
    /**********************************************************
    /* Some sample documents:
    /**********************************************************
     */

    protected final static int SAMPLE_SPEC_VALUE_WIDTH = 800;
    protected final static int SAMPLE_SPEC_VALUE_HEIGHT = 600;
    protected final static String SAMPLE_SPEC_VALUE_TITLE = "View from 15th Floor";
    protected final static String SAMPLE_SPEC_VALUE_TN_URL = "http://www.example.com/image/481989943";
    protected final static int SAMPLE_SPEC_VALUE_TN_HEIGHT = 125;
    protected final static String SAMPLE_SPEC_VALUE_TN_WIDTH = "100";
    protected final static int SAMPLE_SPEC_VALUE_TN_ID1 = 116;
    protected final static int SAMPLE_SPEC_VALUE_TN_ID2 = 943;
    protected final static int SAMPLE_SPEC_VALUE_TN_ID3 = 234;
    protected final static int SAMPLE_SPEC_VALUE_TN_ID4 = 38793;

    protected final static String SAMPLE_DOC_JSON_SPEC = 
        "{\n"
        +"  \"Image\" : {\n"
        +"    \"Width\" : "+SAMPLE_SPEC_VALUE_WIDTH+",\n"
        +"    \"Height\" : "+SAMPLE_SPEC_VALUE_HEIGHT+","
        +"\"Title\" : \""+SAMPLE_SPEC_VALUE_TITLE+"\",\n"
        +"    \"Thumbnail\" : {\n"
        +"      \"Url\" : \""+SAMPLE_SPEC_VALUE_TN_URL+"\",\n"
        +"\"Height\" : "+SAMPLE_SPEC_VALUE_TN_HEIGHT+",\n"
        +"      \"Width\" : \""+SAMPLE_SPEC_VALUE_TN_WIDTH+"\"\n"
        +"    },\n"
        +"    \"IDs\" : ["+SAMPLE_SPEC_VALUE_TN_ID1+","+SAMPLE_SPEC_VALUE_TN_ID2+","+SAMPLE_SPEC_VALUE_TN_ID3+","+SAMPLE_SPEC_VALUE_TN_ID4+"]\n"
        +"  }"
        +"}"
        ;

    /*
    /**********************************************************
    /* Helper classes (beans)
    /**********************************************************
     */
    
    /**
     * Sample class from Jackson tutorial ("JacksonInFiveMinutes")
     */
    protected static class FiveMinuteUser {
        public enum Gender { MALE, FEMALE };

        public static class Name
        {
            private String _first, _last;

            public Name() { }
            public Name(String f, String l) {
                _first = f;
                _last = l;
            }

            public String getFirst() { return _first; }
            public String getLast() { return _last; }

            public void setFirst(String s) { _first = s; }
            public void setLast(String s) { _last = s; }

            @Override
            public boolean equals(Object o)
            {
                if (o == this) return true;
                if (o == null || o.getClass() != getClass()) return false;
                Name other = (Name) o;
                return _first.equals(other._first) && _last.equals(other._last); 
            }
        }

        private Gender _gender;
        private Name _name;
        private boolean _isVerified;
        private byte[] _userImage;

        public FiveMinuteUser() { }

        public FiveMinuteUser(String first, String last, boolean verified, Gender g, byte[] data)
        {
            _name = new Name(first, last);
            _isVerified = verified;
            _gender = g;
            _userImage = data;
        }
        
        public Name getName() { return _name; }
        public boolean isVerified() { return _isVerified; }
        public Gender getGender() { return _gender; }
        public byte[] getUserImage() { return _userImage; }

        public void setName(Name n) { _name = n; }
        public void setVerified(boolean b) { _isVerified = b; }
        public void setGender(Gender g) { _gender = g; }
        public void setUserImage(byte[] b) { _userImage = b; }

        @Override
        public boolean equals(Object o)
        {
            if (o == this) return true;
            if (o == null || o.getClass() != getClass()) return false;
            FiveMinuteUser other = (FiveMinuteUser) o;
            if (_isVerified != other._isVerified) return false;
            if (_gender != other._gender) return false; 
            if (!_name.equals(other._name)) return false;
            byte[] otherImage = other._userImage;
            if (otherImage.length != _userImage.length) return false;
            for (int i = 0, len = _userImage.length; i < len; ++i) {
                if (_userImage[i] != otherImage[i]) {
                    return false;
                }
            }
            return true;
        }
    }

    /*
    /**********************************************************
    /* Factory methods
    /**********************************************************
     */

    private static ObjectMapper SHARED_MAPPER;

    protected ObjectMapper sharedMapper() {
        if (SHARED_MAPPER == null) {
            SHARED_MAPPER = newJsonMapper();
        }
        return SHARED_MAPPER;
    }

    protected ObjectMapper objectMapper() {
        return sharedMapper();
    }
    
    protected ObjectWriter objectWriter() {
        return sharedMapper().writer();
    }

    protected ObjectReader objectReader() {
        return sharedMapper().reader();
    }
    
    protected ObjectReader objectReader(Class<?> cls) {
        return sharedMapper().readerFor(cls);
    }

    protected static JsonMapper newJsonMapper() {
        return new JsonMapper();
    }

    protected static JsonMapper.Builder jsonMapperBuilder() {
        return JsonMapper.builder();
    }

    protected static JsonMapper.Builder jsonMapperBuilder(JsonFactory f) {
        return JsonMapper.builder(f);
    }
    
    /*
    /**********************************************************
    /* Pass-through to remove need for static import
    /**********************************************************
     */

    public static void fail(String msg) { Assert.fail(msg); }
    
    public static void assertNull(Object v) { Assert.assertNull(v); }
    public static void assertNull(String msg, Object v) { Assert.assertNull(msg, v); }
    public static void assertNotNull(Object v) { Assert.assertNotNull(v); }
    public static void assertNotNull(String msg, Object v) { Assert.assertNotNull(msg, v); }

    public static void assertSame(Object ob1, Object ob2) { Assert.assertSame(ob1, ob2); }
    public static void assertNotSame(Object ob1, Object ob2) { Assert.assertNotSame(ob1, ob2); }

    public static void assertTrue(boolean b) { Assert.assertTrue(b); }
    public static void assertTrue(String msg, boolean b) { Assert.assertTrue(msg, b); }
    public static void assertFalse(boolean b) { Assert.assertFalse(b); }
    public static void assertFalse(String msg, boolean b) { Assert.assertFalse(msg, b); }

    public static void assertEquals(int exp, int act) { Assert.assertEquals(exp, act); }
    public static void assertEquals(String msg, int exp, int act) { Assert.assertEquals(msg, exp, act); }

    public static void assertEquals(double exp, double act, double diff) { Assert.assertEquals(exp, act, diff); }
//    protected static void assertEquals(String msg, double exp, double act) { Assert.assertEquals(msg, exp, act); }

    public static void assertEquals(String exp, String act) { Assert.assertEquals(exp, act); }
    public static void assertEquals(String msg, String exp, String act) { Assert.assertEquals(msg, exp, act); }

    public static void assertEquals(Object exp, Object act) { Assert.assertEquals(exp, act); }
    public static void assertEquals(String msg, Object exp, Object act) { Assert.assertEquals(msg, exp, act); }

    public static void assertArrayEquals(byte[] exp, byte[] act) { Assert.assertArrayEquals(exp, act); }
    public static void assertArrayEquals(String msg, byte[] exp, byte[] act) { Assert.assertArrayEquals(msg, exp, act); }
    public static void assertArrayEquals(char[] exp, char[] act) { Assert.assertArrayEquals(exp, act); }
    public static void assertArrayEquals(int[] exp, int[] act) { Assert.assertArrayEquals(exp, act); }
    public static void assertArrayEquals(long[] exp, long[] act) { Assert.assertArrayEquals(exp, act); }

    public static void assertArrayEquals(Object[] exp, Object[] act) { Assert.assertArrayEquals(exp, act); }

    /*
    /**********************************************************
    /* High-level helpers
    /**********************************************************
     */

    protected void verifyJsonSpecSampleDoc(JsonParser p, boolean verifyContents)
        throws IOException
    {
        verifyJsonSpecSampleDoc(p, verifyContents, true);
    }

    protected void verifyJsonSpecSampleDoc(JsonParser p, boolean verifyContents,
            boolean requireNumbers)
        throws IOException
    {
        if (!p.hasCurrentToken()) {
            p.nextToken();
        }
        assertToken(JsonToken.START_OBJECT, p.currentToken()); // main object

        assertToken(JsonToken.FIELD_NAME, p.nextToken()); // 'Image'
        if (verifyContents) {
            verifyFieldName(p, "Image");
        }

        assertToken(JsonToken.START_OBJECT, p.nextToken()); // 'image' object

        assertToken(JsonToken.FIELD_NAME, p.nextToken()); // 'Width'
        if (verifyContents) {
            verifyFieldName(p, "Width");
        }

        verifyIntToken(p.nextToken(), requireNumbers);
        if (verifyContents) {
            verifyIntValue(p, SAMPLE_SPEC_VALUE_WIDTH);
        }

        assertToken(JsonToken.FIELD_NAME, p.nextToken()); // 'Height'
        if (verifyContents) {
            verifyFieldName(p, "Height");
        }

        verifyIntToken(p.nextToken(), requireNumbers);
        if (verifyContents) {
            verifyIntValue(p, SAMPLE_SPEC_VALUE_HEIGHT);
        }
        assertToken(JsonToken.FIELD_NAME, p.nextToken()); // 'Title'
        if (verifyContents) {
            verifyFieldName(p, "Title");
        }
        assertToken(JsonToken.VALUE_STRING, p.nextToken());
        assertEquals(SAMPLE_SPEC_VALUE_TITLE, getAndVerifyText(p));
        assertToken(JsonToken.FIELD_NAME, p.nextToken()); // 'Thumbnail'
        if (verifyContents) {
            verifyFieldName(p, "Thumbnail");
        }

        assertToken(JsonToken.START_OBJECT, p.nextToken()); // 'thumbnail' object
        assertToken(JsonToken.FIELD_NAME, p.nextToken()); // 'Url'
        if (verifyContents) {
            verifyFieldName(p, "Url");
        }
        assertToken(JsonToken.VALUE_STRING, p.nextToken());
        if (verifyContents) {
            assertEquals(SAMPLE_SPEC_VALUE_TN_URL, getAndVerifyText(p));
        }
        assertToken(JsonToken.FIELD_NAME, p.nextToken()); // 'Height'
        if (verifyContents) {
            verifyFieldName(p, "Height");
        }
        verifyIntToken(p.nextToken(), requireNumbers);
        if (verifyContents) {
            verifyIntValue(p, SAMPLE_SPEC_VALUE_TN_HEIGHT);
        }
        assertToken(JsonToken.FIELD_NAME, p.nextToken()); // 'Width'
        if (verifyContents) {
            verifyFieldName(p, "Width");
        }
        // Width value is actually a String in the example
        assertToken(JsonToken.VALUE_STRING, p.nextToken());
        if (verifyContents) {
            assertEquals(SAMPLE_SPEC_VALUE_TN_WIDTH, getAndVerifyText(p));
        }

        assertToken(JsonToken.END_OBJECT, p.nextToken()); // 'thumbnail' object
        assertToken(JsonToken.FIELD_NAME, p.nextToken()); // 'IDs'
        assertToken(JsonToken.START_ARRAY, p.nextToken()); // 'ids' array
        verifyIntToken(p.nextToken(), requireNumbers); // ids[0]
        if (verifyContents) {
            verifyIntValue(p, SAMPLE_SPEC_VALUE_TN_ID1);
        }
        verifyIntToken(p.nextToken(), requireNumbers); // ids[1]
        if (verifyContents) {
            verifyIntValue(p, SAMPLE_SPEC_VALUE_TN_ID2);
        }
        verifyIntToken(p.nextToken(), requireNumbers); // ids[2]
        if (verifyContents) {
            verifyIntValue(p, SAMPLE_SPEC_VALUE_TN_ID3);
        }
        verifyIntToken(p.nextToken(), requireNumbers); // ids[3]
        if (verifyContents) {
            verifyIntValue(p, SAMPLE_SPEC_VALUE_TN_ID4);
        }
        assertToken(JsonToken.END_ARRAY, p.nextToken()); // 'ids' array

        assertToken(JsonToken.END_OBJECT, p.nextToken()); // 'image' object

        assertToken(JsonToken.END_OBJECT, p.nextToken()); // main object
    }

    private void verifyIntToken(JsonToken t, boolean requireNumbers)
    {
        if (t == JsonToken.VALUE_NUMBER_INT) {
            return;
        }
        if (requireNumbers) { // to get error
            assertToken(JsonToken.VALUE_NUMBER_INT, t);
        }
        // if not number, must be String
        if (t != JsonToken.VALUE_STRING) {
            fail("Expected INT or STRING value, got "+t);
        }
    }
    
    protected void verifyFieldName(JsonParser p, String expName)
        throws IOException
    {
        assertEquals(expName, p.getText());
        assertEquals(expName, p.currentName());
    }

    protected void verifyIntValue(JsonParser p, long expValue)
        throws IOException
    {
        // First, via textual
        assertEquals(String.valueOf(expValue), p.getText());
    }

    /*
    /**********************************************************
    /* Parser/generator construction
    /**********************************************************
     */

    protected JsonParser createParserUsingReader(String input) throws IOException
    {
        return sharedMapper().createParser(new StringReader(input));
    }

    protected JsonParser createParserUsingStream(String input, String encoding)
            throws IOException
    {
        /* 23-Apr-2008, tatus: UTF-32 is not supported by JDK, have to
         *   use our own codec too (which is not optimal since there's
         *   a chance both encoder and decoder might have bugs, but ones
         *   that cancel each other out or such)
         */
        byte[] data;
        if (encoding.equalsIgnoreCase("UTF-32")) {
            data = encodeInUTF32BE(input);
        } else {
            data = input.getBytes(encoding);
        }
        InputStream is = new ByteArrayInputStream(data);
        return sharedMapper().createParser(is);
    }

    /*
    /**********************************************************
    /* Additional assertion methods
    /**********************************************************
     */

    protected void assertToken(JsonToken expToken, JsonToken actToken)
    {
        if (actToken != expToken) {
            fail("Expected token "+expToken+", current token "+actToken);
        }
    }

    protected void assertToken(JsonToken expToken, JsonParser p)
    {
        assertToken(expToken, p.currentToken());
    }

    protected void assertType(Object ob, Class<?> expType)
    {
        if (ob == null) {
            fail("Expected an object of type "+expType.getName()+", got null");
        }
        Class<?> cls = ob.getClass();
        if (!expType.isAssignableFrom(cls)) {
            fail("Expected type "+expType.getName()+", got "+cls.getName());
        }
    }

    protected void assertValidLocation(JsonLocation location) {
        assertNotNull("Should have non-null location", location);
        assertTrue("Should have positive line number", location.getLineNr() > 0);
    }

<<<<<<< HEAD
    protected void verifyException(Exception e, Class<?> expType, String expMsg)
        throws Exception
    {
        if (e.getClass() != expType) {
            fail("Expected exception of type "+expType.getName()+", got "+e.getClass().getName());
        }
        if (expMsg != null) {
            verifyException(e, expMsg);
        }
    }

    protected void verifyException(Throwable e, String... matches)
=======
    public static void verifyException(Throwable e, String... matches)
>>>>>>> f0191280
    {
        String msg = e.getMessage();
        String lmsg = (msg == null) ? "" : msg.toLowerCase();
        for (String match : matches) {
            String lmatch = match.toLowerCase();
            if (lmsg.indexOf(lmatch) >= 0) {
                return;
            }
        }
        fail("Expected an exception with one of substrings ("
                +Arrays.asList(matches)+"): got one (of type "+e.getClass().getName()
                +") with message \""+msg+"\"");
    }

    /**
     * Method that gets textual contents of the current token using
     * available methods, and ensures results are consistent, before
     * returning them
     */
    protected String getAndVerifyText(JsonParser p)
        throws IOException, JsonParseException
    {
        // Ok, let's verify other accessors
        int actLen = p.getTextLength();
        char[] ch = p.getTextCharacters();
        String str2 = new String(ch, p.getTextOffset(), actLen);
        String str = p.getText();

        if (str.length() !=  actLen) {
            fail("Internal problem (p.token == "+p.currentToken()+"): p.getText().length() ['"+str+"'] == "+str.length()+"; p.getTextLength() == "+actLen);
        }
        assertEquals("String access via getText(), getTextXxx() must be the same", str, str2);

        return str;
    }

    /*
    /**********************************************************
    /* And other helpers
    /**********************************************************
     */

    protected byte[] encodeInUTF32BE(String input)
    {
        int len = input.length();
        byte[] result = new byte[len * 4];
        int ptr = 0;
        for (int i = 0; i < len; ++i, ptr += 4) {
            char c = input.charAt(i);
            result[ptr] = result[ptr+1] = (byte) 0;
            result[ptr+2] = (byte) (c >> 8);
            result[ptr+3] = (byte) c;
        }
        return result;
    }

    public String quote(String str) {
        return '"'+str+'"';
    }
}<|MERGE_RESOLUTION|>--- conflicted
+++ resolved
@@ -415,8 +415,7 @@
         assertTrue("Should have positive line number", location.getLineNr() > 0);
     }
 
-<<<<<<< HEAD
-    protected void verifyException(Exception e, Class<?> expType, String expMsg)
+    public static void verifyException(Exception e, Class<?> expType, String expMsg)
         throws Exception
     {
         if (e.getClass() != expType) {
@@ -427,10 +426,7 @@
         }
     }
 
-    protected void verifyException(Throwable e, String... matches)
-=======
     public static void verifyException(Throwable e, String... matches)
->>>>>>> f0191280
     {
         String msg = e.getMessage();
         String lmsg = (msg == null) ? "" : msg.toLowerCase();
