--- conflicted
+++ resolved
@@ -3,15 +3,10 @@
 === Releases ===
 ------------------------------------------------------------------------
 
-<<<<<<< HEAD
 2.8.11 (not yet released)
-=======
-2.7.9.2 (not yet released)
->>>>>>> f031f27a
 
 #1604: Nested type arguments doesn't work with polymorphic types
 #1680: Blacklist couple more types for deserialization
-<<<<<<< HEAD
 #1767: Allow `DeserializationProblemHandler` to respond to primitive types
  (reported by nhtzr@github)
 #1768: Improve `TypeFactory.constructFromCanonical()` to work with
@@ -20,6 +15,7 @@
  (reported by henryptung@github)
 #1807: Jackson-databind caches plain map deserializer and use it even map has `@JsonDeserializer`
  (reported by lexas2509@github)
+#1855: More blacklisting of serialization gadgets
 
 2.8.10 (24-Aug-2017)
 
@@ -58,13 +54,6 @@
 #1585: Invoke ServiceLoader.load() inside of a privileged block when loading
   modules using `ObjectMapper.findModules()`
  (contributed by Ivo S)
-=======
-#1737: Block more JDK types from polymorphic deserialization
-#1855: (partial) Blacklist for more serialization gadgets (dbcp/tomcat)
-
-2.7.9.1 (18-Apr-2017)
-
->>>>>>> f031f27a
 #1599: Jackson Deserializer security vulnerability
  (reported by ayound@github)
 #1607: @JsonIdentityReference not used when setup on class only
