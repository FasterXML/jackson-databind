Project: jackson-databind

------------------------------------------------------------------------
=== Releases === 
------------------------------------------------------------------------

2.17.0 (not yet released)

<<<<<<< HEAD
#437: Support throwing `MismatchedInputException` when deserializing
  properties that are not part of the view
 (contributed by Joo-Hyuk K)
#736: `MapperFeature.REQUIRE_SETTERS_FOR_GETTERS` has no effect
 (reported by @migel)
 (fix contributed by Joo-Hyuk K)
#4160: Deprecate `DefaultTyping.EVERYTHING` in `2.x` and remove in `3.0`
 (contributed by Joo-Hyuk K)
#4194: Add `JsonNodeFeature.FAIL_ON_NAN_TO_BIG_DECIMAL_COERCION` option to
  fail on attempting to coerce `NaN` into `BigDecimal`
 (contributed by Joo-Hyuk K)
#4205: Consider types in `sun.*` package(s) to be JDK (platform) types
  for purposes of handling
#4209: Make `BeanDeserializerModifier`/`BeanSerializerModifier`
  implement `java.io.Serializable`
 (fix contributed by Muhammad K)
#4214: `EnumSet` deserialization does not work when we activate
  default typing in `ObjectMapper`
 (reported by @dvhvsekhar)
#4248: `ThrowableDeserializer` does not handle `null` well for `cause`
#4250: Add input validation for `NumberDeserializers` deserializers
 for "stringified" FP numbers
#4262: Improve handling of `null` insertion failure for `TreeSet`
#4263: Change `ObjectArrayDeserializer` to use "generic" type parameter
  (`java.lang.Object`) to remove co-variant return type
=======
2.16.2 (not yet released)

#4303: `ObjectReader` is not serializable if it's configured for polymorphism
 (reported by @asardaes)
 (fix contributed by Joo-Hyuk K)
>>>>>>> 2fe14ada

2.16.1 (24-Dec-2023)

#4200: `JsonSetter(contentNulls = FAIL)` is ignored in delegating
  `@JsonCreator` argument
#4216: Primitive array deserializer cannot being captured by `DeserializerModifier`
 (reported by @SakuraKoi)
 (fix contributed by Joo-Hyuk K)
#4229 JsonNode findValues and findParents missing expected values in 2.16.0
 (reported by @gcookemoto)
 (fix contributed by Joo-Hyuk K)

2.16.0 (15-Nov-2023)

#1770: Incorrect deserialization for `BigDecimal` numbers
 (reported by @cristian-mocanu-mob)
 (fix contributed by @pjfanning)
#2502: Add a way to configure caches Jackson uses
 (contributed by Joo-Hyuk K)
#2787: Mix-ins do not work for `Enum`s
 (fix contributed by Joo-Hyuk K)
#3133: Map deserialization results in different numeric classes based on
  json ordering (BigDecimal / Double) when used in combination with @JsonSubTypes
 (reported by @mreiterer)
#3277: Combination of `@JsonUnwrapped` and `@JsonAnySetter` results in `BigDecimal`
  instead of `Double`
 (reported John H)
#3251: Generic class with generic field of runtime type `Double` is deserialized
  as `BigDecimal` when used with `@JsonTypeInfo` and `JsonTypeInfo.As.EXISTING_PROPERTY`
 (reported by Kevin B)
#3647: `@JsonIgnoreProperties` not working with `@JsonValue`
 (reported by @ThatSneakyRaccoon)
 (fix contributed by Joo-Hyuk K)
#3780: Deprecated JsonNode.with(String) suggests using JsonNode.withObject(String)
  but it is not the same thing
 (reported by @bmatasar)
#3838: Difference in the handling of `ObjectId-property` in `JsonIdentityInfo`
  depending on the deserialization route
 (fix contributed by Joo-Hyuk K)
#3877: Add new `OptBoolean` valued property in `@JsonTypeInfo`, handling,
   to allow per-polymorphic type loose Type Id handling
 (contributed by Joo-Hyuk K)
#3906: Regression: 2.15.0 breaks deserialization for records when
   `mapper.setVisibility(PropertyAccessor.ALL, Visibility.NONE)`
 (reported by Endre S)
#3924: Incorrect target type when disabling coercion, trying to deserialize
  String from Array/Object
 (reported by João G)
 (fix contributed by Joo-Hyuk K)
#3928: `@JsonProperty` on constructor parameter changes default field serialization order
 (contributed by @pjfanning)
#3948: `@JsonIgnore` no longer works for transient backing fields
 (reported by Jason L)
#3950: Create new `JavaType` subtype `IterationType` (extending `SimpleType`)
#3953: Use `JsonTypeInfo.Value` for annotation handling
 (contributed by Joo-Hyuk K)
#3965: Add `JsonNodeFeature.WRITE_PROPERTIES_SORTED` for sorting `ObjectNode` properties
  on serialization
#3992: `@JsonIgnore` on Record property ignored if there is getter override
 (reported by @ennishol)
#4008: Optimize `ObjectNode` findValue(s) and findParent(s) fast paths
 (contributed by David S)
#4009: Locale "" is deserialised as `null` if `ACCEPT_EMPTY_STRING_AS_NULL_OBJECT`
  is enabled
 (reported by Philipp K)
#4011: Add guardrail setting for `TypeParser` handling of type parameters
#4036: Use `@JsonProperty` for Enum values also when `READ_ENUMS_USING_TO_STRING` enabled
 (contributed by @iProdigy)
#4037: Fix `Enum` deserialization to use `@JsonProperty`, `@JsonAlias` even if
  `EnumNamingStrategy` used
 (contributed by @iProdigy)
#4039: Use `@JsonProperty` and lowercase feature when serializing Enums despite
  using toString()
 (contributed by @iProdigy)
#4040: Use `@JsonProperty` over `EnumNamingStrategy` for Enum serialization
 (contributed by @iProdigy)
#4041: Actually cache EnumValues#internalMap
 (contributed by @iProdigy)
#4047: `ObjectMapper.valueToTree()` will ignore the configuration
  `SerializationFeature.WRAP_ROOT_VALUE`
 (contributed by Joo-Hyuk K)
#4056: Provide the "ObjectMapper.treeToValue(TreeNode, TypeReference)" method
 (contributed by @fantasy0v0)
#4060: Expose `NativeImageUtil.isRunningInNativeImage()` method
#4061: Add JsonTypeInfo.Id.SIMPLE_NAME which defaults type id to `Class.getSimpleName()`
 (requested by Omar A)
 (contributed by Joo-Hyuk K)
#4071: Impossible to deserialize custom `Throwable` sub-classes that do not
  have single-String constructors
 (reported by @PasKal)
 (fix contributed by Joo-Hyuk K)
#4078: `java.desktop` module is no longer optional
 (reported by Andreas Z)
 (fix contributed by Joo-Hyuk K)
#4082: `ClassUtil` fails with `java.lang.reflect.InaccessibleObjectException`
  trying to setAccessible on `OptionalInt` with JDK 17+
#4090: Support sequenced collections (JDK 21)S
 (contributed by @pjfanning)
#4095: Add `withObjectProperty(String)`, `withArrayProperty(String)` in `JsonNode`
#4096: Change `JsonNode.withObject(String)` to work similar to `withArray()`
  wrt argument
#4144: Log WARN if deprecated subclasses of `PropertyNamingStrategy` is used
 (contributed by Naoki T)
#4145: NPE when transforming a tree to a model class object, at `ArrayNode.elements()`
 (reported by Ondrej Z)
#4153: Deprecated `ObjectReader.withType(Type)` has no direct replacement;
  need `forType(Type)`
 (reported by Garren W)
#4164: Do not rewind `position` when serializing direct `ByteBuffer`
 (fix contributed by Jonas K)
#4159: Add new `DefaultTyping.NON_FINAL_AND_ENUMS` to allow Default Typing for `Enum`s
 (contributed by Joo-Hyuk K)
#4175: Exception when deserialization of private record with default constructor
 (reported by Jan P)
 (contributed by Joo-Hyuk K)
#4184: `BeanDeserializer` updates `currentValue` incorrectly when
  deserialising empty Object
 (reported by @nocny-x)

2.15.4 (not yet released)

#1172: `@JsonView` doesn't work with `@JsonCreator`
 (reported by Dmitry B)
#4185: `@JsonIgnoreProperties` with `@JsonTypeInfo(include = JsonTypeInfo.As.EXTERNAL_PROPERTY)`
  does not work
 (reported by @jonasho)
 (fix contributed by Joo-Hyuk K)
#4303: `ObjectReader` is not serializable if it's configured for polymorphism
 (reported by @asardaes)
 (fix contributed by Joo-Hyuk K)

2.15.3 (12-Oct-2023)

#3968: Records with additional constructors failed to deserialize
 (fix contributed by Sim Y-T)
#4121: Preserve the original component type in merging to an array
 (contributed by Yury M)

2.15.2 (30-May-2023)

#3938: Record setter not included from interface (2.15 regression)

2.15.1 (16-May-2023)

#3882: Error in creating nested `ArrayNode`s with `JsonNode.withArray()`
 (reported by @SaiKrishna369)
#3894: Only avoid Records fields detection for deserialization
 (contributed by Sim Y-T)
#3895: 2.15.0 breaking behaviour change for records and Getter Visibility
 (reported by Matteo B)
#3897: 2.15.0 breaks deserialization when POJO/Record only has a single field
  and is marked `Access.WRITE_ONLY`
 (reported by Antti L)
 (fix contributed by Sim Y-T)
#3913: Issue with deserialization when there are unexpected properties (due
  to null `StreamReadConstraints`)
 (reported by @sbertault)
#3914: Fix TypeId serialization for `JsonTypeInfo.Id.DEDUCTION`, native type ids

2.15.0 (23-Apr-2023)

#2536: Add `EnumFeature.READ_ENUM_KEYS_USING_INDEX` to work with
   existing "WRITE_ENUM_KEYS_USING_INDEX"#
#2667: Add `@EnumNaming`, `EnumNamingStrategy` to allow use of naming
   strategies for Enums
 (contributed by Joo-Hyuk K)
#2968: Deserialization of `@JsonTypeInfo` annotated type fails with
  missing type id even for explicit concrete subtypes
 (requested by Patrick S) 
 (fix contributed by Joo-Hyuk K)
#2974: Null coercion with `@JsonSetter` does not work with `java.lang.Record`
 (fix contributed by Sim Y-T)
#2992: Properties naming strategy do not work with Record
 (fix contributed by Sim Y-T)
#3053: Allow serializing enums to lowercase (`EnumFeature.WRITE_ENUMS_TO_LOWERCASE`)
 (requested by Vojtěch K)
 (fix contributed by Joo-Hyuk K)
#3180: Support `@JsonCreator` annotation on record classes
 (fix contributed by Sim Y-T)
#3262: InvalidDefinitionException when calling mapper.createObjectNode().putPOJO
#3297: `@JsonDeserialize(converter = ...)` does not work with Records
 (fix contributed by Sim Y-T)
#3342: `JsonTypeInfo.As.EXTERNAL_PROPERTY` does not work with record wrappers
 (fix contributed by Sim Y-T)
#3352: Do not require the usage of opens in a modular app when using records
#3566: Cannot use both `JsonCreator.Mode.DELEGATING` and `JsonCreator.Mode.PROPERTIES`
  static creator factory methods for Enums
 (reported by @andrewbents)
#3637: Add enum features into `@JsonFormat.Feature`
 (requested by @Anatoly4444)
 (fix contributed by Ajay S)
#3638: Case-insensitive and number-based enum deserialization are
  (unnecessarily) mutually exclusive
 (reported by Phil G)
 (fix contributed by Joo-Hyuk K)
#3651: Deprecate "exact values" setting from `JsonNodeFactory`, replace with
  `JsonNodeFeature.STRIP_TRAILING_BIGDECIMAL_ZEROES`
#3654: Infer `@JsonCreator(mode = Mode.DELEGATING)` from use of `@JsonValue`)
#3676: Allow use of `@JsonCreator(mode = Mode.PROPERTIES)` creator for POJOs
 with"empty String" coercion
#3680: Timestamp in classes inside jar showing 02/01/1980
 (fix contributed by Hervé B)
#3682: Transient `Field`s are not ignored as Mutators if there is visible Getter
#3690: Incorrect target type for arrays when disabling coercion
 (reported by João G)
#3708: Seems like `java.nio.file.Path` is safe for Android API level 26
 (contributed by @pjfanning)
#3730: Add support in `TokenBuffer` for lazily decoded (big) numbers
 (contributed by @pjfanning)
#3736: Try to avoid auto-detecting Fields for Record types
#3742: schemaType of `LongSerializer` is wrong
 (reported by @luozhenyu)
#3745: Deprecate classes in package `com.fasterxml.jackson.databind.jsonschema`
 (contributed by @luozhenyu)
#3748: `DelegatingDeserializer` missing override of `getAbsentValue()`
 (and couple of other methods)
#3771: Classloader leak: DEFAULT_ANNOTATION_INTROSPECTOR holds annotation reference
 (reported by Christoph S)
#3791: Flush readonly map together with shared on `SerializerCache.flush()`
 (suggested by @vdaniloff)
#3796: Enum Deserialisation Failing with Polymorphic type validator
 (reported by @sagarika4)
#3809: Add Stream-friendly alternative to `ObjectNode.fields()`:
  `Set<Map.Entry<String, JsonNode>> properties()`
#3814: Enhance `StdNodeBasedDeserializer` to support `readerForUpdating`
 (requested by Matt N)
 (contributed by Joo-Hyuk K)
#3816: TokenBuffer does not implement writeString(Reader reader, int len)
 (reported by Patrick S)
#3819: Add convenience method `SimpleBeanPropertyFilter.filterOutAll()` as
  counterpart of `serializeAll()`
 (contributed by Joo-Hyuk K)
#3836: `Optional<Boolean>` is not recognized as boolean field
 (reported by @thnaeff)
 (fix contributed by Joo-Hyuk K)
#3853: Add `MapperFeature.REQUIRE_TYPE_ID_FOR_SUBTYPES` to enable/disable
  strict subtype Type Id handling
 (contributed by Steve S))
#3876: `TypeFactory` cache performance degradation with `constructSpecializedType()`
 (contributed by Carter K)

2.14.3 (05-May-2023)

#3784: `PrimitiveArrayDeserializers$ByteDeser.deserialize` ignores
  `DeserializationProblemHandler` for invalid Base64 content
#3837: Set transformer factory attributes to improve protection against XXE
 (contributed by @pjfanning)

2.14.2 (28-Jan-2023)

#1751: `@JsonTypeInfo` does not work if the Type Id is an Integer value
 (reported by @marvin-we)
#3063: `@JsonValue` fails for Java Record
 (reported by Gili T)
#3699: Allow custom `JsonNode` implementations
 (contributed by Philippe M)
#3711: Enum polymorphism not working correctly with DEDUCTION
 (reported by @smilep)
#3741: `StdDelegatingDeserializer` ignores `nullValue` of `_delegateDeserializer`.

2.14.1 (21-Nov-2022)

#3655: `Enum` values can not be read from single-element array even with
  `DeserializationFeature.UNWRAP_SINGLE_VALUE_ARRAYS`
 (reported by Andrej M)
 (fix contributed by Jonas K)
#3665: `ObjectMapper` default heap consumption increased significantly from 2.13.x to 2.14.0
 (reported by Moritz H)
 (fix contributed by Jonas K)

2.14.0 (05-Nov-2022)

#1980: Add method(s) in `JsonNode` that works like combination of `at()`
  and `with()`: `withObject(...)` and `withArray(...)`
#2541: Cannot merge polymorphic objects
 (reported by Matthew A)
 (fix contributed by James W)
#3013: Allow disabling Integer to String coercion via `CoercionConfig`
 (reported by @emilkostadinov)
 (fix contributed by Jordi O-A)
#3212: Add method `ObjectMapper.copyWith(JsonFactory)`
 (requested by @quaff)
 (contributed by Felix V)
#3311: Add serializer-cache size limit to avoid Metaspace issues from
  caching Serializers
 (requested by mcolemanNOW@github)
#3338: `configOverride.setMergeable(false)` not supported by `ArrayNode`
 (requested by Ernst-Jan vdL)
#3357: `@JsonIgnore` does not if together with `@JsonProperty` or `@JsonFormat`
 (reported by lizongbo@github)
#3373: Change `TypeSerializerBase` to skip `generator.writeTypePrefix()`
  for `null` typeId
#3394: Allow use of `JsonNode` field for `@JsonAnySetter`
 (requested by @sixcorners)
#3405: Create DataTypeFeature abstraction (for JSTEP-7) with placeholder features
#3417: Allow (de)serializing records using Bean(De)SerializerModifier even when
  reflection is unavailable
 (contributed by Jonas K)
#3419: Improve performance of `UnresolvedForwardReference` for forward reference
 resolution
(contributed by Gary M)
#3421: Implement `JsonNodeFeature.READ_NULL_PROPERTIES` to allow skipping of
  JSON `null` values on reading
#3443: Do not strip generic type from `Class<C>` when resolving `JavaType`
 (contributed by Jan J)
#3447: Deeply nested JsonNode throws StackOverflowError for toString()
 (reported by Deniz H)
#3475: Support use of fast double parse
 (contributed by @pjfanning)
#3476: Implement `JsonNodeFeature.WRITE_NULL_PROPERTIES` to allow skipping
  JSON `null` values on writing
#3481: Filter method only got called once if the field is null when using
  `@JsonInclude(value = JsonInclude.Include.CUSTOM, valueFilter = SomeFieldFilter.class)`
 (contributed by AmiDavidW@github)
#3484: Update `MapDeserializer` to support `StreamReadCapability.DUPLICATE_PROPERTIES`
#3497: Deserialization of Throwables with PropertyNamingStrategy does not work
#3500: Add optional explicit `JsonSubTypes` repeated names check
 (contributed by Igor S)
#3503: `StdDeserializer` coerces ints to floats even if configured to fail
 (contributed by Jordi O-A)
#3505: Fix deduction deserializer with DefaultTypeResolverBuilder
 (contributed by Arnaud S)
#3528: `TokenBuffer` defaults for parser/stream-read features neither passed
  from parser nor use real defaults
#3530: Change LRUMap to just evict one entry when maxEntries reached
 (contributed by @pjfanning)
#3533: Deserialize missing value of `EXTERNAL_PROPERTY` type using
  custom `NullValueProvider`
#3535: Replace `JsonNode.with()` with `JsonNode.withObject()`
#3559: Support `null`-valued `Map` fields with "any setter"
#3568: Change `JsonNode.with(String)` and `withArray(String)` to consider
  argument as `JsonPointer` if valid expression
#3590: Add check in primitive value deserializers to avoid deep wrapper array
  nesting wrt `UNWRAP_SINGLE_VALUE_ARRAYS` [CVE-2022-42003]
#3609: Allow non-boolean return type for "is-getters" with
  `MapperFeature.ALLOW_IS_GETTERS_FOR_NON_BOOLEAN`
 (contributed by Richard K)
#3613: Implement `float` and `boolean` to `String` coercion config
 (fix contributed by Jordi O-A)
#3624: Legacy `ALLOW_COERCION_OF_SCALARS` interacts poorly with Integer to
  Float coercion
 (contributed by Carter K)
#3633: Expose `translate()` method of standard `PropertyNamingStrategy` implementations
 (requested by Joachim D)

2.13.5 (23-Jan-2023)

#3659: Improve testing (likely via CI) to try to ensure compatibility with
  specific Android SDKs
#3661: Jackson 2.13 uses Class.getTypeName() that is only available on Android SDK 26
  (with fix works on ASDK 24)

2.13.4.2 (13-Oct-2022)

#3627: Gradle module metadata for `2.13.4.1` references non-existent
  jackson-bom `2.13.4.1` (instead of `2.13.4.20221012`)
  (NOTE: root cause is [jackson-bom#52])

2.13.4.1 (12-Oct-2022)

#3590: Add check in primitive value deserializers to avoid deep wrapper array
  nesting wrt `UNWRAP_SINGLE_VALUE_ARRAYS` [CVE-2022-42003]

2.13.4 (03-Sep-2022)

#3275: JDK 16 Illegal reflective access for `Throwable.setCause()` with
  `PropertyNamingStrategy.UPPER_CAMEL_CASE`
 (reported by Jason H)
 (fix suggested by gsinghlulu@github)
#3565: `Arrays.asList()` value deserialization has changed from mutable to
  immutable in 2.13
 (reported by JonasWilms@github)
#3582: Add check in `BeanDeserializer._deserializeFromArray()` to prevent
  use of deeply nested arrays [CVE-2022-42004]

2.13.3 (14-May-2022)

#3412: Version 2.13.2 uses `Method.getParameterCount()` which is not supported on
  Android before API 26
#3419: Improve performance of `UnresolvedForwardReference` for forward
 reference resolution
(contributed by Gary M)
#3446: `java.lang.StringBuffer` cannot be deserialized
 (reported by Lolf1010@github)
#3450: DeserializationProblemHandler is not working with wrapper type
  when returning null
 (reported by LJeanneau@github)

2.13.2.2 (28-Mar-2022)

No changes since 2.13.2.1 but fixed Gradle Module Metadata ("module.json")

2.13.2.1 (24-Mar-2022)

#2816: Optimize UntypedObjectDeserializer wrt recursion
 (contributed by Taylor S, Spence N)
#3412: Version 2.13.2 uses `Method.getParameterCount()` which is not
  supported on Android before API 26
 (reported by Matthew F)

2.13.2 (06-Mar-2022)

#3293: Use Method.getParameterCount() where possible
 (suggested by Christoph D)
#3344: `Set.of()` (Java 9) cannot be deserialized with polymorphic handling
 (reported by Sam K)
#3368: `SnakeCaseStrategy` causes unexpected `MismatchedInputException` during
  deserialization
 (reported by sszuev@github)
#3369: Deserialization ignores other Object fields when Object or Array
  value used for enum
 (reported by Krishna G)
#3380: `module-info.java` is in `META-INF/versions/11` instead of `META-INF/versions/9`

2.13.1 (19-Dec-2021)

#3006: Argument type mismatch for `enum` with `@JsonCreator` that takes String,
  gets JSON Number
 (reported by GrozaAnton@github)
#3299: Do not automatically trim trailing whitespace from `java.util.regex.Pattern` values
 (reported by Joel B)
#3305: ObjectMapper serializes `CharSequence` subtypes as POJO instead of
  as String (JDK 15+)
 (reported by stevenupton@github; fix suggested by Sergey C)
#3308: `ObjectMapper.valueToTree()` fails when
 `DeserializationFeature.FAIL_ON_TRAILING_TOKENS` is enabled
 (fix contributed by raphaelNguyen@github)
#3328: Possible DoS if using JDK serialization to serialize JsonNode

2.13.0 (30-Sep-2021)

#1850: `@JsonValue` with integer for enum does not deserialize correctly
 (reported by tgolden-andplus@github)
 (fix contributed by limengning@github)
#1988: MapperFeature.ACCEPT_CASE_INSENSITIVE_ENUM does not work for Enum keys of Map
 (reported by Myp3ik@github)
#2509: `AnnotatedMethod.getValue()/setValue()` doesn't have useful exception message
 (reported by henryptung@github)
 (fix contributed by Stephan S)
#2828: Add `DatabindException` as intermediate subtype of `JsonMappingException`
#2900: Jackson does not support deserializing new Java 9 unmodifiable collections
 (reported by Daniel H)
#2989: Allocate TokenBuffer instance via context objects (to allow format-specific
  buffer types)
#3001: Add mechanism for setting default `ContextAttributes` for `ObjectMapper`
#3002: Add `DeserializationContext.readTreeAsValue()` methods for more convenient
  conversions for deserializers to use
#3011: Clean up support of typed "unmodifiable", "singleton" Maps/Sets/Collections
#3033: Extend internal bitfield of `MapperFeature` to be `long`
#3035: Add `removeMixIn()` method in `MapperBuilder`
#3036: Backport `MapperBuilder` lambda-taking methods: `withConfigOverride()`,
  `withCoercionConfig()`, `withCoercionConfigDefaults()`
#3080: configOverrides(boolean.class) silently ignored, whereas .configOverride(Boolean.class)
  works for both primitives and boxed boolean values
 (reported by Asaf R)
#3082: Dont track unknown props in buffer if `ignoreAllUnknown` is true
 (contributed by David H)
#3091: Should allow deserialization of java.time types via opaque
   `JsonToken.VALUE_EMBEDDED_OBJECT`
#3099: Optimize "AnnotatedConstructor.call()" case by passing explicit null
#3101: Add AnnotationIntrospector.XmlExtensions interface for decoupling javax dependencies
#3110: Custom SimpleModule not included in list returned by ObjectMapper.getRegisteredModuleIds()
  after registration
 (reported by dkindler@github)
#3117: Use more limiting default visibility settings for JDK types (java.*, javax.*)
#3122: Deep merge for `JsonNode` using `ObjectReader.readTree()`
 (reported by Eric S)
#3125: IllegalArgumentException: Conflicting setter definitions for property
  with more than 2 setters
 (reported by mistyzyq@github)
#3130: Serializing java.lang.Thread fails on JDK 11 and above (should suppress
  serialization of ClassLoader)
#3143: String-based `Map` key deserializer is not deterministic when there is no
  single arg constructor
 (reported by Halil İbrahim Ş)
#3154: Add ArrayNode#set(int index, primitive_type value)
 (contributed by Tarekk Mohamed A)
#3160: JsonStreamContext "currentValue" wrongly references to @JsonTypeInfo
  annotated object
 (reported by Aritz B)
#3174: DOM `Node` serialization omits the default namespace declaration
 (contributed by Morten A-G)
#3177: Support `suppressed` property when deserializing `Throwable`
 (contributed by Klaas D)
#3187: `AnnotatedMember.equals()` does not work reliably
 (contributed by Klaas D)
#3193: Add `MapperFeature.APPLY_DEFAULT_VALUES`, initially for Scala module
 (suggested by Nick B)
#3214: For an absent property Jackson injects `NullNode` instead of `null` to a
  JsonNode-typed constructor argument of a `@ConstructorProperties`-annotated constructor
 (reported by robvarga@github)
#3217: `XMLGregorianCalendar` doesn't work with default typing
 (reported by Xinzhe Y)
#3227: Content `null` handling not working for root values
 (reported by João G)
 (fix contributed by proost@github)
#3234: StdDeserializer rejects blank (all-whitespace) strings for ints
 (reported by Peter B)
 (fix proposed by qthegreat3@github)
#3235: `USE_BASE_TYPE_AS_DEFAULT_IMPL` not working with `DefaultTypeResolverBuilder`
 (reported, fix contributed by silas.u / sialais@github)
#3238: Add PropertyNamingStrategies.UpperSnakeCaseStrategy (and UPPER_SNAKE_CASE constant)
 (requested by Kenneth J)
 (contributed by Tanvesh)
#3244: StackOverflowError when serializing JsonProcessingException
 (reported by saneksanek@github)
#3259: Support for BCP 47 `java.util.Locale` serialization/deserialization
 (contributed by Abishek R)
#3271: String property deserializes null as "null" for JsonTypeInfo.As.EXISTING_PROPERTY
 (reported by jonc2@github)
#3280: Can not deserialize json to enum value with Object-/Array-valued input,
  `@JsonCreator`
 (reported by peteryuanpan@github)
#3397: Optimize `JsonNodeDeserialization` wrt recursion
- Fix to avoid problem with `BigDecimalNode`, scale of `Integer.MIN_VALUE` (see
  [dataformats-binary#264] for details)
- Extend handling of `FAIL_ON_NULL_FOR_PRIMITIVES` to cover coercion from (Empty) String
  via `AsNull`
- Add `mvnw` wrapper

2.12.7.1 (12-Oct-2022)

#3582: Add check in `BeanDeserializer._deserializeFromArray()` to prevent
  use of deeply nested arrays [CVE-2022-42004]
#3590: Add check in primitive value deserializers to avoid deep wrapper array
  nesting wrt `UNWRAP_SINGLE_VALUE_ARRAYS` [CVE-2022-42003]

2.12.7 (26-May-2022)

#2816: Optimize UntypedObjectDeserializer wrt recursion [CVE-2020-36518]

2.12.6 (15-Dec-2021)

#3280: Can not deserialize json to enum value with Object-/Array-valued input,
  `@JsonCreator`
 (reported by peteryuanpan@github)
#3305: ObjectMapper serializes `CharSequence` subtypes as POJO instead of
  as String (JDK 15+)
 (reported by stevenupton@github; fix suggested by Sergey C)
#3328: Possible DoS if using JDK serialization to serialize JsonNode

2.12.5 (27-Aug-2021)

#3220: (regression) Factory method generic type resolution does not use
  Class-bound type parameter
 (reported by Marcos P)

2.12.4 (06-Jul-2021)

#3139: Deserialization of "empty" subtype with DEDUCTION failed
 (reported by JoeWoo; fix provided by drekbour@github)
#3146: Merge findInjectableValues() results in AnnotationIntrospectorPair
 (contributed by Joe B)
#3171: READ_UNKNOWN_ENUM_VALUES_USING_DEFAULT_VALUE doesn't work with empty strings
 (reported by unintended@github)

2.12.3 (12-Apr-2021)

#3108: `TypeFactory` cannot convert `Collection` sub-type without type parameters
  to canonical form and back
 (reported by lbilger@github)
- Fix for [modules-java8#207]: prevent fail on secondary Java 8 date/time types

2.12.2 (03-Mar-2021)

#754: EXTERNAL_PROPERTY does not work well with `@JsonCreator` and
   `FAIL_ON_UNKNOWN_PROPERTIES`
 (reported by Vassil D)
#3008: String property deserializes null as "null" for
   `JsonTypeInfo.As.EXTERNAL_PROPERTY`
#3022: Property ignorals cause `BeanDeserializer `to forget how to read
  from arrays (not copying `_arrayDelegateDeserializer`)
 (reported by Gian M)
#3025: UntypedObjectDeserializer` mixes multiple unwrapped
  collections (related to #2733)
 (fix contributed by Migwel@github)
#3038: Two cases of incorrect error reporting about DeserializationFeature
 (reported by Jelle V)
#3045: Bug in polymorphic deserialization with `@JsonCreator`, `@JsonAnySetter`,
  `JsonTypeInfo.As.EXTERNAL_PROPERTY`
 (reported by martineaus83@github)
#3055: Polymorphic subtype deduction ignores `defaultImpl` attribute
 (contributed by drekbour@github)
#3056: MismatchedInputException: Cannot deserialize instance of
  `com.fasterxml.jackson.databind.node.ObjectNode` out of VALUE_NULL token
 (reported by Stexxen@github)
#3060: Missing override for `hasAsKey()` in `AnnotationIntrospectorPair`
#3062: Creator lookup fails with `InvalidDefinitionException` for conflict
  between single-double/single-Double arg constructor
#3068: `MapDeserializer` forcing `JsonMappingException` wrapping even if
  WRAP_EXCEPTIONS set to false
 (reported by perkss@github)

2.12.1 (08-Jan-2021)

#2962: Auto-detection of constructor-based creator method skipped if there is
   an annotated factory-based creator method (regression from 2.11)
 (reported by Halil I-S)
#2972: `ObjectMapper.treeToValue()` no longer invokes `JsonDeserializer.getNullValue()`
 (reported by andpal@github)
#2973: DeserializationProblemHandler is not invoked when trying to deserializing String
 (reported by zigzago@github)
#2978: Fix failing `double` JsonCreators in jackson 2.12.0
 (contributed by Carter K)
#2979: Conflicting in POJOPropertiesCollector when having namingStrategy
 (reported, fix suggested by SunYiJun)
#2990: Breaking API change in `BasicClassIntrospector` (2.12.0)
 (reported, fix contributed by Faron D)
#3005: `JsonNode.requiredAt()` does NOT fail on some path expressions
#3009: Exception thrown when `Collections.synchronizedList()` is serialized
  with type info, deserialized
 (reported by pcloves@github)

2.12.0 (29-Nov-2020)

#43: Add option to resolve type from multiple existing properties,
  `@JsonTypeInfo(use=DEDUCTION)`
 (contributed by drekbour@github)
#426: `@JsonIgnoreProperties` does not prevent Exception Conflicting getter/setter
  definitions for property
 (reported by gmkll@github)
#921: Deserialization Not Working Right with Generic Types and Builders
 (reported by Mike G; fix contributed by Ville K)
#1296: Add `@JsonIncludeProperties(propertyNames)` (reverse of `@JsonIgnoreProperties`)
 (contributed Baptiste P)
#1458: `@JsonAnyGetter` should be allowed on a field
 (contributed by Dominik K)
#1498: Allow handling of single-arg constructor as property based by default
 (requested by Lovro P)
#1852: Allow case insensitive deserialization of String value into
  `boolean`/`Boolean` (esp for Excel)
 (requested by Patrick J)
#1886: Allow use of `@JsonFormat(with=JsonFormat.Feature.ACCEPT_CASE_INSENSITIVE_PROPERTIES)`
  on Class
#1919: Abstract class included as part of known type ids for error message
  when using JsonSubTypes
 (reported by Incara@github)
#2066: Distinguish null from empty string for UUID deserialization
 (requested by leonshaw@github)
#2091: `ReferenceType` does not expose valid containedType
 (reported by Nate B)
#2113: Add `CoercionConfig[s]` mechanism for configuring allowed coercions
#2118: `JsonProperty.Access.READ_ONLY` does not work with "getter-as-setter" `Collection`s
 (reported by Xiang Z)
#2215: Support `BigInteger` and `BigDecimal` creators in `StdValueInstantiator`
 (requested by David N, implementation contributed by Tiago M)
#2283: `JsonProperty.Access.READ_ONLY` fails with collections when a property name is specified
 (reported by Yona A)
#2644: `BigDecimal` precision not retained for polymorphic deserialization
 (reported by rost5000@github)
#2675: Support use of `Void` valued properties (`MapperFeature.ALLOW_VOID_VALUED_PROPERTIES`)
#2683: Explicitly fail (de)serialization of `java.time.*` types in absence of
  registered custom (de)serializers
#2707: Improve description included in by `DeserializationContext.handleUnexpectedToken()`
#2709: Support for JDK 14 record types (`java.lang.Record`)
 (contributed by Youri B)
#2715: `PropertyNamingStrategy` class initialization depends on its subclass, this can
  lead to class loading deadlock
 (reported by fangwentong@github)
#2719: `FAIL_ON_IGNORED_PROPERTIES` does not throw on `READONLY` properties with
  an explicit name
 (reported, fix contributed by David B)
#2726: Add Gradle Module Metadata for version alignment with Gradle 6
 (contributed by Jendrik J)
#2732: Allow `JsonNode` auto-convert into `ArrayNode` if duplicates found (for XML)
#2733: Allow values of "untyped" auto-convert into `List` if duplicates found (for XML)
#2751: Add `ValueInstantiator.createContextual(...)
#2761: Support multiple names in `JsonSubType.Type`
 (contributed by Swayam R)
#2775: Disabling `FAIL_ON_INVALID_SUBTYPE` breaks polymorphic deserialization of Enums
 (reported by holgerknoche@github)
#2776: Explicitly fail (de)serialization of `org.joda.time.*` types in absence of registered
  custom (de)serializers
#2784: Trailing zeros are stripped when deserializing BigDecimal values inside a
  @JsonUnwrapped property
 (reported by mjustin@github)
#2800: Extract getter/setter/field name mangling from `BeanUtil` into
  pluggable `AccessorNamingStrategy`
#2804: Throw `InvalidFormatException` instead of `MismatchedInputException`
   for ACCEPT_FLOAT_AS_INT coercion failures
 (requested by mjustin@github)
#2871: Add `@JsonKey` annotation (similar to `@JsonValue`) for customizable
  serialization of Map keys
 (requested by CidTori@github; implementation contributed by Kevin B)
#2873: `MapperFeature.ACCEPT_CASE_INSENSITIVE_ENUMS` should work for enum as keys
 (fix contributed by Ilya G)
#2879: Add support for disabling special handling of "Creator properties" wrt
  alphabetic property ordering
 (contributed by Sergiy Y)
#2885: Add `JsonNode.canConvertToExactIntegral()` to indicate whether floating-point/BigDecimal
  values could be converted to integers losslessly
 (requested by Oguzhan U; implementation contributed by Siavash S)
#2895: Improve static factory method generic type resolution logic
 (contributed by Carter K)
#2903: Allow preventing "Enum from integer" coercion using new `CoercionConfig` system
#2909: `@JsonValue` not considered when evaluating inclusion
 (reported by chrylis@github)
#2910: Make some java platform modules optional
 (contributed by XakepSDK@github)
#2925: Add support for serializing `java.sql.Blob`
 (contributed by M Rizky S)
#2928: `AnnotatedCreatorCollector` should avoid processing synthetic static
  (factory) methods
 (contributed by Carter K)
#2931: Add errorprone static analysis profile to detect bugs at build time
 (contributed by Carter K)
#2932: Problem with implicit creator name detection for constructor detection
- Add `BeanDeserializerBase.isCaseInsensitive()`
- Some refactoring of `CollectionDeserializer` to solve CSV array handling issues
- Full "LICENSE" included in jar for easier access by compliancy tools

2.11.4 (12-Dec-2020)

#2894: Fix type resolution for static methods (regression in 2.11.3 due to #2821 fix)
 (reported by Łukasz W)
#2944: `@JsonCreator` on constructor not compatible with `@JsonIdentityInfo`,
  `PropertyGenerator`
 (reported by Lucian H)
- Add debug improvements wrt #2807 (`ClassUtil.getClassMethods()`)

2.11.3 (02-Oct-2020)

#2795: Cannot detect creator arguments of mixins for JDK types
 (reported by Marcos P)
#2815: Add `JsonFormat.Shape` awareness for UUID serialization (`UUIDSerializer`)
#2821: Json serialization fails or a specific case that contains generics and
  static methods with generic parameters (2.11.1 -> 2.11.2 regression)
 (reported by Lari H)
#2822: Using JsonValue and JsonFormat on one field does not work as expected
 (reported by Nils-Christian E)
#2840: `ObjectMapper.activateDefaultTypingAsProperty()` is not using
  parameter `PolymorphicTypeValidator`
 (reported by Daniel W)
#2846: Problem deserialization "raw generic" fields (like `Map`) in 2.11.2
- Fix issues with `MapLikeType.isTrueMapType()`,
  `CollectionLikeType.isTrueCollectionType()`

2.11.2 (02-Aug-2020)

#2783: Parser/Generator features not set when using `ObjectMapper.createParser()`,
  `createGenerator()`
#2785: Polymorphic subtypes not registering on copied ObjectMapper (2.11.1)
 (reported, fix contributed by Joshua S)
#2789: Failure to read AnnotatedField value in Jackson 2.11
 (reported by isaki@github)
#2796: `TypeFactory.constructType()` does not take `TypeBindings` correctly
 (reported by Daniel H)

2.11.1 (25-Jun-2020)

#2486: Builder Deserialization with JsonCreator Value vs Array
 (reported by Ville K)
#2725: JsonCreator on static method in Enum and Enum used as key in map
  fails randomly
 (reported by Michael C)
#2755: `StdSubtypeResolver` is not thread safe (possibly due to copy
  not being made with `ObjectMapper.copy()`)
 (reported by tjwilson90@github)
#2757: "Conflicting setter definitions for property" exception for `Map`
  subtype during deserialization
 (reported by Frank S)
#2758: Fail to deserialize local Records
 (reported by Johannes K)
#2759: Rearranging of props when property-based generator is in use leads
  to incorrect output
 (reported by Oleg C)
#2760: Jackson doesn't respect `CAN_OVERRIDE_ACCESS_MODIFIERS=false` for
  deserializer properties
 (reported by Johannes K)
#2767: `DeserializationFeature.UNWRAP_SINGLE_VALUE_ARRAYS` don't support `Map`
  type field
 (reported by abomb4@github)
#2770: JsonParser from MismatchedInputException cannot getText() for
  floating-point value
 (reported by João G)

2.11.0 (26-Apr-2020)

#953: i-I case conversion problem in Turkish locale with case-insensitive deserialization
 (reported by Máté R)
#962: `@JsonInject` fails on trying to find deserializer even if inject-only
 (reported by David B)
#1983: Polymorphic deserialization should handle case-insensitive Type Id property name
  if `MapperFeature.ACCEPT_CASE_INSENSITIVE_PROPERTIES` is enabled
 (reported by soundvibe@github, fix contributed by Oleksandr P)
#2049: TreeTraversingParser and UTF8StreamJsonParser create contexts differently
 (reported by Antonio P)
#2352: Support use of `@JsonAlias` for enum values
 (contributed by Robert D)
#2365: `declaringClass` of "enum-as-POJO" not removed for `ObjectMapper` with
  a naming strategy
 (reported by Tynakuh@github)
#2480: Fix `JavaType.isEnumType()` to support sub-classes
#2487: BeanDeserializerBuilder Protected Factory Method for Extension
 (contributed by Ville K)
#2503: Support `@JsonSerialize(keyUsing)` and `@JsonDeserialize(keyUsing)` on Key class
#2511: Add `SerializationFeature.WRITE_SELF_REFERENCES_AS_NULL`
 (contributed by Joongsoo P)
#2515: `ObjectMapper.registerSubtypes(NamedType...)` doesn't allow registering
  same POJO for two different type ids
 (contributed by Joseph K)
#2522: `DeserializationContext.handleMissingInstantiator()` throws
  `MismatchedInputException` for non-static inner classes
#2525: Incorrect `JsonStreamContext` for `TokenBuffer` and `TreeTraversingParser`
#2527: Add `AnnotationIntrospector.findRenameByField()` to support Kotlin's
  "is-getter" naming convention
#2555: Use `@JsonProperty(index)` for sorting properties on serialization
#2565: Java 8 `Optional` not working with `@JsonUnwrapped` on unwrappable type
 (reported by Haowei W)
#2587: Add `MapperFeature.BLOCK_UNSAFE_POLYMORPHIC_BASE_TYPES` to allow blocking
  use of unsafe base type for polymorphic deserialization
#2589: `DOMDeserializer`: setExpandEntityReferences(false) may not prevent
  external entity expansion in all cases [CVE-2020-25649]
 (reported by Bartosz B)
#2592: `ObjectMapper.setSerializationInclusion()` is ignored for `JsonAnyGetter`
 (reported by Oleksii K)
#2608: `ValueInstantiationException` when deserializing using a builder and
  `UNWRAP_SINGLE_VALUE_ARRAYS`
 (reported by cadrake@github)
#2627: JsonIgnoreProperties(ignoreUnknown = true) does not work on field and method level
 (reported by robotmrv@github)
#2632: Failure to resolve generic type parameters on serialization
 (reported by Simone D)
#2635: JsonParser cannot getText() for input stream on MismatchedInputException
 (reported by João G)
#2636: ObjectReader readValue lacks Class<T> argument
 (contributed by Robin R)
#2643: Change default textual serialization of `java.util.Date`/`Calendar`
  to include colon in timezone offset
#2647: Add `ObjectMapper.createParser()` and `createGenerator()` methods
#2657: Allow serialization of `Properties` with non-String values
#2663: Add new factory method for creating custom `EnumValues` to pass to `EnumDeserializer
 (requested by Rafal K)
#2668: `IllegalArgumentException` thrown for mismatched subclass deserialization
 (reported by nbruno@github)
#2693: Add convenience methods for creating `List`, `Map` valued `ObjectReader`s
  (ObjectMapper.readerForListOf())
- Add `SerializerProvider.findContentValueSerializer()` methods

2.10.5.1 (02-Dec-2020)

#2589: (see desc on 2.11.0 -- backported)

2.10.5 (21-Jul-2020)

#2787 (partial fix): NPE after add mixin for enum
 (reported by Denis K)

2.10.4 (03-May-2020)

#2679: `ObjectMapper.readValue("123", Void.TYPE)` throws "should never occur"
 (reported by Endre S)

2.10.3 (03-Mar-2020)

#2482: `JSONMappingException` `Location` column number is one line Behind the actual
  location
 (reported by Kamal A, fixed by Ivo S)
#2599: NoClassDefFoundError at DeserializationContext.<init> on Android 4.1.2
  and Jackson 2.10.0
 (reported by Tobias P)
#2602: ByteBufferSerializer produces unexpected results with a duplicated ByteBuffer
  and a position > 0
 (reported by Eduard T)
#2605: Failure to deserializer polymorphic subtypes of base type `Enum`
 (reported by uewle@github)
#2610: `EXTERNAL_PROPERTY` doesn't work with `@JsonIgnoreProperties`
 (reported, fix suggested by Alexander S)

2.10.2 (05-Jan-2020)

#2101: `FAIL_ON_NULL_FOR_PRIMITIVES` failure does not indicate field name in exception message
 (reported by raderio@github)

2.10.1 (09-Nov-2019)

#2457: Extended enum values are not handled as enums when used as Map keys
 (reported by Andrey K)
#2473: Array index missing in path of `JsonMappingException` for `Collection<String>`,
  with custom deserializer
 (reported by João G)
#2475: `StringCollectionSerializer` calls `JsonGenerator.setCurrentValue(value)`,
  which messes up current value for sibling properties
 (reported by Ryan B)
#2485: Add `uses` for `Module` in module-info
 (contributed by Marc M)
#2513: BigDecimalAsStringSerializer in NumberSerializer throws IllegalStateException in 2.10
 (reported by Johan H)
#2519: Serializing `BigDecimal` values inside containers ignores shape override
 (reported by Richard W)
#2520: Sub-optimal exception message when failing to deserialize non-static inner classes
 (reported by Mark S)
#2529: Add tests to ensure `EnumSet` and `EnumMap` work correctly with "null-as-empty"
#2534: Add `BasicPolymorphicTypeValidator.Builder.allowIfSubTypeIsArray()`
#2535: Allow String-to-byte[] coercion for String-value collections

2.10.0 (26-Sep-2019)

#18: Make `JsonNode` serializable
#1093: Default typing does not work with `writerFor(Object.class)`
 (reported by hoomanv@github)
#1675: Remove "impossible" `IOException` in `readTree()` and `readValue()` `ObjectMapper`
  methods which accept Strings
 (requested by matthew-pwnieexpress@github)
#1954: Add Builder pattern for creating configured `ObjectMapper` instances
#1995: Limit size of `DeserializerCache`, auto-flush on exceeding
#2059: Remove `final` modifier for `TypeFactory`
 (requested by Thibaut R)
#2077: `JsonTypeInfo` with a subtype having `JsonFormat.Shape.ARRAY` and
  no fields generates `{}` not `[]`
 (reported by Sadayuki F)
#2115: Support naive deserialization of `Serializable` values as "untyped", same
  as `java.lang.Object`
 (requested by Christopher S)
#2116: Make NumberSerializers.Base public and its inherited classes not final
 (requested by Édouard M)
#2126: `DeserializationContext.instantiationException()` throws `InvalidDefinitionException`
#2129: Add `SerializationFeature.WRITE_ENUM_KEYS_USING_INDEX`, separate from value setting
 (suggested by renzihui@github)
#2133: Improve `DeserializationProblemHandler.handleUnexpectedToken()` to allow handling of
  Collection problems
 (contributed by Semyon L)
#2149: Add `MapperFeature.ACCEPT_CASE_INSENSITIVE_VALUES`
 (suggested by Craig P)
#2153: Add `JsonMapper` to replace generic `ObjectMapper` usage
#2164: `FactoryBasedEnumDeserializer` does not respect
  `DeserializationFeature.WRAP_EXCEPTIONS`
 (reported by Yiqiu H)
#2187: Make `JsonNode.toString()` use shared `ObjectMapper` to produce valid json
#2189: `TreeTraversingParser` does not check int bounds
 (reported by Alexander S)
#2195: Add abstraction `PolymorphicTypeValidator`, for limiting subtypes allowed by
  default typing, `@JsonTypeInfo`
#2196: Type safety for `readValue()` with `TypeReference`
 (suggested by nguyenfilip@github)
#2204: Add `JsonNode.isEmpty()` as convenience alias
#2211: Change of behavior (2.8 -> 2.9) with `ObjectMapper.readTree(input)` with no content
#2217: Suboptimal memory allocation in `TextNode.getBinaryValue()`
 (reported by Christoph B)
#2220: Force serialization always for `convertValue()`; avoid short-cuts
#2223: Add `missingNode()` method in `JsonNodeFactory`
#2227: Minor cleanup of exception message for `Enum` binding failure
 (reported by RightHandedMonkey@github)
#2230: `WRITE_BIGDECIMAL_AS_PLAIN` is ignored if `@JsonFormat` is used
 (reported by Pavel C)
#2236: Type id not provided on `Double.NaN`, `Infinity` with `@JsonTypeInfo`
 (reported by C-B-B@github)
#2237: Add "required" methods in `JsonNode`: `required(String | int)`,
  `requiredAt(JsonPointer)`
#2241: Add `PropertyNamingStrategy.LOWER_DOT_CASE` for dot-delimited names
 (contributed by zenglian@github.com)
#2251: Getter that returns an abstract collection breaks a delegating `@JsonCreator`
#2265: Inconsistent handling of Collections$UnmodifiableList vs Collections$UnmodifiableRandomAccessList
#2273: Add basic Java 9+ module info
#2280: JsonMerge not work with constructor args
 (reported by Deblock T)
#2309: READ_ENUMS_USING_TO_STRING doesn't support null values
 (reported, fix suggested by Ben A)
#2311: Unnecessary MultiView creation for property writers
 (suggested by Manuel H)
#2331: `JsonMappingException` through nested getter with generic wildcard return type
 (reported by sunchezz89@github)
#2336: `MapDeserializer` can not merge `Map`s with polymorphic values
 (reported by Robert G)
#2338: Suboptimal return type for `JsonNode.withArray()`
 (reported by Victor N)
#2339: Suboptimal return type for `ObjectNode.set()`
 (reported by Victor N)
#2348: Add sanity checks for `ObjectMapper.readXXX()` methods
 (requested by ebundy@github)
#2349: Add option `DefaultTyping.EVERYTHING` to support Kotlin data classes
#2357: Lack of path on MismatchedInputException
 (suggested by TheEin@github)
#2378: `@JsonAlias` doesn't work with AutoValue
 (reported by David H)
#2390: `Iterable` serialization breaks when adding `@JsonFilter` annotation
 (reported by Chris M)
#2392: `BeanDeserializerModifier.modifyDeserializer()` not applied to custom bean deserializers
 (reported by andreasbaus@github)
#2393: `TreeTraversingParser.getLongValue()` incorrectly checks `canConvertToInt()`
 (reported by RabbidDog@github)
#2398: Replace recursion in `TokenBuffer.copyCurrentStructure()` with iteration
 (reported by Sam S)
#2415: Builder-based POJO deserializer should pass builder instance, not type,
  to `handleUnknownVanilla()`
 (proposed by Vladimir T, follow up to #822)
#2416: Optimize `ValueInstantiator` construction for default `Collection`, `Map` types
#2422: `scala.collection.immutable.ListMap` fails to serialize since 2.9.3
 (reported by dejanlokar1@github)
#2424: Add global config override setting for `@JsonFormat.lenient()`
#2428: Use "activateDefaultTyping" over "enableDefaultTyping" in 2.10 with new methods
#2430: Change `ObjectMapper.valueToTree()` to convert `null` to `NullNode`
#2432: Add support for module bundles
 (contributed by Marcos P)
#2433: Improve `NullNode.equals()`
 (suggested by David B)
#2442: `ArrayNode.addAll()` adds raw `null` values which cause NPE on `deepCopy()`
  and `toString()`
 (reported, fix contributed by Hesham M)
#2446: Java 11: Unable to load JDK7 types (annotations, java.nio.file.Path): no Java7 support added
 (reported by David C)
#2451: Add new `JsonValueFormat` value, `UUID`
#2453: Add `DeserializationContext.readTree(JsonParser)` convenience method
#2458: `Nulls` property metadata ignored for creators
 (reported  by XakepSDK@github)
#2466: Didn't find class "java.nio.file.Path" below Android api 26
 (reported by KevynBct@github)
#2467: Accept `JsonTypeInfo.As.WRAPPER_ARRAY` with no second argument to
  deserialize as "null value"
 (contributed by Martin C)

[2.9.10.x micro-patches omitted]

2.9.10 (21-Sep-2019)

#2331: `JsonMappingException` through nested getter with generic wildcard return type
#2334: Block one more gadget type (CVE-2019-12384)
#2341: Block one more gadget type (CVE-2019-12814)
#2374: `ObjectMapper. getRegisteredModuleIds()` throws NPE if no modules registered
#2387: Block yet another deserialization gadget (CVE-2019-14379)
#2389: Block yet another deserialization gadget (CVE-2019-14439)
 (reported by xiexq)
#2404: FAIL_ON_MISSING_EXTERNAL_TYPE_ID_PROPERTY setting ignored when
  creator properties are buffered
 (contributed by Joe B)
#2410: Block one more gadget type (HikariCP, CVE-2019-14540)
  (reported by iSafeBlue@github / blue@ixsec.org)
#2420: Block one more gadget type (cxf-jax-rs, no CVE allocated yet)
  (reported by crazylirui@gmail.com)
#2449: Block one more gadget type (HikariCP, CVE-2019-14439 / CVE-2019-16335)
  (reported by kingkk)
#2460: Block one more gadget type (ehcache, CVE-2019-17267)
  (reported by Fei Lu)
#2462: Block two more gadget types (commons-configuration/-2)
#2469: Block one more gadget type (xalan2)

2.9.9 (16-May-2019)

#1408: Call to `TypeVariable.getBounds()` without synchronization unsafe on some platforms
 (reported by Thomas K)
#2221: `DeserializationProblemHandler.handleUnknownTypeId()` returning `Void.class`,
  enableDefaultTyping causing NPE
 (reported by MeyerNils@github)
#2251: Getter that returns an abstract collection breaks a delegating `@JsonCreator`
#2265: Inconsistent handling of Collections$UnmodifiableList vs Collections$UnmodifiableRandomAccessList
 (reported by Joffrey B)
#2299: Fix for using jackson-databind in an OSGi environment under Android
 (contributed by Christoph F)
#2303: Deserialize null, when java type is "TypeRef of TypeRef of T", does not provide "Type(Type(null))"
 (reported by Cyril M)
#2324: `StringCollectionDeserializer` fails with custom collection
 (reported byb Daniil B)
#2326: Block one more gadget type (CVE-2019-12086)
- Prevent String coercion of `null` in `WritableObjectId` when calling `JsonGenerator.writeObjectId()`,
  mostly relevant for formats like YAML that have native Object Ids

2.9.8 (15-Dec-2018)

#1662: `ByteBuffer` serialization is broken if offset is not 0
 (reported by j-baker@github)
#2155: Type parameters are checked for equality while isAssignableFrom expected
 (reported by frankfiedler@github)
#2167: Large ISO-8601 Dates are formatted/serialized incorrectly
#2181: Don't re-use dynamic serializers for property-updating copy constructors
 (suggested by Pavel N)
#2183: Base64 JsonMappingException: Unexpected end-of-input
 (reported by ViToni@github)
#2186: Block more classes from polymorphic deserialization (CVE-2018-19360,
  CVE-2018-19361, CVE-2018-19362)
 (reported by Guixiong Wu)
#2197: Illegal reflective access operation warning when using `java.lang.Void`
  as value type
 (reported by René K)
#2202: StdKeyDeserializer Class method _getToStringResolver is slow causing Thread Block
 (reported by sushobhitrajan@github)

2.9.7 (19-Sep-2018)

#2060: `UnwrappingBeanPropertyWriter` incorrectly assumes the found serializer is
  of type `UnwrappingBeanSerializer`
 (reported by Petar T)
#2064: Cannot set custom format for `SqlDateSerializer` globally
 (reported by Brandon K)
#2079: NPE when visiting StaticListSerializerBase
 (reported by WorldSEnder@github)
#2082: `FactoryBasedEnumDeserializer` should be cachable
#2088: `@JsonUnwrapped` fields are skipped when using `PropertyBasedCreator` if
  they appear after the last creator property
 (reported, fix contributed by 6bangs@github)
#2096: `TreeTraversingParser` does not take base64 variant into account
 (reported by tangiel@github)
#2097: Block more classes from polymorphic deserialization (CVE-2018-14718
  - CVE-2018-14721)
#2109: Canonical string for reference type is built incorrectly
 (reported by svarzee@github)
#2120: `NioPathDeserializer` improvement
 (contributed by Semyon L)
#2128: Location information included twice for some `JsonMappingException`s

2.9.6 (12-Jun-2018)

#955: Add `MapperFeature.USE_BASE_TYPE_AS_DEFAULT_IMPL` to use declared base type
   as `defaultImpl` for polymorphic deserialization
  (contributed by mikeldpl@github)
#1328: External property polymorphic deserialization does not work with enums
#1565: Deserialization failure with Polymorphism using JsonTypeInfo `defaultImpl`,
  subtype as target
#1964: Failed to specialize `Map` type during serialization where key type
  incompatibility overidden via "raw" types
 (reported by ptirador@github)
#1990: MixIn `@JsonProperty` for `Object.hashCode()` is ignored
 (reported by Freddy B)
#1991: Context attributes are not passed/available to custom serializer if object is in POJO
 (reported by dletin@github)
#1998: Removing "type" attribute with Mixin not taken in account if
  using ObjectMapper.copy()
 (reported by SBKila@github)
#1999: "Duplicate property" issue should mention which class it complains about
 (reported by Ondrej Z)
#2001: Deserialization issue with `@JsonIgnore` and `@JsonCreator` + `@JsonProperty`
  for same property name
 (reported, fix contributed by Jakub S)
#2015: `@Jsonsetter with Nulls.SKIP` collides with
  `DeserializationFeature.READ_UNKNOWN_ENUM_VALUES_AS_NULL` when parsing enum
 (reported by ndori@github)
#2016: Delegating JsonCreator disregards JsonDeserialize info
 (reported by Carter K)
#2019: Abstract Type mapping in 2.9 fails when multiple modules are registered
 (reported by asger82@github)
#2021: Delegating JsonCreator disregards `JsonDeserialize.using` annotation
#2023: `JsonFormat.Feature.ACCEPT_EMPTY_STRING_AS_NULL_OBJECT` not working
  with `null` coercion with `@JsonSetter`
#2027: Concurrency error causes `IllegalStateException` on `BeanPropertyMap`
 (reported by franboragina@github)
#2032: CVE-2018-11307: Potential information exfiltration with default typing, serialization gadget from MyBatis
 (reported by Guixiong Wu)
#2034: Serialization problem with type specialization of nested generic types
 (reported by Reinhard P)
#2038: JDK Serializing and using Deserialized `ObjectMapper` loses linkage
  back from `JsonParser.getCodec()`
 (reported by Chetan N)
#2051: Implicit constructor property names are not renamed properly with
  `PropertyNamingStrategy`
#2052: CVE-2018-12022: Block polymorphic deserialization of types from Jodd-db library
 (reported by Guixiong Wu)
#2058: CVE-2018-12023: Block polymorphic deserialization of types from Oracle JDBC driver
 (reported by Guixiong Wu)

2.9.5 (26-Mar-2018)

#1911: Allow serialization of `BigDecimal` as String, using
  `@JsonFormat(shape=Shape.String)`, config overrides
 (suggested by cen1@github)
#1912: `BeanDeserializerModifier.updateBuilder()` not work to set custom
  deserializer on a property (since 2.9.0)
 (contributed by Deblock T)
#1931: Two more `c3p0` gadgets to exploit default typing issue
 (reported by lilei@venusgroup.com.cn)
#1932: `EnumMap` cannot deserialize with type inclusion as property
#1940: `Float` values with integer value beyond `int` lose precision if
  bound to `long`
 (reported by Aniruddha M)
#1941: `TypeFactory.constructFromCanonical()` throws NPE for Unparameterized
  generic canonical strings
 (reported by ayushgp@github)
#1947: `MapperFeature.AUTO_DETECT_XXX` do not work if all disabled
 (reported by Timur S)
#1977: Serializing an Iterator with multiple sub-types fails after upgrading to 2.9.x
 (reported by ssivanand@github)
#1978: Using @JsonUnwrapped annotation in builderdeserializer hangs in infinite loop
 (reported by roeltje25@github)

2.9.4 (24-Jan-2018)

#1382: `@JsonProperty(access=READ_ONLY)` unxepected behaviour with `Collections`
 (reported by hexfaker@github)
#1673: Serialising generic value classes via Reference Types (like Optional) fails
  to include type information
 (reported by Pier-Luc W)
#1729: Integer bounds verification when calling `TokenBuffer.getIntValue()`
 (reported by Kevin G)
#1853: Deserialise from Object (using Creator methods) returns field name instead of value
 (reported by Alexander S)
#1854: NPE deserializing collection with `@JsonCreator` and `ACCEPT_CASE_INSENSITIVE_PROPERTIES`
 (reported by rue-jw@github)
#1855: Blacklist for more serialization gadgets (dbcp/tomcat, spring, CVE-2017-17485)
#1859: Issue handling unknown/unmapped Enum keys
 (reported by remya11@github)
#1868: Class name handling for JDK unmodifiable Collection types changed
  (reported by Rob W)
#1870: Remove `final` on inherited methods in `BuilderBasedDeserializer` to allow
  overriding by subclasses
  (requested by Ville K)
#1878: `@JsonBackReference` property is always ignored when deserializing since 2.9.0
 (reported by reda-alaoui@github)
#1895: Per-type config override "JsonFormat.Shape.OBJECT" for Map.Entry not working
 (reported by mcortella@github)
#1899: Another two gadgets to exploit default typing issue in jackson-databind
 (reported by OneSourceCat@github)
#1906: Add string format specifier for error message in `PropertyValueBuffer`
 (reported by Joe S)
#1907: Remove `getClass()` from `_valueType` argument for error reporting
 (reported by Joe S)

2.9.3 (09-Dec-2017)

#1604: Nested type arguments doesn't work with polymorphic types
#1794: `StackTraceElementDeserializer` not working if field visibility changed
 (reported by dsingley@github)
#1799: Allow creation of custom sub-types of `NullNode`, `BooleanNode`, `MissingNode`
#1804: `ValueInstantiator.canInstantiate()` ignores `canCreateUsingArrayDelegate()`
 (reported byb henryptung@github)
#1807: Jackson-databind caches plain map deserializer and use it even map has `@JsonDeserializer`
 (reported by lexas2509@github)
#1823: ClassNameIdResolver doesn't handle resolve Collections$SingletonMap & Collections$SingletonSet
 (reported by Peter J)
#1831: `ObjectReader.readValue(JsonNode)` does not work correctly with polymorphic types,
  value to update
 (reported by basmastr@github)
#1835: ValueInjector break from 2.8.x to 2.9.x
 (repoted by kinigitbyday@github)
#1842: `null` String for `Exception`s deserialized as String "null" instead of `null`
 (reported by ZeleniJure@github)
#1843: Include name of unsettable property in exception from `SetterlessProperty.set()`
 (suggested by andreh7@github)
#1844: Map "deep" merge only adds new items, but not override existing values
 (reported by alinakovalenko@github)

2.9.2 (14-Oct-2017)

(possibly) #1756: Deserialization error with custom `AnnotationIntrospector`
 (reported by Daniel N)
#1705: Non-generic interface method hides type resolution info from generic base class
  (reported by Tim B)
 NOTE: was originally reported fixed in 2.9.1 -- turns out it wasn't.
#1767: Allow `DeserializationProblemHandler` to respond to primitive types
 (reported by nhtzr@github)
#1768: Improve `TypeFactory.constructFromCanonical()` to work with
  `java.lang.reflect.Type.getTypeName()' format
 (suggested by Luís C)
#1771: Pass missing argument for string formatting in `ObjectMapper`
 (reported by Nils B)
#1788: `StdDateFormat._parseAsISO8601()` does not parse "fractional" timezone correctly
#1793: `java.lang.NullPointerException` in `ObjectArraySerializer.acceptJsonFormatVisitor()`
  for array value with `@JsonValue`
 (reported by Vincent D)

2.9.1 (07-Sep-2017)

#1725: `NPE` In `TypeFactory. constructParametricType(...)`
 (reported by ctytgat@github)
#1730: InvalidFormatException` for `JsonToken.VALUE_EMBEDDED_OBJECT`
 (reported by zigzago@github)
#1744: StdDateFormat: add option to serialize timezone offset with a colon
 (contributed by Bertrand R)
#1745: StdDateFormat: accept and truncate millis larger than 3 digits
 (suggested by Bertrand R)
#1749: StdDateFormat: performance improvement of '_format(..)' method 
 (contributed by Bertrand R)
#1759: Reuse `Calendar` instance during parsing by `StdDateFormat`
 (contributed by Bertrand R)
- Fix `DelegatingDeserializer` constructor to pass `handledType()` (and
  not type of deserializer being delegated to!)
- Add `Automatic-Module-Name` ("com.fasterxml.jackson.databind") for JDK 9 module system

2.9.0 (30-Jul-2017)

#219: SqlDateSerializer does not obey SerializationConfig.Feature.WRITE_DATES_AS_TIMESTAMPS
 (reported by BrentDouglas@github)
#265: Add descriptive exception for attempts to use `@JsonWrapped` via Creator parameter
#291: @JsonTypeInfo with As.EXTERNAL_PROPERTY doesn't work if external type property
  is referenced more than once
 (reported by Starkom@github)
#357: StackOverflowError with contentConverter that returns array type
 (reported by Florian S)
#383: Recursive `@JsonUnwrapped` (`child` with same type) fail: "No _valueDeserializer assigned"
 (reported by tdavis@github)
#403: Make FAIL_ON_NULL_FOR_PRIMITIVES apply to primitive arrays and other types that wrap primitives
 (reported by Harleen S)
#476: Allow "Serialize as POJO" using `@JsonFormat(shape=Shape.OBJECT)` class annotation
#507: Support for default `@JsonView` for a class
 (suggested by Mark W)
#687: Exception deserializing a collection @JsonIdentityInfo and a property based creator
#865: `JsonFormat.Shape.OBJECT` ignored when class implements `Map.Entry`
#888: Allow specifying custom exclusion comparator via `@JsonInclude`,
  using `JsonInclude.Include.CUSTOM`
#994: `DeserializationFeature.UNWRAP_SINGLE_VALUE_ARRAYS` only works for POJOs, Maps
#1029: Add a way to define property name aliases
#1035: `@JsonAnySetter` assumes key of `String`, does not consider declared type.
 (reported by Michael F)
#1060: Allow use of `@JsonIgnoreProperties` for POJO-valued arrays, `Collection`s
#1106: Add `MapperFeature.ALLOW_COERCION_OF_SCALARS` for enabling/disabling coercions
#1284: Make `StdKeySerializers` use new `JsonGenerator.writeFieldId()` for `int`/`long` keys
#1320: Add `ObjectNode.put(String, BigInteger)`
 (proposed by Jan L)
#1341: `DeserializationFeature.FAIL_ON_MISSING_EXTERNAL_TYPE_ID_PROPERTY`
 (contributed by Connor K)
#1347: Extend `ObjectMapper.configOverrides()` to allow changing visibility rules
#1356: Differentiate between input and code exceptions on deserialization
 (suggested by Nick B)
#1369: Improve `@JsonCreator` detection via `AnnotationIntrospector`
 by passing `MappingConfig`
#1371: Add `MapperFeature.INFER_CREATOR_FROM_CONSTRUCTOR_PROPERTIES` to allow
 disabling use of `@CreatorProperties` as explicit `@JsonCreator` equivalent
#1376: Add ability to disable JsonAnySetter/JsonAnyGetter via mixin
 (suggested by brentryan@github)
#1399: Add support for `@JsonMerge` to allow "deep update"
#1402: Use `@JsonSetter(nulls=...)` to specify handling of `null` values during deserialization
#1406: `ObjectMapper.readTree()` methods do not return `null` on end-of-input
 (reported by Fabrizio C)
#1407: `@JsonFormat.pattern` is ignored for `java.sql.Date` valued properties
 (reported by sangpire@github)
#1415: Creating CollectionType for non generic collection class broken
#1428: Allow `@JsonValue` on a field, not just getter
#1434: Explicitly pass null on invoke calls with no arguments
 (contributed by Emiliano C)
#1433: `ObjectMapper.convertValue()` with null does not consider null conversions
  (`JsonDeserializer.getNullValue()`)
 (contributed by jdmichal@github)
#1440: Wrong `JsonStreamContext` in `DeserializationProblemHandler` when reading
  `TokenBuffer` content
 (reported by Patrick G)
#1444: Change `ObjectMapper.setSerializationInclusion()` to apply to content inclusion too
#1450: `SimpleModule.addKeyDeserializer()` should throw `IllegalArgumentException` if `null`
  reference of `KeyDeserializer` passed
 (suggested by PawelJagus@github)
#1454: Support `@JsonFormat.lenient` for `java.util.Date`, `java.util.Calendar`
#1474: Replace use of `Class.newInstance()` (deprecated in Java 9) with call via Constructor
#1480: Add support for serializing `boolean`/`Boolean` as number (0 or 1)
 (suggested by jwilmoth@github)
#1520: Case insensitive enum deserialization with `MapperFeature.ACCEPT_CASE_INSENSITIVE_ENUMS`
 (contributed by Ana-Eliza B)
#1522: Global `@JsonInclude(Include.NON_NULL)` for all properties with a specific type
 (contributed by Carsten W)
#1544: EnumMapDeserializer assumes a pure EnumMap and does not support EnumMap derived classes
 (reported by Lyor G)
#1550: Unexpected behavior with `@JsonInclude(JsonInclude.Include.NON_EMPTY)` and
 `java.util.Date` serialization
#1551: `JsonMappingException` with polymorphic type and `JsonIdentityInfo` when basic type is abstract
 (reported by acm073@github)
#1552: Map key converted to byte array is not serialized as base64 string
 (reported by nmatt@github)
#1554: Support deserialization of `Shape.OBJECT` ("as POJO") for `Map`s (and map-like types)
#1556: Add `ObjectMapper.updateValue()` method to update instance with given overrides
 (suggested by syncer@github)
#1583: Add a `DeserializationFeature.FAIL_ON_TRAILING_TOKENS` to force reading of the
  whole input as single value
#1592: Add support for handling primitive/discrepancy problem with type refinements
#1605: Allow serialization of `InetAddress` as simple numeric host address
 (requested by Jared J)
#1616: Extraneous type id mapping added for base type itself
#1619: By-pass annotation introspection for array types
#1637: `ObjectReader.at()` with `JsonPointer` stops after first collection
 (reported by Chris P)
#1653: Convenience overload(s) for ObjectMapper#registerSubtypes
#1655: `@JsonAnyGetter` uses different `bean` parameter in `SimpleBeanPropertyFilter`
 (reported by georgeflugq@github)
#1678: Rewrite `StdDateFormat` ISO-8601 handling functionality
#1684: Rewrite handling of type ids to let `JsonGenerator` handle (more of) details
#1688: Deserialization fails for `java.nio.file.Path` implementations when default typing
  enabled
 (reported by Christian B)
#1690: Prevent use of quoted number (index) for Enum deserialization via
  `MapperFeature.ALLOW_COERCION_OF_SCALARS`
 (requested by magdel@github)

2.8.11.4 (25-Jul-2019)

#2334: Block one more gadget type (CVE-2019-12384)
#2341: Block one more gadget type (CVE-2019-12814)
#2387: Block one more gadget type (CVE-2019-14379)
#2389: Block one more gadget type (CVE-2019-14439)
 (reported by xiexq)

2.8.11.3 (23-Nov-2018)

#2326: Block one more gadget type (CVE-2019-12086)
 (contributed by MaximilianTews@github)

2.8.11.2 (08-Jun-2018)

#1941: `TypeFactory.constructFromCanonical()` throws NPE for Unparameterized
  generic canonical strings
 (reported by ayushgp@github)
#2032: CVE-2018-11307: Potential information exfiltration with default typing, serialization gadget from MyBatis
 (reported by Guixiong Wu)
#2052: CVE-2018-12022: Block polymorphic deserialization of types from Jodd-db library
 (reported by Guixiong Wu)
#2058: CVE-2018-12023: Block polymorphic deserialization of types from Oracle JDBC driver
 (reported by Guixiong Wu)

2.8.11.1 (11-Feb-2018)

#1872: `NullPointerException` in `SubTypeValidator.validateSubType` when
  validating Spring interface
 (reported by Rob W)
#1899: Another two gadgets to exploit default typing issue (CVE-2018-5968)
 (reported by OneSourceCat@github)
#1931: Two more `c3p0` gadgets to exploit default typing issue (c3p0, CVE-2018-7489)

2.8.11 (24-Dec-2017)

#1604: Nested type arguments doesn't work with polymorphic types
#1680: Blacklist couple more types for deserialization
#1767: Allow `DeserializationProblemHandler` to respond to primitive types
 (reported by nhtzr@github)
#1768: Improve `TypeFactory.constructFromCanonical()` to work with
  `java.lang.reflect.Type.getTypeName()` format
#1804: `ValueInstantiator.canInstantiate()` ignores `canCreateUsingArrayDelegate()`
 (reported by henryptung@github)
#1807: Jackson-databind caches plain map deserializer and use it even map has `@JsonDeserializer`
 (reported by lexas2509@github)
#1855: Blacklist for more serialization gadgets (dbcp/tomcat, spring / CVE-2017-17485)

2.8.10 (24-Aug-2017)

#1657: `StdDateFormat` deserializes dates with no tz/offset as UTC instead of
  configured timezone
 (reported by Bertrand R)
#1680: Blacklist couple more types for deserialization
#1658: Infinite recursion when deserializing a class extending a Map,
  with a recursive value type
 (reported by Kevin G)
#1679: `StackOverflowError` in Dynamic `StdKeySerializer`
#1711: Delegating creator fails to work for binary data (`byte[]`) with
 binary formats (CBOR, Smile)
#1735: Missing type checks when using polymorphic type ids
 (reported by Lukas Euler)
#1737: Block more JDK types from polymorphic deserialization (CVE 2017-15095)

2.8.9 (12-Jun-2017)

#1595: `JsonIgnoreProperties.allowSetters` is not working in Jackson 2.8
 (reported by Javy L)
#1597: Escape JSONP breaking characters
 (contributed by Marco C)
#1629: `FromStringDeserializer` ignores registered `DeserializationProblemHandler`
  for `java.util.UUID`
 (reported by Andrew J)
#1642: Support `READ_UNKNOWN_ENUM_VALUES_AS_NULL` with `@JsonCreator`
 (contributed by Joe L)
#1647: Missing properties from base class when recursive types are involved
 (reported by Slobodan P)
#1648: `DateTimeSerializerBase` ignores configured date format when creating contextual
 (reported by Bertrand R)
#1651: `StdDateFormat` fails to parse 'zulu' date when TimeZone other than UTC
 (reported by Bertrand R)

2.8.8.1 (19-Apr-2017)

#1585: Invoke ServiceLoader.load() inside of a privileged block when loading
  modules using `ObjectMapper.findModules()`
 (contributed by Ivo S)
#1599: Jackson Deserializer security vulnerability (CVE-2017-7525)
 (reported by ayound@github)
#1607: @JsonIdentityReference not used when setup on class only
 (reported by vboulaye@github)

2.8.8 (05-Apr-2017)

(partial) #994: `DeserializationFeature.UNWRAP_SINGLE_VALUE_ARRAYS` only works for POJOs, Maps
#1345: `@JsonProperty(access = READ_ONLY)` together with generated constructor (Lombok) causes
 exception: "Could not find creator property with name ..."
 (reported by Raniz85@github)
#1533: `AsPropertyTypeDeserializer` ignores `DeserializationFeature.ACCEPT_EMPTY_STRING_AS_NULL_OBJECT`
#1543: JsonFormat.Shape.NUMBER_INT does not work when defined on enum type in 2.8
 (reported by Alex P)
#1570: `Enum` key for `Map` ignores `SerializationFeature.WRITE_ENUMS_USING_INDEX`
 (reported by SolaKun@github)
#1573: Missing properties when deserializing using a builder class with a non-default
  constructor and a mutator annotated with `@JsonUnwrapped`
 (reported by Joshua J)
#1575: Problem with `@JsonIgnoreProperties` on recursive property (regression in 2.8)
 (reported by anujkumar04@github)
- Minor fix to creation of `PropertyMetadata`, had one path that could lead to NPE

2.8.7 (21-Feb-2017)

#935: `@JsonProperty(access = Access.READ_ONLY)` - unexpected behaviour
#1317: '@JsonIgnore' annotation not working with creator properties, serialization

2.8.6 (12-Jan-2017)

#349: @JsonAnySetter with @JsonUnwrapped: deserialization fails with arrays
 (reported by hdave@github)
#1388: `@JsonIdentityInfo`: id has to be the first key in deserialization when
  deserializing with `@JsonCreator`
 (reported by moodysalem@github)
#1425: `JsonNode.binaryValue()` ignores illegal character if it's the last one
 (reported by binoternary@github)
#1453: `UntypedObjectDeserializer` does not retain `float` type (over `double`)
#1456: `TypeFactory` type resolution broken in 2.7 for generic types
   when using `constructType` with context
#1473: Add explicit deserializer for `StringBuilder` due to Java 9 changes
#1493: `ACCEPT_CASE_INSENSITIVE_PROPERTIES` fails with `@JsonUnwrapped`

2.8.5 (14-Nov-2016)

#1417: Further issues with `@JsonInclude` with `NON_DEFAULT`
#1421: ACCEPT_SINGLE_VALUE_AS_ARRAY partially broken in 2.7.x, 2.8.x
#1429: `StdKeyDeserializer` can erroneously use a static factory method
  with more than one argument
#1432: Off by 1 bug in PropertyValueBuffer
 (reported by Kevin D)
#1438: `ACCEPT_CASE_INSENSITIVE_PROPERTIES` is not respected for creator properties
 (reported by Jayson M)
#1439: NPE when using with filter id, serializing `java.util.Map` types
#1441: Failure with custom Enum key deserializer, polymorphic types
 (reported by Nathanial O)
#1445: Map key deserializerModifiers ignored
 (reported by alfonsobonso@github)
- Improvements to #1411 fix to ensure consistent `null` key handling

2.8.4 (14-Oct-2016)

#466: Jackson ignores Type information when raw return type is BigDecimal or BigInteger 
#1001: Parameter names module gets confused with delegate creator which is a static method
#1324: Boolean parsing with `StdDeserializer` is too slow with huge integer value
 (reported by pavankumar-parankusam@github)
#1383: Problem with `@JsonCreator` with 1-arg factory-method, implicit param names
#1384: `@JsonDeserialize(keyUsing = ...)` does not work correctly together with
  DefaultTyping.NON_FINAL
 (reported by Oleg Z)
#1385: Polymorphic type lost when using `@JsonValue`
 (reported by TomMarkuske@github)
#1389 Problem with handling of multi-argument creator with Enums
 (fix contributed by Pavel P)
#1392: Custom UnmodifiableSetMixin Fails in Jackson 2.7+ but works in Jackson 2.6
 (reported by Rob W)
#1395: Problems deserializing primitive `long` field while using `TypeResolverBuilder`
 (reported by UghZan3@github)
#1403: Reference-chain hints use incorrect class-name for inner classes
 (reported by Josh G)
#1411: MapSerializer._orderEntries should check for null keys
 (reported by Jörn H)

2.8.3 (17-Sep-2016)

#1351: `@JsonInclude(NON_DEFAULT)` doesn't omit null fields
 (reported by Gili T)
#1353: Improve error-handling for `java.net.URL` deserialization
#1361: Change `TokenBuffer` to use new `writeEmbeddedObject()` if possible

2.8.2 (30-Aug-2016)

#1315: Binding numeric values can BigDecimal lose precision
 (reported by Andrew S)
#1327: Class level `@JsonInclude(JsonInclude.Include.NON_EMPTY)` is ignored
 (reported by elruwen@github)
#1335: Unconditionally call `TypeIdResolver.getDescForKnownTypeIds`
 (contributed by Chris J-Y)

2.8.1 (20-Jul-2016)

#1256: `Optional.empty()` not excluded if property declared with type `Object`
#1288: Type id not exposed for `JsonTypeInfo.As.EXTERNAL_PROPERTY` even when `visible` set to `true`
 (reported by libetl@github)
#1289: Optimize construction of `ArrayList`, `LinkedHashMap` instances
#1291: Backward-incompatible behaviour of 2.8: deserializing enum types
   with two static factory methods fail by default
#1297: Deserialization of generic type with Map.class
 (reported by Arek G)
#1302: NPE for `ResolvedRecursiveType` in 2.8.0 due to caching

2.8.0 (04-Jul-2016)

#621: Allow definition of "ignorable types" without annotation (using
  `Mapper.configOverride(type).setIsIgnoredType(true)`
#867: Support `SerializationFeature.WRITE_EMPTY_JSON_ARRAYS ` for `JsonNode`
#903: Add `JsonGenerator` reference to `SerializerProvider`
#931: Add new method in `Deserializers.Base` to support `ReferenceType`
#960: `@JsonCreator` not working on a factory with no arguments for an enum type
 (reported by Artur J)
#990: Allow failing on `null` values for creator (add 
  `DeserializationFeature.FAIL_ON_NULL_CREATOR_PROPERTIES`)
 (contributed by mkokho@github)
#999: External property is not deserialized
 (reported by Aleksandr O)
#1017: Add new mapping exception type ('InvalidTypeIdException') for subtype resolution errors
 (suggested by natnan@github)
#1028: Ignore USE_BIG_DECIMAL_FOR_FLOATS for NaN/Infinity
 (reported by Vladimir K, lightoze@github)
#1047: Allow use of `@JsonAnySetter` on a Map-valued field, no need for setter
#1082: Can not use static Creator factory methods for `Enum`s, with JsonCreator.Mode.PROPERTIES
 (contributed by Lokesh K)
#1084: Change `TypeDeserializerBase` to take `JavaType` for `defaultImpl`, NOT `Class`
#1126: Allow deserialization of unknown Enums using a predefined value
 (contributed by Alejandro R)
#1136: Implement `TokenBuffer.writeEmbeddedObject(Object)`
 (suggested by Gregoire C, gcxRun@github)
#1165: CoreXMLDeserializers does not handle time-only XMLGregorianCalendars
 (reported, contributed fix by Ross G)
#1181: Add the ability to specify the initial capacity of the ArrayNode
 (suggested by Matt V, mveitas@github)
#1184: Allow overriding of `transient` with explicit inclusion with `@JsonProperty`
 (suggested by Maarten B)
#1187: Refactor `AtomicReferenceDeserializer` into `ReferenceTypeDeserializer`
#1204: Add a convenience accessor `JavaType.hasContentType()` (true for container or reference type)
#1206: Add "anchor type" member for `ReferenceType`
#1211: Change `JsonValueSerializer` to get `AnnotatedMethod`, not "raw" method
#1217: `@JsonIgnoreProperties` on Pojo fields not working for deserialization
 (reported by Lokesh K)
#1221: Use `Throwable.addSuppressed()` directly and/or via try-with-resources
#1232: Add support for `JsonFormat.Feature.ACCEPT_CASE_INSENSITIVE_PROPERTIES`
#1233: Add support for `JsonFormat.Feature.WRITE_SORTED_MAP_ENTRIES`
#1235: `java.nio.file.Path` support incomplete
 (reported by, fix contributed by Benson M)
#1261: JsonIdentityInfo broken deserialization involving forward references and/or cycles
 (reported by, fix contributed by Ari F)
#1270: Generic type returned from type id resolver seems to be ignored
 (reported by Benson M)
#1277: Add caching of resolved generic types for `TypeFactory`
 (requested by Andriy P)

2.7.9.5 (23-Nov-2018)

#2097: Block more classes from polymorphic deserialization (CVE-2018-14718
  - CVE-2018-14721)
 (reported by Guixiong Wu)
#2109: Canonical string for reference type is built incorrectly
 (reported by svarzee@github)
#2186: Block more classes from polymorphic deserialization (CVE-2018-19360,
  CVE-2018-19361, CVE-2018-19362)
 (reported by Guixiong Wu)

2.7.9 (04-Feb-2017)

#1367: No Object Id found for an instance when using `@ConstructorProperties`
#1505: @JsonEnumDefaultValue should take precedence over FAIL_ON_NUMBERS_FOR_ENUMS
 (suggested by Stephan S)
#1506: Missing `KeyDeserializer` for `CharSequence`
#1513: `MapSerializer._orderEntries()` throws NPE when operating on `ConcurrentHashMap`
 (reported by Sovietaced@github)
- Simplified processing of class annotations (for `AnnotatedClass`) to try to
  solve rare concurrency problems with "root name" annotations.

2.7.8 (26-Sep-2016)

#877: @JsonIgnoreProperties`: ignoring the "cause" property of `Throwable` on GAE
#1359: Improve `JsonNode` deserializer to create `FloatNode` if parser supports
#1362: ObjectReader.readValues()` ignores offset and length when reading an array
 (reported by wastevenson@github)
#1363: The static field ClassUtil.sCached can cause a class loader leak
 (reported by Stuart D)
#1368: Problem serializing `JsonMappingException` due to addition of non-ignored
  `processor` property (added in 2.7)
 (reported, suggesed fix by Josh C)
#1383: Problem with `@JsonCreator` with 1-arg factory-method, implicit param names

2.7.7 (27-Aug-2016)

#1322: EnumMap keys not using enum's `@JsonProperty` values unlike Enum values
 (reported by MichaelChambers@github)
#1332: Fixed ArrayIndexOutOfBoundException for enum by index deser
 (reported by Max D)
#1344: Deserializing locale assumes JDK separator (underscore), does not
  accept RFC specified (hyphen)
 (reported by Jim M)

2.7.6 (23-Jul-2016)

#1215: Problem with type specialization for Maps with `@JsonDeserialize(as=subtype)`
 (reported by brentryan@github)
#1279: Ensure DOM parsing defaults to not expanding external entities
#1288: Type id not exposed for `JsonTypeInfo.As.EXTERNAL_PROPERTY` even when `visible` set to `true`
#1299: Timestamp deserialization error
 (reported by liyuj@github)
#1301: Problem with `JavaType.toString()` for recursive (self-referential) types
 (reported by Brian P)
#1307: `TypeWrappedDeserializer` doesn't delegate the `getNullValue()` method to `_deserializer`
 (reported by vfries@github)

2.7.5 (11-Jun-2016)

#1098: DeserializationFeature.FAIL_ON_INVALID_SUBTYPE does not work with
  `JsonTypeInfo.Id.CLASS`
 (reported by szaccaria@github)
#1223: `BasicClassIntrospector.forSerialization(...).findProperties` should
  respect MapperFeature.AUTO_DETECT_GETTERS/SETTERS?
 (reported by William H)
#1225: `JsonMappingException` should override getProcessor()
 (reported by Nick B)

2.6.7.1 (11-Jul-2017)

#1383: Problem with `@JsonCreator` with 1-arg factory-method, implicit param names
#1599: Backport the extra safety checks for polymorphic deserialization

2.6.7 (05-Jun-2016)

#1194: Incorrect signature for generic type via `JavaType.getGenericSignature
#1228: @JsonAnySetter does not deserialize null to Deserializer's NullValue
 (contributed by Eric S)
#1231: `@JsonSerialize(as=superType)` behavior disallowed in 2.7.4
 (reported by Mark W)
#1248: `Annotated` returns raw type in place of Generic Type in 2.7.x
 (reported by Andrew J, apjoseph@github)
#1253: Problem with context handling for `TokenBuffer`, field name
#1260: `NullPointerException` in `JsonNodeDeserializer`
 (reported by Eric S)

2.7.4 (29-Apr-2016)

#1122: Jackson 2.7 and Lombok: 'Conflicting/ambiguous property name definitions'
#1178: `@JsonSerialize(contentAs=superType)` behavior disallowed in 2.7
#1186: SimpleAbstractTypeResolver breaks generic parameters
 (reported by tobiash@github)
#1189: Converter called twice results in ClassCastException
 (reported by carrino@github)
#1191: Non-matching quotes used in error message for date parsing
#1194: Incorrect signature for generic type via `JavaType.getGenericSignature
#1195: `JsonMappingException` not Serializable due to 2.7 reference to source (parser)
 (reported by mjustin@github)
#1197: `SNAKE_CASE` doesn't work when using Lombok's `@AllArgsConstructor`
#1198: Problem with `@JsonTypeInfo.As.EXTERNAL_PROPERTY`, `defaultImpl`, missing type id, NPE
#1203: `@JsonTypeInfo` does not work correctly for ReferenceTypes like `AtomicReference`
#1208: treeToValue doesn't handle POJONodes that contain exactly the requested value type
  (reported by Tom M)
- Improve handling of custom content (de)serializers for `AtomicReference`

2.7.3 (16-Mar-2016)

#1125: Problem with polymorphic types, losing properties from base type(s)
#1150: Problem with Object id handling, explicit `null` token
 (reported by Xavi T)
#1154: @JsonFormat.pattern on dates is now ignored if shape is not explicitely provided
 (reported by Yoann R)
#1161: `DeserializationFeature.READ_ENUMS_USING_TO_STRING` not dynamically
  changeable with 2.7
 (reported by asa-git@github)
- Minor fixes to `AnnotationIntrospector.findEnumValues()` to correct problems with
  merging of explicit enum value names.

2.7.2 (26-Feb-2016)

#1124: JsonAnyGetter ignores JsonSerialize(contentUsing=...)
 (reported by Jiri M)
#1128: UnrecognizedPropertyException in 2.7.1 for properties that work with version 2.6.5
 (reported by Roleek@github)
#1129: When applying type modifiers, don't ignore container types.
#1130: NPE in `StdDateFormat` hashCode and equals
 (reported by Kazuki S, kazuki43zoo@github)
#1134: Jackson 2.7 doesn't work with jdk6 due to use of `Collections.emptyIterator()`
 (reported by Timur S, saladinkzn@github)

2.7.1-1 (03-Feb-2016)

Special one-off "micro patch" for:

#1115: Problems with deprecated `TypeFactory.constructType(type, ctxt)` methods if `ctxt` is `null`

2.7.1 (02-Feb-2016)

#1079: Add back `TypeFactory.constructType(Type, Class)` as "deprecated" in 2.7.1
#1083: Field in base class is not recognized, when using `@JsonType.defaultImpl`
 (reported by Julian H)
#1095: Prevent coercion of `int` from empty String to `null` if
  `DeserializationFeature .FAIL_ON_NULL_FOR_PRIMITIVES` is `true`
 (reported by yzmyyff@github)
#1102: Handling of deprecated `SimpleType.construct()` too minimalistic
 (reported by Thibault K)
#1109: @JsonFormat is ignored by the DateSerializer unless either a custom pattern
  or a timezone are specified
 (contributed by Aleks S)

2.7.0 (10-Jan-2016)

#76: Problem handling datatypes Recursive type parameters
 (reported by Aram K)
#357: StackOverflowError with contentConverter that returns array type
 (reported by Florian S)
#432: `StdValueInstantiator` unwraps exceptions, losing context
 (reported by Miles K)
#497: Add new JsonInclude.Include feature to exclude maps after exclusion removes all elements
#803: Allow use of `StdDateFormat.setLenient()`
 (suggested by raj-ghodke@github)
#819: Add support for setting `FormatFeature` via `ObjectReader`, `ObjectWriter`
#857: Add support for java.beans.Transient (requires Java 7)
 (suggested by Thomas M)
#898: Add `ObjectMapper.getSerializerProviderInstance()`
#905: Add support for `@ConstructorProperties` (requires Java 7)
 (requested by Jonas K)
#909: Rename PropertyNamingStrategy CAMEL_CASE_TO_LOWER_CASE_WITH_UNDERSCORES as SNAKE_CASE,
   PASCAL_CASE_TO_CAMEL_CASE as UPPER_CAMEL_CASE
 (suggested by marcottedan@github)
#915: ObjectMapper default timezone is GMT, should be UTC
 (suggested by Infrag@github)
#918: Add `MapperFeature.ALLOW_EXPLICIT_PROPERTY_RENAMING`
 (contributed by David H)
#924: `SequenceWriter.writeAll()` could accept `Iterable`
 (suggested by Jiri-Kremser@github(
#932: Rewrite ser/deser for `AtomicReference`, based on "optional" ser/desers
#933: Close some gaps to allow using the `tryToResolveUnresolved` flows
#936: Deserialization into List subtype with JsonCreator no longer works
 (reported by adamjoeldavis@github)
#948: Support leap seconds, any number of millisecond digits for ISO-8601 Dates.
 (contributed by Jesse W)
#952: Revert non-empty handling of primitive numbers wrt `NON_EMPTY`; make
  `NON_DEFAULT` use extended criteria
#957: Merge `datatype-jdk7` stuff in (java.nio.file.Path handling)
#959: Schema generation: consider active view, discard non-included properties
#963: Add PropertyNameStrategy `KEBAB_CASE`
 (requested by Daniel M)
#978: ObjectMapper#canSerialize(Object.class) returns false even though FAIL_ON_EMPTY_BEANS is disabled
 (reported by Shumpei A)
#997: Add `MapperFeature.OVERRIDE_PUBLIC_ACCESS_MODIFIERS`
#998: Allow use of `NON_DEFAULT` for POJOs without default constructor
#1000: Add new mapping exception type for enums and UUIDs
 (suggesed by natnan@github)
#1010: Support for array delegator
 (contributed by Hugo W)
#1011: Change ObjectWriter::withAttributes() to take a Map with some kind of wildcard types
 (suggested by David B)
#1043: @JsonFormat(with = JsonFormat.Feature.ACCEPT_SINGLE_VALUE_AS_ARRAY) does not work on fields
 (reported by fabiolaa@github)
#1044: Add `AnnotationIntrospector.resolveSetterConflict(...)` to allow custom setter conflict resolution
 (suggested by clydebarrow@github)
- Make `JsonValueFormat` (self-)serializable, deserializable, to/from valid external
  value (as per JSON Schema spec)

INCOMPATIBILITIES:

- While unlikely to be problematic, #959 above required an addition of `SerializerProvider`
  argument for `depositSchemaProperty()` method `BeanProperty` and `PropertyWriter` interfaces
- JDK baseline now Java 7 (JDK 1.7), from Java 6/JDK 1.6

2.6.6 (05-Apr-2016)

#1088: NPE possibility in SimpleMixinResolver
 (reported by Laird N)
#1099: Fix custom comparator container node traversal
 (contributed by Daniel N)
#1108: Jackson not continue to parse after DeserializationFeature.FAIL_ON_INVALID_SUBTYPE error
 (reported by jefferyyuan@github)
#1112: Detailed error message from custom key deserializer is discarded
 (contributed by Benson M)
#1120: String value omitted from weirdStringException
 (reported by Benson M)
#1123: Serializing and Deserializing Locale.ROOT
 (reported by hookumsnivy@github)

2.6.5 (19-Jan-2016)

#1052: Don't generate a spurious NullNode after parsing an embedded object
 (reported by philipa@github)
#1061: Problem with Object Id and Type Id as Wrapper Object (regression in 2.5.1)
#1073: Add try-catch around `java.sql` type serializers
 (suggested by claudemt@github)
#1078: ObjectMapper.copy() still does not preserve _registeredModuleTypes
 (reported by ajonkisz@github)

2.6.4 (07-Dec-2015)

#984: JsonStreamContexts are not build the same way for write.. and convert methods
 (reported by Antibrumm@github)
#989: Deserialization from "{}" to java.lang.Object causes "out of END_OBJECT token" error
 (reported by Ievgen P)
#1003: JsonTypeInfo.As.EXTERNAL_PROPERTY does not work with a Delegate
 (reported by alexwen@github)
#1005: Synthetic constructors confusing Jackson data binding
 (reported by Jayson M)
#1013: `@JsonUnwrapped` is not treated as assuming `@JsonProperty("")`
 (reported by David B)
#1036: Problem with case-insensitive deserialization
 (repoted by Dmitry R)
- Fix a minor problem with `@JsonNaming` not recognizing default value

2.6.3 (12-Oct-2015)

#749: `EnumMap` serialization ignores `SerializationFeature.WRITE_ENUMS_USING_TO_STRING`
 (reported by scubasau@github)
#938: Regression: `StackOverflowError` with recursive types that contain `Map.Entry`
 (reported by jloisel@github)
#939: Regression: DateConversionError in 2.6.x 
 (reported by Andreas P, anpieber@github)
#940: Add missing `hashCode()` implementations for `JsonNode` types that did not have them
 (contributed by Sergio M)
#941: Deserialization from "{}" to ObjectNode field causes "out of END_OBJECT token" error
 (reported by Sadayuki F)
#942: Handle null type id for polymorphic values that use external type id
 (reported by Warren B, stormboy@github)
#943: Incorrect serialization of enum map key
 (reported by Benson M)
#944: Failure to use custom deserializer for key deserializer
 (contributed by Benson M)
#949: Report the offending substring when number parsing fails
 (contributed by Jesse W)
#965: BigDecimal values via @JsonTypeInfo/@JsonSubTypes get rounded
 (reported by gmjabs@github)

2.6.2 (14-Sep-2015)

#894: When using withFactory on ObjectMapper, the created Factory has a TypeParser
  which still has the original Factory
 (reported by lufe66@github)
#899: Problem serializing `ObjectReader` (and possibly `ObjectMapper`)
#913: ObjectMapper.copy does not preserve MappingJsonFactory features
 (reported, fixed by Daniel W)
#922: ObjectMapper.copy() does not preserve _registeredModuleTypes
#928: Problem deserializing External Type Id if type id comes before POJO

2.6.1 (09-Aug-2015)

#873: Add missing OSGi import
#881: BeanDeserializerBase having issues with non-CreatorProperty properties.
 (reported by dharaburda@github)
#884: ArrayIndexOutOfBoundException for `BeanPropertyMap` (with ObjectId)
 (reported by alterGauner@github)
#889: Configuring an ObjectMapper's DateFormat changes time zone
 (reported by Andy W, wilkinsona@github)
#890: Exception deserializing a byte[] when the target type comes from an annotation
 (reported by gmjabs@github)

2.6.0 (19-Jul-2015)

#77: Allow injection of 'transient' fields
#95: Allow read-only properties with `@JsonIgnoreProperties(allowGetters=true)`
#222: EXTERNAL_PROPERTY adds property multiple times and in multiple places
 (reported by Rob E, thatsnotright@github)
#296: Serialization of transient fields with public getters (add
    MapperFeature.PROPAGATE_TRANSIENT_MARKER)
 (suggested by Michal L)
#312: Support Type Id mappings where two ids map to same Class
#348: ObjectMapper.valueToTree does not work with @JsonRawValue
 (reported by Chris P, pimlottc@github)
#504: Add `DeserializationFeature.USE_LONG_FOR_INTS`
 (suggested by Jeff S)
#624: Allow setting external `ClassLoader` to use, via `TypeFactory`
#649: Make `BeanDeserializer` use new `parser.nextFieldName()` and `.hasTokenId()` methods
#664: Add `DeserializationFeature.ACCEPT_FLOAT_AS_INT` to prevent coercion of floating point
 numbers int `int`/`long`/`Integer`/`Long`
 (requested by wenzis@github)
#677: Specifying `Enum` value serialization using `@JsonProperty`
 (requested by Allen C, allenchen1154@github)
#679: Add `isEmpty()` implementation for `JsonNode` serializers
#688: Provide a means for an ObjectMapper to discover mixin annotation classes on demand
 (requested by Laird N)
#689: Add `ObjectMapper.setDefaultPrettyPrinter(PrettyPrinter)`
 (requested by derknorton@github)
#696: Copy constructor does not preserve `_injectableValues`
 (reported by Charles A)
#698: Add support for referential types (ReferenceType)
#700: Cannot Change Default Abstract Type Mapper from LinkedHashMap
 (reported by wealdtech@github)
#725: Auto-detect multi-argument constructor with implicit names if it is the only visible creator
#727: Improve `ObjectWriter.forType()` to avoid forcing base type for container types
#734: Add basic error-recovery for `ObjectReader.readValues()`
#737: Add support for writing raw values in TokenBuffer
 (suggested by Guillaume S, gsmet@github)
#740: Ensure proper `null` (as empty) handling for `AtomicReference`
#741: Pass `DeserializationContext' argument for `JsonDeserializer` methods "getNullValue()"
 and "getEmptyValue()"
#743: Add `RawValue` helper type, for piping raw values through `TokenBuffer`
#756: Disabling SerializationFeature.FAIL_ON_EMPTY_BEANS does not affect `canSerialize()`
 (reported by nickwongdev@github)
#762: Add `ObjectWriter.withoutRootName()`, `ObjectReader.withoutRootName()`
#765: `SimpleType.withStaticTyping()` impl incorrect
#769: Fix `JacksonAnnotationIntrospector.findDeserializer` to return `Object` (as per
  `AnnotationIntrospector`); similarly for other `findXxx(De)Serializer(...)` methods
#777: Allow missing build method if its name is empty ("")
 (suggested by galdosd@github)
#781: Support handling of `@JsonProperty.required` for Creator methods
#787: Add `ObjectMapper setFilterProvider(FilterProvider)` to allow chaining
 (suggested by rgoldberg@githin)
#790: Add `JsonNode.equals(Comparator<JsonNode>, JsonNode)` to support
  configurable/external equality comparison
#794: Add `SerializationFeature.WRITE_DATES_WITH_ZONE_ID` to allow inclusion/exclusion of
  timezone id for date/time values (as opposed to timezone offset)
#795: Converter annotation not honored for abstract types
 (reported by myrosia@github)
#797: `JsonNodeFactory` method `numberNode(long)` produces `IntNode` for small numbers
#810: Force value coercion for `java.util.Properties`, so that values are `String`s
#811: Add new option, `JsonInclude.Include.NON_ABSENT` (to support exclusion of
  JDK8/Guava Optionals)
#812: Java 8 breaks Class-value annotation properties, wrt generics: need to work around
#813: Add support for new property of `@JsonProperty.access` to support
  read-only/write-only use cases
#820: Add new method for `ObjectReader`, to bind from JSON Pointer position
 (contributed by Jerry Y, islanderman@github)
#824: Contextual `TimeZone` changes don't take effect wrt `java.util.Date`,
  `java.util.Calendar` serialization
#826: Replaced synchronized HashMap with ConcurrentHashMap in TypeDeserializerBase._findDeserializer
 (contributed by Lars P)
#827: Fix for polymorphic custom map key serializer
 (reported by mjr6140@gitgub)
#828: Respect DeserializationFeatures.WRAP_EXCEPTIONS in CollectionDeserializer
 (contributed by Steve G, thezerobit@github)
#840: Change semantics of `@JsonPropertyOrder(alphabetic)` to only count `true` value
#848: Custom serializer not used if POJO has `@JsonValue`
#849: Possible problem with `NON_EMPTY` exclusion, `int`s, `Strings`
#868: Annotations are lost in the case of duplicate methods
- Remove old cglib compatibility tests; cause problems in Eclipse
- Add `withFilterId()` method in `JsonSerializer` (demote from `BeanSerializer`)

2.5.5 (07-Dec-2015)

#844: Using JsonCreator still causes invalid path references in JsonMappingException
 (reported by Ian B)
#852: Accept scientific number notation for quoted numbers too
#878: serializeWithType on BeanSerializer does not setCurrentValue
 (reported by Chi K, chikim79@github)

2.5.4 (09-Jun-2015)

#676: Deserialization of class with generic collection inside depends on
  how is was deserialized first time
 (reported by lunaticare@github)
#771: Annotation bundles ignored when added to Mixin
 (reported by Andrew D)
#774: NPE from SqlDateSerializer as _useTimestamp is not checked for being null
 (reported by mrowkow@github)
#785: Add handlings for classes which are available in `Thread.currentThread().getContextClassLoader()`
 (contributed by Charles A)
#792: Ensure Constructor Parameter annotations are linked with those of Field, Getter, or Setter
#793: `ObjectMapper.readTree()` does not work with defaultTyping enabled
 (reported by gracefulgopher@github)
#801: Using `@JsonCreator` cause generating invalid path reference in `JsonMappingException`
 (contributed by Kamil B)
#815: Presence of PropertyNamingStrategy Makes Deserialization fail
#816: Allow date-only ISO strings to have no time zone
 (contributed by Andrew G)
- Fix handling of Enums wrt JSON Schema, when 'toString()' used for serialization

2.5.3 (24-Apr-2015)

#731: XmlAdapter result marshaling error in case of ValueType=Object
 (reported, debugged by Dmitry S)
#742: Allow deserialization of `null` Object Id (missing already allowed)
#744: Custom deserializer with parent object update failing
 (reported by migel@github)
#745: EnumDeserializer.deserializerForCreator fails when used to deserialize a Map key
 (contributed by John M)
#761: Builder deserializer: in-compatible type exception when return type is super type
 (contributed by Alexey G)
#766: Fix Infinite recursion (StackOverflowError) when serializing a SOAP object
 (contributed by Alain G)

2.5.2 (29-Mar-2015)

#609: Problem resolving locally declared generic type
 (repoted by Hal H)
#691: NullSerializer for MapProperty failing when using polymorphic handling
 (reported by Antibrumm@github)
#703: Multiple calls to ObjectMapper#canSerialize(Object.class) returns different values
 (reported by flexfrank@github)
#705: JsonAnyGetter doesn't work with JsonSerialize (except with keyUsing)
 (reported by natnan@github)
#728: TypeFactory#_fromVariable returns unknownType() even though it has enough information
  to provide a more specific type
 (reported by jkochaniak@github)
#733: MappingIterator should move past errors or not return hasNext() == true
 (reported by Lorrin N, lorrin@github)
#738: @JsonTypeInfo non-deterministically ignored in 2.5.1 (concurrency issue)
 (reported by Dylan S, dylanscott@github)
- Improvement to handling of custom `ValueInstantiator` for delegating mode; no more NPE
  if `getDelegateCreator()` returns null
- Refactor `TypedKey` into separate util class

2.5.1 (06-Feb-2015)

#667: Problem with bogus conflict between single-arg-String vs `CharSequence` constructor
#669: JSOG usage of @JsonTypeInfo and @JsonIdentityInfo(generator=JSOGGenerator.class) fails
 (reported by ericali78@github)
#671: Adding `java.util.Currency` deserialization support for maps
 (contributed by Alexandre S-C)
#674: Spring CGLIB proxies not handled as intended
 (reported by Zoltan F)
#682: Class<?>-valued Map keys not serialized properly
 (reported by Ludevik@github)
#684: FAIL_ON_NUMBERS_FOR_ENUMS does not fail when integer value is quoted
 (reported by kllp@github)
#696: Copy constructor does not preserve `_injectableValues`
 (reported by Charles A)
- Add a work-around in `ISO8601DateFormat` to allow omission of ':' from timezone
- Bit more work to complete #633

2.5.0 (01-Jan-2015)

#47: Support `@JsonValue` for (Map) key serialization 
#113: Problem deserializing polymorphic types with @JsonCreator
#165: Add `DeserializationContext.getContextualType()` to let deserializer
  known the expected type.
#299: Add `DeserializationFeature.FAIL_ON_UNRESOLVED_OBJECT_IDS` to allow missing
  Object Ids (as global default)
#408: External type id does not allow use of 'visible=true'
#421: @JsonCreator not used in case of multiple creators with parameter names
 (reported by Lovro P, lpandzic@github)
#427: Make array and Collection serializers call `JsonGenerator.writeStartArray(int)`
#521: Keep bundle annotations, prevent problems with recursive annotation types
 (reported by tea-dragon@github)
#527: Add support for `@JsonInclude(content=Include.NON_NULL)` (and others) for Maps
#528: Add support for `JsonType.As.EXISTING_PROPERTY`
 (reported by heapifyman@github; implemented by fleebytes@github)
#539: Problem with post-procesing of "empty bean" serializer; was not calling
  'BeanSerializerModifier.modifySerializer()` for empty beans
 (reported by Fabien R, fabienrenaud@github)
#540: Support deserializing `[]` as null or empty collection when the java type
  is a not an object, `DeserializationFeature.ACCEPT_EMPTY_ARRAY_AS_NULL_OBJECT`
 (requested by Fabien R, fabienrenaud@github)
#543: Problem resolving self-referential recursive types
 (reported by ahgittin@github)
#550: Minor optimization: prune introspection of "well-known" JDK types
#552: Improved handling for ISO-8601 (date) format
 (contributed by Jerome G, geronimo-iia@github)
#559: Add `getDateFormat()`, `getPropertyNamingStrategy()` in `ObjectMapper`
#560: @JsonCreator to deserialize BigInteger to Enum
 (requested by gisupp@github)
#565: Add support for handling `Map.Entry`
#566: Add support for case-insensitive deserialization (`MapperFeature.ACCEPT_CASE_INSENSITIVE_PROPERTIES`)
 (contributed by Michael R)
#571: Add support in ObjectMapper for custom `ObjectReader`, `ObjectWriter` (sub-classes)
#572: Override default serialization of Enums
 (requested by herau@github)
#576: Add fluent API for adding mixins
 (contributed by Adam S, adstro@github)
#594: `@JsonValue` on enum not used when enum value is a Map key
 (reported by chrylis@github)
#596: Add support for `@JsonProperty.defaultValue`, exposed via `BeanProperty.getMetadata().getDefaultValue()`
#597: Improve error messaging for cases where JSON Creator returns null (which
  is illegal)
 (contributed by Aurelien L)
#599: Add a simple mechanism for avoiding multiple registrations of the same module
#607: Allow (re)config of `JsonParser.Feature`s via `ObjectReader`
#608: Allow (re)config of `JsonGenerator.Feature`s via `ObjectWriter`
#614: Add a mechanism for using `@JsonCreator.mode` for resolving possible ambiguity between
  delegating- and property-based creators
#616: Add `SerializationFeature.WRITE_DURATIONS_AS_TIMESTAMPS`
#622: Support for non-scalar ObjectId Reference deserialiazation (like JSOG)
#623: Add `StdNodeBasedDeserializer`
#630: Add `KeyDeserializer` for `Class`
#631: Update `current value` of `JsonParser`, `JsonGenerator` from standard serializers,
 deserializers
 (suggested by Antibrumm@github)
#633: Allow returning null value from IdResolver to make type information optional
 (requested by Antibrumm@github)
#634: Add `typeFromId(DatabindContext,String)` in `TypeIdDeserializer`
#636: `ClassNotFoundException` for classes not (yet) needed during serialization
 (contributed by mspiegel@github)
#638: Add annotation-based method(s) for injecting properties during serialization
 (using @JsonAppend, VirtualBeanPropertyWriter)
#647: Deserialization fails when @JsonUnwrapped property contains an object with same property name
 (reported by Konstantin L)
#653: Jackson doesn't follow JavaBean naming convention (added `MapperFeature.USE_STD_BEAN_NAMING`)
#654: Add support for (re)configuring `JsonGenerator.setRootValueSeparator()` via `ObjectWriter`
#655: Add `ObjectWriter.writeValues()` for writing value sequences
#660: `@JsonCreator`-annotated factory method is ignored if constructor exists
- Allow use of `Shape.ARRAY` for Enums, as an alias to 'use index'
- Start using `JsonGenerator.writeStartArray(int)` to help data formats
  that benefit from knowing number of elements in arrays (and would otherwise
  need to buffer values to know length)
- Added new overload for `JsonSerializer.isEmpty()`, to eventually solve #588
- Improve error messaging (related to [jaxb-annotations#38]) to include known subtype ids.

2.4.6 (23-Apr-2015)

#735: (complete fix) @JsonDeserialize on Map with contentUsing custom deserializer overwrites default behavior
 (reported by blackfyre512@github) (regression due to #604)
$744: Custom deserializer with parent object update fails

2.4.5.1 (26-Mar-2015)

Special one-off "micro patch" for:

#706: Add support for `@JsonUnwrapped` via JSON Schema module
#707: Error in getting string representation of an ObjectNode with a float number value
 (reported by @navidqar)
#735: (partial) @JsonDeserialize on Map with contentUsing custom deserializer overwrites default behavior

2.4.5 (13-Jan-2015)

#635: Reduce cachability of `Map` deserializers, to avoid problems with per-property config changes
    (regression due to #604)
#656: `defaultImpl` configuration is ignored for `WRAPPER_OBJECT`
- Solve potential cyclic-resolution problem for `UntypedObjectDeserializer`

2.4.4 (24-Nov-2014)

(jackson-core)#158: Setter confusion on assignable types
 (reported by tsquared2763@github)
#245: Calls to ObjectMapper.addMixInAnnotations() on an instance returned by ObjectMapper.copy()
 don't work
 (reported by Erik D)
#580: delegate deserializers choke on a (single) abstract/polymorphic parameter
 (reported by Ian B, tea-dragon@github)
#590: Binding invalid Currency gives nonsense at end of the message
 (reported by Jerbell@github)
#592: Wrong `TokenBuffer` delegate deserialization using `@JsonCreator`
 (reported by Eugene L)
#601: ClassCastException for a custom serializer for enum key in `EnumMap`
 (reported by Benson M)
#604: `Map` deserializers not being cached, causing performance problems
#610: Fix forward reference in hierarchies
 (contributed by zeito@github)
#619: Off by one error in AnnotatedWithParams
 (reported by stevetodd@github)
- Minor fix to `EnumSerializer` regarding detection "serialize using index"
- Minor fix to number serializers, to call proper callback for schema generation

2.4.3 (02-Oct-2014)

#496: Wrong result with `new TextNode("false").asBoolean(true)`
 (reported by Ivar R, ivarru@github)
#511: DeserializationFeature.FAIL_ON_INVALID_SUBTYPE does not work
 (reported by sbelikov@github)
#523: MapDeserializer and friends do not report the field/key name for mapping exceptions
 (reported by Ian B, tea-dragon@github)
#524: @JsonIdentityReference(alwaysAsId = true) Custom resolver is reset to SimpleObjectIdResolver
 (reported by pkokorev@github)
#541: @JsonProperty in @JsonCreator is conflicting with POJOs getters/attributes
 (reported by fabienrenaud@github)
#543: Problem resolving self-referential generic types
#570: Add Support for Parsing All Compliant ISO-8601 Date Formats
 (requested by pfconrey@github)
- Fixed a problem with `acceptJsonFormatVisitor` with Collection/array types that
  are marked with `@JsonValue`; could cause NPE in JSON Schema generator module.

2.4.2 (14-Aug-2014)

#515: Mixin annotations lost when using a mixin class hierarchy with non-mixin interfaces
 (reported by 'stevebread@github')
- Fixed a problem related to [jackson-dataformat-smile#19].

2.4.1.2 (12-Jul-2014)

Special one-off "micro patch" for:

#503: Concurrency issue inside com.fasterxml.jackson.databind.util.LRUMap.get(Object)
 (reported by fjtc@github)

2.4.1.1 (18-Jun-2014)

Special one-off "micro patch" for:

#491: Temporary work-around for issue #490 (full fix for 2.5 needs to be
  in `jackson-annotations`)
#506: Index is never set for Collection and Array in InvalidFormatException.Reference
 (reported by Fabrice D, fabdouglas@github)
- Fixed a problem related to [jackson-dataformat-smile#19].

2.4.1 (17-Jun-2014)

#479: NPE on trying to deserialize a `String[]` that contains null
 (reported by huxi@github)
#482: Make date parsing error behavior consistent with JDK
 (suggested by Steve S, sanbeg@github)
#489 (partial): TypeFactory cache prevents garbage collection of custom ClassLoader
 (reported by sftwrengnr@github)

2.4.0 (02-Jun-2014)

#81: Allow use of @JsonUnwrapped with typed (@JsonTypeInfo) classes, provided
  that (new) feature `SerializationFeature.FAIL_ON_UNWRAPPED_TYPE_IDENTIFIERS`
  is disabled
 (constributed by Ben F, UnquietCode@github)
#88: Prevent use of type information for `JsonNode` via default typing
 (reported by electricmonk@github)
#149: Allow use of "stringified" indexes for Enum values
 (requested by chenboxiang@github)
#176: Allow use external Object Id resolver (to use with @JsonIdentityInfo etc)
 (implemented by Pascal G)
#193: Conflicting property name definitions
 (reported by Stuart J, sgjohnston@github)
#323: Serialization of the field with deserialization config
 (reported by metanet@github)
#327: Should not consider explicitly differing renames a fail, as long as all are explicit
#335: Allow use of `@JsonPropertyOrder(alphabetic=true)` for Map properties
#351: ObjectId does not properly handle forward references during deserialization
 (contributed by pgelinas)
#352 Add `ObjectMapper.setConfig()` for overriding `SerializationConfig`/`DeserializationConfig`
#353: Problems with polymorphic types, `JsonNode` (related to #88)
 (reported by cemo@github)
#359: Converted object not using explicitly annotated serializer
 (reported by Florian S [fschopp@github])
#369: Incorrect comparison for renaming in `POJOPropertyBuilder`
#375: Add `readValue()`/`readPropertyValue()` methods in `DeserializationContext`
#376: Add support for `@JsonFormat(shape=STRING)` for number serializers
#381: Allow inlining/unwrapping of value from single-component JSON array
 (contributed by yinzara@github)
#390: Change order in which managed/back references are resolved (now back-ref
 first, then forward)
 (requested by zAlbee@github)
#407: Properly use null handlers for value types when serializer Collection
 and array types
 (contributed by Will P)
#425: Add support for using `Void.class` as "no class", instead of `NoClass.class`
#428: `PropertyNamingStrategy` will rename even explicit name from `@JsonProperty`
 (reported by turskip@github)
#435: Performance bottleneck in TypeFactory._fromClass
 (reported by Sean D, sdonovanuk@github)
#434: Ensure that DecimalNodes with mathematically equal values are equal
 (contributed by Francis G)
#435: Performance bottleneck in TypeFactory._fromClass
 (reported by sdonovanuk@github)
#438: Add support for accessing `@JsonProperty(index=N)` annotations
#442: Make `@JsonUnwrapped` indicate property inclusion
 (suggested by Ben F)
#447: ArrayNode#addAll should accept Collection<? extends JsonNode>
 (suggested by alias@github)
#461: Add new standard naming strategy, `PropertyNamingStrategy.LowerCaseStrategy`
#463: Add 'JsonNode.asText(String defaultValue)`
 (suggested by Chris C)
#464: Include `JsonLocation` in more mapping exceptions
 (contributed by Andy C (q3aiml@github))
#465: Make it easier to support serialization of custom subtypes of `Number`
#467: Unwanted POJO's embedded in tree via serialization to tree
 (reported by Benson M)
- Slightly improve `SqlDateSerializer` to support `@JsonFormat`
- Improve handling of native type ids (YAML, CBOR) to use non-native type ids
  as fallback

2.3.5 (13-Jan-2015)

#496: Wrong result for TextNode("false").asBoolean(true)
 (reported by Ivar R, ivarru@github)
#543: Problems resolving self-referential generic types.
#656: defaultImpl configuration is ignored for WRAPPER_OBJECT

2.3.4 (17-Jul-2014)

#459: BeanDeserializerBuilder copy constructor not copying `_injectables`
#462: Annotation-provided Deserializers are not contextualized inside CreatorProperties
 (reported by aarondav@github)

2.3.3 (10-Apr-2014)

#420: Remove 'final' modifier from `BeanDeserializerBase.deserializeWithType`
 (requested by Ghoughpteighbteau@github)
#422: Allow use of "True" and "False" as aliases for booleans when coercing from
  JSON String
#423: Fix `CalendarSerializer` to work with custom format
 (reported by sergeymetallic@github)
#433: `ObjectMapper`'s `.valueToTree()` wraps `JsonSerializable` objects into a POJONode
 (reported by Francis G)
- Fix null-handling for `CollectionSerializer`

2.3.2 (01-Mar-2014)

#378: Fix a problem with custom enum deserializer construction
 (reported by BokoEnos@github)
#379: Fix a problem with (re)naming of Creator properties; needed to make
 Paranamer module work with NamingStrategy.
 (reported by Chris P, cpilsworth@github)
#398: Should deserialize empty (not null) URI from empty String
 (reported by pgieser@github)
#406: @JsonTypeIdResolver not working with external type ids
 (reported by Martin T)
#411: NumberDeserializers throws exception with NaN and +/- Infinity
 (reported by clarkbreyman@github)
#412: ObjectMapper.writerWithType() does not change root name being used
 (repoted by jhalterman@github)
- Added `BeanSerializerBase._serializeObjectId()` needed by modules that
  override standard BeanSerializer; specifically, XML module.

2.3.1 (28-Dec-2013)

#346: Fix problem deserializing `ObjectNode`, with @JsonCreator, empty
  JSON Object
 (reported by gaff78@github)
#358: `IterableSerializer` ignoring annotated content serializer
 (reported by Florian S)
#361: Reduce sync overhead for SerializerCache by using volatile, double-locking
 (contributed by stuartwdouglas@github)
#362: UUID output as Base64 String with ObjectMapper.convertValue()
 (reported by jknack@github)
#367: Make `TypeNameIdResolver` call `TypeResolver` for resolving base type
 (suggested by Ben F)
#370: Fail to add Object Id for POJO with no properties
 (reported by jh3141@github)
- Fix for [jackson-module-afterburner#38]: need to remove @JacksonStdImpl from
  `RawSerializer`, to avoid accidental removal of proper handling.

2.3.0 (13-Nov-2013)

#48: Add support for `InetSocketAddress`
 (contributed by Nick T)
#152: Add support for traversing `JsonNode` with (new!) `JsonPointer` implementation
 (suggested by fge@github)
#208: Accept "fromString()" as an implicit Creator (factory) method (alias for "valueOf()")
 (requested by David P)
#215: Allow registering custom `CharacterEscapes` to use for serialization,
 via `ObjectWriter.with(CharacterEscapes)` (and `ObjectMapper.writer(CharacterEscapes)`)
#227: Allow "generic" Enum serializers, deserializers, via `SimpleModule`
#234: Incorrect type information for deeply nested Maps
 (reported by Andrei P)
#237: Add `DeserializationFeature.FAIL_ON_READING_DUP_TREE_KEY` to optionally
  throw `JsonMappingException` on duplicate keys, tree model (`JsonNode`)
#238: Allow existence of overlapping getter, is-getter (choose 'regular' getter)
#239: Support `ByteBuffer`
 (suggested by mckamey@github)
#240: Make sure `@JsonSerialize.include` does not accidentally override
  class inclusion settings
 (requested by thierryhenrio@github)
#253: `DelegatingDeserializer` causes problems for Managed/BackReferences
 (reported by bfelaco@github)
#257: Make `UntypedObjectDeserializer` support overides for `List`, `Map` etc
#268: Add new variant of `ObjectMapper.canSerialize()` that can return `Throwable`
 that caused false to be returned (if any)
#269: Add support for new `@JsonPropertyDescription` via `AnnotationIntrospector`
 as well as `BeanProperty.getMedata().getDescription()`
#270: Add `SerializationFeature.USE_EQUALITY_FOR_OBJECT_ID` to allow use of equality
 (instead of identity) for figuring out when to use Object Id
 (requested by beku8@github)
#271: Support handling of `@JsonUnwrapped` for in-built JSON Schema generation
#277: Make `TokenBuffer` support new native type and object ids
#302: Add `setNamingStrategy` in `Module.SetupContext`
 (suggested by Miguel C)
#305: Add support for accessing `TypeFactory` via `TypeIdResolverBase`
 (not yet via `TypeIdResolver` interface), other configuration
#306: Allow use of `@JsonFilter` for properties, not just classes 
#307: Allow use of `@JsonFilter` for Maps in addition to POJOs
#308: Improve serialization and deserialization speed of `java.util.UUID` by 4x
 (suggested by David P)
#310: Improve `java.util.UUID` serialization with binary codecs, to use "raw" form.
#311: Make sure that "creator properties" are alphabetically ordered too, if
  so requested.
#315: Allow per-property definition of null serializer to use, using
 new `@JsonSerialize(nullsUsing=xxx)` annotation property
#317: Fix `JsonNode` support for nulls bound to `ObjectNode`, `ArrayNode`
 (contributed by Seth P)
#318: Problems with `ObjectMapper.updateValue()`, creator property-backed accessors
#319: Add support for per-call ("contextual") attributes, with defaulting,
 to allow keeping track of state during (de)serialization
#324: Make sure to throw `JsonMappingException` from `EnumDeserializer` creator,
  not `IllegalArgumentException`
 (reported by beverku@github)
#326: Support `@JsonFilter` for "any getter" properties
#334: Make `ArrayNode`, `ObjectNode` non-final again
#337: `AnySetter` does not support polymorphic types
 (reported by askvortsov@github)
#340: AtomicReference not working with polymorphic types
#342: Add `DeserializationFeature.FAIL_ON_IGNORED_PROPERTIES` to make `ObjectMapper`
  throw exception when encountering explicitly ignored properties
 (requested by Ruslan M)
[JACKSON-890]: Support managed/back-references for polymorphic (abstract) types
- Add 'BeanPropertyWriter.isUnwrapping()' for future needs (by Afterburner)
- Add coercions from String "null" (as if null token was parsed) for primitives/Wrappers.
- Add `JsonDeserializer.handledType()`

2.2.4 (10-Jun-2014)

#292: Problems with abstract `Map`s, `Collection`s, polymorphic deserialization
#324: EnumDeserializer should throw JsonMappingException, not IllegalArgumentException
#346: Problems deserializing `ObjectNode` from empty JSON Object, with @JsonCreator

2.2.3 (22-Aug-2013)

#234: Problems with serializing types for deeply nested generic Maps, default typing 
#251: SerializationFeature.WRITE_BIGDECIMAL_AS_PLAIN ignored with JsonNode
  serialization
 (reported by fge@github)
#259: Fix a problem with JSON Schema generation for `@JsonValue`
 (reported by Lior L)
#267: Handle negative, stringified timestamps
 (reported by Drecth@github)
#281: Make `NullNode` use configured null-value serializer
#287: Fix problems with converters, Maps with Object values
 (reported by antubis@github)
#288: Fix problem with serialization converters assigned with annotations
 (reported by cemo@github)

2.2.2 (26-May-2013)

#216: Problems with Android, 1.6-only types
#217: JsonProcessingExceptions not all wrapped as expected
 (reported by karldmoore@github)
#220: ContainerNode missing 'createNumber(BigInteger)'
 (reported by Pascal G)
#223: Duplicated nulls with @JsonFormat(shape=Shape.ARRAY)
 (reported by lukegh@github)
#226: Field mapping fail on deserialization to common referenced object when
  @JsonUnwrapped is used
 (reported by ikvia@github)
#232: Converting bound BigDecimal value to tree fails with WRITE_BIGDECIMAL_AS_PLAIN
 (reported by celkings@github)
- Minor fix to handle primitive types for key deserializer lookups
- Add convenience method `MappingIterator.getCurrentLocation()`
 (suggested by Tomdz@github)

2.2.1 (03-May-2013)

#214: Problem with LICENSE, NOTICE, Android packaging
 (reported by thierryd@github)

2.2.0 (22-Apr-2013)

Fixes:

#23: Fixing typing of root-level collections
#118: JsonTypeInfo.as.EXTERNAL_PROPERTY not working correctly
 with missing type id, scalar types
#130: TimeZone not set for GregorianCalendar, even if configured
#144: MissingNode.isValueNode() should return 'false'
 (reported by 'fge@github')
#146: Creator properties were not being renamed as expected
 (contributed by Christoper C)
#188: Problem with ObjectId serialization, 'alwaysAsId' references

Improvements:

#116: JavaType implements `java.lang.reflect.Type` (as does `TypeReference`)
#147: Defer reporting of problems with missing creator parameters
 (contributed by Christoper C)
#155: Make `ObjectNode` and `ArrayNode` final (other node types already were)
 (requested by fge@github)
#161: Add deserializer for java.util.concurrent.ArrayBlockingQueue
#173: Add 'JsonNode.traverse(ObjectCodec)' for convenience
#181: Improve error reporting for missing '_valueDeserializer'
#194: Add `FloatNode` type in tree model (JsonNode)
 (requested by msteiger@github)
#199: Allow deserializing `Iterable` instances (as basic `Collection`s)
 (requested by electrum@github)
#206: Make 'ObjectMapper.createDeserializationContext()' overridable
 (requested by noter@github)
#207: Add explicit support for `short` datatypes, for tree model
 (contributed by msteiger@github)

New features:

#120: Extend BeanDeserializerModifier to work with non-POJO deserializers
#121: Extend BeanSerializerModifier to work with non-POJO serializers
#124: Add support for serialization converters (@JsonSerializer(converter=...))
#124: Add support for deserialization converters (@JsonDeserializer(converter=...))
#140: Add 'SerializationFeature.WRITE_BIGDECIMAL_AS_PLAIN' to allow forcing
  of non-scientific notation when serializing BigDecimals.
 (suggested by phedny@github)
#148: Add 'DeserializationFeature.FAIL_ON_INVALID_SUBTYPE`, which allows mapping
  entries with missing or invalid type id into null references (instead of failing).
  Also allows use of '@JsonTypeInfo.defaultImpl = NoClass.class' as alternative.
#159: Add more accessors in 'MappingIterator': getParser(), getParserSchema(),
  readAll()
 (suggested by Tom D)
#190: Add 'MapperFeature.ALLOW_FINAL_FIELDS_AS_MUTATORS' (default: true) for
 pruning out final fields (to avoid using as mutators)
 (requested by Eric T)
#195: Add 'MapperFeature.INFER_PROPERTY_MUTATORS' (default: enabled) for finer
  control of what mutators are auto-detected.
 (requested by Dain S)
#198: Add SPI metadata, handling in ObjectMapper (findModules()), for
  automatic registration of auto-detected extension modules
 (suggested by 'beamerblvd@github')
#203: Added new features to support advanced date/time handling:
  - SerializationFeature.WRITE_DATE_TIMESTAMPS_AS_NANOSECONDS
  - DeserializationFeature.READ_DATE_TIMESTAMPS_AS_NANOSECONDS
  - DeserializationFeature.ADJUST_DATES_TO_CONTEXT_TIME_ZONE

Other:

#126: Update JDK baseline to 1.6
* API under 'com.fasterxml.jackson.databind.jsonFormatVisitors' changed significantly
  based on experiences with external JSON Schema generator.
* Version information accessed via code-generated access class, instead of reading
  VERSION.txt
* Added 2 methods in Converter interface: getInputType(), getOutputType(),
  to allow programmatic overrides (needed by JAXB annotation module)

2.1.4 (26-Feb-2013)

* [JACKSON-887]: StackOverflow with parameterized sub-class field
 (reported by Alexander M)
* [#130]: TimeZone not set for GregorianCalendar, when deserializing
* [#157]: NPE when registering module twice
* [#162]: JsonNodeFactory: work around an old bug with BigDecimal and zero
 (submitted by fge@github)
* [#166]: Incorrect optimization for `ObjectMapper.convertValue(Class)`
 (reported by Eric T)
* [#167]: Problems with @JsonValue, polymorphic types (regression from 1.x)
 (reported by Eric T)
* [#170]: Problems deserializing `java.io.File` if creator auto-discovery disabled
 (reported by Eric T)
* [#175]: NPE for JsonMappingException, if no path is specified
 (reported by bramp@github)

2.1.3 (19-Jan-2013)

* [Issue#141]: ACCEPT_EMPTY_STRING_AS_NULL_OBJECT not working for enums
* [Issue#142]: Serialization of class containing EnumMap with polymorphic enum
  fails to generate class type data
 (reported by kidavis4@github)

2.1.2 (04-Dec-2012)

* [Issue#106]: NPE in ObjectArraySerializer.createContextual(...)
* [Issue#117]: HandlerInstantiator defaulting not working
 (reported by Alexander B)
* [Issue#118]: Problems with JsonTypeInfo.As.EXTERNAL_PROPERTY, scalar values
 (reported by Adva11@github)
* [Issue#119]: Problems with @JsonValue, JsonTypeInfo.As.EXTERNAL_PROPERTY
 (reported by Adva11@github)
* [Issue#122]: ObjectMapper.copy() was not copying underlying mix-in map
 (reported by rzlo@github)

2.1.1 (11-Nov-2012)

Fixes:

* [JACKSON-875]: Enum values not found if Feature.USE_ANNOTATIONS disabled
 (reported by Laurent P)
* [Issue#93]: ObjectNode.setAll() broken; would not add anything for
  empty ObjectNodes.
 (reported by Francis G)
* Making things implement java.io.Serializable:
  - Issues: #94, #99, #100, #102
    (reported by Sean B)
* [Issue#96]: Problem with JsonTypeInfo.As.EXTERNAL_PROPERTY, defaultImpl
 (reported by Adva11@github)

2.1.0 (08-Oct-2012)

  New minor version for 2.x series. Major improvements in multiple areas,
  including:

  - Dataformat auto-detection
  - More `@JsonFormat.shape` variant to serialize Collections as
    JSON Objects, POJOs as JSON Arrays (csv-like).
  - Much more configuration accessible via ObjectReader, ObjectWriter
  - New mechanism for JSON Schema generation, other uses (in future)

Fixes:

* [JACKSON-830]/[Issue#19]: Change OSGi bundle name to be fully-qualified
* ]JACKSON-847]: Make @JsonIdentityInfo work with property-based creator
* [JACKSON-851]: State corruption with ObjectWriter, DefaultPrettyPrinter
 (reported by Duncan A)
* [Issue#75]: Too aggressive KeySerializer caching
* Minor fix wrt [Issue#11], coercion needed extra checks

Improvements:

* [JACKSON-758]: Remove 'IOException' from throws clauses of "writeValueAsString"
  and "writeValueAsBytes" of ObjectMapper/ObjectWriter
 (suggested by G-T Chen)
* [JACKSON-839]: Allow "upgrade" of integer number types for
  UntypedObjectDeserializer, even with default typing enabled.
* [JACKSON-850]: Allow use of zero-arg factory methods as "default creator"
  (suggested by Razvan D)
* [Issue#9]: Implement 'required' JSON Schema attribute for bean properties
* [Issue#20]: Add new exception type, InvalidFormatException (sub-type of
  JsonMappingException) to indicate data format problems
 (suggested by HolySamosa@github)
* [Issue#30]: ObjectReader and ObjectWriter now try to pre-fetch root
  (de)serializer if possible; minor performance improvement (2% for small POJOs).
* [Issue#33]: Simplified/clarified definition of 'ObjectReader.readValues()';
  minor change in behavior for JSON Array "wrapped" sequences
* [Issue#60]: Add 'JsonNode.hasNonNull(...)' method(s)
 (suggested by Jeff S on mailing list) 
* [Issue#64]: Add new "standard" PropertyNamingStrategy, PascalCaseStrategy
  (PropertyNamingStrategy.PASCAL_CASE_TO_CAMEL_CASE)
 (contributed by Sean B)
* [Issue#65]: Add getters to `ObjectMapper`, DeserializationContext/-Factory.
 (contributed by Dmitry K)
* [Issue#69]: Add `PropertyName` abstraction, new methods in AnnotationIntrospector
* [Issue#80]: Make `DecimalNode` normalize input, to make "1.0" and "1.00"equal
 (reported by fge@github)

New features:

* [Issue#15]: Support data format auto-detection via ObjectReader (added
  'withFormatDetection(...)' fluent factories)
* [Issue#21]: Add 'ObjectNode.set(...)' method (and related) to improve
  chaining, semantic consistency of Tree Model API
 (suggested by fge@Github)
* [Issue#22]: Add 'ObjectMapper.setAnnotationIntrospectors()' which allows
  defining different introspectors for serialization, deserialization
* [Issue#24]: Allow serialization of Enums as JSON Objects
 (suggested by rveloso@github)
* [Issue#28]: Add 'ObjectMapper.copy()', to create non-linked copy of
  mapper, with same configuration settings
* [Issue#29]: Allow serializing, deserializing POJOs as JSON Arrays
  by using `@JsonFormat(shape=Shape.ARRAY)`
* [Issue#40]: Allow serialization of Collections as JSON Objects
  (and deserialization from)
 (suggested by 'rveloso@github')
* [Issue#42]: Allow specifying Base64 variant to use for Base64-encoded data
  using ObjectReader.with(Base64Variant), ObjectWriter.with(Base64Variant).
 (suggested by 'mpfau@github')
* [Issue#45]: Add '@JsonNaming' annotation to define per-class PropertyNamingStrategy
 (suggested by Mark W)
* [Pull#58]: Make 'MappingIterator' implement 'Closable'
 (contributed by Pascal G)
* [Issue#72]: Add 'MapperFeature.USE_WRAPPER_NAME_AS_PROPERTY_NAME' to use
  wrapper name annotations for renaming properties
* [Issue#87]: Add 'StdDelegatingSerializer', 'StdDelegatingDeserializer' to
  simplify writing of two-step handlers
* (issue #4 of jackson-annotations): Add `@JsonIdentityReference(alwaysAsId=true)`
  to force ALL references to an object written as Object Id, even the first one.
* Added 'ObjectReader#withHandler' to allow for reconfiguring deserialization
  problem handler
 (suggested by 'electricmonk')

Other changes:

* New variant of AnnotationIntrospector.getFormat(), to support class
  annotations
* It is now possible to serialize instances of plain old Object, iff
  'FAIL_ON_EMPTY_BEANS' is disabled.
* Trying to remove reference to "JSON" in datatype conversion errors
 (since databinding is format-agnostic)

INCOMPATIBILITIES: (rats!)

* Note that [Issue#33] (see above) is, technically speaking, backwards
  imcompatible change. It is estimated that it should NOT affect most
  users, as changes are to edge cases (and undocumented ones at that).
  However, it can potentially cause problems with upgrade.
* Implementation of `JsonFormatVisitable` resulting in 2 new methods
  being added in `BeanPropertyFilter` interface -- this is unfortunate,
  but was required to support full traversability.

2.0.4 (26-Jun-2012)

* [Issue#6]: element count for PrettyPrinter, endObject wrong
   (reported by "thebluemountain")
* [JACKSON-838]: Utf8StreamParser._reportInvalidToken() skips letters
    from reported token name
   (reported by Lóránt Pintér)
* [JACKSON-841] Data is doubled in SegmentedStringWriter output
   (reported by Scott S)
* [JACKSON-842] ArrayIndexOutOfBoundsException when skipping C-style comments
   (reported by Sebastien R)

2.0.3: no version 2.0.3 released -- only used for extension modules

2.0.2 [14-May-2012]

Fixes:

* [Issue#14]: Annotations were not included from parent classes of
  mix-in classes
 (reported by @guillaup)
* [JACKSON-824]: Combination of JSON Views, ObjectMapper.readerForUpdating()
  was not working
 (reported by Nir S)
(and all fixes from 1.9.7)

Improvements:

* [Issue#11]: Improve ObjectMapper.convertValue()/.treeToValue() to use
  cast if possible

2.0.1 [23-Apr-2012]

Fixes:

* [JACKSON-827] Ensure core packages work on JDK 1.5
 (reported by Pascal g)
* [JACKSON-829] Custom serializers not working for List<String> properties,
  @JsonSerialize(contentUsing)
 (reported by James R)

Improvements:

* [Issue#5]: Add support for maps with java.util.Locale keys to the set of
  StdKeyDeserializers
 (contributed by Ryan G)

2.0.0 [25-Mar-2012]

Fixes:

* [JACKSON-368]: Problems with managed references, abstract types
* [JACKSON-711]: Delegating @JsonCreator did not work with Injectable values
* [JACKSON-798]: Problem with external type id, creators
  (reported by Casey L)
(and all fixes up until and including 1.9.6)

Improvements:

* [JACKSON-546]: Indicate end-of-input with JsonMappingException instead
  of EOFException, when there is no parsing exception
* [JACKSON-664]: Reduce overhead of type resolution by adding caching
  in TypeFactory
* [JACKSON-690]: Pass DeserializationContext through ValueInstantiator
* [JACKSON-695]: Add 'isEmpty(value)' in JsonSerializer to allow
  customizing handling of serialization of empty values
* [JACKSON-710]: 'ObjectMapper.convertValue()' should ignore root value
  wrapping/unwrapping settings
* [JACKSON-730] Split various features (JsonParser, JsonGenerator,
  SerializationConfig, DeserializationConfig) into per-factory
  features (MapperFeature, JsonFactory.Feature) an per
  instance features (existing ones)
* [JACKSON-732]: Allow 'AnnotationIntrospector.findContentDeserializer()'
  (and similar) to return instance, not just Class<?> for instance
 (requested by James R)
* [JACKSON-736]: Add (more) access to array, container and map serializers
* [JACKSON-737]: Allow accessing of "creator properties" for BeanDeserializer
* [JACKSON-748]: Add 'registerSubtypes' to 'Module.setupContext' (and SimpleModule)
* [JACKSON-749]: Make @JsonValue work for Enum deserialization
* [JACKSON-769]: ObjectNode/ArrayNode: change 'put', 'insert', 'add' to return
  'this node' (unless already returning something)
* [JACKSON-770]: Simplify method naming for JsonNode, drop unnecessary 'get' prefix
  from methods like 'getTextValue()' (becomes 'textValue()')
* [JACKSON-777]: Rename 'SerializationConfig.Feature' as 'SerializationFeature',
  'DeserializationConfig.Feature' as 'DeserializationFeature'
* [JACKSON-780]: MissingNode, NullNode should return 'defaultValue' from 'asXxx' methods,
  (not 0 for numbers), as they are not numeric types
* [JACKSON-787]: Allow use of @JsonIgnoreProperties for properties (fields, getters, setters)
* [JACKSON-795]: @JsonValue was not working for Maps, Collections
* [JACKSON-800]: Add 'Module.SetupContext#addDeserializationProblemHandler'
 (suggested by James R)

New features:

* [JACKSON-107]: Add support for Object Identity (to handled cycles, shared refs),
  with @JsonIdentityInfo
* [JACKSON-435]: Allow per-property Date formatting using @JsonFormat.
* [JACKSON-437]: Allow injecting of type id as POJO property, by setting
  new '@JsonTypeInfo.visible' property to true.
* [JACKSON-469]: Support "Builder pattern" for deserialiation; that is, allow
  use of separate Builder object for data binding, creating actual value
* [JACKSON-608]: Allow use of JSON Views for deserialization
* [JACKSON-636]: Add 'SerializationFeature.ORDER_MAP_ENTRIES_BY_KEYS' to allow
  forced sorting of Maps during serialization
  (suggested by Joern H)
* [JACKSON-669]: Allow prefix/suffix for @JsonUnwrapped properties
 (requested by Aner P)
* [JACKSON-707]: Add 'JsonNode.deepCopy()', to create safe deep copies
  of ObjectNodes, ArrayNodes.
* [JACKSON-714]: Add general-purpose @JsonFormat annotation
* [JACKSON-718]: Added 'JsonNode.canConvertToInt()', 'JsonNode.canConvertToLong()'
* [JACKSON-747]: Allow changing of 'SerializationFeature' for ObjectWriter,
  'DeserializationFeature' for ObjectReader.
* [JACKSON-752]: Add @JsonInclude (replacement of @JsonSerialize.include)
* [JACKSON-754]: Add @JacksonAnnotationsInside for creating "annotation
  bundles" (also: AnnotationIntrospector.isAnnotationBundle())
* [JACKSON-762]: Allow using @JsonTypeId to specify property to use as
  type id, instead of using separate type id resolver.
* [JACKSON-764]: Allow specifying "root name" to use for root wrapping
  via ObjectReader, ObjectWriter.
* [JACKSON-772]: Add 'JsonNode.withArray()' to use for traversing Array nodes.
* [JACKSON-793]: Add support for configurable Locale, TimeZone to use
  (via SerializationConfig, DeserializationConfig)
* [JACKSON-805]: Add 'SerializationFeature.WRITE_SINGLE_ELEM_ARRAYS_UNWRAPPED'
  to improve interoperability with BadgerFish/Jettison
* [JACKSON-810]: Deserialization Feature: Allow unknown Enum values via
  'DeserializationFeature.READ_UNKNOWN_ENUM_VALUES_AS_NULL'
  (suggested by Raymond R)
* [JACKSON-813]: Add '@JsonSerializableSchema.id' attribute, to indicate
  'id' value to add to generated JSON Schemas.

[entries for versions 1.x and earlier not retained; refer to earlier releases)<|MERGE_RESOLUTION|>--- conflicted
+++ resolved
@@ -6,7 +6,6 @@
 
 2.17.0 (not yet released)
 
-<<<<<<< HEAD
 #437: Support throwing `MismatchedInputException` when deserializing
   properties that are not part of the view
  (contributed by Joo-Hyuk K)
@@ -32,13 +31,12 @@
 #4262: Improve handling of `null` insertion failure for `TreeSet`
 #4263: Change `ObjectArrayDeserializer` to use "generic" type parameter
   (`java.lang.Object`) to remove co-variant return type
-=======
+
 2.16.2 (not yet released)
 
 #4303: `ObjectReader` is not serializable if it's configured for polymorphism
  (reported by @asardaes)
  (fix contributed by Joo-Hyuk K)
->>>>>>> 2fe14ada
 
 2.16.1 (24-Dec-2023)
 
