package com.fasterxml.jackson.databind;

import com.fasterxml.jackson.core.*;

import com.fasterxml.jackson.databind.cfg.*;
import com.fasterxml.jackson.databind.deser.DeserializationProblemHandler;
import com.fasterxml.jackson.databind.introspect.*;
import com.fasterxml.jackson.databind.jsontype.*;
import com.fasterxml.jackson.databind.type.LogicalType;
import com.fasterxml.jackson.databind.type.TypeFactory;
import com.fasterxml.jackson.databind.util.ArrayIterator;
import com.fasterxml.jackson.databind.util.LinkedNode;
import com.fasterxml.jackson.databind.util.RootNameLookup;

/**
 * Object that contains baseline configuration for deserialization
 * process. An instance is owned by {@link ObjectMapper}, which
 * passes an immutable instance to be used for deserialization process.
 *<p>
 * Note that instances are considered immutable and as such no copies
 * should need to be created for sharing; all copying is done with
 * "fluent factory" methods.
 */
public final class DeserializationConfig
    extends MapperConfigBase<DeserializationFeature, DeserializationConfig>
    implements java.io.Serializable
{
    private static final long serialVersionUID = 3L;

    /*
    /**********************************************************************
    /* Deserialization, parser, format features 
    /**********************************************************************
     */

    /**
     * Set of {@link DeserializationFeature}s enabled.
     */
    protected final int _deserFeatures;

    /**
     * States of {@link com.fasterxml.jackson.core.StreamReadFeature}s to enable/disable.
     */
    protected final int _streamReadFeatures;

    /**
     * States of {@link com.fasterxml.jackson.core.FormatFeature}s to enable/disable.
     */
    protected final int _formatReadFeatures;

    /*
    /**********************************************************************
    /* Configured helper objects
    /**********************************************************************
     */

    /**
     * Linked list that contains all registered problem handlers.
     * Implementation as front-added linked list allows for sharing
     * of the list (tail) without copying the list.
     */
    protected final LinkedNode<DeserializationProblemHandler> _problemHandlers;

    /**
     * List of objects that may be able to resolve abstract types to
     * concrete types. Used by functionality like "mr Bean" to materialize
     * types as needed, although may be used for other kinds of defaulting
     * as well.
     */
    protected final AbstractTypeResolver[] _abstractTypeResolvers;

    /**
     * Handler that specifies some aspects of Constructor auto-detection.
     */
    protected final ConstructorDetector _ctorDetector;

    /**
     * Configured coercion rules for coercions from secondary input
     * shapes.
     */
    protected final CoercionConfigs _coercionConfigs;

    /*
    /**********************************************************************
    /* Life-cycle, primary constructors for new instances
<<<<<<< HEAD
    /**********************************************************************
     */

    /**
     * @since 3.0
=======
    /**********************************************************
     */

    /**
     * Constructor used by ObjectMapper to create default configuration object instance.
     *
     * @since 2.14
     */
    public DeserializationConfig(BaseSettings base,
            SubtypeResolver str, SimpleMixInResolver mixins, RootNameLookup rootNames,
            ConfigOverrides configOverrides, CoercionConfigs coercionConfigs,
            DatatypeFeatures datatypeFeatures)
    {
        super(base, str, mixins, rootNames, configOverrides, datatypeFeatures);
        _deserFeatures = DESER_FEATURE_DEFAULTS;
        _problemHandlers = null;
        _nodeFactory = JsonNodeFactory.instance;
        _ctorDetector = null;
        _coercionConfigs = coercionConfigs;
        _parserFeatures = 0;
        _parserFeaturesToChange = 0;
        _formatReadFeatures = 0;
        _formatReadFeaturesToChange = 0;
    }

    /**
     * Copy-constructor used for making a copy used by new {@link ObjectMapper}.
     *
     * @since 2.14
>>>>>>> a8a233f2
     */
    public DeserializationConfig(MapperBuilder<?,?> b, long mapperFeatures,
            int deserFeatures, int streamReadFeatures, int formatReadFeatures,
            ConfigOverrides configOverrides, CoercionConfigs coercionConfigs,
            TypeFactory tf, ClassIntrospector classIntr, MixInHandler mixins, SubtypeResolver str,
            ContextAttributes defaultAttrs, RootNameLookup rootNames,
            AbstractTypeResolver[] atrs, ConstructorDetector ctorDetector)
    {
        super(b, mapperFeatures, tf, classIntr, mixins, str, configOverrides,
                defaultAttrs, rootNames);
        _deserFeatures = deserFeatures;
        _streamReadFeatures = streamReadFeatures;
        _formatReadFeatures = formatReadFeatures;
        _problemHandlers = b.deserializationProblemHandlers();
        _coercionConfigs = coercionConfigs;
<<<<<<< HEAD
        _abstractTypeResolvers = atrs;
        _ctorDetector = ctorDetector;
=======
        _parserFeatures = src._parserFeatures;
        _parserFeaturesToChange = src._parserFeaturesToChange;
        _formatReadFeatures = src._formatReadFeatures;
        _formatReadFeaturesToChange = src._formatReadFeaturesToChange;
>>>>>>> a8a233f2
    }

    /*
    /**********************************************************************
    /* Life-cycle, secondary constructors to support
    /* "mutant factories", with single property changes
    /**********************************************************************
     */

    private DeserializationConfig(DeserializationConfig src,
            int deserFeatures, int streamReadFeatures, int formatReadFeatures)
    {
        super(src);
        _deserFeatures = deserFeatures;
        _streamReadFeatures = streamReadFeatures;
        _formatReadFeatures = formatReadFeatures;
        _coercionConfigs = src._coercionConfigs;
        _problemHandlers = src._problemHandlers;
        _abstractTypeResolvers = src._abstractTypeResolvers;
        _ctorDetector = src._ctorDetector;
    }

    private DeserializationConfig(DeserializationConfig src, BaseSettings base)
    {
        super(src, base);
        _deserFeatures = src._deserFeatures;
        _streamReadFeatures = src._streamReadFeatures;
        _formatReadFeatures = src._formatReadFeatures;
        _coercionConfigs = src._coercionConfigs;
        _problemHandlers = src._problemHandlers;
        _abstractTypeResolvers = src._abstractTypeResolvers;
        _ctorDetector = src._ctorDetector;
    }

    private DeserializationConfig(DeserializationConfig src,
            LinkedNode<DeserializationProblemHandler> problemHandlers,
            AbstractTypeResolver[] atr, ConstructorDetector ctorDetector)
    {
        super(src);
        _deserFeatures = src._deserFeatures;
        _streamReadFeatures = src._streamReadFeatures;
        _formatReadFeatures = src._formatReadFeatures;
        _coercionConfigs = src._coercionConfigs;
        _problemHandlers = problemHandlers;
        _abstractTypeResolvers = atr;
        _ctorDetector = ctorDetector;
    }

    private DeserializationConfig(DeserializationConfig src, PropertyName rootName)
    {
        super(src, rootName);
        _deserFeatures = src._deserFeatures;
        _problemHandlers = src._problemHandlers;
        _streamReadFeatures = src._streamReadFeatures;
        _coercionConfigs = src._coercionConfigs;
        _formatReadFeatures = src._formatReadFeatures;
        _abstractTypeResolvers = src._abstractTypeResolvers;
        _ctorDetector = src._ctorDetector;
    }

    private DeserializationConfig(DeserializationConfig src, Class<?> view)
    {
        super(src, view);
        _deserFeatures = src._deserFeatures;
        _problemHandlers = src._problemHandlers;
        _streamReadFeatures = src._streamReadFeatures;
        _coercionConfigs = src._coercionConfigs;
        _formatReadFeatures = src._formatReadFeatures;
        _abstractTypeResolvers = src._abstractTypeResolvers;
        _ctorDetector = src._ctorDetector;
    }

    protected DeserializationConfig(DeserializationConfig src, ContextAttributes attrs)
    {
        super(src, attrs);
        _deserFeatures = src._deserFeatures;
        _problemHandlers = src._problemHandlers;
        _coercionConfigs = src._coercionConfigs;
        _streamReadFeatures = src._streamReadFeatures;
        _formatReadFeatures = src._formatReadFeatures;
        _abstractTypeResolvers = src._abstractTypeResolvers;
        _ctorDetector = src._ctorDetector;
    }

    /**
     * @since 2.14
     */
    protected DeserializationConfig(DeserializationConfig src,
            DatatypeFeatures datatypeFeatures)
    {
        super(src, datatypeFeatures);
        _deserFeatures = src._deserFeatures;
        _problemHandlers = src._problemHandlers;
        _nodeFactory = src._nodeFactory;
        _coercionConfigs = src._coercionConfigs;
        _ctorDetector = src._ctorDetector;
        _parserFeatures = src._parserFeatures;
        _parserFeaturesToChange = src._parserFeaturesToChange;
        _formatReadFeatures = src._formatReadFeatures;
        _formatReadFeaturesToChange = src._formatReadFeaturesToChange;
    }

    // for unit tests only:
    protected BaseSettings getBaseSettings() { return _base; }

    /*
    /**********************************************************************
    /* Life-cycle, general factory methods from MapperConfig(Base)
    /**********************************************************************
     */

    @Override
    protected final DeserializationConfig _withBase(BaseSettings newBase) {
        return (_base == newBase) ? this : new DeserializationConfig(this, newBase);
    }

<<<<<<< HEAD
=======
    @Override
    protected final DeserializationConfig _withMapperFeatures(long mapperFeatures) {
        return new DeserializationConfig(this, mapperFeatures, _deserFeatures,
                _parserFeatures, _parserFeaturesToChange,
                _formatReadFeatures, _formatReadFeaturesToChange);
    }

    @Override
    protected final DeserializationConfig _with(DatatypeFeatures dtFeatures) {
        return new DeserializationConfig(this, dtFeatures);
    }

>>>>>>> a8a233f2
    /*
    /**********************************************************************
    /* Life-cycle, specific factory methods from MapperConfig
    /**********************************************************************
     */

    @Override
    public DeserializationConfig withRootName(PropertyName rootName) {
        if (rootName == null) {
            if (_rootName == null) {
                return this;
            }
        } else if (rootName.equals(_rootName)) {
            return this;
        }
        return new DeserializationConfig(this, rootName);
    }

    @Override
    public DeserializationConfig withView(Class<?> view) {
        return (_view == view) ? this : new DeserializationConfig(this, view);
    }

    @Override
    public DeserializationConfig with(ContextAttributes attrs) {
        return (attrs == _attributes) ? this : new DeserializationConfig(this, attrs);
    }

    /*
    /**********************************************************************
    /* Life-cycle, DeserializationFeature-based factory methods
    /**********************************************************************
     */

    /**
     * Fluent factory method that will construct and return a new configuration
     * object instance with specified features enabled.
     */
    public DeserializationConfig with(DeserializationFeature feature)
    {
        int newDeserFeatures = (_deserFeatures | feature.getMask());
        return (newDeserFeatures == _deserFeatures) ? this :
            new DeserializationConfig(this, newDeserFeatures, _streamReadFeatures,
                    _formatReadFeatures);
    }

    /**
     * Fluent factory method that will construct and return a new configuration
     * object instance with specified features enabled.
     */
    public DeserializationConfig with(DeserializationFeature first,
            DeserializationFeature... features)
    {
        int newDeserFeatures = _deserFeatures | first.getMask();
        for (DeserializationFeature f : features) {
            newDeserFeatures |= f.getMask();
        }
        return (newDeserFeatures == _deserFeatures) ? this :
            new DeserializationConfig(this, newDeserFeatures, _streamReadFeatures,
                    _formatReadFeatures);
    }

    /**
     * Fluent factory method that will construct and return a new configuration
     * object instance with specified features enabled.
     */
    public DeserializationConfig withFeatures(DeserializationFeature... features)
    {
        int newDeserFeatures = _deserFeatures;
        for (DeserializationFeature f : features) {
            newDeserFeatures |= f.getMask();
        }
        return (newDeserFeatures == _deserFeatures) ? this :
            new DeserializationConfig(this, newDeserFeatures,
                    _streamReadFeatures, _formatReadFeatures);
    }
    
    /**
     * Fluent factory method that will construct and return a new configuration
     * object instance with specified feature disabled.
     */
    public DeserializationConfig without(DeserializationFeature feature)
    {
        int newDeserFeatures = _deserFeatures & ~feature.getMask();
        return (newDeserFeatures == _deserFeatures) ? this :
            new DeserializationConfig(this, newDeserFeatures,
                    _streamReadFeatures, _formatReadFeatures);
    }

    /**
     * Fluent factory method that will construct and return a new configuration
     * object instance with specified features disabled.
     */
    public DeserializationConfig without(DeserializationFeature first,
            DeserializationFeature... features)
    {
        int newDeserFeatures = _deserFeatures & ~first.getMask();
        for (DeserializationFeature f : features) {
            newDeserFeatures &= ~f.getMask();
        }
        return (newDeserFeatures == _deserFeatures) ? this :
            new DeserializationConfig(this, newDeserFeatures, _streamReadFeatures,
                    _formatReadFeatures);
    }

    /**
     * Fluent factory method that will construct and return a new configuration
     * object instance with specified features disabled.
     */
    public DeserializationConfig withoutFeatures(DeserializationFeature... features)
    {
        int newDeserFeatures = _deserFeatures;
        for (DeserializationFeature f : features) {
            newDeserFeatures &= ~f.getMask();
        }
        return (newDeserFeatures == _deserFeatures) ? this :
            new DeserializationConfig(this,
                    newDeserFeatures, _streamReadFeatures, _formatReadFeatures);
    }

    /*
    /**********************************************************************
    /* Life-cycle, JsonParser.Feature-based factory methods
    /**********************************************************************
     */

    /**
     * Fluent factory method that will construct and return a new configuration
     * object instance with specified features enabled.
     */
    public DeserializationConfig with(StreamReadFeature feature)
    {
        int newSet = _streamReadFeatures | feature.getMask();
        return (_streamReadFeatures == newSet)? this :
            new DeserializationConfig(this,
                    _deserFeatures, newSet, _formatReadFeatures);
    }

    /**
     * Fluent factory method that will construct and return a new configuration
     * object instance with specified features enabled.
     */
    public DeserializationConfig withFeatures(StreamReadFeature... features)
    {
        int newSet = _streamReadFeatures;
        for (StreamReadFeature f : features) {
            newSet |= f.getMask();
        }
        return (_streamReadFeatures == newSet) ? this :
            new DeserializationConfig(this, _deserFeatures, newSet,
                    _formatReadFeatures);
    }
    
    /**
     * Fluent factory method that will construct and return a new configuration
     * object instance with specified feature disabled.
     */
    public DeserializationConfig without(StreamReadFeature feature)
    {
        int newSet = _streamReadFeatures & ~feature.getMask();
        return (_streamReadFeatures == newSet) ? this :
            new DeserializationConfig(this, _deserFeatures, newSet,
                    _formatReadFeatures);
    }

    /**
     * Fluent factory method that will construct and return a new configuration
     * object instance with specified features disabled.
     */
    public DeserializationConfig withoutFeatures(StreamReadFeature... features)
    {
        int newSet = _streamReadFeatures;
        for (StreamReadFeature f : features) {
            newSet &= ~f.getMask();
        }
        return (_streamReadFeatures == newSet)? this :
            new DeserializationConfig(this, _deserFeatures, newSet, _formatReadFeatures);
    }

    /*
    /**********************************************************************
    /* Life-cycle, JsonParser.FormatFeature-based factory methods
    /**********************************************************************
     */

    /**
     * Fluent factory method that will construct and return a new configuration
     * object instance with specified features enabled.
     */
    public DeserializationConfig with(FormatFeature feature)
    {
        int newSet = _formatReadFeatures | feature.getMask();
        return (_formatReadFeatures == newSet) ? this
                : new DeserializationConfig(this,
                        _deserFeatures, _streamReadFeatures,  newSet);
    }

    /**
     * Fluent factory method that will construct and return a new configuration
     * object instance with specified features enabled.
     */
    public DeserializationConfig withFeatures(FormatFeature... features)
    {
        int newSet = _formatReadFeatures;
        for (FormatFeature f : features) {
            newSet |= f.getMask();
        }
        return (_formatReadFeatures == newSet) ? this
                : new DeserializationConfig(this,
                        _deserFeatures, _streamReadFeatures, newSet);
    }

    /**
     * Fluent factory method that will construct and return a new configuration
     * object instance with specified feature disabled.
     */
    public DeserializationConfig without(FormatFeature feature)
    {
        int newSet = _formatReadFeatures & ~feature.getMask();
        return (_formatReadFeatures == newSet) ? this
                : new DeserializationConfig(this,
                        _deserFeatures, _streamReadFeatures, newSet);
    }

    /**
     * Fluent factory method that will construct and return a new configuration
     * object instance with specified features disabled.
     */
    public DeserializationConfig withoutFeatures(FormatFeature... features)
    {
        int newSet = _formatReadFeatures;
        for (FormatFeature f : features) {
            newSet &= ~f.getMask();
        }
        return (_formatReadFeatures == newSet) ? this
                : new DeserializationConfig(this,
                        _deserFeatures, _streamReadFeatures, newSet);
    }

    /*
    /**********************************************************************
    /* Life-cycle, deserialization-specific factory methods
    /**********************************************************************
     */

    /**
     * Method that can be used to add a handler that can (try to)
     * resolve non-fatal deserialization problems.
     */
    public DeserializationConfig withHandler(DeserializationProblemHandler h)
    {
        // Sanity check: let's prevent adding same handler multiple times
        return LinkedNode.contains(_problemHandlers, h) ? this
                : new DeserializationConfig(this,
                        new LinkedNode<DeserializationProblemHandler>(h, _problemHandlers),
                        _abstractTypeResolvers, _ctorDetector);
    }

    /**
     * Method for removing all configured problem handlers; usually done to replace
     * existing handler(s) with different one(s)
     */
    public DeserializationConfig withNoProblemHandlers() {
        return (_problemHandlers == null) ? this
                : new DeserializationConfig(this,
                        (LinkedNode<DeserializationProblemHandler>) null,
                        _abstractTypeResolvers, _ctorDetector);
    }

    /*
    /**********************************************************************
    /* Support for ObjectReadContext
    /**********************************************************************
     */

    /**
     * @since 3.0
     */
    public int getStreamReadFeatures() {
        return _streamReadFeatures;
    }

    /**
     * @since 3.0
     */
    public int getFormatReadFeatures() {
        return _formatReadFeatures;
    }

    /*
    /**********************************************************************
    /* MapperConfig implementation/overrides: other
    /**********************************************************************
     */

    @Override
    public boolean useRootWrapping()
    {
        if (_rootName != null) { // empty String disables wrapping; non-empty enables
            return !_rootName.isEmpty();
        }
        return isEnabled(DeserializationFeature.UNWRAP_ROOT_VALUE);
    }

    /**
     * Accessor for checking whether give {@link DeserializationFeature}
     * is enabled or not.
     *
     * @param feature Feature to check
     *
     * @return True if feature is enabled; false otherwise
     */
    public final boolean isEnabled(DeserializationFeature feature) {
        return (_deserFeatures & feature.getMask()) != 0;
    }

    public final boolean isEnabled(StreamReadFeature f) {
        return (_streamReadFeatures & f.getMask()) != 0;
    }

    public final boolean hasFormatFeature(FormatFeature f) {
        return (_formatReadFeatures & f.getMask()) != 0;
    }
    
    /**
     * Bulk access method for checking that all features specified by
     * mask are enabled.
     */
    public final boolean hasDeserializationFeatures(int featureMask) {
        return (_deserFeatures & featureMask) == featureMask;
    }

    /**
     * Bulk access method for checking that at least one of features specified by
     * mask is enabled.
     */
    public final boolean hasSomeOfFeatures(int featureMask) {
        return (_deserFeatures & featureMask) != 0;
    }

    /**
     * Bulk access method for getting the bit mask of all {@link DeserializationFeature}s
     * that are enabled.
     */
    public final int getDeserializationFeatures() {
        return _deserFeatures;
    }

    /**
     * Convenience method equivalent to:
     *<code>
     *   isEnabled(DeserializationFeature.FAIL_ON_TRAILING_TOKENS)
     *</code>
     */
    public final boolean requiresFullValue() {
        return DeserializationFeature.FAIL_ON_TRAILING_TOKENS.enabledIn(_deserFeatures);
    }

    /**
     * Accessor for checking whether give {@link DatatypeFeature}
     * is enabled or not.
     *
     * @param feature Feature to check
     *
     * @return True if feature is enabled; false otherwise
     *
     * @since 2.14
     */
    public final boolean isEnabled(DatatypeFeature feature) {
        return _datatypeFeatures.isEnabled(feature);
    }

    /*
    /**********************************************************************
    /* Abstract type mapping
    /**********************************************************************
     */

    /**
     * @since 3.0
     */
    public boolean hasAbstractTypeResolvers() { return _abstractTypeResolvers.length > 0; }

    /**
     * @since 3.0
     */
    public Iterable<AbstractTypeResolver> abstractTypeResolvers() {
        return new ArrayIterator<AbstractTypeResolver>(_abstractTypeResolvers);
    }

    /**
     * @since 3.0
     */
    public JavaType mapAbstractType(JavaType type)
    {
        if (!hasAbstractTypeResolvers()) {
            return type;
        }
        // first, general mappings
        while (true) {
            JavaType next = _mapAbstractType2(type);
            if (next == null) {
                return type;
            }
            // Should not have to worry about cycles; but better verify since they will invariably occur... :-)
            // (also: guard against invalid resolution to a non-related type)
            Class<?> prevCls = type.getRawClass();
            Class<?> nextCls = next.getRawClass();
            if ((prevCls == nextCls) || !prevCls.isAssignableFrom(nextCls)) {
                throw new IllegalArgumentException("Invalid abstract type resolution from "+type+" to "+next+": latter is not a subtype of former");
            }
            type = next;
        }
    }

    /**
     * Method that will find abstract type mapping for specified type, doing a single
     * lookup through registered abstract type resolvers; will not do recursive lookups.
     */
    private JavaType _mapAbstractType2(JavaType type)
    {
        Class<?> currClass = type.getRawClass();
        for (AbstractTypeResolver resolver : abstractTypeResolvers()) {
            JavaType concrete = resolver.findTypeMapping(this, type);
            if ((concrete != null) && !concrete.hasRawClass(currClass)) {
                return concrete;
            }
        }
        return null;
    }

    /*
    /**********************************************************************
    /* Other configuration
    /**********************************************************************
     */

    /**
     * Method for getting head of the problem handler chain. May be null,
     * if no handlers have been added.
     */
    public LinkedNode<DeserializationProblemHandler> getProblemHandlers() {
        return _problemHandlers;
    }

    public ConstructorDetector getConstructorDetector() {
        return (_ctorDetector == null) ? ConstructorDetector.DEFAULT : _ctorDetector;
    }

    /*
    /**********************************************************************
    /* CoercionConfig access
    /**********************************************************************
     */

    /**
     * General-purpose accessor for finding what to do when specified coercion
     * from shape that is now always allowed to be coerced from is requested.
     *
     * @param targetType Logical target type of coercion
     * @param targetClass Physical target type of coercion
     * @param inputShape Input shape to coerce from
     *
     * @return CoercionAction configured for specific coercion
     *
     * @since 2.12
     */
    public CoercionAction findCoercionAction(LogicalType targetType,
            Class<?> targetClass, CoercionInputShape inputShape)
    {
        return _coercionConfigs.findCoercion(this,
                targetType, targetClass, inputShape);
    }

    /**
     * More specialized accessor called in case of input being a blank
     * String (one consisting of only white space characters with length of at least one).
     * Will basically first determine if "blank as empty" is allowed: if not,
     * returns {@code actionIfBlankNotAllowed}, otherwise returns action for
     * {@link CoercionInputShape#EmptyString}.
     *
     * @param targetType Logical target type of coercion
     * @param targetClass Physical target type of coercion
     * @param actionIfBlankNotAllowed Return value to use in case "blanks as empty"
     *    is not allowed
     *
     * @return CoercionAction configured for specified coercion from blank string
     *
     * @since 2.12
     */
    public CoercionAction findCoercionFromBlankString(LogicalType targetType,
            Class<?> targetClass,
            CoercionAction actionIfBlankNotAllowed)
    {
        return _coercionConfigs.findCoercionFromBlankString(this,
                targetType, targetClass, actionIfBlankNotAllowed);
    }
}<|MERGE_RESOLUTION|>--- conflicted
+++ resolved
@@ -83,43 +83,11 @@
     /*
     /**********************************************************************
     /* Life-cycle, primary constructors for new instances
-<<<<<<< HEAD
     /**********************************************************************
      */
 
     /**
      * @since 3.0
-=======
-    /**********************************************************
-     */
-
-    /**
-     * Constructor used by ObjectMapper to create default configuration object instance.
-     *
-     * @since 2.14
-     */
-    public DeserializationConfig(BaseSettings base,
-            SubtypeResolver str, SimpleMixInResolver mixins, RootNameLookup rootNames,
-            ConfigOverrides configOverrides, CoercionConfigs coercionConfigs,
-            DatatypeFeatures datatypeFeatures)
-    {
-        super(base, str, mixins, rootNames, configOverrides, datatypeFeatures);
-        _deserFeatures = DESER_FEATURE_DEFAULTS;
-        _problemHandlers = null;
-        _nodeFactory = JsonNodeFactory.instance;
-        _ctorDetector = null;
-        _coercionConfigs = coercionConfigs;
-        _parserFeatures = 0;
-        _parserFeaturesToChange = 0;
-        _formatReadFeatures = 0;
-        _formatReadFeaturesToChange = 0;
-    }
-
-    /**
-     * Copy-constructor used for making a copy used by new {@link ObjectMapper}.
-     *
-     * @since 2.14
->>>>>>> a8a233f2
      */
     public DeserializationConfig(MapperBuilder<?,?> b, long mapperFeatures,
             int deserFeatures, int streamReadFeatures, int formatReadFeatures,
@@ -135,15 +103,8 @@
         _formatReadFeatures = formatReadFeatures;
         _problemHandlers = b.deserializationProblemHandlers();
         _coercionConfigs = coercionConfigs;
-<<<<<<< HEAD
         _abstractTypeResolvers = atrs;
         _ctorDetector = ctorDetector;
-=======
-        _parserFeatures = src._parserFeatures;
-        _parserFeaturesToChange = src._parserFeaturesToChange;
-        _formatReadFeatures = src._formatReadFeatures;
-        _formatReadFeaturesToChange = src._formatReadFeaturesToChange;
->>>>>>> a8a233f2
     }
 
     /*
@@ -228,22 +189,16 @@
         _ctorDetector = src._ctorDetector;
     }
 
-    /**
-     * @since 2.14
-     */
-    protected DeserializationConfig(DeserializationConfig src,
-            DatatypeFeatures datatypeFeatures)
-    {
-        super(src, datatypeFeatures);
+    protected DeserializationConfig(DeserializationConfig src, DatatypeFeatures dtFeatures)
+    {
+        super(src, dtFeatures);
         _deserFeatures = src._deserFeatures;
         _problemHandlers = src._problemHandlers;
-        _nodeFactory = src._nodeFactory;
         _coercionConfigs = src._coercionConfigs;
+        _streamReadFeatures = src._streamReadFeatures;
+        _formatReadFeatures = src._formatReadFeatures;
+        _abstractTypeResolvers = src._abstractTypeResolvers;
         _ctorDetector = src._ctorDetector;
-        _parserFeatures = src._parserFeatures;
-        _parserFeaturesToChange = src._parserFeaturesToChange;
-        _formatReadFeatures = src._formatReadFeatures;
-        _formatReadFeaturesToChange = src._formatReadFeaturesToChange;
     }
 
     // for unit tests only:
@@ -260,21 +215,11 @@
         return (_base == newBase) ? this : new DeserializationConfig(this, newBase);
     }
 
-<<<<<<< HEAD
-=======
-    @Override
-    protected final DeserializationConfig _withMapperFeatures(long mapperFeatures) {
-        return new DeserializationConfig(this, mapperFeatures, _deserFeatures,
-                _parserFeatures, _parserFeaturesToChange,
-                _formatReadFeatures, _formatReadFeaturesToChange);
-    }
-
     @Override
     protected final DeserializationConfig _with(DatatypeFeatures dtFeatures) {
         return new DeserializationConfig(this, dtFeatures);
     }
 
->>>>>>> a8a233f2
     /*
     /**********************************************************************
     /* Life-cycle, specific factory methods from MapperConfig
@@ -579,16 +524,8 @@
         return isEnabled(DeserializationFeature.UNWRAP_ROOT_VALUE);
     }
 
-    /**
-     * Accessor for checking whether give {@link DeserializationFeature}
-     * is enabled or not.
-     *
-     * @param feature Feature to check
-     *
-     * @return True if feature is enabled; false otherwise
-     */
-    public final boolean isEnabled(DeserializationFeature feature) {
-        return (_deserFeatures & feature.getMask()) != 0;
+    public final boolean isEnabled(DeserializationFeature f) {
+        return (_deserFeatures & f.getMask()) != 0;
     }
 
     public final boolean isEnabled(StreamReadFeature f) {
@@ -621,6 +558,10 @@
      */
     public final int getDeserializationFeatures() {
         return _deserFeatures;
+    }
+
+    public final boolean isEnabled(DatatypeFeature feature) {
+        return _datatypeFeatures.isEnabled(feature);
     }
 
     /**
@@ -631,20 +572,6 @@
      */
     public final boolean requiresFullValue() {
         return DeserializationFeature.FAIL_ON_TRAILING_TOKENS.enabledIn(_deserFeatures);
-    }
-
-    /**
-     * Accessor for checking whether give {@link DatatypeFeature}
-     * is enabled or not.
-     *
-     * @param feature Feature to check
-     *
-     * @return True if feature is enabled; false otherwise
-     *
-     * @since 2.14
-     */
-    public final boolean isEnabled(DatatypeFeature feature) {
-        return _datatypeFeatures.isEnabled(feature);
     }
 
     /*
