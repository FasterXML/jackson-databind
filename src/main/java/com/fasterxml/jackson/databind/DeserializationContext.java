--- conflicted
+++ resolved
@@ -1299,21 +1299,8 @@
                 msg = String.format("Unexpected end-of-input when trying read value of type %s",
                         targetDesc);
             } else {
-<<<<<<< HEAD
-                final String targetDesc = ClassUtil.getTypeDescription(targetType);
-                final String valueDesc = _shapeForToken(t);
-                if (valueDesc == null) { // no specific description
-                    msg = String.format("Cannot deserialize value of type %s out of %s token",
-                            targetDesc, t);
-                } else {
-                    msg = String.format(
-"Cannot deserialize value of type %s from %s (token `JsonToken.%s`)",
-targetDesc, valueDesc, t);
-                }
-=======
                 msg = String.format("Cannot deserialize value of type %s from %s (token `JsonToken.%s`)",
                         targetDesc, _shapeForToken(t), t);
->>>>>>> 9f703733
             }
         }
         reportInputMismatch(targetType, msg);
