package com.fasterxml.jackson.databind.module;

import java.util.*;

import com.fasterxml.jackson.annotation.JsonCreator;
import com.fasterxml.jackson.annotation.JsonProperty;

import com.fasterxml.jackson.core.Version;

import com.fasterxml.jackson.databind.BaseMapTest;
import com.fasterxml.jackson.databind.ObjectMapper;

public class TestAbstractTypes extends BaseMapTest
{
    static class MyString implements CharSequence
    {
        protected String value;
        
        public MyString(String s) { value = s; }

        @Override
        public char charAt(int index) {
            return value.charAt(index);
        }

        @Override
        public int length() {
            return value.length();
        }

        @Override
        public CharSequence subSequence(int arg0, int arg1) { return this; }
    }

    public interface Abstract {
        public int getValue();
    }

    public static class AbstractImpl implements Abstract {
        @Override
        public int getValue() { return 3; }
    }

    // [databind#2019]: mappings from multiple modules
    public interface Datatype1 {
        String getValue();
    }

    public interface Datatype2 {
        String getValue();
    }

    static class SimpleDatatype1 implements Datatype1 {

        private final String value;

        @JsonCreator
        public SimpleDatatype1(@JsonProperty("value") String value) {
            this.value = value;
        }

        @Override
        public String getValue() {
            return value;
        }
    }

    static class SimpleDatatype2 implements Datatype2 {
        private final String value;

        @JsonCreator
        public SimpleDatatype2(@JsonProperty("value") String value) {
            this.value = value;
        }

        @Override
        public String getValue() {
            return value;
        }
    }

    /*
    /**********************************************************************
    /* Test methods
    /**********************************************************************
     */

    public void testCollectionDefaulting() throws Exception
    {
        SimpleModule mod = new SimpleModule("test", Version.unknownVersion());
        // let's ensure we get hierarchic mapping
        mod.addAbstractTypeMapping(Collection.class, List.class);
        mod.addAbstractTypeMapping(List.class, LinkedList.class);
        ObjectMapper mapper = jsonMapperBuilder()
                .addModule(mod)
                .build();
        Collection<?> result = mapper.readValue("[]", Collection.class);
        assertEquals(LinkedList.class, result.getClass());
    }

    public void testMapDefaultingBasic() throws Exception
    {
        SimpleModule mod = new SimpleModule("test", Version.unknownVersion());
        // default is HashMap, so:
        mod.addAbstractTypeMapping(Map.class, TreeMap.class);
        ObjectMapper mapper = jsonMapperBuilder()
                .addModule(mod)
                .build();
        Map<?,?> result = mapper.readValue("{}", Map.class);
        assertEquals(TreeMap.class, result.getClass());
    }

    // [databind#700]
    public void testDefaultingRecursive() throws Exception
    {
        SimpleModule mod = new SimpleModule("test", Version.unknownVersion());

        // defaults: LinkedHashMap, ArrayList
        mod.addAbstractTypeMapping(Map.class, TreeMap.class);
        mod.addAbstractTypeMapping(List.class, LinkedList.class);

        ObjectMapper mapper = jsonMapperBuilder()
                .addModule(mod)
                .build();
        Object result;

        result = mapper.readValue("[ {} ]", Object.class);
        assertEquals(LinkedList.class, result.getClass());
        Object v = ((List<?>) result).get(0);
        assertNotNull(v);
        assertEquals(TreeMap.class, v.getClass());

        result = mapper.readValue("{ \"x\": [ 3 ] }", Object.class);
        assertEquals(TreeMap.class, result.getClass());
        Map<?,?> map = (Map<?,?>) result;
        assertEquals(1, map.size());
        v = map.get("x");
        assertNotNull(v);
        assertEquals(LinkedList.class, v.getClass());
        assertEquals(1, ((List<?>) v).size());
    }

    public void testInterfaceDefaulting() throws Exception
    {
        SimpleModule mod = new SimpleModule("test", Version.unknownVersion());
        // let's ensure we get hierarchic mapping
        mod.addAbstractTypeMapping(CharSequence.class, MyString.class);
<<<<<<< HEAD
        ObjectMapper mapper = jsonMapperBuilder()
                .addModule(mod)
                .build();
        Object result = mapper.readValue(quote("abc"), CharSequence.class);
=======
        mapper.registerModule(mod);
        Object result = mapper.readValue(q("abc"), CharSequence.class);
>>>>>>> 27f62d3c
        assertEquals(MyString.class, result.getClass());
        assertEquals("abc", ((MyString) result).value);

        // and ditto for POJOs
        mod = new SimpleModule();
        mod.addAbstractTypeMapping(Abstract.class, AbstractImpl.class);
        mapper = jsonMapperBuilder()
                .addModule(mod)
                .build();
        Abstract a = mapper.readValue("{}", Abstract.class);
        assertNotNull(a);
    }

    // [databind#2019]: mappings from multiple modules
    public void testAbstractMappingsFromTwoModules() throws Exception
    {
        SimpleModule module1 = new SimpleModule("module1");
        module1.addAbstractTypeMapping(Datatype1.class, SimpleDatatype1.class);

        SimpleModule module2 = new SimpleModule("module2");
        module2.addAbstractTypeMapping(Datatype2.class, SimpleDatatype2.class);

        ObjectMapper mapper = jsonMapperBuilder()
                .addModules(module1, module2)
                .build();

        final String JSON_EXAMPLE = "{\"value\": \"aaa\"}";
        Datatype1 value1 = mapper.readValue(JSON_EXAMPLE, Datatype1.class);
        assertNotNull(value1);

        Datatype2 value2 = mapper.readValue(JSON_EXAMPLE, Datatype2.class);
        assertNotNull(value2);
    }
}<|MERGE_RESOLUTION|>--- conflicted
+++ resolved
@@ -145,15 +145,10 @@
         SimpleModule mod = new SimpleModule("test", Version.unknownVersion());
         // let's ensure we get hierarchic mapping
         mod.addAbstractTypeMapping(CharSequence.class, MyString.class);
-<<<<<<< HEAD
         ObjectMapper mapper = jsonMapperBuilder()
                 .addModule(mod)
                 .build();
-        Object result = mapper.readValue(quote("abc"), CharSequence.class);
-=======
-        mapper.registerModule(mod);
         Object result = mapper.readValue(q("abc"), CharSequence.class);
->>>>>>> 27f62d3c
         assertEquals(MyString.class, result.getClass());
         assertEquals("abc", ((MyString) result).value);
 
