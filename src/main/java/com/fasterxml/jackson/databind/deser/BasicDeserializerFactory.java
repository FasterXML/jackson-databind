--- conflicted
+++ resolved
@@ -401,17 +401,12 @@
             }
             if (creatorMode == null) {
                 // let's check Visibility here, to avoid further processing for non-visible?
-<<<<<<< HEAD
                 boolean visible = (ctor.getParameterCount() == 1)
                         ? vchecker.isScalarConstructorVisible(ctor)
                         : vchecker.isCreatorVisible(ctor);
                 if (visible) {
-                    nonAnnotated.add(CreatorCandidate.construct(config, ctor, creatorParams.get(ctor)));
-=======
-                if (vchecker.isCreatorVisible(ctor)) {
-                    ccState.addImplicitConstructorCandidate(CreatorCandidate.construct(intr,
+                    ccState.addImplicitConstructorCandidate(CreatorCandidate.construct(config,
                             ctor, creatorParams.get(ctor)));
->>>>>>> f8fa5dad
                 }
                 continue;
             }
@@ -439,17 +434,14 @@
             CreatorCollectionState ccState, List<CreatorCandidate> ctorCandidates)
                     throws JsonMappingException
     {
+        final DeserializationConfig config = ctxt.getConfig();
         final BeanDescription beanDesc = ccState.beanDesc;
         final CreatorCollector creators = ccState.creators;
         final AnnotationIntrospector intr = ccState.annotationIntrospector();
-        final VisibilityChecker<?> vchecker = ccState.vchecker;
+        final VisibilityChecker vchecker = ccState.vchecker;
         List<AnnotatedWithParams> implicitCtors = null;
 
-<<<<<<< HEAD
-        for (CreatorCandidate candidate : nonAnnotated) {
-=======
         for (CreatorCandidate candidate : ctorCandidates) {
->>>>>>> f8fa5dad
             final int argCount = candidate.paramCount();
             final AnnotatedWithParams ctor = candidate.creator();
             // some single-arg factory methods (String, number) are auto-detected
