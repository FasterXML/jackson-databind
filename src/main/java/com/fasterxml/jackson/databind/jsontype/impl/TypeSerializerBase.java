--- conflicted
+++ resolved
@@ -43,17 +43,13 @@
     public WritableTypeId writeTypePrefix(JsonGenerator g, SerializerProvider ctxt,
             WritableTypeId idMetadata) throws JacksonException
     {
-<<<<<<< HEAD
         _generateTypeId(ctxt, idMetadata);
-=======
-        _generateTypeId(idMetadata);
         // 16-Jan-2022, tatu: As per [databind#3373], skip for null typeId.
         //    And return "null" so that matching "writeTypeSuffix" call should
         //    be avoided as well.
         if (idMetadata.id == null) {
             return null;
         }
->>>>>>> ef6564c5
         return g.writeTypePrefix(idMetadata);
     }
 
