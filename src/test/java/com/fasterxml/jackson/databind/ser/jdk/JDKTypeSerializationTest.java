package com.fasterxml.jackson.databind.ser.jdk;

import java.io.*;
import java.math.BigDecimal;
import java.net.InetAddress;
import java.net.InetSocketAddress;
import java.nio.ByteBuffer;
import java.nio.charset.Charset;
import java.util.*;
import java.util.regex.Pattern;

import com.fasterxml.jackson.annotation.JsonFormat;
import com.fasterxml.jackson.core.StreamWriteFeature;
import com.fasterxml.jackson.core.json.JsonFactory;
import com.fasterxml.jackson.databind.*;

/**
 * Unit tests for JDK types not covered by other tests (i.e. things
 * that are not Enums, Collections, Maps, or standard Date/Time types)
 */
public class JDKTypeSerializationTest
    extends BaseMapTest
{
    private final ObjectMapper MAPPER = sharedMapper();

    static class InetAddressBean {
        public InetAddress value;

        public InetAddressBean(InetAddress i) { value = i; }
    }

    // [databind#2197]
    static class VoidBean {
        public Void value;
    }

    public void testBigDecimal() throws Exception
    {
        Map<String, Object> map = new HashMap<String, Object>();
        String PI_STR = "3.14159265";
        map.put("pi", new BigDecimal(PI_STR));
        String str = MAPPER.writeValueAsString(map);
        assertEquals("{\"pi\":3.14159265}", str);
    }
    
    public void testBigDecimalAsPlainString() throws Exception
    {
        final ObjectMapper mapper = new ObjectMapper(JsonFactory.builder()
                .enable(StreamWriteFeature.WRITE_BIGDECIMAL_AS_PLAIN)
                .build());
        Map<String, Object> map = new HashMap<String, Object>();
        String PI_STR = "3.00000000";
        map.put("pi", new BigDecimal(PI_STR));
        String str = mapper.writeValueAsString(map);
        assertEquals("{\"pi\":3.00000000}", str);
    }

    public void testFile() throws IOException
    {
        // this may get translated to different representation on Windows, maybe Mac:
        File f = new File(new File("/tmp"), "foo.text");
        String str = MAPPER.writeValueAsString(f);
        // escape backslashes (for portability with windows)
        String escapedAbsPath = f.getAbsolutePath().replaceAll("\\\\", "\\\\\\\\"); 
        assertEquals(q(escapedAbsPath), str);
    }

    public void testRegexps() throws IOException
    {
        final String PATTERN_STR = "\\s+([a-b]+)\\w?";
        Pattern p = Pattern.compile(PATTERN_STR);
        Map<String,Object> input = new HashMap<String,Object>();
        input.put("p", p);
        Map<String,Object> result = writeAndMap(MAPPER, input);
        assertEquals(p.pattern(), result.get("p"));
    }

    public void testCurrency() throws IOException
    {
        Currency usd = Currency.getInstance("USD");
        assertEquals(q("USD"), MAPPER.writeValueAsString(usd));
    }

    public void testLocale() throws IOException
    {
<<<<<<< HEAD
        assertEquals(quote("en"), MAPPER.writeValueAsString(new Locale("en")));
        assertEquals(quote("es-ES"), MAPPER.writeValueAsString(new Locale("es", "ES")));
        // 15-Feb-2017, tatu: wrt [databind#1600], can only assume this is expected...
        assertEquals(quote("fi-FI-x-lvariant-savo"), MAPPER.writeValueAsString(new Locale("FI", "fi", "savo")));

        assertEquals(quote("en-US"), MAPPER.writeValueAsString(Locale.US));
=======
        assertEquals(q("en"), MAPPER.writeValueAsString(new Locale("en")));
        assertEquals(q("es_ES"), MAPPER.writeValueAsString(new Locale("es", "ES")));
        assertEquals(q("fi_FI_savo"), MAPPER.writeValueAsString(new Locale("FI", "fi", "savo")));

        assertEquals(q("en_US"), MAPPER.writeValueAsString(Locale.US));
>>>>>>> 27f62d3c

        // [databind#1123]
        assertEquals(q(""), MAPPER.writeValueAsString(Locale.ROOT));
    }

    public void testInetAddress() throws IOException
    {
        assertEquals(q("127.0.0.1"), MAPPER.writeValueAsString(InetAddress.getByName("127.0.0.1")));
        InetAddress input = InetAddress.getByName("google.com");
        assertEquals(q("google.com"), MAPPER.writeValueAsString(input));

        ObjectMapper mapper = jsonMapperBuilder()
                .withConfigOverride(InetAddress.class,
                        o -> o.setFormat(JsonFormat.Value.forShape(JsonFormat.Shape.NUMBER)))
                .build();
        String json = mapper.writeValueAsString(input);
        assertEquals(q(input.getHostAddress()), json);

        assertEquals(String.format("{\"value\":\"%s\"}", input.getHostAddress()),
                mapper.writeValueAsString(new InetAddressBean(input)));
    }

    public void testInetSocketAddress() throws IOException
    {
        assertEquals(q("127.0.0.1:8080"),
                MAPPER.writeValueAsString(new InetSocketAddress("127.0.0.1", 8080)));
        assertEquals(q("google.com:6667"),
                MAPPER.writeValueAsString(new InetSocketAddress("google.com", 6667)));
        assertEquals(q("[2001:db8:85a3:8d3:1319:8a2e:370:7348]:443"),
                MAPPER.writeValueAsString(new InetSocketAddress("2001:db8:85a3:8d3:1319:8a2e:370:7348", 443)));
    }

    // [JACKSON-597]
    public void testClass() throws IOException
    {
        assertEquals(q("java.lang.String"), MAPPER.writeValueAsString(String.class));
        assertEquals(q("int"), MAPPER.writeValueAsString(Integer.TYPE));
        assertEquals(q("boolean"), MAPPER.writeValueAsString(Boolean.TYPE));
        assertEquals(q("void"), MAPPER.writeValueAsString(Void.TYPE));
    }

    public void testCharset() throws IOException
    {
        assertEquals(q("UTF-8"), MAPPER.writeValueAsString(Charset.forName("UTF-8")));
    }

    // [databind#239]: Support serialization of ByteBuffer
    public void testByteBuffer() throws IOException
    {
        final byte[] INPUT_BYTES = new byte[] { 1, 2, 3, 4, 5 };
        String exp = MAPPER.writeValueAsString(INPUT_BYTES);
        ByteBuffer bbuf = ByteBuffer.wrap(INPUT_BYTES);
        assertEquals(exp, MAPPER.writeValueAsString(bbuf));

        // so far so good, but must ensure Native buffers also work:
        ByteBuffer bbuf2 = ByteBuffer.allocateDirect(5);
        bbuf2.put(INPUT_BYTES);
        assertEquals(exp, MAPPER.writeValueAsString(bbuf2));
    }

    // [databind#1662]: Sliced ByteBuffers
    public void testSlicedByteBuffer() throws IOException
    {
        final byte[] INPUT_BYTES = new byte[] { 1, 2, 3, 4, 5 };
        ByteBuffer bbuf = ByteBuffer.wrap(INPUT_BYTES);

        bbuf.position(2);
        ByteBuffer slicedBuf = bbuf.slice();

        assertEquals(MAPPER.writeValueAsString(new byte[] { 3, 4, 5 }),
                MAPPER.writeValueAsString(slicedBuf));

        // but how about offset within?
        slicedBuf.position(1);
        assertEquals(MAPPER.writeValueAsString(new byte[] { 4, 5 }),
                MAPPER.writeValueAsString(slicedBuf));
    }

    // [databind#2602]: Need to consider position()
    public void testDuplicatedByteBufferWithCustomPosition() throws IOException
    {
        final byte[] INPUT_BYTES = new byte[] { 1, 2, 3, 4, 5 };

        String exp = MAPPER.writeValueAsString(new byte[] { 3, 4, 5 });
        ByteBuffer bbuf = ByteBuffer.wrap(INPUT_BYTES);
        bbuf.position(2);
        ByteBuffer duplicated = bbuf.duplicate();
        assertEquals(exp, MAPPER.writeValueAsString(duplicated));

        // also check differently constructed bytebuffer (noting that
        // offset given is the _position_ to use, NOT array offset
        exp = MAPPER.writeValueAsString(new byte[] { 2, 3, 4 });
        bbuf = ByteBuffer.wrap(INPUT_BYTES, 1, 3);
        assertEquals(exp, MAPPER.writeValueAsString(bbuf.duplicate()));
    }

    // [databind#2197]
    public void testVoidSerialization() throws Exception
    {
        assertEquals(a2q("{'value':null}"),
                MAPPER.writeValueAsString(new VoidBean()));
    }

    // [databind#2657]
    public void testNonStandardProperties() throws Exception
    {
        Properties properties = new Properties();
        // Bad usage: Properties should NOT contain non-Strings. But
        // some do that regardless and compiler won't stop it so.
        properties.put("key", 1);
        String json = MAPPER.writeValueAsString(properties);
        assertEquals("{\"key\":1}", json);
    }
}<|MERGE_RESOLUTION|>--- conflicted
+++ resolved
@@ -83,20 +83,12 @@
 
     public void testLocale() throws IOException
     {
-<<<<<<< HEAD
-        assertEquals(quote("en"), MAPPER.writeValueAsString(new Locale("en")));
-        assertEquals(quote("es-ES"), MAPPER.writeValueAsString(new Locale("es", "ES")));
+        assertEquals(q("en"), MAPPER.writeValueAsString(new Locale("en")));
+        assertEquals(q("es-ES"), MAPPER.writeValueAsString(new Locale("es", "ES")));
         // 15-Feb-2017, tatu: wrt [databind#1600], can only assume this is expected...
-        assertEquals(quote("fi-FI-x-lvariant-savo"), MAPPER.writeValueAsString(new Locale("FI", "fi", "savo")));
-
-        assertEquals(quote("en-US"), MAPPER.writeValueAsString(Locale.US));
-=======
-        assertEquals(q("en"), MAPPER.writeValueAsString(new Locale("en")));
-        assertEquals(q("es_ES"), MAPPER.writeValueAsString(new Locale("es", "ES")));
-        assertEquals(q("fi_FI_savo"), MAPPER.writeValueAsString(new Locale("FI", "fi", "savo")));
-
-        assertEquals(q("en_US"), MAPPER.writeValueAsString(Locale.US));
->>>>>>> 27f62d3c
+        assertEquals(q("fi-FI-x-lvariant-savo"), MAPPER.writeValueAsString(new Locale("FI", "fi", "savo")));
+
+        assertEquals(q("en-US"), MAPPER.writeValueAsString(Locale.US));
 
         // [databind#1123]
         assertEquals(q(""), MAPPER.writeValueAsString(Locale.ROOT));
