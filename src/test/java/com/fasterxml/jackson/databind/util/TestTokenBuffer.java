--- conflicted
+++ resolved
@@ -35,23 +35,11 @@
         assertNotNull(buf.getOutputContext());
         assertFalse(buf.isClosed());
 
-<<<<<<< HEAD
-        assertFalse(buf.isEnabled(JsonGenerator.Feature.ESCAPE_NON_ASCII));
-        buf.enable(JsonGenerator.Feature.ESCAPE_NON_ASCII);
-        assertTrue(buf.isEnabled(JsonGenerator.Feature.ESCAPE_NON_ASCII));
-        buf.disable(JsonGenerator.Feature.ESCAPE_NON_ASCII);
-        assertFalse(buf.isEnabled(JsonGenerator.Feature.ESCAPE_NON_ASCII));
-=======
-        buf.setCodec(null);
-        assertNull(buf.getCodec());
-
         assertFalse(buf.isEnabled(JsonGenerator.Feature.WRITE_BIGDECIMAL_AS_PLAIN));
         buf.enable(JsonGenerator.Feature.WRITE_BIGDECIMAL_AS_PLAIN);
         assertTrue(buf.isEnabled(JsonGenerator.Feature.WRITE_BIGDECIMAL_AS_PLAIN));
         buf.disable(JsonGenerator.Feature.WRITE_BIGDECIMAL_AS_PLAIN);
         assertFalse(buf.isEnabled(JsonGenerator.Feature.WRITE_BIGDECIMAL_AS_PLAIN));
->>>>>>> d8963dd6
-
         buf.close();
         assertTrue(buf.isClosed());
     }
