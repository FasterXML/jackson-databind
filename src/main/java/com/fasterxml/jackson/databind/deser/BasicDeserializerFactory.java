package com.fasterxml.jackson.databind.deser;

import java.lang.reflect.Method;
import java.util.*;
import java.util.concurrent.*;
import java.util.concurrent.atomic.AtomicReference;

import com.fasterxml.jackson.annotation.JsonCreator;
import com.fasterxml.jackson.annotation.JsonIgnoreProperties;
import com.fasterxml.jackson.core.JsonLocation;
import com.fasterxml.jackson.databind.*;
import com.fasterxml.jackson.databind.cfg.DeserializerFactoryConfig;
import com.fasterxml.jackson.databind.cfg.HandlerInstantiator;
import com.fasterxml.jackson.databind.deser.impl.CreatorCollector;
import com.fasterxml.jackson.databind.deser.std.*;
import com.fasterxml.jackson.databind.ext.OptionalHandlerFactory;
import com.fasterxml.jackson.databind.introspect.*;
import com.fasterxml.jackson.databind.jsontype.NamedType;
import com.fasterxml.jackson.databind.jsontype.TypeDeserializer;
import com.fasterxml.jackson.databind.jsontype.TypeResolverBuilder;
import com.fasterxml.jackson.databind.type.*;
import com.fasterxml.jackson.databind.util.*;

/**
 * Abstract factory base class that can provide deserializers for standard
 * JDK classes, including collection classes and simple heuristics for
 * "upcasting" common collection interface types
 * (such as {@link java.util.Collection}).
 *<p>
 * Since all simple deserializers are eagerly instantiated, and there is
 * no additional introspection or customizability of these types,
 * this factory is stateless.
 */
@SuppressWarnings("serial")
public abstract class BasicDeserializerFactory
    extends DeserializerFactory
    implements java.io.Serializable
{
    private final static Class<?> CLASS_OBJECT = Object.class;
    private final static Class<?> CLASS_STRING = String.class;
    private final static Class<?> CLASS_CHAR_BUFFER = CharSequence.class;
    private final static Class<?> CLASS_ITERABLE = Iterable.class;
    private final static Class<?> CLASS_MAP_ENTRY = Map.Entry.class;

    /**
     * We need a placeholder for creator properties that don't have name
     * but are marked with `@JsonWrapped` annotation.
     */
    protected final static PropertyName UNWRAPPED_CREATOR_PARAM_NAME = new PropertyName("@JsonUnwrapped");
    
    /* We do some defaulting for abstract Map classes and
     * interfaces, to avoid having to use exact types or annotations in
     * cases where the most common concrete Maps will do.
     */
    @SuppressWarnings("rawtypes")
    final static HashMap<String, Class<? extends Map>> _mapFallbacks =
        new HashMap<String, Class<? extends Map>>();
    static {
        _mapFallbacks.put(Map.class.getName(), LinkedHashMap.class);
        _mapFallbacks.put(ConcurrentMap.class.getName(), ConcurrentHashMap.class);
        _mapFallbacks.put(SortedMap.class.getName(), TreeMap.class);

        _mapFallbacks.put(java.util.NavigableMap.class.getName(), TreeMap.class);
        _mapFallbacks.put(java.util.concurrent.ConcurrentNavigableMap.class.getName(),
                java.util.concurrent.ConcurrentSkipListMap.class);
    }

    /* We do some defaulting for abstract Collection classes and
     * interfaces, to avoid having to use exact types or annotations in
     * cases where the most common concrete Collection will do.
     */
    @SuppressWarnings("rawtypes")
    final static HashMap<String, Class<? extends Collection>> _collectionFallbacks =
        new HashMap<String, Class<? extends Collection>>();
    static {
        _collectionFallbacks.put(Collection.class.getName(), ArrayList.class);
        _collectionFallbacks.put(List.class.getName(), ArrayList.class);
        _collectionFallbacks.put(Set.class.getName(), HashSet.class);
        _collectionFallbacks.put(SortedSet.class.getName(), TreeSet.class);
        _collectionFallbacks.put(Queue.class.getName(), LinkedList.class);

        // then JDK 1.6 types:
        /* 17-May-2013, tatu: [databind#216] Should be fine to use straight Class references EXCEPT
         *   that some god-forsaken platforms (... looking at you, Android) do not
         *   include these. So, use "soft" references...
         */
        _collectionFallbacks.put("java.util.Deque", LinkedList.class);
        _collectionFallbacks.put("java.util.NavigableSet", TreeSet.class);
    }

    /*
    /**********************************************************
    /* Config
    /**********************************************************
     */
    
    /**
     * Configuration settings for this factory; immutable instance (just like this
     * factory), new version created via copy-constructor (fluent-style)
     */
    protected final DeserializerFactoryConfig _factoryConfig;

    /*
    /**********************************************************
    /* Life cycle
    /**********************************************************
     */

    protected BasicDeserializerFactory(DeserializerFactoryConfig config) {
        _factoryConfig = config;
    }
    
    /**
     * Method for getting current {@link DeserializerFactoryConfig}.
      *<p>
     * Note that since instances are immutable, you can NOT change settings
     * by accessing an instance and calling methods: this will simply create
     * new instance of config object.
     */
    public DeserializerFactoryConfig getFactoryConfig() {
        return _factoryConfig;
    }

    protected abstract DeserializerFactory withConfig(DeserializerFactoryConfig config);
    
    /*
    /********************************************************
    /* Configuration handling: fluent factories
    /********************************************************
     */

    /**
     * Convenience method for creating a new factory instance with additional deserializer
     * provider.
     */
    @Override
    public final DeserializerFactory withAdditionalDeserializers(Deserializers additional) {
        return withConfig(_factoryConfig.withAdditionalDeserializers(additional));
    }

    /**
     * Convenience method for creating a new factory instance with additional
     * {@link KeyDeserializers}.
     */
    @Override
    public final DeserializerFactory withAdditionalKeyDeserializers(KeyDeserializers additional) {
        return withConfig(_factoryConfig.withAdditionalKeyDeserializers(additional));
    }
    
    /**
     * Convenience method for creating a new factory instance with additional
     * {@link BeanDeserializerModifier}.
     */
    @Override
    public final DeserializerFactory withDeserializerModifier(BeanDeserializerModifier modifier) {
        return withConfig(_factoryConfig.withDeserializerModifier(modifier));
    }

    /**
     * Convenience method for creating a new factory instance with additional
     * {@link AbstractTypeResolver}.
     */
    @Override
    public final DeserializerFactory withAbstractTypeResolver(AbstractTypeResolver resolver) {
        return withConfig(_factoryConfig.withAbstractTypeResolver(resolver));
    }

    /**
     * Convenience method for creating a new factory instance with additional
     * {@link ValueInstantiators}.
     */
    @Override
    public final DeserializerFactory withValueInstantiators(ValueInstantiators instantiators) {
        return withConfig(_factoryConfig.withValueInstantiators(instantiators));
    }

    /*
    /**********************************************************
    /* DeserializerFactory impl (partial): type mappings
    /**********************************************************
     */

    @Override
    public JavaType mapAbstractType(DeserializationConfig config, JavaType type) throws JsonMappingException
    {
        // first, general mappings
        while (true) {
            JavaType next = _mapAbstractType2(config, type);
            if (next == null) {
                return type;
            }
            // Should not have to worry about cycles; but better verify since they will invariably occur... :-)
            // (also: guard against invalid resolution to a non-related type)
            Class<?> prevCls = type.getRawClass();
            Class<?> nextCls = next.getRawClass();
            if ((prevCls == nextCls) || !prevCls.isAssignableFrom(nextCls)) {
                throw new IllegalArgumentException("Invalid abstract type resolution from "+type+" to "+next+": latter is not a subtype of former");
            }
            type = next;
        }
    }

    /**
     * Method that will find abstract type mapping for specified type, doing a single
     * lookup through registered abstract type resolvers; will not do recursive lookups.
     */
    private JavaType _mapAbstractType2(DeserializationConfig config, JavaType type)
        throws JsonMappingException
    {
        Class<?> currClass = type.getRawClass();
        if (_factoryConfig.hasAbstractTypeResolvers()) {
            for (AbstractTypeResolver resolver : _factoryConfig.abstractTypeResolvers()) {
                JavaType concrete = resolver.findTypeMapping(config, type);
                if (concrete != null && concrete.getRawClass() != currClass) {
                    return concrete;
                }
            }
        }
        return null;
    }
    
    /*
    /**********************************************************
    /* JsonDeserializerFactory impl (partial): ValueInstantiators
    /**********************************************************
     */

    /**
     * Value instantiator is created both based on creator annotations,
     * and on optional externally provided instantiators (registered through
     * module interface).
     */
    @Override
    public ValueInstantiator findValueInstantiator(DeserializationContext ctxt,
            BeanDescription beanDesc)
        throws JsonMappingException
    {
        final DeserializationConfig config = ctxt.getConfig();

        ValueInstantiator instantiator = null;
        // [JACKSON-633] Check @JsonValueInstantiator before anything else
        AnnotatedClass ac = beanDesc.getClassInfo();
        Object instDef = ctxt.getAnnotationIntrospector().findValueInstantiator(ac);
        if (instDef != null) {
            instantiator = _valueInstantiatorInstance(config, ac, instDef);
        }
        if (instantiator == null) {
            /* Second: see if some of standard Jackson/JDK types might provide value
             * instantiators.
             */
            instantiator = _findStdValueInstantiator(config, beanDesc);
            if (instantiator == null) {
                instantiator = _constructDefaultValueInstantiator(ctxt, beanDesc);
            }
        }
        
        // finally: anyone want to modify ValueInstantiator?
        if (_factoryConfig.hasValueInstantiators()) {
            for (ValueInstantiators insts : _factoryConfig.valueInstantiators()) {
                instantiator = insts.findValueInstantiator(config, beanDesc, instantiator);
                // let's do sanity check; easier to spot buggy handlers
                if (instantiator == null) {
		    ctxt.reportMappingException(
						"Broken registered ValueInstantiators (of type %s): returned null ValueInstantiator",
						insts.getClass().getName());
                }
            }
        }

        // Sanity check: does the chosen instantatior have incomplete creators?
        if (instantiator.getIncompleteParameter() != null) {
            final AnnotatedParameter nonAnnotatedParam = instantiator.getIncompleteParameter();
            final AnnotatedWithParams ctor = nonAnnotatedParam.getOwner();
            throw new IllegalArgumentException("Argument #"+nonAnnotatedParam.getIndex()+" of constructor "+ctor+" has no property name annotation; must have name when multiple-parameter constructor annotated as Creator");
        }

        return instantiator;
    }

    private ValueInstantiator _findStdValueInstantiator(DeserializationConfig config,
            BeanDescription beanDesc)
        throws JsonMappingException
    {
        if (beanDesc.getBeanClass() == JsonLocation.class) {
            return new JsonLocationInstantiator();
        }
        return null;
    }

    /**
     * Method that will construct standard default {@link ValueInstantiator}
     * using annotations (like @JsonCreator) and visibility rules
     */
    protected ValueInstantiator _constructDefaultValueInstantiator(DeserializationContext ctxt,
            BeanDescription beanDesc)
        throws JsonMappingException
    {
        CreatorCollector creators =  new CreatorCollector(beanDesc, ctxt.getConfig());
        AnnotationIntrospector intr = ctxt.getAnnotationIntrospector();
        
        // need to construct suitable visibility checker:
        final DeserializationConfig config = ctxt.getConfig();
        VisibilityChecker<?> vchecker = config.getDefaultVisibilityChecker();
        vchecker = intr.findAutoDetectVisibility(beanDesc.getClassInfo(), vchecker);

        /* 24-Sep-2014, tatu: Tricky part first; need to merge resolved property information
         *  (which has creator parameters sprinkled around) with actual creator
         *  declarations (which are needed to access creator annotation, amongst other things).
         *  Easiest to combine that info first, then pass it to remaining processing.
         */
        /* 15-Mar-2015, tatu: Alas, this won't help with constructors that only have implicit
         *   names. Those will need to be resolved later on.
         */
        Map<AnnotatedWithParams,BeanPropertyDefinition[]> creatorDefs = _findCreatorsFromProperties(ctxt,
                beanDesc);

        /* Important: first add factory methods; then constructors, so
         * latter can override former!
         */
        _addDeserializerFactoryMethods(ctxt, beanDesc, vchecker, intr, creators, creatorDefs);
        // constructors only usable on concrete types:
        if (beanDesc.getType().isConcrete()) {
            _addDeserializerConstructors(ctxt, beanDesc, vchecker, intr, creators, creatorDefs);
        }
        return creators.constructValueInstantiator(config);
    }

    protected Map<AnnotatedWithParams,BeanPropertyDefinition[]> _findCreatorsFromProperties(DeserializationContext ctxt,
            BeanDescription beanDesc) throws JsonMappingException
    {
        Map<AnnotatedWithParams,BeanPropertyDefinition[]> result = Collections.emptyMap();
        for (BeanPropertyDefinition propDef : beanDesc.findProperties()) {
            Iterator<AnnotatedParameter> it = propDef.getConstructorParameters();
            while (it.hasNext()) {
                AnnotatedParameter param = it.next();
                AnnotatedWithParams owner = param.getOwner();
                BeanPropertyDefinition[] defs = result.get(owner);
                final int index = param.getIndex();
                
                if (defs == null) {
                    if (result.isEmpty()) { // since emptyMap is immutable need to create a 'real' one
                        result = new LinkedHashMap<AnnotatedWithParams,BeanPropertyDefinition[]>();
                    }
                    defs = new BeanPropertyDefinition[owner.getParameterCount()];
                    result.put(owner, defs);
                } else {
                    if (defs[index] != null) {
                        throw new IllegalStateException("Conflict: parameter #"+index+" of "+owner
                                +" bound to more than one property; "+defs[index]+" vs "+propDef);
                    }
                }
                defs[index] = propDef;
            }
        }
        return result;
    }
    
    public ValueInstantiator _valueInstantiatorInstance(DeserializationConfig config,
            Annotated annotated, Object instDef)
        throws JsonMappingException
    {
        if (instDef == null) {
            return null;
        }

        ValueInstantiator inst;
        
        if (instDef instanceof ValueInstantiator) {
            return (ValueInstantiator) instDef;
        }
        if (!(instDef instanceof Class)) {
            throw new IllegalStateException("AnnotationIntrospector returned key deserializer definition of type "
                    +instDef.getClass().getName()
                    +"; expected type KeyDeserializer or Class<KeyDeserializer> instead");
        }
        Class<?> instClass = (Class<?>)instDef;
        if (ClassUtil.isBogusClass(instClass)) {
            return null;
        }
        if (!ValueInstantiator.class.isAssignableFrom(instClass)) {
            throw new IllegalStateException("AnnotationIntrospector returned Class "+instClass.getName()
                    +"; expected Class<ValueInstantiator>");
        }
        HandlerInstantiator hi = config.getHandlerInstantiator();
        if (hi != null) {
            inst = hi.valueInstantiatorInstance(config, annotated, instClass);
            if (inst != null) {
                return inst;
            }
        }
        return (ValueInstantiator) ClassUtil.createInstance(instClass,
                config.canOverrideAccessModifiers());
    }

    protected void _addDeserializerConstructors
        (DeserializationContext ctxt, BeanDescription beanDesc, VisibilityChecker<?> vchecker,
         AnnotationIntrospector intr, CreatorCollector creators,
         Map<AnnotatedWithParams,BeanPropertyDefinition[]> creatorParams)
        throws JsonMappingException
    {
        final boolean isNonStatic = ClassUtil.isNonStaticInnerClass(beanDesc.getBeanClass());

        // First things first: the "default constructor" (zero-arg
        // constructor; whether implicit or explicit) is NOT included
        // in list of constructors, so needs to be handled separately.
        AnnotatedConstructor defaultCtor = beanDesc.findDefaultConstructor();
        if (defaultCtor != null) {
            if (!creators.hasDefaultCreator() || intr.hasCreatorAnnotation(defaultCtor)) {
                creators.setDefaultCreator(defaultCtor);
            }
        }

        // may need to keep track for [#725]
        List<AnnotatedConstructor> implicitCtors = null;
        for (AnnotatedConstructor ctor : beanDesc.getConstructors()) {
            final boolean isCreator = intr.hasCreatorAnnotation(ctor);
            BeanPropertyDefinition[] propDefs = creatorParams.get(ctor);
            int argCount = ctor.getParameterCount();

            // 24-Jan-2017, tatu: Handling of constructors for non-static inner classes
            //   cause nothing but grief (see [databind#1503] for example)... ugh.
            /*
            if (isNonStatic) {
                --argCount;
            }
            */

            // some single-arg factory methods (String, number) are auto-detected
            if ((argCount == 1) && !isNonStatic) {
                BeanPropertyDefinition argDef = (propDefs == null) ? null : propDefs[0];
                boolean useProps = _checkIfCreatorPropertyBased(intr, ctor, argDef);

                if (useProps) {
                    SettableBeanProperty[] properties = new SettableBeanProperty[1];
                    PropertyName name = (argDef == null) ? null : argDef.getFullName();
                    AnnotatedParameter arg = ctor.getParameter(0);
                    properties[0] = constructCreatorProperty(ctxt, beanDesc, name, 0, arg,
                            intr.findInjectableValueId(arg));
                    creators.addPropertyCreator(ctor, isCreator, properties);
                } else {
                    /*boolean added = */ _handleSingleArgumentConstructor(ctxt, beanDesc, vchecker, intr, creators,
                            ctor, isCreator,
                            vchecker.isCreatorVisible(ctor));
                    // one more thing: sever link to creator property, to avoid possible later
                    // problems with "unresolved" constructor property
                    if (argDef != null) {
                        ((POJOPropertyBuilder) argDef).removeConstructors();
                    }
                }
                // regardless, fully handled
                continue;
            }

            // 2 or more args; all params must have names or be injectable
            // 14-Mar-2015, tatu (2.6): Or, as per [#725], implicit names will also
            //   do, with some constraints. But that will require bit post processing...

            AnnotatedParameter nonAnnotatedParam = null;
            SettableBeanProperty[] properties = new SettableBeanProperty[argCount];
            int explicitNameCount = 0;
            int implicitWithCreatorCount = 0;
            int injectCount = 0;

            for (int i = 0; i < argCount; ++i) {
                final AnnotatedParameter param = ctor.getParameter(i);
                BeanPropertyDefinition propDef = (propDefs == null) ? null : propDefs[i];
                Object injectId = intr.findInjectableValueId(param);
                final PropertyName name = (propDef == null) ? null : propDef.getFullName();

                if (propDef != null && propDef.isExplicitlyNamed()) {
                    ++explicitNameCount;
                    properties[i] = constructCreatorProperty(ctxt, beanDesc, name, i, param, injectId);
                    continue;
                }
                if (injectId != null) {
                    ++injectCount;
                    properties[i] = constructCreatorProperty(ctxt, beanDesc, name, i, param, injectId);
                    continue;
                }
                NameTransformer unwrapper = intr.findUnwrappingNameTransformer(param);
                if (unwrapper != null) {
                    properties[i] = constructCreatorProperty(ctxt, beanDesc, UNWRAPPED_CREATOR_PARAM_NAME, i, param, null);
                    ++explicitNameCount;
                    continue;
                }
                // One more thing: implicit names are ok iff ctor has creator annotation
                if (isCreator && (name != null && !name.isEmpty())) {
                    ++implicitWithCreatorCount;
                    properties[i] = constructCreatorProperty(ctxt, beanDesc, name, i, param, injectId);
                    continue;
                }
                if (nonAnnotatedParam == null) {
                    nonAnnotatedParam = param;
                }
            }

            final int namedCount = explicitNameCount + implicitWithCreatorCount;
            // Ok: if named or injectable, we have more work to do
            if (isCreator || (explicitNameCount > 0) || (injectCount > 0)) {
                // simple case; everything covered:
                if ((namedCount + injectCount) == argCount) {
                    creators.addPropertyCreator(ctor, isCreator, properties);
                    continue;
                }
                if ((explicitNameCount == 0) && ((injectCount + 1) == argCount)) {
                    // Secondary: all but one injectable, one un-annotated (un-named)
                    creators.addDelegatingCreator(ctor, isCreator, properties);
                    continue;
                }
                // otherwise, epic fail?
                // 16-Mar-2015, tatu: due to [#725], need to be more permissive. For now let's
                //    only report problem if there's no implicit name
                PropertyName impl = _findImplicitParamName(nonAnnotatedParam, intr);
                if (impl == null || impl.isEmpty()) {
                    // Let's consider non-static inner class as a special case...
                    int ix = nonAnnotatedParam.getIndex();
                    if ((ix == 0) && ClassUtil.isNonStaticInnerClass(ctor.getDeclaringClass())) {
                        throw new IllegalArgumentException("Non-static inner classes like "
                                +ctor.getDeclaringClass().getName()+" can not use @JsonCreator for constructors");
                    }
                    throw new IllegalArgumentException("Argument #"+ix
                            +" of constructor "+ctor+" has no property name annotation; must have name when multiple-parameter constructor annotated as Creator");
                }
            }
            // [#725]: as a fallback, all-implicit names may work as well
            if (!creators.hasDefaultCreator()) {
                if (implicitCtors == null) {
                    implicitCtors = new LinkedList<AnnotatedConstructor>();
                }
                implicitCtors.add(ctor);
            }
        }
        // last option, as per [#725]: consider implicit-names-only, visible constructor,
        // if just one found
        if ((implicitCtors != null) && !creators.hasDelegatingCreator()
                && !creators.hasPropertyBasedCreator()) {
            _checkImplicitlyNamedConstructors(ctxt, beanDesc, vchecker, intr,
                    creators, implicitCtors);
        }
    }

    protected void _checkImplicitlyNamedConstructors(DeserializationContext ctxt,
            BeanDescription beanDesc, VisibilityChecker<?> vchecker,
            AnnotationIntrospector intr, CreatorCollector creators,
            List<AnnotatedConstructor> implicitCtors) throws JsonMappingException
    {
        AnnotatedConstructor found = null;
        SettableBeanProperty[] foundProps = null;

        // Further checks: (a) must have names for all parameters, (b) only one visible
        // Also, since earlier matching of properties and creators relied on existence of
        // `@JsonCreator` (or equivalent) annotation, we need to do bit more re-inspection...

        main_loop:
        for (AnnotatedConstructor ctor : implicitCtors) {
            if (!vchecker.isCreatorVisible(ctor)) {
                continue;
            }
            // as per earlier notes, only end up here if no properties associated with creator
            final int argCount = ctor.getParameterCount();
            SettableBeanProperty[] properties = new SettableBeanProperty[argCount];
            for (int i = 0; i < argCount; ++i) {
                final AnnotatedParameter param = ctor.getParameter(i);
                final PropertyName name = _findParamName(param, intr);

                // must have name (implicit fine)
                if (name == null || name.isEmpty()) {
                    continue main_loop;
                }
                properties[i] = constructCreatorProperty(ctxt, beanDesc, name, param.getIndex(),
                        param, /*injectId*/ null);
            }
            if (found != null) { // only one allowed
                found = null;
                break;
            }
            found = ctor;
            foundProps = properties;
        }
        // found one and only one visible? Ship it!
        if (found != null) {
            creators.addPropertyCreator(found, /*isCreator*/ false, foundProps);
            BasicBeanDescription bbd = (BasicBeanDescription) beanDesc;
            // Also: add properties, to keep error messages complete wrt known properties...
            for (SettableBeanProperty prop : foundProps) {
                PropertyName pn = prop.getFullName();
                if (!bbd.hasProperty(pn)) {
                    BeanPropertyDefinition newDef = SimpleBeanPropertyDefinition.construct(
                            ctxt.getConfig(), prop.getMember(), pn);
                    bbd.addProperty(newDef);
                }
            }
        }
    }

    protected boolean _checkIfCreatorPropertyBased(AnnotationIntrospector intr,
            AnnotatedWithParams creator, BeanPropertyDefinition propDef)
    {
        JsonCreator.Mode mode = intr.findCreatorBinding(creator);

        if (mode == JsonCreator.Mode.PROPERTIES) {
            return true;
        }
        if (mode == JsonCreator.Mode.DELEGATING) {
            return false;
        }
        // If explicit name, or inject id, property-based
        if (((propDef != null) && propDef.isExplicitlyNamed())
                || (intr.findInjectableValueId(creator.getParameter(0)) != null)) {
            return true;
        }
        if (propDef != null) {
            // One more thing: if implicit name matches property with a getter
            // or field, we'll consider it property-based as well
            String implName = propDef.getName();
            if (implName != null && !implName.isEmpty()) {
                if (propDef.couldSerialize()) {
                    return true;
                }
            }
        }
        // in absence of everything else, default to delegating
        return false;
    }
    
    protected boolean _handleSingleArgumentConstructor(DeserializationContext ctxt,
            BeanDescription beanDesc, VisibilityChecker<?> vchecker,
            AnnotationIntrospector intr, CreatorCollector creators,
            AnnotatedConstructor ctor, boolean isCreator, boolean isVisible)
        throws JsonMappingException
    {
        // otherwise either 'simple' number, String, or general delegate:
        Class<?> type = ctor.getRawParameterType(0);
        if (type == String.class || type == CharSequence.class) {
            if (isCreator || isVisible) {
                creators.addStringCreator(ctor, isCreator);
            }
            return true;
        }
        if (type == int.class || type == Integer.class) {
            if (isCreator || isVisible) {
                creators.addIntCreator(ctor, isCreator);
            }
            return true;
        }
        if (type == long.class || type == Long.class) {
            if (isCreator || isVisible) {
                creators.addLongCreator(ctor, isCreator);
            }
            return true;
        }
        if (type == double.class || type == Double.class) {
            if (isCreator || isVisible) {
                creators.addDoubleCreator(ctor, isCreator);
            }
            return true;
        }
        if (type == boolean.class || type == Boolean.class) {
            if (isCreator || isVisible) {
                creators.addBooleanCreator(ctor, isCreator);
            }
            return true;
        }
        // Delegating Creator ok iff it has @JsonCreator (etc)
        if (isCreator) {
            creators.addDelegatingCreator(ctor, isCreator, null);
            return true;
        }
        return false;
    }

    protected void _addDeserializerFactoryMethods
        (DeserializationContext ctxt, BeanDescription beanDesc, VisibilityChecker<?> vchecker,
         AnnotationIntrospector intr, CreatorCollector creators,
         Map<AnnotatedWithParams,BeanPropertyDefinition[]> creatorParams)
        throws JsonMappingException
    {
        final DeserializationConfig config = ctxt.getConfig();
        for (AnnotatedMethod factory : beanDesc.getFactoryMethods()) {
            final boolean isCreator = intr.hasCreatorAnnotation(factory);
            final int argCount = factory.getParameterCount();
            // zero-arg methods must be annotated; if so, are "default creators" [JACKSON-850]
            if (argCount == 0) {
                if (isCreator) {
                    creators.setDefaultCreator(factory);
                }
                continue;
            }

            final BeanPropertyDefinition[] propDefs = creatorParams.get(factory);
            // some single-arg factory methods (String, number) are auto-detected
            if (argCount == 1) {
                BeanPropertyDefinition argDef = (propDefs == null) ? null : propDefs[0];
                boolean useProps = _checkIfCreatorPropertyBased(intr, factory, argDef);
                if (!useProps) { // not property based but delegating
                    /*boolean added=*/ _handleSingleArgumentFactory(config, beanDesc, vchecker, intr, creators,
                            factory, isCreator);
                    // 23-Sep-2016, tatu: [databind#1383]: Need to also sever link to avoid possible
                    //    later problems with "unresolved" constructor property
                    if (argDef != null) {
                        ((POJOPropertyBuilder) argDef).removeConstructors();
                    }
                    continue;
                }
                // fall through if there's name
            } else {
                // more than 2 args, must have @JsonCreator
                if (!isCreator) {
                    continue;
                }
            }
            // 1 or more args; all params must have name annotations
            AnnotatedParameter nonAnnotatedParam = null;            
            SettableBeanProperty[] properties = new SettableBeanProperty[argCount];
            int implicitNameCount = 0;
            int explicitNameCount = 0;
            int injectCount = 0;
            
            for (int i = 0; i < argCount; ++i) {
                final AnnotatedParameter param = factory.getParameter(i);
                BeanPropertyDefinition propDef = (propDefs == null) ? null : propDefs[i];
                Object injectId = intr.findInjectableValueId(param);
                final PropertyName name = (propDef == null) ? null : propDef.getFullName();

                if (propDef != null && propDef.isExplicitlyNamed()) {
                    ++explicitNameCount;
                    properties[i] = constructCreatorProperty(ctxt, beanDesc, name, i, param, injectId);
                    continue;
                }
                if (injectId != null) {
                    ++injectCount;
                    properties[i] = constructCreatorProperty(ctxt, beanDesc, name, i, param, injectId);
                    continue;
                }
                NameTransformer unwrapper = intr.findUnwrappingNameTransformer(param);
                if (unwrapper != null) {
                    properties[i] = constructCreatorProperty(ctxt, beanDesc, UNWRAPPED_CREATOR_PARAM_NAME, i, param, null);
                    ++implicitNameCount;
                    continue;
                }
                // One more thing: implicit names are ok iff ctor has creator annotation
                if (isCreator) {
                    if (name != null && !name.isEmpty()) {
                        ++implicitNameCount;
                        properties[i] = constructCreatorProperty(ctxt, beanDesc, name, i, param, injectId);
                        continue;
                    }
                }
                /* 25-Sep-2014, tatu: Actually, we may end up "losing" naming due to higher-priority constructor
                 *  (see TestCreators#testConstructorCreator() test). And just to avoid running into that problem,
                 *  let's add one more work around
                 */
                /*
                PropertyName name2 = _findExplicitParamName(param, intr);
                if (name2 != null && !name2.isEmpty()) {
                    // Hmmh. Ok, fine. So what are we to do with it... ?
                    // For now... skip. May need to revisit this, should this become problematic
                    continue main_loop;
                }
                */
                if (nonAnnotatedParam == null) {
                    nonAnnotatedParam = param;
                }
            }
            final int namedCount = explicitNameCount + implicitNameCount;
            
            // Ok: if named or injectable, we have more work to do
            if (isCreator || explicitNameCount > 0 || injectCount > 0) {
                // simple case; everything covered:
                if ((namedCount + injectCount) == argCount) {
                    creators.addPropertyCreator(factory, isCreator, properties);
                } else if ((explicitNameCount == 0) && ((injectCount + 1) == argCount)) {
                    // [712] secondary: all but one injectable, one un-annotated (un-named)
                    creators.addDelegatingCreator(factory, isCreator, properties);
                } else { // otherwise, epic fail
                    throw new IllegalArgumentException("Argument #"+nonAnnotatedParam.getIndex()
                            +" of factory method "+factory+" has no property name annotation; must have name when multiple-parameter constructor annotated as Creator");
                }
            }
        }
    }

    protected boolean _handleSingleArgumentFactory(DeserializationConfig config,
            BeanDescription beanDesc, VisibilityChecker<?> vchecker,
            AnnotationIntrospector intr, CreatorCollector creators,
            AnnotatedMethod factory, boolean isCreator)
        throws JsonMappingException
    {
        Class<?> type = factory.getRawParameterType(0);
        
        if (type == String.class || type == CharSequence.class) {
            if (isCreator || vchecker.isCreatorVisible(factory)) {
                creators.addStringCreator(factory, isCreator);
            }
            return true;
        }
        if (type == int.class || type == Integer.class) {
            if (isCreator || vchecker.isCreatorVisible(factory)) {
                creators.addIntCreator(factory, isCreator);
            }
            return true;
        }
        if (type == long.class || type == Long.class) {
            if (isCreator || vchecker.isCreatorVisible(factory)) {
                creators.addLongCreator(factory, isCreator);
            }
            return true;
        }
        if (type == double.class || type == Double.class) {
            if (isCreator || vchecker.isCreatorVisible(factory)) {
                creators.addDoubleCreator(factory, isCreator);
            }
            return true;
        }
        if (type == boolean.class || type == Boolean.class) {
            if (isCreator || vchecker.isCreatorVisible(factory)) {
                creators.addBooleanCreator(factory, isCreator);
            }
            return true;
        }
        if (isCreator) {
            creators.addDelegatingCreator(factory, isCreator, null);
            return true;
        }
        return false;
    }

    /**
     * Method that will construct a property object that represents
     * a logical property passed via Creator (constructor or static
     * factory method)
     */
    protected SettableBeanProperty constructCreatorProperty(DeserializationContext ctxt,
            BeanDescription beanDesc, PropertyName name, int index,
            AnnotatedParameter param,
            Object injectableValueId)
        throws JsonMappingException
    {
        final DeserializationConfig config = ctxt.getConfig();
        final AnnotationIntrospector intr = ctxt.getAnnotationIntrospector();
        PropertyMetadata metadata;
        {
            if (intr == null) {
                metadata = PropertyMetadata.STD_REQUIRED_OR_OPTIONAL;
            } else {
                Boolean b = intr.hasRequiredMarker(param);
                boolean req = (b != null && b.booleanValue());
                String desc = intr.findPropertyDescription(param);
                Integer idx = intr.findPropertyIndex(param);
                String def = intr.findPropertyDefaultValue(param);
                metadata = PropertyMetadata.construct(req, desc, idx, def);
            }
        }
<<<<<<< HEAD
        JavaType type = resolveMemberAndTypeAnnotations(ctxt, param, param.getType());
        BeanProperty.Std property = new BeanProperty.Std(name, type,
=======
        // 15-Oct-2015, tatu: Not 100% if context needed; removing it does not make any
        //    existing unit tests fail. Still seems like the right thing to do.
        java.lang.reflect.Type paramType = param.getParameterType();
        JavaType t0 = beanDesc.resolveType(paramType);
if (t0 == null) {
System.err.println("type of: "+param.getClass());    
//    throw new Error("FOOBAR: param #"+index+" type? "+paramType);
}
        BeanProperty.Std property = new BeanProperty.Std(name, t0,
>>>>>>> 58a7f7bb
                intr.findWrapperName(param),
                beanDesc.getClassAnnotations(), param, metadata);
        // Type deserializer: either comes from property (and already resolved)
        TypeDeserializer typeDeser = (TypeDeserializer) type.getTypeHandler();
        // or if not, based on type being referenced:
        if (typeDeser == null) {
            typeDeser = findTypeDeserializer(config, type);
        }
        // Note: contextualization of typeDeser _should_ occur in constructor of CreatorProperty
        // so it is not called directly here
        SettableBeanProperty prop = new CreatorProperty(name, type, property.getWrapperName(),
                typeDeser, beanDesc.getClassAnnotations(), param, index, injectableValueId,
                metadata);
        JsonDeserializer<?> deser = findDeserializerFromAnnotation(ctxt, param);
        if (deser == null) {
            deser = type.getValueHandler();
        }
        if (deser != null) {
            // As per [databind#462] need to ensure we contextualize deserializer before passing it on
            deser = ctxt.handlePrimaryContextualization(deser, prop, type);
            prop = prop.withValueDeserializer(deser);
        }
        return prop;
    }

    protected PropertyName _findParamName(AnnotatedParameter param, AnnotationIntrospector intr)
    {
        if (param != null && intr != null) {
            PropertyName name = intr.findNameForDeserialization(param);
            if (name != null) {
                return name;
            }
            // 14-Apr-2014, tatu: Need to also consider possible implicit name
            //  (for JDK8, or via paranamer)

            String str = intr.findImplicitPropertyName(param);
            if (str != null && !str.isEmpty()) {
                return PropertyName.construct(str);
            }
        }
        return null;
    }

    protected PropertyName _findImplicitParamName(AnnotatedParameter param, AnnotationIntrospector intr)
    {
        String str = intr.findImplicitPropertyName(param);
        if (str != null && !str.isEmpty()) {
            return PropertyName.construct(str);
        }
        return null;
    }

    @Deprecated // in 2.6, remove from 2.7
    protected PropertyName _findExplicitParamName(AnnotatedParameter param, AnnotationIntrospector intr)
    {
        if (param != null && intr != null) {
            return intr.findNameForDeserialization(param);
        }
        return null;
    }

    @Deprecated // in 2.6, remove from 2.7
    protected boolean _hasExplicitParamName(AnnotatedParameter param, AnnotationIntrospector intr)
    {
        if (param != null && intr != null) {
            PropertyName n = intr.findNameForDeserialization(param);
            return (n != null) && n.hasSimpleName();
        }
        return false;
    }

    /*
    /**********************************************************
    /* JsonDeserializerFactory impl: array deserializers
    /**********************************************************
     */
        
    @Override
    public JsonDeserializer<?> createArrayDeserializer(DeserializationContext ctxt,
            ArrayType type, final BeanDescription beanDesc)
        throws JsonMappingException
    {
        final DeserializationConfig config = ctxt.getConfig();
        JavaType elemType = type.getContentType();
        
        // Very first thing: is deserializer hard-coded for elements?
        JsonDeserializer<Object> contentDeser = elemType.getValueHandler();
        // Then optional type info: if type has been resolved, we may already know type deserializer:
        TypeDeserializer elemTypeDeser = elemType.getTypeHandler();
        // but if not, may still be possible to find:
        if (elemTypeDeser == null) {
            elemTypeDeser = findTypeDeserializer(config, elemType);
        }
        // 23-Nov-2010, tatu: Custom array deserializer?
        JsonDeserializer<?>  deser = _findCustomArrayDeserializer(type,
                config, beanDesc, elemTypeDeser, contentDeser);
        if (deser == null) {
            if (contentDeser == null) {
                Class<?> raw = elemType.getRawClass();
                if (elemType.isPrimitive()) {
                    return PrimitiveArrayDeserializers.forType(raw);
                } else if (raw == String.class) {
                    return StringArrayDeserializer.instance;
                }
            }
            deser = new ObjectArrayDeserializer(type, contentDeser, elemTypeDeser);
        }
        // and then new with 2.2: ability to post-process it too (Issue#120)
        if (_factoryConfig.hasDeserializerModifiers()) {
            for (BeanDeserializerModifier mod : _factoryConfig.deserializerModifiers()) {
                deser = mod.modifyArrayDeserializer(config, type, beanDesc, deser);
            }
        }
        return deser;
    }

    /*
    /**********************************************************
    /* JsonDeserializerFactory impl: Collection(-like) deserializers
    /**********************************************************
     */

    @Override
    public JsonDeserializer<?> createCollectionDeserializer(DeserializationContext ctxt,
            CollectionType type, BeanDescription beanDesc)
        throws JsonMappingException
    {
        JavaType contentType = type.getContentType();
        // Very first thing: is deserializer hard-coded for elements?
        JsonDeserializer<Object> contentDeser = contentType.getValueHandler();
        final DeserializationConfig config = ctxt.getConfig();

        // Then optional type info: if type has been resolved, we may already know type deserializer:
        TypeDeserializer contentTypeDeser = contentType.getTypeHandler();
        // but if not, may still be possible to find:
        if (contentTypeDeser == null) {
            contentTypeDeser = findTypeDeserializer(config, contentType);
        }
        // 23-Nov-2010, tatu: Custom deserializer?
        JsonDeserializer<?> deser = _findCustomCollectionDeserializer(type,
                config, beanDesc, contentTypeDeser, contentDeser);
        if (deser == null) {
            Class<?> collectionClass = type.getRawClass();
            if (contentDeser == null) { // not defined by annotation
                // One special type: EnumSet:
                if (EnumSet.class.isAssignableFrom(collectionClass)) {
                    deser = new EnumSetDeserializer(contentType, null);
                }
            }
        }

        /* One twist: if we are being asked to instantiate an interface or
         * abstract Collection, we need to either find something that implements
         * the thing, or give up.
         *
         * Note that we do NOT try to guess based on secondary interfaces
         * here; that would probably not work correctly since casts would
         * fail later on (as the primary type is not the interface we'd
         * be implementing)
         */
        if (deser == null) {
            if (type.isInterface() || type.isAbstract()) {
                CollectionType implType = _mapAbstractCollectionType(type, config);
                if (implType == null) {
                    // [databind#292]: Actually, may be fine, but only if polymorphich deser enabled
                    if (type.getTypeHandler() == null) {
                        throw new IllegalArgumentException("Can not find a deserializer for non-concrete Collection type "+type);
                    }
                    deser = AbstractDeserializer.constructForNonPOJO(beanDesc);
                } else {
                    type = implType;
                    // But if so, also need to re-check creators...
                    beanDesc = config.introspectForCreation(type);
                }
            }
            if (deser == null) {
                ValueInstantiator inst = findValueInstantiator(ctxt, beanDesc);
                if (!inst.canCreateUsingDefault()) {
                    // [databind#161]: No default constructor for ArrayBlockingQueue...
                    if (type.getRawClass() == ArrayBlockingQueue.class) {
                        return new ArrayBlockingQueueDeserializer(type, contentDeser, contentTypeDeser, inst);
                    }
                }
                // Can use more optimal deserializer if content type is String, so:
                if (contentType.getRawClass() == String.class) {
                    // no value type deserializer because Strings are one of natural/native types:
                    deser = new StringCollectionDeserializer(type, contentDeser, inst);
                } else {
                    deser = new CollectionDeserializer(type, contentDeser, contentTypeDeser, inst);
                }
            }
        }
        // allow post-processing it too
        if (_factoryConfig.hasDeserializerModifiers()) {
            for (BeanDeserializerModifier mod : _factoryConfig.deserializerModifiers()) {
                deser = mod.modifyCollectionDeserializer(config, type, beanDesc, deser);
            }
        }
        return deser;
    }

    protected CollectionType _mapAbstractCollectionType(JavaType type, DeserializationConfig config)
    {
        Class<?> collectionClass = type.getRawClass();
        collectionClass = _collectionFallbacks.get(collectionClass.getName());
        if (collectionClass == null) {
            return null;
        }
        return (CollectionType) config.constructSpecializedType(type, collectionClass);
    }
    
    // Copied almost verbatim from "createCollectionDeserializer" -- should try to share more code
    @Override
    public JsonDeserializer<?> createCollectionLikeDeserializer(DeserializationContext ctxt,
            CollectionLikeType type, final BeanDescription beanDesc)
        throws JsonMappingException
    {
        JavaType contentType = type.getContentType();
        // Very first thing: is deserializer hard-coded for elements?
        JsonDeserializer<Object> contentDeser = contentType.getValueHandler();
        final DeserializationConfig config = ctxt.getConfig();

        // Then optional type info (1.5): if type has been resolved, we may already know type deserializer:
        TypeDeserializer contentTypeDeser = contentType.getTypeHandler();
        // but if not, may still be possible to find:
        if (contentTypeDeser == null) {
            contentTypeDeser = findTypeDeserializer(config, contentType);
        }
        JsonDeserializer<?> deser = _findCustomCollectionLikeDeserializer(type, config, beanDesc,
                contentTypeDeser, contentDeser);
        if (deser != null) {
            // and then new with 2.2: ability to post-process it too (Issue#120)
            if (_factoryConfig.hasDeserializerModifiers()) {
                for (BeanDeserializerModifier mod : _factoryConfig.deserializerModifiers()) {
                    deser = mod.modifyCollectionLikeDeserializer(config, type, beanDesc, deser);
                }
            }
        }
        return deser;
    }

    /*
    /**********************************************************
    /* JsonDeserializerFactory impl: Map(-like) deserializers
    /**********************************************************
     */

    @Override
    public JsonDeserializer<?> createMapDeserializer(DeserializationContext ctxt,
            MapType type, BeanDescription beanDesc)
        throws JsonMappingException
    {
        final DeserializationConfig config = ctxt.getConfig();
        JavaType keyType = type.getKeyType();
        JavaType contentType = type.getContentType();
        
        // First: is there annotation-specified deserializer for values?
        @SuppressWarnings("unchecked")
        JsonDeserializer<Object> contentDeser = (JsonDeserializer<Object>) contentType.getValueHandler();

        // Ok: need a key deserializer (null indicates 'default' here)
        KeyDeserializer keyDes = (KeyDeserializer) keyType.getValueHandler();
        // Then optional type info; either attached to type, or resolved separately:
        TypeDeserializer contentTypeDeser = contentType.getTypeHandler();
        // but if not, may still be possible to find:
        if (contentTypeDeser == null) {
            contentTypeDeser = findTypeDeserializer(config, contentType);
        }

        // 23-Nov-2010, tatu: Custom deserializer?
        JsonDeserializer<?> deser = _findCustomMapDeserializer(type, config, beanDesc,
                keyDes, contentTypeDeser, contentDeser);

        if (deser == null) {
            // Value handling is identical for all, but EnumMap requires special handling for keys
            Class<?> mapClass = type.getRawClass();
            if (EnumMap.class.isAssignableFrom(mapClass)) {
                Class<?> kt = keyType.getRawClass();
                if (kt == null || !kt.isEnum()) {
                    throw new IllegalArgumentException("Can not construct EnumMap; generic (key) type not available");
                }
                deser = new EnumMapDeserializer(type, null, contentDeser, contentTypeDeser);
            }

            // Otherwise, generic handler works ok.
    
            /* But there is one more twist: if we are being asked to instantiate
             * an interface or abstract Map, we need to either find something
             * that implements the thing, or give up.
             *
             * Note that we do NOT try to guess based on secondary interfaces
             * here; that would probably not work correctly since casts would
             * fail later on (as the primary type is not the interface we'd
             * be implementing)
             */
            if (deser == null) {
                if (type.isInterface() || type.isAbstract()) {
                    @SuppressWarnings("rawtypes")
                    Class<? extends Map> fallback = _mapFallbacks.get(mapClass.getName());
                    if (fallback != null) {
                        mapClass = fallback;
                        type = (MapType) config.constructSpecializedType(type, mapClass);
                        // But if so, also need to re-check creators...
                        beanDesc = config.introspectForCreation(type);
                    } else {
                        // [databind#292]: Actually, may be fine, but only if polymorphic deser enabled
                        if (type.getTypeHandler() == null) {
                            throw new IllegalArgumentException("Can not find a deserializer for non-concrete Map type "+type);
                        }
                        deser = AbstractDeserializer.constructForNonPOJO(beanDesc);
                    }
                }
                if (deser == null) {
                    ValueInstantiator inst = findValueInstantiator(ctxt, beanDesc);
                    // 01-May-2016, tatu: Which base type to use here gets tricky, since
                    //   most often it ought to be `Map` or `EnumMap`, but due to abstract
                    //   mapping it will more likely be concrete type like `HashMap`.
                    //   So, for time being, just pass `Map.class`
                    MapDeserializer md = new MapDeserializer(type, inst, keyDes, contentDeser, contentTypeDeser);
                    JsonIgnoreProperties.Value ignorals = config.getDefaultPropertyIgnorals(Map.class,
                            beanDesc.getClassInfo());
                    Set<String> ignored = (ignorals == null) ? null
                            : ignorals.findIgnoredForDeserialization();
                    md.setIgnorableProperties(ignored);
                    deser = md;
                }
            }
        }
        if (_factoryConfig.hasDeserializerModifiers()) {
            for (BeanDeserializerModifier mod : _factoryConfig.deserializerModifiers()) {
                deser = mod.modifyMapDeserializer(config, type, beanDesc, deser);
            }
        }
        return deser;
    }

    // Copied almost verbatim from "createMapDeserializer" -- should try to share more code
    @Override
    public JsonDeserializer<?> createMapLikeDeserializer(DeserializationContext ctxt,
            MapLikeType type, final BeanDescription beanDesc)
        throws JsonMappingException
    {
        JavaType keyType = type.getKeyType();
        JavaType contentType = type.getContentType();
        final DeserializationConfig config = ctxt.getConfig();
        
        // First: is there annotation-specified deserializer for values?
        @SuppressWarnings("unchecked")
        JsonDeserializer<Object> contentDeser = (JsonDeserializer<Object>) contentType.getValueHandler();
        
        // Ok: need a key deserializer (null indicates 'default' here)
        KeyDeserializer keyDes = (KeyDeserializer) keyType.getValueHandler();
        /* !!! 24-Jan-2012, tatu: NOTE: impls MUST use resolve() to find key deserializer!
        if (keyDes == null) {
            keyDes = p.findKeyDeserializer(config, keyType, property);
        }
        */
        // Then optional type info (1.5); either attached to type, or resolve separately:
        TypeDeserializer contentTypeDeser = contentType.getTypeHandler();
        // but if not, may still be possible to find:
        if (contentTypeDeser == null) {
            contentTypeDeser = findTypeDeserializer(config, contentType);
        }
        JsonDeserializer<?> deser = _findCustomMapLikeDeserializer(type, config,
                beanDesc, keyDes, contentTypeDeser, contentDeser);
        if (deser != null) {
            // and then new with 2.2: ability to post-process it too (Issue#120)
            if (_factoryConfig.hasDeserializerModifiers()) {
                for (BeanDeserializerModifier mod : _factoryConfig.deserializerModifiers()) {
                    deser = mod.modifyMapLikeDeserializer(config, type, beanDesc, deser);
                }
            }
        }
        return deser;
    }

    /*
    /**********************************************************
    /* JsonDeserializerFactory impl: other types
    /**********************************************************
     */
    
    /**
     * Factory method for constructing serializers of {@link Enum} types.
     */
    @Override
    public JsonDeserializer<?> createEnumDeserializer(DeserializationContext ctxt,
            JavaType type, BeanDescription beanDesc)
        throws JsonMappingException
    {
        final DeserializationConfig config = ctxt.getConfig();
        final Class<?> enumClass = type.getRawClass();
        // 23-Nov-2010, tatu: Custom deserializer?
        JsonDeserializer<?> deser = _findCustomEnumDeserializer(enumClass, config, beanDesc);

        if (deser == null) {
            ValueInstantiator valueInstantiator = _constructDefaultValueInstantiator(ctxt, beanDesc);
            SettableBeanProperty[] creatorProps = (valueInstantiator == null) ? null
                    : valueInstantiator.getFromObjectArguments(ctxt.getConfig());
            // May have @JsonCreator for static factory method:
            for (AnnotatedMethod factory : beanDesc.getFactoryMethods()) {
                if (ctxt.getAnnotationIntrospector().hasCreatorAnnotation(factory)) {
                    if (factory.getParameterCount() == 0) { // [databind#960]
                        deser = EnumDeserializer.deserializerForNoArgsCreator(config, enumClass, factory);
                        break;
                    }
                    Class<?> returnType = factory.getRawReturnType();
                    // usually should be class, but may be just plain Enum<?> (for Enum.valueOf()?)
                    if (returnType.isAssignableFrom(enumClass)) {
                        deser = EnumDeserializer.deserializerForCreator(config, enumClass, factory, valueInstantiator, creatorProps);
                        break;
                    }
                }
            }
           
            // Need to consider @JsonValue if one found
            if (deser == null) {
                deser = new EnumDeserializer(constructEnumResolver(enumClass,
                        config, beanDesc.findJsonValueMethod()));
            }
        }

        // and then post-process it too
        if (_factoryConfig.hasDeserializerModifiers()) {
            for (BeanDeserializerModifier mod : _factoryConfig.deserializerModifiers()) {
                deser = mod.modifyEnumDeserializer(config, type, beanDesc, deser);
            }
        }
        return deser;
    }

    @Override
    public JsonDeserializer<?> createTreeDeserializer(DeserializationConfig config,
            JavaType nodeType, BeanDescription beanDesc)
        throws JsonMappingException
    {
        @SuppressWarnings("unchecked")
        Class<? extends JsonNode> nodeClass = (Class<? extends JsonNode>) nodeType.getRawClass();
        // 23-Nov-2010, tatu: Custom deserializer?
        JsonDeserializer<?> custom = _findCustomTreeNodeDeserializer(nodeClass, config,
                beanDesc);
        if (custom != null) {
            return custom;
        }
        return JsonNodeDeserializer.getDeserializer(nodeClass);
    }

    @Override
    public JsonDeserializer<?> createReferenceDeserializer(DeserializationContext ctxt,
            ReferenceType type, BeanDescription beanDesc)
        throws JsonMappingException
    {
        JavaType contentType = type.getContentType();
        // Very first thing: is deserializer hard-coded for elements?
        JsonDeserializer<Object> contentDeser = contentType.getValueHandler();
        final DeserializationConfig config = ctxt.getConfig();
        // Then optional type info: if type has been resolved, we may already know type deserializer:
        TypeDeserializer contentTypeDeser = contentType.getTypeHandler();
        if (contentTypeDeser == null) { // or if not, may be able to find:
            contentTypeDeser = findTypeDeserializer(config, contentType);
        }
        JsonDeserializer<?> deser = _findCustomReferenceDeserializer(type, config, beanDesc,
                contentTypeDeser, contentDeser);

        if (deser == null) {
            // Just one referential type as of JDK 1.7 / Java 7: AtomicReference (Java 8 adds Optional)
            if (AtomicReference.class.isAssignableFrom(type.getRawClass())) {
                return new AtomicReferenceDeserializer(type, contentTypeDeser, contentDeser);
            }
        }
        if (deser != null) {
            // and then post-process
            if (_factoryConfig.hasDeserializerModifiers()) {
                for (BeanDeserializerModifier mod : _factoryConfig.deserializerModifiers()) {
                    deser = mod.modifyReferenceDeserializer(config, type, beanDesc, deser);
                }
            }
        }
        return deser;
    }

    /*
    /**********************************************************
    /* JsonDeserializerFactory impl (partial): type deserializers
    /**********************************************************
     */

    @Override
    public TypeDeserializer findTypeDeserializer(DeserializationConfig config,
            JavaType baseType)
        throws JsonMappingException
    {
        BeanDescription bean = config.introspectClassAnnotations(baseType.getRawClass());
        AnnotatedClass ac = bean.getClassInfo();
        AnnotationIntrospector ai = config.getAnnotationIntrospector();
        TypeResolverBuilder<?> b = ai.findTypeResolver(config, ac, baseType);

        /* Ok: if there is no explicit type info handler, we may want to
         * use a default. If so, config object knows what to use.
         */
        Collection<NamedType> subtypes = null;
        if (b == null) {
            b = config.getDefaultTyper(baseType);
            if (b == null) {
                return null;
            }
        } else {
            subtypes = config.getSubtypeResolver().collectAndResolveSubtypesByTypeId(config, ac);
        }
        // May need to figure out default implementation, if none found yet
        // (note: check for abstract type is not 100% mandatory, more of an optimization)
        if ((b.getDefaultImpl() == null) && baseType.isAbstract()) {
            JavaType defaultType = mapAbstractType(config, baseType);
            if (defaultType != null && defaultType.getRawClass() != baseType.getRawClass()) {
                b = b.defaultImpl(defaultType.getRawClass());
            }
        }
        return b.buildTypeDeserializer(config, baseType, subtypes);
    }

    /**
     * Overridable method called after checking all other types.
     * 
     * @since 2.2
     */
    protected JsonDeserializer<?> findOptionalStdDeserializer(DeserializationContext ctxt,
            JavaType type, BeanDescription beanDesc)
        throws JsonMappingException
    {
        return OptionalHandlerFactory.instance.findDeserializer(type, ctxt.getConfig(), beanDesc);
    }
    
    /*
    /**********************************************************
    /* JsonDeserializerFactory impl (partial): key deserializers
    /**********************************************************
     */
    
    @Override
    public KeyDeserializer createKeyDeserializer(DeserializationContext ctxt,
            JavaType type)
        throws JsonMappingException
    {
        final DeserializationConfig config = ctxt.getConfig();
        KeyDeserializer deser = null;
        if (_factoryConfig.hasKeyDeserializers()) {
            BeanDescription beanDesc = config.introspectClassAnnotations(type.getRawClass());
            for (KeyDeserializers d  : _factoryConfig.keyDeserializers()) {
                deser = d.findKeyDeserializer(type, config, beanDesc);
                if (deser != null) {
                    break;
                }
            }
        }
        // the only non-standard thing is this:
        if (deser == null) {
            if (type.isEnumType()) {
                deser = _createEnumKeyDeserializer(ctxt, type);
            } else {
                deser = StdKeyDeserializers.findStringBasedKeyDeserializer(config, type);
            }
        }
        // and then post-processing
        if (deser != null) {
            if (_factoryConfig.hasDeserializerModifiers()) {
                for (BeanDeserializerModifier mod : _factoryConfig.deserializerModifiers()) {
                    deser = mod.modifyKeyDeserializer(config, type, deser);
                }
            }
        }
        return deser;
    }

    private KeyDeserializer _createEnumKeyDeserializer(DeserializationContext ctxt,
            JavaType type)
        throws JsonMappingException
    {
        final DeserializationConfig config = ctxt.getConfig();
        Class<?> enumClass = type.getRawClass();

        BeanDescription beanDesc = config.introspect(type);
        // 24-Sep-2015, bim: a key deserializer is the preferred thing.
        KeyDeserializer des = findKeyDeserializerFromAnnotation(ctxt, beanDesc.getClassInfo());
        if (des != null) {
            return des;
        } else {
            // 24-Sep-2015, bim: if no key deser, look for enum deserializer first, then a plain deser.
            JsonDeserializer<?> custom = _findCustomEnumDeserializer(enumClass, config, beanDesc);
            if (custom != null) {
                return StdKeyDeserializers.constructDelegatingKeyDeserializer(config, type, custom);
            }
            JsonDeserializer<?> valueDesForKey = findDeserializerFromAnnotation(ctxt, beanDesc.getClassInfo());
            if (valueDesForKey != null) {
                return StdKeyDeserializers.constructDelegatingKeyDeserializer(config, type, valueDesForKey);
            }
        }
        EnumResolver enumRes = constructEnumResolver(enumClass, config, beanDesc.findJsonValueMethod());
        // May have @JsonCreator for static factory method:
        final AnnotationIntrospector ai = config.getAnnotationIntrospector();
        for (AnnotatedMethod factory : beanDesc.getFactoryMethods()) {
            if (ai.hasCreatorAnnotation(factory)) {
                int argCount = factory.getParameterCount();
                if (argCount == 1) {
                    Class<?> returnType = factory.getRawReturnType();
                    // usually should be class, but may be just plain Enum<?> (for Enum.valueOf()?)
                    if (returnType.isAssignableFrom(enumClass)) {
                        // note: mostly copied from 'EnumDeserializer.deserializerForCreator(...)'
                        if (factory.getRawParameterType(0) != String.class) {
                            throw new IllegalArgumentException("Parameter #0 type for factory method ("+factory+") not suitable, must be java.lang.String");
                        }
                        if (config.canOverrideAccessModifiers()) {
                            ClassUtil.checkAndFixAccess(factory.getMember(),
                                    ctxt.isEnabled(MapperFeature.OVERRIDE_PUBLIC_ACCESS_MODIFIERS));
                        }
                        return StdKeyDeserializers.constructEnumKeyDeserializer(enumRes, factory);
                    }
                }
                throw new IllegalArgumentException("Unsuitable method ("+factory+") decorated with @JsonCreator (for Enum type "
                        +enumClass.getName()+")");
            }
        }
        // Also, need to consider @JsonValue, if one found
        return StdKeyDeserializers.constructEnumKeyDeserializer(enumRes);
    }

    /*
    /**********************************************************
    /* Extended API
    /**********************************************************
     */

    /**
     * Method called to create a type information deserializer for values of
     * given non-container property, if one is needed.
     * If not needed (no polymorphic handling configured for property), should return null.
     *<p>
     * Note that this method is only called for non-container bean properties,
     * and not for values in container types or root values (or container properties)
     *
     * @param baseType Declared base type of the value to deserializer (actual
     *    deserializer type will be this type or its subtype)
     * 
     * @return Type deserializer to use for given base type, if one is needed; null if not.
     */
    public TypeDeserializer findPropertyTypeDeserializer(DeserializationConfig config,
            JavaType baseType, AnnotatedMember annotated)
        throws JsonMappingException
    {
        AnnotationIntrospector ai = config.getAnnotationIntrospector();
        TypeResolverBuilder<?> b = ai.findPropertyTypeResolver(config, annotated, baseType);        
        // Defaulting: if no annotations on member, check value class
        if (b == null) {
            return findTypeDeserializer(config, baseType);
        }
        // but if annotations found, may need to resolve subtypes:
        Collection<NamedType> subtypes = config.getSubtypeResolver().collectAndResolveSubtypesByTypeId(
                config, annotated, baseType);
        return b.buildTypeDeserializer(config, baseType, subtypes);
    }
    
    /**
     * Method called to find and create a type information deserializer for values of
     * given container (list, array, map) property, if one is needed.
     * If not needed (no polymorphic handling configured for property), should return null.
     *<p>
     * Note that this method is only called for container bean properties,
     * and not for values in container types or root values (or non-container properties)
     * 
     * @param containerType Type of property; must be a container type
     * @param propertyEntity Field or method that contains container property
     */    
    public TypeDeserializer findPropertyContentTypeDeserializer(DeserializationConfig config,
            JavaType containerType, AnnotatedMember propertyEntity)
        throws JsonMappingException
    {
        AnnotationIntrospector ai = config.getAnnotationIntrospector();
        TypeResolverBuilder<?> b = ai.findPropertyContentTypeResolver(config, propertyEntity, containerType);        
        JavaType contentType = containerType.getContentType();
        // Defaulting: if no annotations on member, check class
        if (b == null) {
            return findTypeDeserializer(config, contentType);
        }
        // but if annotations found, may need to resolve subtypes:
        Collection<NamedType> subtypes = config.getSubtypeResolver().collectAndResolveSubtypesByTypeId(
                config, propertyEntity, contentType);
        return b.buildTypeDeserializer(config, contentType, subtypes);
    }

    /**
     * Helper method called to find one of default serializers for "well-known"
     * platform types: JDK-provided types, and small number of public Jackson
     * API types.
     * 
     * @since 2.2
     */
    public JsonDeserializer<?> findDefaultDeserializer(DeserializationContext ctxt,
            JavaType type, BeanDescription beanDesc)
        throws JsonMappingException
    {
        Class<?> rawType = type.getRawClass();
        // Object ("untyped"), String equivalents:
        if (rawType == CLASS_OBJECT) {
            // 11-Feb-2015, tatu: As per [databind#700] need to be careful wrt non-default Map, List.
            DeserializationConfig config = ctxt.getConfig();
            JavaType lt, mt;
            
            if (_factoryConfig.hasAbstractTypeResolvers()) {
                lt = _findRemappedType(config, List.class);
                mt = _findRemappedType(config, Map.class);
            } else {
                lt = mt = null;
            }
            return new UntypedObjectDeserializer(lt, mt);
        }
        if (rawType == CLASS_STRING || rawType == CLASS_CHAR_BUFFER) {
            return StringDeserializer.instance;
        }
        if (rawType == CLASS_ITERABLE) {
            // [databind#199]: Can and should 'upgrade' to a Collection type:
            TypeFactory tf = ctxt.getTypeFactory();
            JavaType[] tps = tf.findTypeParameters(type, CLASS_ITERABLE);
            JavaType elemType = (tps == null || tps.length != 1) ? TypeFactory.unknownType() : tps[0];
            CollectionType ct = tf.constructCollectionType(Collection.class, elemType);
            // Should we re-introspect beanDesc? For now let's not...
            return createCollectionDeserializer(ctxt, ct, beanDesc);
        }
        if (rawType == CLASS_MAP_ENTRY) {
            // 28-Apr-2015, tatu: TypeFactory does it all for us already so
            JavaType kt = type.containedType(0);
            if (kt == null) {
                kt = TypeFactory.unknownType();
            }
            JavaType vt = type.containedType(1);
            if (vt == null) {
                vt = TypeFactory.unknownType();
            }
            TypeDeserializer vts = (TypeDeserializer) vt.getTypeHandler();
            if (vts == null) {
                vts = findTypeDeserializer(ctxt.getConfig(), vt);
            }
            JsonDeserializer<Object> valueDeser = vt.getValueHandler();
            KeyDeserializer keyDes = (KeyDeserializer) kt.getValueHandler();
            return new MapEntryDeserializer(type, keyDes, valueDeser, vts);
        }
        String clsName = rawType.getName();
        if (rawType.isPrimitive() || clsName.startsWith("java.")) {
            // Primitives/wrappers, other Numbers:
            JsonDeserializer<?> deser = NumberDeserializers.find(rawType, clsName);
            if (deser == null) {
                deser = DateDeserializers.find(rawType, clsName);
            }
            if (deser != null) {
                return deser;
            }
        }
        // and a few Jackson types as well:
        if (rawType == TokenBuffer.class) {
            return new TokenBufferDeserializer();
        }
        JsonDeserializer<?> deser = findOptionalStdDeserializer(ctxt, type, beanDesc);
        if (deser != null) {
            return deser;
        }
        return JdkDeserializers.find(rawType, clsName);
    }

    protected JavaType _findRemappedType(DeserializationConfig config, Class<?> rawType) throws JsonMappingException {
        JavaType type = mapAbstractType(config, config.constructType(rawType));
        return (type == null || type.hasRawClass(rawType)) ? null : type;
    }

    /*
    /**********************************************************
    /* Helper methods, finding custom deserializers
    /**********************************************************
     */

    protected JsonDeserializer<?> _findCustomTreeNodeDeserializer(Class<? extends JsonNode> type,
            DeserializationConfig config, BeanDescription beanDesc)
        throws JsonMappingException
    {
        for (Deserializers d  : _factoryConfig.deserializers()) {
            JsonDeserializer<?> deser = d.findTreeNodeDeserializer(type, config, beanDesc);
            if (deser != null) {
                return deser;
            }
        }
        return null;
    }

    protected JsonDeserializer<?> _findCustomReferenceDeserializer(ReferenceType type,
            DeserializationConfig config, BeanDescription beanDesc,
            TypeDeserializer contentTypeDeserializer, JsonDeserializer<?> contentDeserializer)
        throws JsonMappingException
    {
        for (Deserializers d  : _factoryConfig.deserializers()) {
            JsonDeserializer<?> deser = d.findReferenceDeserializer(type, config, beanDesc,
                    contentTypeDeserializer, contentDeserializer);
            if (deser != null) {
                return deser;
            }
        }
        return null;
    }

    @SuppressWarnings("unchecked")
    protected JsonDeserializer<Object> _findCustomBeanDeserializer(JavaType type,
            DeserializationConfig config, BeanDescription beanDesc)
        throws JsonMappingException
    {
        for (Deserializers d  : _factoryConfig.deserializers()) {
            JsonDeserializer<?> deser = d.findBeanDeserializer(type, config, beanDesc);
            if (deser != null) {
                return (JsonDeserializer<Object>) deser;
            }
        }
        return null;
    }

    protected JsonDeserializer<?> _findCustomArrayDeserializer(ArrayType type,
            DeserializationConfig config, BeanDescription beanDesc,
            TypeDeserializer elementTypeDeserializer, JsonDeserializer<?> elementDeserializer)
        throws JsonMappingException
    {
        for (Deserializers d  : _factoryConfig.deserializers()) {
            JsonDeserializer<?> deser = d.findArrayDeserializer(type, config,
                    beanDesc, elementTypeDeserializer, elementDeserializer);
            if (deser != null) {
                return deser;
            }
        }
        return null;
    }
    
    protected JsonDeserializer<?> _findCustomCollectionDeserializer(CollectionType type,
            DeserializationConfig config, BeanDescription beanDesc,
            TypeDeserializer elementTypeDeserializer, JsonDeserializer<?> elementDeserializer)
        throws JsonMappingException
    {
        for (Deserializers d  : _factoryConfig.deserializers()) {
            JsonDeserializer<?> deser = d.findCollectionDeserializer(type, config, beanDesc,
                    elementTypeDeserializer, elementDeserializer);
            if (deser != null) {
                return deser;
            }
        }
        return null;
    }
    
    protected JsonDeserializer<?> _findCustomCollectionLikeDeserializer(CollectionLikeType type,
            DeserializationConfig config, BeanDescription beanDesc,
            TypeDeserializer elementTypeDeserializer, JsonDeserializer<?> elementDeserializer)
        throws JsonMappingException
    {
        for (Deserializers d  : _factoryConfig.deserializers()) {
            JsonDeserializer<?> deser = d.findCollectionLikeDeserializer(type, config, beanDesc,
                    elementTypeDeserializer, elementDeserializer);
            if (deser != null) {
                return deser;
            }
        }
        return null;
    }

    protected JsonDeserializer<?> _findCustomEnumDeserializer(Class<?> type,
            DeserializationConfig config, BeanDescription beanDesc)
        throws JsonMappingException
    {
        for (Deserializers d  : _factoryConfig.deserializers()) {
            JsonDeserializer<?> deser = d.findEnumDeserializer(type, config, beanDesc);
            if (deser != null) {
                return deser;
            }
        }
        return null;
    }
    
    protected JsonDeserializer<?> _findCustomMapDeserializer(MapType type,
            DeserializationConfig config, BeanDescription beanDesc,
            KeyDeserializer keyDeserializer,
            TypeDeserializer elementTypeDeserializer, JsonDeserializer<?> elementDeserializer)
        throws JsonMappingException
    {
        for (Deserializers d  : _factoryConfig.deserializers()) {
            JsonDeserializer<?> deser = d.findMapDeserializer(type, config, beanDesc,
                    keyDeserializer, elementTypeDeserializer, elementDeserializer);
            if (deser != null) {
                return deser;
            }
        }
        return null;
    }

    protected JsonDeserializer<?> _findCustomMapLikeDeserializer(MapLikeType type,
            DeserializationConfig config, BeanDescription beanDesc,
            KeyDeserializer keyDeserializer,
            TypeDeserializer elementTypeDeserializer, JsonDeserializer<?> elementDeserializer)
        throws JsonMappingException
    {
        for (Deserializers d  : _factoryConfig.deserializers()) {
            JsonDeserializer<?> deser = d.findMapLikeDeserializer(type, config, beanDesc,
                    keyDeserializer, elementTypeDeserializer, elementDeserializer);
            if (deser != null) {
                return deser;
            }
        }
        return null;
    }

    /*
    /**********************************************************
    /* Helper methods, value/content/key type introspection
    /**********************************************************
     */
    
    /**
     * Helper method called to check if a class or method
     * has annotation that tells which class to use for deserialization; and if
     * so, to instantiate, that deserializer to use.
     * Note that deserializer will NOT yet be contextualized so caller needs to
     * take care to call contextualization appropriately.
     * Returns null if no such annotation found.
     */
    protected JsonDeserializer<Object> findDeserializerFromAnnotation(DeserializationContext ctxt,
            Annotated ann)
        throws JsonMappingException
    {
        AnnotationIntrospector intr = ctxt.getAnnotationIntrospector();
        if (intr != null) {
            Object deserDef = intr.findDeserializer(ann);
            if (deserDef != null) {
                return ctxt.deserializerInstance(ann, deserDef);
            }
        }
        return null;
    }

    /**
     * Helper method called to check if a class or method
     * has annotation that tells which class to use for deserialization.
     * Returns null if no such annotation found.
     */
    protected KeyDeserializer findKeyDeserializerFromAnnotation(DeserializationContext ctxt,
            Annotated ann)
            throws JsonMappingException
    {
        AnnotationIntrospector intr = ctxt.getAnnotationIntrospector();
        if (intr != null) {
            Object deserDef = intr.findKeyDeserializer(ann);
            if (deserDef != null) {
                return ctxt.keyDeserializerInstance(ann, deserDef);
            }
        }
        return null;
    }

    /**
     * Helper method used to resolve additional type-related annotation information
     * like type overrides, or handler (serializer, deserializer) overrides,
     * so that from declared field, property or constructor parameter type
     * is used as the base and modified based on annotations, if any.
     * 
     * @since 2.8 Combines functionality of <code>modifyTypeByAnnotation</code>
     *     and <code>resolveType</code>
     */
    protected JavaType resolveMemberAndTypeAnnotations(DeserializationContext ctxt,
            AnnotatedMember member, JavaType type)
        throws JsonMappingException
    {
        AnnotationIntrospector intr = ctxt.getAnnotationIntrospector();
        if (intr == null) {
            return type;
        }

        // First things first: see if we can find annotations on declared
        // type

        if (type.isMapLikeType()) {
            JavaType keyType = type.getKeyType();
            if (keyType != null) {
                Object kdDef = intr.findKeyDeserializer(member);
                KeyDeserializer kd = ctxt.keyDeserializerInstance(member, kdDef);
                if (kd != null) {
                    type = ((MapLikeType) type).withKeyValueHandler(kd);
                    keyType = type.getKeyType(); // just in case it's used below
                }
            }
        }

        if (type.hasContentType()) { // that is, is either container- or reference-type
            Object cdDef = intr.findContentDeserializer(member);
            JsonDeserializer<?> cd = ctxt.deserializerInstance(member, cdDef);
            if (cd != null) {
                type = type.withContentValueHandler(cd);
            }
            TypeDeserializer contentTypeDeser = findPropertyContentTypeDeserializer(
                    ctxt.getConfig(), type, (AnnotatedMember) member);            	
            if (contentTypeDeser != null) {
                type = type.withContentTypeHandler(contentTypeDeser);
            }
        }
        TypeDeserializer valueTypeDeser = findPropertyTypeDeserializer(ctxt.getConfig(),
                    type, (AnnotatedMember) member);
        if (valueTypeDeser != null) {
            type = type.withTypeHandler(valueTypeDeser);
        }

        // Second part: find actual type-override annotations on member, if any

        // 18-Jun-2016, tatu: Should we re-do checks for annotations on refined
        //   subtypes as well? Code pre-2.8 did not do this, but if we get bug
        //   reports may need to consider
        type = intr.refineDeserializationType(ctxt.getConfig(), member, type);
        return type;
    }

    protected EnumResolver constructEnumResolver(Class<?> enumClass,
            DeserializationConfig config, AnnotatedMethod jsonValueMethod)
    {
        if (jsonValueMethod != null) {
            Method accessor = jsonValueMethod.getAnnotated();
            if (config.canOverrideAccessModifiers()) {
                ClassUtil.checkAndFixAccess(accessor, config.isEnabled(MapperFeature.OVERRIDE_PUBLIC_ACCESS_MODIFIERS));
            }
            return EnumResolver.constructUnsafeUsingMethod(enumClass, accessor, config.getAnnotationIntrospector());
        }
        // 14-Mar-2016, tatu: We used to check `DeserializationFeature.READ_ENUMS_USING_TO_STRING`
        //   here, but that won't do: it must be dynamically changeable...
        return EnumResolver.constructUnsafe(enumClass, config.getAnnotationIntrospector());
    }

    /*
    /**********************************************************
    /* Deprecated helper methods
    /**********************************************************
     */
    
    /**
     * Method called to see if given method has annotations that indicate
     * a more specific type than what the argument specifies.
     *
     * @deprecated Since 2.8; call {@link #resolveMemberAndTypeAnnotations} instead
     */
    @Deprecated
    protected JavaType modifyTypeByAnnotation(DeserializationContext ctxt,
            Annotated a, JavaType type)
        throws JsonMappingException
    {
        AnnotationIntrospector intr = ctxt.getAnnotationIntrospector();
        if (intr == null) {
            return type;
        }

        // First, deserializers for key/value types?
        /*
        if (type.isMapLikeType()) {
            JavaType keyType = type.getKeyType();
            // 21-Mar-2011, tatu: ... and associated deserializer too (unless already assigned)
            //  (not 100% why or how, but this does seem to get called more than once, which
            //   is not good: for now, let's just avoid errors)
            if (keyType != null && keyType.getValueHandler() == null) {
                Object kdDef = intr.findKeyDeserializer(a);
                KeyDeserializer kd = ctxt.keyDeserializerInstance(a, kdDef);
                if (kd != null) {
                    type = (T) ((MapLikeType) type).withKeyValueHandler(kd);
                    keyType = type.getKeyType(); // just in case it's used below
                }
            }            
        }
        JavaType contentType = type.getContentType();
        if (contentType != null) {
           // ... as well as deserializer for contents:
           if (contentType.getValueHandler() == null) { // as with above, avoid resetting (which would trigger exception)
               Object cdDef = intr.findContentDeserializer(a);
                JsonDeserializer<?> cd = ctxt.deserializerInstance(a, cdDef);
                if (cd != null) {
                    type = (T) type.withContentValueHandler(cd);
                }
            }
        }
        */
        // then: type refinement(s)?
        return intr.refineDeserializationType(ctxt.getConfig(), a, type);
    }

    /**
     * @deprecated since 2.8 call {@link #resolveMemberAndTypeAnnotations} instead.
     */
    @Deprecated // since 2.8
    protected JavaType resolveType(DeserializationContext ctxt,
            BeanDescription beanDesc, JavaType type, AnnotatedMember member)
        throws JsonMappingException
    {
        return resolveMemberAndTypeAnnotations(ctxt, member, type);
    }

    /**
     * @deprecated since 2.8 call <code>findJsonValueMethod</code> on {@link BeanDescription} instead
     */
    @Deprecated // not used, possibly remove as early as 2.9
    protected AnnotatedMethod _findJsonValueFor(DeserializationConfig config, JavaType enumType)
    {
        if (enumType == null) {
            return null;
        }
        BeanDescription beanDesc = config.introspect(enumType);
        return beanDesc.findJsonValueMethod();
    }
}<|MERGE_RESOLUTION|>--- conflicted
+++ resolved
@@ -851,20 +851,8 @@
                 metadata = PropertyMetadata.construct(req, desc, idx, def);
             }
         }
-<<<<<<< HEAD
         JavaType type = resolveMemberAndTypeAnnotations(ctxt, param, param.getType());
         BeanProperty.Std property = new BeanProperty.Std(name, type,
-=======
-        // 15-Oct-2015, tatu: Not 100% if context needed; removing it does not make any
-        //    existing unit tests fail. Still seems like the right thing to do.
-        java.lang.reflect.Type paramType = param.getParameterType();
-        JavaType t0 = beanDesc.resolveType(paramType);
-if (t0 == null) {
-System.err.println("type of: "+param.getClass());    
-//    throw new Error("FOOBAR: param #"+index+" type? "+paramType);
-}
-        BeanProperty.Std property = new BeanProperty.Std(name, t0,
->>>>>>> 58a7f7bb
                 intr.findWrapperName(param),
                 beanDesc.getClassAnnotations(), param, metadata);
         // Type deserializer: either comes from property (and already resolved)
