--- conflicted
+++ resolved
@@ -22,8 +22,6 @@
         protected MergedX() { }
     }
 
-<<<<<<< HEAD
-=======
     // [databind#4121]
     static class Merged4121
     {
@@ -31,7 +29,6 @@
         public Date[] value;
     }
 
->>>>>>> e5f02ff8
     /*
     /********************************************************
     /* Test methods
