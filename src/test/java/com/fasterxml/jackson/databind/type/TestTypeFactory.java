--- conflicted
+++ resolved
@@ -369,7 +369,6 @@
         assertEquals(String.class, superType.getKeyType().getRawClass());
         assertEquals(List.class, superType.getContentType().getRawClass());
         assertEquals(Integer.class, superType.getContentType().getContentType().getRawClass());
-<<<<<<< HEAD
     }
 
     public void testTypeGeneralization()
@@ -389,8 +388,6 @@
         } catch (IllegalArgumentException e) {
             verifyException(e, "not a super-type of");
         }
-=======
->>>>>>> cab130e4
     }
 
     public void testMapTypesRaw()
