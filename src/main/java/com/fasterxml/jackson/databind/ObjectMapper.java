package com.fasterxml.jackson.databind;

import java.io.*;
import java.lang.reflect.Type;
import java.net.URL;
import java.security.AccessController;
import java.security.PrivilegedAction;
import java.text.DateFormat;
import java.util.*;
import java.util.concurrent.ConcurrentHashMap;
import java.util.concurrent.atomic.AtomicReference;

import com.fasterxml.jackson.annotation.*;
import com.fasterxml.jackson.core.*;
import com.fasterxml.jackson.core.io.CharacterEscapes;
import com.fasterxml.jackson.core.io.SegmentedStringWriter;
import com.fasterxml.jackson.core.type.ResolvedType;
import com.fasterxml.jackson.core.type.TypeReference;
import com.fasterxml.jackson.core.util.*;
import com.fasterxml.jackson.databind.cfg.*;
import com.fasterxml.jackson.databind.deser.*;
import com.fasterxml.jackson.databind.exc.MismatchedInputException;
import com.fasterxml.jackson.databind.introspect.*;
import com.fasterxml.jackson.databind.jsonFormatVisitors.JsonFormatVisitorWrapper;
import com.fasterxml.jackson.databind.jsontype.*;
import com.fasterxml.jackson.databind.jsontype.impl.StdSubtypeResolver;
import com.fasterxml.jackson.databind.jsontype.impl.StdTypeResolverBuilder;
import com.fasterxml.jackson.databind.node.*;
import com.fasterxml.jackson.databind.ser.*;
import com.fasterxml.jackson.databind.type.*;
import com.fasterxml.jackson.databind.util.ClassUtil;
import com.fasterxml.jackson.databind.util.RootNameLookup;
import com.fasterxml.jackson.databind.util.StdDateFormat;
import com.fasterxml.jackson.databind.util.TokenBuffer;

/**
 * ObjectMapper provides functionality for reading and writing JSON,
 * either to and from basic POJOs (Plain Old Java Objects), or to and from
 * a general-purpose JSON Tree Model ({@link JsonNode}), as well as
 * related functionality for performing conversions.
 * It is also highly customizable to work both with different styles of JSON
 * content, and to support more advanced Object concepts such as
 * polymorphism and Object identity.
 * <code>ObjectMapper</code> also acts as a factory for more advanced {@link ObjectReader}
 * and {@link ObjectWriter} classes.
 * Mapper (and {@link ObjectReader}s, {@link ObjectWriter}s it constructs) will
 * use instances of {@link JsonParser} and {@link JsonGenerator}
 * for implementing actual reading/writing of JSON.
 * Note that although most read and write methods are exposed through this class,
 * some of the functionality is only exposed via {@link ObjectReader} and
 * {@link ObjectWriter}: specifically, reading/writing of longer sequences of
 * values is only available through {@link ObjectReader#readValues(InputStream)}
 * and {@link ObjectWriter#writeValues(OutputStream)}.
 *<p>
Simplest usage is of form:
<pre>
  final ObjectMapper mapper = new ObjectMapper(); // can use static singleton, inject: just make sure to reuse!
  MyValue value = new MyValue();
  // ... and configure
  File newState = new File("my-stuff.json");
  mapper.writeValue(newState, value); // writes JSON serialization of MyValue instance
  // or, read
  MyValue older = mapper.readValue(new File("my-older-stuff.json"), MyValue.class);

  // Or if you prefer JSON Tree representation:
  JsonNode root = mapper.readTree(newState);
  // and find values by, for example, using a {@link com.fasterxml.jackson.core.JsonPointer} expression:
  int age = root.at("/personal/age").getValueAsInt(); 
</pre>
 *<p>
 * The main conversion API is defined in {@link ObjectCodec}, so that
 * implementation details of this class need not be exposed to
 * streaming parser and generator classes. Usage via {@link ObjectCodec} is,
 * however, usually only for cases where dependency to {@link ObjectMapper} is
 * either not possible (from Streaming API), or undesireable (when only relying
 * on Streaming API).
 *<p> 
 * Mapper instances are fully thread-safe provided that ALL configuration of the
 * instance occurs before ANY read or write calls. If configuration of a mapper instance
 * is modified after first usage, changes may or may not take effect, and configuration
 * calls themselves may fail.
 * If you need to use different configuration, you have two main possibilities:
 *<ul>
 * <li>Construct and use {@link ObjectReader} for reading, {@link ObjectWriter} for writing.
 *    Both types are fully immutable and you can freely create new instances with different
 *    configuration using either factory methods of {@link ObjectMapper}, or readers/writers
 *    themselves. Construction of new {@link ObjectReader}s and {@link ObjectWriter}s is
 *    a very light-weight operation so it is usually appropriate to create these on per-call
 *    basis, as needed, for configuring things like optional indentation of JSON.
 *  </li>
 * <li>If the specific kind of configurability is not available via {@link ObjectReader} and
 *   {@link ObjectWriter}, you may need to use multiple {@link ObjectMapper} instead (for example:
 *   you cannot change mix-in annotations on-the-fly; or, set of custom (de)serializers).
 *   To help with this usage, you may want to use method {@link #copy()} which creates a clone
 *   of the mapper with specific configuration, and allows configuration of the copied instance
 *   before it gets used. Note that {@link #copy} operation is as expensive as constructing
 *   a new {@link ObjectMapper} instance: if possible, you should still pool and reuse mappers
 *   if you intend to use them for multiple operations.
 *  </li>
 * </ul>
 *<p>
 * Note on caching: root-level deserializers are always cached, and accessed
 * using full (generics-aware) type information. This is different from
 * caching of referenced types, which is more limited and is done only
 * for a subset of all deserializer types. The main reason for difference
 * is that at root-level there is no incoming reference (and hence no
 * referencing property, no referral information or annotations to
 * produce differing deserializers), and that the performance impact
 * greatest at root level (since it'll essentially cache the full
 * graph of deserializers involved).
 *<p>
 * Notes on security: use "default typing" feature (see {@link #enableDefaultTyping()})
 * is a potential security risk, if used with untrusted content (content generated by
 * untrusted external parties). If so, you may want to construct a custom 
 * {@link TypeResolverBuilder} implementation to limit possible types to instantiate,
 * (using {@link #setDefaultTyping}).
 */
public class ObjectMapper
    extends ObjectCodec
    implements Versioned,
        java.io.Serializable
{
    private static final long serialVersionUID = 3L;

    /*
    /**********************************************************
    /* Helper classes, enums
    /**********************************************************
     */

    /**
     * Enumeration used with {@link ObjectMapper#enableDefaultTyping()}
     * to specify what kind of types (classes) default typing should
     * be used for. It will only be used if no explicit type information
     * is found, but this enumeration further limits subset of those types.
     *<p>
     * Since 2.4 there are special exceptions for JSON Tree model
     * types (sub-types of {@link TreeNode}: default typing is never
     * applied to them.
     * Since 2.8(.4) additional checks are made to avoid attempts at default
     * typing primitive-valued properties.
     *<p>
     * NOTE: use of Default Typing can be a potential security risk if incoming
     * content comes from untrusted sources, and it is recommended that this
     * is either not done, or, if enabled, use {@link #setDefaultTyping}
     * passing a custom {@link TypeResolverBuilder} implementation that white-lists
     * legal types to use.
     */
    public enum DefaultTyping {
        /**
         * This value means that only properties that have
         * {@link java.lang.Object} as declared type (including
         * generic types without explicit type) will use default
         * typing.
         */
        JAVA_LANG_OBJECT,
        
        /**
         * Value that means that default typing will be used for
         * properties with declared type of {@link java.lang.Object}
         * or an abstract type (abstract class or interface).
         * Note that this does <b>not</b> include array types.
         *<p>
         * Since 2.4, this does NOT apply to {@link TreeNode} and its subtypes.
         */
        OBJECT_AND_NON_CONCRETE,

        /**
         * Value that means that default typing will be used for
         * all types covered by {@link #OBJECT_AND_NON_CONCRETE}
         * plus all array types for them.
         *<p>
         * Since 2.4, this does NOT apply to {@link TreeNode} and its subtypes.
         */
        NON_CONCRETE_AND_ARRAYS,
        
        /**
         * Value that means that default typing will be used for
         * all non-final types, with exception of small number of
         * "natural" types (String, Boolean, Integer, Double), which
         * can be correctly inferred from JSON; as well as for
         * all arrays of non-final types.
         *<p>
         * Since 2.4, this does NOT apply to {@link TreeNode} and its subtypes.
         */
        NON_FINAL
    }

    /**
     * Customized {@link TypeResolverBuilder} that provides type resolver builders
     * used with so-called "default typing"
     * (see {@link ObjectMapper#enableDefaultTyping()} for details).
     *<p>
     * Type resolver construction is based on configuration: implementation takes care
     * of only providing builders in cases where type information should be applied.
     * This is important since build calls may be sent for any and all types, and
     * type information should NOT be applied to all of them.
     */
    public static class DefaultTypeResolverBuilder
        extends StdTypeResolverBuilder
        implements java.io.Serializable
    {
        private static final long serialVersionUID = 1L;

        /**
         * Definition of what types is this default typer valid for.
         */
        protected final DefaultTyping _appliesFor;

        public DefaultTypeResolverBuilder(DefaultTyping t) {
            _appliesFor = t;
        }

        @Override
        public TypeDeserializer buildTypeDeserializer(DeserializationConfig config,
                JavaType baseType, Collection<NamedType> subtypes)
        {
            return useForType(baseType) ? super.buildTypeDeserializer(config, baseType, subtypes) : null;
        }

        @Override
        public TypeSerializer buildTypeSerializer(SerializationConfig config,
                JavaType baseType, Collection<NamedType> subtypes)
        {
            return useForType(baseType) ? super.buildTypeSerializer(config, baseType, subtypes) : null;            
        }

        /**
         * Method called to check if the default type handler should be
         * used for given type.
         * Note: "natural types" (String, Boolean, Integer, Double) will never
         * use typing; that is both due to them being concrete and final,
         * and since actual serializers and deserializers will also ignore any
         * attempts to enforce typing.
         */
        public boolean useForType(JavaType t)
        {
            // 03-Oct-2016, tatu: As per [databind#1395], need to skip
            //  primitive types too, regardless
            if (t.isPrimitive()) {
                return false;
            }

            switch (_appliesFor) {
            case NON_CONCRETE_AND_ARRAYS:
                while (t.isArrayType()) {
                    t = t.getContentType();
                }
                // fall through
            case OBJECT_AND_NON_CONCRETE:
                // 19-Apr-2016, tatu: ReferenceType like Optional also requires similar handling:
                while (t.isReferenceType()) {
                    t = t.getReferencedType();
                }
                return t.isJavaLangObject()
                        || (!t.isConcrete()
                                // [databind#88] Should not apply to JSON tree models:
                                && !TreeNode.class.isAssignableFrom(t.getRawClass()));

            case NON_FINAL:
                while (t.isArrayType()) {
                    t = t.getContentType();
                }
                // 19-Apr-2016, tatu: ReferenceType like Optional also requires similar handling:
                while (t.isReferenceType()) {
                    t = t.getReferencedType();
                }
                // [databind#88] Should not apply to JSON tree models:
                return !t.isFinal() && !TreeNode.class.isAssignableFrom(t.getRawClass());
            default:
            //case JAVA_LANG_OBJECT:
                return t.isJavaLangObject();
            }
        }
    }

    /*
    /**********************************************************
    /* Internal constants, singletons
    /**********************************************************
     */
    
    // Quick little shortcut, to avoid having to use global TypeFactory instance...
    // 19-Oct-2015, tatu: Not sure if this is really safe to do; let's at least allow
    //   some amount of introspection
    private final static JavaType JSON_NODE_TYPE =
            SimpleType.constructUnsafe(JsonNode.class);
//            TypeFactory.defaultInstance().constructType(JsonNode.class);

    // 16-May-2009, tatu: Ditto ^^^
    protected final static AnnotationIntrospector DEFAULT_ANNOTATION_INTROSPECTOR = new JacksonAnnotationIntrospector();

    /**
     * Base settings contain defaults used for all {@link ObjectMapper}
     * instances.
     */
    protected final static BaseSettings DEFAULT_BASE = new BaseSettings(
            null, // cannot share global ClassIntrospector any more (2.5+)
            DEFAULT_ANNOTATION_INTROSPECTOR,
             null, TypeFactory.defaultInstance(),
            null, StdDateFormat.instance, null,
            Locale.getDefault(),
            null, // to indicate "use Jackson default TimeZone" (UTC since Jackson 2.7)
            Base64Variants.getDefaultVariant() // 2.1
    );

    /*
    /**********************************************************
    /* Configuration settings, shared
    /**********************************************************
     */

    /**
     * Factory used to create {@link JsonParser} and {@link JsonGenerator}
     * instances as necessary.
     */
    protected final JsonFactory _jsonFactory;

    /**
     * Specific factory used for creating {@link JavaType} instances;
     * needed to allow modules to add more custom type handling
     * (mostly to support types of non-Java JVM languages)
     */
    protected TypeFactory _typeFactory;

    /**
     * Provider for values to inject in deserialized POJOs.
     */
    protected InjectableValues _injectableValues;

    /**
     * Thing used for registering sub-types, resolving them to
     * super/sub-types as needed.
     */
    protected SubtypeResolver _subtypeResolver;

    /**
     * Currently active per-type configuration overrides, accessed by
     * declared type of property.
     *
     * @since 2.9
     */
    protected final ConfigOverrides _configOverrides;

    /*
    /**********************************************************
    /* Configuration settings: mix-in annotations
    /**********************************************************
     */
    
    /**
     * Mapping that defines how to apply mix-in annotations: key is
     * the type to received additional annotations, and value is the
     * type that has annotations to "mix in".
     *<p>
     * Annotations associated with the value classes will be used to
     * override annotations of the key class, associated with the
     * same field or method. They can be further masked by sub-classes:
     * you can think of it as injecting annotations between the target
     * class and its sub-classes (or interfaces)
     * 
     * @since 2.6 (earlier was a simple {@link java.util.Map}
     */
    protected SimpleMixInResolver _mixIns;

    /*
    /**********************************************************
    /* Configuration settings, serialization
    /**********************************************************
     */

    /**
     * Configuration object that defines basic global
     * settings for the serialization process
     */
    protected SerializationConfig _serializationConfig;

    /**
     * Object that manages access to serializers used for serialization,
     * including caching.
     * It is configured with {@link #_serializerFactory} to allow
     * for constructing custom serializers.
     *<p>
     * Note: while serializers are only exposed {@link SerializerProvider},
     * mappers and readers need to access additional API defined by
     * {@link DefaultSerializerProvider}
     */
    protected DefaultSerializerProvider _serializerProvider;

    /**
     * Serializer factory used for constructing serializers.
     */
    protected SerializerFactory _serializerFactory;

    /*
    /**********************************************************
    /* Configuration settings, deserialization
    /**********************************************************
     */

    /**
     * Configuration object that defines basic global
     * settings for the serialization process
     */
    protected DeserializationConfig _deserializationConfig;

    /**
     * Blueprint context object; stored here to allow custom
     * sub-classes. Contains references to objects needed for
     * deserialization construction (cache, factory).
     */
    protected DefaultDeserializationContext _deserializationContext;

    /*
    /**********************************************************
    /* Module-related
    /**********************************************************
     */

    /**
     * Set of module types (as per {@link Module#getTypeId()} that have been
     * registered; kept track of iff {@link MapperFeature#IGNORE_DUPLICATE_MODULE_REGISTRATIONS}
     * is enabled, so that duplicate registration calls can be ignored
     * (to avoid adding same handlers multiple times, mostly).
     * 
     * @since 2.5
     */
    protected Set<Object> _registeredModuleTypes;
    
    /*
    /**********************************************************
    /* Caching
    /**********************************************************
     */

    /* Note: handling of serializers and deserializers is not symmetric;
     * and as a result, only root-level deserializers can be cached here.
     * This is mostly because typing and resolution for deserializers is
     * fully static; whereas it is quite dynamic for serialization.
     */

    /**
     * We will use a separate main-level Map for keeping track
     * of root-level deserializers. This is where most successful
     * cache lookups get resolved.
     * Map will contain resolvers for all kinds of types, including
     * container types: this is different from the component cache
     * which will only cache bean deserializers.
     *<p>
     * Given that we don't expect much concurrency for additions
     * (should very quickly converge to zero after startup), let's
     * explicitly define a low concurrency setting.
     *<p>
     * Since version 1.5, these may are either "raw" deserializers (when
     * no type information is needed for base type), or type-wrapped
     * deserializers (if it is needed)
     */
    final protected ConcurrentHashMap<JavaType, JsonDeserializer<Object>> _rootDeserializers
        = new ConcurrentHashMap<JavaType, JsonDeserializer<Object>>(64, 0.6f, 2);

    /*
    /**********************************************************
    /* Life-cycle: constructing instance
    /**********************************************************
     */

    /**
     * Default constructor, which will construct the default
     * {@link JsonFactory} as necessary, use
     * {@link SerializerProvider} as its
     * {@link SerializerProvider}, and
     * {@link BeanSerializerFactory} as its
     * {@link SerializerFactory}.
     * This means that it
     * can serialize all standard JDK types, as well as regular
     * Java Beans (based on method names and Jackson-specific annotations),
     * but does not support JAXB annotations.
     */
    public ObjectMapper() {
        this(null, null, null);
    }

    /**
     * Constructs instance that uses specified {@link JsonFactory}
     * for constructing necessary {@link JsonParser}s and/or
     * {@link JsonGenerator}s.
     */
    public ObjectMapper(JsonFactory jf) {
        this(jf, null, null);
    }

    /**
     * Copy-constructor, mostly used to support {@link #copy}.
     * 
     * @since 2.1
     */
    protected ObjectMapper(ObjectMapper src)
    {
        _jsonFactory = src._jsonFactory.copy();
        _jsonFactory.setCodec(this);
        _subtypeResolver = src._subtypeResolver;
        _typeFactory = src._typeFactory;
        _injectableValues = src._injectableValues;
        _configOverrides = src._configOverrides.copy();
        _mixIns = src._mixIns.copy();

        RootNameLookup rootNames = new RootNameLookup();
        _serializationConfig = new SerializationConfig(src._serializationConfig,
                _mixIns, rootNames, _configOverrides);
        _deserializationConfig = new DeserializationConfig(src._deserializationConfig,
                _mixIns, rootNames,  _configOverrides);
        _serializerProvider = src._serializerProvider.copy();
        _deserializationContext = src._deserializationContext.copy();

        // Default serializer factory is stateless, can just assign
        _serializerFactory = src._serializerFactory;

        // as per [databind#922], [databind#1078] make sure to copy registered modules as appropriate
        Set<Object> reg = src._registeredModuleTypes;
        if (reg == null) {
            _registeredModuleTypes = null;
        } else {
            _registeredModuleTypes = new LinkedHashSet<Object>(reg);
        }
    }

    /**
     * Constructs instance that uses specified {@link JsonFactory}
     * for constructing necessary {@link JsonParser}s and/or
     * {@link JsonGenerator}s, and uses given providers for accessing
     * serializers and deserializers.
     * 
     * @param jf JsonFactory to use: if null, a new {@link MappingJsonFactory} will be constructed
     * @param sp SerializerProvider to use: if null, a {@link SerializerProvider} will be constructed
     * @param dc Blueprint deserialization context instance to use for creating
     *    actual context objects; if null, will construct standard
     *    {@link DeserializationContext}
     */
    public ObjectMapper(JsonFactory jf,
            DefaultSerializerProvider sp, DefaultDeserializationContext dc)
    {
        /* 02-Mar-2009, tatu: Important: we MUST default to using
         *   the mapping factory, otherwise tree serialization will
         *   have problems with POJONodes.
         * 03-Jan-2010, tatu: and obviously we also must pass 'this',
         *    to create actual linking.
         */
        if (jf == null) {
            _jsonFactory = new MappingJsonFactory(this);
        } else {
            _jsonFactory = jf;
            if (jf.getCodec() == null) { // as per [JACKSON-741]
                _jsonFactory.setCodec(this);
            }
        }
        _subtypeResolver = new StdSubtypeResolver();
        RootNameLookup rootNames = new RootNameLookup();
        // and default type factory is shared one
        _typeFactory = TypeFactory.defaultInstance();

        SimpleMixInResolver mixins = new SimpleMixInResolver(null);
        _mixIns = mixins;
        BaseSettings base = DEFAULT_BASE.withClassIntrospector(defaultClassIntrospector());
        _configOverrides = new ConfigOverrides();
        _serializationConfig = new SerializationConfig(base,
                    _subtypeResolver, mixins, rootNames, _configOverrides);
        _deserializationConfig = new DeserializationConfig(base,
                    _subtypeResolver, mixins, rootNames, _configOverrides);

        // Some overrides we may need
        final boolean needOrder = _jsonFactory.requiresPropertyOrdering();
        if (needOrder ^ _serializationConfig.isEnabled(MapperFeature.SORT_PROPERTIES_ALPHABETICALLY)) {
            configure(MapperFeature.SORT_PROPERTIES_ALPHABETICALLY, needOrder);
        }
        
        _serializerProvider = (sp == null) ? new DefaultSerializerProvider.Impl() : sp;
        _deserializationContext = (dc == null) ?
                new DefaultDeserializationContext.Impl(BeanDeserializerFactory.instance) : dc;

        // Default serializer factory is stateless, can just assign
        _serializerFactory = BeanSerializerFactory.instance;
    }

    /**
     * Overridable helper method used to construct default {@link ClassIntrospector}
     * to use.
     * 
     * @since 2.5
     */
    protected ClassIntrospector defaultClassIntrospector() {
        return new BasicClassIntrospector();
    }

    /*
    /**********************************************************
    /* Methods sub-classes MUST override
    /**********************************************************
     */
    
    /**
     * Method for creating a new {@link ObjectMapper} instance that
     * has same initial configuration as this instance. Note that this
     * also requires making a copy of the underlying {@link JsonFactory}
     * instance.
     *<p>
     * Method is typically
     * used when multiple, differently configured mappers are needed.
     * Although configuration is shared, cached serializers and deserializers
     * are NOT shared, which means that the new instance may be re-configured
     * before use; meaning that it behaves the same way as if an instance
     * was constructed from scratch.
     * 
     * @since 2.1
     */
    public ObjectMapper copy() {
        _checkInvalidCopy(ObjectMapper.class);
        return new ObjectMapper(this);
    }

    /**
     * @since 2.1
     */
    protected void _checkInvalidCopy(Class<?> exp)
    {
        if (getClass() != exp) {
            // 10-Nov-2016, tatu: could almost use `ClassUtil.verifyMustOverride()` but not quite
            throw new IllegalStateException("Failed copy(): "+getClass().getName()
                    +" (version: "+version()+") does not override copy(); it has to");
        }
    }

    /*
    /**********************************************************
    /* Methods sub-classes MUST override if providing custom
    /* ObjectReader/ObjectWriter implementations
    /**********************************************************
     */
    
    /**
     * Factory method sub-classes must override, to produce {@link ObjectReader}
     * instances of proper sub-type
     * 
     * @since 2.5
     */
    protected ObjectReader _newReader(DeserializationConfig config) {
        return new ObjectReader(this, config);
    }

    /**
     * Factory method sub-classes must override, to produce {@link ObjectReader}
     * instances of proper sub-type
     * 
     * @since 2.5
     */
    protected ObjectReader _newReader(DeserializationConfig config,
            JavaType valueType, Object valueToUpdate,
            FormatSchema schema, InjectableValues injectableValues) {
        return new ObjectReader(this, config, valueType, valueToUpdate, schema, injectableValues);
    }

    /**
     * Factory method sub-classes must override, to produce {@link ObjectWriter}
     * instances of proper sub-type
     * 
     * @since 2.5
     */
    protected ObjectWriter _newWriter(SerializationConfig config) {
        return new ObjectWriter(this, config);
    }

    /**
     * Factory method sub-classes must override, to produce {@link ObjectWriter}
     * instances of proper sub-type
     * 
     * @since 2.5
     */
    protected ObjectWriter _newWriter(SerializationConfig config, FormatSchema schema) {
        return new ObjectWriter(this, config, schema);
    }
    
    /**
     * Factory method sub-classes must override, to produce {@link ObjectWriter}
     * instances of proper sub-type
     * 
     * @since 2.5
     */
    protected ObjectWriter _newWriter(SerializationConfig config,
            JavaType rootType, PrettyPrinter pp) {
        return new ObjectWriter(this, config, rootType, pp);
    }

    /*
    /**********************************************************
    /* Versioned impl
    /**********************************************************
     */
    
    /**
     * Method that will return version information stored in and read from jar
     * that contains this class.
     */
    @Override
    public Version version() {
        return com.fasterxml.jackson.databind.cfg.PackageVersion.VERSION;
    }

    /*
    /**********************************************************
    /* Module registration, discovery
    /**********************************************************
     */

    /**
     * Method for registering a module that can extend functionality
     * provided by this mapper; for example, by adding providers for
     * custom serializers and deserializers.
     * 
     * @param module Module to register
     */
    public ObjectMapper registerModule(Module module)
    {
        if (isEnabled(MapperFeature.IGNORE_DUPLICATE_MODULE_REGISTRATIONS)) {
            Object typeId = module.getTypeId();
            if (typeId != null) {
                if (_registeredModuleTypes == null) {
                    // plus let's keep them in order too, easier to debug or expose
                    // in registration order if that matter
                    _registeredModuleTypes = new LinkedHashSet<Object>();
                }
                // try adding; if already had it, should skip
                if (!_registeredModuleTypes.add(typeId)) {
                    return this;
                }
            }
        }
        
        /* Let's ensure we have access to name and version information, 
         * even if we do not have immediate use for either. This way we know
         * that they will be available from beginning
         */
        String name = module.getModuleName();
        if (name == null) {
            throw new IllegalArgumentException("Module without defined name");
        }
        Version version = module.version();
        if (version == null) {
            throw new IllegalArgumentException("Module without defined version");
        }

        // And then call registration
        module.setupModule(new Module.SetupContext()
        {
            // // // Accessors

            @Override
            public Version getMapperVersion() {
                return version();
            }

            @SuppressWarnings("unchecked")
            @Override
            public <C extends ObjectCodec> C getOwner() {
                // why do we need the cast here?!?
                return (C) ObjectMapper.this;
            }

            @Override
            public TypeFactory getTypeFactory() {
                return _typeFactory;
            }
            
            @Override
            public boolean isEnabled(MapperFeature f) {
                return ObjectMapper.this.isEnabled(f);
            }

            @Override
            public boolean isEnabled(DeserializationFeature f) {
                return ObjectMapper.this.isEnabled(f);
            }
            
            @Override
            public boolean isEnabled(SerializationFeature f) {
                return ObjectMapper.this.isEnabled(f);
            }

            @Override
            public boolean isEnabled(JsonFactory.Feature f) {
                return ObjectMapper.this.isEnabled(f);
            }

            @Override
            public boolean isEnabled(JsonParser.Feature f) {
                return ObjectMapper.this.isEnabled(f);
            }

            @Override
            public boolean isEnabled(JsonGenerator.Feature f) {
                return ObjectMapper.this.isEnabled(f);
            }

            // // // Mutant accessors

            @Override
            public MutableConfigOverride configOverride(Class<?> type) {
                return ObjectMapper.this.configOverride(type);
            }

            // // // Methods for registering handlers: deserializers

            @Override
            public void addDeserializers(Deserializers d) {
                DeserializerFactory df = _deserializationContext._factory.withAdditionalDeserializers(d);
                _deserializationContext = _deserializationContext.with(df);
            }

            @Override
            public void addKeyDeserializers(KeyDeserializers d) {
                DeserializerFactory df = _deserializationContext._factory.withAdditionalKeyDeserializers(d);
                _deserializationContext = _deserializationContext.with(df);
            }

            @Override
            public void addBeanDeserializerModifier(BeanDeserializerModifier modifier) {
                DeserializerFactory df = _deserializationContext._factory.withDeserializerModifier(modifier);
                _deserializationContext = _deserializationContext.with(df);
            }
            
            // // // Methods for registering handlers: serializers
            
            @Override
            public void addSerializers(Serializers s) {
                _serializerFactory = _serializerFactory.withAdditionalSerializers(s);
            }

            @Override
            public void addKeySerializers(Serializers s) {
                _serializerFactory = _serializerFactory.withAdditionalKeySerializers(s);
            }
            
            @Override
            public void addBeanSerializerModifier(BeanSerializerModifier modifier) {
                _serializerFactory = _serializerFactory.withSerializerModifier(modifier);
            }

            // // // Methods for registering handlers: other
            
            @Override
            public void addAbstractTypeResolver(AbstractTypeResolver resolver) {
                DeserializerFactory df = _deserializationContext._factory.withAbstractTypeResolver(resolver);
                _deserializationContext = _deserializationContext.with(df);
            }

            @Override
            public void addTypeModifier(TypeModifier modifier) {
                TypeFactory f = _typeFactory;
                f = f.withModifier(modifier);
                setTypeFactory(f);
            }

            @Override
            public void addValueInstantiators(ValueInstantiators instantiators) {
                DeserializerFactory df = _deserializationContext._factory.withValueInstantiators(instantiators);
                _deserializationContext = _deserializationContext.with(df);
            }

            @Override
            public void setClassIntrospector(ClassIntrospector ci) {
                _deserializationConfig = _deserializationConfig.with(ci);
                _serializationConfig = _serializationConfig.with(ci);
            }

            @Override
            public void insertAnnotationIntrospector(AnnotationIntrospector ai) {
                _deserializationConfig = _deserializationConfig.withInsertedAnnotationIntrospector(ai);
                _serializationConfig = _serializationConfig.withInsertedAnnotationIntrospector(ai);
            }
            
            @Override
            public void appendAnnotationIntrospector(AnnotationIntrospector ai) {
                _deserializationConfig = _deserializationConfig.withAppendedAnnotationIntrospector(ai);
                _serializationConfig = _serializationConfig.withAppendedAnnotationIntrospector(ai);
            }

            @Override
            public void registerSubtypes(Class<?>... subtypes) {
                ObjectMapper.this.registerSubtypes(subtypes);
            }

            @Override
            public void registerSubtypes(NamedType... subtypes) {
                ObjectMapper.this.registerSubtypes(subtypes);
            }

            @Override
            public void registerSubtypes(Collection<Class<?>> subtypes) {
                ObjectMapper.this.registerSubtypes(subtypes);
            }

            @Override
            public void setMixInAnnotations(Class<?> target, Class<?> mixinSource) {
                addMixIn(target, mixinSource);
            }
            
            @Override
            public void addDeserializationProblemHandler(DeserializationProblemHandler handler) {
                addHandler(handler);
            }

            @Override
            public void setNamingStrategy(PropertyNamingStrategy naming) {
                setPropertyNamingStrategy(naming);
            }
        });
        return this;
    }

    /**
     * Convenience method for registering specified modules in order;
     * functionally equivalent to:
     *<pre>
     *   for (Module module : modules) {
     *      registerModule(module);
     *   }
     *</pre>
     * 
     * @since 2.2
     */
    public ObjectMapper registerModules(Module... modules)
    {
        for (Module module : modules) {
            registerModule(module);
        }
        return this;
    }

    /**
     * Convenience method for registering specified modules in order;
     * functionally equivalent to:
     *<pre>
     *   for (Module module : modules) {
     *      registerModule(module);
     *   }
     *</pre>
     * 
     * @since 2.2
     */
    public ObjectMapper registerModules(Iterable<? extends Module> modules)
    {
        for (Module module : modules) {
            registerModule(module);
        }
        return this;
    }
    
    /**
     * Method for locating available methods, using JDK {@link ServiceLoader}
     * facility, along with module-provided SPI.
     *<p>
     * Note that method does not do any caching, so calls should be considered
     * potentially expensive.
     * 
     * @since 2.2
     */
    public static List<Module> findModules() {
        return findModules(null);
    }

    /**
     * Method for locating available methods, using JDK {@link ServiceLoader}
     * facility, along with module-provided SPI.
     *<p>
     * Note that method does not do any caching, so calls should be considered
     * potentially expensive.
     * 
     * @since 2.2
     */
    public static List<Module> findModules(ClassLoader classLoader)
    {
        ArrayList<Module> modules = new ArrayList<Module>();
        ServiceLoader<Module> loader = secureGetServiceLoader(Module.class, classLoader);
        for (Module module : loader) {
            modules.add(module);
        }
        return modules;
    }

    private static <T> ServiceLoader<T> secureGetServiceLoader(final Class<T> clazz, final ClassLoader classLoader) {
        final SecurityManager sm = System.getSecurityManager();
        if (sm == null) {
            return (classLoader == null) ?
                    ServiceLoader.load(clazz) : ServiceLoader.load(clazz, classLoader);
        }
        return AccessController.doPrivileged(new PrivilegedAction<ServiceLoader<T>>() {
            @Override
            public ServiceLoader<T> run() {
                return (classLoader == null) ?
                        ServiceLoader.load(clazz) : ServiceLoader.load(clazz, classLoader);
            }
        });
    }

    /**
     * Convenience method that is functionally equivalent to:
     *<code>
     *   mapper.registerModules(mapper.findModules());
     *</code>
     *<p>
     * As with {@link #findModules()}, no caching is done for modules, so care
     * needs to be taken to either create and share a single mapper instance;
     * or to cache introspected set of modules.
     *
     * @since 2.2
     */
    public ObjectMapper findAndRegisterModules() {
        return registerModules(findModules());
    }

    /*
    /**********************************************************
    /* Configuration: main config object access
    /**********************************************************
     */

    /**
     * Method that returns the shared default {@link SerializationConfig}
     * object that defines configuration settings for serialization.
     *<p>
     * Note that since instances are immutable, you can NOT change settings
     * by accessing an instance and calling methods: this will simply create
     * new instance of config object.
     */
    public SerializationConfig getSerializationConfig() {
        return _serializationConfig;
    }

    /**
     * Method that returns
     * the shared default {@link DeserializationConfig} object
     * that defines configuration settings for deserialization.
     *<p>
     * Note that since instances are immutable, you can NOT change settings
     * by accessing an instance and calling methods: this will simply create
     * new instance of config object.
     */
    public DeserializationConfig getDeserializationConfig() {
        return _deserializationConfig;
    }
    
    /**
     * Method for getting current {@link DeserializationContext}.
      *<p>
     * Note that since instances are immutable, you can NOT change settings
     * by accessing an instance and calling methods: this will simply create
     * new instance of context object.
    */
    public DeserializationContext getDeserializationContext() {
        return _deserializationContext;
    }

    /*
    /**********************************************************
    /* Configuration: ser/deser factory, provider access
    /**********************************************************
     */
    
    /**
     * Method for setting specific {@link SerializerFactory} to use
     * for constructing (bean) serializers.
     */
    public ObjectMapper setSerializerFactory(SerializerFactory f) {
        _serializerFactory = f;
        return this;
    }

    /**
     * Method for getting current {@link SerializerFactory}.
      *<p>
     * Note that since instances are immutable, you can NOT change settings
     * by accessing an instance and calling methods: this will simply create
     * new instance of factory object.
     */
    public SerializerFactory getSerializerFactory() {
        return _serializerFactory;
    }

    /**
     * Method for setting "blueprint" {@link SerializerProvider} instance
     * to use as the base for actual provider instances to use for handling
     * caching of {@link JsonSerializer} instances.
     */
    public ObjectMapper setSerializerProvider(DefaultSerializerProvider p) {
        _serializerProvider = p;
        return this;
    }

    /**
     * Accessor for the "blueprint" (or, factory) instance, from which instances
     * are created by calling {@link DefaultSerializerProvider#createInstance}.
     * Note that returned instance cannot be directly used as it is not properly
     * configured: to get a properly configured instance to call, use
     * {@link #getSerializerProviderInstance()} instead.
     */
    public SerializerProvider getSerializerProvider() {
        return _serializerProvider;
    }

    /**
     * Accessor for constructing and returning a {@link SerializerProvider}
     * instance that may be used for accessing serializers. This is same as
     * calling {@link #getSerializerProvider}, and calling <code>createInstance</code>
     * on it.
     *
     * @since 2.7
     */
    public SerializerProvider getSerializerProviderInstance() {
        return _serializerProvider(_serializationConfig);
    }

    /*
    /**********************************************************
    /* Configuration: mix-in annotations
    /**********************************************************
     */

    /**
     * Method to use for defining mix-in annotations to use for augmenting
     * annotations that processable (serializable / deserializable)
     * classes have.
     * Mixing in is done when introspecting class annotations and properties.
     * Map passed contains keys that are target classes (ones to augment
     * with new annotation overrides), and values that are source classes
     * (have annotations to use for augmentation).
     * Annotations from source classes (and their supertypes)
     * will <b>override</b>
     * annotations that target classes (and their super-types) have.
     *<p>
     * Note that this method will CLEAR any previously defined mix-ins
     * for this mapper.
     *
     * @since 2.5
     */
    public ObjectMapper setMixIns(Map<Class<?>, Class<?>> sourceMixins)
    {
        // NOTE: does NOT change possible externally configured resolver, just local defs
        _mixIns.setLocalDefinitions(sourceMixins);
        return this;
    }

    /**
     * Method to use for adding mix-in annotations to use for augmenting
     * specified class or interface. All annotations from
     * <code>mixinSource</code> are taken to override annotations
     * that <code>target</code> (or its supertypes) has.
     *
     * @param target Class (or interface) whose annotations to effectively override
     * @param mixinSource Class (or interface) whose annotations are to
     *   be "added" to target's annotations, overriding as necessary
     *
     * @since 2.5
     */
    public ObjectMapper addMixIn(Class<?> target, Class<?> mixinSource)
    {
        _mixIns.addLocalDefinition(target, mixinSource);
        return this;
    }

    /**
     * Method that can be called to specify given resolver for locating
     * mix-in classes to use, overriding directly added mappings.
     * Note that direct mappings are not cleared, but they are only applied
     * if resolver does not provide mix-in matches.
     *
     * @since 2.6
     */
    public ObjectMapper setMixInResolver(ClassIntrospector.MixInResolver resolver)
    {
        SimpleMixInResolver r = _mixIns.withOverrides(resolver);
        if (r != _mixIns) {
            _mixIns = r;
            _deserializationConfig = new DeserializationConfig(_deserializationConfig, r);
            _serializationConfig = new SerializationConfig(_serializationConfig, r);
        }
        return this;
    }
    
    public Class<?> findMixInClassFor(Class<?> cls) {
        return _mixIns.findMixInClassFor(cls);
    }

    // For testing only:
    public int mixInCount() {
        return _mixIns.localSize();
    }

    /*
    /**********************************************************
    /* Configuration, introspection
    /**********************************************************
     */

    /**
     * Method for accessing currently configured visibility checker;
     * object used for determining whether given property element
     * (method, field, constructor) can be auto-detected or not.
     */
    public VisibilityChecker<?> getVisibilityChecker() {
        return _serializationConfig.getDefaultVisibilityChecker();
    }

    /**
     * Method for setting currently configured default {@link VisibilityChecker},
     * object used for determining whether given property element
     * (method, field, constructor) can be auto-detected or not.
     * This default checker is used as the base visibility:
     * per-class overrides (both via annotations and per-type config overrides)
     * can further change these settings.
     */
    public ObjectMapper setVisibility(VisibilityChecker<?> vc) {
        _configOverrides.setDefaultVisibility(vc);
        return this;
    }

    /**
     * Convenience method that allows changing configuration for
     * underlying {@link VisibilityChecker}s, to change details of what kinds of
     * properties are auto-detected.
     * Basically short cut for doing:
     *<pre>
     *  mapper.setVisibilityChecker(
     *     mapper.getVisibilityChecker().withVisibility(forMethod, visibility)
     *  );
     *</pre>
     * one common use case would be to do:
     *<pre>
     *  mapper.setVisibility(JsonMethod.FIELD, Visibility.ANY);
     *</pre>
     * which would make all member fields serializable without further annotations,
     * instead of just public fields (default setting).
     * 
     * @param forMethod Type of property descriptor affected (field, getter/isGetter,
     *     setter, creator)
     * @param visibility Minimum visibility to require for the property descriptors of type
     * 
     * @return Modified mapper instance (that is, "this"), to allow chaining
     *    of configuration calls
     */
    public ObjectMapper setVisibility(PropertyAccessor forMethod, JsonAutoDetect.Visibility visibility)
    {
        VisibilityChecker<?> vc = _configOverrides.getDefaultVisibility();
        vc = vc.withVisibility(forMethod, visibility);
        _configOverrides.setDefaultVisibility(vc);
        return this;
    }

    /**
     * Method for accessing subtype resolver in use.
     */
    public SubtypeResolver getSubtypeResolver() {
        return _subtypeResolver;
    }

    /**
     * Method for setting custom subtype resolver to use.
     */
    public ObjectMapper setSubtypeResolver(SubtypeResolver str) {
        _subtypeResolver = str;
        _deserializationConfig = _deserializationConfig.with(str);
        _serializationConfig = _serializationConfig.with(str);
        return this;
    }

    /**
     * Method for setting {@link AnnotationIntrospector} used by this
     * mapper instance for both serialization and deserialization.
     * Note that doing this will replace the current introspector, which
     * may lead to unavailability of core Jackson annotations.
     * If you want to combine handling of multiple introspectors,
     * have a look at {@link com.fasterxml.jackson.databind.introspect.AnnotationIntrospectorPair}.
     * 
     * @see com.fasterxml.jackson.databind.introspect.AnnotationIntrospectorPair
     */
    public ObjectMapper setAnnotationIntrospector(AnnotationIntrospector ai) {
        _serializationConfig = _serializationConfig.with(ai);
        _deserializationConfig = _deserializationConfig.with(ai);
        return this;
    }

    /**
     * Method for changing {@link AnnotationIntrospector} instances used
     * by this mapper instance for serialization and deserialization,
     * specifying them separately so that different introspection can be
     * used for different aspects
     * 
     * @since 2.1
     * 
     * @param serializerAI {@link AnnotationIntrospector} to use for configuring
     *    serialization
     * @param deserializerAI {@link AnnotationIntrospector} to use for configuring
     *    deserialization
     * 
     * @see com.fasterxml.jackson.databind.introspect.AnnotationIntrospectorPair
     */
    public ObjectMapper setAnnotationIntrospectors(AnnotationIntrospector serializerAI,
            AnnotationIntrospector deserializerAI) {
        _serializationConfig = _serializationConfig.with(serializerAI);
        _deserializationConfig = _deserializationConfig.with(deserializerAI);
        return this;
    }
    
    /**
     * Method for setting custom property naming strategy to use.
     */
    public ObjectMapper setPropertyNamingStrategy(PropertyNamingStrategy s) {
        _serializationConfig = _serializationConfig.with(s);
        _deserializationConfig = _deserializationConfig.with(s);
        return this;
    }

    /**
     * @since 2.5
     */
    public PropertyNamingStrategy getPropertyNamingStrategy() {
        // arbitrary choice but let's do:
        return _serializationConfig.getPropertyNamingStrategy();
    }

    /**
     * Method for specifying {@link PrettyPrinter} to use when "default pretty-printing"
     * is enabled (by enabling {@link SerializationFeature#INDENT_OUTPUT})
     * 
     * @param pp Pretty printer to use by default.
     * 
     * @return This mapper, useful for call-chaining
     * 
     * @since 2.6
     */
    public ObjectMapper setDefaultPrettyPrinter(PrettyPrinter pp) {
        _serializationConfig = _serializationConfig.withDefaultPrettyPrinter(pp);
        return this;
    }

    /*
    /**********************************************************
    /* Configuration: global-default/per-type override settings
    /**********************************************************
     */
    
    /**
     * Convenience method, equivalent to calling:
     *<pre>
     *  setPropertyInclusion(JsonInclude.Value.construct(incl, incl));
     *</pre>
     */
    public ObjectMapper setSerializationInclusion(JsonInclude.Include incl) {
        return setDefaultPropertyInclusion(JsonInclude.Value.construct(incl, incl));
    }

    /**
     * Method for setting default POJO property inclusion strategy for serialization,
     * applied for all properties for which there are no per-type or per-property
     * overrides (via annotations or config overrides).
     */
    public ObjectMapper setDefaultPropertyInclusion(JsonInclude.Value incl) {
        _configOverrides.setDefaultInclusion(incl);
        return this;
    }

    /**
     * Short-cut for:
     *<pre>
     *  setDefaultPropertyInclusion(JsonInclude.Value.construct(incl, incl));
     *</pre>
     */
    public ObjectMapper setDefaultPropertyInclusion(JsonInclude.Include incl) {
        _configOverrides.setDefaultInclusion(JsonInclude.Value.construct(incl, incl));
        return this;
    }

    /**
     * Method for setting default Setter configuration, regarding things like
     * merging, null-handling; used for properties for which there are
     * no per-type or per-property overrides (via annotations or config overrides).
     */
    public ObjectMapper setDefaultSetterInfo(JsonSetter.Value v) {
        _configOverrides.setDefaultSetterInfo(v);
        return this;
    }

    /**
     * Method for setting auto-detection visibility definition
     * defaults, which are in effect unless overridden by
     * annotations (like <code>JsonAutoDetect</code>) or per-type
     * visibility overrides.
     *
     * @since 2.9
     */
    public ObjectMapper setDefaultVisibility(JsonAutoDetect.Value vis) {
        _configOverrides.setDefaultVisibility(VisibilityChecker.Std.construct(vis));
        return this;
    }

    /**
     * Method for setting default Setter configuration, regarding things like
     * merging, null-handling; used for properties for which there are
     * no per-type or per-property overrides (via annotations or config overrides).
     *
     * @since 2.9
     */
    public ObjectMapper setDefaultMergeable(Boolean b) {
        _configOverrides.setDefaultMergeable(b);
        return this;
    }

    /*
    /**********************************************************
    /* Type information configuration
    /**********************************************************
     */

    /**
     * Convenience method that is equivalent to calling
     *<pre>
     *  enableDefaultTyping(DefaultTyping.OBJECT_AND_NON_CONCRETE);
     *</pre>
     *<p>
     * NOTE: use of Default Typing can be a potential security risk if incoming
     * content comes from untrusted sources, and it is recommended that this
     * is either not done, or, if enabled, use {@link #setDefaultTyping}
     * passing a custom {@link TypeResolverBuilder} implementation that white-lists
     * legal types to use.
     */
    public ObjectMapper enableDefaultTyping() {
        return enableDefaultTyping(DefaultTyping.OBJECT_AND_NON_CONCRETE);
    }

    /**
     * Convenience method that is equivalent to calling
     *<pre>
     *  enableDefaultTyping(dti, JsonTypeInfo.As.WRAPPER_ARRAY);
     *</pre>
     *<p>
     * NOTE: use of Default Typing can be a potential security risk if incoming
     * content comes from untrusted sources, and it is recommended that this
     * is either not done, or, if enabled, use {@link #setDefaultTyping}
     * passing a custom {@link TypeResolverBuilder} implementation that white-lists
     * legal types to use.
     */
    public ObjectMapper enableDefaultTyping(DefaultTyping dti) {
        return enableDefaultTyping(dti, JsonTypeInfo.As.WRAPPER_ARRAY);
    }

    /**
     * Method for enabling automatic inclusion of type information, needed
     * for proper deserialization of polymorphic types (unless types
     * have been annotated with {@link com.fasterxml.jackson.annotation.JsonTypeInfo}).
     *<P>
     * NOTE: use of <code>JsonTypeInfo.As#EXTERNAL_PROPERTY</code> <b>NOT SUPPORTED</b>;
     * and attempts of do so will throw an {@link IllegalArgumentException} to make
     * this limitation explicit.
     *<p>
     * NOTE: use of Default Typing can be a potential security risk if incoming
     * content comes from untrusted sources, and it is recommended that this
     * is either not done, or, if enabled, use {@link #setDefaultTyping}
     * passing a custom {@link TypeResolverBuilder} implementation that white-lists
     * legal types to use.
     * 
     * @param applicability Defines kinds of types for which additional type information
     *    is added; see {@link DefaultTyping} for more information.
     */
    public ObjectMapper enableDefaultTyping(DefaultTyping applicability, JsonTypeInfo.As includeAs)
    {
        /* 18-Sep-2014, tatu: Let's add explicit check to ensure no one tries to
         *   use "As.EXTERNAL_PROPERTY", since that will not work (with 2.5+)
         */
        if (includeAs == JsonTypeInfo.As.EXTERNAL_PROPERTY) {
            throw new IllegalArgumentException("Cannot use includeAs of "+includeAs);
        }
        
        TypeResolverBuilder<?> typer = new DefaultTypeResolverBuilder(applicability);
        // we'll always use full class name, when using defaulting
        typer = typer.init(JsonTypeInfo.Id.CLASS, null);
        typer = typer.inclusion(includeAs);
        return setDefaultTyping(typer);
    }

    /**
     * Method for enabling automatic inclusion of type information -- needed
     * for proper deserialization of polymorphic types (unless types
     * have been annotated with {@link com.fasterxml.jackson.annotation.JsonTypeInfo}) --
     * using "As.PROPERTY" inclusion mechanism and specified property name
     * to use for inclusion (default being "@class" since default type information
     * always uses class name as type identifier)
     *<p>
     * NOTE: use of Default Typing can be a potential security risk if incoming
     * content comes from untrusted sources, and it is recommended that this
     * is either not done, or, if enabled, use {@link #setDefaultTyping}
     * passing a custom {@link TypeResolverBuilder} implementation that white-lists
     * legal types to use.
     */
    public ObjectMapper enableDefaultTypingAsProperty(DefaultTyping applicability, String propertyName)
    {
        TypeResolverBuilder<?> typer = new DefaultTypeResolverBuilder(applicability);
        // we'll always use full class name, when using defaulting
        typer = typer.init(JsonTypeInfo.Id.CLASS, null);
        typer = typer.inclusion(JsonTypeInfo.As.PROPERTY);
        typer = typer.typeProperty(propertyName);
        return setDefaultTyping(typer);
    }

    /**
     * Method for disabling automatic inclusion of type information; if so, only
     * explicitly annotated types (ones with
     * {@link com.fasterxml.jackson.annotation.JsonTypeInfo}) will have
     * additional embedded type information.
     */
    public ObjectMapper disableDefaultTyping() {
        return setDefaultTyping(null);
    }

    /**
     * Method for enabling automatic inclusion of type information, using
     * specified handler object for determining which types this affects,
     * as well as details of how information is embedded.
     *<p>
     * NOTE: use of Default Typing can be a potential security risk if incoming
     * content comes from untrusted sources, so care should be taken to use
     * a {@link TypeResolverBuilder} that can limit allowed classes to
     * deserialize.
     * 
     * @param typer Type information inclusion handler
     */
    public ObjectMapper setDefaultTyping(TypeResolverBuilder<?> typer) {
        _deserializationConfig = _deserializationConfig.with(typer);
        _serializationConfig = _serializationConfig.with(typer);
        return this;
    }

    /**
     * Method for registering specified class as a subtype, so that
     * typename-based resolution can link supertypes to subtypes
     * (as an alternative to using annotations).
     * Type for given class is determined from appropriate annotation;
     * or if missing, default name (unqualified class name)
     */
    public void registerSubtypes(Class<?>... classes) {
        getSubtypeResolver().registerSubtypes(classes);
    }

    /**
     * Method for registering specified class as a subtype, so that
     * typename-based resolution can link supertypes to subtypes
     * (as an alternative to using annotations).
     * Name may be provided as part of argument, but if not will
     * be based on annotations or use default name (unqualified
     * class name).
     */
    public void registerSubtypes(NamedType... types) {
        getSubtypeResolver().registerSubtypes(types);
    }

    /**
     * @since 2.9
     */
    public void registerSubtypes(Collection<Class<?>> subtypes) {
        getSubtypeResolver().registerSubtypes(subtypes);
    }

    /*
    /**********************************************************
    /* Configuration, basic type handling
    /**********************************************************
     */

    /**
     * Accessor for getting a mutable configuration override object for
     * given type, needed to add or change per-type overrides applied
     * to properties of given type.
     * Usage is through returned object by colling "setter" methods, which
     * directly modify override object and take effect directly.
     * For example you can do
     *<pre>
     *   mapper.configOverride(java.util.Date.class)
     *       .setFormat(JsonFormat.Value.forPattern("yyyy-MM-dd"));
     *<pre>
     * to change the default format to use for properties of type
     * {@link java.util.Date} (possibly further overridden by per-property
     * annotations)
     *
     * @since 2.8
     */
    public MutableConfigOverride configOverride(Class<?> type) {
        return _configOverrides.findOrCreateOverride(type);
    }

    /*
    /**********************************************************
    /* Configuration, basic type handling
    /**********************************************************
     */

    /**
     * Accessor for getting currently configured {@link TypeFactory} instance.
     */
    public TypeFactory getTypeFactory() {
        return _typeFactory;
    }

    /**
     * Method that can be used to override {@link TypeFactory} instance
     * used by this mapper.
     *<p>
     * Note: will also set {@link TypeFactory} that deserialization and
     * serialization config objects use.
     */
    public ObjectMapper setTypeFactory(TypeFactory f)
    {
        _typeFactory = f;
        _deserializationConfig = _deserializationConfig.with(f);
        _serializationConfig = _serializationConfig.with(f);
        return this;
    }

    /**
     * Convenience method for constructing {@link JavaType} out of given
     * type (typically <code>java.lang.Class</code>), but without explicit
     * context.
     */
    public JavaType constructType(Type t) {
        return _typeFactory.constructType(t);
    }

    /*
    /**********************************************************
    /* Configuration, deserialization
    /**********************************************************
     */

    /**
     * Method that can be used to get hold of {@link JsonNodeFactory}
     * that this mapper will use when directly constructing
     * root {@link JsonNode} instances for Trees.
     *<p>
     * Note: this is just a shortcut for calling
     *<pre>
     *   getDeserializationConfig().getNodeFactory()
     *</pre>
     */
    public JsonNodeFactory getNodeFactory() {
        return _deserializationConfig.getNodeFactory();
    }

    /**
     * Method for specifying {@link JsonNodeFactory} to use for
     * constructing root level tree nodes (via method
     * {@link #createObjectNode}
     */
    public ObjectMapper setNodeFactory(JsonNodeFactory f) {
        _deserializationConfig = _deserializationConfig.with(f);
        return this;
    }

    /**
     * Method for adding specified {@link DeserializationProblemHandler}
     * to be used for handling specific problems during deserialization.
     */
    public ObjectMapper addHandler(DeserializationProblemHandler h) {
        _deserializationConfig = _deserializationConfig.withHandler(h);
        return this;
    }

    /**
     * Method for removing all registered {@link DeserializationProblemHandler}s
     * instances from this mapper.
     */
    public ObjectMapper clearProblemHandlers() {
        _deserializationConfig = _deserializationConfig.withNoProblemHandlers();
        return this;
    }

    /**
     * Method that allows overriding of the underlying {@link DeserializationConfig}
     * object.
     * It is added as a fallback method that may be used if no other configuration
     * modifier method works: it should not be used if there are alternatives,
     * and its use is generally discouraged.
     *<p>
     * <b>NOTE</b>: only use this method if you know what you are doing -- it allows
     * by-passing some of checks applied to other configuration methods.
     * Also keep in mind that as with all configuration of {@link ObjectMapper},
     * this is only thread-safe if done before calling any deserialization methods.
     * 
     * @since 2.4
     */
    public ObjectMapper setConfig(DeserializationConfig config) {
        _deserializationConfig = config;
        return this;
    }

    /*
    /**********************************************************
    /* Configuration, serialization
    /**********************************************************
     */

    /**
     * Method for configuring this mapper to use specified {@link FilterProvider} for
     * mapping Filter Ids to actual filter instances.
     *<p>
     * Note that usually it is better to use method {@link #writer(FilterProvider)};
     * however, sometimes
     * this method is more convenient. For example, some frameworks only allow configuring
     * of ObjectMapper instances and not {@link ObjectWriter}s.
     */
    public ObjectMapper setFilterProvider(FilterProvider filterProvider) {
        _serializationConfig = _serializationConfig.withFilters(filterProvider);
        return this;
    }

    /**
     * Method that will configure default {@link Base64Variant} that
     * <code>byte[]</code> serializers and deserializers will use.
     * 
     * @param v Base64 variant to use
     * 
     * @return This mapper, for convenience to allow chaining
     */
    public ObjectMapper setBase64Variant(Base64Variant v) {
        _serializationConfig = _serializationConfig.with(v);
        _deserializationConfig = _deserializationConfig.with(v);
        return this;
    }

    /**
     * Method that allows overriding of the underlying {@link SerializationConfig}
     * object, which contains serialization-specific configuration settings.
     * It is added as a fallback method that may be used if no other configuration
     * modifier method works: it should not be used if there are alternatives,
     * and its use is generally discouraged.
     *<p>
     * <b>NOTE</b>: only use this method if you know what you are doing -- it allows
     * by-passing some of checks applied to other configuration methods.
     * Also keep in mind that as with all configuration of {@link ObjectMapper},
     * this is only thread-safe if done before calling any serialization methods.
     * 
     * @since 2.4
     */
    public ObjectMapper setConfig(SerializationConfig config) {
        _serializationConfig = config;
        return this;
    }
    
    /*
    /**********************************************************
    /* Configuration, other
    /**********************************************************
     */

    /**
     * Method that can be used to get hold of {@link JsonFactory} that this
     * mapper uses if it needs to construct {@link JsonParser}s
     * and/or {@link JsonGenerator}s.
     *<p>
     * WARNING: note that all {@link ObjectReader} and {@link ObjectWriter}
     * instances created by this mapper usually share the same configured
     * {@link JsonFactory}, so changes to its configuration will "leak".
     * To avoid such observed changes you should always use "with()" and
     * "without()" method of {@link ObjectReader} and {@link ObjectWriter}
     * for changing {@link com.fasterxml.jackson.core.JsonParser.Feature}
     * and {@link com.fasterxml.jackson.core.JsonGenerator.Feature}
     * settings to use on per-call basis.
     *
     * @return {@link JsonFactory} that this mapper uses when it needs to
     *   construct Json parser and generators
     */
    @Override
    public JsonFactory getFactory() { return _jsonFactory; }

    /**
     * Method for configuring the default {@link DateFormat} to use when serializing time
     * values as Strings, and deserializing from JSON Strings.
     * This is preferably to directly modifying {@link SerializationConfig} and
     * {@link DeserializationConfig} instances.
     * If you need per-request configuration, use {@link #writer(DateFormat)} to
     * create properly configured {@link ObjectWriter} and use that; this because
     * {@link ObjectWriter}s are thread-safe whereas ObjectMapper itself is only
     * thread-safe when configuring methods (such as this one) are NOT called.
     */
    public ObjectMapper setDateFormat(DateFormat dateFormat)
    {
        _deserializationConfig = _deserializationConfig.with(dateFormat);
        _serializationConfig = _serializationConfig.with(dateFormat);
        return this;
    }

    /**
     * @since 2.5
     */
    public DateFormat getDateFormat() {
        // arbitrary choice but let's do:
        return _serializationConfig.getDateFormat();
    }
    
    /**
     * Method for configuring {@link HandlerInstantiator} to use for creating
     * instances of handlers (such as serializers, deserializers, type and type
     * id resolvers), given a class.
     *
     * @param hi Instantiator to use; if null, use the default implementation
     */
    public Object setHandlerInstantiator(HandlerInstantiator hi)
    {
        _deserializationConfig = _deserializationConfig.with(hi);
        _serializationConfig = _serializationConfig.with(hi);
        return this;
    }
    
    /**
     * Method for configuring {@link InjectableValues} which used to find
     * values to inject.
     */
    public ObjectMapper setInjectableValues(InjectableValues injectableValues) {
        _injectableValues = injectableValues;
        return this;
    }

    /**
     * @since 2.6
     */
    public InjectableValues getInjectableValues() {
        return _injectableValues;
    }

    /**
     * Method for overriding default locale to use for formatting.
     * Default value used is {@link Locale#getDefault()}.
     */
    public ObjectMapper setLocale(Locale l) {
        _deserializationConfig = _deserializationConfig.with(l);
        _serializationConfig = _serializationConfig.with(l);
        return this;
    }

    /**
     * Method for overriding default TimeZone to use for formatting.
     * Default value used is UTC (NOT default TimeZone of JVM).
     */
    public ObjectMapper setTimeZone(TimeZone tz) {
        _deserializationConfig = _deserializationConfig.with(tz);
        _serializationConfig = _serializationConfig.with(tz);
        return this;
    }

    /*
    /**********************************************************
    /* Configuration, simple features: MapperFeature
    /**********************************************************
     */

    /**
     * Method for checking whether given {@link MapperFeature} is enabled.
     */
    public boolean isEnabled(MapperFeature f) {
        // ok to use either one, should be kept in sync
        return _serializationConfig.isEnabled(f);
    }
    
    /**
     * Method for changing state of an on/off mapper feature for
     * this mapper instance.
     */
    public ObjectMapper configure(MapperFeature f, boolean state) {
        _serializationConfig = state ?
                _serializationConfig.with(f) : _serializationConfig.without(f);
        _deserializationConfig = state ?
                _deserializationConfig.with(f) : _deserializationConfig.without(f);
        return this;
    }

    /**
     * Method for enabling specified {@link MapperConfig} features.
     * Modifies and returns this instance; no new object is created.
     */
    public ObjectMapper enable(MapperFeature... f) {
        _deserializationConfig = _deserializationConfig.with(f);
        _serializationConfig = _serializationConfig.with(f);
        return this;
    }

    /**
     * Method for enabling specified {@link DeserializationConfig} features.
     * Modifies and returns this instance; no new object is created.
     */
    public ObjectMapper disable(MapperFeature... f) {
        _deserializationConfig = _deserializationConfig.without(f);
        _serializationConfig = _serializationConfig.without(f);
        return this;
    }
    
    /*
    /**********************************************************
    /* Configuration, simple features: SerializationFeature
    /**********************************************************
     */

    /**
     * Method for checking whether given serialization-specific
     * feature is enabled.
     */
    public boolean isEnabled(SerializationFeature f) {
        return _serializationConfig.isEnabled(f);
    }

    /**
     * Method for changing state of an on/off serialization feature for
     * this object mapper.
     */
    public ObjectMapper configure(SerializationFeature f, boolean state) {
        _serializationConfig = state ?
                _serializationConfig.with(f) : _serializationConfig.without(f);
        return this;
    }

    /**
     * Method for enabling specified {@link DeserializationConfig} feature.
     * Modifies and returns this instance; no new object is created.
     */
    public ObjectMapper enable(SerializationFeature f) {
        _serializationConfig = _serializationConfig.with(f);
        return this;
    }

    /**
     * Method for enabling specified {@link DeserializationConfig} features.
     * Modifies and returns this instance; no new object is created.
     */
    public ObjectMapper enable(SerializationFeature first,
            SerializationFeature... f) {
        _serializationConfig = _serializationConfig.with(first, f);
        return this;
    }
    
    /**
     * Method for enabling specified {@link DeserializationConfig} features.
     * Modifies and returns this instance; no new object is created.
     */
    public ObjectMapper disable(SerializationFeature f) {
        _serializationConfig = _serializationConfig.without(f);
        return this;
    }

    /**
     * Method for enabling specified {@link DeserializationConfig} features.
     * Modifies and returns this instance; no new object is created.
     */
    public ObjectMapper disable(SerializationFeature first,
            SerializationFeature... f) {
        _serializationConfig = _serializationConfig.without(first, f);
        return this;
    }
    
    /*
    /**********************************************************
    /* Configuration, simple features: DeserializationFeature
    /**********************************************************
     */

    /**
     * Method for checking whether given deserialization-specific
     * feature is enabled.
     */
    public boolean isEnabled(DeserializationFeature f) {
        return _deserializationConfig.isEnabled(f);
    }

    /**
     * Method for changing state of an on/off deserialization feature for
     * this object mapper.
     */
    public ObjectMapper configure(DeserializationFeature f, boolean state) {
        _deserializationConfig = state ?
                _deserializationConfig.with(f) : _deserializationConfig.without(f);
        return this;
    }

    /**
     * Method for enabling specified {@link DeserializationConfig} features.
     * Modifies and returns this instance; no new object is created.
     */
    public ObjectMapper enable(DeserializationFeature feature) {
        _deserializationConfig = _deserializationConfig.with(feature);
        return this;
    }

    /**
     * Method for enabling specified {@link DeserializationConfig} features.
     * Modifies and returns this instance; no new object is created.
     */
    public ObjectMapper enable(DeserializationFeature first,
            DeserializationFeature... f) {
        _deserializationConfig = _deserializationConfig.with(first, f);
        return this;
    }
    
    /**
     * Method for enabling specified {@link DeserializationConfig} features.
     * Modifies and returns this instance; no new object is created.
     */
    public ObjectMapper disable(DeserializationFeature feature) {
        _deserializationConfig = _deserializationConfig.without(feature);
        return this;
    }

    /**
     * Method for enabling specified {@link DeserializationConfig} features.
     * Modifies and returns this instance; no new object is created.
     */
    public ObjectMapper disable(DeserializationFeature first,
            DeserializationFeature... f) {
        _deserializationConfig = _deserializationConfig.without(first, f);
        return this;
    }
    
    /*
    /**********************************************************
    /* Configuration, simple features: JsonParser.Feature
    /**********************************************************
     */

    public boolean isEnabled(JsonParser.Feature f) {
        return _deserializationConfig.isEnabled(f, _jsonFactory);
    }

    /**
     * Method for changing state of specified {@link com.fasterxml.jackson.core.JsonParser.Feature}s
     * for parser instances this object mapper creates.
     *<p>
     * Note that this is equivalent to directly calling same method
     * on {@link #getFactory}.
     *<p>
     * WARNING: since this method directly modifies state of underlying {@link JsonFactory},
     * it will change observed configuration by {@link ObjectReader}s as well -- to avoid
     * this, use {@link ObjectReader#with(JsonParser.Feature)} instead.
     */
    public ObjectMapper configure(JsonParser.Feature f, boolean state) {
        _jsonFactory.configure(f, state);
        return this;
    }

    /**
     * Method for enabling specified {@link com.fasterxml.jackson.core.JsonParser.Feature}s
     * for parser instances this object mapper creates.
     *<p>
     * Note that this is equivalent to directly calling same method on {@link #getFactory}.
     *<p>
     * WARNING: since this method directly modifies state of underlying {@link JsonFactory},
     * it will change observed configuration by {@link ObjectReader}s as well -- to avoid
     * this, use {@link ObjectReader#with(JsonParser.Feature)} instead.
     *
     * @since 2.5
     */
    public ObjectMapper enable(JsonParser.Feature... features) {
        for (JsonParser.Feature f : features) {
            _jsonFactory.enable(f);
        }
        return this;
    }
    
    /**
     * Method for disabling specified {@link com.fasterxml.jackson.core.JsonParser.Feature}s
     * for parser instances this object mapper creates.
     *<p>
     * Note that this is equivalent to directly calling same method on {@link #getFactory}.
     *<p>
     * WARNING: since this method directly modifies state of underlying {@link JsonFactory},
     * it will change observed configuration by {@link ObjectReader}s as well -- to avoid
     * this, use {@link ObjectReader#without(JsonParser.Feature)} instead.
     *
     * @since 2.5
     */
    public ObjectMapper disable(JsonParser.Feature... features) {
        for (JsonParser.Feature f : features) {
            _jsonFactory.disable(f);
        }
        return this;
    }
    
    /*
    /**********************************************************
    /* Configuration, simple features: JsonGenerator.Feature
    /**********************************************************
     */

    public boolean isEnabled(JsonGenerator.Feature f) {
        return _serializationConfig.isEnabled(f, _jsonFactory);
    }

    /**
     * Method for changing state of an on/off {@link JsonGenerator} feature for
     * generator instances this object mapper creates.
     *<p>
     * Note that this is equivalent to directly calling same method
     * on {@link #getFactory}.
     *<p>
     * WARNING: since this method directly modifies state of underlying {@link JsonFactory},
     * it will change observed configuration by {@link ObjectWriter}s as well -- to avoid
     * this, use {@link ObjectWriter#with(JsonGenerator.Feature)} instead.
     */
    public ObjectMapper configure(JsonGenerator.Feature f, boolean state) {
        _jsonFactory.configure(f,  state);
        return this;
    }

    /**
     * Method for enabling specified {@link com.fasterxml.jackson.core.JsonGenerator.Feature}s
     * for parser instances this object mapper creates.
     *<p>
     * Note that this is equivalent to directly calling same method on {@link #getFactory}.
     *<p>
     * WARNING: since this method directly modifies state of underlying {@link JsonFactory},
     * it will change observed configuration by {@link ObjectWriter}s as well -- to avoid
     * this, use {@link ObjectWriter#with(JsonGenerator.Feature)} instead.
     *
     * @since 2.5
     */
    public ObjectMapper enable(JsonGenerator.Feature... features) {
        for (JsonGenerator.Feature f : features) {
            _jsonFactory.enable(f);
        }
        return this;
    }

    /**
     * Method for disabling specified {@link com.fasterxml.jackson.core.JsonGenerator.Feature}s
     * for parser instances this object mapper creates.
     *<p>
     * Note that this is equivalent to directly calling same method on {@link #getFactory}.
     *<p>
     * WARNING: since this method directly modifies state of underlying {@link JsonFactory},
     * it will change observed configuration by {@link ObjectWriter}s as well -- to avoid
     * this, use {@link ObjectWriter#without(JsonGenerator.Feature)} instead.
     *
     * @since 2.5
     */
    public ObjectMapper disable(JsonGenerator.Feature... features) {
        for (JsonGenerator.Feature f : features) {
            _jsonFactory.disable(f);
        }
        return this;
    }

    /*
    /**********************************************************
    /* Configuration, simple features: JsonFactory.Feature
    /**********************************************************
     */
    
    /**
     * Convenience method, equivalent to:
     *<pre>
     *  getJsonFactory().isEnabled(f);
     *</pre>
     */
    public boolean isEnabled(JsonFactory.Feature f) {
        return _jsonFactory.isEnabled(f);
    }

    /*
    /**********************************************************
    /* Public API (from ObjectCodec): deserialization
    /* (mapping from JSON to Java types);
    /* main methods
    /**********************************************************
     */

    /**
     * Method to deserialize JSON content into a non-container
     * type (it can be an array type, however): typically a bean, array
     * or a wrapper type (like {@link java.lang.Boolean}).
     *<p>
     * Note: this method should NOT be used if the result type is a
     * container ({@link java.util.Collection} or {@link java.util.Map}.
     * The reason is that due to type erasure, key and value types
     * cannot be introspected when using this method.
     * 
     * @throws IOException if a low-level I/O problem (unexpected end-of-input,
     *   network error) occurs (passed through as-is without additional wrapping -- note
     *   that this is one case where {@link DeserializationFeature#WRAP_EXCEPTIONS}
     *   does NOT result in wrapping of exception even if enabled)
     * @throws JsonParseException if underlying input contains invalid content
     *    of type {@link JsonParser} supports (JSON for default case)
     * @throws JsonMappingException if the input JSON structure does not match structure
     *   expected for result type (or has other mismatch issues)
     */
    @Override
    @SuppressWarnings("unchecked")
    public <T> T readValue(JsonParser p, Class<T> valueType)
        throws IOException, JsonParseException, JsonMappingException
    {
        return (T) _readValue(getDeserializationConfig(), p, _typeFactory.constructType(valueType));
    } 

    /**
     * Method to deserialize JSON content into a Java type, reference
     * to which is passed as argument. Type is passed using so-called
     * "super type token" (see )
     * and specifically needs to be used if the root type is a 
     * parameterized (generic) container type.
     * 
     * @throws IOException if a low-level I/O problem (unexpected end-of-input,
     *   network error) occurs (passed through as-is without additional wrapping -- note
     *   that this is one case where {@link DeserializationFeature#WRAP_EXCEPTIONS}
     *   does NOT result in wrapping of exception even if enabled)
     * @throws JsonParseException if underlying input contains invalid content
     *    of type {@link JsonParser} supports (JSON for default case)
     * @throws JsonMappingException if the input JSON structure does not match structure
     *   expected for result type (or has other mismatch issues)
     */
    @Override
    @SuppressWarnings("unchecked")
    public <T> T readValue(JsonParser p, TypeReference<?> valueTypeRef)
        throws IOException, JsonParseException, JsonMappingException
    {
        return (T) _readValue(getDeserializationConfig(), p, _typeFactory.constructType(valueTypeRef));
    }

    /**
     * Method to deserialize JSON content into a Java type, reference
     * to which is passed as argument. Type is passed using 
     * Jackson specific type; instance of which can be constructed using
     * {@link TypeFactory}.
     * 
     * @throws IOException if a low-level I/O problem (unexpected end-of-input,
     *   network error) occurs (passed through as-is without additional wrapping -- note
     *   that this is one case where {@link DeserializationFeature#WRAP_EXCEPTIONS}
     *   does NOT result in wrapping of exception even if enabled)
     * @throws JsonParseException if underlying input contains invalid content
     *    of type {@link JsonParser} supports (JSON for default case)
     * @throws JsonMappingException if the input JSON structure does not match structure
     *   expected for result type (or has other mismatch issues)
     */
    @Override
    @SuppressWarnings("unchecked")
    public final <T> T readValue(JsonParser p, ResolvedType valueType)
        throws IOException, JsonParseException, JsonMappingException
    {
        return (T) _readValue(getDeserializationConfig(), p, (JavaType) valueType);
    }

    /**
     * Type-safe overloaded method, basically alias for {@link #readValue(JsonParser, Class)}.
     * 
     * @throws IOException if a low-level I/O problem (unexpected end-of-input,
     *   network error) occurs (passed through as-is without additional wrapping -- note
     *   that this is one case where {@link DeserializationFeature#WRAP_EXCEPTIONS}
     *   does NOT result in wrapping of exception even if enabled)
     * @throws JsonParseException if underlying input contains invalid content
     *    of type {@link JsonParser} supports (JSON for default case)
     * @throws JsonMappingException if the input JSON structure does not match structure
     *   expected for result type (or has other mismatch issues)
     */
    @SuppressWarnings("unchecked")
    public <T> T readValue(JsonParser p, JavaType valueType)
        throws IOException, JsonParseException, JsonMappingException
    {
        return (T) _readValue(getDeserializationConfig(), p, valueType);
    }
    
    /**
     * Method to deserialize JSON content as tree expressed
     * using set of {@link JsonNode} instances. Returns
     * root of the resulting tree (where root can consist
     * of just a single node if the current event is a
     * value event, not container).
     * 
     * @return a {@link JsonNode}, if valid JSON content found; null
     *   if input has no content to bind -- note, however, that if
     *   JSON <code>null</code> token is found, it will be represented
     *   as a non-null {@link JsonNode} (one that returns <code>true</code>
     *   for {@link JsonNode#isNull()}
     * 
     * @throws IOException if a low-level I/O problem (unexpected end-of-input,
     *   network error) occurs (passed through as-is without additional wrapping -- note
     *   that this is one case where {@link DeserializationFeature#WRAP_EXCEPTIONS}
     *   does NOT result in wrapping of exception even if enabled)
     * @throws JsonParseException if underlying input contains invalid content
     *    of type {@link JsonParser} supports (JSON for default case)
     */
    @Override
    public <T extends TreeNode> T readTree(JsonParser p)
        throws IOException, JsonProcessingException
    {
        /* 02-Mar-2009, tatu: One twist; deserialization provider
         *   will map JSON null straight into Java null. But what
         *   we want to return is the "null node" instead.
         */
        /* 05-Aug-2011, tatu: Also, must check for EOF here before
         *   calling readValue(), since that'll choke on it otherwise
         */
        DeserializationConfig cfg = getDeserializationConfig();
        JsonToken t = p.currentToken();
        if (t == null) {
            t = p.nextToken();
            if (t == null) {
                return null;
            }
        }
        JsonNode n = (JsonNode) _readValue(cfg, p, JSON_NODE_TYPE);
        if (n == null) {
            n = getNodeFactory().nullNode();
        }
        @SuppressWarnings("unchecked")
        T result = (T) n;
        return result;
    }

    /**
     * Convenience method, equivalent in function to:
     *<pre>
     *   readerFor(valueType).readValues(p);
     *</pre>
     *<p>
     * Method for reading sequence of Objects from parser stream.
     * Sequence can be either root-level "unwrapped" sequence (without surrounding
     * JSON array), or a sequence contained in a JSON Array.
     * In either case {@link JsonParser} <b>MUST</b> point to the first token of
     * the first element, OR not point to any token (in which case it is advanced
     * to the next token). This means, specifically, that for wrapped sequences,
     * parser MUST NOT point to the surrounding <code>START_ARRAY</code> (one that
     * contains values to read) but rather to the token following it which is the first
     * token of the first value to read.
     *<p>
     * Note that {@link ObjectReader} has more complete set of variants.
     */
    @Override
    public <T> MappingIterator<T> readValues(JsonParser p, ResolvedType valueType)
        throws IOException, JsonProcessingException
    {
        return readValues(p, (JavaType) valueType);
    }

    /**
     * Convenience method, equivalent in function to:
     *<pre>
     *   readerFor(valueType).readValues(p);
     *</pre>
     *<p>
     * Type-safe overload of {@link #readValues(JsonParser, ResolvedType)}.
     */
    public <T> MappingIterator<T> readValues(JsonParser p, JavaType valueType)
        throws IOException, JsonProcessingException
    {
        DeserializationConfig config = getDeserializationConfig();
        DeserializationContext ctxt = createDeserializationContext(p, config);
        JsonDeserializer<?> deser = _findRootDeserializer(ctxt, valueType);
        // false -> do NOT close JsonParser (since caller passed it)
        return new MappingIterator<T>(valueType, p, ctxt, deser,
                false, null);
    }

    /**
     * Convenience method, equivalent in function to:
     *<pre>
     *   readerFor(valueType).readValues(p);
     *</pre>
     *<p>
     * Type-safe overload of {@link #readValues(JsonParser, ResolvedType)}.
     */
    @Override
    public <T> MappingIterator<T> readValues(JsonParser p, Class<T> valueType)
        throws IOException, JsonProcessingException
    {
        return readValues(p, _typeFactory.constructType(valueType));
    }

    /**
     * Method for reading sequence of Objects from parser stream.
     */
    @Override
    public <T> MappingIterator<T> readValues(JsonParser p, TypeReference<?> valueTypeRef)
        throws IOException, JsonProcessingException
    {
        return readValues(p, _typeFactory.constructType(valueTypeRef));
    }
    
    /*
    /**********************************************************
    /* Public API not included in ObjectCodec: deserialization
    /* (mapping from JSON to Java types)
    /**********************************************************
     */

    /**
     * Method to deserialize JSON content as tree expressed
     * using set of {@link JsonNode} instances.
     * Returns root of the resulting tree (where root can consist
     * of just a single node if the current event is a
     * value event, not container).
     *<p>
     * If a low-level I/O problem (missing input, network error) occurs,
     * a {@link IOException} will be thrown.
     * If a parsing problem occurs (invalid JSON),
     * {@link JsonParseException} will be thrown.
     * If no content is found from input (end-of-input), Java
     * <code>null</code> will be returned.
     * 
     * @param in Input stream used to read JSON content
     *   for building the JSON tree.
     * 
     * @return a {@link JsonNode}, if valid JSON content found; null
     *   if input has no content to bind -- note, however, that if
     *   JSON <code>null</code> token is found, it will be represented
     *   as a non-null {@link JsonNode} (one that returns <code>true</code>
     *   for {@link JsonNode#isNull()}
     *   
     * @throws JsonParseException if underlying input contains invalid content
     *    of type {@link JsonParser} supports (JSON for default case)
     */
    public JsonNode readTree(InputStream in) throws IOException
    {
        return _readTreeAndClose(_jsonFactory.createParser(in));
    }

    /**
     * Method to deserialize JSON content as tree expressed
     * using set of {@link JsonNode} instances.
     * Returns root of the resulting tree (where root can consist
     * of just a single node if the current event is a
     * value event, not container).
     *<p>
     * If a low-level I/O problem (missing input, network error) occurs,
     * a {@link IOException} will be thrown.
     * If a parsing problem occurs (invalid JSON),
     * {@link JsonParseException} will be thrown.
     * If no content is found from input (end-of-input), Java
     * <code>null</code> will be returned.
     *
     * @param r Reader used to read JSON content
     *   for building the JSON tree.
     * 
     * @return a {@link JsonNode}, if valid JSON content found; null
     *   if input has no content to bind -- note, however, that if
     *   JSON <code>null</code> token is found, it will be represented
     *   as a non-null {@link JsonNode} (one that returns <code>true</code>
     *   for {@link JsonNode#isNull()}
     */
    public JsonNode readTree(Reader r) throws IOException {
        return _readTreeAndClose(_jsonFactory.createParser(r));
    }

    /**
     * Method to deserialize JSON content as tree expressed using set of {@link JsonNode} instances.
     * Returns root of the resulting tree (where root can consist of just a single node if the current
     * event is a value event, not container).
     *<p>
     * If a low-level I/O problem (missing input, network error) occurs,
     * a {@link IOException} will be thrown.
     * If a parsing problem occurs (invalid JSON),
     * {@link JsonParseException} will be thrown.
     * If no content is found from input (end-of-input), Java
     * <code>null</code> will be returned.
     *
     * @param content JSON content to parse to build the JSON tree.
     * 
     * @return a {@link JsonNode}, if valid JSON content found; null
     *   if input has no content to bind -- note, however, that if
     *   JSON <code>null</code> token is found, it will be represented
     *   as a non-null {@link JsonNode} (one that returns <code>true</code>
     *   for {@link JsonNode#isNull()}
     *
     * @throws JsonParseException if underlying input contains invalid content
     *    of type {@link JsonParser} supports (JSON for default case)
     */
    public JsonNode readTree(String content) throws IOException {
        return _readTreeAndClose(_jsonFactory.createParser(content));
    }

    /**
     * Method to deserialize JSON content as tree expressed using set of {@link JsonNode} instances.
     * Returns root of the resulting tree (where root can consist of just a single node if the current
     * event is a value event, not container).
     *
     * @param content JSON content to parse to build the JSON tree.
     * 
     * @return a {@link JsonNode}, if valid JSON content found; null
     *   if input has no content to bind -- note, however, that if
     *   JSON <code>null</code> token is found, it will be represented
     *   as a non-null {@link JsonNode} (one that returns <code>true</code>
     *   for {@link JsonNode#isNull()}
     *
     * @throws JsonParseException if underlying input contains invalid content
     *    of type {@link JsonParser} supports (JSON for default case)
     */
    public JsonNode readTree(byte[] content) throws IOException {
        return _readTreeAndClose(_jsonFactory.createParser(content));
    }
    
    /**
     * Method to deserialize JSON content as tree expressed using set of {@link JsonNode} instances.
     * Returns root of the resulting tree (where root can consist of just a single node if the current
     * event is a value event, not container).
     *
     * @param file File of which contents to parse as JSON for building a tree instance
     * 
     * @return a {@link JsonNode}, if valid JSON content found; null
     *   if input has no content to bind -- note, however, that if
     *   JSON <code>null</code> token is found, it will be represented
     *   as a non-null {@link JsonNode} (one that returns <code>true</code>
     *   for {@link JsonNode#isNull()}
     * 
     * @throws IOException if a low-level I/O problem (unexpected end-of-input,
     *   network error) occurs (passed through as-is without additional wrapping -- note
     *   that this is one case where {@link DeserializationFeature#WRAP_EXCEPTIONS}
     *   does NOT result in wrapping of exception even if enabled)
     * @throws JsonParseException if underlying input contains invalid content
     *    of type {@link JsonParser} supports (JSON for default case)
     */
    public JsonNode readTree(File file)
        throws IOException, JsonProcessingException
    {
        return _readTreeAndClose(_jsonFactory.createParser(file));
    }

    /**
     * Method to deserialize JSON content as tree expressed using set of {@link JsonNode} instances.
     * Returns root of the resulting tree (where root can consist of just a single node if the current
     * event is a value event, not container).
     *
     * @param source URL to use for fetching contents to parse as JSON for building a tree instance
     * 
     * @return a {@link JsonNode}, if valid JSON content found; null
     *   if input has no content to bind -- note, however, that if
     *   JSON <code>null</code> token is found, it will be represented
     *   as a non-null {@link JsonNode} (one that returns <code>true</code>
     *   for {@link JsonNode#isNull()}
     * 
     * @throws IOException if a low-level I/O problem (unexpected end-of-input,
     *   network error) occurs (passed through as-is without additional wrapping -- note
     *   that this is one case where {@link DeserializationFeature#WRAP_EXCEPTIONS}
     *   does NOT result in wrapping of exception even if enabled)
     * @throws JsonParseException if underlying input contains invalid content
     *    of type {@link JsonParser} supports (JSON for default case)
     */
    public JsonNode readTree(URL source) throws IOException {
        return _readTreeAndClose(_jsonFactory.createParser(source));
    }

    /*
    /**********************************************************
    /* Public API (from ObjectCodec): serialization
    /* (mapping from Java types to Json)
    /**********************************************************
     */

    /**
     * Method that can be used to serialize any Java value as
     * JSON output, using provided {@link JsonGenerator}.
     */
    @Override
    public void writeValue(JsonGenerator g, Object value)
        throws IOException, JsonGenerationException, JsonMappingException
    {
        SerializationConfig config = getSerializationConfig();

        /* 12-May-2015/2.6, tatu: Looks like we do NOT want to call the usual
         *    'config.initialize(g)` here, since it is assumed that generator
         *    has been configured by caller. But for some reason we don't
         *    trust indentation settings...
         */
        // 10-Aug-2012, tatu: as per [Issue#12], must handle indentation:
        if (config.isEnabled(SerializationFeature.INDENT_OUTPUT)) {
            if (g.getPrettyPrinter() == null) {
                g.setPrettyPrinter(config.constructDefaultPrettyPrinter());
            }
        }
        if (config.isEnabled(SerializationFeature.CLOSE_CLOSEABLE) && (value instanceof Closeable)) {
            _writeCloseableValue(g, value, config);
        } else {
            _serializerProvider(config).serializeValue(g, value);
            if (config.isEnabled(SerializationFeature.FLUSH_AFTER_WRITE_VALUE)) {
                g.flush();
            }
        }
    }

    /*
    /**********************************************************
    /* Public API (from TreeCodec via ObjectCodec): Tree Model support
    /**********************************************************
     */

    @Override
    public void writeTree(JsonGenerator jgen, TreeNode rootNode)
        throws IOException, JsonProcessingException
    {
        SerializationConfig config = getSerializationConfig();
        _serializerProvider(config).serializeValue(jgen, rootNode);
        if (config.isEnabled(SerializationFeature.FLUSH_AFTER_WRITE_VALUE)) {
            jgen.flush();
        }
    }
    
    /**
     * Method to serialize given JSON Tree, using generator
     * provided.
     */
    public void writeTree(JsonGenerator jgen, JsonNode rootNode)
        throws IOException, JsonProcessingException
    {
        SerializationConfig config = getSerializationConfig();
        _serializerProvider(config).serializeValue(jgen, rootNode);
        if (config.isEnabled(SerializationFeature.FLUSH_AFTER_WRITE_VALUE)) {
            jgen.flush();
        }
    }
    
    /**
     *<p>
     * Note: return type is co-variant, as basic ObjectCodec
     * abstraction cannot refer to concrete node types (as it's
     * part of core package, whereas impls are part of mapper
     * package)
     */
    @Override    
    public ObjectNode createObjectNode() {
        return _deserializationConfig.getNodeFactory().objectNode();
    }

    /**
     *<p>
     * Note: return type is co-variant, as basic ObjectCodec
     * abstraction cannot refer to concrete node types (as it's
     * part of core package, whereas impls are part of mapper
     * package)
     */
    @Override
    public ArrayNode createArrayNode() {
        return _deserializationConfig.getNodeFactory().arrayNode();
    }

    /**
     * Method for constructing a {@link JsonParser} out of JSON tree
     * representation.
     * 
     * @param n Root node of the tree that resulting parser will read from
     */
    @Override
    public JsonParser treeAsTokens(TreeNode n) {
        return new TreeTraversingParser((JsonNode) n, this);
    }

    /**
     * Convenience conversion method that will bind data given JSON tree
     * contains into specific value (usually bean) type.
     *<p>
     * Functionally equivalent to:
     *<pre>
     *   objectMapper.convertValue(n, valueClass);
     *</pre>
     */
    @SuppressWarnings("unchecked")
    @Override
    public <T> T treeToValue(TreeNode n, Class<T> valueType)
        throws JsonProcessingException
    {
        try {
            // Simple cast when we just want to cast to, say, ObjectNode
            // ... one caveat; while everything is Object.class, let's not take shortcut
            if (valueType != Object.class && valueType.isAssignableFrom(n.getClass())) {
                return (T) n;
            }
            // 20-Apr-2016, tatu: Another thing: for VALUE_EMBEDDED_OBJECT, assume similar
            //    short-cut coercion
            if (n.asToken() == JsonToken.VALUE_EMBEDDED_OBJECT) {
                if (n instanceof POJONode) {
                    Object ob = ((POJONode) n).getPojo();
                    if ((ob == null) || valueType.isInstance(ob)) {
                        return (T) ob;
                    }
                }
            }
            return readValue(treeAsTokens(n), valueType);
        } catch (JsonProcessingException e) {
            throw e;
        } catch (IOException e) { // should not occur, no real i/o...
            throw new IllegalArgumentException(e.getMessage(), e);
        }
    }

    /**
     * Reverse of {@link #treeToValue}; given a value (usually bean), will
     * construct equivalent JSON Tree representation. Functionally similar
     * to serializing value into JSON and parsing JSON as tree, but
     * more efficient.
     *<p>
     * NOTE: while results are usually identical to that of serialization followed
     * by deserialization, this is not always the case. In some cases serialization
     * into intermediate representation will retain encapsulation of things like
     * raw value ({@link com.fasterxml.jackson.databind.util.RawValue}) or basic
     * node identity ({@link JsonNode}). If so, result is a valid tree, but values
     * are not re-constructed through actual JSON representation. So if transformation
     * requires actual materialization of JSON (or other data format that this mapper
     * produces), it will be necessary to do actual serialization.
     * 
     * @param <T> Actual node type; usually either basic {@link JsonNode} or
     *  {@link com.fasterxml.jackson.databind.node.ObjectNode}
     * @param fromValue Bean value to convert
     * @return Root node of the resulting JSON tree
     */
    @SuppressWarnings({ "unchecked", "resource" })
    public <T extends JsonNode> T valueToTree(Object fromValue)
        throws IllegalArgumentException
    {
        if (fromValue == null) return null;
        TokenBuffer buf = new TokenBuffer(this, false);
        if (isEnabled(DeserializationFeature.USE_BIG_DECIMAL_FOR_FLOATS)) {
            buf = buf.forceUseOfBigDecimal(true);
        }
        JsonNode result;
        try {
            writeValue(buf, fromValue);
            JsonParser p = buf.asParser();
            result = readTree(p);
            p.close();
        } catch (IOException e) { // should not occur, no real i/o...
            throw new IllegalArgumentException(e.getMessage(), e);
        }
        return (T) result;
    } 
    
    /*
    /**********************************************************
    /* Extended Public API, accessors
    /**********************************************************
     */

    /**
     * Method that can be called to check whether mapper thinks
     * it could serialize an instance of given Class.
     * Check is done
     * by checking whether a serializer can be found for the type.
     *<p>
     * NOTE: since this method does NOT throw exceptions, but internal
     * processing may, caller usually has little information as to why
     * serialization would fail. If you want access to internal {@link Exception},
     * call {@link #canSerialize(Class, AtomicReference)} instead.
     *
     * @return True if mapper can find a serializer for instances of
     *  given class (potentially serializable), false otherwise (not
     *  serializable)
     */
    public boolean canSerialize(Class<?> type) {
        return _serializerProvider(getSerializationConfig()).hasSerializerFor(type, null);
    }

    /**
     * Method similar to {@link #canSerialize(Class)} but that can return
     * actual {@link Throwable} that was thrown when trying to construct
     * serializer: this may be useful in figuring out what the actual problem is.
     * 
     * @since 2.3
     */
    public boolean canSerialize(Class<?> type, AtomicReference<Throwable> cause) {
        return _serializerProvider(getSerializationConfig()).hasSerializerFor(type, cause);
    }
    
    /**
     * Method that can be called to check whether mapper thinks
     * it could deserialize an Object of given type.
     * Check is done by checking whether a registered deserializer can
     * be found or built for the type; if not (either by no mapping being
     * found, or through an <code>Exception</code> being thrown, false
     * is returned.
     *<p>
     * <b>NOTE</b>: in case an exception is thrown during course of trying
     * co construct matching deserializer, it will be effectively swallowed.
     * If you want access to that exception, call
     * {@link #canDeserialize(JavaType, AtomicReference)} instead.
     *
     * @return True if mapper can find a serializer for instances of
     *  given class (potentially serializable), false otherwise (not
     *  serializable)
     */
    public boolean canDeserialize(JavaType type)
    {
        return createDeserializationContext(null,
                getDeserializationConfig()).hasValueDeserializerFor(type, null);
    }

    /**
     * Method similar to {@link #canDeserialize(JavaType)} but that can return
     * actual {@link Throwable} that was thrown when trying to construct
     * serializer: this may be useful in figuring out what the actual problem is.
     * 
     * @since 2.3
     */
    public boolean canDeserialize(JavaType type, AtomicReference<Throwable> cause)
    {
        return createDeserializationContext(null,
                getDeserializationConfig()).hasValueDeserializerFor(type, cause);
    }
    
    /*
    /**********************************************************
    /* Extended Public API, deserialization,
    /* convenience methods
    /**********************************************************
     */

    /**
     * Method to deserialize JSON content from given file into given Java type.
     * 
     * @throws IOException if a low-level I/O problem (unexpected end-of-input,
     *   network error) occurs (passed through as-is without additional wrapping -- note
     *   that this is one case where {@link DeserializationFeature#WRAP_EXCEPTIONS}
     *   does NOT result in wrapping of exception even if enabled)
     * @throws JsonParseException if underlying input contains invalid content
     *    of type {@link JsonParser} supports (JSON for default case)
     * @throws JsonMappingException if the input JSON structure does not match structure
     *   expected for result type (or has other mismatch issues)
     */
    @SuppressWarnings("unchecked")
    public <T> T readValue(File src, Class<T> valueType)
        throws IOException, JsonParseException, JsonMappingException
    {
        return (T) _readMapAndClose(_jsonFactory.createParser(src), _typeFactory.constructType(valueType));
    } 

    /**
     * Method to deserialize JSON content from given file into given Java type.
     * 
     * @throws IOException if a low-level I/O problem (unexpected end-of-input,
     *   network error) occurs (passed through as-is without additional wrapping -- note
     *   that this is one case where {@link DeserializationFeature#WRAP_EXCEPTIONS}
     *   does NOT result in wrapping of exception even if enabled)
     * @throws JsonParseException if underlying input contains invalid content
     *    of type {@link JsonParser} supports (JSON for default case)
     * @throws JsonMappingException if the input JSON structure does not match structure
     *   expected for result type (or has other mismatch issues)
     */
    @SuppressWarnings({ "unchecked", "rawtypes" })
    public <T> T readValue(File src, TypeReference valueTypeRef)
        throws IOException, JsonParseException, JsonMappingException
    {
        return (T) _readMapAndClose(_jsonFactory.createParser(src), _typeFactory.constructType(valueTypeRef));
    } 

    /**
     * Method to deserialize JSON content from given file into given Java type.
     * 
     * @throws IOException if a low-level I/O problem (unexpected end-of-input,
     *   network error) occurs (passed through as-is without additional wrapping -- note
     *   that this is one case where {@link DeserializationFeature#WRAP_EXCEPTIONS}
     *   does NOT result in wrapping of exception even if enabled)
     * @throws JsonParseException if underlying input contains invalid content
     *    of type {@link JsonParser} supports (JSON for default case)
     * @throws JsonMappingException if the input JSON structure does not match structure
     *   expected for result type (or has other mismatch issues)
     */
    @SuppressWarnings("unchecked")
    public <T> T readValue(File src, JavaType valueType)
        throws IOException, JsonParseException, JsonMappingException
    {
        return (T) _readMapAndClose(_jsonFactory.createParser(src), valueType);
    }

    /**
     * Method to deserialize JSON content from given resource into given Java type.
     * 
     * @throws IOException if a low-level I/O problem (unexpected end-of-input,
     *   network error) occurs (passed through as-is without additional wrapping -- note
     *   that this is one case where {@link DeserializationFeature#WRAP_EXCEPTIONS}
     *   does NOT result in wrapping of exception even if enabled)
     * @throws JsonParseException if underlying input contains invalid content
     *    of type {@link JsonParser} supports (JSON for default case)
     * @throws JsonMappingException if the input JSON structure does not match structure
     *   expected for result type (or has other mismatch issues)
     */
    @SuppressWarnings("unchecked")
    public <T> T readValue(URL src, Class<T> valueType)
        throws IOException, JsonParseException, JsonMappingException
    {
        return (T) _readMapAndClose(_jsonFactory.createParser(src), _typeFactory.constructType(valueType));
    } 

    /**
     * Method to deserialize JSON content from given resource into given Java type.
     * 
     * @throws IOException if a low-level I/O problem (unexpected end-of-input,
     *   network error) occurs (passed through as-is without additional wrapping -- note
     *   that this is one case where {@link DeserializationFeature#WRAP_EXCEPTIONS}
     *   does NOT result in wrapping of exception even if enabled)
     * @throws JsonParseException if underlying input contains invalid content
     *    of type {@link JsonParser} supports (JSON for default case)
     * @throws JsonMappingException if the input JSON structure does not match structure
     *   expected for result type (or has other mismatch issues)
     */
    @SuppressWarnings({ "unchecked", "rawtypes" })
    public <T> T readValue(URL src, TypeReference valueTypeRef)
        throws IOException, JsonParseException, JsonMappingException
    {
        return (T) _readMapAndClose(_jsonFactory.createParser(src), _typeFactory.constructType(valueTypeRef));
    } 

    @SuppressWarnings("unchecked")
    public <T> T readValue(URL src, JavaType valueType)
        throws IOException, JsonParseException, JsonMappingException
    {
        return (T) _readMapAndClose(_jsonFactory.createParser(src), valueType);
    } 

    /**
     * Method to deserialize JSON content from given JSON content String.
     * 
     * @throws IOException if a low-level I/O problem (unexpected end-of-input,
     *   network error) occurs (passed through as-is without additional wrapping -- note
     *   that this is one case where {@link DeserializationFeature#WRAP_EXCEPTIONS}
     *   does NOT result in wrapping of exception even if enabled)
     * @throws JsonParseException if underlying input contains invalid content
     *    of type {@link JsonParser} supports (JSON for default case)
     * @throws JsonMappingException if the input JSON structure does not match structure
     *   expected for result type (or has other mismatch issues)
     */
    @SuppressWarnings("unchecked")
    public <T> T readValue(String content, Class<T> valueType)
        throws IOException, JsonParseException, JsonMappingException
    {
        return (T) _readMapAndClose(_jsonFactory.createParser(content), _typeFactory.constructType(valueType));
    } 

    /**
     * Method to deserialize JSON content from given JSON content String.
     * 
     * @throws IOException if a low-level I/O problem (unexpected end-of-input,
     *   network error) occurs (passed through as-is without additional wrapping -- note
     *   that this is one case where {@link DeserializationFeature#WRAP_EXCEPTIONS}
     *   does NOT result in wrapping of exception even if enabled)
     * @throws JsonParseException if underlying input contains invalid content
     *    of type {@link JsonParser} supports (JSON for default case)
     * @throws JsonMappingException if the input JSON structure does not match structure
     *   expected for result type (or has other mismatch issues)
     */
    @SuppressWarnings({ "unchecked", "rawtypes" })
    public <T> T readValue(String content, TypeReference valueTypeRef)
        throws IOException, JsonParseException, JsonMappingException
    {
        return (T) _readMapAndClose(_jsonFactory.createParser(content), _typeFactory.constructType(valueTypeRef));
    } 

    /**
     * Method to deserialize JSON content from given JSON content String.
     * 
     * @throws IOException if a low-level I/O problem (unexpected end-of-input,
     *   network error) occurs (passed through as-is without additional wrapping -- note
     *   that this is one case where {@link DeserializationFeature#WRAP_EXCEPTIONS}
     *   does NOT result in wrapping of exception even if enabled)
     * @throws JsonParseException if underlying input contains invalid content
     *    of type {@link JsonParser} supports (JSON for default case)
     * @throws JsonMappingException if the input JSON structure does not match structure
     *   expected for result type (or has other mismatch issues)
     */
    @SuppressWarnings("unchecked")
    public <T> T readValue(String content, JavaType valueType)
        throws IOException, JsonParseException, JsonMappingException
    {
        return (T) _readMapAndClose(_jsonFactory.createParser(content), valueType);
    } 

    @SuppressWarnings("unchecked")
    public <T> T readValue(Reader src, Class<T> valueType)
        throws IOException, JsonParseException, JsonMappingException
    {
        return (T) _readMapAndClose(_jsonFactory.createParser(src), _typeFactory.constructType(valueType));
    } 

    @SuppressWarnings({ "unchecked", "rawtypes" })
    public <T> T readValue(Reader src, TypeReference valueTypeRef)
        throws IOException, JsonParseException, JsonMappingException
    {
        return (T) _readMapAndClose(_jsonFactory.createParser(src), _typeFactory.constructType(valueTypeRef));
    } 

    @SuppressWarnings("unchecked")
    public <T> T readValue(Reader src, JavaType valueType)
        throws IOException, JsonParseException, JsonMappingException
    {
        return (T) _readMapAndClose(_jsonFactory.createParser(src), valueType);
    } 

    @SuppressWarnings("unchecked")
    public <T> T readValue(InputStream src, Class<T> valueType)
        throws IOException, JsonParseException, JsonMappingException
    {
        return (T) _readMapAndClose(_jsonFactory.createParser(src), _typeFactory.constructType(valueType));
    } 

    @SuppressWarnings({ "unchecked", "rawtypes" })
    public <T> T readValue(InputStream src, TypeReference valueTypeRef)
        throws IOException, JsonParseException, JsonMappingException
    {
        return (T) _readMapAndClose(_jsonFactory.createParser(src), _typeFactory.constructType(valueTypeRef));
    } 

    @SuppressWarnings("unchecked")
    public <T> T readValue(InputStream src, JavaType valueType)
        throws IOException, JsonParseException, JsonMappingException
    {
        return (T) _readMapAndClose(_jsonFactory.createParser(src), valueType);
    } 

    @SuppressWarnings("unchecked")
    public <T> T readValue(byte[] src, Class<T> valueType)
        throws IOException, JsonParseException, JsonMappingException
    {
        return (T) _readMapAndClose(_jsonFactory.createParser(src), _typeFactory.constructType(valueType));
    } 
    
    @SuppressWarnings("unchecked")
    public <T> T readValue(byte[] src, int offset, int len, 
                               Class<T> valueType)
        throws IOException, JsonParseException, JsonMappingException
    {
        return (T) _readMapAndClose(_jsonFactory.createParser(src, offset, len), _typeFactory.constructType(valueType));
    } 

    @SuppressWarnings({ "unchecked", "rawtypes" })
    public <T> T readValue(byte[] src, TypeReference valueTypeRef)
        throws IOException, JsonParseException, JsonMappingException
    {
        return (T) _readMapAndClose(_jsonFactory.createParser(src), _typeFactory.constructType(valueTypeRef));
    } 
    
    @SuppressWarnings({ "unchecked", "rawtypes" })
    public <T> T readValue(byte[] src, int offset, int len,
                           TypeReference valueTypeRef)
        throws IOException, JsonParseException, JsonMappingException
    {
        return (T) _readMapAndClose(_jsonFactory.createParser(src, offset, len), _typeFactory.constructType(valueTypeRef));
    } 

    @SuppressWarnings("unchecked")
    public <T> T readValue(byte[] src, JavaType valueType)
        throws IOException, JsonParseException, JsonMappingException
    {
        return (T) _readMapAndClose(_jsonFactory.createParser(src), valueType);
    } 

    @SuppressWarnings("unchecked")
    public <T> T readValue(byte[] src, int offset, int len,
                           JavaType valueType)
        throws IOException, JsonParseException, JsonMappingException
    {
        return (T) _readMapAndClose(_jsonFactory.createParser(src, offset, len), valueType);
    } 

    @SuppressWarnings("unchecked")
    public <T> T readValue(DataInput src, Class<T> valueType) throws IOException
    {
        return (T) _readMapAndClose(_jsonFactory.createParser(src),
                _typeFactory.constructType(valueType));
    }

    @SuppressWarnings("unchecked")
    public <T> T readValue(DataInput src, JavaType valueType) throws IOException
    {
        return (T) _readMapAndClose(_jsonFactory.createParser(src), valueType);
    }

    /*
    /**********************************************************
    /* Extended Public API: serialization
    /* (mapping from Java types to JSON)
    /**********************************************************
     */

    /**
     * Method that can be used to serialize any Java value as
     * JSON output, written to File provided.
     */
    public void writeValue(File resultFile, Object value)
        throws IOException, JsonGenerationException, JsonMappingException
    {
        _configAndWriteValue(_jsonFactory.createGenerator(resultFile, JsonEncoding.UTF8), value);
    }

    /**
     * Method that can be used to serialize any Java value as
     * JSON output, using output stream provided (using encoding
     * {@link JsonEncoding#UTF8}).
     *<p>
     * Note: method does not close the underlying stream explicitly
     * here; however, {@link JsonFactory} this mapper uses may choose
     * to close the stream depending on its settings (by default,
     * it will try to close it when {@link JsonGenerator} we construct
     * is closed).
     */
    public void writeValue(OutputStream out, Object value)
        throws IOException, JsonGenerationException, JsonMappingException
    {
        _configAndWriteValue(_jsonFactory.createGenerator(out, JsonEncoding.UTF8), value);
    }

    /**
     * @since 2.8
     */
    public void writeValue(DataOutput out, Object value)
        throws IOException
    {
        _configAndWriteValue(_jsonFactory.createGenerator(out, JsonEncoding.UTF8), value);
    }

    /**
     * Method that can be used to serialize any Java value as
     * JSON output, using Writer provided.
     *<p>
     * Note: method does not close the underlying stream explicitly
     * here; however, {@link JsonFactory} this mapper uses may choose
     * to close the stream depending on its settings (by default,
     * it will try to close it when {@link JsonGenerator} we construct
     * is closed).
     */
    public void writeValue(Writer w, Object value)
        throws IOException, JsonGenerationException, JsonMappingException
    {
        _configAndWriteValue(_jsonFactory.createGenerator(w), value);
    }

    /**
     * Method that can be used to serialize any Java value as
     * a String. Functionally equivalent to calling
     * {@link #writeValue(Writer,Object)} with {@link java.io.StringWriter}
     * and constructing String, but more efficient.
     *<p>
     * Note: prior to version 2.1, throws clause included {@link IOException}; 2.1 removed it.
     */
    @SuppressWarnings("resource")
    public String writeValueAsString(Object value)
        throws JsonProcessingException
    {
        // alas, we have to pull the recycler directly here...
        SegmentedStringWriter sw = new SegmentedStringWriter(_jsonFactory._getBufferRecycler());
        try {
            _configAndWriteValue(_jsonFactory.createGenerator(sw), value);
        } catch (JsonProcessingException e) {
            throw e;
        } catch (IOException e) { // shouldn't really happen, but is declared as possibility so:
            throw JsonMappingException.fromUnexpectedIOE(e);
        }
        return sw.getAndClear();
    }

    /**
     * Method that can be used to serialize any Java value as
     * a byte array. Functionally equivalent to calling
     * {@link #writeValue(Writer,Object)} with {@link java.io.ByteArrayOutputStream}
     * and getting bytes, but more efficient.
     * Encoding used will be UTF-8.
     *<p>
     * Note: prior to version 2.1, throws clause included {@link IOException}; 2.1 removed it.
     */
    @SuppressWarnings("resource")
    public byte[] writeValueAsBytes(Object value)
        throws JsonProcessingException
    {
        ByteArrayBuilder bb = new ByteArrayBuilder(_jsonFactory._getBufferRecycler());
        try {
            _configAndWriteValue(_jsonFactory.createGenerator(bb, JsonEncoding.UTF8), value);
        } catch (JsonProcessingException e) { // to support [JACKSON-758]
            throw e;
        } catch (IOException e) { // shouldn't really happen, but is declared as possibility so:
            throw JsonMappingException.fromUnexpectedIOE(e);
        }
        byte[] result = bb.toByteArray();
        bb.release();
        return result;
    }

    /*
    /**********************************************************
    /* Extended Public API: constructing ObjectWriters
    /* for more advanced configuration
    /**********************************************************
     */

    /**
     * Convenience method for constructing {@link ObjectWriter}
     * with default settings.
     */
    public ObjectWriter writer() {
        return _newWriter(getSerializationConfig());
    }

    /**
     * Factory method for constructing {@link ObjectWriter} with
     * specified feature enabled (compared to settings that this
     * mapper instance has).
     */
    public ObjectWriter writer(SerializationFeature feature) {
        return _newWriter(getSerializationConfig().with(feature));
    }

    /**
     * Factory method for constructing {@link ObjectWriter} with
     * specified features enabled (compared to settings that this
     * mapper instance has).
     */
    public ObjectWriter writer(SerializationFeature first,
            SerializationFeature... other) {
        return _newWriter(getSerializationConfig().with(first, other));
    }
    
    /**
     * Factory method for constructing {@link ObjectWriter} that will
     * serialize objects using specified {@link DateFormat}; or, if
     * null passed, using timestamp (64-bit number.
     */
    public ObjectWriter writer(DateFormat df) {
        return _newWriter(getSerializationConfig().with(df));
    }
    
    /**
     * Factory method for constructing {@link ObjectWriter} that will
     * serialize objects using specified JSON View (filter).
     */
    public ObjectWriter writerWithView(Class<?> serializationView) {
        return _newWriter(getSerializationConfig().withView(serializationView));
    }
    
    /**
     * Factory method for constructing {@link ObjectWriter} that will
     * serialize objects using specified root type, instead of actual
     * runtime type of value. Type must be a super-type of runtime type.
     *<p>
     * Main reason for using this method is performance, as writer is able
     * to pre-fetch serializer to use before write, and if writer is used
     * more than once this avoids addition per-value serializer lookups.
     * 
     * @since 2.5
     */
    public ObjectWriter writerFor(Class<?> rootType) {
        return _newWriter(getSerializationConfig(),
                ((rootType == null) ? null :_typeFactory.constructType(rootType)),
                /*PrettyPrinter*/null);
    }

    /**
     * Factory method for constructing {@link ObjectWriter} that will
     * serialize objects using specified root type, instead of actual
     * runtime type of value. Type must be a super-type of runtime type.
     *<p>
     * Main reason for using this method is performance, as writer is able
     * to pre-fetch serializer to use before write, and if writer is used
     * more than once this avoids addition per-value serializer lookups.
     * 
     * @since 2.5
     */
    public ObjectWriter writerFor(TypeReference<?> rootType) {
        return _newWriter(getSerializationConfig(),
                ((rootType == null) ? null : _typeFactory.constructType(rootType)),
                /*PrettyPrinter*/null);
    }

    /**
     * Factory method for constructing {@link ObjectWriter} that will
     * serialize objects using specified root type, instead of actual
     * runtime type of value. Type must be a super-type of runtime type.
     *<p>
     * Main reason for using this method is performance, as writer is able
     * to pre-fetch serializer to use before write, and if writer is used
     * more than once this avoids addition per-value serializer lookups.
     * 
     * @since 2.5
     */
    public ObjectWriter writerFor(JavaType rootType) {
        return _newWriter(getSerializationConfig(), rootType, /*PrettyPrinter*/null);
    }

    /**
     * Factory method for constructing {@link ObjectWriter} that will
     * serialize objects using specified pretty printer for indentation
     * (or if null, no pretty printer)
     */
    public ObjectWriter writer(PrettyPrinter pp) {
        if (pp == null) { // need to use a marker to indicate explicit disabling of pp
            pp = ObjectWriter.NULL_PRETTY_PRINTER;
        }
        return _newWriter(getSerializationConfig(), /*root type*/ null, pp);
    }
    
    /**
     * Factory method for constructing {@link ObjectWriter} that will
     * serialize objects using the default pretty printer for indentation
     */
    public ObjectWriter writerWithDefaultPrettyPrinter() {
        SerializationConfig config = getSerializationConfig();
        return _newWriter(config,
                /*root type*/ null, config.getDefaultPrettyPrinter());
    }
    
    /**
     * Factory method for constructing {@link ObjectWriter} that will
     * serialize objects using specified filter provider.
     */
    public ObjectWriter writer(FilterProvider filterProvider) {
        return _newWriter(getSerializationConfig().withFilters(filterProvider));
    }
    
    /**
     * Factory method for constructing {@link ObjectWriter} that will
     * pass specific schema object to {@link JsonGenerator} used for
     * writing content.
     * 
     * @param schema Schema to pass to generator
     */
    public ObjectWriter writer(FormatSchema schema) {
        _verifySchemaType(schema);
        return _newWriter(getSerializationConfig(), schema);
    }

    /**
     * Factory method for constructing {@link ObjectWriter} that will
     * use specified Base64 encoding variant for Base64-encoded binary data.
     * 
     * @since 2.1
     */
    public ObjectWriter writer(Base64Variant defaultBase64) {
        return _newWriter(getSerializationConfig().with(defaultBase64));
    }

    /**
     * Factory method for constructing {@link ObjectReader} that will
     * use specified character escaping details for output.
     * 
     * @since 2.3
     */
    public ObjectWriter writer(CharacterEscapes escapes) {
        return _newWriter(getSerializationConfig()).with(escapes);
    }

    /**
     * Factory method for constructing {@link ObjectWriter} that will
     * use specified default attributes.
     */
    public ObjectWriter writer(ContextAttributes attrs) {
        return _newWriter(getSerializationConfig().with(attrs));
    }

    /*
    /**********************************************************
    /* Extended Public API: constructing ObjectReaders
    /* for more advanced configuration
    /**********************************************************
     */

    /**
     * Factory method for constructing {@link ObjectReader} with
     * default settings. Note that the resulting instance is NOT usable as is,
     * without defining expected value type.
     */
    public ObjectReader reader() {
        return _newReader(getDeserializationConfig()).with(_injectableValues);
    }

    /**
     * Factory method for constructing {@link ObjectReader} with
     * specified feature enabled (compared to settings that this
     * mapper instance has).
     * Note that the resulting instance is NOT usable as is,
     * without defining expected value type.
     */
    public ObjectReader reader(DeserializationFeature feature) {
        return _newReader(getDeserializationConfig().with(feature));
    }

    /**
     * Factory method for constructing {@link ObjectReader} with
     * specified features enabled (compared to settings that this
     * mapper instance has).
     * Note that the resulting instance is NOT usable as is,
     * without defining expected value type.
     */
    public ObjectReader reader(DeserializationFeature first,
            DeserializationFeature... other) {
        return _newReader(getDeserializationConfig().with(first, other));
    }
    
    /**
     * Factory method for constructing {@link ObjectReader} that will
     * update given Object (usually Bean, but can be a Collection or Map
     * as well, but NOT an array) with JSON data. Deserialization occurs
     * normally except that the root-level value in JSON is not used for
     * instantiating a new object; instead give updateable object is used
     * as root.
     * Runtime type of value object is used for locating deserializer,
     * unless overridden by other factory methods of {@link ObjectReader}
     */
    public ObjectReader readerForUpdating(Object valueToUpdate) {
        JavaType t = _typeFactory.constructType(valueToUpdate.getClass());
        return _newReader(getDeserializationConfig(), t, valueToUpdate,
                null, _injectableValues);
    }

    /**
     * Factory method for constructing {@link ObjectReader} that will
     * read or update instances of specified type
     * 
     * @since 2.6
     */
    public ObjectReader readerFor(JavaType type) {
        return _newReader(getDeserializationConfig(), type, null,
                null, _injectableValues);
    }

    /**
     * Factory method for constructing {@link ObjectReader} that will
     * read or update instances of specified type
     * 
     * @since 2.6
     */
    public ObjectReader readerFor(Class<?> type) {
        return _newReader(getDeserializationConfig(), _typeFactory.constructType(type), null,
                null, _injectableValues);
    }

    /**
     * Factory method for constructing {@link ObjectReader} that will
     * read or update instances of specified type
     * 
     * @since 2.6
     */
    public ObjectReader readerFor(TypeReference<?> type) {
        return _newReader(getDeserializationConfig(), _typeFactory.constructType(type), null,
                null, _injectableValues);
    }

    /**
     * Factory method for constructing {@link ObjectReader} that will
     * use specified {@link JsonNodeFactory} for constructing JSON trees.
     */
    public ObjectReader reader(JsonNodeFactory f) {
        return _newReader(getDeserializationConfig()).with(f);
    }

    /**
     * Factory method for constructing {@link ObjectReader} that will
     * pass specific schema object to {@link JsonParser} used for
     * reading content.
     * 
     * @param schema Schema to pass to parser
     */
    public ObjectReader reader(FormatSchema schema) {
        _verifySchemaType(schema);
        return _newReader(getDeserializationConfig(), null, null,
                schema, _injectableValues);
    }

    /**
     * Factory method for constructing {@link ObjectReader} that will
     * use specified injectable values.
     * 
     * @param injectableValues Injectable values to use
     */
    public ObjectReader reader(InjectableValues injectableValues) {
        return _newReader(getDeserializationConfig(), null, null,
                null, injectableValues);
    }

    /**
     * Factory method for constructing {@link ObjectReader} that will
     * deserialize objects using specified JSON View (filter).
     */
    public ObjectReader readerWithView(Class<?> view) {
        return _newReader(getDeserializationConfig().withView(view));
    }

    /**
     * Factory method for constructing {@link ObjectReader} that will
     * use specified Base64 encoding variant for Base64-encoded binary data.
     * 
     * @since 2.1
     */
    public ObjectReader reader(Base64Variant defaultBase64) {
        return _newReader(getDeserializationConfig().with(defaultBase64));
    }

    /**
     * Factory method for constructing {@link ObjectReader} that will
     * use specified default attributes.
     */
    public ObjectReader reader(ContextAttributes attrs) {
        return _newReader(getDeserializationConfig().with(attrs));
    }

    /*
    /**********************************************************
    /* Extended Public API: convenience type conversion
    /**********************************************************
     */

    /**
     * Convenience method for doing two-step conversion from given value, into
     * instance of given value type, if (but only if!) conversion is needed.
     * If given value is already of requested type, value is returned as is.
     *<p>
     * This method is functionally similar to first
     * serializing given value into JSON, and then binding JSON data into value
     * of given type, but should be more efficient since full serialization does
     * not (need to) occur.
     * However, same converters (serializers, deserializers) will be used as for
     * data binding, meaning same object mapper configuration works.
     *<p>
     * Note that it is possible that in some cases behavior does differ from
     * full serialize-then-deserialize cycle: in most case differences are
     * unintentional (that is, flaws to fix) and should be reported.
     * It is not guaranteed, however, that the behavior is 100% the same:
     * the goal is just to allow efficient value conversions for structurally
     * compatible Objects, according to standard Jackson configuration.
     *<p>
     * Further note that functianality is not designed to support "advanced" use
     * cases, such as conversion of polymorphic values, or cases where Object Identity
     * is used.
     *      
     * @throws IllegalArgumentException If conversion fails due to incompatible type;
     *    if so, root cause will contain underlying checked exception data binding
     *    functionality threw
     */
    @SuppressWarnings("unchecked")
    public <T> T convertValue(Object fromValue, Class<T> toValueType)
        throws IllegalArgumentException
    {
        return (T) _convert(fromValue, _typeFactory.constructType(toValueType));
    } 

    /**
     * See {@link #convertValue(Object, Class)}
     */
    @SuppressWarnings("unchecked")
    public <T> T convertValue(Object fromValue, TypeReference<?> toValueTypeRef)
        throws IllegalArgumentException
    {
        return (T) _convert(fromValue, _typeFactory.constructType(toValueTypeRef));
    } 

    /**
     * See {@link #convertValue(Object, Class)}
     */
    @SuppressWarnings("unchecked")
    public <T> T convertValue(Object fromValue, JavaType toValueType)
        throws IllegalArgumentException
    {
        return (T) _convert(fromValue, toValueType);
    } 

    /**
     * Actual conversion implementation: instead of using existing read
     * and write methods, much of code is inlined. Reason for this is
     * that we must avoid root value wrapping/unwrapping both for efficiency and
     * for correctness. If root value wrapping/unwrapping is actually desired,
     * caller must use explicit <code>writeValue</code> and
     * <code>readValue</code> methods.
     */
    @SuppressWarnings("resource")
    protected Object _convert(Object fromValue, JavaType toValueType)
        throws IllegalArgumentException
    {
        // [databind#1433] Do not shortcut null values.
        // This defaults primitives and fires deserializer getNullValue hooks.
        if (fromValue != null) {
            // also, as per [databind#11], consider case for simple cast
            // But with caveats: one is that while everything is Object.class, we don't
            // want to "optimize" that out; and the other is that we also do not want
            // to lose conversions of generic types.
            Class<?> targetType = toValueType.getRawClass();
            if (targetType != Object.class
                    && !toValueType.hasGenericTypes()
                    && targetType.isAssignableFrom(fromValue.getClass())) {
                return fromValue;
            }
        }
        
        // Then use TokenBuffer, which is a JsonGenerator:
        TokenBuffer buf = new TokenBuffer(this, false);
        if (isEnabled(DeserializationFeature.USE_BIG_DECIMAL_FOR_FLOATS)) {
            buf = buf.forceUseOfBigDecimal(true);
        }
        try {
            // inlined 'writeValue' with minor changes:
            // first: disable wrapping when writing
            SerializationConfig config = getSerializationConfig().without(SerializationFeature.WRAP_ROOT_VALUE);
            // no need to check for closing of TokenBuffer
            _serializerProvider(config).serializeValue(buf, fromValue);

            // then matching read, inlined 'readValue' with minor mods:
            final JsonParser p = buf.asParser();
            Object result;
            // ok to pass in existing feature flags; unwrapping handled by mapper
            final DeserializationConfig deserConfig = getDeserializationConfig();
            JsonToken t = _initForReading(p, toValueType);
            if (t == JsonToken.VALUE_NULL) {
                DeserializationContext ctxt = createDeserializationContext(p, deserConfig);
                result = _findRootDeserializer(ctxt, toValueType).getNullValue(ctxt);
            } else if (t == JsonToken.END_ARRAY || t == JsonToken.END_OBJECT) {
                result = null;
            } else { // pointing to event other than null
                DeserializationContext ctxt = createDeserializationContext(p, deserConfig);
                JsonDeserializer<Object> deser = _findRootDeserializer(ctxt, toValueType);
                // note: no handling of unwrapping
                result = deser.deserialize(p, ctxt);
            }
            p.close();
            return result;
        } catch (IOException e) { // should not occur, no real i/o...
            throw new IllegalArgumentException(e.getMessage(), e);
        }
    }

    /**
     * Convenience method similar to {@link #convertValue(Object, JavaType)} but one
     * in which 
     *<p>
     * Implementation is approximately as follows:
     *<ol>
     * <li>Serialize `updateWithValue` into {@link TokenBuffer}</li>
     * <li>Construct {@link ObjectReader} with `valueToUpdate` (using {@link #readerForUpdating(Object)})
     *   </li>
     * <li>Construct {@link JsonParser} (using {@link TokenBuffer#asParser()})
     *   </li>
     * <li>Update using {@link ObjectReader#readValue(JsonParser)}.
     *   </li>
     * <li>Return `valueToUpdate`
     *   </li>
     *</ol>
     *<p>
     * Note that update is "shallow" in that only first level of properties (or, immediate contents
     * of container to update) are modified, unless properties themselves indicate that
     * merging should be applied for contents. Such merging can be specified using
     * annotations (see <code>JsonMerge</code>) as well as using "config overrides" (see
     * {@link #configOverride(Class)} and {@link #setDefaultMergeable(Boolean)}).
     *
     * @param valueToUpdate Object to update
     * @param overrides Object to conceptually serialize and merge into value to
     *     update; can be thought of as a provider for overrides to apply.
     * 
     * @return Either the first argument (`valueToUpdate`), if it is mutable; or a result of
     *     creating new instance that is result of "merging" values (for example, "updating" a
     *     Java array will create a new array)
     *
     * @throws JsonMappingException if there are structural incompatibilities that prevent update.
     * 
     * @since 2.9
     */
    @SuppressWarnings("resource")
    public <T> T updateValue(T valueToUpdate, Object overrides)
        throws JsonMappingException
    {
        T result = valueToUpdate;
        if ((valueToUpdate != null) && (overrides != null)) {
            TokenBuffer buf = new TokenBuffer(this, false);
            if (isEnabled(DeserializationFeature.USE_BIG_DECIMAL_FOR_FLOATS)) {
                buf = buf.forceUseOfBigDecimal(true);
            }
            try {
                SerializationConfig config = getSerializationConfig().
                        without(SerializationFeature.WRAP_ROOT_VALUE);
                _serializerProvider(config).serializeValue(buf, overrides);
                JsonParser p = buf.asParser();
                result = readerForUpdating(valueToUpdate).readValue(p);
                p.close();
            } catch (IOException e) { // should not occur, no real i/o...
                if (e instanceof JsonMappingException) {
                    throw (JsonMappingException) e;
                }
                // 17-Mar-2017, tatu: Really ought not happen...
                throw JsonMappingException.fromUnexpectedIOE(e);
            }
        }
        return result;
    }

    /*
    /**********************************************************
    /* Extended Public API: JSON Schema generation
    /**********************************************************
     */

    /**
     * Method for visiting type hierarchy for given type, using specified visitor.
     *<p>
     * This method can be used for things like
     * generating <a href="http://json-schema.org/">JSON Schema</a>
     * instance for specified type.
     *
     * @param type Type to generate schema for (possibly with generic signature)
     */
    public void acceptJsonFormatVisitor(Class<?> type, JsonFormatVisitorWrapper visitor)
        throws JsonMappingException
    {
        acceptJsonFormatVisitor(_typeFactory.constructType(type), visitor);
    }

    /**
     * Method for visiting type hierarchy for given type, using specified visitor.
     * Visitation uses <code>Serializer</code> hierarchy and related properties
     *<p>
     * This method can be used for things like
     * generating <a href="http://json-schema.org/">JSON Schema</a>
     * instance for specified type.
     *
     * @param type Type to generate schema for (possibly with generic signature)
     */
    public void acceptJsonFormatVisitor(JavaType type, JsonFormatVisitorWrapper visitor)
        throws JsonMappingException
    {
        if (type == null) {
            throw new IllegalArgumentException("type must be provided");
        }
        _serializerProvider(getSerializationConfig()).acceptJsonFormatVisitor(type, visitor);
    }

    /*
    /**********************************************************
    /* Internal methods for serialization, overridable
    /**********************************************************
     */

    /**
     * Overridable helper method used for constructing
     * {@link SerializerProvider} to use for serialization.
     */
    protected DefaultSerializerProvider _serializerProvider(SerializationConfig config) {
        return _serializerProvider.createInstance(config, _serializerFactory);
    }

    /**
     * Method called to configure the generator as necessary and then
     * call write functionality
     */
    protected final void _configAndWriteValue(JsonGenerator g, Object value)
        throws IOException
    {
        SerializationConfig cfg = getSerializationConfig();
        cfg.initialize(g); // since 2.5
        if (cfg.isEnabled(SerializationFeature.CLOSE_CLOSEABLE) && (value instanceof Closeable)) {
            _configAndWriteCloseable(g, value, cfg);
            return;
        }
        try {
            _serializerProvider(cfg).serializeValue(g, value);
        } catch (Exception e) {
            ClassUtil.closeOnFailAndThrowAsIOE(g, e);
            return;
        }
        g.close();
    }

    /**
     * Helper method used when value to serialize is {@link Closeable} and its <code>close()</code>
     * method is to be called right after serialization has been called
     */
    private final void _configAndWriteCloseable(JsonGenerator g, Object value, SerializationConfig cfg)
        throws IOException
    {
        Closeable toClose = (Closeable) value;
        try {
            _serializerProvider(cfg).serializeValue(g, value);
            Closeable tmpToClose = toClose;
            toClose = null;
            tmpToClose.close();
        } catch (Exception e) {
            ClassUtil.closeOnFailAndThrowAsIOE(g, toClose, e);
            return;
        }
        g.close();
    }

    /**
     * Helper method used when value to serialize is {@link Closeable} and its <code>close()</code>
     * method is to be called right after serialization has been called
     */
    private final void _writeCloseableValue(JsonGenerator g, Object value, SerializationConfig cfg)
        throws IOException
    {
        Closeable toClose = (Closeable) value;
        try {
            _serializerProvider(cfg).serializeValue(g, value);
            if (cfg.isEnabled(SerializationFeature.FLUSH_AFTER_WRITE_VALUE)) {
                g.flush();
            }
        } catch (Exception e) {
            ClassUtil.closeOnFailAndThrowAsIOE(null, toClose, e);
            return;
        }
        toClose.close();
    }

    /*
    /**********************************************************
    /* Internal methods for deserialization, overridable
    /**********************************************************
     */

    /**
     * Actual implementation of value reading+binding operation.
     */
    protected Object _readValue(DeserializationConfig cfg, JsonParser p,
            JavaType valueType)
        throws IOException
    {
        /* First: may need to read the next token, to initialize
         * state (either before first read from parser, or after
         * previous token has been cleared)
         */
        Object result;
        JsonToken t = _initForReading(p, valueType);
        final DeserializationContext ctxt = createDeserializationContext(p, cfg);
        if (t == JsonToken.VALUE_NULL) {
            // Ask JsonDeserializer what 'null value' to use:
            result = _findRootDeserializer(ctxt, valueType).getNullValue(ctxt);
        } else if (t == JsonToken.END_ARRAY || t == JsonToken.END_OBJECT) {
            result = null;
        } else { // pointing to event other than null
            JsonDeserializer<Object> deser = _findRootDeserializer(ctxt, valueType);
            // ok, let's get the value
            if (cfg.useRootWrapping()) {
                result = _unwrapAndDeserialize(p, ctxt, cfg, valueType, deser);
            } else {
                result = deser.deserialize(p, ctxt);
            }
        }
        // Need to consume the token too
        p.clearCurrentToken();
        if (cfg.isEnabled(DeserializationFeature.FAIL_ON_TRAILING_TOKENS)) {
            _verifyNoTrailingTokens(p, ctxt, valueType);
        }
        return result;
    }

    protected Object _readMapAndClose(JsonParser p0, JavaType valueType)
        throws IOException
    {
        try (JsonParser p = p0) {
            Object result;
            JsonToken t = _initForReading(p, valueType);
            final DeserializationConfig cfg = getDeserializationConfig();
            final DeserializationContext ctxt = createDeserializationContext(p, cfg);
            if (t == JsonToken.VALUE_NULL) {
                // Ask JsonDeserializer what 'null value' to use:
                result = _findRootDeserializer(ctxt, valueType).getNullValue(ctxt);
            } else if (t == JsonToken.END_ARRAY || t == JsonToken.END_OBJECT) {
                result = null;
            } else {
                JsonDeserializer<Object> deser = _findRootDeserializer(ctxt, valueType);
                if (cfg.useRootWrapping()) {
                    result = _unwrapAndDeserialize(p, ctxt, cfg, valueType, deser);
                } else {
                    result = deser.deserialize(p, ctxt);
                }
                ctxt.checkUnresolvedObjectId();
            }
            if (cfg.isEnabled(DeserializationFeature.FAIL_ON_TRAILING_TOKENS)) {
                _verifyNoTrailingTokens(p, ctxt, valueType);
            }
            return result;
        }
    }

    /**
     * Similar to {@link #_readMapAndClose} but specialized for <code>JsonNode</code>
     * reading.
     *
     * @since 2.9
     */
    protected JsonNode _readTreeAndClose(JsonParser p0) throws IOException
    {
        try (JsonParser p = p0) {
            final JavaType valueType = JSON_NODE_TYPE;

            DeserializationConfig cfg = getDeserializationConfig();
            // 27-Oct-2016, tatu: Need to inline `_initForReading()` due to
            //   special requirements by tree reading (no fail on eof)
            
            cfg.initialize(p); // since 2.5
            JsonToken t = p.currentToken();
            if (t == null) {
                t = p.nextToken();
                if (t == null) { // [databind#1406]: expose end-of-input as `null`
                    return null;
                }
            }
            if (t == JsonToken.VALUE_NULL) {
                return cfg.getNodeFactory().nullNode();
            }
            DeserializationContext ctxt = createDeserializationContext(p, cfg);
            JsonDeserializer<Object> deser = _findRootDeserializer(ctxt, valueType);
            Object result;
            if (cfg.useRootWrapping()) {
                result = _unwrapAndDeserialize(p, ctxt, cfg, valueType, deser);
            } else {
                result = deser.deserialize(p, ctxt);
                if (cfg.isEnabled(DeserializationFeature.FAIL_ON_TRAILING_TOKENS)) {
                    _verifyNoTrailingTokens(p, ctxt, valueType);
                }
            }
            // No ObjectIds so can ignore
//            ctxt.checkUnresolvedObjectId();
            return (JsonNode) result;
        }
    }

    protected Object _unwrapAndDeserialize(JsonParser p, DeserializationContext ctxt, 
            DeserializationConfig config,
            JavaType rootType, JsonDeserializer<Object> deser)
        throws IOException
    {
        PropertyName expRootName = config.findRootName(rootType);
        // 12-Jun-2015, tatu: Should try to support namespaces etc but...
        String expSimpleName = expRootName.getSimpleName();
        if (p.currentToken() != JsonToken.START_OBJECT) {
            ctxt.reportWrongTokenException(rootType, JsonToken.START_OBJECT,
                    "Current token not START_OBJECT (needed to unwrap root name '%s'), but %s",
<<<<<<< HEAD
                    expSimpleName, p.currentToken());
            
        }
        if (p.nextToken() != JsonToken.FIELD_NAME) {
            ctxt.reportWrongTokenException(rootType, JsonToken.FIELD_NAME,
                    "Current token not FIELD_NAME (to contain expected root name '"
                    +expSimpleName+"'), but "+p.currentToken());
=======
                    expSimpleName, p.getCurrentToken());
        }
        if (p.nextToken() != JsonToken.FIELD_NAME) {
            ctxt.reportWrongTokenException(rootType, JsonToken.FIELD_NAME,
                    "Current token not FIELD_NAME (to contain expected root name '%s'), but %s",
                    expSimpleName, p.getCurrentToken());
>>>>>>> 77785a63
        }
        String actualName = p.getCurrentName();
        if (!expSimpleName.equals(actualName)) {
            ctxt.reportInputMismatch(rootType,
                    "Root name '%s' does not match expected ('%s') for type %s",
                    actualName, expSimpleName, rootType);
        }
        // ok, then move to value itself....
        p.nextToken();
        Object result = deser.deserialize(p, ctxt);
        // and last, verify that we now get matching END_OBJECT
        if (p.nextToken() != JsonToken.END_OBJECT) {
            ctxt.reportWrongTokenException(rootType, JsonToken.END_OBJECT,
                    "Current token not END_OBJECT (to match wrapper object with root name '%s'), but %s",
                    expSimpleName, p.currentToken());
        }
        if (config.isEnabled(DeserializationFeature.FAIL_ON_TRAILING_TOKENS)) {
            _verifyNoTrailingTokens(p, ctxt, rootType);
        }
        return result;
    }

    /**
     * Internal helper method called to create an instance of {@link DeserializationContext}
     * for deserializing a single root value.
     * Can be overridden if a custom context is needed.
     */
    protected DefaultDeserializationContext createDeserializationContext(JsonParser p,
            DeserializationConfig cfg) {
        return _deserializationContext.createInstance(cfg, p, _injectableValues);
    }

    /**
     * Method called to ensure that given parser is ready for reading
     * content for data binding.
     *
     * @return First token to be used for data binding after this call:
     *  can never be null as exception will be thrown if parser cannot
     *  provide more tokens.
     *
     * @throws IOException if the underlying input source has problems during
     *   parsing
     * @throws JsonParseException if parser has problems parsing content
     * @throws JsonMappingException if the parser does not have any more
     *   content to map (note: Json "null" value is considered content;
     *   enf-of-stream not)
     */
    protected JsonToken _initForReading(JsonParser p, JavaType targetType) throws IOException
    {
        _deserializationConfig.initialize(p); // since 2.5

        // First: must point to a token; if not pointing to one, advance.
        // This occurs before first read from JsonParser, as well as
        // after clearing of current token.
        JsonToken t = p.currentToken();
        if (t == null) {
            // and then we must get something...
            t = p.nextToken();
            if (t == null) {
                // Throw mapping exception, since it's failure to map,
                //   not an actual parsing problem
                throw MismatchedInputException.from(p, targetType,
                        "No content to map due to end-of-input");
            }
        }
        return t;
    }

    protected final void _verifyNoTrailingTokens(JsonParser p, DeserializationContext ctxt,
            JavaType bindType)
        throws IOException
    {
        JsonToken t = p.nextToken();
        if (t != null) {
            Class<?> bt = ClassUtil.rawClass(bindType);
            ctxt.reportTrailingTokens(bt, p, t);
        }
    }

    /*
    /**********************************************************
    /* Internal methods, other
    /**********************************************************
     */

    /**
     * Method called to locate deserializer for the passed root-level value.
     */
    protected JsonDeserializer<Object> _findRootDeserializer(DeserializationContext ctxt,
            JavaType valueType)
        throws JsonMappingException
    {
        // First: have we already seen it?
        JsonDeserializer<Object> deser = _rootDeserializers.get(valueType);
        if (deser != null) {
            return deser;
        }
        // Nope: need to ask provider to resolve it
        deser = ctxt.findRootValueDeserializer(valueType);
        if (deser == null) { // can this happen?
            return ctxt.reportBadDefinition(valueType,
                    "Cannot find a deserializer for type "+valueType);
        }
        _rootDeserializers.put(valueType, deser);
        return deser;
    }

    /**
     * @since 2.2
     */
    protected void _verifySchemaType(FormatSchema schema)
    {
        if (schema != null) {
            if (!_jsonFactory.canUseSchema(schema)) {
                    throw new IllegalArgumentException("Cannot use FormatSchema of type "+schema.getClass().getName()
                            +" for format "+_jsonFactory.getFormatName());
            }
        }
    }
}<|MERGE_RESOLUTION|>--- conflicted
+++ resolved
@@ -3918,22 +3918,13 @@
         if (p.currentToken() != JsonToken.START_OBJECT) {
             ctxt.reportWrongTokenException(rootType, JsonToken.START_OBJECT,
                     "Current token not START_OBJECT (needed to unwrap root name '%s'), but %s",
-<<<<<<< HEAD
                     expSimpleName, p.currentToken());
             
-        }
-        if (p.nextToken() != JsonToken.FIELD_NAME) {
-            ctxt.reportWrongTokenException(rootType, JsonToken.FIELD_NAME,
-                    "Current token not FIELD_NAME (to contain expected root name '"
-                    +expSimpleName+"'), but "+p.currentToken());
-=======
-                    expSimpleName, p.getCurrentToken());
         }
         if (p.nextToken() != JsonToken.FIELD_NAME) {
             ctxt.reportWrongTokenException(rootType, JsonToken.FIELD_NAME,
                     "Current token not FIELD_NAME (to contain expected root name '%s'), but %s",
-                    expSimpleName, p.getCurrentToken());
->>>>>>> 77785a63
+                    expSimpleName, p.currentToken());
         }
         String actualName = p.getCurrentName();
         if (!expSimpleName.equals(actualName)) {
