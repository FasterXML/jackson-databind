--- conflicted
+++ resolved
@@ -35,58 +35,24 @@
      * cache: cache may be null (in which case default implementation
      * will be used), factory cannot be null
      */
-<<<<<<< HEAD
     protected DefaultDeserializationContext(TokenStreamFactory tsf,
             DeserializerFactory deserializerFactory, DeserializerCache cache,
             DeserializationConfig config, FormatSchema schema,
             InjectableValues values) {
         super(tsf, deserializerFactory, cache,
                 config, schema, values);
-=======
-    protected DefaultDeserializationContext(DeserializerFactory df, DeserializerCache cache) {
-        super(df, cache);
-    }
-
-    protected DefaultDeserializationContext(DefaultDeserializationContext src,
-            DeserializationConfig config, JsonParser p, InjectableValues values) {
-        super(src, config, p, values);
-    }
-
-    // @since 2.12
-    protected DefaultDeserializationContext(DefaultDeserializationContext src,
-            DeserializationConfig config) {
-        super(src, config);
->>>>>>> 56af702e
     }
 
     public DefaultDeserializationContext assignParser(JsonParser p) {
         _parser = p;
+        _readCapabilities = p.getReadCapabilities();
         return this;
     }
 
-<<<<<<< HEAD
     public JsonParser assignAndReturnParser(JsonParser p) {
         _parser = p;
+        _readCapabilities = p.getReadCapabilities();
         return p;
-=======
-    /**
-     * @since 2.4.4
-     */
-    protected DefaultDeserializationContext(DefaultDeserializationContext src) {
-        super(src);
-    }
-
-    /**
-     * Method needed to ensure that {@link ObjectMapper#copy} will work
-     * properly; specifically, that caches are cleared, but settings
-     * will otherwise remain identical; and that no sharing of state
-     * occurs.
-     * 
-     * @since 2.4.4
-     */
-    public DefaultDeserializationContext copy() {
-        throw new IllegalStateException("DefaultDeserializationContext sub-class not overriding copy()");
->>>>>>> 56af702e
     }
 
     /*
@@ -285,33 +251,7 @@
     }
 
     /*
-<<<<<<< HEAD
-    /**********************************************************************
-=======
-    /**********************************************************
-    /* Extended API
-    /**********************************************************
-     */
-
-    /**
-     * Fluent factory method used for constructing a blueprint instance
-     * with different factory
-     */
-    public abstract DefaultDeserializationContext with(DeserializerFactory factory);
-    
-    /**
-     * Method called to create actual usable per-deserialization
-     * context instance.
-     */
-    public abstract DefaultDeserializationContext createInstance(
-            DeserializationConfig config, JsonParser p, InjectableValues values);
-
-    public abstract DefaultDeserializationContext createDummyInstance(
-            DeserializationConfig config);
-    
-    /*
-    /**********************************************************
->>>>>>> 56af702e
+    /**********************************************************************
     /* And then the concrete implementation class
     /**********************************************************************
      */
@@ -321,7 +261,6 @@
      */
     public final static class Impl extends DefaultDeserializationContext
     {
-<<<<<<< HEAD
         public Impl(TokenStreamFactory tsf,
                 DeserializerFactory deserializerFactory, DeserializerCache cache,
                 DeserializationConfig config, FormatSchema schema,
@@ -329,54 +268,5 @@
             super(tsf, deserializerFactory, cache,
                     config, schema, values);
         }
-=======
-        private static final long serialVersionUID = 1L;
-
-        /**
-         * Default constructor for a blueprint object, which will use the standard
-         * {@link DeserializerCache}, given factory.
-         */
-        public Impl(DeserializerFactory df) {
-            super(df, null);
-        }
-
-        private Impl(Impl src,
-                DeserializationConfig config, JsonParser p, InjectableValues values) {
-            super(src, config, p, values);
-        }
-
-        private Impl(Impl src) { super(src); }
-        
-        private Impl(Impl src, DeserializerFactory factory) {
-            super(src, factory);
-        }
-
-        private Impl(Impl src, DeserializationConfig config) {
-            super(src, config);
-        }
-
-        @Override
-        public DefaultDeserializationContext copy() {
-            ClassUtil.verifyMustOverride(Impl.class, this, "copy");
-            return new Impl(this);
-        }
-
-        @Override
-        public DefaultDeserializationContext createInstance(DeserializationConfig config,
-                JsonParser p, InjectableValues values) {
-            return new Impl(this, config, p, values);
-        }
-
-        @Override
-        public DefaultDeserializationContext createDummyInstance(DeserializationConfig config) {
-            // need to be careful to create "real", not blue-print, instance
-            return new Impl(this, config);
-        }
-
-        @Override
-        public DefaultDeserializationContext with(DeserializerFactory factory) {
-            return new Impl(this, factory);
-        }        
->>>>>>> 56af702e
     }
 }