--- conflicted
+++ resolved
@@ -4,16 +4,12 @@
 === Releases === 
 ------------------------------------------------------------------------
 
-<<<<<<< HEAD
 2.14.0 (not yet released)
 
 #3373: Change `TypeSerializerBase` to skip `generator.writeTypePrefix()`
   for `null` typeId
 
-2.13.2 (not yet released)
-=======
 2.13.2 (06-Mar-2022)
->>>>>>> 5ad71e98
 
 #3293: Use Method.getParameterCount() where possible
  (suggested by Christoph D)
