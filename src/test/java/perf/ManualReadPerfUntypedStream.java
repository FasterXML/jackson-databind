package perf;

import java.io.*;

import com.fasterxml.jackson.core.*;
import com.fasterxml.jackson.core.json.JsonFactory;
import com.fasterxml.jackson.databind.*;
import com.fasterxml.jackson.databind.json.JsonMapper;

public class ManualReadPerfUntypedStream extends ObjectReaderTestBase
{
    @Override
    protected int targetSizeMegs() { return 15; }
    
    public static void main(String[] args) throws Exception
    {
        if (args.length != 1) {
            System.err.println("Usage: java [input]");
            System.exit(1);
        }
        byte[] data = readAll(args[0]);

        boolean doIntern = true;
        JsonFactory f = JsonFactory.builder()
                .configure(JsonFactory.Feature.CANONICALIZE_FIELD_NAMES, doIntern)
                .configure(JsonFactory.Feature.INTERN_FIELD_NAMES, doIntern)
                .build();
<<<<<<< HEAD
        ObjectMapper m = new ObjectMapper(f);
=======

        JsonMapper m = new JsonMapper(f);
>>>>>>> 53bdf77b
        Object input1 = m.readValue(data, Object.class);
        JsonNode input2 = m.readTree(data);

        new ManualReadPerfUntypedStream()
              .testFromBytes(
//            .testFromString(
                m, "JSON-as-Object", input1, Object.class
                ,m, "JSON-as-Object2", input2, Object.class
//               ,m, "JSON-as-Node", input2, JsonNode.class
                );
    }

    @Override
    protected double testDeser1(int reps, byte[] input, ObjectReader reader) throws IOException {
        return _testRawDeser(reps, input, reader);
    }

    @Override
    protected double testDeser2(int reps, byte[] input, ObjectReader reader) throws IOException {
        return _testRawDeser(reps, input, reader);
    }
    
    protected final double _testRawDeser(int reps, byte[] json, ObjectReader reader) throws IOException
    {
        long start = System.nanoTime();
        while (--reps >= 0) {
            JsonParser p = reader.createParser(new ByteArrayInputStream(json));
            JsonToken t;
            while ((t = p.nextToken()) != null) {
                if (t == JsonToken.VALUE_STRING) {
                    p.getText();
                } else if (t.isNumeric()) {
                    p.getNumberValue();
                }
                ;
            }
            p.close();
        }
        hash = (int) start;
        return _msecsFromNanos(System.nanoTime() - start);
    }
}<|MERGE_RESOLUTION|>--- conflicted
+++ resolved
@@ -25,12 +25,7 @@
                 .configure(JsonFactory.Feature.CANONICALIZE_FIELD_NAMES, doIntern)
                 .configure(JsonFactory.Feature.INTERN_FIELD_NAMES, doIntern)
                 .build();
-<<<<<<< HEAD
-        ObjectMapper m = new ObjectMapper(f);
-=======
-
         JsonMapper m = new JsonMapper(f);
->>>>>>> 53bdf77b
         Object input1 = m.readValue(data, Object.class);
         JsonNode input2 = m.readTree(data);
 
