package com.fasterxml.jackson.failing;

import com.fasterxml.jackson.databind.*;
import com.fasterxml.jackson.databind.cfg.MapperConfig;
import com.fasterxml.jackson.databind.introspect.AnnotatedMember;
import com.fasterxml.jackson.databind.introspect.AnnotatedParameter;
import com.fasterxml.jackson.databind.introspect.JacksonAnnotationIntrospector;

public class ImplicitParamsForCreator806Test extends BaseMapTest
{
    @SuppressWarnings("serial")
    static class MyParamIntrospector extends JacksonAnnotationIntrospector
    {
        @Override
        public String findImplicitPropertyName(MapperConfig<?> config, AnnotatedMember param) {
            if (param instanceof AnnotatedParameter) {
                AnnotatedParameter ap = (AnnotatedParameter) param;
                return "paramName"+ap.getIndex();
            }
            return super.findImplicitPropertyName(config, param);
        }
    }

    static class XY {
        protected int x, y;

        // annotation should NOT be needed with 2.6 any more (except for single-arg case)
//        @com.fasterxml.jackson.annotation.JsonCreator
        public XY(int x, int y) {
            this.x = x;
            this.y = y;
        }
    }

    /*
    /**********************************************************************
    /* Test methods
    /**********************************************************************
     */

    // for [databind#806]: problem is that renaming occurs too late for implicitly detected
    // Creators
    public void testImplicitNameWithNamingStrategy() throws Exception
    {
<<<<<<< HEAD
        ObjectMapper mapper = jsonMapperBuilder()
                .propertyNamingStrategy(PropertyNamingStrategies.SNAKE_CASE)
                .annotationIntrospector(new MyParamIntrospector())
                .build();
        XY value = mapper.readValue(aposToQuotes("{'param_name0':1,'param_name1':2}"), XY.class);
=======
        XY value = MAPPER.readValue(a2q("{'param_name0':1,'param_name1':2}"), XY.class);
>>>>>>> 27f62d3c
        assertNotNull(value);
        assertEquals(1, value.x);
        assertEquals(2, value.y);
    }
}<|MERGE_RESOLUTION|>--- conflicted
+++ resolved
@@ -42,15 +42,11 @@
     // Creators
     public void testImplicitNameWithNamingStrategy() throws Exception
     {
-<<<<<<< HEAD
         ObjectMapper mapper = jsonMapperBuilder()
                 .propertyNamingStrategy(PropertyNamingStrategies.SNAKE_CASE)
                 .annotationIntrospector(new MyParamIntrospector())
                 .build();
-        XY value = mapper.readValue(aposToQuotes("{'param_name0':1,'param_name1':2}"), XY.class);
-=======
-        XY value = MAPPER.readValue(a2q("{'param_name0':1,'param_name1':2}"), XY.class);
->>>>>>> 27f62d3c
+        XY value = mapper.readValue(a2q("{'param_name0':1,'param_name1':2}"), XY.class);
         assertNotNull(value);
         assertEquals(1, value.x);
         assertEquals(2, value.y);
