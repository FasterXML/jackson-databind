package com.fasterxml.jackson.databind;

import java.lang.annotation.Annotation;
import java.util.Collections;
import java.util.List;

import com.fasterxml.jackson.annotation.JsonFormat;
import com.fasterxml.jackson.annotation.JsonFormat.Value;
import com.fasterxml.jackson.annotation.JsonInclude;

import com.fasterxml.jackson.databind.cfg.MapperConfig;
import com.fasterxml.jackson.databind.introspect.AnnotatedMember;
import com.fasterxml.jackson.databind.jsonFormatVisitors.JsonObjectFormatVisitor;
import com.fasterxml.jackson.databind.type.TypeFactory;
import com.fasterxml.jackson.databind.util.FullyNamed;

/**
 * Bean properties are logical entities that represent data
 * that Java objects (POJOs (Plain Old Java Objects), sometimes also called "beans")
 * contain; and that are accessed using accessors (methods like getters
 * and setters, fields, constructor parameters).
 * Instances allow access to annotations directly associated
 * to property (via field or method), as well as contextual
 * annotations (annotations for class that contains properties).
 *<p>
 * Instances are not typically passed when constructing serializers
 * and deserializers, but rather only passed when context
 * is known and
 * {@link ValueSerializer#createContextual} and
 * {@link ValueDeserializer#createContextual} are called.
 * References may (need to) be retained by serializers and deserializers,
 * especially when further resolving dependent handlers like value
 * serializers/deserializers or structured types.
 */
public interface BeanProperty extends FullyNamed
{
    public final static JsonFormat.Value EMPTY_FORMAT = new JsonFormat.Value();
    public final static JsonInclude.Value EMPTY_INCLUDE = JsonInclude.Value.empty();

    // // // From FullyNamed
    
    //public String getName();
    //public PropertyName getFullName();

    /**
     * Method to get declared type of the property.
     */
    public JavaType getType();

    /**
     * If property is indicated to be wrapped, name of
     * wrapper element to use.
     */
    public PropertyName getWrapperName();

    /**
     * Accessor for additional optional information about property.
     *
     * @return Metadata about property; never null.
     */
    public PropertyMetadata getMetadata();
    
    /**
     * Whether value for property is marked as required using
     * annotations or associated schema.
     * Equivalent to:
     *<code>
     *  getMetadata().isRequired()
     *</code>
     */
    public boolean isRequired();

    /**
     * Accessor for checking whether there is an actual physical property
     * behind this property abstraction or not.
     */
    public boolean isVirtual();

    /*
    /**********************************************************************
    /* Access to annotation information
    /**********************************************************************
     */
    
    /**
     * Method for finding annotation associated with this property;
     * meaning annotation associated with one of entities used to
     * access property.
     *<p>
     * Note that this method should only be called for custom annotations;
     * access to standard Jackson annotations (or ones supported by
     * alternate {@link AnnotationIntrospector}s) should be accessed
     * through {@link AnnotationIntrospector}.
     */
    public <A extends Annotation> A getAnnotation(Class<A> acls);

    /**
     * Method for finding annotation associated with context of
     * this property; usually class in which member is declared
     * (or its subtype if processing subtype).
     *<p>
     * Note that this method should only be called for custom annotations;
     * access to standard Jackson annotations (or ones supported by
     * alternate {@link AnnotationIntrospector}s) should be accessed
     * through {@link AnnotationIntrospector}.
     */
    public <A extends Annotation> A getContextAnnotation(Class<A> acls);

    /**
     * Method for accessing primary physical entity that represents the property;
     * annotated field, method or constructor property.
     */
    public AnnotatedMember getMember();

    /**
     * Helper method used to look up format settings applicable to this property,
     * considering both possible per-type configuration settings
     */
    public JsonFormat.Value findPropertyFormat(MapperConfig<?> config, Class<?> baseType);

    /**
     * Helper method used to only access property-specified format overrides, if any,
     * not considering type or global default format settings.
     *
     * @return Format override settings if any; `null` if no overrides
     *
     * @since 3.0
     */
<<<<<<< HEAD
    public JsonFormat.Value findFormatOverrides(MapperConfig<?> config);
    
=======
    public JsonFormat.Value findPropertyFormat(MapperConfig<?> config, Class<?> baseType);

>>>>>>> 6d839c7f
    /**
     * Convenience method that is roughly equivalent to
     *<pre>
     *   return config.getAnnotationIntrospector().findPropertyInclusion(getMember());
     *</pre>
     * but also considers global default settings for inclusion
     */
    public JsonInclude.Value findPropertyInclusion(MapperConfig<?> config, Class<?> baseType);

    /**
     * Method for accessing set of possible alternate names that are accepted
     * during deserialization.
     *
     * @return List (possibly empty) of alternate names; never null
     */
    public List<PropertyName> findAliases(MapperConfig<?> config);

    /*
    /**********************************************************************
    /* Schema/introspection support
    /**********************************************************************
     */

    /**
     * Method that can be called to visit the type structure that this
     * property is part of.
     * Note that not all implementations support traversal with this
     * method; those that do not should throw
     * {@link UnsupportedOperationException}.
     * 
     * @param objectVisitor Visitor to used as the callback handler
     */
    public void depositSchemaProperty(JsonObjectFormatVisitor objectVisitor,
            SerializerProvider provider);

    /*
    /**********************************************************************
    /* Helper classes
    /**********************************************************************
     */

    /**
     * Simple stand-alone implementation, useful as a placeholder
     * or base class for more complex implementations.
     */
    public static class Std implements BeanProperty,
        java.io.Serializable
    {
        private static final long serialVersionUID = 3L;

        protected final PropertyName _name;
        protected final JavaType _type;
        protected final PropertyName _wrapperName;

        protected final PropertyMetadata _metadata;

        /**
         * Physical entity (field, method or constructor argument) that
         * is used to access value of property (or in case of constructor
         * property, just placeholder)
         */
        protected final AnnotatedMember _member;

        public Std(PropertyName name, JavaType type, PropertyName wrapperName,
                AnnotatedMember member, PropertyMetadata metadata)
        {
            _name = name;
            _type = type;
            _wrapperName = wrapperName;
            _metadata = metadata;
            _member = member;
        }

        public Std(Std base, JavaType newType) {
            this(base._name, newType, base._wrapperName, base._member, base._metadata);
        }

        public Std withType(JavaType type) {
            return new Std(this, type);
        }

        @Override
        public <A extends Annotation> A getAnnotation(Class<A> acls) {
            return (_member == null) ? null : _member.getAnnotation(acls);
        }

        @Override
        public <A extends Annotation> A getContextAnnotation(Class<A> acls) {
            return null;
        }

        @Override
        public JsonFormat.Value findFormatOverrides(MapperConfig<?> config) {
            return null;
        }
        
        @Override
        public JsonFormat.Value findPropertyFormat(MapperConfig<?> config, Class<?> baseType) {
            JsonFormat.Value v0 = config.getDefaultPropertyFormat(baseType);
            AnnotationIntrospector intr = config.getAnnotationIntrospector();
            if ((intr == null) || (_member == null)) {
                return v0;
            }
            JsonFormat.Value v = intr.findFormat(config, _member);
            if (v == null) {
                return v0;
            }
            return v0.withOverrides(v);
        }
        
        @Override
        public JsonInclude.Value findPropertyInclusion(MapperConfig<?> config, Class<?> baseType)
        {
            JsonInclude.Value v0 = config.getDefaultInclusion(baseType, _type.getRawClass());
            AnnotationIntrospector intr = config.getAnnotationIntrospector();
            if ((intr == null) || (_member == null)) {
                return v0;
            }
            JsonInclude.Value v = intr.findPropertyInclusion(config, _member);
            if (v == null) {
                return v0;
            }
            return v0.withOverrides(v);
        }

        @Override
        public List<PropertyName> findAliases(MapperConfig<?> config) {
            // 26-Feb-2017, tatu: Do we really need to allow actual definition?
            //    For now, let's not.
            return Collections.emptyList();
        }

        @Override public String getName() { return _name.getSimpleName(); }
        @Override public PropertyName getFullName() { return _name; }
        @Override public JavaType getType() { return _type; }
        @Override public PropertyName getWrapperName() { return _wrapperName; }
        @Override public boolean isRequired() { return _metadata.isRequired(); }
        @Override public PropertyMetadata getMetadata() { return _metadata; }
        @Override public AnnotatedMember getMember() { return _member; }

        @Override
        public boolean isVirtual() { return false; }

        /**
         * Implementation of this method throws
         * {@link UnsupportedOperationException}, since instances of this
         * implementation should not be used as part of actual structure
         * visited. Rather, other implementations should handle it.
         */
        @Override
        public void depositSchemaProperty(JsonObjectFormatVisitor objectVisitor,
                SerializerProvider provider) {
            throw new UnsupportedOperationException("Instances of "+getClass().getName()+" should not get visited");
        }
    }

    /**
     * Alternative "Null" implementation that can be used in cases where a non-null
     * {@link BeanProperty} is needed
     */
    public static class Bogus implements BeanProperty
    {
        @Override
        public String getName() {
            return "";
        }

        @Override
        public PropertyName getFullName() {
            return PropertyName.NO_NAME;
        }

        @Override
        public JavaType getType() {
            return TypeFactory.unknownType();
        }

        @Override
        public PropertyName getWrapperName() {
            return null;
        }

        @Override
        public PropertyMetadata getMetadata() {
            return PropertyMetadata.STD_REQUIRED_OR_OPTIONAL;
        }

        @Override
        public boolean isRequired() {
            return false;
        }

        @Override
        public boolean isVirtual() {
            return false;
        }

        @Override
        public <A extends Annotation> A getAnnotation(Class<A> acls) {
            return null;
        }

        @Override
        public <A extends Annotation> A getContextAnnotation(Class<A> acls) {
            return null;
        }

        @Override
        public AnnotatedMember getMember() {
            return null;
        }

        @Override
        public JsonFormat.Value findFormatOverrides(MapperConfig<?> config) {
            return null;
        }
        
        @Override
        public Value findPropertyFormat(MapperConfig<?> config, Class<?> baseType) {
            return Value.empty();
        }

        @Override
        public com.fasterxml.jackson.annotation.JsonInclude.Value findPropertyInclusion(
                MapperConfig<?> config, Class<?> baseType)
        {
            return null;
        }

        @Override
        public List<PropertyName> findAliases(MapperConfig<?> config) {
            return Collections.emptyList();
        }

        @Override
        public void depositSchemaProperty(JsonObjectFormatVisitor objectVisitor,
                SerializerProvider provider) {
        }
    }
}<|MERGE_RESOLUTION|>--- conflicted
+++ resolved
@@ -126,13 +126,8 @@
      *
      * @since 3.0
      */
-<<<<<<< HEAD
     public JsonFormat.Value findFormatOverrides(MapperConfig<?> config);
-    
-=======
-    public JsonFormat.Value findPropertyFormat(MapperConfig<?> config, Class<?> baseType);
-
->>>>>>> 6d839c7f
+
     /**
      * Convenience method that is roughly equivalent to
      *<pre>
