Here are people who have contributed to the development of Jackson JSON processor
databind core component, version 2.x
(version numbers in brackets indicate release in which the problem was fixed)

(note: for older credits, check out release notes for 1.x versions)

Tatu Saloranta, tatu.saloranta@iki.fi: author

Pascal Glinas:
  * Contributed fixes to 'MappingIterator' handling (Pull#58 and Pull#59)
   (2.1.0)
  * Reported #220: ContainerNode missing 'createNumber(BigInteger)'
   (2.2.2)

Joern Huxhorn: (huxi@github)
  * Suggested [JACKSON-636]: Add 'SerializationFeature.ORDER_MAP_ENTRIES_BY_KEYS' to allow
    forced sorting of Maps during serialization
   (2.0.0)
  * Reported #479: NPE on trying to deserialize a `String[]` that contains null
   (2.4.1)
  * Reported #1411: MapSerializer._orderEntries should check for null keys
   (2.7.9)

James Roper:
 * Requested [JACKSON-732]: Allow 'AnnotationIntrospector.findContentDeserializer()'
    (and similar) to return instance, not just Class<?> for instance
  (2.0.0)
 * Suggested [JACKSON-800]: Adding a method for letting modules register
    DeserializationProblemHandlers
  (2.0.0)

Casey Lucas:
 * Reported [JACKSON-798]: Problem with external type id, creators
  (2.0.0)

Tammo van Lessen:
 * Reported [JACKSON-811]: Problems with @JsonIdentityInfo, abstract types
  (2.0.0)
 * Reported [JACKSON-814]: Parsing RFC822/RFC1123 dates failes on non-US locales
  (2.0.0)

Raymond Myers:
 * Suggested [JACKSON-810]: Deserialization Feature: Allow unknown Enum values via
    'DeserializationFeature.READ_UNKNOWN_ENUM_VALUES_AS_NULL'
  (2.0.0)

Ryan Gardner:
 * Contributed #5 -- Add support for maps with java.util.Locale keys
    to the set of StdKeyDeserializers
  (2.0.1)

Razvan Dragut:
 * Suggested [JACKSON-850]: Allow use of zero-arg factory methods as "default creator"
  (2.1.0)

Duncan Atkinson:
 * Reported [JACKSON-851]: State corruption with ObjectWriter, DefaultPrettyPrinter
  (2.1.0)

Mark Wolfe:
 * Suggested #45: Add `@JsonNaming()` for per-class naming strategy overrides
  (2.1.0)

Dmitry Katsubo:
 * Contributed patch for #65: Add getters to `ObjectMapper`, DeserializationContext,
   DeserializationFactory.
  (2.1.0)

Francis Galiegue:
 * Reported #93 (and suggested fix): bug in `ObjectMapper.setAll(...)'
  implementation
  (2.1.1)
 * Reported #433: `ObjectMapper`'s `.valueToTree()` wraps `JsonSerializable` objects
  into a POJONode
  (2.3.3)
 * Contributed #434: Ensure that DecimalNodes with mathematically equal values are equal
  (2.4.0)

kelaneren@github:
 * Reported #157, contributed unit test: NPE when registering same module twice.
  (2.1.4)

Eric Tschetter (cheddar@github):
  * Reported issues #166, #167, #170 (regressions from 1.9.x to 2.x)
   (2.1.4)

Thierry D (thierryd@github)
  * Reported #214: Problem with LICENSE, NOTICE, Android packaging
   (2.2.2)

Luke G-H (lukegh@github)
  * Reported #223: Duplicated nulls with @JsonFormat(shape=Shape.ARRAY)
   (2.2.2)

Karl Moore (karldmoore@github)
  * Reported #217: JsonProcessingExceptions not all wrapped as expected
   (2.2.2)

David Phillips:
  * Requested #308: Improve serialization and deserialization speed of `java.util.UUID`
   (2.3.0)

Seth Pellegrino (jivesoft):
  * Contributed #317: Fix `JsonNode` support for nulls bound to	`ObjectNode`, `ArrayNode`
   (2.3.0)

Florian Schoppmann (fschopp@github)
  * Reported #357: StackOverflowError with contentConverter that returns array type
   (2.7.0)
  * Reported #358: `IterableSerializer` ignoring	annotated content serializer
   (2.3.1)
  * Reported #359: Converted object not using explicitly annotated serializer
   (2.4.0)

Martin Traverso:
  * Reported #406: Cannot use external type id + @JsonTypeIdResolver
   (2.3.2)

Matthew Morrissette:
  * Contributed #381: Allow inlining/unwrapping of value from single-component JSON array
   (2.4.0)

Will Palmeri: (wpalmeri@github)
  * Contributed #407: Make array and Collection serializers use configured value null handler
   (2.4.0)

Cemalettin Koc: (cemo@github)
  * Reported #353: Problems with polymorphic types, `JsonNode` (related to #88)
   (2.4.0)

Ben Fagin: (UnquietCode@github)
  * Suggested #442: Make `@JsonUnwrapped` indicate property inclusion
   (2.4.0)
  * Contributed #81/#455: Allow use of @JsonUnwrapped with typed (@JsonTypeInfo) classes,
    provided that (new) feature `SerializationFeature.FAIL_ON_UNWRAPPED_TYPE_IDENTIFIERS`
    is disabled
   (2.4.0)

Chris Cleveland:
  * Suggested #463: Add 'JsonNode.asText(String defaultValue)`
   (2.4.0)

Benson Margulies:
  * Reported #467: Unwanted POJO's embedded in tree via serialization to tree
   (2.4.0)
  * Reported #601: ClassCastException for a custom serializer for enum key in `EnumMap`
   (2.4.4)
  * Contributed 944: Failure to use custom deserializer for key deserializer
   (2.6.3)
  * Reported #1120: String value omitted from weirdStringException
   (2.6.6)
  * Reported, fixed #1235: `java.nio.file.Path` support incomplete
   (2.8.0)
  * Reported #1270: Generic type returned from type id resolver seems to be ignored
   (2.8.0)

Steve Sanbeg: (sanbeg@github)
  * Contributed #482: Make date parsing error behavior consistent with JDK
   (2.4.1)

Ian Barfield: (tea-dragon@github)
  * Reported #580: delegate deserializers choke on a (single) abstract/polymorphic parameter
   (2.4.4)
  * Reported #844: Using JsonCreator still causes invalid path references in JsonMappingException
   (2.5.5)

Eugene Lukash
  * Reported #592: Wrong `TokenBuffer` delegate deserialization using `@JsonCreator`
   (2.4.4)

Fernando Otero (zeitos@github)
  * Contributed fix for #610: Problem with forward reference in hierarchies
   (2.4.4)

Lovro Pandžić (lpandzic@github)
  * Reported #421: @JsonCreator not used in case of multiple creators with parameter names
   (2.5.0)

Adam Stroud (adstro@github)
  * Contributed	#576: Add fluent API for adding mixins
   (2.5.0)

David Fleeman (fleebytes@github)
  * Contributed #528 implementation: Add support for `JsonType.As.EXISTING_PROPERTY`
   (2.5.0)

Aurélien Leboulanger (herau@github)
  * Contributed improvement for #597: Improve error messaging for cases	where JSON Creator
    returns null (which is illegal)
   (2.5.0)

Michael Spiegel (mspiegel@githib)
  * Contributed #636: `ClassNotFoundException` for classes not (yet) needed during serialization
   (2.5.0)

Michael Ressler (mressler@github)
  * Contributed #566: Add support for case-insensitive deserialization
   (`MapperFeature.ACCEPT_CASE_INSENSITIVE_PROPERTIES`)
   (2.5.0)

Konstantin Labun (kulabun@github)
  * Reported #647: Deserialization fails when @JsonUnwrapped property contains an object with same property name
   (2.5.0)

Christopher Smith (chrylis@github)
  * Reported #594: `@JsonValue` on enum not used when enum value is a Map key
   (2.5.0)

Alexandre Santana Campelo (alexqi200@github):
  * Contributed #671: Adding `java.util.Currency` deserialization support for maps
   (2.5.1)

Zoltan Farkas (zolyfarkas@github)
  * Reported #674: Spring CGLIB proxies not handled as intended
   (2.5.1)

Ludevik@github:
  * Reported #682: Class<?>-valued Map keys not serialized properly
   (2.5.1)

Antibrumm@github:
  * Reported #691: Jackson 2.5.0. NullSerializer for MapProperty failing
   (2.5.2)
  * Reported #984: JsonStreamContexts are not build the same way for write.. and convert methods
   (2.6.4)

Shumpei Akai (flexfrank@github)
  * Reported #703: Multiple calls to ObjectMapper#canSerialize(Object.class) returns different values
   (2.5.2)

Francisco A. Lozano (flozano@github)
  * Contributed fix for #703 (see above)
   (2.5.2)

Dylan Scott (dylanscott@github)
  * Reported #738: #738: @JsonTypeInfo non-deterministically ignored in 2.5.1 (concurrency
    issue)
   (2.5.2)

Alain Gilbert (agilbert314@github)
  * Reporter, contributed #766: Fix Infinite recursion (StackOverflowError) when
    serializing a SOAP object
   (2.5.3)

Alexey Gavrilov (Alexey1Gavrilov@github)
  * Reported, contributed fix for #761: Builder deserializer: in-compatible type exception
    when return type is super type
   (2.5.3)

Dmitry Spikhalskiy (Spikhalskiy@github)
  * Reported #731, suggested the way to fix it: XmlAdapter result marshaling error in
    case of ValueType=Object
   (2.5.3)
  * Reported #1456: `TypeFactory` type resolution broken in 2.7 for generic types
   when using `constructType` with context
   (2.7.9 / 2.8.6)

John Meyer (jpmeyer@github)
  * Reported, contributed fix for #745: EnumDeserializer.deserializerForCreator() fails
    when used to deserialize a Map key
   (2.5.3)

Andrew Duckett (andrewduckett@github)
  * Reported #771: Annotation bundles ignored when added to Mixin
   (2.5.4)

Charles Allen:
  * Contributed #785: Add handlings for classes which are available in
    `Thread.currentThread().getContextClassLoader()`
   (2.5.4)

Andrew Goodale (newyankeecodeshop@github)
  * Contributed #816: Allow date-only ISO strings to have no time zone
   (2.5.4)

Kamil Benedykciński (Kamil-Benedykcinski@github)
  * Contributed #801: Using `@JsonCreator` cause generating invalid path reference
   in `JsonMappingException`
   (2.5.4)

Chi Kim (chikim79@github)
  * Reported #878: serializeWithType on BeanSerializer does not setCurrentValue
   (2.5.5 / 2.6.1)

Charles Allen (drcrallen@github):
  * Reported #696: Copy constructor does not preserve `_injectableValues`
   (2.6.0)

Chris Pimlott (pimlottc@github):
  * Suggested #348: ObjectMapper.valueToTree does not work with @JsonRawValue
   (2.6.0)

Laird Nelson (ljnelson@github)
  * Suggested #688: Provide a means for an ObjectMapper to discover mixin annotation
    classes on demand
   (2.6.0)
  * Reported #1088: NPE possibility in SimpleMixinResolver
   (2.6.6)

Derk Norton (derknorton@github)
  * Suggested #689: Add `ObjectMapper.setDefaultPrettyPrinter(PrettyPrinter)`
   (2.6.0)

Michal Letynski (mletynski@github)
  * Suggested #296: Serialization of transient fields with public getters (add
    MapperFeature.PROPAGATE_TRANSIENT_MARKER)
   (2.6.0)

Jeff Schnitzer (stickfigure@github)
  * Suggested #504: Add `DeserializationFeature.USE_LONG_FOR_INTS`
   (2.6.0)

Jerry Yang (islanderman@github)
  * Contributed #820: Add new method for `ObjectReader`, to bind from JSON Pointer position
   (2.6.0)

Lars Pfannenschmidt (larsp@github)
  * Contributed #826: Replaced synchronized HashMap with ConcurrentHashMap in
   TypeDeserializerBase._findDeserializer
   (2.6.0)

Stephen A. Goss (thezerobit@github)
  * Contributed #828: Respect DeserializationFeatures.WRAP_EXCEPTIONS in CollectionDeserializer
   (2.6.0)

Andy Wilkinson (wilkinsona@github)
  * Reported #889: Configuring an ObjectMapper's DateFormat changes time zone
   (2.6.1)

lufe66@github:
  * Reported 894: When using withFactory on ObjectMapper, the created Factory has a TypeParser
    which still has the original Factory
   (2.6.2)

Daniel Walker (dsw2127@github)
  * Reported, contributed fix for #913: `ObjectMapper.copy()` does not preserve
   `MappingJsonFactory` features
   (2.6.2)

Sadayuki Furuhashi (frsyuki@github)
  * Reported #941: Deserialization from "{}" to ObjectNode field causes
    "out of END_OBJECT token" error
   (2.6.3)
  * Reported #2077: `JsonTypeInfo` with a subtype having `JsonFormat.Shape.ARRAY`
    and no fields generates `{}` not `[]`
   (2.10.0)

David Haraburda (dharaburda@github)
  * Contributed #918: Add `MapperFeature.ALLOW_EXPLICIT_PROPERTY_RENAMING`
   (2.7.0)

Sergio Mira (Sergio-Mira@github)
  * Contributed #940: Add missing `hashCode()` implementations for `JsonNode` types that did not have them
   (2.6.3)

Andreas Pieber (anpieber@github)
  * Reported #939: Regression: DateConversionError in 2.6.x	
   (2.6.3)

Jesse Wilson (swankjesse@github)
  * Contributed #948: Support leap seconds, any number of millisecond digits for ISO-8601 Dates.
   (2.6.3)
  * Contributed #949: Report the offending substring when number parsing fails
   (2.6.3)

Warren Bloomer (stormboy@github)
  * Reported #942: Handle null type id for polymorphic values that use external type id
   (2.6.3)

Ievgen Pianov (pyanoveugen@github)
  * Reported #989: Deserialization from "{}" to java.lang.Object causes "out of END_OBJECT token" error
   (2.6.3)

Jayson Minard (apatrida@github)
  * Reported #1005: Synthetic constructors confusing Jackson data binding
   (2.6.4)
  * Reported #1438: `ACCEPT_CASE_INSENSITIVE_PROPERTIES` is not respected for creator properties
   (2.8.5)

David Bakin (david-bakin@github)
  * Reported #1013: `@JsonUnwrapped` is not treated as assuming `@JsonProperty("")`
   (2.6.4)
  * Suggested #1011: Change ObjectWriter::withAttributes() to take a Map with some kind of wildcard types
   (2.7.0)

Dmitry Romantsov (DmRomantsov@github)
  * Reported #1036: Problem with case-insensitive deserialization
   (2.6.4)

Daniel Norberg (danielnorberg@github)
  * Contributed #1099: Fix custom comparator container node traversal
   (2.6.6)

Miles Kaufmann (milesk-amzn@github)
  * Reported #432: `StdValueInstantiator` unwraps exceptions, losing context
   (2.7.0)

Thomas Mortagne (tmortagne@github)
  * Suggested #857: Add support for java.beans.Transient
   (2.7.0)

Jonas Konrad (yawkat@github)
  * Suggested #905: Add support for `@ConstructorProperties`
   (2.7.0)

Jirka Kremser (Jiri-Kremser@github)
  * Suggested #924: SequenceWriter.writeAll() could accept Iterable
   (2.7.0)

Daniel Mischler (danielmischler@github)
  * Requested #963: Add PropertyNameStrategy `KEBAB_CASE`
   (2.7.0)

Shumpei Akai (flexfrank@github)
  * Reported #978: ObjectMapper#canSerialize(Object.class) returns false even though
   FAIL_ON_EMPTY_BEANS is disabled
   (2.7.0)

Hugo Wood (hgwood@github)
  * Contributed #1010: Support for array delegator
   (2.7.0)

Julian Hyde (julianhyde@github)
  * Reported #1083: Field in base class is not recognized, when using `@JsonType.defaultImpl`
   (2.7.1)

Thibault Kruse (tkruse@github)
  * Reported #1102: Handling of deprecated `SimpleType.construct()` too minimalistic
   (2.7.1)

Aleks Seovic (aseovic@github)
  * Reported #1109: @JsonFormat is ignored by the DateSerializer unless either a custom pattern
    or a timezone are specified
   (2.7.1)

Timur Shakurov (saladinkzn@github)
  * Reported #1134: Jackson 2.7 doesn't work with jdk6 due to use of `Collections.emptyIterator()`
   (2.7.2)

Jiri Mikulasek (pirkogdc@github)
  * Reported #1124: JsonAnyGetter ignores JsonSerialize(contentUsing=...)
   (2.7.2)

Xavi Torrens (xavitorrens@github)
  * Reported #1150: Problem with Object id handling, explicit `null` token
   (2.7.3)

Yoann Rodière (fenrhil@github)
  * Reported #1154: @JsonFormat.pattern on dates is now ignored if shape is not
    explicitely provided
   (2.7.3)

Mark Woon (markwoon@github)
  * Reported #1178: `@JsonSerialize(contentAs=superType)` behavior disallowed in 2.7
   (2.7.4)
  * Reported #1231: `@JsonSerialize(as=superType)` behavior disallowed in 2.7.4
   (2.7.5)
  * Suggested #507: Support for default `@JsonView` for a class
   (2.9.0)

Tom Mack (tommack@github)
  * Reported #1208: treeToValue doesn't handle POJONodes that contain exactly
    the requested value type
   (2.7.4)

William Headrick (headw01@github)
   * Reported#1223: `BasicClassIntrospector.forSerialization(...).findProperties` should
    respect MapperFeature.AUTO_DETECT_GETTERS/SETTERS?
   (2.7.5)

Nick Babcock (nickbabcock)
  * Reported #1225: `JsonMappingException` should override getProcessor()
   (2.7.5)
  * Suggested #1356: Differentiate between input and code exceptions on deserialization
   (2.9.0)

Andrew Joseph (apjoseph@github)
  * Reported #1248: `Annotated` returns raw type in place of Generic Type in 2.7.x
   (2.7.5)

Erich Schubert (kno10@github)
  * Reported #1260: `NullPointerException` in `JsonNodeDeserializer`, provided fix
   (2.7.5)

Brian Pontarelli (voidmain@github)
  * Reported #1301: Problem with `JavaType.toString()` for recursive (self-referential) types
   (2.7.6)

Max Drobotov (fizmax@github)
  * Reported, contributed fix for #1332: `ArrayIndexOutOfBoundException` for enum by index deser
   (2.7.7)

Stuart Douglas (stuartwdouglas@github)
  * Reported #1363: The static field ClassUtil.sCached can cause a class loader leak
   (2.7.8)

Josh Caplan (jecaplan@github)
  * Reported, suggested fix for #1368: Problem serializing `JsonMappingException` due to addition
    of non-ignored `processor` property (added in 2.7)
   (2.7.8)

Diego de Estrada (diegode@github)
  * Contributed fix for #1367: No Object Id found for an instance when using `@ConstructorProperties`
   (2.7.9)

Kevin Hogeland (khogeland@github)
  * Reported #1501: `ArrayIndexOutOfBoundsException` on non-static inner class constructor
   (2.7.9)

xiexq (xiexq@knownsec.com)
  * Reported #2389: Block one more gadget type (CVE-2019-14361)
   (2.7.9.6)

Artur Jonkisz (ajonkisz@github)
  * Reported #960: `@JsonCreator` not working on a factory with no arguments for ae enum type
   (2.8.0)

Mikhail Kokho (mkokho@github)
  * Contributed impl for #990: Allow failing on `null` values for creator (add
  `DeserializationFeature.FAIL_ON_NULL_CREATOR_PROPERTIES`)
   (2.8.0)

Aleksandr Oksenenko (oleksandr-oksenenko@github)
  * Reported #999: External property is not deserialized
   (2.8.0)

Lokesh Kumar (LokeshN@github)
  * Contributed impl for #1082: Can not use static Creator factory methods for `Enum`s,
    with JsonCreator.Mode.PROPERTIES
   (2.8.0)
  * Reported #1217: `@JsonIgnoreProperties` on Pojo fields not working for deserialization
   (2.8.0)

Ross Goldberg
  * Reported #1165, provided fix for: `CoreXMLDeserializers` does not handle
    time-only `XMLGregorianCalendar`s
   (2.8.0)

Maarten Billemont (lhunath@github)
  * Suggested #1184: Allow overriding of `transient` with explicit inclusion with `@JsonProperty`
   (2.8.0)

Vladimir Kulev (lightoze@github)
  * Reported #1028: Ignore USE_BIG_DECIMAL_FOR_FLOATS for NaN/Infinity
   (2.8.0)

Ari Fogel (arifogel@github)
  * Reported #1261, contributed fix for: `@JsonIdentityInfo` deserialization fails with
    combination of forward references, `@JsonCreator`
   (2.8.0)

Andriy Plokhotnyuk (plokhotnyuk@github)
  * Requested #1277: Add caching of resolved generic types for `TypeFactory`
   (2.8.0)

Arek Gabiga (arekgabiga@github)
  * Reported #1297: Deserialization of generic type with Map.class
   (2.8.1)

Chris Jester-Young (cky@github)
  * Contributed #1335: Unconditionally call `TypeIdResolver.getDescForKnownTypeIds`
   (2.8.2)

Andrew Snare (asnare@github)
  * Reported #1315: Binding numeric values can BigDecimal lose precision
   (2.8.2)

Gili Tzabari (cowwoc@github)
  * Reported #1351: `@JsonInclude(NON_DEFAULT)` doesn't omit null fields
   (2.8.3)

Oleg Zhukov (OlegZhukov@github)
  * Reported #1384: `@JsonDeserialize(keyUsing = ...)` does not work correctly
   together with `DefaultTyping.NON_FINAL`
   (2.8.4)

Pavel Popov (tolkonepiu@github)
  * Contributed fix #1389: Problem with handling of multi-argument creator with Enums
   (2.8.4)

Josh Gruenberg (joshng@github)
  * Reported #1403: Reference-chain hints use incorrect class-name for inner classes
   (2.8.4)

Kevin Donnelly (kpdonn@github)
  * Reported #1432: Off by 1 bug in PropertyValueBuffer
   (2.8.5)

Nathanial Ofiesh (ofiesh@github)
  * Reported #1441: Failure with custom Enum key deserializer, polymorphic types
   (2.8.5)

Frédéric Camblor (fcamblor@github)
  * Reported #1451: Type parameter not passed by `ObjectWriter` if serializer pre-fetch disabled
   (2.8.6)

Stephan Schroevers (Stephan202@github)
  * Reported #1505: @JsonEnumDefaultValue should take precedence over FAIL_ON_NUMBERS_FOR_ENUMS
   (2.8.7)

Alex Panchenko (panchenko@github)
  * Reported #1543: JsonFormat.Shape.NUMBER_INT does not work when defined on enum type in 2.8
   (2.8.8)

Joshua Jones
  * Reported #1573, contributed fix: Missing properties when deserializing using a builder class
   with a non-default constructor and a mutator annotated with `@JsonUnwrapped`
   (2.8.8)

Ivo Studens (istudens@redhat.com)
  * Contributed #1585: Invoke ServiceLoader.load() inside of a privileged block
    when loading modules using `ObjectMapper.findModules()`
   (2.8.9)

Javy Luo (AnywnYu@github)
  * Reported #1595: `JsonIgnoreProperties.allowSetters` is not working in Jackson 2.8
   (2.8.9)

Marco Catania (catanm@github.com)
  * Contributed #1597: Escape JSONP breaking characters
   (2.8.9)

Andrew Joseph (apjoseph@github)
  * Reported #1629 `FromStringDeserializer` ignores registered `DeserializationProblemHandler`
    for `java.util.UUID`
   (2.8.9)

Joe Littlejohn (joelittlejohn@github)
  * Contributed #1642: Support `READ_UNKNOWN_ENUM_VALUES_AS_NULL` with `@JsonCreator`
   (2.8.9)

Slobodan Pejic (slobo-showbie@github)
  * Reported #1647, contributed fix: Missing properties from base class when recursive
    types are involved
   (2.8.9)

Bertrand Renuart (brenuart@github)
  * Reported #1648: `DateTimeSerializerBase` ignores configured date format when creating contextual
   (2.8.9)
  * Reported #1651: `StdDateFormat` fails to parse 'zulu' date when TimeZone other than UTC
   (2.8.9)
  * Suggested #1745: StdDateFormat: accept and truncate millis larger than 3 digits
   (2.9.1)
  * Contributed #1749: StdDateFormat: performance improvement of '_format(..)' method
   (2.9.1)
  * Contributed #1759: Reuse `Calendar` instance during parsing by `StdDateFormat`
   (2.9.1)

Kevin Gallardo (newkek@github)
  * Reported #1658: Infinite recursion when deserializing a class extending a Map,
    with a recursive value type
   (2.8.10)
  * Reported #1729: Integer bounds verification when calling `TokenBuffer.getIntValue()`
   (2.9.4)

Lukas Euler
  * Reported #1735: Missing type checks when using polymorphic type ids

Guixiong Wu (吴桂雄)
  * Reported #2032: Blacklist another serialization gadget (ibatis)
   (2.8.11.2)

svarzee@github
  * Reported #2109, suggested fix: Canonical string for reference type is built incorrectly
   (2.8.11.3 / 2.9.7)

Kaki King (kingkk9279@g)
  * Reported #2449: Block one more gadget type (cve CVE-2019-14540)
   (2.9.10)
  
Connor Kuhn (ckuhn@github)
  * Contributed #1341: FAIL_ON_MISSING_EXTERNAL_TYPE_ID_PROPERTY
   (2.9.0)

Jan Lolling (jlolling@github)
  * Contributed #1319: Add `ObjectNode.put(String, BigInteger)`
   (2.9.0)

Michael R Fairhurst (MichaelRFairhurst@github)
  * Reported #1035: `@JsonAnySetter` assumes key of `String`, does not consider declared type.
   (2.9.0)

Fabrizio Cucci (fabriziocucci@github)
  * Reported #1406: `ObjectMapper.readTree()` methods do not return `null` on end-of-input
   (2.9.0)

Emiliano Clariá (emilianogc@github)
  * Contributed #1434: Explicitly pass null on invoke calls with no arguments
   (2.9.0)

Ana Eliza Barbosa (AnaEliza@github)
  * Contributed #1520: Case insensitive enum deserialization feature.
   (2.9.0)

Lyor Goldstein (lgoldstein@github)
  * Reported #1544: `EnumMapDeserializer` assumes a pure `EnumMap` and does not support
    derived classes
   (2.9.0)

Harleen Sahni (harleensahni@github)
  * Reported #403: Make FAIL_ON_NULL_FOR_PRIMITIVES apply to primitive arrays and other
    types that wrap primitives
   (2.9.0)

Jared Jacobs (2is10@github)
  * Requested #1605: Allow serialization of `InetAddress` as simple numeric host address
   (2.9.0)

Patrick Gunia (pgunia@github)
  * Reported #1440: Wrong `JsonStreamContext` in `DeserializationProblemHandler` when reading
  `TokenBuffer` content
   (2.9.0)

Carsten Wickner (CarstenWickner@github)
  * Contributed #1522: Global `@JsonInclude(Include.NON_NULL)` for all properties with a specific type
   (2.9.0)

Chris Plummer (strmer15@github)
  * Reported #1637: `ObjectReader.at()` with `JsonPointer` stops after first collection
   (2.9.0)

Christian Basler (Dissem@github)
  * Reported #1688: Deserialization fails for `java.nio.file.Path` implementations when
    default typing enabled
   (2.9.0)

Tim Bartley (tbartley@github)
  * Reported, suggested fix for #1705: Non-generic interface method hides type resolution info
    from generic base class
   (2.9.1)

Luís Cleto (luiscleto@github)
  * Suggested 1768: Improve `TypeFactory.constructFromCanonical()` to work with
   `java.lang.reflect.Type.getTypeName()` format
   (2.9.2)

Vincent Demay (vdemay@github)
  * Reported #1793: `java.lang.NullPointerException` in `ObjectArraySerializer.acceptJsonFormatVisitor()`
    for array value with `@JsonValue`
   (2.9.2)

Peter Jurkovic (peterjurkovic@github)
  * Reported #1823: ClassNameIdResolver doesn't handle resolve Collections$SingletonMap,
    Collections$SingletonSet
   (2.9.3)

alinakovalenko@github:
  * Reported #1844: Map "deep" merge only adds new items, but not override existing values
   (2.9.3)

Pier-Luc Whissell (pwhissell@github):
  * Reported #1673: Serialising generic value classes via Reference Types (like Optional) fails
    to include type information
   (2.9.4)

Alexander Skvortcov (askvortcov@github)
  * Reported #1853: Deserialise from Object (using Creator methods) returns field name
    instead of value
   (2.9.4)

Joe Schafer (jschaf@github)
  * Reported #1906: Add string format specifier for error message in `PropertyValueBuffer`
   (2.9.4)
  * Reported #1907: Remove `getClass()` from `_valueType` argument for error reporting
   (2.9.4)

Deblock Thomas (deblockt@github)
  * Reported, contributed fix for #1912: `BeanDeserializerModifier.updateBuilder()` does not
    work to set custom  deserializer on a property (since 2.9.0)
   (2.9.5)
  * Reported, suggested fix for #2280: JsonMerge not work with constructor args
   (2.10.0)

lilei@venusgroup.com.cn:
  * Reported #1931: Two more `c3p0` gadgets to exploit default typing issue
   (2.9.5)

Aniruddha Maru (maroux@github)
  * Reported #1940: `Float` values with integer value beyond `int` lose precision if
    bound to `long`
   (2.9.5)

Timur Shakurov (saladinkzn@github)
  * Reported #1947: `MapperFeature.AUTO_DETECT_XXX` do not work if all disabled
   (2.9.5)

roeltje25@github
  * Reported #1978: Using @JsonUnwrapped annotation in builderdeserializer hangs in
    infinite loop
   (2.9.5)

Freddy Boucher (freddyboucher@github)
  * Reported #1990: MixIn `@JsonProperty` for `Object.hashCode()` is ignored
   (2.9.6)

Ondrej Zizka (OndraZizk@github)
  * Reported #1999: "Duplicate property" issue should mention which class it complains about
   (2.9.6)

Jakub Skierbiszewski (jskierbi@github)
  * Reported, contributed fix for #2001: Deserialization issue with `@JsonIgnore` and
    `@JsonCreator` + `@JsonProperty` for same property name
   (2.9.6)

Carter Kozak (cakofony@github)
  * Reported #2016: Delegating JsonCreator disregards JsonDeserialize info
   (2.9.6)

Reinhard Prechtl (dnno@github)
  * Reported #2034: Serialization problem with type specialization of nested generic types
   (2.9.6)

Chetan Narsude (243826@github)
  * Reported #2038: JDK Serializing and using Deserialized `ObjectMapper` loses linkage
    back from `JsonParser.getCodec()`
   (2.9.6)

Petar Tahchiev (ptahchiev@github)
  * Reported #2060: `UnwrappingBeanPropertyWriter` incorrectly assumes the found
    serializer is of type `UnwrappingBeanSerializer`
   (2.9.6)

Brandon Krieger (bkrieger@github)
  * Reported #2064: Cannot set custom format for `SqlDateSerializer` globally
   (2.9.7)

Thibaut Robert (trobert@github)
  * Requested #2059: Remove `final` modifier for `TypeFactory`
   (2.10.0)

Christopher Smith (chrylis@github)
  * Suggested #2115: Support naive deserialization of `Serializable` values as "untyped",
    same as `java.lang.Object`		     
   (2.10.0)

Édouard Mercier (edouardmercier@github)
  * Requested #2116: Make NumberSerializers.Base public and its inherited classes not final
   (2.9.6)

Semyon Levin (remal@github)
  * Contributed #2120: `NioPathDeserializer` improvement
   (2.9.7)
  * Contributed #2133: Improve `DeserializationProblemHandler.handleUnexpectedToken()`
    to allow handling of Collection problems
   (2.10.0)

Pavel Nikitin (morj@github)
  * Requested #2181: Don't re-use dynamic serializers for property-updating copy constructors
   (2.9.8)

Thomas Krieger (ThomasKrieger@github)
  * Reported #1408: Call to `TypeVariable.getBounds()` without synchronization unsafe on
    some platforms
   (2.9.9)

René Kschamer (flawi@github)
  * Reported #2197: Illegal reflective access operation warning when using `java.lang.Void`
   as value type
   (2.9.8)

Joffrey Bion (joffrey-bion@github)
  * Reported #2265: Inconsistent handling of Collections$UnmodifiableList vs 
    Collections$UnmodifiableRandomAccessList
   (2.9.9)

Christoph Fiehe (cfiehe@github.com)
  * Contributed #2299: Fix for using jackson-databind in an OSGi environment under Android
   (2.9.9)

Cyril Martin (mcoolive@github.com)
  * Reported #2303: Deserialize null, when java type is "TypeRef of TypeRef of T",
    does not provide "Type(Type(null))"
   (2.9.9)

Daniil Barvitsky (dbarvitsky@github)
  * Reported #2324: `StringCollectionDeserializer` fails with custom collection
   (2.9.9)

Edgar Asatryan (nstdio@github)
  * Reported #2374: `ObjectMapper. getRegisteredModuleIds()` throws NPE if no modules registered
   (2.9.9.1)

Michael Simons (michael-simons@github)
  * Reported #2395: `NullPointerException` from `ResolvedRecursiveType` (regression due to
    fix for #2331)
   (2.9.9.3)

Joe Barnett (josephlbarnett@github)
  * Reported, contributed fix for #2404: FAIL_ON_MISSING_EXTERNAL_TYPE_ID_PROPERTY setting
    ignored when creator properties are buffered
   (2.9.10)

Zihui Ren (renzihui@github)
  * Suggested #2129: Add `SerializationFeature.WRITE_ENUM_KEYS_USING_INDEX`, separate from value setting
   (2.10.0)

Yiqiu Huang (huangyq23@github
  * Reported #2164: `FactoryBasedEnumDeserializer` does not respect
   `DeserializationFeature.WRAP_EXCEPTIONS`
   (2.10.0)
   
Alexander Saites (saites@github)
  * Reported #2189: `TreeTraversingParser` does not check int bounds
   (2.10.0)

Christoph Breitkopf (bokesan@github)
  * Reported #2217: Suboptimal memory allocation in `TextNode.getBinaryValue()`
   (2.10.0)

Pavel Chervakov (pacher@github)
  * Reported #2230: `WRITE_BIGDECIMAL_AS_PLAIN` is ignored if `@JsonFormat` is used
   (2.10.0)

Ben Anderson (andersonbd1@github)
  * Reported, suggested fix for #2309: READ_ENUMS_USING_TO_STRING doesn't support null values
   (2.10.0)

Manuel Hegner (manuel-hegner@github)
  * Suggested #2311: Unnecessary MultiView creation for property writers
   (2.10.0)

Chris Mercer (cmercer@github)
  * Reported #2331: `JsonMappingException` through nested getter with generic wildcard return type
   (2.10.0)

Robert Greig (rgreig@github)
  * Reported #2336: `MapDeserializer` can not merge `Map`s with polymorphic values
   (2.10.0)

Victor Noël (victornoel@github)
  * Reported #2338: Suboptimal return type for `JsonNode.withArray()`
   (2.10.0)
  * Reported #2339: Suboptimal return type for `ObjectNode.set()`
   (2.10.0)

David Harris (toadzky@github)
  * Reported #2378: `@JsonAlias` doesn't work with AutoValue
   (2.10.0)

Sam Smith (Oracle Security Researcher)
  * Suggested #2398: Replace recursion in `TokenBuffer.copyCurrentStructure()` with iteration

Vladimir Tsanev (tsachev@github)
  * Contributed #2415: Builder-based POJO deserializer should pass builder instance, not type,
    to `handleUnknownVanilla()` to fix earlier #822
   (2.10.0)

Marcos Passos (marcospassos@github(
  * Contributed #2432: Add support for module bundles
   (2.10.0)

David Becker (dsbecker@github)
  * Suggested #2433: Improve `NullNode.equals()`
   (2.10.0)

Hesham Massoud (heshamMassoud@github)
  * Reported, contributed fix for #2442: `ArrayNode.addAll()` adds raw `null` values
    which cause NPE on `deepCopy()`
   (2.10.0)

David Connelly (dconnelly@github)
  * Reported #2446: Java 11: Unable to load JDK7 types (annotations, java.nio.file.Path):
    no Java7 support added
   (2.10.0)

Wahey (KevynBct@github)
  * Reported #2466: Didn't find class "java.nio.file.Path" below Android api 26
  (2.10.0)

Martín Coll (colltoaction@github)
  * Contributed #2467: Accept `JsonTypeInfo.As.WRAPPER_ARRAY` with no second argument to
   deserialize as "null value"
  (2.10.0)

Andrey Kulikov (ankulikov@github)
  * Reported #2457: Extended enum values are not handled as enums when used as Map keys
  (2.10.1)

João Guerra (joca-bt@github)
  * Reported #2473: Array index missing in path of `JsonMappingException` for `Collection<String>`,
   with custom deserializer
  (2.10.1)

Ryan Bohn (bohnman@github)
  * Reported #2475: `StringCollectionSerializer` calls `JsonGenerator.setCurrentValue(value)`,
   which messes up current value for sibling properties
  (2.10.1)

<<<<<<< HEAD
Ville Koskela (vjkoskela@github)
  * Contributed #2487: BeanDeserializerBuilder Protected Factory Method for Extension
  (2.11.0)
=======
Johan Haleby (johanhaleby@github)
  * Reported #2513: BigDecimalAsStringSerializer in NumberSerializer throws IllegalStateException
    in 2.10
   (2.11.0)
>>>>>>> 6c82c46d
<|MERGE_RESOLUTION|>--- conflicted
+++ resolved
@@ -986,13 +986,11 @@
    which messes up current value for sibling properties
   (2.10.1)
 
-<<<<<<< HEAD
-Ville Koskela (vjkoskela@github)
-  * Contributed #2487: BeanDeserializerBuilder Protected Factory Method for Extension
-  (2.11.0)
-=======
 Johan Haleby (johanhaleby@github)
   * Reported #2513: BigDecimalAsStringSerializer in NumberSerializer throws IllegalStateException
     in 2.10
    (2.11.0)
->>>>>>> 6c82c46d
+
+Ville Koskela (vjkoskela@github)
+  * Contributed #2487: BeanDeserializerBuilder Protected Factory Method for Extension
+  (2.11.0)