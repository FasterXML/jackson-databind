--- conflicted
+++ resolved
@@ -1889,7 +1889,11 @@
    when collecting bean properties, breaking AsExternalTypeDeserializer
   (2.18.3)
 
-<<<<<<< HEAD
+Fawzi Essam (@iifawz)
+ * Contributed fix for #5049: Duplicate creator property "b" (index 0 vs 1)
+   on simple java record
+  (2.18.3)
+
 Liam Feid (@fxshlein)
  * Contributed #1467: Support `@JsonUnwrapped` with `@JsonCreator`
   (2.19.0)
@@ -1922,10 +1926,4 @@
 
 Will Paul (@dropofwill)
  * Contributed #4979: Allow default enums with `@JsonCreator`
-  (2.19.0)
-=======
-Fawzi Essam (@iifawz)
- * Contributed fix for #5049: Duplicate creator property "b" (index 0 vs 1)
-   on simple java record
-  (2.18.3)
->>>>>>> 31bfb139
+  (2.19.0)