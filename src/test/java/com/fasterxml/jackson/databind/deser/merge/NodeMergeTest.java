package com.fasterxml.jackson.databind.deser.merge;

import com.fasterxml.jackson.annotation.JsonMerge;

import com.fasterxml.jackson.databind.*;
import com.fasterxml.jackson.databind.node.ObjectNode;
import com.fasterxml.jackson.databind.node.ArrayNode;

public class NodeMergeTest extends BaseMapTest
{
    final static ObjectMapper MAPPER = jsonMapperBuilder()
            // 26-Oct-2016, tatu: Make sure we'll report merge problems by default
            .disable(MapperFeature.IGNORE_MERGE_FOR_UNMERGEABLE)
<<<<<<< HEAD
            .build()
    ;
=======
            // 15-Feb-2021, tatu: slightly related to [databind#3056],
            //   ensure that dup detection will not trip handling here
            .enable(DeserializationFeature.FAIL_ON_READING_DUP_TREE_KEY)
            .build();
>>>>>>> e3d44ae1

    static class ObjectNodeWrapper {
        @JsonMerge
        public ObjectNode props = MAPPER.createObjectNode();
        {
            props.put("default", "enabled");
        }
    }

    static class ArrayNodeWrapper {
        @JsonMerge
        public ArrayNode list = MAPPER.createArrayNode();
        {
            list.add(123);
        }
    }

    /*
    /********************************************************
    /* Test methods
    /********************************************************
     */

    public void testObjectNodeUpdateValue() throws Exception
    {
        ObjectNode base = MAPPER.createObjectNode();
        base.put("first", "foo");
        assertSame(base,
                MAPPER.readerForUpdating(base)
                .readValue(aposToQuotes("{'second':'bar', 'third':5, 'fourth':true}")));
        assertEquals(4, base.size());
        assertEquals("bar", base.path("second").asText());
        assertEquals("foo", base.path("first").asText());
        assertEquals(5, base.path("third").asInt());
        assertTrue(base.path("fourth").asBoolean());
    }

    public void testObjectNodeMerge() throws Exception
    {
        ObjectNodeWrapper w = MAPPER.readValue(aposToQuotes("{'props':{'stuff':'xyz'}}"),
                ObjectNodeWrapper.class);
        assertEquals(2, w.props.size());
        assertEquals("enabled", w.props.path("default").asText());
        assertEquals("xyz", w.props.path("stuff").asText());
    }

    public void testObjectDeepUpdate() throws Exception
    {
        ObjectNode base = MAPPER.createObjectNode();
        ObjectNode props = base.putObject("props");
        props.put("base", 123);
        props.put("value", 456);
        ArrayNode a = props.putArray("array");
        a.add(true);
        base.putNull("misc");
        assertSame(base,
                MAPPER.readerForUpdating(base)
                .readValue(a2q(
"{'props':{'value':true, 'extra':25.5, 'array' : [ 3 ]}}")));
        assertEquals(2, base.size());
        ObjectNode resultProps = (ObjectNode) base.get("props");
        assertEquals(4, resultProps.size());
        
        assertEquals(123, resultProps.path("base").asInt());
        assertTrue(resultProps.path("value").asBoolean());
        assertEquals(25.5, resultProps.path("extra").asDouble());
        JsonNode n = resultProps.get("array");
        assertEquals(ArrayNode.class, n.getClass());
        assertEquals(2, n.size());
        assertEquals(3, n.get(1).asInt());
    }

    public void testArrayNodeUpdateValue() throws Exception
    {
        ArrayNode base = MAPPER.createArrayNode();
        base.add("first");
        assertSame(base,
                MAPPER.readerForUpdating(base)
                .readValue(aposToQuotes("['second',false,null]")));
        assertEquals(4, base.size());
        assertEquals("first", base.path(0).asText());
        assertEquals("second", base.path(1).asText());
        assertFalse(base.path(2).asBoolean());
        assertTrue(base.path(3).isNull());
    }

    public void testArrayNodeMerge() throws Exception
    {
        ArrayNodeWrapper w = MAPPER.readValue(aposToQuotes("{'list':[456,true,{},  [], 'foo']}"),
                ArrayNodeWrapper.class);
        assertEquals(6, w.list.size());
        assertEquals(123, w.list.get(0).asInt());
        assertEquals(456, w.list.get(1).asInt());
        assertTrue(w.list.get(2).asBoolean());
        JsonNode n = w.list.get(3);
        assertTrue(n.isObject());
        assertEquals(0, n.size());
        n = w.list.get(4);
        assertTrue(n.isArray());
        assertEquals(0, n.size());
        assertEquals("foo", w.list.get(5).asText());
    }

    // [databind#3056]
    public void testUpdateObjectNodeWithNull() throws Exception
    {
        JsonNode src = MAPPER.readTree(a2q("{'test':{}}"));
        JsonNode update = MAPPER.readTree(a2q("{'test':null}"));

        ObjectNode result = MAPPER.readerForUpdating(src)
            .readValue(update, ObjectNode.class);

        assertEquals(a2q("{'test':null}"), result.toString());
    }

    public void testUpdateObjectNodeWithNumber() throws Exception
    {
        JsonNode src = MAPPER.readTree(a2q("{'test':{}}"));
        JsonNode update = MAPPER.readTree(a2q("{'test':123}"));

        ObjectNode result = MAPPER.readerForUpdating(src)
            .readValue(update, ObjectNode.class);

        assertEquals(a2q("{'test':123}"), result.toString());
    }

    public void testUpdateArrayWithNull() throws Exception
    {
        JsonNode src = MAPPER.readTree(a2q("{'test':[]}"));
        JsonNode update = MAPPER.readTree(a2q("{'test':null}"));

        ObjectNode result = MAPPER.readerForUpdating(src)
            .readValue(update, ObjectNode.class);

        assertEquals(a2q("{'test':null}"), result.toString());
    }

    public void testUpdateArrayWithString() throws Exception
    {
        JsonNode src = MAPPER.readTree(a2q("{'test':[]}"));
        JsonNode update = MAPPER.readTree(a2q("{'test':'n/a'}"));

        ObjectNode result = MAPPER.readerForUpdating(src)
            .readValue(update, ObjectNode.class);

        assertEquals(a2q("{'test':'n/a'}"), result.toString());
    }
}<|MERGE_RESOLUTION|>--- conflicted
+++ resolved
@@ -11,15 +11,11 @@
     final static ObjectMapper MAPPER = jsonMapperBuilder()
             // 26-Oct-2016, tatu: Make sure we'll report merge problems by default
             .disable(MapperFeature.IGNORE_MERGE_FOR_UNMERGEABLE)
-<<<<<<< HEAD
-            .build()
-    ;
-=======
             // 15-Feb-2021, tatu: slightly related to [databind#3056],
             //   ensure that dup detection will not trip handling here
             .enable(DeserializationFeature.FAIL_ON_READING_DUP_TREE_KEY)
-            .build();
->>>>>>> e3d44ae1
+            .build()
+    ;
 
     static class ObjectNodeWrapper {
         @JsonMerge
