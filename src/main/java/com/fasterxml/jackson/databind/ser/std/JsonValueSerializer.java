package com.fasterxml.jackson.databind.ser.std;

import java.io.IOException;
import java.lang.reflect.InvocationTargetException;
import java.util.LinkedHashSet;
import java.util.Set;

import com.fasterxml.jackson.annotation.JsonTypeInfo.As;
import com.fasterxml.jackson.core.*;
import com.fasterxml.jackson.core.type.WritableTypeId;
import com.fasterxml.jackson.databind.*;
import com.fasterxml.jackson.databind.annotation.JacksonStdImpl;
import com.fasterxml.jackson.databind.introspect.AnnotatedMember;
import com.fasterxml.jackson.databind.jsonFormatVisitors.JsonFormatVisitorWrapper;
import com.fasterxml.jackson.databind.jsonFormatVisitors.JsonStringFormatVisitor;
import com.fasterxml.jackson.databind.jsontype.TypeIdResolver;
import com.fasterxml.jackson.databind.jsontype.TypeSerializer;
import com.fasterxml.jackson.databind.ser.BeanSerializer;
import com.fasterxml.jackson.databind.util.ClassUtil;

/**
 * Serializer class that can serialize Object that have a
 * {@link com.fasterxml.jackson.annotation.JsonValue} annotation to
 * indicate that serialization should be done by calling the method
 * annotated, and serializing result it returns.
 *<p>
 * Implementation note: we will post-process resulting serializer
 * (much like what is done with {@link BeanSerializer})
 * to figure out actual serializers for final types.
 *  This must be done from {@link #createContextual} method, and NOT from constructor;
 * otherwise we could end up with an infinite loop.
 */
@JacksonStdImpl
public class JsonValueSerializer
    extends StdDynamicSerializer<Object>
{
    /**
     * Accessor (field, getter) used to access value to serialize.
     */
    protected final AnnotatedMember _accessor;

    /**
     * Value for annotated accessor.
     */
    protected final JavaType _valueType;

    protected final boolean _staticTyping;

    /**
     * This is a flag that is set in rare (?) cases where this serializer
     * is used for "natural" types (boolean, int, String, double); and where
     * we actually must force type information wrapping, even though
     * one would not normally be added.
     */
    protected final boolean _forceTypeInformation;
    
    /*
    /**********************************************************************
    /* Life-cycle
    /**********************************************************************
     */

    /**
     * @param ser Explicit serializer to use, if caller knows it (which
     *    occurs if and only if the "value method" was annotated with
     *    {@link com.fasterxml.jackson.databind.annotation.JsonSerialize#using}), otherwise
     *    null
     */
    public JsonValueSerializer(JavaType nominalType,
            JavaType valueType, boolean staticTyping,
            TypeSerializer vts, JsonSerializer<?> ser,
            AnnotatedMember accessor)
    {
        super(nominalType, null, vts, ser);
        _valueType = valueType;
        _staticTyping = staticTyping;
        _accessor = accessor;
        _forceTypeInformation = true; // gets reconsidered when we are contextualized
    }

    protected JsonValueSerializer(JsonValueSerializer src, BeanProperty property,
            JsonSerializer<?> ser, boolean forceTypeInfo)
    {
        super(src, property, src._valueTypeSerializer, ser);
        _valueType = src._valueType;
        _accessor = src._accessor;
        _staticTyping = src._staticTyping;
        _forceTypeInformation = forceTypeInfo;
    }

<<<<<<< HEAD
=======
    @SuppressWarnings("unchecked")
    private final static Class<Object> _notNullClass(Class<?> cls) {
        return (cls == null) ? Object.class : (Class<Object>) cls;
    }

>>>>>>> 8f4cca58
    public JsonValueSerializer withResolved(BeanProperty property,
            JsonSerializer<?> ser, boolean forceTypeInfo)
    {
        if ((_property == property) && (_valueSerializer == ser)
                && (forceTypeInfo == _forceTypeInformation)) {
            return this;
        }
        return new JsonValueSerializer(this, property, ser, forceTypeInfo);
    }
    
    /*
    /**********************************************************************
    /* Post-processing
    /**********************************************************************
     */

    /**
     * We can try to find the actual serializer for value, if we can
     * statically figure out what the result type must be.
     */
    @Override
    public JsonSerializer<?> createContextual(SerializerProvider provider,
            BeanProperty property)
        throws JsonMappingException
    {
        JsonSerializer<?> ser = _valueSerializer;
        if (ser == null) {
            // Can only assign serializer statically if the declared type is final:
            // if not, we don't really know the actual type until we get the instance.

            // 10-Mar-2010, tatu: Except if static typing is to be used
            if (_staticTyping || provider.isEnabled(MapperFeature.USE_STATIC_TYPING)
                    || _valueType.isFinal()) {
                // false -> no need to cache
                /* 10-Mar-2010, tatu: Ideally we would actually separate out type
                 *   serializer from value serializer; but, alas, there's no access
                 *   to serializer factory at this point... 
                 */
                // I _think_ this can be considered a primary property...
                ser = provider.findPrimaryPropertySerializer(_valueType, property);
                /* 09-Dec-2010, tatu: Turns out we must add special handling for
                 *   cases where "native" (aka "natural") type is being serialized,
                 *   using standard serializer
                 */
                boolean forceTypeInformation = isNaturalTypeWithStdHandling(_valueType.getRawClass(), ser);
                return withResolved(property, ser, forceTypeInformation);
            }
            // [databind#2822]: better hold on to "property", regardless
            if (property != _property) {
                return withResolved(property, ser, _forceTypeInformation);
            }
        } else {
            // 05-Sep-2013, tatu: I _think_ this can be considered a primary property...
            ser = provider.handlePrimaryContextualization(ser, property);
            return withResolved(property, ser, _forceTypeInformation);
        }
        return this;
    }

    /*
    /**********************************************************************
    /* Actual serialization
    /**********************************************************************
     */

    @Override
    public void serialize(Object bean, JsonGenerator gen, SerializerProvider ctxt) throws IOException
    {
        Object value;
        try {
<<<<<<< HEAD
            value = _accessor.getValue(bean);
=======
            Object value = _accessor.getValue(bean);
            if (value == null) {
                prov.defaultSerializeNull(gen);
                return;
            }
            JsonSerializer<Object> ser = _valueSerializer;
            if (ser == null) {
                Class<?> c = value.getClass();
                // 10-Mar-2010, tatu: Ideally we would actually separate out type
                //   serializer from value serializer; but, alas, there's no access
                //   to serializer factory at this point...

                // let's cache it, may be needed soon again
                ser = prov.findTypedValueSerializer(c, true, _property);
            }
            ser.serialize(value, gen, prov);
>>>>>>> 8f4cca58
        } catch (Exception e) {
            wrapAndThrow(ctxt, e, bean, _accessor.getName() + "()");
            return; // never gets here
        }
        if (value == null) {
            ctxt.defaultSerializeNullValue(gen);
            return;
        }
        JsonSerializer<Object> ser = _valueSerializer;
        if (ser == null) {
            Class<?> cc = value.getClass();
            if (_valueType.hasGenericTypes()) {
                ser = _findAndAddDynamic(ctxt,
                        ctxt.constructSpecializedType(_valueType, cc));
            } else {
                ser = _findAndAddDynamic(ctxt, cc);
            }
        }
        if (_valueTypeSerializer != null) {
            ser.serializeWithType(value, gen, ctxt, _valueTypeSerializer);
        } else {
            ser.serialize(value, gen, ctxt);
        }
    }

    @Override
    public void serializeWithType(Object bean, JsonGenerator gen, SerializerProvider ctxt,
            TypeSerializer typeSer0) throws IOException
    {
        // Regardless of other parts, first need to find value to serialize:
        Object value;
        try {
            value = _accessor.getValue(bean);
        } catch (Exception e) {
            wrapAndThrow(ctxt, e, bean, _accessor.getName() + "()");
            return; // never gets here
        }
        // and if we got null, can also just write it directly
        if (value == null) {
            ctxt.defaultSerializeNullValue(gen);
            return;
        }
        JsonSerializer<Object> ser = _valueSerializer;
        if (ser == null) {
            Class<?> cc = value.getClass();
            if (_valueType.hasGenericTypes()) {
                ser = _findAndAddDynamic(ctxt, ctxt.constructSpecializedType(_valueType, cc));
            } else {
                ser = _findAndAddDynamic(ctxt, cc);
            }
        }

        // 16-Apr-2018, tatu: This is interesting piece of vestigal code but...
        //    I guess it is still needed, too.

        // 09-Dec-2010, tatu: To work around natural type's refusal to add type info, we do
        //    this (note: type is for the wrapper type, not enclosed value!)
        if (_forceTypeInformation) {
            // Confusing? Type id is for POJO and NOT for value returned by JsonValue accessor...
            WritableTypeId typeIdDef = typeSer0.writeTypePrefix(gen, ctxt,
                    typeSer0.typeId(bean, JsonToken.VALUE_STRING));
            ser.serialize(value, gen, ctxt);
            typeSer0.writeTypeSuffix(gen, ctxt, typeIdDef);
            return;
        }

        // 28-Sep-2016, tatu: As per [databind#1385], we do need to do some juggling
        //    to use different Object for type id (logical type) and actual serialization
        //    (delegate type).

        // 16-Apr-2018, tatu: What seems suspicious is that we do not use `_valueTypeSerializer`
        //    for anything but... it appears to work wrt existing tests, and alternative
        //    is not very clear. So most likely it'll fail at some point and require
        //    full investigation. But not today.
        TypeSerializerRerouter rr = new TypeSerializerRerouter(typeSer0, bean);
        ser.serializeWithType(value, gen, ctxt, rr);
    }

    @Override
    public void acceptJsonFormatVisitor(JsonFormatVisitorWrapper visitor, JavaType typeHint)
        throws JsonMappingException
    {
        /* 27-Apr-2015, tatu: First things first; for JSON Schema introspection,
         *    Enum types that use `@JsonValue` are special (but NOT necessarily
         *    anything else that RETURNS an enum!)
         *    So we will need to add special
         *    handling here (see https://github.com/FasterXML/jackson-module-jsonSchema/issues/57
         *    for details).
         *    
         *    Note that meaning of JsonValue, then, is very different for Enums. Sigh.
         */
        final JavaType type = _accessor.getType();
        Class<?> declaring = _accessor.getDeclaringClass();
        if ((declaring != null) && ClassUtil.isEnumType(declaring)) {
            if (_acceptJsonFormatVisitorForEnum(visitor, typeHint, declaring)) {
                return;
            }
        }
        JsonSerializer<Object> ser = _valueSerializer;
        if (ser == null) {
            ser = visitor.getProvider().findPrimaryPropertySerializer(type, _property);
            if (ser == null) { // can this ever occur?
                visitor.expectAnyFormat(typeHint);
                return;
            }
        }
        ser.acceptJsonFormatVisitor(visitor, type);
    }

    /**
     * Overridable helper method used for special case handling of schema information for
     * Enums.
     * 
     * @return True if method handled callbacks; false if not; in latter case caller will
     *   send default callbacks
     */
    protected boolean _acceptJsonFormatVisitorForEnum(JsonFormatVisitorWrapper visitor,
            JavaType typeHint, Class<?> enumType)
        throws JsonMappingException
    {
        // Copied from EnumSerializer#acceptJsonFormatVisitor
        JsonStringFormatVisitor stringVisitor = visitor.expectStringFormat(typeHint);
        if (stringVisitor != null) {
            Set<String> enums = new LinkedHashSet<String>();
            for (Object en : enumType.getEnumConstants()) {
                try {
                    // 21-Apr-2016, tatu: This is convoluted to the max, but essentially we
                    //   call `@JsonValue`-annotated accessor method on all Enum members,
                    //   so it all "works out". To some degree.
                    enums.add(String.valueOf(_accessor.getValue(en)));
                } catch (Exception e) {
                    Throwable t = e;
                    while (t instanceof InvocationTargetException && t.getCause() != null) {
                        t = t.getCause();
                    }
                    ClassUtil.throwIfError(t);
                    throw JsonMappingException.wrapWithPath(t, en, _accessor.getName() + "()");
                }
            }
            stringVisitor.enumTypes(enums);
        }
        return true;
    }

    protected boolean isNaturalTypeWithStdHandling(Class<?> rawType, JsonSerializer<?> ser)
    {
        // First: do we have a natural type being handled?
        if (rawType.isPrimitive()) {
            if (rawType != Integer.TYPE && rawType != Boolean.TYPE && rawType != Double.TYPE) {
                return false;
            }
        } else {
            if (rawType != String.class &&
                    rawType != Integer.class && rawType != Boolean.class && rawType != Double.class) {
                return false;
            }
        }
        return isDefaultSerializer(ser);
    }

    /*
    /**********************************************************************
    /* Helper class(es)
    /**********************************************************************
     */

    /**
     * Silly little wrapper class we need to re-route type serialization so that we can
     * override Object to use for type id (logical type) even when asking serialization
     * of something else (delegate type)
     */
    static class TypeSerializerRerouter
        extends TypeSerializer
    {
        protected final TypeSerializer _typeSerializer;
        protected final Object _forObject;

        public TypeSerializerRerouter(TypeSerializer ts, Object ob) {
            _typeSerializer = ts;
            _forObject = ob;
        }

        @Override
        public TypeSerializer forProperty(SerializerProvider ctxt,
                BeanProperty prop) { // should never get called
            throw new UnsupportedOperationException();
        }

        @Override
        public As getTypeInclusion() {
            return _typeSerializer.getTypeInclusion();
        }

        @Override
        public String getPropertyName() {
            return _typeSerializer.getPropertyName();
        }

        @Override
        public TypeIdResolver getTypeIdResolver() {
            return _typeSerializer.getTypeIdResolver();
        }

        @Override
        public WritableTypeId writeTypePrefix(JsonGenerator g, SerializerProvider ctxt,
                WritableTypeId typeId) throws IOException {
            // 28-Jun-2017, tatu: Important! Need to "override" value
            typeId.forValue = _forObject;
            return _typeSerializer.writeTypePrefix(g, ctxt, typeId);
        }

        @Override
        public WritableTypeId writeTypeSuffix(JsonGenerator g, SerializerProvider ctxt,
                WritableTypeId typeId) throws IOException {
            // NOTE: already overwrote value object so:
            return _typeSerializer.writeTypeSuffix(g, ctxt, typeId);
        }
    }
}<|MERGE_RESOLUTION|>--- conflicted
+++ resolved
@@ -88,14 +88,6 @@
         _forceTypeInformation = forceTypeInfo;
     }
 
-<<<<<<< HEAD
-=======
-    @SuppressWarnings("unchecked")
-    private final static Class<Object> _notNullClass(Class<?> cls) {
-        return (cls == null) ? Object.class : (Class<Object>) cls;
-    }
-
->>>>>>> 8f4cca58
     public JsonValueSerializer withResolved(BeanProperty property,
             JsonSerializer<?> ser, boolean forceTypeInfo)
     {
@@ -166,26 +158,7 @@
     {
         Object value;
         try {
-<<<<<<< HEAD
             value = _accessor.getValue(bean);
-=======
-            Object value = _accessor.getValue(bean);
-            if (value == null) {
-                prov.defaultSerializeNull(gen);
-                return;
-            }
-            JsonSerializer<Object> ser = _valueSerializer;
-            if (ser == null) {
-                Class<?> c = value.getClass();
-                // 10-Mar-2010, tatu: Ideally we would actually separate out type
-                //   serializer from value serializer; but, alas, there's no access
-                //   to serializer factory at this point...
-
-                // let's cache it, may be needed soon again
-                ser = prov.findTypedValueSerializer(c, true, _property);
-            }
-            ser.serialize(value, gen, prov);
->>>>>>> 8f4cca58
         } catch (Exception e) {
             wrapAndThrow(ctxt, e, bean, _accessor.getName() + "()");
             return; // never gets here
