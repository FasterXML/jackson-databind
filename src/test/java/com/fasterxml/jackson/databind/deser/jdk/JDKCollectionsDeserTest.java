package com.fasterxml.jackson.databind.deser.jdk;

import java.util.*;

import com.fasterxml.jackson.annotation.JsonTypeInfo;
import com.fasterxml.jackson.core.type.TypeReference;

import com.fasterxml.jackson.databind.*;
import com.fasterxml.jackson.databind.testutil.NoCheckSubTypeValidator;

/**
 * Tests for special collection/map types via `java.util.Collections`
 */
public class JDKCollectionsDeserTest extends BaseMapTest
{
    static class XBean {
        public int x;

        public XBean() { }
        public XBean(int x) { this.x = x; }
    }

    /*
    /**********************************************************************
    /* Test methods
    /**********************************************************************
     */

    private final static ObjectMapper MAPPER = new ObjectMapper();
    
    // And then a round-trip test for singleton collections
    public void testSingletonCollections() throws Exception
    {
        final TypeReference<List<XBean>> xbeanListType = new TypeReference<List<XBean>>() { };

        String json = MAPPER.writeValueAsString(Collections.singleton(new XBean(3)));
        Collection<XBean> result = MAPPER.readValue(json, xbeanListType);
        assertNotNull(result);
        assertEquals(1, result.size());
        assertEquals(3, result.iterator().next().x);

        json = MAPPER.writeValueAsString(Collections.singletonList(new XBean(28)));
        result = MAPPER.readValue(json, xbeanListType);
        assertNotNull(result);
        assertEquals(1, result.size());
        assertEquals(28, result.iterator().next().x);
    }

    // [databind#1868]: Verify class name serialized as is
    public void testUnmodifiableSet() throws Exception
    {
        ObjectMapper mapper = jsonMapperBuilder()
<<<<<<< HEAD
                .enableDefaultTyping(NoCheckSubTypeValidator.instance,
                        DefaultTyping.NON_FINAL, JsonTypeInfo.As.PROPERTY)
=======
                .activateDefaultTyping(NoCheckSubTypeValidator.instance,
                        ObjectMapper.DefaultTyping.NON_FINAL, JsonTypeInfo.As.PROPERTY)
>>>>>>> 999beddc
                .build();
        Set<String> theSet = Collections.unmodifiableSet(Collections.singleton("a"));
        String json = mapper.writeValueAsString(theSet);

        assertEquals("[\"java.util.Collections$UnmodifiableSet\",[\"a\"]]", json);

        // 04-Jan-2018, tatu: Alas, no way to make this actually work well, at this point.
         //   In theory could jiggle things back on deser, using one of two ways:
         //
         //   1) Do mapping to regular Set/List types (abstract type mapping): would work, but get rid of immutability
         //   2) Have actually separate deserializer OR ValueInstantiator
        /*
        Set<String> result = mapper.readValue(json, Set.class);
        assertNotNull(result);
        assertEquals(1, result.size());
        */
    }
}<|MERGE_RESOLUTION|>--- conflicted
+++ resolved
@@ -50,13 +50,8 @@
     public void testUnmodifiableSet() throws Exception
     {
         ObjectMapper mapper = jsonMapperBuilder()
-<<<<<<< HEAD
-                .enableDefaultTyping(NoCheckSubTypeValidator.instance,
+                .activateDefaultTyping(NoCheckSubTypeValidator.instance,
                         DefaultTyping.NON_FINAL, JsonTypeInfo.As.PROPERTY)
-=======
-                .activateDefaultTyping(NoCheckSubTypeValidator.instance,
-                        ObjectMapper.DefaultTyping.NON_FINAL, JsonTypeInfo.As.PROPERTY)
->>>>>>> 999beddc
                 .build();
         Set<String> theSet = Collections.unmodifiableSet(Collections.singleton("a"));
         String json = mapper.writeValueAsString(theSet);
