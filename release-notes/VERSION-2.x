Project: jackson-databind

------------------------------------------------------------------------
=== Releases === 
------------------------------------------------------------------------

<<<<<<< HEAD
2.10.4 (not yet released)

#2679: `ObjectMapper.readValue("123", Void.TYPE)` throws "should never occur"
 (reported by Endre S)

2.10.3 (03-Mar-2020)

#2482: `JSONMappingException` `Location` column number is one line Behind the actual
  location
 (reported by Kamal A, fixed by Ivo S)
#2599: NoClassDefFoundError at DeserializationContext.<init> on Android 4.1.2
  and Jackson 2.10.0
 (reported by Tobias P)
#2602: ByteBufferSerializer produces unexpected results with a duplicated ByteBuffer
  and a position > 0
 (reported by Eduard T)
#2605: Failure to deserializer polymorphic subtypes of base type `Enum`
 (reported by uewle@github)
#2610: `EXTERNAL_PROPERTY` doesn't work with `@JsonIgnoreProperties`
 (reported, fix suggested by Alexander S)

2.10.2 (05-Jan-2020)

#2101: `FAIL_ON_NULL_FOR_PRIMITIVES` failure does not indicate field name in exception message
 (reported by raderio@github)
#2544: java.lang.NoClassDefFoundError Thrown for compact profile1
  (reported by Jon A)
#2553: JsonDeserialize(contentAs=...) broken with raw collections
 (reported by cpopp@github)
#2556: Contention in `TypeNameIdResolver.idFromClass()`
 (reported by Fabian L)
#2560: Check `WRAP_EXCEPTIONS` in `CollectionDeserializer.handleNonArray()`
 (reported by Stefan W)
#2564: Fix `IllegalArgumentException` on empty input collection for `ArrayBlockingQueue`
 (reported, fix suggested by yamert89@github)
#2566: `MissingNode.toString()` returns `null` (4 character token) instead of empty string
 (reported by Greg A)
#2567: Incorrect target type for arrays when providing nulls and nulls are disabled
 (reported by João G)
#2573: Problem with `JsonInclude` config overrides for `java.util.Map`
 (reported by SukruthKS@github)
#2576: Fail to serialize `Enum` instance which includes a method override
  as POJO (shape = Shape.OBJECT)
 (reported by ylhuang-veeva@github)
- Fix an issue with `ObjectReader.with(JsonParser.Feature)` (and related) not working

2.10.1 (09-Nov-2019)

#2457: Extended enum values are not handled as enums when used as Map keys
 (reported by Andrey K)
#2473: Array index missing in path of `JsonMappingException` for `Collection<String>`,
  with custom deserializer
 (reported by João G)
#2475: `StringCollectionSerializer` calls `JsonGenerator.setCurrentValue(value)`,
  which messes up current value for sibling properties
 (reported by Ryan B)
#2485: Add `uses` for `Module` in module-info
 (contributed by Marc M)
#2513: BigDecimalAsStringSerializer in NumberSerializer throws IllegalStateException in 2.10
 (reported by Johan H)
#2519: Serializing `BigDecimal` values inside containers ignores shape override
 (reported by Richard W)
#2520: Sub-optimal exception message when failing to deserialize non-static inner classes
 (reported by Mark S)
#2529: Add tests to ensure `EnumSet` and `EnumMap` work correctly with "null-as-empty"
#2534: Add `BasicPolymorphicTypeValidator.Builder.allowIfSubTypeIsArray()`
#2535: Allow String-to-byte[] coercion for String-value collections

2.10.0 (26-Sep-2019)

#18: Make `JsonNode` serializable
#1093: Default typing does not work with `writerFor(Object.class)`
 (reported by hoomanv@github)
#1675: Remove "impossible" `IOException` in `readTree()` and `readValue()` `ObjectMapper`
  methods which accept Strings
 (requested by matthew-pwnieexpress@github)
#1954: Add Builder pattern for creating configured `ObjectMapper` instances
#1995: Limit size of `DeserializerCache`, auto-flush on exceeding
#2059: Remove `final` modifier for `TypeFactory`
 (requested by Thibaut R)
#2077: `JsonTypeInfo` with a subtype having `JsonFormat.Shape.ARRAY` and
  no fields generates `{}` not `[]`
 (reported by Sadayuki F)
#2115: Support naive deserialization of `Serializable` values as "untyped", same
  as `java.lang.Object`
 (requested by Christopher S)
#2116: Make NumberSerializers.Base public and its inherited classes not final
 (requested by Édouard M)
#2126: `DeserializationContext.instantiationException()` throws `InvalidDefinitionException`
#2129: Add `SerializationFeature.WRITE_ENUM_KEYS_USING_INDEX`, separate from value setting
 (suggested by renzihui@github)
#2133: Improve `DeserializationProblemHandler.handleUnexpectedToken()` to allow handling of
  Collection problems
 (contributed by Semyon L)
#2149: Add `MapperFeature.ACCEPT_CASE_INSENSITIVE_VALUES`
 (suggested by Craig P)
#2153: Add `JsonMapper` to replace generic `ObjectMapper` usage
#2164: `FactoryBasedEnumDeserializer` does not respect
  `DeserializationFeature.WRAP_EXCEPTIONS`
 (reported by Yiqiu H)
#2187: Make `JsonNode.toString()` use shared `ObjectMapper` to produce valid json
#2189: `TreeTraversingParser` does not check int bounds
 (reported by Alexander S)
#2195: Add abstraction `PolymorphicTypeValidator`, for limiting subtypes allowed by
  default typing, `@JsonTypeInfo`
#2196: Type safety for `readValue()` with `TypeReference`
 (suggested by nguyenfilip@github)
#2204: Add `JsonNode.isEmpty()` as convenience alias
#2211: Change of behavior (2.8 -> 2.9) with `ObjectMapper.readTree(input)` with no content
#2217: Suboptimal memory allocation in `TextNode.getBinaryValue()`
 (reported by Christoph B)
#2220: Force serialization always for `convertValue()`; avoid short-cuts
#2223: Add `missingNode()` method in `JsonNodeFactory`
#2227: Minor cleanup of exception message for `Enum` binding failure
 (reported by RightHandedMonkey@github)
#2230: `WRITE_BIGDECIMAL_AS_PLAIN` is ignored if `@JsonFormat` is used
 (reported by Pavel C)
#2236: Type id not provided on `Double.NaN`, `Infinity` with `@JsonTypeInfo`
 (reported by C-B-B@github)
#2237: Add "required" methods in `JsonNode`: `required(String | int)`,
  `requiredAt(JsonPointer)`
#2241: Add `PropertyNamingStrategy.LOWER_DOT_CASE` for dot-delimited names
 (contributed by zenglian@github.com)
#2251: Getter that returns an abstract collection breaks a delegating `@JsonCreator`
#2265: Inconsistent handling of Collections$UnmodifiableList vs Collections$UnmodifiableRandomAccessListq
#2273: Add basic Java 9+ module info
#2280: JsonMerge not work with constructor args
 (reported by Deblock T)
#2309: READ_ENUMS_USING_TO_STRING doesn't support null values
 (reported, fix suggested by Ben A)
#2311: Unnecessary MultiView creation for property writers
 (suggested by Manuel H)
#2331: `JsonMappingException` through nested getter with generic wildcard return type
 (reported by sunchezz89@github)
#2336: `MapDeserializer` can not merge `Map`s with polymorphic values
 (reported by Robert G)
#2338: Suboptimal return type for `JsonNode.withArray()`
 (reported by Victor N)
#2339: Suboptimal return type for `ObjectNode.set()`
 (reported by Victor N)
#2348: Add sanity checks for `ObjectMapper.readXXX()` methods
 (requested by ebundy@github)
#2349: Add option `DefaultTyping.EVERYTHING` to support Kotlin data classes
#2357: Lack of path on MismatchedInputException
 (suggested by TheEin@github)
#2378: `@JsonAlias` doesn't work with AutoValue
 (reported by David H)
#2390: `Iterable` serialization breaks when adding `@JsonFilter` annotation
 (reported by Chris M)
#2392: `BeanDeserializerModifier.modifyDeserializer()` not applied to custom bean deserializers
 (reported by andreasbaus@github)
#2393: `TreeTraversingParser.getLongValue()` incorrectly checks `canConvertToInt()`
 (reported by RabbidDog@github)
#2398: Replace recursion in `TokenBuffer.copyCurrentStructure()` with iteration
 (reported by Sam S)
#2415: Builder-based POJO deserializer should pass builder instance, not type,
  to `handleUnknownVanilla()`
 (proposed by Vladimir T, follow up to #822)
#2416: Optimize `ValueInstantiator` construction for default `Collection`, `Map` types
#2422: `scala.collection.immutable.ListMap` fails to serialize since 2.9.3
 (reported by dejanlokar1@github)
#2424: Add global config override setting for `@JsonFormat.lenient()`
#2428: Use "activateDefaultTyping" over "enableDefaultTyping" in 2.10 with new methods
#2430: Change `ObjectMapper.valueToTree()` to convert `null` to `NullNode`
#2432: Add support for module bundles
 (contributed by Marcos P)
#2433: Improve `NullNode.equals()`
 (suggested by David B)
#2442: `ArrayNode.addAll()` adds raw `null` values which cause NPE on `deepCopy()`
  and `toString()`
 (reported, fix contributed by Hesham M)
#2446: Java 11: Unable to load JDK7 types (annotations, java.nio.file.Path): no Java7 support added
 (reported by David C)
#2451: Add new `JsonValueFormat` value, `UUID`
#2453: Add `DeserializationContext.readTree(JsonParser)` convenience method
#2458: `Nulls` property metadata ignored for creators
 (reported  by XakepSDK@github)
#2466: Didn't find class "java.nio.file.Path" below Android api 26
 (reported by KevynBct@github)
#2467: Accept `JsonTypeInfo.As.WRAPPER_ARRAY` with no second argument to
  deserialize as "null value"
 (contributed by Martin C)

2.9.10.4 (not yet released)
=======
2.9.10.4 (11-Apr-2020)
>>>>>>> d3df22b4

#2631: Block one more gadget type (shaded-hikari-config, CVE-2020-9546)
 (reported by threedr3am & LFY)
#2634: Block two more gadget types (ibatis-sqlmap, anteros-core; CVE-2020-9547 / CVE-2020-9548)
 (reported by threedr3am & V1ZkRA)
#2642: Block one more gadget type (javax.swing, CVE-2020-10969)
 (reported by threedr3am)
#2648: Block one more gadget type (shiro-core)
#2653: Block one more gadget type (shiro-core)
#2658: Block one more gadget type (ignite-jta, CVE-2020-10650)
 (reported by Srikanth Ramu, threedr3am'follower)
#2659: Block one more gadget type (aries.transaction.jms, CVE-2020-10672)
 (reported by Srikanth Ramu)
#2660: Block one more gadget type (caucho-quercus, CVE-2020-10673)
 (reported by threedr3am'follower)
#2662: Block one more gadget type (bus-proxy, CVE-2020-10968)
 (reported by XuYuanzhen)
#2664: Block one more gadget type (activemq-pool[-jms], CVE-2020-11111)
 (reported by Srikanth Ramu)
#2666: Block one more gadget type (apache/commons-proxy, CVE-2020-11112)
 (reported by Yiting Fan)
#2670: Block one more gadget type (openjpa, CVE-2020-11113)
 (reported by XuYuanzhen)
#2680: Block one more gadget type (SSRF, spring-aop, CVE-2020-11619)
#2682: Block one more gadget type (commons-jelly, CVE-2020-11620)

2.9.10.3 (23-Feb-2020)

#2620: Block one more gadget type (xbean-reflect/JNDI - CVE-2020-8840)
 (reported by threedr3am@github)

2.9.10.2 (03-Jan-2020)

#2526: Block two more gadget types (ehcache/JNDI - CVE-2019-20330)
  (repoerted by UltramanGaia)

2.9.10.1 (20-Oct-2019)

#2478: Block two more gadget types (commons-dbcp, p6spy,
  CVE-2019-16942 / CVE-2019-16943)
 (reported by b5mali4 / root@codersec.net)
#2498: Block one more gadget type (log4j-extras/1.2, CVE-2019-17531)

2.9.10 (21-Sep-2019)

#2331: `JsonMappingException` through nested getter with generic wildcard return type
#2334: Block one more gadget type (CVE-2019-12384)
#2341: Block one more gadget type (CVE-2019-12814)
#2374: `ObjectMapper. getRegisteredModuleIds()` throws NPE if no modules registered
#2387: Block yet another deserialization gadget (CVE-2019-14379)
#2389: Block yet another deserialization gadget (CVE-2019-14439)
 (reported by xiexq)
#2404: FAIL_ON_MISSING_EXTERNAL_TYPE_ID_PROPERTY setting ignored when
  creator properties are buffered
 (contributed by Joe B)
#2410: Block one more gadget type (CVE-2019-14540)
  (reported by iSafeBlue@github / blue@ixsec.org)
#2420: Block one more gadget type (no CVE allocated yet)
  (reported by crazylirui@gmail.com)
#2449: Block one more gadget type (CVE-2019-14540)
  (reported by kingkk)
#2460: Block one more gadget type (ehcache, CVE-2019-17267)
  (reported by Fei Lu)
#2462: Block two more gadget types (commons-configuration)
#2469: Block one more gadget type (xalan2)

2.9.9 (16-May-2019)

#1408: Call to `TypeVariable.getBounds()` without synchronization unsafe on some platforms
 (reported by Thomas K)
#2221: `DeserializationProblemHandler.handleUnknownTypeId()` returning `Void.class`,
  enableDefaultTyping causing NPE
 (reported by MeyerNils@github)
#2251: Getter that returns an abstract collection breaks a delegating `@JsonCreator`
#2265: Inconsistent handling of Collections$UnmodifiableList vs Collections$UnmodifiableRandomAccessList
 (reported by Joffrey B)
#2299: Fix for using jackson-databind in an OSGi environment under Android
 (contributed by Christoph F)
#2303: Deserialize null, when java type is "TypeRef of TypeRef of T", does not provide "Type(Type(null))"
 (reported by Cyril M)
#2324: `StringCollectionDeserializer` fails with custom collection
 (reported byb Daniil B)
#2326: Block one more gadget type (CVE-2019-12086)
- Prevent String coercion of `null` in `WritableObjectId` when calling `JsonGenerator.writeObjectId()`,
  mostly relevant for formats like YAML that have native Object Ids

2.9.8 (15-Dec-2018)

#1662: `ByteBuffer` serialization is broken if offset is not 0
 (reported by j-baker@github)
#2155: Type parameters are checked for equality while isAssignableFrom expected
 (reported by frankfiedler@github)
#2167: Large ISO-8601 Dates are formatted/serialized incorrectly
#2181: Don't re-use dynamic serializers for property-updating copy constructors
 (suggested by Pavel N)
#2183: Base64 JsonMappingException: Unexpected end-of-input
 (reported by ViToni@github)
#2186: Block more classes from polymorphic deserialization (CVE-2018-19360,
  CVE-2018-19361, CVE-2018-19362)
 (reported by Guixiong Wu)
#2197: Illegal reflective access operation warning when using `java.lang.Void`
  as value type
 (reported by René K)
#2202: StdKeyDeserializer Class method _getToStringResolver is slow causing Thread Block
 (reported by sushobhitrajan@github)

2.9.7 (19-Sep-2018)

#2060: `UnwrappingBeanPropertyWriter` incorrectly assumes the found serializer is
  of type `UnwrappingBeanSerializer`
 (reported by Petar T)
#2064: Cannot set custom format for `SqlDateSerializer` globally
 (reported by Brandon K)
#2079: NPE when visiting StaticListSerializerBase
 (reported by WorldSEnder@github)
#2082: `FactoryBasedEnumDeserializer` should be cachable
#2088: `@JsonUnwrapped` fields are skipped when using `PropertyBasedCreator` if
  they appear after the last creator property
 (reported, fix contributed by 6bangs@github)
#2096: `TreeTraversingParser` does not take base64 variant into account
 (reported by tangiel@github)
#2097: Block more classes from polymorphic deserialization (CVE-2018-14718
  - CVE-2018-14721)
#2109: Canonical string for reference type is built incorrectly
 (reported by svarzee@github)
#2120: `NioPathDeserializer` improvement
 (contributed by Semyon L)
#2128: Location information included twice for some `JsonMappingException`s

2.9.6 (12-Jun-2018)

#955: Add `MapperFeature.USE_BASE_TYPE_AS_DEFAULT_IMPL` to use declared base type
   as `defaultImpl` for polymorphic deserialization
  (contributed by mikeldpl@github)
#1328: External property polymorphic deserialization does not work with enums
#1565: Deserialization failure with Polymorphism using JsonTypeInfo `defaultImpl`,
  subtype as target
#1964: Failed to specialize `Map` type during serialization where key type
  incompatibility overidden via "raw" types
 (reported by ptirador@github)
#1990: MixIn `@JsonProperty` for `Object.hashCode()` is ignored
 (reported by Freddy B)
#1991: Context attributes are not passed/available to custom serializer if object is in POJO
 (reported by dletin@github)
#1998: Removing "type" attribute with Mixin not taken in account if
  using ObjectMapper.copy()
 (reported by SBKila@github)
#1999: "Duplicate property" issue should mention which class it complains about
 (reported by Ondrej Z)
#2001: Deserialization issue with `@JsonIgnore` and `@JsonCreator` + `@JsonProperty`
  for same property name
 (reported, fix contributed by Jakub S)
#2015: `@Jsonsetter with Nulls.SKIP` collides with
  `DeserializationFeature.READ_UNKNOWN_ENUM_VALUES_AS_NULL` when parsing enum
 (reported by ndori@github)
#2016: Delegating JsonCreator disregards JsonDeserialize info
 (reported by Carter K)
#2019: Abstract Type mapping in 2.9 fails when multiple modules are registered
 (reported by asger82@github)
#2021: Delegating JsonCreator disregards `JsonDeserialize.using` annotation
#2023: `JsonFormat.Feature.ACCEPT_EMPTY_STRING_AS_NULL_OBJECT` not working
  with `null` coercion with `@JsonSetter`
#2027: Concurrency error causes `IllegalStateException` on `BeanPropertyMap`
 (reported by franboragina@github)
#2032: CVE-2018-11307: Potential information exfiltration with default typing, serialization gadget from MyBatis
 (reported by Guixiong Wu)
#2034: Serialization problem with type specialization of nested generic types
 (reported by Reinhard P)
#2038: JDK Serializing and using Deserialized `ObjectMapper` loses linkage
  back from `JsonParser.getCodec()`
 (reported by Chetan N)
#2051: Implicit constructor property names are not renamed properly with
  `PropertyNamingStrategy`
#2052: CVE-2018-12022: Block polymorphic deserialization of types from Jodd-db library
 (reported by Guixiong Wu)
#2058: CVE-2018-12023: Block polymorphic deserialization of types from Oracle JDBC driver
 (reported by Guixiong Wu)

2.9.5 (26-Mar-2018)

#1911: Allow serialization of `BigDecimal` as String, using
  `@JsonFormat(shape=Shape.String)`, config overrides
 (suggested by cen1@github)
#1912: `BeanDeserializerModifier.updateBuilder()` not work to set custom
  deserializer on a property (since 2.9.0)
 (contributed by Deblock T)
#1931: Two more `c3p0` gadgets to exploit default typing issue
 (reported by lilei@venusgroup.com.cn)
#1932: `EnumMap` cannot deserialize with type inclusion as property
#1940: `Float` values with integer value beyond `int` lose precision if
  bound to `long`
 (reported by Aniruddha M)
#1941: `TypeFactory.constructFromCanonical()` throws NPE for Unparameterized
  generic canonical strings
 (reported by ayushgp@github)
#1947: `MapperFeature.AUTO_DETECT_XXX` do not work if all disabled
 (reported by Timur S)
#1977: Serializing an Iterator with multiple sub-types fails after upgrading to 2.9.x
 (reported by ssivanand@github)
#1978: Using @JsonUnwrapped annotation in builderdeserializer hangs in infinite loop
 (reported by roeltje25@github)

2.9.4 (24-Jan-2018)

#1382: `@JsonProperty(access=READ_ONLY)` unxepected behaviour with `Collections`
 (reported by hexfaker@github)
#1673: Serialising generic value classes via Reference Types (like Optional) fails
  to include type information
 (reported by Pier-Luc W)
#1729: Integer bounds verification when calling `TokenBuffer.getIntValue()`
 (reported by Kevin G)
#1853: Deserialise from Object (using Creator methods) returns field name instead of value
 (reported by Alexander S)
#1854: NPE deserializing collection with `@JsonCreator` and `ACCEPT_CASE_INSENSITIVE_PROPERTIES`
 (reported by rue-jw@github)
#1855: Blacklist for more serialization gadgets (dbcp/tomcat, spring)
#1859: Issue handling unknown/unmapped Enum keys
 (reported by remya11@github)
#1868: Class name handling for JDK unmodifiable Collection types changed
  (reported by Rob W)
#1870: Remove `final` on inherited methods in `BuilderBasedDeserializer` to allow
  overriding by subclasses
  (requested by Ville K)
#1878: `@JsonBackReference` property is always ignored when deserializing since 2.9.0
 (reported by reda-alaoui@github)
#1895: Per-type config override "JsonFormat.Shape.OBJECT" for Map.Entry not working
 (reported by mcortella@github)
#1899: Another two gadgets to exploit default typing issue in jackson-databind
 (reported by OneSourceCat@github)
#1906: Add string format specifier for error message in `PropertyValueBuffer`
 (reported by Joe S)
#1907: Remove `getClass()` from `_valueType` argument for error reporting
 (reported by Joe S)

2.9.3 (09-Dec-2017)

#1604: Nested type arguments doesn't work with polymorphic types
#1794: `StackTraceElementDeserializer` not working if field visibility changed
 (reported by dsingley@github)
#1799: Allow creation of custom sub-types of `NullNode`, `BooleanNode`, `MissingNode`
#1804: `ValueInstantiator.canInstantiate()` ignores `canCreateUsingArrayDelegate()`
 (reported byb henryptung@github)
#1807: Jackson-databind caches plain map deserializer and use it even map has `@JsonDeserializer`
 (reported by lexas2509@github)
#1823: ClassNameIdResolver doesn't handle resolve Collections$SingletonMap & Collections$SingletonSet
 (reported by Peter J)
#1831: `ObjectReader.readValue(JsonNode)` does not work correctly with polymorphic types,
  value to update
 (reported by basmastr@github)
#1835: ValueInjector break from 2.8.x to 2.9.x
 (repoted by kinigitbyday@github)
#1842: `null` String for `Exception`s deserialized as String "null" instead of `null`
 (reported by ZeleniJure@github)
#1843: Include name of unsettable property in exception from `SetterlessProperty.set()`
 (suggested by andreh7@github)
#1844: Map "deep" merge only adds new items, but not override existing values
 (reported by alinakovalenko@github)

2.9.2 (14-Oct-2017)

(possibly) #1756: Deserialization error with custom `AnnotationIntrospector`
 (reported by Daniel N)
#1705: Non-generic interface method hides type resolution info from generic base class
  (reported by Tim B)
 NOTE: was originally reported fixed in 2.9.1 -- turns out it wasn't.
#1767: Allow `DeserializationProblemHandler` to respond to primitive types
 (reported by nhtzr@github)
#1768: Improve `TypeFactory.constructFromCanonical()` to work with
  `java.lang.reflect.Type.getTypeName()' format
 (suggested by Luís C)
#1771: Pass missing argument for string formatting in `ObjectMapper`
 (reported by Nils B)
#1788: `StdDateFormat._parseAsISO8601()` does not parse "fractional" timezone correctly
#1793: `java.lang.NullPointerException` in `ObjectArraySerializer.acceptJsonFormatVisitor()`
  for array value with `@JsonValue`
 (reported by Vincent D)

2.9.1 (07-Sep-2017)

#1725: `NPE` In `TypeFactory. constructParametricType(...)`
 (reported by ctytgat@github)
#1730: InvalidFormatException` for `JsonToken.VALUE_EMBEDDED_OBJECT`
 (reported by zigzago@github)
#1744: StdDateFormat: add option to serialize timezone offset with a colon
 (contributed by Bertrand R)
#1745: StdDateFormat: accept and truncate millis larger than 3 digits
 (suggested by Bertrand R)
#1749: StdDateFormat: performance improvement of '_format(..)' method 
 (contributed by Bertrand R)
#1759: Reuse `Calendar` instance during parsing by `StdDateFormat`
 (contributed by Bertrand R)
- Fix `DelegatingDeserializer` constructor to pass `handledType()` (and
  not type of deserializer being delegated to!)
- Add `Automatic-Module-Name` ("com.fasterxml.jackson.databind") for JDK 9 module system

2.9.0 (30-Jul-2017)

#219: SqlDateSerializer does not obey SerializationConfig.Feature.WRITE_DATES_AS_TIMESTAMPS
 (reported by BrentDouglas@github)
#265: Add descriptive exception for attempts to use `@JsonWrapped` via Creator parameter
#291: @JsonTypeInfo with As.EXTERNAL_PROPERTY doesn't work if external type property
  is referenced more than once
 (reported by Starkom@github)
#357: StackOverflowError with contentConverter that returns array type
 (reported by Florian S)
#383: Recursive `@JsonUnwrapped` (`child` with same type) fail: "No _valueDeserializer assigned"
 (reported by tdavis@github)
#403: Make FAIL_ON_NULL_FOR_PRIMITIVES apply to primitive arrays and other types that wrap primitives
 (reported by Harleen S)
#476: Allow "Serialize as POJO" using `@JsonFormat(shape=Shape.OBJECT)` class annotation
#507: Support for default `@JsonView` for a class
 (suggested by Mark W)
#687: Exception deserializing a collection @JsonIdentityInfo and a property based creator
#865: `JsonFormat.Shape.OBJECT` ignored when class implements `Map.Entry`
#888: Allow specifying custom exclusion comparator via `@JsonInclude`,
  using `JsonInclude.Include.CUSTOM`
#994: `DeserializationFeature.UNWRAP_SINGLE_VALUE_ARRAYS` only works for POJOs, Maps
#1029: Add a way to define property name aliases
#1035: `@JsonAnySetter` assumes key of `String`, does not consider declared type.
 (reported by Michael F)
#1060: Allow use of `@JsonIgnoreProperties` for POJO-valued arrays, `Collection`s
#1106: Add `MapperFeature.ALLOW_COERCION_OF_SCALARS` for enabling/disabling coercions
#1284: Make `StdKeySerializers` use new `JsonGenerator.writeFieldId()` for `int`/`long` keys
#1320: Add `ObjectNode.put(String, BigInteger)`
 (proposed by Jan L)
#1341: `DeserializationFeature.FAIL_ON_MISSING_EXTERNAL_TYPE_ID_PROPERTY`
 (contributed by Connor K)
#1347: Extend `ObjectMapper.configOverrides()` to allow changing visibility rules
#1356: Differentiate between input and code exceptions on deserialization
 (suggested by Nick B)
#1369: Improve `@JsonCreator` detection via `AnnotationIntrospector`
 by passing `MappingConfig`
#1371: Add `MapperFeature.INFER_CREATOR_FROM_CONSTRUCTOR_PROPERTIES` to allow
 disabling use of `@CreatorProperties` as explicit `@JsonCreator` equivalent
#1376: Add ability to disable JsonAnySetter/JsonAnyGetter via mixin
 (suggested by brentryan@github)
#1399: Add support for `@JsonMerge` to allow "deep update"
#1402: Use `@JsonSetter(nulls=...)` to specify handling of `null` values during deserialization
#1406: `ObjectMapper.readTree()` methods do not return `null` on end-of-input
 (reported by Fabrizio C)
#1407: `@JsonFormat.pattern` is ignored for `java.sql.Date` valued properties
 (reported by sangpire@github)
#1415: Creating CollectionType for non generic collection class broken
#1428: Allow `@JsonValue` on a field, not just getter
#1434: Explicitly pass null on invoke calls with no arguments
 (contributed by Emiliano C)
#1433: `ObjectMapper.convertValue()` with null does not consider null conversions
  (`JsonDeserializer.getNullValue()`)
 (contributed by jdmichal@github)
#1440: Wrong `JsonStreamContext` in `DeserializationProblemHandler` when reading
  `TokenBuffer` content
 (reported by Patrick G)
#1444: Change `ObjectMapper.setSerializationInclusion()` to apply to content inclusion too
#1450: `SimpleModule.addKeyDeserializer()' should throw `IllegalArgumentException` if `null`
  reference of `KeyDeserializer` passed
 (suggested by PawelJagus@github)
#1454: Support `@JsonFormat.lenient` for `java.util.Date`, `java.util.Calendar`
#1474: Replace use of `Class.newInstance()` (deprecated in Java 9) with call via Constructor
#1480: Add support for serializing `boolean`/`Boolean` as number (0 or 1)
 (suggested by jwilmoth@github)
#1520: Case insensitive enum deserialization with `MapperFeature.ACCEPT_CASE_INSENSITIVE_ENUMS`
 (contributed by Ana-Eliza B)
#1522: Global `@JsonInclude(Include.NON_NULL)` for all properties with a specific type
 (contributed by Carsten W)
#1544: EnumMapDeserializer assumes a pure EnumMap and does not support EnumMap derived classes
 (reported by Lyor G)
#1550: Unexpected behavior with `@JsonInclude(JsonInclude.Include.NON_EMPTY)` and
 `java.util.Date` serialization
#1551: `JsonMappingException` with polymorphic type and `JsonIdentityInfo` when basic type is abstract
 (reported by acm073@github)
#1552: Map key converted to byte array is not serialized as base64 string
 (reported by nmatt@github)
#1554: Support deserialization of `Shape.OBJECT` ("as POJO") for `Map`s (and map-like types)
#1556: Add `ObjectMapper.updateValue()` method to update instance with given overrides
 (suggested by syncer@github)
#1583: Add a `DeserializationFeature.FAIL_ON_TRAILING_TOKENS` to force reading of the
  whole input as single value
#1592: Add support for handling primitive/discrepancy problem with type refinements
#1605: Allow serialization of `InetAddress` as simple numeric host address
 (requested by Jared J)
#1616: Extraneous type id mapping added for base type itself
#1619: By-pass annotation introspection for array types
#1637: `ObjectReader.at()` with `JsonPointer` stops after first collection
 (reported by Chris P)
#1653: Convenience overload(s) for ObjectMapper#registerSubtypes
#1655: `@JsonAnyGetter` uses different `bean` parameter in `SimpleBeanPropertyFilter`
 (reported by georgeflugq@github)
#1678: Rewrite `StdDateFormat` ISO-8601 handling functionality
#1684: Rewrite handling of type ids to let `JsonGenerator` handle (more of) details
#1688: Deserialization fails for `java.nio.file.Path` implementations when default typing
  enabled
 (reported by Christian B)
#1690: Prevent use of quoted number (index) for Enum deserialization via
  `MapperFeature.ALLOW_COERCION_OF_SCALARS`
 (requested by magdel@github)

2.8.11.4 (25-Jul-2019)

#2334: Block one more gadget type (CVE-2019-12384)
#2341: Block one more gadget type (CVE-2019-12814)
#2387: Block one more gadget type (CVE-2019-14379)
#2389: Block one more gadget type (CVE-2019-14439)
 (reported by xiexq)

2.8.11.3 (23-Nov-2018)

#2326: Block one more gadget type (CVE-2019-12086)
 (contributed by MaximilianTews@github)

2.8.11.2 (08-Jun-2018)

#1941: `TypeFactory.constructFromCanonical()` throws NPE for Unparameterized
  generic canonical strings
 (reported by ayushgp@github)
#2032: CVE-2018-11307: Potential information exfiltration with default typing, serialization gadget from MyBatis
 (reported by Guixiong Wu)
#2052: CVE-2018-12022: Block polymorphic deserialization of types from Jodd-db library
 (reported by Guixiong Wu)
#2058: CVE-2018-12023: Block polymorphic deserialization of types from Oracle JDBC driver
 (reported by Guixiong Wu)

2.8.11.1 (11-Feb-2018)

#1872: `NullPointerException` in `SubTypeValidator.validateSubType` when
  validating Spring interface
 (reported by Rob W)
#1899: Another two gadgets to exploit default typing issue in jackson-databind
 (reported by OneSourceCat@github)
#1931: Two more `c3p0` gadgets to exploit default typing issue

2.8.11 (24-Dec-2017)

#1604: Nested type arguments doesn't work with polymorphic types
#1680: Blacklist couple more types for deserialization
#1767: Allow `DeserializationProblemHandler` to respond to primitive types
 (reported by nhtzr@github)
#1768: Improve `TypeFactory.constructFromCanonical()` to work with
  `java.lang.reflect.Type.getTypeName()` format
#1804: `ValueInstantiator.canInstantiate()` ignores `canCreateUsingArrayDelegate()`
 (reported by henryptung@github)
#1807: Jackson-databind caches plain map deserializer and use it even map has `@JsonDeserializer`
 (reported by lexas2509@github)
#1855: Blacklist for more serialization gadgets (dbcp/tomcat, spring)

2.8.10 (24-Aug-2017)

#1657: `StdDateFormat` deserializes dates with no tz/offset as UTC instead of
  configured timezone
 (reported by Bertrand R)
#1680: Blacklist couple more types for deserialization
#1658: Infinite recursion when deserializing a class extending a Map,
  with a recursive value type
 (reported by Kevin G)
#1679: `StackOverflowError` in Dynamic `StdKeySerializer`
#1711: Delegating creator fails to work for binary data (`byte[]`) with
 binary formats (CBOR, Smile)
#1735: Missing type checks when using polymorphic type ids
 (reported by Lukas Euler)
#1737: Block more JDK types from polymorphic deserialization

2.8.9 (12-Jun-2017)

#1595: `JsonIgnoreProperties.allowSetters` is not working in Jackson 2.8
 (reported by Javy L)
#1597: Escape JSONP breaking characters
 (contributed by Marco C)
#1629: `FromStringDeserializer` ignores registered `DeserializationProblemHandler`
  for `java.util.UUID`
 (reported by Andrew J)
#1642: Support `READ_UNKNOWN_ENUM_VALUES_AS_NULL` with `@JsonCreator`
 (contributed by Joe L)
#1647: Missing properties from base class when recursive types are involved
 (reported by Slobodan P)
#1648: `DateTimeSerializerBase` ignores configured date format when creating contextual
 (reported by Bertrand R)
#1651: `StdDateFormat` fails to parse 'zulu' date when TimeZone other than UTC
 (reported by Bertrand R)

2.8.8.1 (19-Apr-2017)

#1585: Invoke ServiceLoader.load() inside of a privileged block when loading
  modules using `ObjectMapper.findModules()`
 (contributed by Ivo S)
#1599: Jackson Deserializer security vulnerability
 (reported by ayound@github)
#1607: @JsonIdentityReference not used when setup on class only
 (reported by vboulaye@github)

2.8.8 (05-Apr-2017)

(partial) #994: `DeserializationFeature.UNWRAP_SINGLE_VALUE_ARRAYS` only works for POJOs, Maps
#1345: `@JsonProperty(access = READ_ONLY)` together with generated constructor (Lombok) causes
 exception: "Could not find creator property with name ..."
 (reported by Raniz85@github)
#1533: `AsPropertyTypeDeserializer` ignores `DeserializationFeature.ACCEPT_EMPTY_STRING_AS_NULL_OBJECT`
#1543: JsonFormat.Shape.NUMBER_INT does not work when defined on enum type in 2.8
 (reported by Alex P)
#1570: `Enum` key for `Map` ignores `SerializationFeature.WRITE_ENUMS_USING_INDEX`
 (reported by SolaKun@github)
#1573: Missing properties when deserializing using a builder class with a non-default
  constructor and a mutator annotated with `@JsonUnwrapped`
 (reported by Joshua J)
#1575: Problem with `@JsonIgnoreProperties` on recursive property (regression in 2.8)
 (reported by anujkumar04@github)
- Minor fix to creation of `PropertyMetadata`, had one path that could lead to NPE

2.8.7 (21-Feb-2017)

#935: `@JsonProperty(access = Access.READ_ONLY)` - unexpected behaviour
#1317: '@JsonIgnore' annotation not working with creator properties, serialization

2.8.6 (12-Jan-2017)

#349: @JsonAnySetter with @JsonUnwrapped: deserialization fails with arrays
 (reported by hdave@github)
#1388: `@JsonIdentityInfo`: id has to be the first key in deserialization when
  deserializing with `@JsonCreator`
 (reported by moodysalem@github)
#1425: `JsonNode.binaryValue()` ignores illegal character if it's the last one
 (reported by binoternary@github)
#1453: `UntypedObjectDeserializer` does not retain `float` type (over `double`)
#1456: `TypeFactory` type resolution broken in 2.7 for generic types
   when using `constructType` with context
#1473: Add explicit deserializer for `StringBuilder` due to Java 9 changes
#1493: `ACCEPT_CASE_INSENSITIVE_PROPERTIES` fails with `@JsonUnwrapped`

2.8.5 (14-Nov-2016)

#1417: Further issues with `@JsonInclude` with `NON_DEFAULT`
#1421: ACCEPT_SINGLE_VALUE_AS_ARRAY partially broken in 2.7.x, 2.8.x
#1429: `StdKeyDeserializer` can erroneously use a static factory method
  with more than one argument
#1432: Off by 1 bug in PropertyValueBuffer
 (reported by Kevin D)
#1438: `ACCEPT_CASE_INSENSITIVE_PROPERTIES` is not respected for creator properties
 (reported by Jayson M)
#1439: NPE when using with filter id, serializing `java.util.Map` types
#1441: Failure with custom Enum key deserializer, polymorphic types
 (reported by Nathanial O)
#1445: Map key deserializerModifiers ignored
 (reported by alfonsobonso@github)
- Improvements to #1411 fix to ensure consistent `null` key handling

2.8.4 (14-Oct-2016)

#466: Jackson ignores Type information when raw return type is BigDecimal or BigInteger 
#1001: Parameter names module gets confused with delegate creator which is a static method
#1324: Boolean parsing with `StdDeserializer` is too slow with huge integer value
 (reported by pavankumar-parankusam@github)
#1383: Problem with `@JsonCreator` with 1-arg factory-method, implicit param names
#1384: `@JsonDeserialize(keyUsing = ...)` does not work correctly together with
  DefaultTyping.NON_FINAL
 (reported by Oleg Z)
#1385: Polymorphic type lost when using `@JsonValue`
 (reported by TomMarkuske@github)
#1389 Problem with handling of multi-argument creator with Enums
 (fix contributed by Pavel P)
#1392: Custom UnmodifiableSetMixin Fails in Jackson 2.7+ but works in Jackson 2.6
 (reported by Rob W)
#1395: Problems deserializing primitive `long` field while using `TypeResolverBuilder`
 (reported by UghZan3@github)
#1403: Reference-chain hints use incorrect class-name for inner classes
 (reported by Josh G)
#1411: MapSerializer._orderEntries should check for null keys
 (reported by Jörn H)

2.8.3 (17-Sep-2016)

#1351: `@JsonInclude(NON_DEFAULT)` doesn't omit null fields
 (reported by Gili T)
#1353: Improve error-handling for `java.net.URL` deserialization
#1361: Change `TokenBuffer` to use new `writeEmbeddedObject()` if possible

2.8.2 (30-Aug-2016)

#1315: Binding numeric values can BigDecimal lose precision
 (reported by Andrew S)
#1327: Class level `@JsonInclude(JsonInclude.Include.NON_EMPTY)` is ignored
 (reported by elruwen@github)
#1335: Unconditionally call `TypeIdResolver.getDescForKnownTypeIds`
 (contributed by Chris J-Y)

2.8.1 (20-Jul-2016)

#1256: `Optional.empty()` not excluded if property declared with type `Object`
#1288: Type id not exposed for `JsonTypeInfo.As.EXTERNAL_PROPERTY` even when `visible` set to `true`
 (reported by libetl@github)
#1289: Optimize construction of `ArrayList`, `LinkedHashMap` instances
#1291: Backward-incompatible behaviour of 2.8: deserializing enum types
   with two static factory methods fail by default
#1297: Deserialization of generic type with Map.class
 (reported by Arek G)
#1302: NPE for `ResolvedRecursiveType` in 2.8.0 due to caching

2.8.0 (04-Jul-2016)

#621: Allow definition of "ignorable types" without annotation (using
  `Mapper.configOverride(type).setIsIgnoredType(true)`
#867: Support `SerializationFeature.WRITE_EMPTY_JSON_ARRAYS ` for `JsonNode`
#903: Add `JsonGenerator` reference to `SerializerProvider`
#931: Add new method in `Deserializers.Base` to support `ReferenceType`
#960: `@JsonCreator` not working on a factory with no arguments for an enum type
 (reported by Artur J)
#990: Allow failing on `null` values for creator (add 
  `DeserializationFeature.FAIL_ON_NULL_CREATOR_PROPERTIES`)
 (contributed by mkokho@github)
#999: External property is not deserialized
 (reported by Aleksandr O)
#1017: Add new mapping exception type ('InvalidTypeIdException') for subtype resolution errors
 (suggested by natnan@github)
#1028: Ignore USE_BIG_DECIMAL_FOR_FLOATS for NaN/Infinity
 (reported by Vladimir K, lightoze@github)
#1047: Allow use of `@JsonAnySetter` on a Map-valued field, no need for setter
#1082: Can not use static Creator factory methods for `Enum`s, with JsonCreator.Mode.PROPERTIES
 (contributed by Lokesh K)
#1084: Change `TypeDeserializerBase` to take `JavaType` for `defaultImpl`, NOT `Class`
#1126: Allow deserialization of unknown Enums using a predefined value
 (contributed by Alejandro R)
#1136: Implement `TokenBuffer.writeEmbeddedObject(Object)`
 (suggested by Gregoire C, gcxRun@github)
#1165: CoreXMLDeserializers does not handle time-only XMLGregorianCalendars
 (reported, contributed fix by Ross G)
#1181: Add the ability to specify the initial capacity of the ArrayNode
 (suggested by Matt V, mveitas@github)
#1184: Allow overriding of `transient` with explicit inclusion with `@JsonProperty`
 (suggested by Maarten B)
#1187: Refactor `AtomicReferenceDeserializer` into `ReferenceTypeDeserializer`
#1204: Add a convenience accessor `JavaType.hasContentType()` (true for container or reference type)
#1206: Add "anchor type" member for `ReferenceType`
#1211: Change `JsonValueSerializer` to get `AnnotatedMethod`, not "raw" method
#1217: `@JsonIgnoreProperties` on Pojo fields not working for deserialization
 (reported by Lokesh K)
#1221: Use `Throwable.addSuppressed()` directly and/or via try-with-resources
#1232: Add support for `JsonFormat.Feature.ACCEPT_CASE_INSENSITIVE_PROPERTIES`
#1233: Add support for `JsonFormat.Feature.WRITE_SORTED_MAP_ENTRIES`
#1235: `java.nio.file.Path` support incomplete
 (reported by, fix contributed by Benson M)
#1261: JsonIdentityInfo broken deserialization involving forward references and/or cycles
 (reported by, fix contributed by Ari F)
#1270: Generic type returned from type id resolver seems to be ignored
 (reported by Benson M)
#1277: Add caching of resolved generic types for `TypeFactory`
 (requested by Andriy P)

2.7.9.5 (23-Nov-2018)

#2097: Block more classes from polymorphic deserialization (CVE-2018-14718
  - CVE-2018-14721)
 (reported by Guixiong Wu)
#2109: Canonical string for reference type is built incorrectly
 (reported by svarzee@github)
#2186: Block more classes from polymorphic deserialization (CVE-2018-19360,
  CVE-2018-19361, CVE-2018-19362)
 (reported by Guixiong Wu)

2.7.9 (04-Feb-2017)

#1367: No Object Id found for an instance when using `@ConstructorProperties`
#1505: @JsonEnumDefaultValue should take precedence over FAIL_ON_NUMBERS_FOR_ENUMS
 (suggested by Stephan S)
#1506: Missing `KeyDeserializer` for `CharSequence`
#1513: `MapSerializer._orderEntries()` throws NPE when operating on `ConcurrentHashMap`
 (reported by Sovietaced@github)
- Simplified processing of class annotations (for `AnnotatedClass`) to try to
  solve rare concurrency problems with "root name" annotations.

2.7.8 (26-Sep-2016)

#877: @JsonIgnoreProperties`: ignoring the "cause" property of `Throwable` on GAE
#1359: Improve `JsonNode` deserializer to create `FloatNode` if parser supports
#1362: ObjectReader.readValues()` ignores offset and length when reading an array
 (reported by wastevenson@github)
#1363: The static field ClassUtil.sCached can cause a class loader leak
 (reported by Stuart D)
#1368: Problem serializing `JsonMappingException` due to addition of non-ignored
  `processor` property (added in 2.7)
 (reported, suggesed fix by Josh C)
#1383: Problem with `@JsonCreator` with 1-arg factory-method, implicit param names

2.7.7 (27-Aug-2016)

#1322: EnumMap keys not using enum's `@JsonProperty` values unlike Enum values
 (reported by MichaelChambers@github)
#1332: Fixed ArrayIndexOutOfBoundException for enum by index deser
 (reported by Max D)
#1344: Deserializing locale assumes JDK separator (underscore), does not
  accept RFC specified (hyphen)
 (reported by Jim M)

2.7.6 (23-Jul-2016)

#1215: Problem with type specialization for Maps with `@JsonDeserialize(as=subtype)`
 (reported by brentryan@github)
#1279: Ensure DOM parsing defaults to not expanding external entities
#1288: Type id not exposed for `JsonTypeInfo.As.EXTERNAL_PROPERTY` even when `visible` set to `true`
#1299: Timestamp deserialization error
 (reported by liyuj@github)
#1301: Problem with `JavaType.toString()` for recursive (self-referential) types
 (reported by Brian P)
#1307: `TypeWrappedDeserializer` doesn't delegate the `getNullValue()` method to `_deserializer`
 (reported by vfries@github)

2.7.5 (11-Jun-2016)

#1098: DeserializationFeature.FAIL_ON_INVALID_SUBTYPE does not work with
  `JsonTypeInfo.Id.CLASS`
 (reported by szaccaria@github)
#1223: `BasicClassIntrospector.forSerialization(...).findProperties` should
  respect MapperFeature.AUTO_DETECT_GETTERS/SETTERS?
 (reported by William H)
#1225: `JsonMappingException` should override getProcessor()
 (reported by Nick B)

2.6.7.1 (11-Jul-2017)

#1383: Problem with `@JsonCreator` with 1-arg factory-method, implicit param names
#1599: Backport the extra safety checks for polymorphic deserialization

2.6.7 (05-Jun-2016)

#1194: Incorrect signature for generic type via `JavaType.getGenericSignature
#1228: @JsonAnySetter does not deserialize null to Deserializer's NullValue
 (contributed by Eric S)
#1231: `@JsonSerialize(as=superType)` behavior disallowed in 2.7.4
 (reported by Mark W)
#1248: `Annotated` returns raw type in place of Generic Type in 2.7.x
 (reported by Andrew J, apjoseph@github)
#1253: Problem with context handling for `TokenBuffer`, field name
#1260: `NullPointerException` in `JsonNodeDeserializer`
 (reported by Eric S)

2.7.4 (29-Apr-2016)

#1122: Jackson 2.7 and Lombok: 'Conflicting/ambiguous property name definitions'
#1178: `@JsonSerialize(contentAs=superType)` behavior disallowed in 2.7
#1186: SimpleAbstractTypeResolver breaks generic parameters
 (reported by tobiash@github)
#1189: Converter called twice results in ClassCastException
 (reported by carrino@github)
#1191: Non-matching quotes used in error message for date parsing
#1194: Incorrect signature for generic type via `JavaType.getGenericSignature
#1195: `JsonMappingException` not Serializable due to 2.7 reference to source (parser)
 (reported by mjustin@github)
#1197: `SNAKE_CASE` doesn't work when using Lombok's `@AllArgsConstructor`
#1198: Problem with `@JsonTypeInfo.As.EXTERNAL_PROPERTY`, `defaultImpl`, missing type id, NPE
#1203: `@JsonTypeInfo` does not work correctly for ReferenceTypes like `AtomicReference`
#1208: treeToValue doesn't handle POJONodes that contain exactly the requested value type
  (reported by Tom M)
- Improve handling of custom content (de)serializers for `AtomicReference`

2.7.3 (16-Mar-2016)

#1125: Problem with polymorphic types, losing properties from base type(s)
#1150: Problem with Object id handling, explicit `null` token
 (reported by Xavi T)
#1154: @JsonFormat.pattern on dates is now ignored if shape is not explicitely provided
 (reported by Yoann R)
#1161: `DeserializationFeature.READ_ENUMS_USING_TO_STRING` not dynamically
  changeable with 2.7
 (reported by asa-git@github)
- Minor fixes to `AnnotationIntrospector.findEnumValues()` to correct problems with
  merging of explicit enum value names.

2.7.2 (26-Feb-2016)

#1124: JsonAnyGetter ignores JsonSerialize(contentUsing=...)
 (reported by Jiri M)
#1128: UnrecognizedPropertyException in 2.7.1 for properties that work with version 2.6.5
 (reported by Roleek@github)
#1129: When applying type modifiers, don't ignore container types.
#1130: NPE in `StdDateFormat` hashCode and equals
 (reported by Kazuki S, kazuki43zoo@github)
#1134: Jackson 2.7 doesn't work with jdk6 due to use of `Collections.emptyIterator()`
 (reported by Timur S, saladinkzn@github)

2.7.1-1 (03-Feb-2016)

Special one-off "micro patch" for:

#1115: Problems with deprecated `TypeFactory.constructType(type, ctxt)` methods if `ctxt` is `null`

2.7.1 (02-Feb-2016)

#1079: Add back `TypeFactory.constructType(Type, Class)` as "deprecated" in 2.7.1
#1083: Field in base class is not recognized, when using `@JsonType.defaultImpl`
 (reported by Julian H)
#1095: Prevent coercion of `int` from empty String to `null` if
  `DeserializationFeature .FAIL_ON_NULL_FOR_PRIMITIVES` is `true`
 (reported by yzmyyff@github)
#1102: Handling of deprecated `SimpleType.construct()` too minimalistic
 (reported by Thibault K)
#1109: @JsonFormat is ignored by the DateSerializer unless either a custom pattern
  or a timezone are specified
 (contributed by Aleks S)

2.7.0 (10-Jan-2016)

#76: Problem handling datatypes Recursive type parameters
 (reported by Aram K)
#357: StackOverflowError with contentConverter that returns array type
 (reported by Florian S)
#432: `StdValueInstantiator` unwraps exceptions, losing context
 (reported by Miles K)
#497: Add new JsonInclude.Include feature to exclude maps after exclusion removes all elements
#803: Allow use of `StdDateFormat.setLenient()`
 (suggested by raj-ghodke@github)
#819: Add support for setting `FormatFeature` via `ObjectReader`, `ObjectWriter`
#857: Add support for java.beans.Transient (requires Java 7)
 (suggested by Thomas M)
#898: Add `ObjectMapper.getSerializerProviderInstance()`
#905: Add support for `@ConstructorProperties` (requires Java 7)
 (requested by Jonas K)
#909: Rename PropertyNamingStrategy CAMEL_CASE_TO_LOWER_CASE_WITH_UNDERSCORES as SNAKE_CASE,
   PASCAL_CASE_TO_CAMEL_CASE as UPPER_CAMEL_CASE
 (suggested by marcottedan@github)
#915: ObjectMapper default timezone is GMT, should be UTC
 (suggested by Infrag@github)
#918: Add `MapperFeature.ALLOW_EXPLICIT_PROPERTY_RENAMING`
 (contributed by David H)
#924: `SequenceWriter.writeAll()` could accept `Iterable`
 (suggested by Jiri-Kremser@github(
#932: Rewrite ser/deser for `AtomicReference`, based on "optional" ser/desers
#933: Close some gaps to allow using the `tryToResolveUnresolved` flows
#936: Deserialization into List subtype with JsonCreator no longer works
 (reported by adamjoeldavis@github)
#948: Support leap seconds, any number of millisecond digits for ISO-8601 Dates.
 (contributed by Jesse W)
#952: Revert non-empty handling of primitive numbers wrt `NON_EMPTY`; make
  `NON_DEFAULT` use extended criteria
#957: Merge `datatype-jdk7` stuff in (java.nio.file.Path handling)
#959: Schema generation: consider active view, discard non-included properties
#963: Add PropertyNameStrategy `KEBAB_CASE`
 (requested by Daniel M)
#978: ObjectMapper#canSerialize(Object.class) returns false even though FAIL_ON_EMPTY_BEANS is disabled
 (reported by Shumpei A)
#997: Add `MapperFeature.OVERRIDE_PUBLIC_ACCESS_MODIFIERS`
#998: Allow use of `NON_DEFAULT` for POJOs without default constructor
#1000: Add new mapping exception type for enums and UUIDs
 (suggesed by natnan@github)
#1010: Support for array delegator
 (contributed by Hugo W)
#1011: Change ObjectWriter::withAttributes() to take a Map with some kind of wildcard types
 (suggested by David B)
#1043: @JsonFormat(with = JsonFormat.Feature.ACCEPT_SINGLE_VALUE_AS_ARRAY) does not work on fields
 (reported by fabiolaa@github)
#1044: Add `AnnotationIntrospector.resolveSetterConflict(...)` to allow custom setter conflict resolution
 (suggested by clydebarrow@github)
- Make `JsonValueFormat` (self-)serializable, deserializable, to/from valid external
  value (as per JSON Schema spec)

INCOMPATIBILITIES:

- While unlikely to be problematic, #959 above required an addition of `SerializerProvider`
  argument for `depositSchemaProperty()` method `BeanProperty` and `PropertyWriter` interfaces
- JDK baseline now Java 7 (JDK 1.7), from Java 6/JDK 1.6

2.6.6 (05-Apr-2016)

#1088: NPE possibility in SimpleMixinResolver
 (reported by Laird N)
#1099: Fix custom comparator container node traversal
 (contributed by Daniel N)
#1108: Jackson not continue to parse after DeserializationFeature.FAIL_ON_INVALID_SUBTYPE error
 (reported by jefferyyuan@github)
#1112: Detailed error message from custom key deserializer is discarded
 (contributed by Benson M)
#1120: String value omitted from weirdStringException
 (reported by Benson M)
#1123: Serializing and Deserializing Locale.ROOT
 (reported by hookumsnivy@github)

2.6.5 (19-Jan-2016)

#1052: Don't generate a spurious NullNode after parsing an embedded object
 (reported by philipa@github)
#1061: Problem with Object Id and Type Id as Wrapper Object (regression in 2.5.1)
#1073: Add try-catch around `java.sql` type serializers
 (suggested by claudemt@github)
#1078: ObjectMapper.copy() still does not preserve _registeredModuleTypes
 (reported by ajonkisz@github)

2.6.4 (07-Dec-2015)

#984: JsonStreamContexts are not build the same way for write.. and convert methods
 (reported by Antibrumm@github)
#989: Deserialization from "{}" to java.lang.Object causes "out of END_OBJECT token" error
 (reported by Ievgen P)
#1003: JsonTypeInfo.As.EXTERNAL_PROPERTY does not work with a Delegate
 (reported by alexwen@github)
#1005: Synthetic constructors confusing Jackson data binding
 (reported by Jayson M)
#1013: `@JsonUnwrapped` is not treated as assuming `@JsonProperty("")`
 (reported by David B)
#1036: Problem with case-insensitive deserialization
 (repoted by Dmitry R)
- Fix a minor problem with `@JsonNaming` not recognizing default value

2.6.3 (12-Oct-2015)

#749: `EnumMap` serialization ignores `SerializationFeature.WRITE_ENUMS_USING_TO_STRING`
 (reported by scubasau@github)
#938: Regression: `StackOverflowError` with recursive types that contain `Map.Entry`
 (reported by jloisel@github)
#939: Regression: DateConversionError in 2.6.x 
 (reported by Andreas P, anpieber@github)
#940: Add missing `hashCode()` implementations for `JsonNode` types that did not have them
 (contributed by Sergio M)
#941: Deserialization from "{}" to ObjectNode field causes "out of END_OBJECT token" error
 (reported by Sadayuki F)
#942: Handle null type id for polymorphic values that use external type id
 (reported by Warren B, stormboy@github)
#943: Incorrect serialization of enum map key
 (reported by Benson M)
#944: Failure to use custom deserializer for key deserializer
 (contributed by Benson M)
#949: Report the offending substring when number parsing fails
 (contributed by Jesse W)
#965: BigDecimal values via @JsonTypeInfo/@JsonSubTypes get rounded
 (reported by gmjabs@github)

2.6.2 (14-Sep-2015)

#894: When using withFactory on ObjectMapper, the created Factory has a TypeParser
  which still has the original Factory
 (reported by lufe66@github)
#899: Problem serializing `ObjectReader` (and possibly `ObjectMapper`)
#913: ObjectMapper.copy does not preserve MappingJsonFactory features
 (reported, fixed by Daniel W)
#922: ObjectMapper.copy() does not preserve _registeredModuleTypes
#928: Problem deserializing External Type Id if type id comes before POJO

2.6.1 (09-Aug-2015)

#873: Add missing OSGi import
#881: BeanDeserializerBase having issues with non-CreatorProperty properties.
 (reported by dharaburda@github)
#884: ArrayIndexOutOfBoundException for `BeanPropertyMap` (with ObjectId)
 (reported by alterGauner@github)
#889: Configuring an ObjectMapper's DateFormat changes time zone
 (reported by Andy W, wilkinsona@github)
#890: Exception deserializing a byte[] when the target type comes from an annotation
 (reported by gmjabs@github)

2.6.0 (19-Jul-2015)

#77: Allow injection of 'transient' fields
#95: Allow read-only properties with `@JsonIgnoreProperties(allowGetters=true)`
#222: EXTERNAL_PROPERTY adds property multiple times and in multiple places
 (reported by Rob E, thatsnotright@github)
#296: Serialization of transient fields with public getters (add
    MapperFeature.PROPAGATE_TRANSIENT_MARKER)
 (suggested by Michal L)
#312: Support Type Id mappings where two ids map to same Class
#348: ObjectMapper.valueToTree does not work with @JsonRawValue
 (reported by Chris P, pimlottc@github)
#504: Add `DeserializationFeature.USE_LONG_FOR_INTS`
 (suggested by Jeff S)
#624: Allow setting external `ClassLoader` to use, via `TypeFactory`
#649: Make `BeanDeserializer` use new `parser.nextFieldName()` and `.hasTokenId()` methods
#664: Add `DeserializationFeature.ACCEPT_FLOAT_AS_INT` to prevent coercion of floating point
 numbers int `int`/`long`/`Integer`/`Long`
 (requested by wenzis@github)
#677: Specifying `Enum` value serialization using `@JsonProperty`
 (requested by Allen C, allenchen1154@github)
#679: Add `isEmpty()` implementation for `JsonNode` serializers
#688: Provide a means for an ObjectMapper to discover mixin annotation classes on demand
 (requested by Laird N)
#689: Add `ObjectMapper.setDefaultPrettyPrinter(PrettyPrinter)`
 (requested by derknorton@github)
#696: Copy constructor does not preserve `_injectableValues`
 (reported by Charles A)
#698: Add support for referential types (ReferenceType)
#700: Cannot Change Default Abstract Type Mapper from LinkedHashMap
 (reported by wealdtech@github)
#725: Auto-detect multi-argument constructor with implicit names if it is the only visible creator
#727: Improve `ObjectWriter.forType()` to avoid forcing base type for container types
#734: Add basic error-recovery for `ObjectReader.readValues()`
#737: Add support for writing raw values in TokenBuffer
 (suggested by Guillaume S, gsmet@github)
#740: Ensure proper `null` (as empty) handling for `AtomicReference`
#741: Pass `DeserializationContext' argument for `JsonDeserializer` methods "getNullValue()"
 and "getEmptyValue()"
#743: Add `RawValue` helper type, for piping raw values through `TokenBuffer`
#756: Disabling SerializationFeature.FAIL_ON_EMPTY_BEANS does not affect `canSerialize()`
 (reported by nickwongdev@github)
#762: Add `ObjectWriter.withoutRootName()`, `ObjectReader.withoutRootName()`
#765: `SimpleType.withStaticTyping()` impl incorrect
#769: Fix `JacksonAnnotationIntrospector.findDeserializer` to return `Object` (as per
  `AnnotationIntrospector`); similarly for other `findXxx(De)Serializer(...)` methods
#777: Allow missing build method if its name is empty ("")
 (suggested by galdosd@github)
#781: Support handling of `@JsonProperty.required` for Creator methods
#787: Add `ObjectMapper setFilterProvider(FilterProvider)` to allow chaining
 (suggested by rgoldberg@githin)
#790: Add `JsonNode.equals(Comparator<JsonNode>, JsonNode)` to support
  configurable/external equality comparison
#794: Add `SerializationFeature.WRITE_DATES_WITH_ZONE_ID` to allow inclusion/exclusion of
  timezone id for date/time values (as opposed to timezone offset)
#795: Converter annotation not honored for abstract types
 (reported by myrosia@github)
#797: `JsonNodeFactory` method `numberNode(long)` produces `IntNode` for small numbers
#810: Force value coercion for `java.util.Properties`, so that values are `String`s
#811: Add new option, `JsonInclude.Include.NON_ABSENT` (to support exclusion of
  JDK8/Guava Optionals)
#812: Java 8 breaks Class-value annotation properties, wrt generics: need to work around
#813: Add support for new property of `@JsonProperty.access` to support
  read-only/write-only use cases
#820: Add new method for `ObjectReader`, to bind from JSON Pointer position
 (contributed by Jerry Y, islanderman@github)
#824: Contextual `TimeZone` changes don't take effect wrt `java.util.Date`,
  `java.util.Calendar` serialization
#826: Replaced synchronized HashMap with ConcurrentHashMap in TypeDeserializerBase._findDeserializer
 (contributed by Lars P)
#827: Fix for polymorphic custom map key serializer
 (reported by mjr6140@gitgub)
#828: Respect DeserializationFeatures.WRAP_EXCEPTIONS in CollectionDeserializer
 (contributed by Steve G, thezerobit@github)
#840: Change semantics of `@JsonPropertyOrder(alphabetic)` to only count `true` value
#848: Custom serializer not used if POJO has `@JsonValue`
#849: Possible problem with `NON_EMPTY` exclusion, `int`s, `Strings`
#868: Annotations are lost in the case of duplicate methods
- Remove old cglib compatibility tests; cause problems in Eclipse
- Add `withFilterId()` method in `JsonSerializer` (demote from `BeanSerializer`)

2.5.5 (07-Dec-2015)

#844: Using JsonCreator still causes invalid path references in JsonMappingException
 (reported by Ian B)
#852: Accept scientific number notation for quoted numbers too
#878: serializeWithType on BeanSerializer does not setCurrentValue
 (reported by Chi K, chikim79@github)

2.5.4 (09-Jun-2015)

#676: Deserialization of class with generic collection inside depends on
  how is was deserialized first time
 (reported by lunaticare@github)
#771: Annotation bundles ignored when added to Mixin
 (reported by Andrew D)
#774: NPE from SqlDateSerializer as _useTimestamp is not checked for being null
 (reported by mrowkow@github)
#785: Add handlings for classes which are available in `Thread.currentThread().getContextClassLoader()`
 (contributed by Charles A)
#792: Ensure Constructor Parameter annotations are linked with those of Field, Getter, or Setter
#793: `ObjectMapper.readTree()` does not work with defaultTyping enabled
 (reported by gracefulgopher@github)
#801: Using `@JsonCreator` cause generating invalid path reference in `JsonMappingException`
 (contributed by Kamil B)
#815: Presence of PropertyNamingStrategy Makes Deserialization fail
#816: Allow date-only ISO strings to have no time zone
 (contributed by Andrew G)
- Fix handling of Enums wrt JSON Schema, when 'toString()' used for serialization

2.5.3 (24-Apr-2015)

#731: XmlAdapter result marshaling error in case of ValueType=Object
 (reported, debugged by Dmitry S)
#742: Allow deserialization of `null` Object Id (missing already allowed)
#744: Custom deserializer with parent object update failing
 (reported by migel@github)
#745: EnumDeserializer.deserializerForCreator fails when used to deserialize a Map key
 (contributed by John M)
#761: Builder deserializer: in-compatible type exception when return type is super type
 (contributed by Alexey G)
#766: Fix Infinite recursion (StackOverflowError) when serializing a SOAP object
 (contributed by Alain G)

2.5.2 (29-Mar-2015)

#609: Problem resolving locally declared generic type
 (repoted by Hal H)
#691: NullSerializer for MapProperty failing when using polymorphic handling
 (reported by Antibrumm@github)
#703: Multiple calls to ObjectMapper#canSerialize(Object.class) returns different values
 (reported by flexfrank@github)
#705: JsonAnyGetter doesn't work with JsonSerialize (except with keyUsing)
 (reported by natnan@github)
#728: TypeFactory#_fromVariable returns unknownType() even though it has enough information
  to provide a more specific type
 (reported by jkochaniak@github)
#733: MappingIterator should move past errors or not return hasNext() == true
 (reported by Lorrin N, lorrin@github)
#738: @JsonTypeInfo non-deterministically ignored in 2.5.1 (concurrency issue)
 (reported by Dylan S, dylanscott@github)
- Improvement to handling of custom `ValueInstantiator` for delegating mode; no more NPE
  if `getDelegateCreator()` returns null
- Refactor `TypedKey` into separate util class

2.5.1 (06-Feb-2015)

#667: Problem with bogus conflict between single-arg-String vs `CharSequence` constructor
#669: JSOG usage of @JsonTypeInfo and @JsonIdentityInfo(generator=JSOGGenerator.class) fails
 (reported by ericali78@github)
#671: Adding `java.util.Currency` deserialization support for maps
 (contributed by Alexandre S-C)
#674: Spring CGLIB proxies not handled as intended
 (reported by Zoltan F)
#682: Class<?>-valued Map keys not serialized properly
 (reported by Ludevik@github)
#684: FAIL_ON_NUMBERS_FOR_ENUMS does not fail when integer value is quoted
 (reported by kllp@github)
#696: Copy constructor does not preserve `_injectableValues`
 (reported by Charles A)
- Add a work-around in `ISO8601DateFormat` to allow omission of ':' from timezone
- Bit more work to complete #633

2.5.0 (01-Jan-2015)

#47: Support `@JsonValue` for (Map) key serialization 
#113: Problem deserializing polymorphic types with @JsonCreator
#165: Add `DeserializationContext.getContextualType()` to let deserializer
  known the expected type.
#299: Add `DeserializationFeature.FAIL_ON_UNRESOLVED_OBJECT_IDS` to allow missing
  Object Ids (as global default)
#408: External type id does not allow use of 'visible=true'
#421: @JsonCreator not used in case of multiple creators with parameter names
 (reported by Lovro P, lpandzic@github)
#427: Make array and Collection serializers call `JsonGenerator.writeStartArray(int)`
#521: Keep bundle annotations, prevent problems with recursive annotation types
 (reported by tea-dragon@github)
#527: Add support for `@JsonInclude(content=Include.NON_NULL)` (and others) for Maps
#528: Add support for `JsonType.As.EXISTING_PROPERTY`
 (reported by heapifyman@github; implemented by fleebytes@github)
#539: Problem with post-procesing of "empty bean" serializer; was not calling
  'BeanSerializerModifier.modifySerializer()` for empty beans
 (reported by Fabien R, fabienrenaud@github)
#540: Support deserializing `[]` as null or empty collection when the java type
  is a not an object, `DeserializationFeature.ACCEPT_EMPTY_ARRAY_AS_NULL_OBJECT`
 (requested by Fabien R, fabienrenaud@github)
#543: Problem resolving self-referential recursive types
 (reported by ahgittin@github)
#550: Minor optimization: prune introspection of "well-known" JDK types
#552: Improved handling for ISO-8601 (date) format
 (contributed by Jerome G, geronimo-iia@github)
#559: Add `getDateFormat()`, `getPropertyNamingStrategy()` in `ObjectMapper`
#560: @JsonCreator to deserialize BigInteger to Enum
 (requested by gisupp@github)
#565: Add support for handling `Map.Entry`
#566: Add support for case-insensitive deserialization (`MapperFeature.ACCEPT_CASE_INSENSITIVE_PROPERTIES`)
 (contributed by Michael R)
#571: Add support in ObjectMapper for custom `ObjectReader`, `ObjectWriter` (sub-classes)
#572: Override default serialization of Enums
 (requested by herau@github)
#576: Add fluent API for adding mixins
 (contributed by Adam S, adstro@github)
#594: `@JsonValue` on enum not used when enum value is a Map key
 (reported by chrylis@github)
#596: Add support for `@JsonProperty.defaultValue`, exposed via `BeanProperty.getMetadata().getDefaultValue()`
#597: Improve error messaging for cases where JSON Creator returns null (which
  is illegal)
 (contributed by Aurelien L)
#599: Add a simple mechanism for avoiding multiple registrations of the same module
#607: Allow (re)config of `JsonParser.Feature`s via `ObjectReader`
#608: Allow (re)config of `JsonGenerator.Feature`s via `ObjectWriter`
#614: Add a mechanism for using `@JsonCreator.mode` for resolving possible ambiguity between
  delegating- and property-based creators
#616: Add `SerializationFeature.WRITE_DURATIONS_AS_TIMESTAMPS`
#622: Support for non-scalar ObjectId Reference deserialiazation (like JSOG)
#623: Add `StdNodeBasedDeserializer`
#630: Add `KeyDeserializer` for `Class`
#631: Update `current value` of `JsonParser`, `JsonGenerator` from standard serializers,
 deserializers
 (suggested by Antibrumm@github)
#633: Allow returning null value from IdResolver to make type information optional
 (requested by Antibrumm@github)
#634: Add `typeFromId(DatabindContext,String)` in `TypeIdDeserializer`
#636: `ClassNotFoundException` for classes not (yet) needed during serialization
 (contributed by mspiegel@github)
#638: Add annotation-based method(s) for injecting properties during serialization
 (using @JsonAppend, VirtualBeanPropertyWriter)
#647: Deserialization fails when @JsonUnwrapped property contains an object with same property name
 (reported by Konstantin L)
#653: Jackson doesn't follow JavaBean naming convention (added `MapperFeature.USE_STD_BEAN_NAMING`)
#654: Add support for (re)configuring `JsonGenerator.setRootValueSeparator()` via `ObjectWriter`
#655: Add `ObjectWriter.writeValues()` for writing value sequences
#660: `@JsonCreator`-annotated factory method is ignored if constructor exists
- Allow use of `Shape.ARRAY` for Enums, as an alias to 'use index'
- Start using `JsonGenerator.writeStartArray(int)` to help data formats
  that benefit from knowing number of elements in arrays (and would otherwise
  need to buffer values to know length)
- Added new overload for `JsonSerializer.isEmpty()`, to eventually solve #588
- Improve error messaging (related to [jaxb-annotations#38]) to include known subtype ids.

2.4.6 (23-Apr-2015)

#735: (complete fix) @JsonDeserialize on Map with contentUsing custom deserializer overwrites default behavior
 (reported by blackfyre512@github) (regression due to #604)
$744: Custom deserializer with parent object update fails

2.4.5.1 (26-Mar-2015)

Special one-off "micro patch" for:

#706: Add support for `@JsonUnwrapped` via JSON Schema module
#707: Error in getting string representation of an ObjectNode with a float number value
 (reported by @navidqar)
#735: (partial) @JsonDeserialize on Map with contentUsing custom deserializer overwrites default behavior

2.4.5 (13-Jan-2015)

#635: Reduce cachability of `Map` deserializers, to avoid problems with per-property config changes
    (regression due to #604)
#656: `defaultImpl` configuration is ignored for `WRAPPER_OBJECT`
- Solve potential cyclic-resolution problem for `UntypedObjectDeserializer`

2.4.4 (24-Nov-2014)

(jackson-core)#158: Setter confusion on assignable types
 (reported by tsquared2763@github)
#245: Calls to ObjectMapper.addMixInAnnotations() on an instance returned by ObjectMapper.copy()
 don't work
 (reported by Erik D)
#580: delegate deserializers choke on a (single) abstract/polymorphic parameter
 (reported by Ian B, tea-dragon@github)
#590: Binding invalid Currency gives nonsense at end of the message
 (reported by Jerbell@github)
#592: Wrong `TokenBuffer` delegate deserialization using `@JsonCreator`
 (reported by Eugene L)
#601: ClassCastException for a custom serializer for enum key in `EnumMap`
 (reported by Benson M)
#604: `Map` deserializers not being cached, causing performance problems
#610: Fix forward reference in hierarchies
 (contributed by zeito@github)
#619: Off by one error in AnnotatedWithParams
 (reported by stevetodd@github)
- Minor fix to `EnumSerializer` regarding detection "serialize using index"
- Minor fix to number serializers, to call proper callback for schema generation

2.4.3 (02-Oct-2014)

#496: Wrong result with `new TextNode("false").asBoolean(true)`
 (reported by Ivar R, ivarru@github)
#511: DeserializationFeature.FAIL_ON_INVALID_SUBTYPE does not work
 (reported by sbelikov@github)
#523: MapDeserializer and friends do not report the field/key name for mapping exceptions
 (reported by Ian B, tea-dragon@github)
#524: @JsonIdentityReference(alwaysAsId = true) Custom resolver is reset to SimpleObjectIdResolver
 (reported by pkokorev@github)
#541: @JsonProperty in @JsonCreator is conflicting with POJOs getters/attributes
 (reported by fabienrenaud@github)
#543: Problem resolving self-referential generic types
#570: Add Support for Parsing All Compliant ISO-8601 Date Formats
 (requested by pfconrey@github)
- Fixed a problem with `acceptJsonFormatVisitor` with Collection/array types that
  are marked with `@JsonValue`; could cause NPE in JSON Schema generator module.

2.4.2 (14-Aug-2014)

#515: Mixin annotations lost when using a mixin class hierarchy with non-mixin interfaces
 (reported by 'stevebread@github')
- Fixed a problem related to [jackson-dataformat-smile#19].

2.4.1.2 (12-Jul-2014)

Special one-off "micro patch" for:

#503: Concurrency issue inside com.fasterxml.jackson.databind.util.LRUMap.get(Object)
 (reported by fjtc@github)

2.4.1.1 (18-Jun-2014)

Special one-off "micro patch" for:

#491: Temporary work-around for issue #490 (full fix for 2.5 needs to be
  in `jackson-annotations`)
#506: Index is never set for Collection and Array in InvalidFormatException.Reference
 (reported by Fabrice D, fabdouglas@github)
- Fixed a problem related to [jackson-dataformat-smile#19].

2.4.1 (17-Jun-2014)

#479: NPE on trying to deserialize a `String[]` that contains null
 (reported by huxi@github)
#482: Make date parsing error behavior consistent with JDK
 (suggested by Steve S, sanbeg@github)
#489 (partial): TypeFactory cache prevents garbage collection of custom ClassLoader
 (reported by sftwrengnr@github)

2.4.0 (02-Jun-2014)

#81: Allow use of @JsonUnwrapped with typed (@JsonTypeInfo) classes, provided
  that (new) feature `SerializationFeature.FAIL_ON_UNWRAPPED_TYPE_IDENTIFIERS`
  is disabled
 (constributed by Ben F, UnquietCode@github)
#88: Prevent use of type information for `JsonNode` via default typing
 (reported by electricmonk@github)
#149: Allow use of "stringified" indexes for Enum values
 (requested by chenboxiang@github)
#176: Allow use external Object Id resolver (to use with @JsonIdentityInfo etc)
 (implemented by Pascal G)
#193: Conflicting property name definitions
 (reported by Stuart J, sgjohnston@github)
#323: Serialization of the field with deserialization config
 (reported by metanet@github)
#327: Should not consider explicitly differing renames a fail, as long as all are explicit
#335: Allow use of `@JsonPropertyOrder(alphabetic=true)` for Map properties
#351: ObjectId does not properly handle forward references during deserialization
 (contributed by pgelinas)
#352 Add `ObjectMapper.setConfig()` for overriding `SerializationConfig`/`DeserializationConfig`
#353: Problems with polymorphic types, `JsonNode` (related to #88)
 (reported by cemo@github)
#359: Converted object not using explicitly annotated serializer
 (reported by Florian S [fschopp@github])
#369: Incorrect comparison for renaming in `POJOPropertyBuilder`
#375: Add `readValue()`/`readPropertyValue()` methods in `DeserializationContext`
#376: Add support for `@JsonFormat(shape=STRING)` for number serializers
#381: Allow inlining/unwrapping of value from single-component JSON array
 (contributed by yinzara@github)
#390: Change order in which managed/back references are resolved (now back-ref
 first, then forward)
 (requested by zAlbee@github)
#407: Properly use null handlers for value types when serializer Collection
 and array types
 (contributed by Will P)
#425: Add support for using `Void.class` as "no class", instead of `NoClass.class`
#428: `PropertyNamingStrategy` will rename even explicit name from `@JsonProperty`
 (reported by turskip@github)
#435: Performance bottleneck in TypeFactory._fromClass
 (reported by Sean D, sdonovanuk@github)
#434: Ensure that DecimalNodes with mathematically equal values are equal
 (contributed by Francis G)
#435: Performance bottleneck in TypeFactory._fromClass
 (reported by sdonovanuk@github)
#438: Add support for accessing `@JsonProperty(index=N)` annotations
#442: Make `@JsonUnwrapped` indicate property inclusion
 (suggested by Ben F)
#447: ArrayNode#addAll should accept Collection<? extends JsonNode>
 (suggested by alias@github)
#461: Add new standard naming strategy, `PropertyNamingStrategy.LowerCaseStrategy`
#463: Add 'JsonNode.asText(String defaultValue)`
 (suggested by Chris C)
#464: Include `JsonLocation` in more mapping exceptions
 (contributed by Andy C (q3aiml@github))
#465: Make it easier to support serialization of custom subtypes of `Number`
#467: Unwanted POJO's embedded in tree via serialization to tree
 (reported by Benson M)
- Slightly improve `SqlDateSerializer` to support `@JsonFormat`
- Improve handling of native type ids (YAML, CBOR) to use non-native type ids
  as fallback

2.3.5 (13-Jan-2015)

#496: Wrong result for TextNode("false").asBoolean(true)
 (reported by Ivar R, ivarru@github)
#543: Problems resolving self-referential generic types.
#656: defaultImpl configuration is ignored for WRAPPER_OBJECT

2.3.4 (17-Jul-2014)

#459: BeanDeserializerBuilder copy constructor not copying `_injectables`
#462: Annotation-provided Deserializers are not contextualized inside CreatorProperties
 (reported by aarondav@github)

2.3.3 (10-Apr-2014)

#420: Remove 'final' modifier from `BeanDeserializerBase.deserializeWithType`
 (requested by Ghoughpteighbteau@github)
#422: Allow use of "True" and "False" as aliases for booleans when coercing from
  JSON String
#423: Fix `CalendarSerializer` to work with custom format
 (reported by sergeymetallic@github)
#433: `ObjectMapper`'s `.valueToTree()` wraps `JsonSerializable` objects into a POJONode
 (reported by Francis G)
- Fix null-handling for `CollectionSerializer`

2.3.2 (01-Mar-2014)

#378: Fix a problem with custom enum deserializer construction
 (reported by BokoEnos@github)
#379: Fix a problem with (re)naming of Creator properties; needed to make
 Paranamer module work with NamingStrategy.
 (reported by Chris P, cpilsworth@github)
#398: Should deserialize empty (not null) URI from empty String
 (reported by pgieser@github)
#406: @JsonTypeIdResolver not working with external type ids
 (reported by Martin T)
#411: NumberDeserializers throws exception with NaN and +/- Infinity
 (reported by clarkbreyman@github)
#412: ObjectMapper.writerWithType() does not change root name being used
 (repoted by jhalterman@github)
- Added `BeanSerializerBase._serializeObjectId()` needed by modules that
  override standard BeanSerializer; specifically, XML module.

2.3.1 (28-Dec-2013)

#346: Fix problem deserializing `ObjectNode`, with @JsonCreator, empty
  JSON Object
 (reported by gaff78@github)
#358: `IterableSerializer` ignoring annotated content serializer
 (reported by Florian S)
#361: Reduce sync overhead for SerializerCache by using volatile, double-locking
 (contributed by stuartwdouglas@github)
#362: UUID output as Base64 String with ObjectMapper.convertValue()
 (reported by jknack@github)
#367: Make `TypeNameIdResolver` call `TypeResolver` for resolving base type
 (suggested by Ben F)
#370: Fail to add Object Id for POJO with no properties
 (reported by jh3141@github)
- Fix for [jackson-module-afterburner#38]: need to remove @JacksonStdImpl from
  `RawSerializer`, to avoid accidental removal of proper handling.

2.3.0 (13-Nov-2013)

#48: Add support for `InetSocketAddress`
 (contributed by Nick T)
#152: Add support for traversing `JsonNode` with (new!) `JsonPointer` implementation
 (suggested by fge@github)
#208: Accept "fromString()" as an implicit Creator (factory) method (alias for "valueOf()")
 (requested by David P)
#215: Allow registering custom `CharacterEscapes` to use for serialization,
 via `ObjectWriter.with(CharacterEscapes)` (and `ObjectMapper.writer(CharacterEscapes)`)
#227: Allow "generic" Enum serializers, deserializers, via `SimpleModule`
#234: Incorrect type information for deeply nested Maps
 (reported by Andrei P)
#237: Add `DeserializationFeature.FAIL_ON_READING_DUP_TREE_KEY` to optionally
  throw `JsonMappingException` on duplicate keys, tree model (`JsonNode`)
#238: Allow existence of overlapping getter, is-getter (choose 'regular' getter)
#239: Support `ByteBuffer`
 (suggested by mckamey@github)
#240: Make sure `@JsonSerialize.include` does not accidentally override
  class inclusion settings
 (requested by thierryhenrio@github)
#253: `DelegatingDeserializer` causes problems for Managed/BackReferences
 (reported by bfelaco@github)
#257: Make `UntypedObjectDeserializer` support overides for `List`, `Map` etc
#268: Add new variant of `ObjectMapper.canSerialize()` that can return `Throwable`
 that caused false to be returned (if any)
#269: Add support for new `@JsonPropertyDescription` via `AnnotationIntrospector`
 as well as `BeanProperty.getMedata().getDescription()`
#270: Add `SerializationFeature.USE_EQUALITY_FOR_OBJECT_ID` to allow use of equality
 (instead of identity) for figuring out when to use Object Id
 (requested by beku8@github)
#271: Support handling of `@JsonUnwrapped` for in-built JSON Schema generation
#277: Make `TokenBuffer` support new native type and object ids
#302: Add `setNamingStrategy` in `Module.SetupContext`
 (suggested by Miguel C)
#305: Add support for accessing `TypeFactory` via `TypeIdResolverBase`
 (not yet via `TypeIdResolver` interface), other configuration
#306: Allow use of `@JsonFilter` for properties, not just classes 
#307: Allow use of `@JsonFilter` for Maps in addition to POJOs
#308: Improve serialization and deserialization speed of `java.util.UUID` by 4x
 (suggested by David P)
#310: Improve `java.util.UUID` serialization with binary codecs, to use "raw" form.
#311: Make sure that "creator properties" are alphabetically ordered too, if
  so requested.
#315: Allow per-property definition of null serializer to use, using
 new `@JsonSerialize(nullsUsing=xxx)` annotation property
#317: Fix `JsonNode` support for nulls bound to `ObjectNode`, `ArrayNode`
 (contributed by Seth P)
#318: Problems with `ObjectMapper.updateValue()`, creator property-backed accessors
#319: Add support for per-call ("contextual") attributes, with defaulting,
 to allow keeping track of state during (de)serialization
#324: Make sure to throw `JsonMappingException` from `EnumDeserializer` creator,
  not `IllegalArgumentException`
 (reported by beverku@github)
#326: Support `@JsonFilter` for "any getter" properties
#334: Make `ArrayNode`, `ObjectNode` non-final again
#337: `AnySetter` does not support polymorphic types
 (reported by askvortsov@github)
#340: AtomicReference not working with polymorphic types
#342: Add `DeserializationFeature.FAIL_ON_IGNORED_PROPERTIES` to make `ObjectMapper`
  throw exception when encountering explicitly ignored properties
 (requested by Ruslan M)
[JACKSON-890]: Support managed/back-references for polymorphic (abstract) types
- Add 'BeanPropertyWriter.isUnwrapping()' for future needs (by Afterburner)
- Add coercions from String "null" (as if null token was parsed) for primitives/Wrappers.
- Add `JsonDeserializer.handledType()`

2.2.4 (10-Jun-2014)

#292: Problems with abstract `Map`s, `Collection`s, polymorphic deserialization
#324: EnumDeserializer should throw JsonMappingException, not IllegalArgumentException
#346: Problems deserializing `ObjectNode` from empty JSON Object, with @JsonCreator

2.2.3 (22-Aug-2013)

#234: Problems with serializing types for deeply nested generic Maps, default typing 
#251: SerializationFeature.WRITE_BIGDECIMAL_AS_PLAIN ignored with JsonNode
  serialization
 (reported by fge@github)
#259: Fix a problem with JSON Schema generation for `@JsonValue`
 (reported by Lior L)
#267: Handle negative, stringified timestamps
 (reported by Drecth@github)
#281: Make `NullNode` use configured null-value serializer
#287: Fix problems with converters, Maps with Object values
 (reported by antubis@github)
#288: Fix problem with serialization converters assigned with annotations
 (reported by cemo@github)

2.2.2 (26-May-2013)

#216: Problems with Android, 1.6-only types
#217: JsonProcessingExceptions not all wrapped as expected
 (reported by karldmoore@github)
#220: ContainerNode missing 'createNumber(BigInteger)'
 (reported by Pascal G)
#223: Duplicated nulls with @JsonFormat(shape=Shape.ARRAY)
 (reported by lukegh@github)
#226: Field mapping fail on deserialization to common referenced object when
  @JsonUnwrapped is used
 (reported by ikvia@github)
#232: Converting bound BigDecimal value to tree fails with WRITE_BIGDECIMAL_AS_PLAIN
 (reported by celkings@github)
- Minor fix to handle primitive types for key deserializer lookups
- Add convenience method `MappingIterator.getCurrentLocation()`
 (suggested by Tomdz@github)

2.2.1 (03-May-2013)

#214: Problem with LICENSE, NOTICE, Android packaging
 (reported by thierryd@github)

2.2.0 (22-Apr-2013)

Fixes:

#23: Fixing typing of root-level collections
#118: JsonTypeInfo.as.EXTERNAL_PROPERTY not working correctly
 with missing type id, scalar types
#130: TimeZone not set for GregorianCalendar, even if configured
#144: MissingNode.isValueNode() should return 'false'
 (reported by 'fge@github')
#146: Creator properties were not being renamed as expected
 (contributed by Christoper C)
#188: Problem with ObjectId serialization, 'alwaysAsId' references

Improvements:

#116: JavaType implements `java.lang.reflect.Type` (as does `TypeReference`)
#147: Defer reporting of problems with missing creator parameters
 (contributed by Christoper C)
#155: Make `ObjectNode` and `ArrayNode` final (other node types already were)
 (requested by fge@github)
#161: Add deserializer for java.util.concurrent.ArrayBlockingQueue
#173: Add 'JsonNode.traverse(ObjectCodec)' for convenience
#181: Improve error reporting for missing '_valueDeserializer'
#194: Add `FloatNode` type in tree model (JsonNode)
 (requested by msteiger@github)
#199: Allow deserializing `Iterable` instances (as basic `Collection`s)
 (requested by electrum@github)
#206: Make 'ObjectMapper.createDeserializationContext()' overridable
 (requested by noter@github)
#207: Add explicit support for `short` datatypes, for tree model
 (contributed by msteiger@github)

New features:

#120: Extend BeanDeserializerModifier to work with non-POJO deserializers
#121: Extend BeanSerializerModifier to work with non-POJO serializers
#124: Add support for serialization converters (@JsonSerializer(converter=...))
#124: Add support for deserialization converters (@JsonDeserializer(converter=...))
#140: Add 'SerializationFeature.WRITE_BIGDECIMAL_AS_PLAIN' to allow forcing
  of non-scientific notation when serializing BigDecimals.
 (suggested by phedny@github)
#148: Add 'DeserializationFeature.FAIL_ON_INVALID_SUBTYPE`, which allows mapping
  entries with missing or invalid type id into null references (instead of failing).
  Also allows use of '@JsonTypeInfo.defaultImpl = NoClass.class' as alternative.
#159: Add more accessors in 'MappingIterator': getParser(), getParserSchema(),
  readAll()
 (suggested by Tom D)
#190: Add 'MapperFeature.ALLOW_FINAL_FIELDS_AS_MUTATORS' (default: true) for
 pruning out final fields (to avoid using as mutators)
 (requested by Eric T)
#195: Add 'MapperFeature.INFER_PROPERTY_MUTATORS' (default: enabled) for finer
  control of what mutators are auto-detected.
 (requested by Dain S)
#198: Add SPI metadata, handling in ObjectMapper (findModules()), for
  automatic registration of auto-detected extension modules
 (suggested by 'beamerblvd@github')
#203: Added new features to support advanced date/time handling:
  - SerializationFeature.WRITE_DATE_TIMESTAMPS_AS_NANOSECONDS
  - DeserializationFeature.READ_DATE_TIMESTAMPS_AS_NANOSECONDS
  - DeserializationFeature.ADJUST_DATES_TO_CONTEXT_TIME_ZONE

Other:

#126: Update JDK baseline to 1.6
* API under 'com.fasterxml.jackson.databind.jsonFormatVisitors' changed significantly
  based on experiences with external JSON Schema generator.
* Version information accessed via code-generated access class, instead of reading
  VERSION.txt
* Added 2 methods in Converter interface: getInputType(), getOutputType(),
  to allow programmatic overrides (needed by JAXB annotation module)

2.1.4 (26-Feb-2013)

* [JACKSON-887]: StackOverflow with parameterized sub-class field
 (reported by Alexander M)
* [#130]: TimeZone not set for GregorianCalendar, when deserializing
* [#157]: NPE when registering module twice
* [#162]: JsonNodeFactory: work around an old bug with BigDecimal and zero
 (submitted by fge@github)
* [#166]: Incorrect optimization for `ObjectMapper.convertValue(Class)`
 (reported by Eric T)
* [#167]: Problems with @JsonValue, polymorphic types (regression from 1.x)
 (reported by Eric T)
* [#170]: Problems deserializing `java.io.File` if creator auto-discovery disabled
 (reported by Eric T)
* [#175]: NPE for JsonMappingException, if no path is specified
 (reported by bramp@github)

2.1.3 (19-Jan-2013)

* [Issue#141]: ACCEPT_EMPTY_STRING_AS_NULL_OBJECT not working for enums
* [Issue#142]: Serialization of class containing EnumMap with polymorphic enum
  fails to generate class type data
 (reported by kidavis4@github)

2.1.2 (04-Dec-2012)

* [Issue#106]: NPE in ObjectArraySerializer.createContextual(...)
* [Issue#117]: HandlerInstantiator defaulting not working
 (reported by Alexander B)
* [Issue#118]: Problems with JsonTypeInfo.As.EXTERNAL_PROPERTY, scalar values
 (reported by Adva11@github)
* [Issue#119]: Problems with @JsonValue, JsonTypeInfo.As.EXTERNAL_PROPERTY
 (reported by Adva11@github)
* [Issue#122]: ObjectMapper.copy() was not copying underlying mix-in map
 (reported by rzlo@github)

2.1.1 (11-Nov-2012)

Fixes:

* [JACKSON-875]: Enum values not found if Feature.USE_ANNOTATIONS disabled
 (reported by Laurent P)
* [Issue#93]: ObjectNode.setAll() broken; would not add anything for
  empty ObjectNodes.
 (reported by Francis G)
* Making things implement java.io.Serializable:
  - Issues: #94, #99, #100, #102
    (reported by Sean B)
* [Issue#96]: Problem with JsonTypeInfo.As.EXTERNAL_PROPERTY, defaultImpl
 (reported by Adva11@github)

2.1.0 (08-Oct-2012)

  New minor version for 2.x series. Major improvements in multiple areas,
  including:

  - Dataformat auto-detection
  - More `@JsonFormat.shape` variant to serialize Collections as
    JSON Objects, POJOs as JSON Arrays (csv-like).
  - Much more configuration accessible via ObjectReader, ObjectWriter
  - New mechanism for JSON Schema generation, other uses (in future)

Fixes:

* [JACKSON-830]/[Issue#19]: Change OSGi bundle name to be fully-qualified
* ]JACKSON-847]: Make @JsonIdentityInfo work with property-based creator
* [JACKSON-851]: State corruption with ObjectWriter, DefaultPrettyPrinter
 (reported by Duncan A)
* [Issue#75]: Too aggressive KeySerializer caching
* Minor fix wrt [Issue#11], coercion needed extra checks

Improvements:

* [JACKSON-758]: Remove 'IOException' from throws clauses of "writeValueAsString"
  and "writeValueAsBytes" of ObjectMapper/ObjectWriter
 (suggested by G-T Chen)
* [JACKSON-839]: Allow "upgrade" of integer number types for
  UntypedObjectDeserializer, even with default typing enabled.
* [JACKSON-850]: Allow use of zero-arg factory methods as "default creator"
  (suggested by Razvan D)
* [Issue#9]: Implement 'required' JSON Schema attribute for bean properties
* [Issue#20]: Add new exception type, InvalidFormatException (sub-type of
  JsonMappingException) to indicate data format problems
 (suggested by HolySamosa@github)
* [Issue#30]: ObjectReader and ObjectWriter now try to pre-fetch root
  (de)serializer if possible; minor performance improvement (2% for small POJOs).
* [Issue#33]: Simplified/clarified definition of 'ObjectReader.readValues()';
  minor change in behavior for JSON Array "wrapped" sequences
* [Issue#60]: Add 'JsonNode.hasNonNull(...)' method(s)
 (suggested by Jeff S on mailing list) 
* [Issue#64]: Add new "standard" PropertyNamingStrategy, PascalCaseStrategy
  (PropertyNamingStrategy.PASCAL_CASE_TO_CAMEL_CASE)
 (contributed by Sean B)
* [Issue#65]: Add getters to `ObjectMapper`, DeserializationContext/-Factory.
 (contributed by Dmitry K)
* [Issue#69]: Add `PropertyName` abstraction, new methods in AnnotationIntrospector
* [Issue#80]: Make `DecimalNode` normalize input, to make "1.0" and "1.00"equal
 (reported by fge@github)

New features:

* [Issue#15]: Support data format auto-detection via ObjectReader (added
  'withFormatDetection(...)' fluent factories)
* [Issue#21]: Add 'ObjectNode.set(...)' method (and related) to improve
  chaining, semantic consistency of Tree Model API
 (suggested by fge@Github)
* [Issue#22]: Add 'ObjectMapper.setAnnotationIntrospectors()' which allows
  defining different introspectors for serialization, deserialization
* [Issue#24]: Allow serialization of Enums as JSON Objects
 (suggested by rveloso@github)
* [Issue#28]: Add 'ObjectMapper.copy()', to create non-linked copy of
  mapper, with same configuration settings
* [Issue#29]: Allow serializing, deserializing POJOs as JSON Arrays
  by using `@JsonFormat(shape=Shape.ARRAY)`
* [Issue#40]: Allow serialization of Collections as JSON Objects
  (and deserialization from)
 (suggested by 'rveloso@github')
* [Issue#42]: Allow specifying Base64 variant to use for Base64-encoded data
  using ObjectReader.with(Base64Variant), ObjectWriter.with(Base64Variant).
 (suggested by 'mpfau@github')
* [Issue#45]: Add '@JsonNaming' annotation to define per-class PropertyNamingStrategy
 (suggested by Mark W)
* [Pull#58]: Make 'MappingIterator' implement 'Closable'
 (contributed by Pascal G)
* [Issue#72]: Add 'MapperFeature.USE_WRAPPER_NAME_AS_PROPERTY_NAME' to use
  wrapper name annotations for renaming properties
* [Issue#87]: Add 'StdDelegatingSerializer', 'StdDelegatingDeserializer' to
  simplify writing of two-step handlers
* (issue #4 of jackson-annotations): Add `@JsonIdentityReference(alwaysAsId=true)`
  to force ALL references to an object written as Object Id, even the first one.
* Added 'ObjectReader#withHandler' to allow for reconfiguring deserialization
  problem handler
 (suggested by 'electricmonk')

Other changes:

* New variant of AnnotationIntrospector.getFormat(), to support class
  annotations
* It is now possible to serialize instances of plain old Object, iff
  'FAIL_ON_EMPTY_BEANS' is disabled.
* Trying to remove reference to "JSON" in datatype conversion errors
 (since databinding is format-agnostic)

INCOMPATIBILITIES: (rats!)

* Note that [Issue#33] (see above) is, technically speaking, backwards
  imcompatible change. It is estimated that it should NOT affect most
  users, as changes are to edge cases (and undocumented ones at that).
  However, it can potentially cause problems with upgrade.
* Implementation of `JsonFormatVisitable` resulting in 2 new methods
  being added in `BeanPropertyFilter` interface -- this is unfortunate,
  but was required to support full traversability.

2.0.4 (26-Jun-2012)

* [Issue#6]: element count for PrettyPrinter, endObject wrong
   (reported by "thebluemountain")
* [JACKSON-838]: Utf8StreamParser._reportInvalidToken() skips letters
    from reported token name
   (reported by Lóránt Pintér)
* [JACKSON-841] Data is doubled in SegmentedStringWriter output
   (reported by Scott S)
* [JACKSON-842] ArrayIndexOutOfBoundsException when skipping C-style comments
   (reported by Sebastien R)

2.0.3: no version 2.0.3 released -- only used for extension modules

2.0.2 [14-May-2012]

Fixes:

* [Issue#14]: Annotations were not included from parent classes of
  mix-in classes
 (reported by @guillaup)
* [JACKSON-824]: Combination of JSON Views, ObjectMapper.readerForUpdating()
  was not working
 (reported by Nir S)
(and all fixes from 1.9.7)

Improvements:

* [Issue#11]: Improve ObjectMapper.convertValue()/.treeToValue() to use
  cast if possible

2.0.1 [23-Apr-2012]

Fixes:

* [JACKSON-827] Ensure core packages work on JDK 1.5
 (reported by Pascal g)
* [JACKSON-829] Custom serializers not working for List<String> properties,
  @JsonSerialize(contentUsing)
 (reported by James R)

Improvements:

* [Issue#5]: Add support for maps with java.util.Locale keys to the set of
  StdKeyDeserializers
 (contributed by Ryan G)

2.0.0 [25-Mar-2012]

Fixes:

* [JACKSON-368]: Problems with managed references, abstract types
* [JACKSON-711]: Delegating @JsonCreator did not work with Injectable values
* [JACKSON-798]: Problem with external type id, creators
  (reported by Casey L)
(and all fixes up until and including 1.9.6)

Improvements:

* [JACKSON-546]: Indicate end-of-input with JsonMappingException instead
  of EOFException, when there is no parsing exception
* [JACKSON-664]: Reduce overhead of type resolution by adding caching
  in TypeFactory
* [JACKSON-690]: Pass DeserializationContext through ValueInstantiator
* [JACKSON-695]: Add 'isEmpty(value)' in JsonSerializer to allow
  customizing handling of serialization of empty values
* [JACKSON-710]: 'ObjectMapper.convertValue()' should ignore root value
  wrapping/unwrapping settings
* [JACKSON-730] Split various features (JsonParser, JsonGenerator,
  SerializationConfig, DeserializationConfig) into per-factory
  features (MapperFeature, JsonFactory.Feature) an per
  instance features (existing ones)
* [JACKSON-732]: Allow 'AnnotationIntrospector.findContentDeserializer()'
  (and similar) to return instance, not just Class<?> for instance
 (requested by James R)
* [JACKSON-736]: Add (more) access to array, container and map serializers
* [JACKSON-737]: Allow accessing of "creator properties" for BeanDeserializer
* [JACKSON-748]: Add 'registerSubtypes' to 'Module.setupContext' (and SimpleModule)
* [JACKSON-749]: Make @JsonValue work for Enum deserialization
* [JACKSON-769]: ObjectNode/ArrayNode: change 'put', 'insert', 'add' to return
  'this node' (unless already returning something)
* [JACKSON-770]: Simplify method naming for JsonNode, drop unnecessary 'get' prefix
  from methods like 'getTextValue()' (becomes 'textValue()')
* [JACKSON-777]: Rename 'SerializationConfig.Feature' as 'SerializationFeature',
  'DeserializationConfig.Feature' as 'DeserializationFeature'
* [JACKSON-780]: MissingNode, NullNode should return 'defaultValue' from 'asXxx' methods,
  (not 0 for numbers), as they are not numeric types
* [JACKSON-787]: Allow use of @JsonIgnoreProperties for properties (fields, getters, setters)
* [JACKSON-795]: @JsonValue was not working for Maps, Collections
* [JACKSON-800]: Add 'Module.SetupContext#addDeserializationProblemHandler'
 (suggested by James R)

New features:

* [JACKSON-107]: Add support for Object Identity (to handled cycles, shared refs),
  with @JsonIdentityInfo
* [JACKSON-435]: Allow per-property Date formatting using @JsonFormat.
* [JACKSON-437]: Allow injecting of type id as POJO property, by setting
  new '@JsonTypeInfo.visible' property to true.
* [JACKSON-469]: Support "Builder pattern" for deserialiation; that is, allow
  use of separate Builder object for data binding, creating actual value
* [JACKSON-608]: Allow use of JSON Views for deserialization
* [JACKSON-636]: Add 'SerializationFeature.ORDER_MAP_ENTRIES_BY_KEYS' to allow
  forced sorting of Maps during serialization
  (suggested by Joern H)
* [JACKSON-669]: Allow prefix/suffix for @JsonUnwrapped properties
 (requested by Aner P)
* [JACKSON-707]: Add 'JsonNode.deepCopy()', to create safe deep copies
  of ObjectNodes, ArrayNodes.
* [JACKSON-714]: Add general-purpose @JsonFormat annotation
* [JACKSON-718]: Added 'JsonNode.canConvertToInt()', 'JsonNode.canConvertToLong()'
* [JACKSON-747]: Allow changing of 'SerializationFeature' for ObjectWriter,
  'DeserializationFeature' for ObjectReader.
* [JACKSON-752]: Add @JsonInclude (replacement of @JsonSerialize.include)
* [JACKSON-754]: Add @JacksonAnnotationsInside for creating "annotation
  bundles" (also: AnnotationIntrospector.isAnnotationBundle())
* [JACKSON-762]: Allow using @JsonTypeId to specify property to use as
  type id, instead of using separate type id resolver.
* [JACKSON-764]: Allow specifying "root name" to use for root wrapping
  via ObjectReader, ObjectWriter.
* [JACKSON-772]: Add 'JsonNode.withArray()' to use for traversing Array nodes.
* [JACKSON-793]: Add support for configurable Locale, TimeZone to use
  (via SerializationConfig, DeserializationConfig)
* [JACKSON-805]: Add 'SerializationFeature.WRITE_SINGLE_ELEM_ARRAYS_UNWRAPPED'
  to improve interoperability with BadgerFish/Jettison
* [JACKSON-810]: Deserialization Feature: Allow unknown Enum values via
  'DeserializationFeature.READ_UNKNOWN_ENUM_VALUES_AS_NULL'
  (suggested by Raymond R)
* [JACKSON-813]: Add '@JsonSerializableSchema.id' attribute, to indicate
  'id' value to add to generated JSON Schemas.

[entries for versions 1.x and earlier not retained; refer to earlier releases)<|MERGE_RESOLUTION|>--- conflicted
+++ resolved
@@ -4,7 +4,6 @@
 === Releases === 
 ------------------------------------------------------------------------
 
-<<<<<<< HEAD
 2.10.4 (not yet released)
 
 #2679: `ObjectMapper.readValue("123", Void.TYPE)` throws "should never occur"
@@ -188,52 +187,7 @@
   deserialize as "null value"
  (contributed by Martin C)
 
-2.9.10.4 (not yet released)
-=======
-2.9.10.4 (11-Apr-2020)
->>>>>>> d3df22b4
-
-#2631: Block one more gadget type (shaded-hikari-config, CVE-2020-9546)
- (reported by threedr3am & LFY)
-#2634: Block two more gadget types (ibatis-sqlmap, anteros-core; CVE-2020-9547 / CVE-2020-9548)
- (reported by threedr3am & V1ZkRA)
-#2642: Block one more gadget type (javax.swing, CVE-2020-10969)
- (reported by threedr3am)
-#2648: Block one more gadget type (shiro-core)
-#2653: Block one more gadget type (shiro-core)
-#2658: Block one more gadget type (ignite-jta, CVE-2020-10650)
- (reported by Srikanth Ramu, threedr3am'follower)
-#2659: Block one more gadget type (aries.transaction.jms, CVE-2020-10672)
- (reported by Srikanth Ramu)
-#2660: Block one more gadget type (caucho-quercus, CVE-2020-10673)
- (reported by threedr3am'follower)
-#2662: Block one more gadget type (bus-proxy, CVE-2020-10968)
- (reported by XuYuanzhen)
-#2664: Block one more gadget type (activemq-pool[-jms], CVE-2020-11111)
- (reported by Srikanth Ramu)
-#2666: Block one more gadget type (apache/commons-proxy, CVE-2020-11112)
- (reported by Yiting Fan)
-#2670: Block one more gadget type (openjpa, CVE-2020-11113)
- (reported by XuYuanzhen)
-#2680: Block one more gadget type (SSRF, spring-aop, CVE-2020-11619)
-#2682: Block one more gadget type (commons-jelly, CVE-2020-11620)
-
-2.9.10.3 (23-Feb-2020)
-
-#2620: Block one more gadget type (xbean-reflect/JNDI - CVE-2020-8840)
- (reported by threedr3am@github)
-
-2.9.10.2 (03-Jan-2020)
-
-#2526: Block two more gadget types (ehcache/JNDI - CVE-2019-20330)
-  (repoerted by UltramanGaia)
-
-2.9.10.1 (20-Oct-2019)
-
-#2478: Block two more gadget types (commons-dbcp, p6spy,
-  CVE-2019-16942 / CVE-2019-16943)
- (reported by b5mali4 / root@codersec.net)
-#2498: Block one more gadget type (log4j-extras/1.2, CVE-2019-17531)
+[2.9.10.x micro-patches omitted]
 
 2.9.10 (21-Sep-2019)
 
