--- conflicted
+++ resolved
@@ -80,18 +80,11 @@
         s.add("org.jboss.util.propertyeditor.DocumentEditor");
         s.add("org.apache.openjpa.ee.RegistryManagedRuntime");
         s.add("org.apache.openjpa.ee.JNDIManagedRuntime");
-<<<<<<< HEAD
-        s.add("org.apache.axis2.transport.jms.JMSOutTransportInfo");
-
-        // [databind#2326]
-        s.add("com.mysql.cj.jdbc.admin.MiniAdmin");        
-=======
         s.add("org.apache.openjpa.ee.WASRegistryManagedRuntime"); // [#2670] addition
         s.add("org.apache.axis2.transport.jms.JMSOutTransportInfo");
 
         // [databind#2326] (2.9.9)
         s.add("com.mysql.cj.jdbc.admin.MiniAdmin");
->>>>>>> 74bfed9c
 
         // [databind#2334]: logback-core (2.9.9.1)
         s.add("ch.qos.logback.core.db.DriverManagerConnectionSource");
