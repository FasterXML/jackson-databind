package com.fasterxml.jackson.databind.node;

import com.fasterxml.jackson.core.JsonGenerator;
import com.fasterxml.jackson.core.JsonParser;
import com.fasterxml.jackson.core.JsonToken;
import com.fasterxml.jackson.core.io.NumberOutput;
import com.fasterxml.jackson.databind.SerializerProvider;
import java.io.IOException;
import java.math.BigDecimal;
import java.math.BigInteger;

/**
 * {@code JsonNode} implementation for efficiently containing 32-bit
 * `float` values.
 */
public class FloatNode extends NumericNode
{
    private static final long serialVersionUID = 3L;

    protected final float _value;

    /* 
    /**********************************************************
    /* Construction
    /**********************************************************
     */

    public FloatNode(float v) { _value = v; }

    public static FloatNode valueOf(float v) { return new FloatNode(v); }

    /* 
    /**********************************************************
    /* BaseJsonNode extended API
    /**********************************************************
     */

    @Override public JsonToken asToken() { return JsonToken.VALUE_NUMBER_FLOAT; }

    @Override
    public JsonParser.NumberType numberType() { return JsonParser.NumberType.FLOAT; }

    /* 
    /**********************************************************
    /* Overrridden JsonNode methods
    /**********************************************************
     */

    @Override
    public boolean isFloatingPointNumber() { return true; }

    @Override
    public boolean isFloat() { return true; }

    @Override public boolean canConvertToInt() {
        return (_value >= Integer.MIN_VALUE && _value <= Integer.MAX_VALUE);
    }

    @Override public boolean canConvertToLong() {
        return (_value >= Long.MIN_VALUE && _value <= Long.MAX_VALUE);
    }

    @Override // since 2.12
    public boolean canConvertToExactIntegral() {
        return !Float.isNaN(_value) && !Float.isInfinite(_value)
                && (_value == Math.round(_value));
    }

    @Override
    public Number numberValue() {
        return Float.valueOf(_value);
    }

    @Override
    public short shortValue() { return (short) _value; }

    @Override
    public int intValue() { return (int) _value; }

    @Override
    public long longValue() { return (long) _value; }

    @Override
    public float floatValue() { return _value; }

    @Override
    public double doubleValue() { return _value; }

    @Override
    public BigDecimal decimalValue() { return BigDecimal.valueOf(_value); }

    @Override
    public BigInteger bigIntegerValue() {
        return decimalValue().toBigInteger();
    }

    @Override
    public String asText() {
        return String.valueOf(_value);
    }

    @Override
    public boolean isNaN() {
<<<<<<< HEAD
        return NumberOutput.notFinite(_value);
=======
        // Java 8 will have `Float.isFinite()` to combine both checks
        return Float.isNaN(_value) || Float.isInfinite(_value);
>>>>>>> cb231f57
    }

    @Override
    public final void serialize(JsonGenerator g, SerializerProvider provider) throws IOException {
        g.writeNumber(_value);
    }

    @Override
    public boolean equals(Object o)
    {
        if (o == this) return true;
        if (o == null) return false;
        if (o instanceof FloatNode) {
            // We must account for NaNs: NaN does not equal NaN, therefore we have
            // to use Float.compare().
            final float otherValue = ((FloatNode) o)._value;
            return Float.compare(_value, otherValue) == 0;
        }
        return false;
    }

    @Override
    public int hashCode() {
        return Float.floatToIntBits(_value);
    }
}<|MERGE_RESOLUTION|>--- conflicted
+++ resolved
@@ -101,12 +101,7 @@
 
     @Override
     public boolean isNaN() {
-<<<<<<< HEAD
         return NumberOutput.notFinite(_value);
-=======
-        // Java 8 will have `Float.isFinite()` to combine both checks
-        return Float.isNaN(_value) || Float.isInfinite(_value);
->>>>>>> cb231f57
     }
 
     @Override
