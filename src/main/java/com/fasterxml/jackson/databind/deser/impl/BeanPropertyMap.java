package com.fasterxml.jackson.databind.deser.impl;

import java.util.*;

import com.fasterxml.jackson.core.TokenStreamFactory;
import com.fasterxml.jackson.core.sym.FieldNameMatcher;
import com.fasterxml.jackson.core.util.InternCache;
import com.fasterxml.jackson.core.util.Named;
import com.fasterxml.jackson.databind.DeserializationContext;
import com.fasterxml.jackson.databind.JsonDeserializer;
import com.fasterxml.jackson.databind.MapperFeature;
import com.fasterxml.jackson.databind.PropertyName;
import com.fasterxml.jackson.databind.cfg.MapperConfig;
import com.fasterxml.jackson.databind.deser.SettableBeanProperty;
import com.fasterxml.jackson.databind.util.NameTransformer;

/**
 * Helper class used for storing mapping from property name to
 * {@link SettableBeanProperty} instances.
 *<p>
 * Note that this class is used instead of generic {@link java.util.HashMap}
 * for bit of performance gain (and some memory savings): although default
 * implementation is very good for generic use cases, it can be streamlined
 * a bit for specific use case we have. Even relatively small improvements
 * matter since this is directly on the critical path during deserialization,
 * as it is done for each and every POJO property deserialized.
 */
public class BeanPropertyMap
    implements Iterable<SettableBeanProperty>
{
    /*
    /**********************************************************
    /* Configuration
    /**********************************************************
     */

    /**
     * Array of properties in the exact order they were handed in. This is
     * used by as-array serialization, deserialization.
     * Contains both primary properties (first <code>_primaryCount</code>
     * entries) and possible aliased mappings
     */
    private SettableBeanProperty[] _propsInOrder;

    /**
     * Configuration of alias mappings, if any (`null` if none),
     * aligned with properties in <code>_propsInOrder</code>
     */
    private final PropertyName[][] _aliasDefs;

    private final Locale _locale;

    private final boolean _caseInsensitive;

    /*
    /**********************************************************
    /* Lookup index information constructed
    /**********************************************************
     */

    private transient FieldNameMatcher _fieldMatcher;
    
    /**
     * Lazily instantiated array of properties mapped from lookup index, in which
     * first entries are same as in <code>_propsInOrder</code> followed by alias
     * mappings.
     */
    private transient SettableBeanProperty[] _propsWithAliases;

    /*
    /**********************************************************
    /* Construction
    /**********************************************************
     */
    
    /**
     * @param caseInsensitive Whether property name matching should case-insensitive or not
     * @param props Sequence of primary properties to index
     * @param aliasDefs Alias mappings, if any (null if none)
     * @param assignIndexes Whether to assign indices to property entities or not
     */
    protected BeanPropertyMap(Collection<SettableBeanProperty> props,
            PropertyName[][] aliasDefs,
            Locale locale, boolean caseInsensitive,
            boolean assignIndexes)
    {
        _locale = locale;
        _caseInsensitive = caseInsensitive;
        _aliasDefs = aliasDefs;
        _propsInOrder = props.toArray(new SettableBeanProperty[0]);
        // Former `assignIndexes`
        // order is arbitrary, but stable:
        if (assignIndexes) {
            // note: only assign to primary entries, not to aliased (since they are dups)
            for (int i = 0, end = props.size(); i < end; ++i) {
                _propsInOrder[i].assignIndex(i);
            }
        }
    }

    protected BeanPropertyMap(BeanPropertyMap base, boolean caseInsensitive)
    {
        _locale = base._locale;
        _caseInsensitive = caseInsensitive;
        _aliasDefs = base._aliasDefs;

        // 16-May-2016, tatu: Alas, not enough to just change flag, need to re-init as well.
        _propsInOrder = Arrays.copyOf(base._propsInOrder, base._propsInOrder.length);
//        init(Arrays.asList(_propsInOrder));
    }

    public static BeanPropertyMap construct(MapperConfig<?> config,
            Collection<SettableBeanProperty> props,
            PropertyName[][] aliases)
    {
        return new BeanPropertyMap(props, aliases,
                config.getLocale(),
                config.isEnabled(MapperFeature.ACCEPT_CASE_INSENSITIVE_PROPERTIES),
                true);
    }

    /*
    /**********************************************************
    /* "Mutant factory" methods
    /**********************************************************
     */

    /**
     * Mutant factory method that constructs a new instance if desired case-insensitivity
     * state differs from the state of this instance; if states are the same, returns
     * <code>this</code>.
     */
    public BeanPropertyMap withCaseInsensitivity(boolean state) {
        if (_caseInsensitive == state) {
            return this;
        }
        return new BeanPropertyMap(this, state);
    }

<<<<<<< HEAD
=======
    protected void init(Collection<SettableBeanProperty> props)
    {
        _size = props.size();

        // First: calculate size of primary hash area
        final int hashSize = findSize(_size);
        _hashMask = hashSize-1;

        // and allocate enough to contain primary/secondary, expand for spillovers as need be
        int alloc = (hashSize + (hashSize>>1)) * 2;
        Object[] hashed = new Object[alloc];
        int spillCount = 0;

        for (SettableBeanProperty prop : props) {
            // Due to removal, renaming, theoretically possible we'll have "holes" so:
            if (prop == null) {
                continue;
            }

            String key = getPropertyName(prop);
            int slot = _hashCode(key);
            int ix = (slot<<1);

            // primary slot not free?
            if (hashed[ix] != null) {
                // secondary?
                ix = (hashSize + (slot >> 1)) << 1;
                if (hashed[ix] != null) {
                    // ok, spill over.
                    ix = ((hashSize + (hashSize >> 1) ) << 1) + spillCount;
                    spillCount += 2;
                    if (ix >= hashed.length) {
                        hashed = Arrays.copyOf(hashed, hashed.length + 4);
                    }
                }
            }
            hashed[ix] = key;
            hashed[ix+1] = prop;

            // and aliases
        }
        _hashArea = hashed;
        _spillCount = spillCount;
    }

    private final static int findSize(int size)
    {
        if (size <= 5) {
            return 8;
        }
        if (size <= 12) {
            return 16;
        }
        int needed = size + (size >> 2); // at most 80% full
        int result = 32;
        while (result < needed) {
            result += result;
        }
        return result;
    }

    /**
     * @since 2.12
     */
    public static BeanPropertyMap construct(MapperConfig<?> config,
            Collection<SettableBeanProperty> props,
            Map<String,List<PropertyName>> aliasMapping,
            boolean caseInsensitive) {
        return new BeanPropertyMap(caseInsensitive,
                props, aliasMapping,
                config.getLocale());
    }

    /**
     * @since 2.11
     * @deprecated since 2.12
     */
    @Deprecated
    public static BeanPropertyMap construct(MapperConfig<?> config,
            Collection<SettableBeanProperty> props,
            Map<String,List<PropertyName>> aliasMapping) {
        return new BeanPropertyMap(config.isEnabled(MapperFeature.ACCEPT_CASE_INSENSITIVE_PROPERTIES),
                props, aliasMapping,
                config.getLocale());
    }

    /**
     * @deprecated since 2.11
     */
    @Deprecated
    public static BeanPropertyMap construct(Collection<SettableBeanProperty> props,
            boolean caseInsensitive, Map<String,List<PropertyName>> aliasMapping) {
        return new BeanPropertyMap(caseInsensitive, props, aliasMapping);
    }

>>>>>>> d0514973
    /**
     * Fluent copy method that creates a new instance that is a copy
     * of this instance except for one additional property that is
     * passed as the argument.
     * Note that method does not modify this instance but constructs
     * and returns a new one.
     */
    public BeanPropertyMap withProperty(SettableBeanProperty newProp)
    {
        // First: maybe just replace in place?
        final String key = newProp.getName();
        for (int i = 0, end = _propsInOrder.length; i < end; ++i) {
            if (_propsInOrder[i].getName().equals(key)) {
                _propsInOrder[i] = newProp;
                return this;
            }
        }

        // If not, append
        ArrayList<SettableBeanProperty> newProps = new ArrayList<SettableBeanProperty>(Arrays.asList(_propsInOrder));
        newProps.add(newProp);
        // !!! TODO: assign index for the last entry?
        return new BeanPropertyMap(newProps, _aliasDefs, _locale, _caseInsensitive, false);
    }

    /**
     * Mutant factory method for constructing a map where all entries use given
     * prefix
     */
    public BeanPropertyMap renameAll(DeserializationContext ctxt,
            NameTransformer transformer)
    {
        if (transformer == null || (transformer == NameTransformer.NOP)) {
            return this;
        }
        // Try to retain insertion ordering as well
        final int len = _propsInOrder.length;
        ArrayList<SettableBeanProperty> newProps = new ArrayList<SettableBeanProperty>(_propsInOrder.length);
        for (int i = 0; i < len; ++i) {
            SettableBeanProperty orig = _propsInOrder[i];
            SettableBeanProperty prop = _rename(ctxt, orig, transformer);
            newProps.add(prop);
        }
        // 26-Feb-2017, tatu: Probably SHOULD handle renaming wrt Aliases?
        // NOTE: do NOT try reassigning indexes of properties; number doesn't change

        // !!! 18-Nov-2017, tatu: Should try recreating FieldNameMatcher here but...
        return new BeanPropertyMap(newProps, _aliasDefs, _locale, _caseInsensitive, false)
                .initMatcher(ctxt.getParserFactory());
    }

    private SettableBeanProperty _rename(DeserializationContext ctxt,
            SettableBeanProperty prop, NameTransformer xf)
    {
        if (prop != null) {
            String newName = xf.transform(prop.getName());
            newName = InternCache.instance.intern(newName);
            prop = prop.withSimpleName(newName);
            JsonDeserializer<?> deser = prop.getValueDeserializer();
            if (deser != null) {
                @SuppressWarnings("unchecked")
                JsonDeserializer<Object> newDeser = (JsonDeserializer<Object>)
                    deser.unwrappingDeserializer(ctxt, xf);
                if (newDeser != deser) {
                    prop = prop.withValueDeserializer(newDeser);
                }
            }
        }
        return prop;
    }
    
    /**
     * Mutant factory method that will use this instance as the base, and
     * construct an instance that is otherwise same except for excluding
     * properties with specified names.
     */
    public BeanPropertyMap withoutProperties(Collection<String> toExclude)
    {
        if (toExclude.isEmpty()) {
            return this;
        }
        final int len = _propsInOrder.length;
        ArrayList<SettableBeanProperty> newProps = new ArrayList<SettableBeanProperty>(len);

        for (int i = 0; i < len; ++i) {
            SettableBeanProperty prop = _propsInOrder[i];
            if (!toExclude.contains(prop.getName())) {
                newProps.add(prop);
            }
        }
        // should we try to re-index? Apparently no need
        // 17-Nov-2017, tatu: do NOT try to change indexes since this could lead to discrepancies
        //    (unless we actually copy property instances)
        return new BeanPropertyMap(newProps, _aliasDefs, _locale, _caseInsensitive, false);
    }

    /**
     * Specialized method that can be used to replace an existing entry
     * (note: entry MUST exist; otherwise exception is thrown) with
     * specified replacement.
     */
    public void replace(SettableBeanProperty oldProp, SettableBeanProperty newProp)
    {
        for (int i = 0, end = _propsInOrder.length; i < end; ++i) {
            if (_propsInOrder[i] == oldProp) {
                _propsInOrder[i] = newProp;
                return;
            }
        }
        throw new NoSuchElementException("No entry '"+oldProp.getName()+"' found, can't replace");
    }

    /**
     * Specialized method for removing specified existing entry.
     * NOTE: entry MUST exist, otherwise an exception is thrown.
     */
    public void remove(SettableBeanProperty propToRm)
    {
        final String key = propToRm.getName();
        ArrayList<SettableBeanProperty> props = new ArrayList<SettableBeanProperty>(_propsInOrder.length);
        boolean found = false;
        for (SettableBeanProperty prop : _propsInOrder) {
            if (!found) {
                String match = prop.getName();
                if (found = match.equals(key)) {
                    continue;
                }
            }
            props.add(prop);
        }
        if (!found) {
            throw new NoSuchElementException("No entry '"+propToRm.getName()+"' found, can't remove");
        }
        _propsInOrder = props.toArray(new SettableBeanProperty[0]);
    }

    /*
    /**********************************************************
    /* Factory method(s) for helpers
    /**********************************************************
     */

    public BeanPropertyMap initMatcher(TokenStreamFactory tsf)
    {
        List<Named> names;
        if (_aliasDefs == null) { // simple case, no aliases
            _propsWithAliases = _propsInOrder;
            names = Arrays.asList(_propsInOrder);
        } else {
            // must make an actual copy (not just array-backed) as we'll append entries:
            List<SettableBeanProperty> allProps = new ArrayList<>(Arrays.asList(_propsInOrder));
            names = new ArrayList<>(allProps);

            // map aliases
            for (int i = 0, end = _aliasDefs.length; i < end; ++i) {
                PropertyName[] aliases = _aliasDefs[i];
                if (aliases != null) {
                    SettableBeanProperty primary = _propsInOrder[i];
                    for (PropertyName alias : aliases) {
                        names.add(alias);
                        allProps.add(primary);
                    }
                }
            }
            _propsWithAliases = allProps.toArray(new SettableBeanProperty[0]);
        }
        // `true` -> yes, they are intern()ed alright
        if (_caseInsensitive) {
            _fieldMatcher = tsf.constructCIFieldNameMatcher(names, true, _locale);
        } else {
            _fieldMatcher = tsf.constructFieldNameMatcher(names, true);
        }
        return this;
    }

    public FieldNameMatcher getFieldMatcher() { return _fieldMatcher; }
    public SettableBeanProperty[] getFieldMatcherProperties() { return _propsWithAliases; }

    /*
    /**********************************************************
    /* Public API, simple accessors
    /**********************************************************
     */

    public int size() { return _propsInOrder.length; }

    public boolean isCaseInsensitive() {
        return _caseInsensitive;
    }

    public boolean hasAliases() {
        return _aliasDefs != null;
    }

    /**
     * Accessor for traversing over all contained properties.
     */
    @Override
    public Iterator<SettableBeanProperty> iterator() {
        return Arrays.asList(_propsInOrder).iterator();
    }

    /**
     * Method that will re-create initial insertion-ordering of
     * properties contained in this map. Note that if properties
     * have been removed, array may contain nulls; otherwise
     * it should be consecutive.
     */
    public SettableBeanProperty[] getPrimaryProperties() {
        return _propsInOrder;
    }

    /*
    /**********************************************************
    /* Public API, property definition lookup
    /**********************************************************
     */

    public SettableBeanProperty findDefinition(int index)
    {
        for (SettableBeanProperty prop : _propsInOrder) {
            if ((prop != null) && (index == prop.getPropertyIndex())) {
                return prop;
            }
        }
        return null;
    }

    /**
     * NOTE: does NOT do case-insensitive matching -- only to be used during construction
     * and never during deserialization process -- nor alias expansion.
     */
    public SettableBeanProperty findDefinition(String key)
    {
        if (key == null) {
            throw new IllegalArgumentException("Cannot pass null property name");
        }
        for (SettableBeanProperty prop : _propsInOrder) {
            if (key.equals(prop.getName())) {
                return prop;
            }
        }
        return null;
    }

    /*
    /**********************************************************
    /* Std method overrides
    /**********************************************************
     */
    
    @Override
    public String toString()
    {
        StringBuilder sb = new StringBuilder();
        sb.append("Properties=[");
        int count = 0;

        Iterator<SettableBeanProperty> it = iterator();
        while (it.hasNext()) {
            SettableBeanProperty prop = it.next();
            if (count++ > 0) {
                sb.append(", ");
            }
            sb.append(String.format("%s(%s)", prop.getName(), prop.getType()));
        }
        sb.append(']');
        if (_aliasDefs != null) {
            sb.append(String.format("(aliases: %s)", _aliasDefs.length));
        }
        return sb.toString();
    }
}<|MERGE_RESOLUTION|>--- conflicted
+++ resolved
@@ -6,9 +6,9 @@
 import com.fasterxml.jackson.core.sym.FieldNameMatcher;
 import com.fasterxml.jackson.core.util.InternCache;
 import com.fasterxml.jackson.core.util.Named;
+
 import com.fasterxml.jackson.databind.DeserializationContext;
 import com.fasterxml.jackson.databind.JsonDeserializer;
-import com.fasterxml.jackson.databind.MapperFeature;
 import com.fasterxml.jackson.databind.PropertyName;
 import com.fasterxml.jackson.databind.cfg.MapperConfig;
 import com.fasterxml.jackson.databind.deser.SettableBeanProperty;
@@ -111,12 +111,11 @@
 
     public static BeanPropertyMap construct(MapperConfig<?> config,
             Collection<SettableBeanProperty> props,
-            PropertyName[][] aliases)
+            PropertyName[][] aliases,
+            boolean caseInsensitive)
     {
         return new BeanPropertyMap(props, aliases,
-                config.getLocale(),
-                config.isEnabled(MapperFeature.ACCEPT_CASE_INSENSITIVE_PROPERTIES),
-                true);
+                config.getLocale(), caseInsensitive, true);
     }
 
     /*
@@ -137,104 +136,6 @@
         return new BeanPropertyMap(this, state);
     }
 
-<<<<<<< HEAD
-=======
-    protected void init(Collection<SettableBeanProperty> props)
-    {
-        _size = props.size();
-
-        // First: calculate size of primary hash area
-        final int hashSize = findSize(_size);
-        _hashMask = hashSize-1;
-
-        // and allocate enough to contain primary/secondary, expand for spillovers as need be
-        int alloc = (hashSize + (hashSize>>1)) * 2;
-        Object[] hashed = new Object[alloc];
-        int spillCount = 0;
-
-        for (SettableBeanProperty prop : props) {
-            // Due to removal, renaming, theoretically possible we'll have "holes" so:
-            if (prop == null) {
-                continue;
-            }
-
-            String key = getPropertyName(prop);
-            int slot = _hashCode(key);
-            int ix = (slot<<1);
-
-            // primary slot not free?
-            if (hashed[ix] != null) {
-                // secondary?
-                ix = (hashSize + (slot >> 1)) << 1;
-                if (hashed[ix] != null) {
-                    // ok, spill over.
-                    ix = ((hashSize + (hashSize >> 1) ) << 1) + spillCount;
-                    spillCount += 2;
-                    if (ix >= hashed.length) {
-                        hashed = Arrays.copyOf(hashed, hashed.length + 4);
-                    }
-                }
-            }
-            hashed[ix] = key;
-            hashed[ix+1] = prop;
-
-            // and aliases
-        }
-        _hashArea = hashed;
-        _spillCount = spillCount;
-    }
-
-    private final static int findSize(int size)
-    {
-        if (size <= 5) {
-            return 8;
-        }
-        if (size <= 12) {
-            return 16;
-        }
-        int needed = size + (size >> 2); // at most 80% full
-        int result = 32;
-        while (result < needed) {
-            result += result;
-        }
-        return result;
-    }
-
-    /**
-     * @since 2.12
-     */
-    public static BeanPropertyMap construct(MapperConfig<?> config,
-            Collection<SettableBeanProperty> props,
-            Map<String,List<PropertyName>> aliasMapping,
-            boolean caseInsensitive) {
-        return new BeanPropertyMap(caseInsensitive,
-                props, aliasMapping,
-                config.getLocale());
-    }
-
-    /**
-     * @since 2.11
-     * @deprecated since 2.12
-     */
-    @Deprecated
-    public static BeanPropertyMap construct(MapperConfig<?> config,
-            Collection<SettableBeanProperty> props,
-            Map<String,List<PropertyName>> aliasMapping) {
-        return new BeanPropertyMap(config.isEnabled(MapperFeature.ACCEPT_CASE_INSENSITIVE_PROPERTIES),
-                props, aliasMapping,
-                config.getLocale());
-    }
-
-    /**
-     * @deprecated since 2.11
-     */
-    @Deprecated
-    public static BeanPropertyMap construct(Collection<SettableBeanProperty> props,
-            boolean caseInsensitive, Map<String,List<PropertyName>> aliasMapping) {
-        return new BeanPropertyMap(caseInsensitive, props, aliasMapping);
-    }
-
->>>>>>> d0514973
     /**
      * Fluent copy method that creates a new instance that is a copy
      * of this instance except for one additional property that is
