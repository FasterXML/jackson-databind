--- conflicted
+++ resolved
@@ -4,7 +4,6 @@
 === Releases ===
 ------------------------------------------------------------------------
 
-<<<<<<< HEAD
 2.7.0 (not yet released)
 
 #76: Problem handling datatypes Recursive type parameters
@@ -58,10 +57,7 @@
   argument for `depositSchemaProperty()` method `BeanProperty` and `PropertyWriter` interfaces
 - JDK baseline now Java 7 (JDK 1.7), from Java 6/JDK 1.6
 
-2.6.4 (not yet released)
-=======
 2.6.4 (07-Dec-2015)
->>>>>>> e43a71b9
 
 #984: JsonStreamContexts are not build the same way for write.. and convert methods
  (reported by Antibrumm@github)
