--- conflicted
+++ resolved
@@ -11,7 +11,6 @@
 import com.fasterxml.jackson.databind.BaseMapTest;
 import com.fasterxml.jackson.databind.DatabindException;
 import com.fasterxml.jackson.databind.JavaType;
-import com.fasterxml.jackson.databind.JsonMappingException;
 import com.fasterxml.jackson.databind.type.TypeFactory;
 
 public class ClassUtilTest extends BaseMapTest
@@ -289,14 +288,9 @@
         gen.close();
     }
 
-<<<<<<< HEAD
+    @SuppressWarnings("serial")
     public void testExceptionMessage() {
         DatabindException jacksonException = new DatabindException("A message") {
-=======
-    @SuppressWarnings("serial")
-    public void testExceptionMessage() {
-        DatabindException jacksonException = new JsonMappingException((Closeable) null, "A message") {
->>>>>>> c54e7605
             @Override
             public String getOriginalMessage() {
                 return "The original message";
@@ -311,17 +305,7 @@
         }
     }
 
-<<<<<<< HEAD
-    private static void throwsException() {
-=======
     static void throwsException() {
->>>>>>> c54e7605
         throw new IllegalArgumentException("A custom message");
     }
-
-    /*
-    /**********************************************************
-    /* Test methods, deprecated
-    /**********************************************************
-     */
 }