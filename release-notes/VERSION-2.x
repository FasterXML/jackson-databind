Project: jackson-databind

------------------------------------------------------------------------
=== Releases === 
------------------------------------------------------------------------

<<<<<<< HEAD
(3.0.x and later changes not included here)

2.14.0-rc1 (25-Sep-2022)
=======
2.14.0-rc2 (not yet released)
>>>>>>> 7b670341

#1980: Add method(s) in `JsonNode` that works like combination of `at()`
  and `with()`: `withObject(...)` and `withArray(...)`
#2541: Cannot merge polymorphic objects
 (reported by Matthew A)
 (fix contributed by James W)
#3013: Allow disabling Integer to String coercion via `CoercionConfig`
 (reported by @emilkostadinov)
 (fix contributed by Jordi O-A)
#3311: Add serializer-cache size limit to avoid Metaspace issues from
  caching Serializers
 (requested by mcolemanNOW@github)
#3338: `configOverride.setMergeable(false)` not supported by `ArrayNode`
 (requested by Ernst-Jan vdL)
#3357: `@JsonIgnore` does not if together with `@JsonProperty` or `@JsonFormat`
 (reported by lizongbo@github)
#3373: Change `TypeSerializerBase` to skip `generator.writeTypePrefix()`
  for `null` typeId
#3394: Allow use of `JsonNode` field for `@JsonAnySetter`
 (requested by @sixcorners)
#3405: Create DataTypeFeature abstraction (for JSTEP-7) with placeholder features
#3417: Allow (de)serializing records using Bean(De)SerializerModifier even when
  reflection is unavailable
 (contributed by Jonas K)
#3419: Improve performance of `UnresolvedForwardReference` for forward reference
 resolution
(contributed by Gary M)
#3421: Implement `JsonNodeFeature.READ_NULL_PROPERTIES` to allow skipping of
  JSON `null` values on reading
#3443: Do not strip generic type from `Class<C>` when resolving `JavaType`
 (contributed by Jan J)
#3447: Deeply nested JsonNode throws StackOverflowError for toString()
 (reported by Deniz H)
#3475: Support use of fast double parse
 (contributed by @pjfanning)
#3476: Implement `JsonNodeFeature.WRITE_NULL_PROPERTIES` to allow skipping
  JSON `null` values on writing
#3481: Filter method only got called once if the field is null when using
  `@JsonInclude(value = JsonInclude.Include.CUSTOM, valueFilter = SomeFieldFilter.class)`
 (contributed by AmiDavidW@github)
#3497: Deserialization of Throwables with PropertyNamingStrategy does not work
#3500: Add optional explicit `JsonSubTypes` repeated names check
 (contributed by Igor S)
#3503: `StdDeserializer` coerces ints to floats even if configured to fail
 (contributed by Jordi O-A)
#3505: Fix deduction deserializer with DefaultTypeResolverBuilder
 (contributed by Arnaud S)
#3528: `TokenBuffer` defaults for parser/stream-read features neither passed
  from parser nor use real defaults
#3530: Change LRUMap to just evict one entry when maxEntries reached
 (contributed by @pjfanning)
#3533: Deserialize missing value of `EXTERNAL_PROPERTY` type using
  custom `NullValueProvider`
#3535: Replace `JsonNode.with()` with `JsonNode.withObject()`
#3559: Support `null`-valued `Map` fields with "any setter"
#3568: Change `JsonNode.with(String)` and `withArray(String)` to consider
  argument as `JsonPointer` if valid expression
#3590: Add check in primitive value deserializers to avoid deep wrapper array
  nesting wrt `UNWRAP_SINGLE_VALUE_ARRAYS` [CVE-2022-42003]
#3609: Allow non-boolean return type for "is-getters" with
  `MapperFeature.ALLOW_IS_GETTERS_FOR_NON_BOOLEAN`
 (contributed by Richard K)
#3613: Implement `float` and `boolean` to `String` coercion config
 (fix contributed by Jordi O-A)

2.13.4 (03-Sep-2022)

#3275: JDK 16 Illegal reflective access for `Throwable.setCause()` with
  `PropertyNamingStrategy.UPPER_CAMEL_CASE`
 (reported by Jason H)
 (fix suggested by gsinghlulu@github)
#3565: `Arrays.asList()` value deserialization has changed from mutable to
  immutable in 2.13
 (reported by JonasWilms@github)
#3582: Add check in `BeanDeserializer._deserializeFromArray()` to prevent
  use of deeply nested arrays [CVE-2022-42004]

2.13.3 (14-May-2022)

#3412: Version 2.13.2 uses `Method.getParameterCount()` which is not supported on
  Android before API 26
#3419: Improve performance of `UnresolvedForwardReference` for forward
 reference resolution
(contributed by Gary M)
#3446: `java.lang.StringBuffer` cannot be deserialized
 (reported by Lolf1010@github)
#3450: DeserializationProblemHandler is not working with wrapper type
  when returning null
 (reported by LJeanneau@github)

2.13.2.2 (28-Mar-2022)

No changes since 2.13.2.1 but fixed Gradle Module Metadata ("module.json")

2.13.2.1 (24-Mar-2022)

#2816: Optimize UntypedObjectDeserializer wrt recursion
 (contributed by Taylor S, Spence N)
#3412: Version 2.13.2 uses `Method.getParameterCount()` which is not
  supported on Android before API 26
 (reported by Matthew F)

2.13.2 (06-Mar-2022)

#3293: Use Method.getParameterCount() where possible
 (suggested by Christoph D)
#3344: `Set.of()` (Java 9) cannot be deserialized with polymorphic handling
 (reported by Sam K)
#3368: `SnakeCaseStrategy` causes unexpected `MismatchedInputException` during
  deserialization
 (reported by sszuev@github)
#3369: Deserialization ignores other Object fields when Object or Array
  value used for enum
 (reported by Krishna G)
#3380: `module-info.java` is in `META-INF/versions/11` instead of `META-INF/versions/9`

2.13.1 (19-Dec-2021)

#3006: Argument type mismatch for `enum` with `@JsonCreator` that takes String,
  gets JSON Number
 (reported by GrozaAnton@github)
#3299: Do not automatically trim trailing whitespace from `java.util.regex.Pattern` values
 (reported by Joel B)
#3305: ObjectMapper serializes `CharSequence` subtypes as POJO instead of
  as String (JDK 15+)
 (reported by stevenupton@github; fix suggested by Sergey C)
#3308: `ObjectMapper.valueToTree()` fails when
 `DeserializationFeature.FAIL_ON_TRAILING_TOKENS` is enabled
 (fix contributed by raphaelNguyen@github)
#3328: Possible DoS if using JDK serialization to serialize JsonNode

2.13.0 (30-Sep-2021)

#1850: `@JsonValue` with integer for enum does not deserialize correctly
 (reported by tgolden-andplus@github)
 (fix contributed by limengning@github)
#1988: MapperFeature.ACCEPT_CASE_INSENSITIVE_ENUM does not work for Enum keys of Map
 (reported by Myp3ik@github)
#2509: `AnnotatedMethod.getValue()/setValue()` doesn't have useful exception message
 (reported by henryptung@github)
 (fix contributed by Stephan S)
#2828: Add `DatabindException` as intermediate subtype of `JsonMappingException`
#2900: Jackson does not support deserializing new Java 9 unmodifiable collections
 (reported by Daniel H)
#2989: Allocate TokenBuffer instance via context objects (to allow format-specific
  buffer types)
#3001: Add mechanism for setting default `ContextAttributes` for `ObjectMapper`
#3002: Add `DeserializationContext.readTreeAsValue()` methods for more convenient
  conversions for deserializers to use
#3011: Clean up support of typed "unmodifiable", "singleton" Maps/Sets/Collections
#3033: Extend internal bitfield of `MapperFeature` to be `long`
#3035: Add `removeMixIn()` method in `MapperBuilder`
#3036: Backport `MapperBuilder` lambda-taking methods: `withConfigOverride()`,
  `withCoercionConfig()`, `withCoercionConfigDefaults()`
#3080: configOverrides(boolean.class) silently ignored, whereas .configOverride(Boolean.class)
  works for both primitives and boxed boolean values
 (reported by Asaf R)
#3082: Dont track unknown props in buffer if `ignoreAllUnknown` is true
 (contributed by David H)
#3091: Should allow deserialization of java.time types via opaque
   `JsonToken.VALUE_EMBEDDED_OBJECT`
#3099: Optimize "AnnotatedConstructor.call()" case by passing explicit null
#3101: Add AnnotationIntrospector.XmlExtensions interface for decoupling javax dependencies
#3110: Custom SimpleModule not included in list returned by ObjectMapper.getRegisteredModuleIds()
  after registration
 (reported by dkindler@github)
#3117: Use more limiting default visibility settings for JDK types (java.*, javax.*)
#3122: Deep merge for `JsonNode` using `ObjectReader.readTree()`
 (reported by Eric S)
#3125: IllegalArgumentException: Conflicting setter definitions for property
  with more than 2 setters
 (reported by mistyzyq@github)
#3130: Serializing java.lang.Thread fails on JDK 11 and above (should suppress
  serialization of ClassLoader)
#3143: String-based `Map` key deserializer is not deterministic when there is no
  single arg constructor
 (reported by Halil İbrahim Ş)
#3154: Add ArrayNode#set(int index, primitive_type value)
 (contributed by Tarekk Mohamed A)
#3160: JsonStreamContext "currentValue" wrongly references to @JsonTypeInfo
  annotated object
 (reported by Aritz B)
#3174: DOM `Node` serialization omits the default namespace declaration
 (contributed by Morten A-G)
#3177: Support `suppressed` property when deserializing `Throwable`
 (contributed by Klaas D)
#3187: `AnnotatedMember.equals()` does not work reliably
 (contributed by Klaas D)
#3193: Add `MapperFeature.APPLY_DEFAULT_VALUES`, initially for Scala module
 (suggested by Nick B)
#3214: For an absent property Jackson injects `NullNode` instead of `null` to a
  JsonNode-typed constructor argument of a `@ConstructorProperties`-annotated constructor
 (reported by robvarga@github)
#3217: `XMLGregorianCalendar` doesn't work with default typing
 (reported by Xinzhe Y)
#3227: Content `null` handling not working for root values
 (reported by João G)
 (fix contributed by proost@github)
#3234: StdDeserializer rejects blank (all-whitespace) strings for ints
 (reported by Peter B)
 (fix proposed by qthegreat3@github)
#3235: `USE_BASE_TYPE_AS_DEFAULT_IMPL` not working with `DefaultTypeResolverBuilder`
 (reported, fix contributed by silas.u / sialais@github)
#3238: Add PropertyNamingStrategies.UpperSnakeCaseStrategy (and UPPER_SNAKE_CASE constant)
 (requested by Kenneth J)
 (contributed by Tanvesh)
#3244: StackOverflowError when serializing JsonProcessingException
 (reported by saneksanek@github)
#3259: Support for BCP 47 `java.util.Locale` serialization/deserialization
 (contributed by Abishek R)
#3271: String property deserializes null as "null" for JsonTypeInfo.As.EXISTING_PROPERTY
 (reported by jonc2@github)
#3280: Can not deserialize json to enum value with Object-/Array-valued input,
  `@JsonCreator`
 (reported by peteryuanpan@github)
#3397: Optimize `JsonNodeDeserialization` wrt recursion
- Fix to avoid problem with `BigDecimalNode`, scale of `Integer.MIN_VALUE` (see
  [dataformats-binary#264] for details)
- Extend handling of `FAIL_ON_NULL_FOR_PRIMITIVES` to cover coercion from (Empty) String
  via `AsNull`
- Add `mvnw` wrapper

2.12.7 (26-May-2022)

#2816: Optimize UntypedObjectDeserializer wrt recursion [CVE-2020-36518]

2.12.6 (15-Dec-2021)

#3280: Can not deserialize json to enum value with Object-/Array-valued input,
  `@JsonCreator`
 (reported by peteryuanpan@github)
#3305: ObjectMapper serializes `CharSequence` subtypes as POJO instead of
  as String (JDK 15+)
 (reported by stevenupton@github; fix suggested by Sergey C)
#3328: Possible DoS if using JDK serialization to serialize JsonNode

2.12.5 (27-Aug-2021)

#3220: (regression) Factory method generic type resolution does not use
  Class-bound type parameter
 (reported by Marcos P)

2.12.4 (06-Jul-2021)

#3139: Deserialization of "empty" subtype with DEDUCTION failed
 (reported by JoeWoo; fix provided by drekbour@github)
#3146: Merge findInjectableValues() results in AnnotationIntrospectorPair
 (contributed by Joe B)
#3171: READ_UNKNOWN_ENUM_VALUES_USING_DEFAULT_VALUE doesn't work with empty strings
 (reported by unintended@github)

2.12.3 (12-Apr-2021)

#3108: `TypeFactory` cannot convert `Collection` sub-type without type parameters
  to canonical form and back
 (reported by lbilger@github)
- Fix for [modules-java8#207]: prevent fail on secondary Java 8 date/time types

2.12.2 (03-Mar-2021)

#754: EXTERNAL_PROPERTY does not work well with `@JsonCreator` and
   `FAIL_ON_UNKNOWN_PROPERTIES`
 (reported by Vassil D)
#3008: String property deserializes null as "null" for
   `JsonTypeInfo.As.EXTERNAL_PROPERTY`
#3022: Property ignorals cause `BeanDeserializer `to forget how to read
  from arrays (not copying `_arrayDelegateDeserializer`)
 (reported by Gian M)
#3025: UntypedObjectDeserializer` mixes multiple unwrapped
  collections (related to #2733)
 (fix contributed by Migwel@github)
#3038: Two cases of incorrect error reporting about DeserializationFeature
 (reported by Jelle V)
#3045: Bug in polymorphic deserialization with `@JsonCreator`, `@JsonAnySetter`,
  `JsonTypeInfo.As.EXTERNAL_PROPERTY`
 (reported by martineaus83@github)
#3055: Polymorphic subtype deduction ignores `defaultImpl` attribute
 (contributed by drekbour@github)
#3056: MismatchedInputException: Cannot deserialize instance of
  `com.fasterxml.jackson.databind.node.ObjectNode` out of VALUE_NULL token
 (reported by Stexxen@github)
#3060: Missing override for `hasAsKey()` in `AnnotationIntrospectorPair`
#3062: Creator lookup fails with `InvalidDefinitionException` for conflict
  between single-double/single-Double arg constructor
#3068: `MapDeserializer` forcing `JsonMappingException` wrapping even if
  WRAP_EXCEPTIONS set to false
 (reported by perkss@github)

2.12.1 (08-Jan-2021)

#2962: Auto-detection of constructor-based creator method skipped if there is
   an annotated factory-based creator method (regression from 2.11)
 (reported by Halil I-S)
#2972: `ObjectMapper.treeToValue()` no longer invokes `JsonDeserializer.getNullValue()`
 (reported by andpal@github)
#2973: DeserializationProblemHandler is not invoked when trying to deserializing String
 (reported by zigzago@github)
#2978: Fix failing `double` JsonCreators in jackson 2.12.0
 (contributed by Carter K)
#2979: Conflicting in POJOPropertiesCollector when having namingStrategy
 (reported, fix suggested by SunYiJun)
#2990: Breaking API change in `BasicClassIntrospector` (2.12.0)
 (reported, fix contributed by Faron D)
#3005: `JsonNode.requiredAt()` does NOT fail on some path expressions
#3009: Exception thrown when `Collections.synchronizedList()` is serialized
  with type info, deserialized
 (reported by pcloves@github)

2.12.0 (29-Nov-2020)

#43: Add option to resolve type from multiple existing properties,
  `@JsonTypeInfo(use=DEDUCTION)`
 (contributed by drekbour@github)
#426: `@JsonIgnoreProperties` does not prevent Exception Conflicting getter/setter
  definitions for property
 (reported by gmkll@github)
#921: Deserialization Not Working Right with Generic Types and Builders
 (reported by Mike G; fix contributed by Ville K)
#1296: Add `@JsonIncludeProperties(propertyNames)` (reverse of `@JsonIgnoreProperties`)
 (contributed Baptiste P)
#1458: `@JsonAnyGetter` should be allowed on a field
 (contributed by Dominik K)
#1498: Allow handling of single-arg constructor as property based by default
 (requested by Lovro P)
#1852: Allow case insensitive deserialization of String value into
  `boolean`/`Boolean` (esp for Excel)
 (requested by Patrick J)
#1886: Allow use of `@JsonFormat(with=JsonFormat.Feature.ACCEPT_CASE_INSENSITIVE_PROPERTIES)`
  on Class
#1919: Abstract class included as part of known type ids for error message
  when using JsonSubTypes
 (reported by Incara@github)
#2066: Distinguish null from empty string for UUID deserialization
 (requested by leonshaw@github)
#2091: `ReferenceType` does not expose valid containedType
 (reported by Nate B)
#2113: Add `CoercionConfig[s]` mechanism for configuring allowed coercions
#2118: `JsonProperty.Access.READ_ONLY` does not work with "getter-as-setter" `Collection`s
 (reported by Xiang Z)
#2215: Support `BigInteger` and `BigDecimal` creators in `StdValueInstantiator`
 (requested by David N, implementation contributed by Tiago M)
#2283: `JsonProperty.Access.READ_ONLY` fails with collections when a property name is specified
 (reported by Yona A)
#2644: `BigDecimal` precision not retained for polymorphic deserialization
 (reported by rost5000@github)
#2675: Support use of `Void` valued properties (`MapperFeature.ALLOW_VOID_VALUED_PROPERTIES`)
#2683: Explicitly fail (de)serialization of `java.time.*` types in absence of
  registered custom (de)serializers
#2707: Improve description included in by `DeserializationContext.handleUnexpectedToken()`
#2709: Support for JDK 14 record types (`java.lang.Record`)
 (contributed by Youri B)
#2715: `PropertyNamingStrategy` class initialization depends on its subclass, this can
  lead to class loading deadlock
 (reported by fangwentong@github)
#2719: `FAIL_ON_IGNORED_PROPERTIES` does not throw on `READONLY` properties with
  an explicit name
 (reported, fix contributed by David B)
#2726: Add Gradle Module Metadata for version alignment with Gradle 6
 (contributed by Jendrik J)
#2732: Allow `JsonNode` auto-convert into `ArrayNode` if duplicates found (for XML)
#2733: Allow values of "untyped" auto-convert into `List` if duplicates found (for XML)
#2751: Add `ValueInstantiator.createContextual(...)
#2761: Support multiple names in `JsonSubType.Type`
 (contributed by Swayam R)
#2775: Disabling `FAIL_ON_INVALID_SUBTYPE` breaks polymorphic deserialization of Enums
 (reported by holgerknoche@github)
#2776: Explicitly fail (de)serialization of `org.joda.time.*` types in absence of registered
  custom (de)serializers
#2784: Trailing zeros are stripped when deserializing BigDecimal values inside a
  @JsonUnwrapped property
 (reported by mjustin@github)
#2800: Extract getter/setter/field name mangling from `BeanUtil` into
  pluggable `AccessorNamingStrategy`
#2804: Throw `InvalidFormatException` instead of `MismatchedInputException`
   for ACCEPT_FLOAT_AS_INT coercion failures
 (requested by mjustin@github)
#2871: Add `@JsonKey` annotation (similar to `@JsonValue`) for customizable
  serialization of Map keys
 (requested by CidTori@github; implementation contributed by Kevin B)
#2873: `MapperFeature.ACCEPT_CASE_INSENSITIVE_ENUMS` should work for enum as keys
 (fix contributed by Ilya G)
#2879: Add support for disabling special handling of "Creator properties" wrt
  alphabetic property ordering
 (contributed by Sergiy Y)
#2885: Add `JsonNode.canConvertToExactIntegral()` to indicate whether floating-point/BigDecimal
  values could be converted to integers losslessly
 (requested by Oguzhan U; implementation contributed by Siavash S)
#2895: Improve static factory method generic type resolution logic
 (contributed by Carter K)
#2903: Allow preventing "Enum from integer" coercion using new `CoercionConfig` system
#2909: `@JsonValue` not considered when evaluating inclusion
 (reported by chrylis@github)
#2910: Make some java platform modules optional
 (contributed by XakepSDK@github)
#2925: Add support for serializing `java.sql.Blob`
 (contributed by M Rizky S)
#2928: `AnnotatedCreatorCollector` should avoid processing synthetic static
  (factory) methods
 (contributed by Carter K)
#2931: Add errorprone static analysis profile to detect bugs at build time
 (contributed by Carter K)
#2932: Problem with implicit creator name detection for constructor detection
- Add `BeanDeserializerBase.isCaseInsensitive()`
- Some refactoring of `CollectionDeserializer` to solve CSV array handling issues
- Full "LICENSE" included in jar for easier access by compliancy tools

2.11.4 (12-Dec-2020)

#2894: Fix type resolution for static methods (regression in 2.11.3 due to #2821 fix)
 (reported by Łukasz W)
#2944: `@JsonCreator` on constructor not compatible with `@JsonIdentityInfo`,
  `PropertyGenerator`
 (reported by Lucian H)
- Add debug improvements wrt #2807 (`ClassUtil.getClassMethods()`)

2.11.3 (02-Oct-2020)

#2795: Cannot detect creator arguments of mixins for JDK types
 (reported by Marcos P)
#2815: Add `JsonFormat.Shape` awareness for UUID serialization (`UUIDSerializer`)
#2821: Json serialization fails or a specific case that contains generics and
  static methods with generic parameters (2.11.1 -> 2.11.2 regression)
 (reported by Lari H)
#2822: Using JsonValue and JsonFormat on one field does not work as expected
 (reported by Nils-Christian E)
#2840: `ObjectMapper.activateDefaultTypingAsProperty()` is not using
  parameter `PolymorphicTypeValidator`
 (reported by Daniel W)
#2846: Problem deserialization "raw generic" fields (like `Map`) in 2.11.2
- Fix issues with `MapLikeType.isTrueMapType()`,
  `CollectionLikeType.isTrueCollectionType()`

2.11.2 (02-Aug-2020)

#2783: Parser/Generator features not set when using `ObjectMapper.createParser()`,
  `createGenerator()`
#2785: Polymorphic subtypes not registering on copied ObjectMapper (2.11.1)
 (reported, fix contributed by Joshua S)
#2789: Failure to read AnnotatedField value in Jackson 2.11
 (reported by isaki@github)
#2796: `TypeFactory.constructType()` does not take `TypeBindings` correctly
 (reported by Daniel H)

2.11.1 (25-Jun-2020)

#2486: Builder Deserialization with JsonCreator Value vs Array
 (reported by Ville K)
#2725: JsonCreator on static method in Enum and Enum used as key in map
  fails randomly
 (reported by Michael C)
#2755: `StdSubtypeResolver` is not thread safe (possibly due to copy
  not being made with `ObjectMapper.copy()`)
 (reported by tjwilson90@github)
#2757: "Conflicting setter definitions for property" exception for `Map`
  subtype during deserialization
 (reported by Frank S)
#2758: Fail to deserialize local Records
 (reported by Johannes K)
#2759: Rearranging of props when property-based generator is in use leads
  to incorrect output
 (reported by Oleg C)
#2760: Jackson doesn't respect `CAN_OVERRIDE_ACCESS_MODIFIERS=false` for
  deserializer properties
 (reported by Johannes K)
#2767: `DeserializationFeature.UNWRAP_SINGLE_VALUE_ARRAYS` don't support `Map`
  type field
 (reported by abomb4@github)
#2770: JsonParser from MismatchedInputException cannot getText() for
  floating-point value
 (reported by João G)

2.11.0 (26-Apr-2020)

#953: i-I case conversion problem in Turkish locale with case-insensitive deserialization
 (reported by Máté R)
#962: `@JsonInject` fails on trying to find deserializer even if inject-only
 (reported by David B)
#1983: Polymorphic deserialization should handle case-insensitive Type Id property name
  if `MapperFeature.ACCEPT_CASE_INSENSITIVE_PROPERTIES` is enabled
 (reported by soundvibe@github, fix contributed by Oleksandr P)
#2049: TreeTraversingParser and UTF8StreamJsonParser create contexts differently
 (reported by Antonio P)
#2352: Support use of `@JsonAlias` for enum values
 (contributed by Robert D)
#2365: `declaringClass` of "enum-as-POJO" not removed for `ObjectMapper` with
  a naming strategy
 (reported by Tynakuh@github)
#2480: Fix `JavaType.isEnumType()` to support sub-classes
#2487: BeanDeserializerBuilder Protected Factory Method for Extension
 (contributed by Ville K)
#2503: Support `@JsonSerialize(keyUsing)` and `@JsonDeserialize(keyUsing)` on Key class
#2511: Add `SerializationFeature.WRITE_SELF_REFERENCES_AS_NULL`
 (contributed by Joongsoo P)
#2515: `ObjectMapper.registerSubtypes(NamedType...)` doesn't allow registering
  same POJO for two different type ids
 (contributed by Joseph K)
#2522: `DeserializationContext.handleMissingInstantiator()` throws
  `MismatchedInputException` for non-static inner classes
#2525: Incorrect `JsonStreamContext` for `TokenBuffer` and `TreeTraversingParser`
#2527: Add `AnnotationIntrospector.findRenameByField()` to support Kotlin's
  "is-getter" naming convention
#2555: Use `@JsonProperty(index)` for sorting properties on serialization
#2565: Java 8 `Optional` not working with `@JsonUnwrapped` on unwrappable type
 (reported by Haowei W)
#2587: Add `MapperFeature.BLOCK_UNSAFE_POLYMORPHIC_BASE_TYPES` to allow blocking
  use of unsafe base type for polymorphic deserialization
#2589: `DOMDeserializer`: setExpandEntityReferences(false) may not prevent
  external entity expansion in all cases [CVE-2020-25649]
 (reported by Bartosz B)
#2592: `ObjectMapper.setSerializationInclusion()` is ignored for `JsonAnyGetter`
 (reported by Oleksii K)
#2608: `ValueInstantiationException` when deserializing using a builder and
  `UNWRAP_SINGLE_VALUE_ARRAYS`
 (reported by cadrake@github)
#2627: JsonIgnoreProperties(ignoreUnknown = true) does not work on field and method level
 (reported by robotmrv@github)
#2632: Failure to resolve generic type parameters on serialization
 (reported by Simone D)
#2635: JsonParser cannot getText() for input stream on MismatchedInputException
 (reported by João G)
#2636: ObjectReader readValue lacks Class<T> argument
 (contributed by Robin R)
#2643: Change default textual serialization of `java.util.Date`/`Calendar`
  to include colon in timezone offset
#2647: Add `ObjectMapper.createParser()` and `createGenerator()` methods
#2657: Allow serialization of `Properties` with non-String values
#2663: Add new factory method for creating custom `EnumValues` to pass to `EnumDeserializer
 (requested by Rafal K)
#2668: `IllegalArgumentException` thrown for mismatched subclass deserialization
 (reported by nbruno@github)
#2693: Add convenience methods for creating `List`, `Map` valued `ObjectReader`s
  (ObjectMapper.readerForListOf())
- Add `SerializerProvider.findContentValueSerializer()` methods

2.10.5.1 (02-Dec-2020)

#2589: (see desc on 2.11.0 -- backported)

2.10.5 (21-Jul-2020)

#2787 (partial fix): NPE after add mixin for enum
 (reported by Denis K)

2.10.4 (03-May-2020)

#2679: `ObjectMapper.readValue("123", Void.TYPE)` throws "should never occur"
 (reported by Endre S)

2.10.3 (03-Mar-2020)

#2482: `JSONMappingException` `Location` column number is one line Behind the actual
  location
 (reported by Kamal A, fixed by Ivo S)
#2599: NoClassDefFoundError at DeserializationContext.<init> on Android 4.1.2
  and Jackson 2.10.0
 (reported by Tobias P)
#2602: ByteBufferSerializer produces unexpected results with a duplicated ByteBuffer
  and a position > 0
 (reported by Eduard T)
#2605: Failure to deserializer polymorphic subtypes of base type `Enum`
 (reported by uewle@github)
#2610: `EXTERNAL_PROPERTY` doesn't work with `@JsonIgnoreProperties`
 (reported, fix suggested by Alexander S)

2.10.2 (05-Jan-2020)

#2101: `FAIL_ON_NULL_FOR_PRIMITIVES` failure does not indicate field name in exception message
 (reported by raderio@github)

2.10.1 (09-Nov-2019)

#2457: Extended enum values are not handled as enums when used as Map keys
 (reported by Andrey K)
#2473: Array index missing in path of `JsonMappingException` for `Collection<String>`,
  with custom deserializer
 (reported by João G)
#2475: `StringCollectionSerializer` calls `JsonGenerator.setCurrentValue(value)`,
  which messes up current value for sibling properties
 (reported by Ryan B)
#2485: Add `uses` for `Module` in module-info
 (contributed by Marc M)
#2513: BigDecimalAsStringSerializer in NumberSerializer throws IllegalStateException in 2.10
 (reported by Johan H)
#2519: Serializing `BigDecimal` values inside containers ignores shape override
 (reported by Richard W)
#2520: Sub-optimal exception message when failing to deserialize non-static inner classes
 (reported by Mark S)
#2529: Add tests to ensure `EnumSet` and `EnumMap` work correctly with "null-as-empty"
#2534: Add `BasicPolymorphicTypeValidator.Builder.allowIfSubTypeIsArray()`
#2535: Allow String-to-byte[] coercion for String-value collections

2.10.0 (26-Sep-2019)

#18: Make `JsonNode` serializable
#1093: Default typing does not work with `writerFor(Object.class)`
 (reported by hoomanv@github)
#1675: Remove "impossible" `IOException` in `readTree()` and `readValue()` `ObjectMapper`
  methods which accept Strings
 (requested by matthew-pwnieexpress@github)
#1954: Add Builder pattern for creating configured `ObjectMapper` instances
#1995: Limit size of `DeserializerCache`, auto-flush on exceeding
#2059: Remove `final` modifier for `TypeFactory`
 (requested by Thibaut R)
#2077: `JsonTypeInfo` with a subtype having `JsonFormat.Shape.ARRAY` and
  no fields generates `{}` not `[]`
 (reported by Sadayuki F)
#2115: Support naive deserialization of `Serializable` values as "untyped", same
  as `java.lang.Object`
 (requested by Christopher S)
#2116: Make NumberSerializers.Base public and its inherited classes not final
 (requested by Édouard M)
#2126: `DeserializationContext.instantiationException()` throws `InvalidDefinitionException`
#2129: Add `SerializationFeature.WRITE_ENUM_KEYS_USING_INDEX`, separate from value setting
 (suggested by renzihui@github)
#2133: Improve `DeserializationProblemHandler.handleUnexpectedToken()` to allow handling of
  Collection problems
 (contributed by Semyon L)
#2149: Add `MapperFeature.ACCEPT_CASE_INSENSITIVE_VALUES`
 (suggested by Craig P)
#2153: Add `JsonMapper` to replace generic `ObjectMapper` usage
#2164: `FactoryBasedEnumDeserializer` does not respect
  `DeserializationFeature.WRAP_EXCEPTIONS`
 (reported by Yiqiu H)
#2187: Make `JsonNode.toString()` use shared `ObjectMapper` to produce valid json
#2189: `TreeTraversingParser` does not check int bounds
 (reported by Alexander S)
#2195: Add abstraction `PolymorphicTypeValidator`, for limiting subtypes allowed by
  default typing, `@JsonTypeInfo`
#2196: Type safety for `readValue()` with `TypeReference`
 (suggested by nguyenfilip@github)
#2204: Add `JsonNode.isEmpty()` as convenience alias
#2211: Change of behavior (2.8 -> 2.9) with `ObjectMapper.readTree(input)` with no content
#2217: Suboptimal memory allocation in `TextNode.getBinaryValue()`
 (reported by Christoph B)
#2220: Force serialization always for `convertValue()`; avoid short-cuts
#2223: Add `missingNode()` method in `JsonNodeFactory`
#2227: Minor cleanup of exception message for `Enum` binding failure
 (reported by RightHandedMonkey@github)
#2230: `WRITE_BIGDECIMAL_AS_PLAIN` is ignored if `@JsonFormat` is used
 (reported by Pavel C)
#2236: Type id not provided on `Double.NaN`, `Infinity` with `@JsonTypeInfo`
 (reported by C-B-B@github)
#2237: Add "required" methods in `JsonNode`: `required(String | int)`,
  `requiredAt(JsonPointer)`
#2241: Add `PropertyNamingStrategy.LOWER_DOT_CASE` for dot-delimited names
 (contributed by zenglian@github.com)
#2251: Getter that returns an abstract collection breaks a delegating `@JsonCreator`
#2265: Inconsistent handling of Collections$UnmodifiableList vs Collections$UnmodifiableRandomAccessList
#2273: Add basic Java 9+ module info
#2280: JsonMerge not work with constructor args
 (reported by Deblock T)
#2309: READ_ENUMS_USING_TO_STRING doesn't support null values
 (reported, fix suggested by Ben A)
#2311: Unnecessary MultiView creation for property writers
 (suggested by Manuel H)
#2331: `JsonMappingException` through nested getter with generic wildcard return type
 (reported by sunchezz89@github)
#2336: `MapDeserializer` can not merge `Map`s with polymorphic values
 (reported by Robert G)
#2338: Suboptimal return type for `JsonNode.withArray()`
 (reported by Victor N)
#2339: Suboptimal return type for `ObjectNode.set()`
 (reported by Victor N)
#2348: Add sanity checks for `ObjectMapper.readXXX()` methods
 (requested by ebundy@github)
#2349: Add option `DefaultTyping.EVERYTHING` to support Kotlin data classes
#2357: Lack of path on MismatchedInputException
 (suggested by TheEin@github)
#2378: `@JsonAlias` doesn't work with AutoValue
 (reported by David H)
#2390: `Iterable` serialization breaks when adding `@JsonFilter` annotation
 (reported by Chris M)
#2392: `BeanDeserializerModifier.modifyDeserializer()` not applied to custom bean deserializers
 (reported by andreasbaus@github)
#2393: `TreeTraversingParser.getLongValue()` incorrectly checks `canConvertToInt()`
 (reported by RabbidDog@github)
#2398: Replace recursion in `TokenBuffer.copyCurrentStructure()` with iteration
 (reported by Sam S)
#2415: Builder-based POJO deserializer should pass builder instance, not type,
  to `handleUnknownVanilla()`
 (proposed by Vladimir T, follow up to #822)
#2416: Optimize `ValueInstantiator` construction for default `Collection`, `Map` types
#2422: `scala.collection.immutable.ListMap` fails to serialize since 2.9.3
 (reported by dejanlokar1@github)
#2424: Add global config override setting for `@JsonFormat.lenient()`
#2428: Use "activateDefaultTyping" over "enableDefaultTyping" in 2.10 with new methods
#2430: Change `ObjectMapper.valueToTree()` to convert `null` to `NullNode`
#2432: Add support for module bundles
 (contributed by Marcos P)
#2433: Improve `NullNode.equals()`
 (suggested by David B)
#2442: `ArrayNode.addAll()` adds raw `null` values which cause NPE on `deepCopy()`
  and `toString()`
 (reported, fix contributed by Hesham M)
#2446: Java 11: Unable to load JDK7 types (annotations, java.nio.file.Path): no Java7 support added
 (reported by David C)
#2451: Add new `JsonValueFormat` value, `UUID`
#2453: Add `DeserializationContext.readTree(JsonParser)` convenience method
#2458: `Nulls` property metadata ignored for creators
 (reported  by XakepSDK@github)
#2466: Didn't find class "java.nio.file.Path" below Android api 26
 (reported by KevynBct@github)
#2467: Accept `JsonTypeInfo.As.WRAPPER_ARRAY` with no second argument to
  deserialize as "null value"
 (contributed by Martin C)

[2.9.10.x micro-patches omitted]

2.9.10 (21-Sep-2019)

#2331: `JsonMappingException` through nested getter with generic wildcard return type
#2334: Block one more gadget type (CVE-2019-12384)
#2341: Block one more gadget type (CVE-2019-12814)
#2374: `ObjectMapper. getRegisteredModuleIds()` throws NPE if no modules registered
#2387: Block yet another deserialization gadget (CVE-2019-14379)
#2389: Block yet another deserialization gadget (CVE-2019-14439)
 (reported by xiexq)
#2404: FAIL_ON_MISSING_EXTERNAL_TYPE_ID_PROPERTY setting ignored when
  creator properties are buffered
 (contributed by Joe B)
#2410: Block one more gadget type (HikariCP, CVE-2019-14540)
  (reported by iSafeBlue@github / blue@ixsec.org)
#2420: Block one more gadget type (cxf-jax-rs, no CVE allocated yet)
  (reported by crazylirui@gmail.com)
#2449: Block one more gadget type (HikariCP, CVE-2019-14439 / CVE-2019-16335)
  (reported by kingkk)
#2460: Block one more gadget type (ehcache, CVE-2019-17267)
  (reported by Fei Lu)
#2462: Block two more gadget types (commons-configuration/-2)
#2469: Block one more gadget type (xalan2)

2.9.9 (16-May-2019)

#1408: Call to `TypeVariable.getBounds()` without synchronization unsafe on some platforms
 (reported by Thomas K)
#2221: `DeserializationProblemHandler.handleUnknownTypeId()` returning `Void.class`,
  enableDefaultTyping causing NPE
 (reported by MeyerNils@github)
#2251: Getter that returns an abstract collection breaks a delegating `@JsonCreator`
#2265: Inconsistent handling of Collections$UnmodifiableList vs Collections$UnmodifiableRandomAccessList
 (reported by Joffrey B)
#2299: Fix for using jackson-databind in an OSGi environment under Android
 (contributed by Christoph F)
#2303: Deserialize null, when java type is "TypeRef of TypeRef of T", does not provide "Type(Type(null))"
 (reported by Cyril M)
#2324: `StringCollectionDeserializer` fails with custom collection
 (reported byb Daniil B)
#2326: Block one more gadget type (CVE-2019-12086)
- Prevent String coercion of `null` in `WritableObjectId` when calling `JsonGenerator.writeObjectId()`,
  mostly relevant for formats like YAML that have native Object Ids

2.9.8 (15-Dec-2018)

#1662: `ByteBuffer` serialization is broken if offset is not 0
 (reported by j-baker@github)
#2155: Type parameters are checked for equality while isAssignableFrom expected
 (reported by frankfiedler@github)
#2167: Large ISO-8601 Dates are formatted/serialized incorrectly
#2181: Don't re-use dynamic serializers for property-updating copy constructors
 (suggested by Pavel N)
#2183: Base64 JsonMappingException: Unexpected end-of-input
 (reported by ViToni@github)
#2186: Block more classes from polymorphic deserialization (CVE-2018-19360,
  CVE-2018-19361, CVE-2018-19362)
 (reported by Guixiong Wu)
#2197: Illegal reflective access operation warning when using `java.lang.Void`
  as value type
 (reported by René K)
#2202: StdKeyDeserializer Class method _getToStringResolver is slow causing Thread Block
 (reported by sushobhitrajan@github)

2.9.7 (19-Sep-2018)

#2060: `UnwrappingBeanPropertyWriter` incorrectly assumes the found serializer is
  of type `UnwrappingBeanSerializer`
 (reported by Petar T)
#2064: Cannot set custom format for `SqlDateSerializer` globally
 (reported by Brandon K)
#2079: NPE when visiting StaticListSerializerBase
 (reported by WorldSEnder@github)
#2082: `FactoryBasedEnumDeserializer` should be cachable
#2088: `@JsonUnwrapped` fields are skipped when using `PropertyBasedCreator` if
  they appear after the last creator property
 (reported, fix contributed by 6bangs@github)
#2096: `TreeTraversingParser` does not take base64 variant into account
 (reported by tangiel@github)
#2097: Block more classes from polymorphic deserialization (CVE-2018-14718
  - CVE-2018-14721)
#2109: Canonical string for reference type is built incorrectly
 (reported by svarzee@github)
#2120: `NioPathDeserializer` improvement
 (contributed by Semyon L)
#2128: Location information included twice for some `JsonMappingException`s

2.9.6 (12-Jun-2018)

#955: Add `MapperFeature.USE_BASE_TYPE_AS_DEFAULT_IMPL` to use declared base type
   as `defaultImpl` for polymorphic deserialization
  (contributed by mikeldpl@github)
#1328: External property polymorphic deserialization does not work with enums
#1565: Deserialization failure with Polymorphism using JsonTypeInfo `defaultImpl`,
  subtype as target
#1964: Failed to specialize `Map` type during serialization where key type
  incompatibility overidden via "raw" types
 (reported by ptirador@github)
#1990: MixIn `@JsonProperty` for `Object.hashCode()` is ignored
 (reported by Freddy B)
#1991: Context attributes are not passed/available to custom serializer if object is in POJO
 (reported by dletin@github)
#1998: Removing "type" attribute with Mixin not taken in account if
  using ObjectMapper.copy()
 (reported by SBKila@github)
#1999: "Duplicate property" issue should mention which class it complains about
 (reported by Ondrej Z)
#2001: Deserialization issue with `@JsonIgnore` and `@JsonCreator` + `@JsonProperty`
  for same property name
 (reported, fix contributed by Jakub S)
#2015: `@Jsonsetter with Nulls.SKIP` collides with
  `DeserializationFeature.READ_UNKNOWN_ENUM_VALUES_AS_NULL` when parsing enum
 (reported by ndori@github)
#2016: Delegating JsonCreator disregards JsonDeserialize info
 (reported by Carter K)
#2019: Abstract Type mapping in 2.9 fails when multiple modules are registered
 (reported by asger82@github)
#2021: Delegating JsonCreator disregards `JsonDeserialize.using` annotation
#2023: `JsonFormat.Feature.ACCEPT_EMPTY_STRING_AS_NULL_OBJECT` not working
  with `null` coercion with `@JsonSetter`
#2027: Concurrency error causes `IllegalStateException` on `BeanPropertyMap`
 (reported by franboragina@github)
#2032: CVE-2018-11307: Potential information exfiltration with default typing, serialization gadget from MyBatis
 (reported by Guixiong Wu)
#2034: Serialization problem with type specialization of nested generic types
 (reported by Reinhard P)
#2038: JDK Serializing and using Deserialized `ObjectMapper` loses linkage
  back from `JsonParser.getCodec()`
 (reported by Chetan N)
#2051: Implicit constructor property names are not renamed properly with
  `PropertyNamingStrategy`
#2052: CVE-2018-12022: Block polymorphic deserialization of types from Jodd-db library
 (reported by Guixiong Wu)
#2058: CVE-2018-12023: Block polymorphic deserialization of types from Oracle JDBC driver
 (reported by Guixiong Wu)

2.9.5 (26-Mar-2018)

#1911: Allow serialization of `BigDecimal` as String, using
  `@JsonFormat(shape=Shape.String)`, config overrides
 (suggested by cen1@github)
#1912: `BeanDeserializerModifier.updateBuilder()` not work to set custom
  deserializer on a property (since 2.9.0)
 (contributed by Deblock T)
#1931: Two more `c3p0` gadgets to exploit default typing issue
 (reported by lilei@venusgroup.com.cn)
#1932: `EnumMap` cannot deserialize with type inclusion as property
#1940: `Float` values with integer value beyond `int` lose precision if
  bound to `long`
 (reported by Aniruddha M)
#1941: `TypeFactory.constructFromCanonical()` throws NPE for Unparameterized
  generic canonical strings
 (reported by ayushgp@github)
#1947: `MapperFeature.AUTO_DETECT_XXX` do not work if all disabled
 (reported by Timur S)
#1977: Serializing an Iterator with multiple sub-types fails after upgrading to 2.9.x
 (reported by ssivanand@github)
#1978: Using @JsonUnwrapped annotation in builderdeserializer hangs in infinite loop
 (reported by roeltje25@github)

2.9.4 (24-Jan-2018)

#1382: `@JsonProperty(access=READ_ONLY)` unxepected behaviour with `Collections`
 (reported by hexfaker@github)
#1673: Serialising generic value classes via Reference Types (like Optional) fails
  to include type information
 (reported by Pier-Luc W)
#1729: Integer bounds verification when calling `TokenBuffer.getIntValue()`
 (reported by Kevin G)
#1853: Deserialise from Object (using Creator methods) returns field name instead of value
 (reported by Alexander S)
#1854: NPE deserializing collection with `@JsonCreator` and `ACCEPT_CASE_INSENSITIVE_PROPERTIES`
 (reported by rue-jw@github)
#1855: Blacklist for more serialization gadgets (dbcp/tomcat, spring, CVE-2017-17485)
#1859: Issue handling unknown/unmapped Enum keys
 (reported by remya11@github)
#1868: Class name handling for JDK unmodifiable Collection types changed
  (reported by Rob W)
#1870: Remove `final` on inherited methods in `BuilderBasedDeserializer` to allow
  overriding by subclasses
  (requested by Ville K)
#1878: `@JsonBackReference` property is always ignored when deserializing since 2.9.0
 (reported by reda-alaoui@github)
#1895: Per-type config override "JsonFormat.Shape.OBJECT" for Map.Entry not working
 (reported by mcortella@github)
#1899: Another two gadgets to exploit default typing issue in jackson-databind
 (reported by OneSourceCat@github)
#1906: Add string format specifier for error message in `PropertyValueBuffer`
 (reported by Joe S)
#1907: Remove `getClass()` from `_valueType` argument for error reporting
 (reported by Joe S)

2.9.3 (09-Dec-2017)

#1604: Nested type arguments doesn't work with polymorphic types
#1794: `StackTraceElementDeserializer` not working if field visibility changed
 (reported by dsingley@github)
#1799: Allow creation of custom sub-types of `NullNode`, `BooleanNode`, `MissingNode`
#1804: `ValueInstantiator.canInstantiate()` ignores `canCreateUsingArrayDelegate()`
 (reported byb henryptung@github)
#1807: Jackson-databind caches plain map deserializer and use it even map has `@JsonDeserializer`
 (reported by lexas2509@github)
#1823: ClassNameIdResolver doesn't handle resolve Collections$SingletonMap & Collections$SingletonSet
 (reported by Peter J)
#1831: `ObjectReader.readValue(JsonNode)` does not work correctly with polymorphic types,
  value to update
 (reported by basmastr@github)
#1835: ValueInjector break from 2.8.x to 2.9.x
 (repoted by kinigitbyday@github)
#1842: `null` String for `Exception`s deserialized as String "null" instead of `null`
 (reported by ZeleniJure@github)
#1843: Include name of unsettable property in exception from `SetterlessProperty.set()`
 (suggested by andreh7@github)
#1844: Map "deep" merge only adds new items, but not override existing values
 (reported by alinakovalenko@github)

2.9.2 (14-Oct-2017)

(possibly) #1756: Deserialization error with custom `AnnotationIntrospector`
 (reported by Daniel N)
#1705: Non-generic interface method hides type resolution info from generic base class
  (reported by Tim B)
 NOTE: was originally reported fixed in 2.9.1 -- turns out it wasn't.
#1767: Allow `DeserializationProblemHandler` to respond to primitive types
 (reported by nhtzr@github)
#1768: Improve `TypeFactory.constructFromCanonical()` to work with
  `java.lang.reflect.Type.getTypeName()' format
 (suggested by Luís C)
#1771: Pass missing argument for string formatting in `ObjectMapper`
 (reported by Nils B)
#1788: `StdDateFormat._parseAsISO8601()` does not parse "fractional" timezone correctly
#1793: `java.lang.NullPointerException` in `ObjectArraySerializer.acceptJsonFormatVisitor()`
  for array value with `@JsonValue`
 (reported by Vincent D)

2.9.1 (07-Sep-2017)

#1725: `NPE` In `TypeFactory. constructParametricType(...)`
 (reported by ctytgat@github)
#1730: InvalidFormatException` for `JsonToken.VALUE_EMBEDDED_OBJECT`
 (reported by zigzago@github)
#1744: StdDateFormat: add option to serialize timezone offset with a colon
 (contributed by Bertrand R)
#1745: StdDateFormat: accept and truncate millis larger than 3 digits
 (suggested by Bertrand R)
#1749: StdDateFormat: performance improvement of '_format(..)' method 
 (contributed by Bertrand R)
#1759: Reuse `Calendar` instance during parsing by `StdDateFormat`
 (contributed by Bertrand R)
- Fix `DelegatingDeserializer` constructor to pass `handledType()` (and
  not type of deserializer being delegated to!)
- Add `Automatic-Module-Name` ("com.fasterxml.jackson.databind") for JDK 9 module system

2.9.0 (30-Jul-2017)

#219: SqlDateSerializer does not obey SerializationConfig.Feature.WRITE_DATES_AS_TIMESTAMPS
 (reported by BrentDouglas@github)
#265: Add descriptive exception for attempts to use `@JsonWrapped` via Creator parameter
#291: @JsonTypeInfo with As.EXTERNAL_PROPERTY doesn't work if external type property
  is referenced more than once
 (reported by Starkom@github)
#357: StackOverflowError with contentConverter that returns array type
 (reported by Florian S)
#383: Recursive `@JsonUnwrapped` (`child` with same type) fail: "No _valueDeserializer assigned"
 (reported by tdavis@github)
#403: Make FAIL_ON_NULL_FOR_PRIMITIVES apply to primitive arrays and other types that wrap primitives
 (reported by Harleen S)
#476: Allow "Serialize as POJO" using `@JsonFormat(shape=Shape.OBJECT)` class annotation
#507: Support for default `@JsonView` for a class
 (suggested by Mark W)
#687: Exception deserializing a collection @JsonIdentityInfo and a property based creator
#865: `JsonFormat.Shape.OBJECT` ignored when class implements `Map.Entry`
#888: Allow specifying custom exclusion comparator via `@JsonInclude`,
  using `JsonInclude.Include.CUSTOM`
#994: `DeserializationFeature.UNWRAP_SINGLE_VALUE_ARRAYS` only works for POJOs, Maps
#1029: Add a way to define property name aliases
#1035: `@JsonAnySetter` assumes key of `String`, does not consider declared type.
 (reported by Michael F)
#1060: Allow use of `@JsonIgnoreProperties` for POJO-valued arrays, `Collection`s
#1106: Add `MapperFeature.ALLOW_COERCION_OF_SCALARS` for enabling/disabling coercions
#1284: Make `StdKeySerializers` use new `JsonGenerator.writeFieldId()` for `int`/`long` keys
#1320: Add `ObjectNode.put(String, BigInteger)`
 (proposed by Jan L)
#1341: `DeserializationFeature.FAIL_ON_MISSING_EXTERNAL_TYPE_ID_PROPERTY`
 (contributed by Connor K)
#1347: Extend `ObjectMapper.configOverrides()` to allow changing visibility rules
#1356: Differentiate between input and code exceptions on deserialization
 (suggested by Nick B)
#1369: Improve `@JsonCreator` detection via `AnnotationIntrospector`
 by passing `MappingConfig`
#1371: Add `MapperFeature.INFER_CREATOR_FROM_CONSTRUCTOR_PROPERTIES` to allow
 disabling use of `@CreatorProperties` as explicit `@JsonCreator` equivalent
#1376: Add ability to disable JsonAnySetter/JsonAnyGetter via mixin
 (suggested by brentryan@github)
#1399: Add support for `@JsonMerge` to allow "deep update"
#1402: Use `@JsonSetter(nulls=...)` to specify handling of `null` values during deserialization
#1406: `ObjectMapper.readTree()` methods do not return `null` on end-of-input
 (reported by Fabrizio C)
#1407: `@JsonFormat.pattern` is ignored for `java.sql.Date` valued properties
 (reported by sangpire@github)
#1415: Creating CollectionType for non generic collection class broken
#1428: Allow `@JsonValue` on a field, not just getter
#1434: Explicitly pass null on invoke calls with no arguments
 (contributed by Emiliano C)
#1433: `ObjectMapper.convertValue()` with null does not consider null conversions
  (`JsonDeserializer.getNullValue()`)
 (contributed by jdmichal@github)
#1440: Wrong `JsonStreamContext` in `DeserializationProblemHandler` when reading
  `TokenBuffer` content
 (reported by Patrick G)
#1444: Change `ObjectMapper.setSerializationInclusion()` to apply to content inclusion too
#1450: `SimpleModule.addKeyDeserializer()` should throw `IllegalArgumentException` if `null`
  reference of `KeyDeserializer` passed
 (suggested by PawelJagus@github)
#1454: Support `@JsonFormat.lenient` for `java.util.Date`, `java.util.Calendar`
#1474: Replace use of `Class.newInstance()` (deprecated in Java 9) with call via Constructor
#1480: Add support for serializing `boolean`/`Boolean` as number (0 or 1)
 (suggested by jwilmoth@github)
#1520: Case insensitive enum deserialization with `MapperFeature.ACCEPT_CASE_INSENSITIVE_ENUMS`
 (contributed by Ana-Eliza B)
#1522: Global `@JsonInclude(Include.NON_NULL)` for all properties with a specific type
 (contributed by Carsten W)
#1544: EnumMapDeserializer assumes a pure EnumMap and does not support EnumMap derived classes
 (reported by Lyor G)
#1550: Unexpected behavior with `@JsonInclude(JsonInclude.Include.NON_EMPTY)` and
 `java.util.Date` serialization
#1551: `JsonMappingException` with polymorphic type and `JsonIdentityInfo` when basic type is abstract
 (reported by acm073@github)
#1552: Map key converted to byte array is not serialized as base64 string
 (reported by nmatt@github)
#1554: Support deserialization of `Shape.OBJECT` ("as POJO") for `Map`s (and map-like types)
#1556: Add `ObjectMapper.updateValue()` method to update instance with given overrides
 (suggested by syncer@github)
#1583: Add a `DeserializationFeature.FAIL_ON_TRAILING_TOKENS` to force reading of the
  whole input as single value
#1592: Add support for handling primitive/discrepancy problem with type refinements
#1605: Allow serialization of `InetAddress` as simple numeric host address
 (requested by Jared J)
#1616: Extraneous type id mapping added for base type itself
#1619: By-pass annotation introspection for array types
#1637: `ObjectReader.at()` with `JsonPointer` stops after first collection
 (reported by Chris P)
#1653: Convenience overload(s) for ObjectMapper#registerSubtypes
#1655: `@JsonAnyGetter` uses different `bean` parameter in `SimpleBeanPropertyFilter`
 (reported by georgeflugq@github)
#1678: Rewrite `StdDateFormat` ISO-8601 handling functionality
#1684: Rewrite handling of type ids to let `JsonGenerator` handle (more of) details
#1688: Deserialization fails for `java.nio.file.Path` implementations when default typing
  enabled
 (reported by Christian B)
#1690: Prevent use of quoted number (index) for Enum deserialization via
  `MapperFeature.ALLOW_COERCION_OF_SCALARS`
 (requested by magdel@github)

2.8.11.4 (25-Jul-2019)

#2334: Block one more gadget type (CVE-2019-12384)
#2341: Block one more gadget type (CVE-2019-12814)
#2387: Block one more gadget type (CVE-2019-14379)
#2389: Block one more gadget type (CVE-2019-14439)
 (reported by xiexq)

2.8.11.3 (23-Nov-2018)

#2326: Block one more gadget type (CVE-2019-12086)
 (contributed by MaximilianTews@github)

2.8.11.2 (08-Jun-2018)

#1941: `TypeFactory.constructFromCanonical()` throws NPE for Unparameterized
  generic canonical strings
 (reported by ayushgp@github)
#2032: CVE-2018-11307: Potential information exfiltration with default typing, serialization gadget from MyBatis
 (reported by Guixiong Wu)
#2052: CVE-2018-12022: Block polymorphic deserialization of types from Jodd-db library
 (reported by Guixiong Wu)
#2058: CVE-2018-12023: Block polymorphic deserialization of types from Oracle JDBC driver
 (reported by Guixiong Wu)

2.8.11.1 (11-Feb-2018)

#1872: `NullPointerException` in `SubTypeValidator.validateSubType` when
  validating Spring interface
 (reported by Rob W)
#1899: Another two gadgets to exploit default typing issue (CVE-2018-5968)
 (reported by OneSourceCat@github)
#1931: Two more `c3p0` gadgets to exploit default typing issue (c3p0, CVE-2018-7489)

2.8.11 (24-Dec-2017)

#1604: Nested type arguments doesn't work with polymorphic types
#1680: Blacklist couple more types for deserialization
#1767: Allow `DeserializationProblemHandler` to respond to primitive types
 (reported by nhtzr@github)
#1768: Improve `TypeFactory.constructFromCanonical()` to work with
  `java.lang.reflect.Type.getTypeName()` format
#1804: `ValueInstantiator.canInstantiate()` ignores `canCreateUsingArrayDelegate()`
 (reported by henryptung@github)
#1807: Jackson-databind caches plain map deserializer and use it even map has `@JsonDeserializer`
 (reported by lexas2509@github)
#1855: Blacklist for more serialization gadgets (dbcp/tomcat, spring / CVE-2017-17485)

2.8.10 (24-Aug-2017)

#1657: `StdDateFormat` deserializes dates with no tz/offset as UTC instead of
  configured timezone
 (reported by Bertrand R)
#1680: Blacklist couple more types for deserialization
#1658: Infinite recursion when deserializing a class extending a Map,
  with a recursive value type
 (reported by Kevin G)
#1679: `StackOverflowError` in Dynamic `StdKeySerializer`
#1711: Delegating creator fails to work for binary data (`byte[]`) with
 binary formats (CBOR, Smile)
#1735: Missing type checks when using polymorphic type ids
 (reported by Lukas Euler)
#1737: Block more JDK types from polymorphic deserialization (CVE 2017-15095)

2.8.9 (12-Jun-2017)

#1595: `JsonIgnoreProperties.allowSetters` is not working in Jackson 2.8
 (reported by Javy L)
#1597: Escape JSONP breaking characters
 (contributed by Marco C)
#1629: `FromStringDeserializer` ignores registered `DeserializationProblemHandler`
  for `java.util.UUID`
 (reported by Andrew J)
#1642: Support `READ_UNKNOWN_ENUM_VALUES_AS_NULL` with `@JsonCreator`
 (contributed by Joe L)
#1647: Missing properties from base class when recursive types are involved
 (reported by Slobodan P)
#1648: `DateTimeSerializerBase` ignores configured date format when creating contextual
 (reported by Bertrand R)
#1651: `StdDateFormat` fails to parse 'zulu' date when TimeZone other than UTC
 (reported by Bertrand R)

2.8.8.1 (19-Apr-2017)

#1585: Invoke ServiceLoader.load() inside of a privileged block when loading
  modules using `ObjectMapper.findModules()`
 (contributed by Ivo S)
#1599: Jackson Deserializer security vulnerability (CVE-2017-7525)
 (reported by ayound@github)
#1607: @JsonIdentityReference not used when setup on class only
 (reported by vboulaye@github)

2.8.8 (05-Apr-2017)

(partial) #994: `DeserializationFeature.UNWRAP_SINGLE_VALUE_ARRAYS` only works for POJOs, Maps
#1345: `@JsonProperty(access = READ_ONLY)` together with generated constructor (Lombok) causes
 exception: "Could not find creator property with name ..."
 (reported by Raniz85@github)
#1533: `AsPropertyTypeDeserializer` ignores `DeserializationFeature.ACCEPT_EMPTY_STRING_AS_NULL_OBJECT`
#1543: JsonFormat.Shape.NUMBER_INT does not work when defined on enum type in 2.8
 (reported by Alex P)
#1570: `Enum` key for `Map` ignores `SerializationFeature.WRITE_ENUMS_USING_INDEX`
 (reported by SolaKun@github)
#1573: Missing properties when deserializing using a builder class with a non-default
  constructor and a mutator annotated with `@JsonUnwrapped`
 (reported by Joshua J)
#1575: Problem with `@JsonIgnoreProperties` on recursive property (regression in 2.8)
 (reported by anujkumar04@github)
- Minor fix to creation of `PropertyMetadata`, had one path that could lead to NPE

2.8.7 (21-Feb-2017)

#935: `@JsonProperty(access = Access.READ_ONLY)` - unexpected behaviour
#1317: '@JsonIgnore' annotation not working with creator properties, serialization

2.8.6 (12-Jan-2017)

#349: @JsonAnySetter with @JsonUnwrapped: deserialization fails with arrays
 (reported by hdave@github)
#1388: `@JsonIdentityInfo`: id has to be the first key in deserialization when
  deserializing with `@JsonCreator`
 (reported by moodysalem@github)
#1425: `JsonNode.binaryValue()` ignores illegal character if it's the last one
 (reported by binoternary@github)
#1453: `UntypedObjectDeserializer` does not retain `float` type (over `double`)
#1456: `TypeFactory` type resolution broken in 2.7 for generic types
   when using `constructType` with context
#1473: Add explicit deserializer for `StringBuilder` due to Java 9 changes
#1493: `ACCEPT_CASE_INSENSITIVE_PROPERTIES` fails with `@JsonUnwrapped`

2.8.5 (14-Nov-2016)

#1417: Further issues with `@JsonInclude` with `NON_DEFAULT`
#1421: ACCEPT_SINGLE_VALUE_AS_ARRAY partially broken in 2.7.x, 2.8.x
#1429: `StdKeyDeserializer` can erroneously use a static factory method
  with more than one argument
#1432: Off by 1 bug in PropertyValueBuffer
 (reported by Kevin D)
#1438: `ACCEPT_CASE_INSENSITIVE_PROPERTIES` is not respected for creator properties
 (reported by Jayson M)
#1439: NPE when using with filter id, serializing `java.util.Map` types
#1441: Failure with custom Enum key deserializer, polymorphic types
 (reported by Nathanial O)
#1445: Map key deserializerModifiers ignored
 (reported by alfonsobonso@github)
- Improvements to #1411 fix to ensure consistent `null` key handling

2.8.4 (14-Oct-2016)

#466: Jackson ignores Type information when raw return type is BigDecimal or BigInteger 
#1001: Parameter names module gets confused with delegate creator which is a static method
#1324: Boolean parsing with `StdDeserializer` is too slow with huge integer value
 (reported by pavankumar-parankusam@github)
#1383: Problem with `@JsonCreator` with 1-arg factory-method, implicit param names
#1384: `@JsonDeserialize(keyUsing = ...)` does not work correctly together with
  DefaultTyping.NON_FINAL
 (reported by Oleg Z)
#1385: Polymorphic type lost when using `@JsonValue`
 (reported by TomMarkuske@github)
#1389 Problem with handling of multi-argument creator with Enums
 (fix contributed by Pavel P)
#1392: Custom UnmodifiableSetMixin Fails in Jackson 2.7+ but works in Jackson 2.6
 (reported by Rob W)
#1395: Problems deserializing primitive `long` field while using `TypeResolverBuilder`
 (reported by UghZan3@github)
#1403: Reference-chain hints use incorrect class-name for inner classes
 (reported by Josh G)
#1411: MapSerializer._orderEntries should check for null keys
 (reported by Jörn H)

2.8.3 (17-Sep-2016)

#1351: `@JsonInclude(NON_DEFAULT)` doesn't omit null fields
 (reported by Gili T)
#1353: Improve error-handling for `java.net.URL` deserialization
#1361: Change `TokenBuffer` to use new `writeEmbeddedObject()` if possible

2.8.2 (30-Aug-2016)

#1315: Binding numeric values can BigDecimal lose precision
 (reported by Andrew S)
#1327: Class level `@JsonInclude(JsonInclude.Include.NON_EMPTY)` is ignored
 (reported by elruwen@github)
#1335: Unconditionally call `TypeIdResolver.getDescForKnownTypeIds`
 (contributed by Chris J-Y)

2.8.1 (20-Jul-2016)

#1256: `Optional.empty()` not excluded if property declared with type `Object`
#1288: Type id not exposed for `JsonTypeInfo.As.EXTERNAL_PROPERTY` even when `visible` set to `true`
 (reported by libetl@github)
#1289: Optimize construction of `ArrayList`, `LinkedHashMap` instances
#1291: Backward-incompatible behaviour of 2.8: deserializing enum types
   with two static factory methods fail by default
#1297: Deserialization of generic type with Map.class
 (reported by Arek G)
#1302: NPE for `ResolvedRecursiveType` in 2.8.0 due to caching

2.8.0 (04-Jul-2016)

#621: Allow definition of "ignorable types" without annotation (using
  `Mapper.configOverride(type).setIsIgnoredType(true)`
#867: Support `SerializationFeature.WRITE_EMPTY_JSON_ARRAYS ` for `JsonNode`
#903: Add `JsonGenerator` reference to `SerializerProvider`
#931: Add new method in `Deserializers.Base` to support `ReferenceType`
#960: `@JsonCreator` not working on a factory with no arguments for an enum type
 (reported by Artur J)
#990: Allow failing on `null` values for creator (add 
  `DeserializationFeature.FAIL_ON_NULL_CREATOR_PROPERTIES`)
 (contributed by mkokho@github)
#999: External property is not deserialized
 (reported by Aleksandr O)
#1017: Add new mapping exception type ('InvalidTypeIdException') for subtype resolution errors
 (suggested by natnan@github)
#1028: Ignore USE_BIG_DECIMAL_FOR_FLOATS for NaN/Infinity
 (reported by Vladimir K, lightoze@github)
#1047: Allow use of `@JsonAnySetter` on a Map-valued field, no need for setter
#1082: Can not use static Creator factory methods for `Enum`s, with JsonCreator.Mode.PROPERTIES
 (contributed by Lokesh K)
#1084: Change `TypeDeserializerBase` to take `JavaType` for `defaultImpl`, NOT `Class`
#1126: Allow deserialization of unknown Enums using a predefined value
 (contributed by Alejandro R)
#1136: Implement `TokenBuffer.writeEmbeddedObject(Object)`
 (suggested by Gregoire C, gcxRun@github)
#1165: CoreXMLDeserializers does not handle time-only XMLGregorianCalendars
 (reported, contributed fix by Ross G)
#1181: Add the ability to specify the initial capacity of the ArrayNode
 (suggested by Matt V, mveitas@github)
#1184: Allow overriding of `transient` with explicit inclusion with `@JsonProperty`
 (suggested by Maarten B)
#1187: Refactor `AtomicReferenceDeserializer` into `ReferenceTypeDeserializer`
#1204: Add a convenience accessor `JavaType.hasContentType()` (true for container or reference type)
#1206: Add "anchor type" member for `ReferenceType`
#1211: Change `JsonValueSerializer` to get `AnnotatedMethod`, not "raw" method
#1217: `@JsonIgnoreProperties` on Pojo fields not working for deserialization
 (reported by Lokesh K)
#1221: Use `Throwable.addSuppressed()` directly and/or via try-with-resources
#1232: Add support for `JsonFormat.Feature.ACCEPT_CASE_INSENSITIVE_PROPERTIES`
#1233: Add support for `JsonFormat.Feature.WRITE_SORTED_MAP_ENTRIES`
#1235: `java.nio.file.Path` support incomplete
 (reported by, fix contributed by Benson M)
#1261: JsonIdentityInfo broken deserialization involving forward references and/or cycles
 (reported by, fix contributed by Ari F)
#1270: Generic type returned from type id resolver seems to be ignored
 (reported by Benson M)
#1277: Add caching of resolved generic types for `TypeFactory`
 (requested by Andriy P)

2.7.9.5 (23-Nov-2018)

#2097: Block more classes from polymorphic deserialization (CVE-2018-14718
  - CVE-2018-14721)
 (reported by Guixiong Wu)
#2109: Canonical string for reference type is built incorrectly
 (reported by svarzee@github)
#2186: Block more classes from polymorphic deserialization (CVE-2018-19360,
  CVE-2018-19361, CVE-2018-19362)
 (reported by Guixiong Wu)

2.7.9 (04-Feb-2017)

#1367: No Object Id found for an instance when using `@ConstructorProperties`
#1505: @JsonEnumDefaultValue should take precedence over FAIL_ON_NUMBERS_FOR_ENUMS
 (suggested by Stephan S)
#1506: Missing `KeyDeserializer` for `CharSequence`
#1513: `MapSerializer._orderEntries()` throws NPE when operating on `ConcurrentHashMap`
 (reported by Sovietaced@github)
- Simplified processing of class annotations (for `AnnotatedClass`) to try to
  solve rare concurrency problems with "root name" annotations.

2.7.8 (26-Sep-2016)

#877: @JsonIgnoreProperties`: ignoring the "cause" property of `Throwable` on GAE
#1359: Improve `JsonNode` deserializer to create `FloatNode` if parser supports
#1362: ObjectReader.readValues()` ignores offset and length when reading an array
 (reported by wastevenson@github)
#1363: The static field ClassUtil.sCached can cause a class loader leak
 (reported by Stuart D)
#1368: Problem serializing `JsonMappingException` due to addition of non-ignored
  `processor` property (added in 2.7)
 (reported, suggesed fix by Josh C)
#1383: Problem with `@JsonCreator` with 1-arg factory-method, implicit param names

2.7.7 (27-Aug-2016)

#1322: EnumMap keys not using enum's `@JsonProperty` values unlike Enum values
 (reported by MichaelChambers@github)
#1332: Fixed ArrayIndexOutOfBoundException for enum by index deser
 (reported by Max D)
#1344: Deserializing locale assumes JDK separator (underscore), does not
  accept RFC specified (hyphen)
 (reported by Jim M)

2.7.6 (23-Jul-2016)

#1215: Problem with type specialization for Maps with `@JsonDeserialize(as=subtype)`
 (reported by brentryan@github)
#1279: Ensure DOM parsing defaults to not expanding external entities
#1288: Type id not exposed for `JsonTypeInfo.As.EXTERNAL_PROPERTY` even when `visible` set to `true`
#1299: Timestamp deserialization error
 (reported by liyuj@github)
#1301: Problem with `JavaType.toString()` for recursive (self-referential) types
 (reported by Brian P)
#1307: `TypeWrappedDeserializer` doesn't delegate the `getNullValue()` method to `_deserializer`
 (reported by vfries@github)

2.7.5 (11-Jun-2016)

#1098: DeserializationFeature.FAIL_ON_INVALID_SUBTYPE does not work with
  `JsonTypeInfo.Id.CLASS`
 (reported by szaccaria@github)
#1223: `BasicClassIntrospector.forSerialization(...).findProperties` should
  respect MapperFeature.AUTO_DETECT_GETTERS/SETTERS?
 (reported by William H)
#1225: `JsonMappingException` should override getProcessor()
 (reported by Nick B)

2.6.7.1 (11-Jul-2017)

#1383: Problem with `@JsonCreator` with 1-arg factory-method, implicit param names
#1599: Backport the extra safety checks for polymorphic deserialization

2.6.7 (05-Jun-2016)

#1194: Incorrect signature for generic type via `JavaType.getGenericSignature
#1228: @JsonAnySetter does not deserialize null to Deserializer's NullValue
 (contributed by Eric S)
#1231: `@JsonSerialize(as=superType)` behavior disallowed in 2.7.4
 (reported by Mark W)
#1248: `Annotated` returns raw type in place of Generic Type in 2.7.x
 (reported by Andrew J, apjoseph@github)
#1253: Problem with context handling for `TokenBuffer`, field name
#1260: `NullPointerException` in `JsonNodeDeserializer`
 (reported by Eric S)

2.7.4 (29-Apr-2016)

#1122: Jackson 2.7 and Lombok: 'Conflicting/ambiguous property name definitions'
#1178: `@JsonSerialize(contentAs=superType)` behavior disallowed in 2.7
#1186: SimpleAbstractTypeResolver breaks generic parameters
 (reported by tobiash@github)
#1189: Converter called twice results in ClassCastException
 (reported by carrino@github)
#1191: Non-matching quotes used in error message for date parsing
#1194: Incorrect signature for generic type via `JavaType.getGenericSignature
#1195: `JsonMappingException` not Serializable due to 2.7 reference to source (parser)
 (reported by mjustin@github)
#1197: `SNAKE_CASE` doesn't work when using Lombok's `@AllArgsConstructor`
#1198: Problem with `@JsonTypeInfo.As.EXTERNAL_PROPERTY`, `defaultImpl`, missing type id, NPE
#1203: `@JsonTypeInfo` does not work correctly for ReferenceTypes like `AtomicReference`
#1208: treeToValue doesn't handle POJONodes that contain exactly the requested value type
  (reported by Tom M)
- Improve handling of custom content (de)serializers for `AtomicReference`

2.7.3 (16-Mar-2016)

#1125: Problem with polymorphic types, losing properties from base type(s)
#1150: Problem with Object id handling, explicit `null` token
 (reported by Xavi T)
#1154: @JsonFormat.pattern on dates is now ignored if shape is not explicitely provided
 (reported by Yoann R)
#1161: `DeserializationFeature.READ_ENUMS_USING_TO_STRING` not dynamically
  changeable with 2.7
 (reported by asa-git@github)
- Minor fixes to `AnnotationIntrospector.findEnumValues()` to correct problems with
  merging of explicit enum value names.

2.7.2 (26-Feb-2016)

#1124: JsonAnyGetter ignores JsonSerialize(contentUsing=...)
 (reported by Jiri M)
#1128: UnrecognizedPropertyException in 2.7.1 for properties that work with version 2.6.5
 (reported by Roleek@github)
#1129: When applying type modifiers, don't ignore container types.
#1130: NPE in `StdDateFormat` hashCode and equals
 (reported by Kazuki S, kazuki43zoo@github)
#1134: Jackson 2.7 doesn't work with jdk6 due to use of `Collections.emptyIterator()`
 (reported by Timur S, saladinkzn@github)

2.7.1-1 (03-Feb-2016)

Special one-off "micro patch" for:

#1115: Problems with deprecated `TypeFactory.constructType(type, ctxt)` methods if `ctxt` is `null`

2.7.1 (02-Feb-2016)

#1079: Add back `TypeFactory.constructType(Type, Class)` as "deprecated" in 2.7.1
#1083: Field in base class is not recognized, when using `@JsonType.defaultImpl`
 (reported by Julian H)
#1095: Prevent coercion of `int` from empty String to `null` if
  `DeserializationFeature .FAIL_ON_NULL_FOR_PRIMITIVES` is `true`
 (reported by yzmyyff@github)
#1102: Handling of deprecated `SimpleType.construct()` too minimalistic
 (reported by Thibault K)
#1109: @JsonFormat is ignored by the DateSerializer unless either a custom pattern
  or a timezone are specified
 (contributed by Aleks S)

2.7.0 (10-Jan-2016)

#76: Problem handling datatypes Recursive type parameters
 (reported by Aram K)
#357: StackOverflowError with contentConverter that returns array type
 (reported by Florian S)
#432: `StdValueInstantiator` unwraps exceptions, losing context
 (reported by Miles K)
#497: Add new JsonInclude.Include feature to exclude maps after exclusion removes all elements
#803: Allow use of `StdDateFormat.setLenient()`
 (suggested by raj-ghodke@github)
#819: Add support for setting `FormatFeature` via `ObjectReader`, `ObjectWriter`
#857: Add support for java.beans.Transient (requires Java 7)
 (suggested by Thomas M)
#898: Add `ObjectMapper.getSerializerProviderInstance()`
#905: Add support for `@ConstructorProperties` (requires Java 7)
 (requested by Jonas K)
#909: Rename PropertyNamingStrategy CAMEL_CASE_TO_LOWER_CASE_WITH_UNDERSCORES as SNAKE_CASE,
   PASCAL_CASE_TO_CAMEL_CASE as UPPER_CAMEL_CASE
 (suggested by marcottedan@github)
#915: ObjectMapper default timezone is GMT, should be UTC
 (suggested by Infrag@github)
#918: Add `MapperFeature.ALLOW_EXPLICIT_PROPERTY_RENAMING`
 (contributed by David H)
#924: `SequenceWriter.writeAll()` could accept `Iterable`
 (suggested by Jiri-Kremser@github(
#932: Rewrite ser/deser for `AtomicReference`, based on "optional" ser/desers
#933: Close some gaps to allow using the `tryToResolveUnresolved` flows
#936: Deserialization into List subtype with JsonCreator no longer works
 (reported by adamjoeldavis@github)
#948: Support leap seconds, any number of millisecond digits for ISO-8601 Dates.
 (contributed by Jesse W)
#952: Revert non-empty handling of primitive numbers wrt `NON_EMPTY`; make
  `NON_DEFAULT` use extended criteria
#957: Merge `datatype-jdk7` stuff in (java.nio.file.Path handling)
#959: Schema generation: consider active view, discard non-included properties
#963: Add PropertyNameStrategy `KEBAB_CASE`
 (requested by Daniel M)
#978: ObjectMapper#canSerialize(Object.class) returns false even though FAIL_ON_EMPTY_BEANS is disabled
 (reported by Shumpei A)
#997: Add `MapperFeature.OVERRIDE_PUBLIC_ACCESS_MODIFIERS`
#998: Allow use of `NON_DEFAULT` for POJOs without default constructor
#1000: Add new mapping exception type for enums and UUIDs
 (suggesed by natnan@github)
#1010: Support for array delegator
 (contributed by Hugo W)
#1011: Change ObjectWriter::withAttributes() to take a Map with some kind of wildcard types
 (suggested by David B)
#1043: @JsonFormat(with = JsonFormat.Feature.ACCEPT_SINGLE_VALUE_AS_ARRAY) does not work on fields
 (reported by fabiolaa@github)
#1044: Add `AnnotationIntrospector.resolveSetterConflict(...)` to allow custom setter conflict resolution
 (suggested by clydebarrow@github)
- Make `JsonValueFormat` (self-)serializable, deserializable, to/from valid external
  value (as per JSON Schema spec)

INCOMPATIBILITIES:

- While unlikely to be problematic, #959 above required an addition of `SerializerProvider`
  argument for `depositSchemaProperty()` method `BeanProperty` and `PropertyWriter` interfaces
- JDK baseline now Java 7 (JDK 1.7), from Java 6/JDK 1.6

2.6.6 (05-Apr-2016)

#1088: NPE possibility in SimpleMixinResolver
 (reported by Laird N)
#1099: Fix custom comparator container node traversal
 (contributed by Daniel N)
#1108: Jackson not continue to parse after DeserializationFeature.FAIL_ON_INVALID_SUBTYPE error
 (reported by jefferyyuan@github)
#1112: Detailed error message from custom key deserializer is discarded
 (contributed by Benson M)
#1120: String value omitted from weirdStringException
 (reported by Benson M)
#1123: Serializing and Deserializing Locale.ROOT
 (reported by hookumsnivy@github)

2.6.5 (19-Jan-2016)

#1052: Don't generate a spurious NullNode after parsing an embedded object
 (reported by philipa@github)
#1061: Problem with Object Id and Type Id as Wrapper Object (regression in 2.5.1)
#1073: Add try-catch around `java.sql` type serializers
 (suggested by claudemt@github)
#1078: ObjectMapper.copy() still does not preserve _registeredModuleTypes
 (reported by ajonkisz@github)

2.6.4 (07-Dec-2015)

#984: JsonStreamContexts are not build the same way for write.. and convert methods
 (reported by Antibrumm@github)
#989: Deserialization from "{}" to java.lang.Object causes "out of END_OBJECT token" error
 (reported by Ievgen P)
#1003: JsonTypeInfo.As.EXTERNAL_PROPERTY does not work with a Delegate
 (reported by alexwen@github)
#1005: Synthetic constructors confusing Jackson data binding
 (reported by Jayson M)
#1013: `@JsonUnwrapped` is not treated as assuming `@JsonProperty("")`
 (reported by David B)
#1036: Problem with case-insensitive deserialization
 (repoted by Dmitry R)
- Fix a minor problem with `@JsonNaming` not recognizing default value

2.6.3 (12-Oct-2015)

#749: `EnumMap` serialization ignores `SerializationFeature.WRITE_ENUMS_USING_TO_STRING`
 (reported by scubasau@github)
#938: Regression: `StackOverflowError` with recursive types that contain `Map.Entry`
 (reported by jloisel@github)
#939: Regression: DateConversionError in 2.6.x 
 (reported by Andreas P, anpieber@github)
#940: Add missing `hashCode()` implementations for `JsonNode` types that did not have them
 (contributed by Sergio M)
#941: Deserialization from "{}" to ObjectNode field causes "out of END_OBJECT token" error
 (reported by Sadayuki F)
#942: Handle null type id for polymorphic values that use external type id
 (reported by Warren B, stormboy@github)
#943: Incorrect serialization of enum map key
 (reported by Benson M)
#944: Failure to use custom deserializer for key deserializer
 (contributed by Benson M)
#949: Report the offending substring when number parsing fails
 (contributed by Jesse W)
#965: BigDecimal values via @JsonTypeInfo/@JsonSubTypes get rounded
 (reported by gmjabs@github)

2.6.2 (14-Sep-2015)

#894: When using withFactory on ObjectMapper, the created Factory has a TypeParser
  which still has the original Factory
 (reported by lufe66@github)
#899: Problem serializing `ObjectReader` (and possibly `ObjectMapper`)
#913: ObjectMapper.copy does not preserve MappingJsonFactory features
 (reported, fixed by Daniel W)
#922: ObjectMapper.copy() does not preserve _registeredModuleTypes
#928: Problem deserializing External Type Id if type id comes before POJO

2.6.1 (09-Aug-2015)

#873: Add missing OSGi import
#881: BeanDeserializerBase having issues with non-CreatorProperty properties.
 (reported by dharaburda@github)
#884: ArrayIndexOutOfBoundException for `BeanPropertyMap` (with ObjectId)
 (reported by alterGauner@github)
#889: Configuring an ObjectMapper's DateFormat changes time zone
 (reported by Andy W, wilkinsona@github)
#890: Exception deserializing a byte[] when the target type comes from an annotation
 (reported by gmjabs@github)

2.6.0 (19-Jul-2015)

#77: Allow injection of 'transient' fields
#95: Allow read-only properties with `@JsonIgnoreProperties(allowGetters=true)`
#222: EXTERNAL_PROPERTY adds property multiple times and in multiple places
 (reported by Rob E, thatsnotright@github)
#296: Serialization of transient fields with public getters (add
    MapperFeature.PROPAGATE_TRANSIENT_MARKER)
 (suggested by Michal L)
#312: Support Type Id mappings where two ids map to same Class
#348: ObjectMapper.valueToTree does not work with @JsonRawValue
 (reported by Chris P, pimlottc@github)
#504: Add `DeserializationFeature.USE_LONG_FOR_INTS`
 (suggested by Jeff S)
#624: Allow setting external `ClassLoader` to use, via `TypeFactory`
#649: Make `BeanDeserializer` use new `parser.nextFieldName()` and `.hasTokenId()` methods
#664: Add `DeserializationFeature.ACCEPT_FLOAT_AS_INT` to prevent coercion of floating point
 numbers int `int`/`long`/`Integer`/`Long`
 (requested by wenzis@github)
#677: Specifying `Enum` value serialization using `@JsonProperty`
 (requested by Allen C, allenchen1154@github)
#679: Add `isEmpty()` implementation for `JsonNode` serializers
#688: Provide a means for an ObjectMapper to discover mixin annotation classes on demand
 (requested by Laird N)
#689: Add `ObjectMapper.setDefaultPrettyPrinter(PrettyPrinter)`
 (requested by derknorton@github)
#696: Copy constructor does not preserve `_injectableValues`
 (reported by Charles A)
#698: Add support for referential types (ReferenceType)
#700: Cannot Change Default Abstract Type Mapper from LinkedHashMap
 (reported by wealdtech@github)
#725: Auto-detect multi-argument constructor with implicit names if it is the only visible creator
#727: Improve `ObjectWriter.forType()` to avoid forcing base type for container types
#734: Add basic error-recovery for `ObjectReader.readValues()`
#737: Add support for writing raw values in TokenBuffer
 (suggested by Guillaume S, gsmet@github)
#740: Ensure proper `null` (as empty) handling for `AtomicReference`
#741: Pass `DeserializationContext' argument for `JsonDeserializer` methods "getNullValue()"
 and "getEmptyValue()"
#743: Add `RawValue` helper type, for piping raw values through `TokenBuffer`
#756: Disabling SerializationFeature.FAIL_ON_EMPTY_BEANS does not affect `canSerialize()`
 (reported by nickwongdev@github)
#762: Add `ObjectWriter.withoutRootName()`, `ObjectReader.withoutRootName()`
#765: `SimpleType.withStaticTyping()` impl incorrect
#769: Fix `JacksonAnnotationIntrospector.findDeserializer` to return `Object` (as per
  `AnnotationIntrospector`); similarly for other `findXxx(De)Serializer(...)` methods
#777: Allow missing build method if its name is empty ("")
 (suggested by galdosd@github)
#781: Support handling of `@JsonProperty.required` for Creator methods
#787: Add `ObjectMapper setFilterProvider(FilterProvider)` to allow chaining
 (suggested by rgoldberg@githin)
#790: Add `JsonNode.equals(Comparator<JsonNode>, JsonNode)` to support
  configurable/external equality comparison
#794: Add `SerializationFeature.WRITE_DATES_WITH_ZONE_ID` to allow inclusion/exclusion of
  timezone id for date/time values (as opposed to timezone offset)
#795: Converter annotation not honored for abstract types
 (reported by myrosia@github)
#797: `JsonNodeFactory` method `numberNode(long)` produces `IntNode` for small numbers
#810: Force value coercion for `java.util.Properties`, so that values are `String`s
#811: Add new option, `JsonInclude.Include.NON_ABSENT` (to support exclusion of
  JDK8/Guava Optionals)
#812: Java 8 breaks Class-value annotation properties, wrt generics: need to work around
#813: Add support for new property of `@JsonProperty.access` to support
  read-only/write-only use cases
#820: Add new method for `ObjectReader`, to bind from JSON Pointer position
 (contributed by Jerry Y, islanderman@github)
#824: Contextual `TimeZone` changes don't take effect wrt `java.util.Date`,
  `java.util.Calendar` serialization
#826: Replaced synchronized HashMap with ConcurrentHashMap in TypeDeserializerBase._findDeserializer
 (contributed by Lars P)
#827: Fix for polymorphic custom map key serializer
 (reported by mjr6140@gitgub)
#828: Respect DeserializationFeatures.WRAP_EXCEPTIONS in CollectionDeserializer
 (contributed by Steve G, thezerobit@github)
#840: Change semantics of `@JsonPropertyOrder(alphabetic)` to only count `true` value
#848: Custom serializer not used if POJO has `@JsonValue`
#849: Possible problem with `NON_EMPTY` exclusion, `int`s, `Strings`
#868: Annotations are lost in the case of duplicate methods
- Remove old cglib compatibility tests; cause problems in Eclipse
- Add `withFilterId()` method in `JsonSerializer` (demote from `BeanSerializer`)

2.5.5 (07-Dec-2015)

#844: Using JsonCreator still causes invalid path references in JsonMappingException
 (reported by Ian B)
#852: Accept scientific number notation for quoted numbers too
#878: serializeWithType on BeanSerializer does not setCurrentValue
 (reported by Chi K, chikim79@github)

2.5.4 (09-Jun-2015)

#676: Deserialization of class with generic collection inside depends on
  how is was deserialized first time
 (reported by lunaticare@github)
#771: Annotation bundles ignored when added to Mixin
 (reported by Andrew D)
#774: NPE from SqlDateSerializer as _useTimestamp is not checked for being null
 (reported by mrowkow@github)
#785: Add handlings for classes which are available in `Thread.currentThread().getContextClassLoader()`
 (contributed by Charles A)
#792: Ensure Constructor Parameter annotations are linked with those of Field, Getter, or Setter
#793: `ObjectMapper.readTree()` does not work with defaultTyping enabled
 (reported by gracefulgopher@github)
#801: Using `@JsonCreator` cause generating invalid path reference in `JsonMappingException`
 (contributed by Kamil B)
#815: Presence of PropertyNamingStrategy Makes Deserialization fail
#816: Allow date-only ISO strings to have no time zone
 (contributed by Andrew G)
- Fix handling of Enums wrt JSON Schema, when 'toString()' used for serialization

2.5.3 (24-Apr-2015)

#731: XmlAdapter result marshaling error in case of ValueType=Object
 (reported, debugged by Dmitry S)
#742: Allow deserialization of `null` Object Id (missing already allowed)
#744: Custom deserializer with parent object update failing
 (reported by migel@github)
#745: EnumDeserializer.deserializerForCreator fails when used to deserialize a Map key
 (contributed by John M)
#761: Builder deserializer: in-compatible type exception when return type is super type
 (contributed by Alexey G)
#766: Fix Infinite recursion (StackOverflowError) when serializing a SOAP object
 (contributed by Alain G)

2.5.2 (29-Mar-2015)

#609: Problem resolving locally declared generic type
 (repoted by Hal H)
#691: NullSerializer for MapProperty failing when using polymorphic handling
 (reported by Antibrumm@github)
#703: Multiple calls to ObjectMapper#canSerialize(Object.class) returns different values
 (reported by flexfrank@github)
#705: JsonAnyGetter doesn't work with JsonSerialize (except with keyUsing)
 (reported by natnan@github)
#728: TypeFactory#_fromVariable returns unknownType() even though it has enough information
  to provide a more specific type
 (reported by jkochaniak@github)
#733: MappingIterator should move past errors or not return hasNext() == true
 (reported by Lorrin N, lorrin@github)
#738: @JsonTypeInfo non-deterministically ignored in 2.5.1 (concurrency issue)
 (reported by Dylan S, dylanscott@github)
- Improvement to handling of custom `ValueInstantiator` for delegating mode; no more NPE
  if `getDelegateCreator()` returns null
- Refactor `TypedKey` into separate util class

2.5.1 (06-Feb-2015)

#667: Problem with bogus conflict between single-arg-String vs `CharSequence` constructor
#669: JSOG usage of @JsonTypeInfo and @JsonIdentityInfo(generator=JSOGGenerator.class) fails
 (reported by ericali78@github)
#671: Adding `java.util.Currency` deserialization support for maps
 (contributed by Alexandre S-C)
#674: Spring CGLIB proxies not handled as intended
 (reported by Zoltan F)
#682: Class<?>-valued Map keys not serialized properly
 (reported by Ludevik@github)
#684: FAIL_ON_NUMBERS_FOR_ENUMS does not fail when integer value is quoted
 (reported by kllp@github)
#696: Copy constructor does not preserve `_injectableValues`
 (reported by Charles A)
- Add a work-around in `ISO8601DateFormat` to allow omission of ':' from timezone
- Bit more work to complete #633

2.5.0 (01-Jan-2015)

#47: Support `@JsonValue` for (Map) key serialization 
#113: Problem deserializing polymorphic types with @JsonCreator
#165: Add `DeserializationContext.getContextualType()` to let deserializer
  known the expected type.
#299: Add `DeserializationFeature.FAIL_ON_UNRESOLVED_OBJECT_IDS` to allow missing
  Object Ids (as global default)
#408: External type id does not allow use of 'visible=true'
#421: @JsonCreator not used in case of multiple creators with parameter names
 (reported by Lovro P, lpandzic@github)
#427: Make array and Collection serializers call `JsonGenerator.writeStartArray(int)`
#521: Keep bundle annotations, prevent problems with recursive annotation types
 (reported by tea-dragon@github)
#527: Add support for `@JsonInclude(content=Include.NON_NULL)` (and others) for Maps
#528: Add support for `JsonType.As.EXISTING_PROPERTY`
 (reported by heapifyman@github; implemented by fleebytes@github)
#539: Problem with post-procesing of "empty bean" serializer; was not calling
  'BeanSerializerModifier.modifySerializer()` for empty beans
 (reported by Fabien R, fabienrenaud@github)
#540: Support deserializing `[]` as null or empty collection when the java type
  is a not an object, `DeserializationFeature.ACCEPT_EMPTY_ARRAY_AS_NULL_OBJECT`
 (requested by Fabien R, fabienrenaud@github)
#543: Problem resolving self-referential recursive types
 (reported by ahgittin@github)
#550: Minor optimization: prune introspection of "well-known" JDK types
#552: Improved handling for ISO-8601 (date) format
 (contributed by Jerome G, geronimo-iia@github)
#559: Add `getDateFormat()`, `getPropertyNamingStrategy()` in `ObjectMapper`
#560: @JsonCreator to deserialize BigInteger to Enum
 (requested by gisupp@github)
#565: Add support for handling `Map.Entry`
#566: Add support for case-insensitive deserialization (`MapperFeature.ACCEPT_CASE_INSENSITIVE_PROPERTIES`)
 (contributed by Michael R)
#571: Add support in ObjectMapper for custom `ObjectReader`, `ObjectWriter` (sub-classes)
#572: Override default serialization of Enums
 (requested by herau@github)
#576: Add fluent API for adding mixins
 (contributed by Adam S, adstro@github)
#594: `@JsonValue` on enum not used when enum value is a Map key
 (reported by chrylis@github)
#596: Add support for `@JsonProperty.defaultValue`, exposed via `BeanProperty.getMetadata().getDefaultValue()`
#597: Improve error messaging for cases where JSON Creator returns null (which
  is illegal)
 (contributed by Aurelien L)
#599: Add a simple mechanism for avoiding multiple registrations of the same module
#607: Allow (re)config of `JsonParser.Feature`s via `ObjectReader`
#608: Allow (re)config of `JsonGenerator.Feature`s via `ObjectWriter`
#614: Add a mechanism for using `@JsonCreator.mode` for resolving possible ambiguity between
  delegating- and property-based creators
#616: Add `SerializationFeature.WRITE_DURATIONS_AS_TIMESTAMPS`
#622: Support for non-scalar ObjectId Reference deserialiazation (like JSOG)
#623: Add `StdNodeBasedDeserializer`
#630: Add `KeyDeserializer` for `Class`
#631: Update `current value` of `JsonParser`, `JsonGenerator` from standard serializers,
 deserializers
 (suggested by Antibrumm@github)
#633: Allow returning null value from IdResolver to make type information optional
 (requested by Antibrumm@github)
#634: Add `typeFromId(DatabindContext,String)` in `TypeIdDeserializer`
#636: `ClassNotFoundException` for classes not (yet) needed during serialization
 (contributed by mspiegel@github)
#638: Add annotation-based method(s) for injecting properties during serialization
 (using @JsonAppend, VirtualBeanPropertyWriter)
#647: Deserialization fails when @JsonUnwrapped property contains an object with same property name
 (reported by Konstantin L)
#653: Jackson doesn't follow JavaBean naming convention (added `MapperFeature.USE_STD_BEAN_NAMING`)
#654: Add support for (re)configuring `JsonGenerator.setRootValueSeparator()` via `ObjectWriter`
#655: Add `ObjectWriter.writeValues()` for writing value sequences
#660: `@JsonCreator`-annotated factory method is ignored if constructor exists
- Allow use of `Shape.ARRAY` for Enums, as an alias to 'use index'
- Start using `JsonGenerator.writeStartArray(int)` to help data formats
  that benefit from knowing number of elements in arrays (and would otherwise
  need to buffer values to know length)
- Added new overload for `JsonSerializer.isEmpty()`, to eventually solve #588
- Improve error messaging (related to [jaxb-annotations#38]) to include known subtype ids.

2.4.6 (23-Apr-2015)

#735: (complete fix) @JsonDeserialize on Map with contentUsing custom deserializer overwrites default behavior
 (reported by blackfyre512@github) (regression due to #604)
$744: Custom deserializer with parent object update fails

2.4.5.1 (26-Mar-2015)

Special one-off "micro patch" for:

#706: Add support for `@JsonUnwrapped` via JSON Schema module
#707: Error in getting string representation of an ObjectNode with a float number value
 (reported by @navidqar)
#735: (partial) @JsonDeserialize on Map with contentUsing custom deserializer overwrites default behavior

2.4.5 (13-Jan-2015)

#635: Reduce cachability of `Map` deserializers, to avoid problems with per-property config changes
    (regression due to #604)
#656: `defaultImpl` configuration is ignored for `WRAPPER_OBJECT`
- Solve potential cyclic-resolution problem for `UntypedObjectDeserializer`

2.4.4 (24-Nov-2014)

(jackson-core)#158: Setter confusion on assignable types
 (reported by tsquared2763@github)
#245: Calls to ObjectMapper.addMixInAnnotations() on an instance returned by ObjectMapper.copy()
 don't work
 (reported by Erik D)
#580: delegate deserializers choke on a (single) abstract/polymorphic parameter
 (reported by Ian B, tea-dragon@github)
#590: Binding invalid Currency gives nonsense at end of the message
 (reported by Jerbell@github)
#592: Wrong `TokenBuffer` delegate deserialization using `@JsonCreator`
 (reported by Eugene L)
#601: ClassCastException for a custom serializer for enum key in `EnumMap`
 (reported by Benson M)
#604: `Map` deserializers not being cached, causing performance problems
#610: Fix forward reference in hierarchies
 (contributed by zeito@github)
#619: Off by one error in AnnotatedWithParams
 (reported by stevetodd@github)
- Minor fix to `EnumSerializer` regarding detection "serialize using index"
- Minor fix to number serializers, to call proper callback for schema generation

2.4.3 (02-Oct-2014)

#496: Wrong result with `new TextNode("false").asBoolean(true)`
 (reported by Ivar R, ivarru@github)
#511: DeserializationFeature.FAIL_ON_INVALID_SUBTYPE does not work
 (reported by sbelikov@github)
#523: MapDeserializer and friends do not report the field/key name for mapping exceptions
 (reported by Ian B, tea-dragon@github)
#524: @JsonIdentityReference(alwaysAsId = true) Custom resolver is reset to SimpleObjectIdResolver
 (reported by pkokorev@github)
#541: @JsonProperty in @JsonCreator is conflicting with POJOs getters/attributes
 (reported by fabienrenaud@github)
#543: Problem resolving self-referential generic types
#570: Add Support for Parsing All Compliant ISO-8601 Date Formats
 (requested by pfconrey@github)
- Fixed a problem with `acceptJsonFormatVisitor` with Collection/array types that
  are marked with `@JsonValue`; could cause NPE in JSON Schema generator module.

2.4.2 (14-Aug-2014)

#515: Mixin annotations lost when using a mixin class hierarchy with non-mixin interfaces
 (reported by 'stevebread@github')
- Fixed a problem related to [jackson-dataformat-smile#19].

2.4.1.2 (12-Jul-2014)

Special one-off "micro patch" for:

#503: Concurrency issue inside com.fasterxml.jackson.databind.util.LRUMap.get(Object)
 (reported by fjtc@github)

2.4.1.1 (18-Jun-2014)

Special one-off "micro patch" for:

#491: Temporary work-around for issue #490 (full fix for 2.5 needs to be
  in `jackson-annotations`)
#506: Index is never set for Collection and Array in InvalidFormatException.Reference
 (reported by Fabrice D, fabdouglas@github)
- Fixed a problem related to [jackson-dataformat-smile#19].

2.4.1 (17-Jun-2014)

#479: NPE on trying to deserialize a `String[]` that contains null
 (reported by huxi@github)
#482: Make date parsing error behavior consistent with JDK
 (suggested by Steve S, sanbeg@github)
#489 (partial): TypeFactory cache prevents garbage collection of custom ClassLoader
 (reported by sftwrengnr@github)

2.4.0 (02-Jun-2014)

#81: Allow use of @JsonUnwrapped with typed (@JsonTypeInfo) classes, provided
  that (new) feature `SerializationFeature.FAIL_ON_UNWRAPPED_TYPE_IDENTIFIERS`
  is disabled
 (constributed by Ben F, UnquietCode@github)
#88: Prevent use of type information for `JsonNode` via default typing
 (reported by electricmonk@github)
#149: Allow use of "stringified" indexes for Enum values
 (requested by chenboxiang@github)
#176: Allow use external Object Id resolver (to use with @JsonIdentityInfo etc)
 (implemented by Pascal G)
#193: Conflicting property name definitions
 (reported by Stuart J, sgjohnston@github)
#323: Serialization of the field with deserialization config
 (reported by metanet@github)
#327: Should not consider explicitly differing renames a fail, as long as all are explicit
#335: Allow use of `@JsonPropertyOrder(alphabetic=true)` for Map properties
#351: ObjectId does not properly handle forward references during deserialization
 (contributed by pgelinas)
#352 Add `ObjectMapper.setConfig()` for overriding `SerializationConfig`/`DeserializationConfig`
#353: Problems with polymorphic types, `JsonNode` (related to #88)
 (reported by cemo@github)
#359: Converted object not using explicitly annotated serializer
 (reported by Florian S [fschopp@github])
#369: Incorrect comparison for renaming in `POJOPropertyBuilder`
#375: Add `readValue()`/`readPropertyValue()` methods in `DeserializationContext`
#376: Add support for `@JsonFormat(shape=STRING)` for number serializers
#381: Allow inlining/unwrapping of value from single-component JSON array
 (contributed by yinzara@github)
#390: Change order in which managed/back references are resolved (now back-ref
 first, then forward)
 (requested by zAlbee@github)
#407: Properly use null handlers for value types when serializer Collection
 and array types
 (contributed by Will P)
#425: Add support for using `Void.class` as "no class", instead of `NoClass.class`
#428: `PropertyNamingStrategy` will rename even explicit name from `@JsonProperty`
 (reported by turskip@github)
#435: Performance bottleneck in TypeFactory._fromClass
 (reported by Sean D, sdonovanuk@github)
#434: Ensure that DecimalNodes with mathematically equal values are equal
 (contributed by Francis G)
#435: Performance bottleneck in TypeFactory._fromClass
 (reported by sdonovanuk@github)
#438: Add support for accessing `@JsonProperty(index=N)` annotations
#442: Make `@JsonUnwrapped` indicate property inclusion
 (suggested by Ben F)
#447: ArrayNode#addAll should accept Collection<? extends JsonNode>
 (suggested by alias@github)
#461: Add new standard naming strategy, `PropertyNamingStrategy.LowerCaseStrategy`
#463: Add 'JsonNode.asText(String defaultValue)`
 (suggested by Chris C)
#464: Include `JsonLocation` in more mapping exceptions
 (contributed by Andy C (q3aiml@github))
#465: Make it easier to support serialization of custom subtypes of `Number`
#467: Unwanted POJO's embedded in tree via serialization to tree
 (reported by Benson M)
- Slightly improve `SqlDateSerializer` to support `@JsonFormat`
- Improve handling of native type ids (YAML, CBOR) to use non-native type ids
  as fallback

2.3.5 (13-Jan-2015)

#496: Wrong result for TextNode("false").asBoolean(true)
 (reported by Ivar R, ivarru@github)
#543: Problems resolving self-referential generic types.
#656: defaultImpl configuration is ignored for WRAPPER_OBJECT

2.3.4 (17-Jul-2014)

#459: BeanDeserializerBuilder copy constructor not copying `_injectables`
#462: Annotation-provided Deserializers are not contextualized inside CreatorProperties
 (reported by aarondav@github)

2.3.3 (10-Apr-2014)

#420: Remove 'final' modifier from `BeanDeserializerBase.deserializeWithType`
 (requested by Ghoughpteighbteau@github)
#422: Allow use of "True" and "False" as aliases for booleans when coercing from
  JSON String
#423: Fix `CalendarSerializer` to work with custom format
 (reported by sergeymetallic@github)
#433: `ObjectMapper`'s `.valueToTree()` wraps `JsonSerializable` objects into a POJONode
 (reported by Francis G)
- Fix null-handling for `CollectionSerializer`

2.3.2 (01-Mar-2014)

#378: Fix a problem with custom enum deserializer construction
 (reported by BokoEnos@github)
#379: Fix a problem with (re)naming of Creator properties; needed to make
 Paranamer module work with NamingStrategy.
 (reported by Chris P, cpilsworth@github)
#398: Should deserialize empty (not null) URI from empty String
 (reported by pgieser@github)
#406: @JsonTypeIdResolver not working with external type ids
 (reported by Martin T)
#411: NumberDeserializers throws exception with NaN and +/- Infinity
 (reported by clarkbreyman@github)
#412: ObjectMapper.writerWithType() does not change root name being used
 (repoted by jhalterman@github)
- Added `BeanSerializerBase._serializeObjectId()` needed by modules that
  override standard BeanSerializer; specifically, XML module.

2.3.1 (28-Dec-2013)

#346: Fix problem deserializing `ObjectNode`, with @JsonCreator, empty
  JSON Object
 (reported by gaff78@github)
#358: `IterableSerializer` ignoring annotated content serializer
 (reported by Florian S)
#361: Reduce sync overhead for SerializerCache by using volatile, double-locking
 (contributed by stuartwdouglas@github)
#362: UUID output as Base64 String with ObjectMapper.convertValue()
 (reported by jknack@github)
#367: Make `TypeNameIdResolver` call `TypeResolver` for resolving base type
 (suggested by Ben F)
#370: Fail to add Object Id for POJO with no properties
 (reported by jh3141@github)
- Fix for [jackson-module-afterburner#38]: need to remove @JacksonStdImpl from
  `RawSerializer`, to avoid accidental removal of proper handling.

2.3.0 (13-Nov-2013)

#48: Add support for `InetSocketAddress`
 (contributed by Nick T)
#152: Add support for traversing `JsonNode` with (new!) `JsonPointer` implementation
 (suggested by fge@github)
#208: Accept "fromString()" as an implicit Creator (factory) method (alias for "valueOf()")
 (requested by David P)
#215: Allow registering custom `CharacterEscapes` to use for serialization,
 via `ObjectWriter.with(CharacterEscapes)` (and `ObjectMapper.writer(CharacterEscapes)`)
#227: Allow "generic" Enum serializers, deserializers, via `SimpleModule`
#234: Incorrect type information for deeply nested Maps
 (reported by Andrei P)
#237: Add `DeserializationFeature.FAIL_ON_READING_DUP_TREE_KEY` to optionally
  throw `JsonMappingException` on duplicate keys, tree model (`JsonNode`)
#238: Allow existence of overlapping getter, is-getter (choose 'regular' getter)
#239: Support `ByteBuffer`
 (suggested by mckamey@github)
#240: Make sure `@JsonSerialize.include` does not accidentally override
  class inclusion settings
 (requested by thierryhenrio@github)
#253: `DelegatingDeserializer` causes problems for Managed/BackReferences
 (reported by bfelaco@github)
#257: Make `UntypedObjectDeserializer` support overides for `List`, `Map` etc
#268: Add new variant of `ObjectMapper.canSerialize()` that can return `Throwable`
 that caused false to be returned (if any)
#269: Add support for new `@JsonPropertyDescription` via `AnnotationIntrospector`
 as well as `BeanProperty.getMedata().getDescription()`
#270: Add `SerializationFeature.USE_EQUALITY_FOR_OBJECT_ID` to allow use of equality
 (instead of identity) for figuring out when to use Object Id
 (requested by beku8@github)
#271: Support handling of `@JsonUnwrapped` for in-built JSON Schema generation
#277: Make `TokenBuffer` support new native type and object ids
#302: Add `setNamingStrategy` in `Module.SetupContext`
 (suggested by Miguel C)
#305: Add support for accessing `TypeFactory` via `TypeIdResolverBase`
 (not yet via `TypeIdResolver` interface), other configuration
#306: Allow use of `@JsonFilter` for properties, not just classes 
#307: Allow use of `@JsonFilter` for Maps in addition to POJOs
#308: Improve serialization and deserialization speed of `java.util.UUID` by 4x
 (suggested by David P)
#310: Improve `java.util.UUID` serialization with binary codecs, to use "raw" form.
#311: Make sure that "creator properties" are alphabetically ordered too, if
  so requested.
#315: Allow per-property definition of null serializer to use, using
 new `@JsonSerialize(nullsUsing=xxx)` annotation property
#317: Fix `JsonNode` support for nulls bound to `ObjectNode`, `ArrayNode`
 (contributed by Seth P)
#318: Problems with `ObjectMapper.updateValue()`, creator property-backed accessors
#319: Add support for per-call ("contextual") attributes, with defaulting,
 to allow keeping track of state during (de)serialization
#324: Make sure to throw `JsonMappingException` from `EnumDeserializer` creator,
  not `IllegalArgumentException`
 (reported by beverku@github)
#326: Support `@JsonFilter` for "any getter" properties
#334: Make `ArrayNode`, `ObjectNode` non-final again
#337: `AnySetter` does not support polymorphic types
 (reported by askvortsov@github)
#340: AtomicReference not working with polymorphic types
#342: Add `DeserializationFeature.FAIL_ON_IGNORED_PROPERTIES` to make `ObjectMapper`
  throw exception when encountering explicitly ignored properties
 (requested by Ruslan M)
[JACKSON-890]: Support managed/back-references for polymorphic (abstract) types
- Add 'BeanPropertyWriter.isUnwrapping()' for future needs (by Afterburner)
- Add coercions from String "null" (as if null token was parsed) for primitives/Wrappers.
- Add `JsonDeserializer.handledType()`

2.2.4 (10-Jun-2014)

#292: Problems with abstract `Map`s, `Collection`s, polymorphic deserialization
#324: EnumDeserializer should throw JsonMappingException, not IllegalArgumentException
#346: Problems deserializing `ObjectNode` from empty JSON Object, with @JsonCreator

2.2.3 (22-Aug-2013)

#234: Problems with serializing types for deeply nested generic Maps, default typing 
#251: SerializationFeature.WRITE_BIGDECIMAL_AS_PLAIN ignored with JsonNode
  serialization
 (reported by fge@github)
#259: Fix a problem with JSON Schema generation for `@JsonValue`
 (reported by Lior L)
#267: Handle negative, stringified timestamps
 (reported by Drecth@github)
#281: Make `NullNode` use configured null-value serializer
#287: Fix problems with converters, Maps with Object values
 (reported by antubis@github)
#288: Fix problem with serialization converters assigned with annotations
 (reported by cemo@github)

2.2.2 (26-May-2013)

#216: Problems with Android, 1.6-only types
#217: JsonProcessingExceptions not all wrapped as expected
 (reported by karldmoore@github)
#220: ContainerNode missing 'createNumber(BigInteger)'
 (reported by Pascal G)
#223: Duplicated nulls with @JsonFormat(shape=Shape.ARRAY)
 (reported by lukegh@github)
#226: Field mapping fail on deserialization to common referenced object when
  @JsonUnwrapped is used
 (reported by ikvia@github)
#232: Converting bound BigDecimal value to tree fails with WRITE_BIGDECIMAL_AS_PLAIN
 (reported by celkings@github)
- Minor fix to handle primitive types for key deserializer lookups
- Add convenience method `MappingIterator.getCurrentLocation()`
 (suggested by Tomdz@github)

2.2.1 (03-May-2013)

#214: Problem with LICENSE, NOTICE, Android packaging
 (reported by thierryd@github)

2.2.0 (22-Apr-2013)

Fixes:

#23: Fixing typing of root-level collections
#118: JsonTypeInfo.as.EXTERNAL_PROPERTY not working correctly
 with missing type id, scalar types
#130: TimeZone not set for GregorianCalendar, even if configured
#144: MissingNode.isValueNode() should return 'false'
 (reported by 'fge@github')
#146: Creator properties were not being renamed as expected
 (contributed by Christoper C)
#188: Problem with ObjectId serialization, 'alwaysAsId' references

Improvements:

#116: JavaType implements `java.lang.reflect.Type` (as does `TypeReference`)
#147: Defer reporting of problems with missing creator parameters
 (contributed by Christoper C)
#155: Make `ObjectNode` and `ArrayNode` final (other node types already were)
 (requested by fge@github)
#161: Add deserializer for java.util.concurrent.ArrayBlockingQueue
#173: Add 'JsonNode.traverse(ObjectCodec)' for convenience
#181: Improve error reporting for missing '_valueDeserializer'
#194: Add `FloatNode` type in tree model (JsonNode)
 (requested by msteiger@github)
#199: Allow deserializing `Iterable` instances (as basic `Collection`s)
 (requested by electrum@github)
#206: Make 'ObjectMapper.createDeserializationContext()' overridable
 (requested by noter@github)
#207: Add explicit support for `short` datatypes, for tree model
 (contributed by msteiger@github)

New features:

#120: Extend BeanDeserializerModifier to work with non-POJO deserializers
#121: Extend BeanSerializerModifier to work with non-POJO serializers
#124: Add support for serialization converters (@JsonSerializer(converter=...))
#124: Add support for deserialization converters (@JsonDeserializer(converter=...))
#140: Add 'SerializationFeature.WRITE_BIGDECIMAL_AS_PLAIN' to allow forcing
  of non-scientific notation when serializing BigDecimals.
 (suggested by phedny@github)
#148: Add 'DeserializationFeature.FAIL_ON_INVALID_SUBTYPE`, which allows mapping
  entries with missing or invalid type id into null references (instead of failing).
  Also allows use of '@JsonTypeInfo.defaultImpl = NoClass.class' as alternative.
#159: Add more accessors in 'MappingIterator': getParser(), getParserSchema(),
  readAll()
 (suggested by Tom D)
#190: Add 'MapperFeature.ALLOW_FINAL_FIELDS_AS_MUTATORS' (default: true) for
 pruning out final fields (to avoid using as mutators)
 (requested by Eric T)
#195: Add 'MapperFeature.INFER_PROPERTY_MUTATORS' (default: enabled) for finer
  control of what mutators are auto-detected.
 (requested by Dain S)
#198: Add SPI metadata, handling in ObjectMapper (findModules()), for
  automatic registration of auto-detected extension modules
 (suggested by 'beamerblvd@github')
#203: Added new features to support advanced date/time handling:
  - SerializationFeature.WRITE_DATE_TIMESTAMPS_AS_NANOSECONDS
  - DeserializationFeature.READ_DATE_TIMESTAMPS_AS_NANOSECONDS
  - DeserializationFeature.ADJUST_DATES_TO_CONTEXT_TIME_ZONE

Other:

#126: Update JDK baseline to 1.6
* API under 'com.fasterxml.jackson.databind.jsonFormatVisitors' changed significantly
  based on experiences with external JSON Schema generator.
* Version information accessed via code-generated access class, instead of reading
  VERSION.txt
* Added 2 methods in Converter interface: getInputType(), getOutputType(),
  to allow programmatic overrides (needed by JAXB annotation module)

2.1.4 (26-Feb-2013)

* [JACKSON-887]: StackOverflow with parameterized sub-class field
 (reported by Alexander M)
* [#130]: TimeZone not set for GregorianCalendar, when deserializing
* [#157]: NPE when registering module twice
* [#162]: JsonNodeFactory: work around an old bug with BigDecimal and zero
 (submitted by fge@github)
* [#166]: Incorrect optimization for `ObjectMapper.convertValue(Class)`
 (reported by Eric T)
* [#167]: Problems with @JsonValue, polymorphic types (regression from 1.x)
 (reported by Eric T)
* [#170]: Problems deserializing `java.io.File` if creator auto-discovery disabled
 (reported by Eric T)
* [#175]: NPE for JsonMappingException, if no path is specified
 (reported by bramp@github)

2.1.3 (19-Jan-2013)

* [Issue#141]: ACCEPT_EMPTY_STRING_AS_NULL_OBJECT not working for enums
* [Issue#142]: Serialization of class containing EnumMap with polymorphic enum
  fails to generate class type data
 (reported by kidavis4@github)

2.1.2 (04-Dec-2012)

* [Issue#106]: NPE in ObjectArraySerializer.createContextual(...)
* [Issue#117]: HandlerInstantiator defaulting not working
 (reported by Alexander B)
* [Issue#118]: Problems with JsonTypeInfo.As.EXTERNAL_PROPERTY, scalar values
 (reported by Adva11@github)
* [Issue#119]: Problems with @JsonValue, JsonTypeInfo.As.EXTERNAL_PROPERTY
 (reported by Adva11@github)
* [Issue#122]: ObjectMapper.copy() was not copying underlying mix-in map
 (reported by rzlo@github)

2.1.1 (11-Nov-2012)

Fixes:

* [JACKSON-875]: Enum values not found if Feature.USE_ANNOTATIONS disabled
 (reported by Laurent P)
* [Issue#93]: ObjectNode.setAll() broken; would not add anything for
  empty ObjectNodes.
 (reported by Francis G)
* Making things implement java.io.Serializable:
  - Issues: #94, #99, #100, #102
    (reported by Sean B)
* [Issue#96]: Problem with JsonTypeInfo.As.EXTERNAL_PROPERTY, defaultImpl
 (reported by Adva11@github)

2.1.0 (08-Oct-2012)

  New minor version for 2.x series. Major improvements in multiple areas,
  including:

  - Dataformat auto-detection
  - More `@JsonFormat.shape` variant to serialize Collections as
    JSON Objects, POJOs as JSON Arrays (csv-like).
  - Much more configuration accessible via ObjectReader, ObjectWriter
  - New mechanism for JSON Schema generation, other uses (in future)

Fixes:

* [JACKSON-830]/[Issue#19]: Change OSGi bundle name to be fully-qualified
* ]JACKSON-847]: Make @JsonIdentityInfo work with property-based creator
* [JACKSON-851]: State corruption with ObjectWriter, DefaultPrettyPrinter
 (reported by Duncan A)
* [Issue#75]: Too aggressive KeySerializer caching
* Minor fix wrt [Issue#11], coercion needed extra checks

Improvements:

* [JACKSON-758]: Remove 'IOException' from throws clauses of "writeValueAsString"
  and "writeValueAsBytes" of ObjectMapper/ObjectWriter
 (suggested by G-T Chen)
* [JACKSON-839]: Allow "upgrade" of integer number types for
  UntypedObjectDeserializer, even with default typing enabled.
* [JACKSON-850]: Allow use of zero-arg factory methods as "default creator"
  (suggested by Razvan D)
* [Issue#9]: Implement 'required' JSON Schema attribute for bean properties
* [Issue#20]: Add new exception type, InvalidFormatException (sub-type of
  JsonMappingException) to indicate data format problems
 (suggested by HolySamosa@github)
* [Issue#30]: ObjectReader and ObjectWriter now try to pre-fetch root
  (de)serializer if possible; minor performance improvement (2% for small POJOs).
* [Issue#33]: Simplified/clarified definition of 'ObjectReader.readValues()';
  minor change in behavior for JSON Array "wrapped" sequences
* [Issue#60]: Add 'JsonNode.hasNonNull(...)' method(s)
 (suggested by Jeff S on mailing list) 
* [Issue#64]: Add new "standard" PropertyNamingStrategy, PascalCaseStrategy
  (PropertyNamingStrategy.PASCAL_CASE_TO_CAMEL_CASE)
 (contributed by Sean B)
* [Issue#65]: Add getters to `ObjectMapper`, DeserializationContext/-Factory.
 (contributed by Dmitry K)
* [Issue#69]: Add `PropertyName` abstraction, new methods in AnnotationIntrospector
* [Issue#80]: Make `DecimalNode` normalize input, to make "1.0" and "1.00"equal
 (reported by fge@github)

New features:

* [Issue#15]: Support data format auto-detection via ObjectReader (added
  'withFormatDetection(...)' fluent factories)
* [Issue#21]: Add 'ObjectNode.set(...)' method (and related) to improve
  chaining, semantic consistency of Tree Model API
 (suggested by fge@Github)
* [Issue#22]: Add 'ObjectMapper.setAnnotationIntrospectors()' which allows
  defining different introspectors for serialization, deserialization
* [Issue#24]: Allow serialization of Enums as JSON Objects
 (suggested by rveloso@github)
* [Issue#28]: Add 'ObjectMapper.copy()', to create non-linked copy of
  mapper, with same configuration settings
* [Issue#29]: Allow serializing, deserializing POJOs as JSON Arrays
  by using `@JsonFormat(shape=Shape.ARRAY)`
* [Issue#40]: Allow serialization of Collections as JSON Objects
  (and deserialization from)
 (suggested by 'rveloso@github')
* [Issue#42]: Allow specifying Base64 variant to use for Base64-encoded data
  using ObjectReader.with(Base64Variant), ObjectWriter.with(Base64Variant).
 (suggested by 'mpfau@github')
* [Issue#45]: Add '@JsonNaming' annotation to define per-class PropertyNamingStrategy
 (suggested by Mark W)
* [Pull#58]: Make 'MappingIterator' implement 'Closable'
 (contributed by Pascal G)
* [Issue#72]: Add 'MapperFeature.USE_WRAPPER_NAME_AS_PROPERTY_NAME' to use
  wrapper name annotations for renaming properties
* [Issue#87]: Add 'StdDelegatingSerializer', 'StdDelegatingDeserializer' to
  simplify writing of two-step handlers
* (issue #4 of jackson-annotations): Add `@JsonIdentityReference(alwaysAsId=true)`
  to force ALL references to an object written as Object Id, even the first one.
* Added 'ObjectReader#withHandler' to allow for reconfiguring deserialization
  problem handler
 (suggested by 'electricmonk')

Other changes:

* New variant of AnnotationIntrospector.getFormat(), to support class
  annotations
* It is now possible to serialize instances of plain old Object, iff
  'FAIL_ON_EMPTY_BEANS' is disabled.
* Trying to remove reference to "JSON" in datatype conversion errors
 (since databinding is format-agnostic)

INCOMPATIBILITIES: (rats!)

* Note that [Issue#33] (see above) is, technically speaking, backwards
  imcompatible change. It is estimated that it should NOT affect most
  users, as changes are to edge cases (and undocumented ones at that).
  However, it can potentially cause problems with upgrade.
* Implementation of `JsonFormatVisitable` resulting in 2 new methods
  being added in `BeanPropertyFilter` interface -- this is unfortunate,
  but was required to support full traversability.

2.0.4 (26-Jun-2012)

* [Issue#6]: element count for PrettyPrinter, endObject wrong
   (reported by "thebluemountain")
* [JACKSON-838]: Utf8StreamParser._reportInvalidToken() skips letters
    from reported token name
   (reported by Lóránt Pintér)
* [JACKSON-841] Data is doubled in SegmentedStringWriter output
   (reported by Scott S)
* [JACKSON-842] ArrayIndexOutOfBoundsException when skipping C-style comments
   (reported by Sebastien R)

2.0.3: no version 2.0.3 released -- only used for extension modules

2.0.2 [14-May-2012]

Fixes:

* [Issue#14]: Annotations were not included from parent classes of
  mix-in classes
 (reported by @guillaup)
* [JACKSON-824]: Combination of JSON Views, ObjectMapper.readerForUpdating()
  was not working
 (reported by Nir S)
(and all fixes from 1.9.7)

Improvements:

* [Issue#11]: Improve ObjectMapper.convertValue()/.treeToValue() to use
  cast if possible

2.0.1 [23-Apr-2012]

Fixes:

* [JACKSON-827] Ensure core packages work on JDK 1.5
 (reported by Pascal g)
* [JACKSON-829] Custom serializers not working for List<String> properties,
  @JsonSerialize(contentUsing)
 (reported by James R)

Improvements:

* [Issue#5]: Add support for maps with java.util.Locale keys to the set of
  StdKeyDeserializers
 (contributed by Ryan G)

2.0.0 [25-Mar-2012]

Fixes:

* [JACKSON-368]: Problems with managed references, abstract types
* [JACKSON-711]: Delegating @JsonCreator did not work with Injectable values
* [JACKSON-798]: Problem with external type id, creators
  (reported by Casey L)
(and all fixes up until and including 1.9.6)

Improvements:

* [JACKSON-546]: Indicate end-of-input with JsonMappingException instead
  of EOFException, when there is no parsing exception
* [JACKSON-664]: Reduce overhead of type resolution by adding caching
  in TypeFactory
* [JACKSON-690]: Pass DeserializationContext through ValueInstantiator
* [JACKSON-695]: Add 'isEmpty(value)' in JsonSerializer to allow
  customizing handling of serialization of empty values
* [JACKSON-710]: 'ObjectMapper.convertValue()' should ignore root value
  wrapping/unwrapping settings
* [JACKSON-730] Split various features (JsonParser, JsonGenerator,
  SerializationConfig, DeserializationConfig) into per-factory
  features (MapperFeature, JsonFactory.Feature) an per
  instance features (existing ones)
* [JACKSON-732]: Allow 'AnnotationIntrospector.findContentDeserializer()'
  (and similar) to return instance, not just Class<?> for instance
 (requested by James R)
* [JACKSON-736]: Add (more) access to array, container and map serializers
* [JACKSON-737]: Allow accessing of "creator properties" for BeanDeserializer
* [JACKSON-748]: Add 'registerSubtypes' to 'Module.setupContext' (and SimpleModule)
* [JACKSON-749]: Make @JsonValue work for Enum deserialization
* [JACKSON-769]: ObjectNode/ArrayNode: change 'put', 'insert', 'add' to return
  'this node' (unless already returning something)
* [JACKSON-770]: Simplify method naming for JsonNode, drop unnecessary 'get' prefix
  from methods like 'getTextValue()' (becomes 'textValue()')
* [JACKSON-777]: Rename 'SerializationConfig.Feature' as 'SerializationFeature',
  'DeserializationConfig.Feature' as 'DeserializationFeature'
* [JACKSON-780]: MissingNode, NullNode should return 'defaultValue' from 'asXxx' methods,
  (not 0 for numbers), as they are not numeric types
* [JACKSON-787]: Allow use of @JsonIgnoreProperties for properties (fields, getters, setters)
* [JACKSON-795]: @JsonValue was not working for Maps, Collections
* [JACKSON-800]: Add 'Module.SetupContext#addDeserializationProblemHandler'
 (suggested by James R)

New features:

* [JACKSON-107]: Add support for Object Identity (to handled cycles, shared refs),
  with @JsonIdentityInfo
* [JACKSON-435]: Allow per-property Date formatting using @JsonFormat.
* [JACKSON-437]: Allow injecting of type id as POJO property, by setting
  new '@JsonTypeInfo.visible' property to true.
* [JACKSON-469]: Support "Builder pattern" for deserialiation; that is, allow
  use of separate Builder object for data binding, creating actual value
* [JACKSON-608]: Allow use of JSON Views for deserialization
* [JACKSON-636]: Add 'SerializationFeature.ORDER_MAP_ENTRIES_BY_KEYS' to allow
  forced sorting of Maps during serialization
  (suggested by Joern H)
* [JACKSON-669]: Allow prefix/suffix for @JsonUnwrapped properties
 (requested by Aner P)
* [JACKSON-707]: Add 'JsonNode.deepCopy()', to create safe deep copies
  of ObjectNodes, ArrayNodes.
* [JACKSON-714]: Add general-purpose @JsonFormat annotation
* [JACKSON-718]: Added 'JsonNode.canConvertToInt()', 'JsonNode.canConvertToLong()'
* [JACKSON-747]: Allow changing of 'SerializationFeature' for ObjectWriter,
  'DeserializationFeature' for ObjectReader.
* [JACKSON-752]: Add @JsonInclude (replacement of @JsonSerialize.include)
* [JACKSON-754]: Add @JacksonAnnotationsInside for creating "annotation
  bundles" (also: AnnotationIntrospector.isAnnotationBundle())
* [JACKSON-762]: Allow using @JsonTypeId to specify property to use as
  type id, instead of using separate type id resolver.
* [JACKSON-764]: Allow specifying "root name" to use for root wrapping
  via ObjectReader, ObjectWriter.
* [JACKSON-772]: Add 'JsonNode.withArray()' to use for traversing Array nodes.
* [JACKSON-793]: Add support for configurable Locale, TimeZone to use
  (via SerializationConfig, DeserializationConfig)
* [JACKSON-805]: Add 'SerializationFeature.WRITE_SINGLE_ELEM_ARRAYS_UNWRAPPED'
  to improve interoperability with BadgerFish/Jettison
* [JACKSON-810]: Deserialization Feature: Allow unknown Enum values via
  'DeserializationFeature.READ_UNKNOWN_ENUM_VALUES_AS_NULL'
  (suggested by Raymond R)
* [JACKSON-813]: Add '@JsonSerializableSchema.id' attribute, to indicate
  'id' value to add to generated JSON Schemas.

[entries for versions 1.x and earlier not retained; refer to earlier releases)<|MERGE_RESOLUTION|>--- conflicted
+++ resolved
@@ -4,13 +4,9 @@
 === Releases === 
 ------------------------------------------------------------------------
 
-<<<<<<< HEAD
 (3.0.x and later changes not included here)
 
-2.14.0-rc1 (25-Sep-2022)
-=======
 2.14.0-rc2 (not yet released)
->>>>>>> 7b670341
 
 #1980: Add method(s) in `JsonNode` that works like combination of `at()`
   and `with()`: `withObject(...)` and `withArray(...)`
