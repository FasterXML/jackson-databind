package com.fasterxml.jackson.databind;

import com.fasterxml.jackson.databind.cfg.MapperConfig;
import com.fasterxml.jackson.databind.introspect.AnnotatedField;
import com.fasterxml.jackson.databind.introspect.AnnotatedMethod;
import com.fasterxml.jackson.databind.introspect.AnnotatedParameter;

/**
 * Class that defines how names of JSON properties ("external names")
 * are derived from names of POJO methods and fields ("internal names"),
 * in cases where they are not
 * auto-detected and no explicit annotations exist for naming.
 * Methods are passed information about POJO member for which name is needed,
 * as well as default name that would be used if no custom strategy was used.
 *<p>
 * Default (empty) implementation returns suggested ("default") name unmodified.
 *<p>
 * Note that the strategy is guaranteed to be called once per logical property
 * (which may be represented by multiple members; such as pair of a getter and
 * a setter), but may be called for each: implementations should not count on
 * exact number of times, and should work for any member that represent a
 * property.
 *<p>
 * In absence of a registered custom strategy, default Java property naming strategy
 * is used, which leaves field names as is, and removes set/get/is prefix
 * from methods (as well as lower-cases initial sequence of capitalized
 * characters).
 */
@SuppressWarnings("serial")
public class PropertyNamingStrategy
    implements java.io.Serializable
{
    /**
     * Naming convention used in languages like C, where words are in lower-case
     * letters, separated by underscores.
     * See {@link SnakeCaseStrategy} for details.
     */
    public static final PropertyNamingStrategy SNAKE_CASE = new SnakeCaseStrategy();

    /**
     * Naming convention used in languages like Pascal, where words are capitalized
     * and no separator is used between words.
     * See {@link UpperCamelCaseStrategy} for details.
     */
    public static final PropertyNamingStrategy UPPER_CAMEL_CASE = new UpperCamelCaseStrategy();

    /**
     * Naming convention used in Java, where words other than first are capitalized
     * and no separator is used between words. Since this is the native Java naming convention,
     * naming strategy will not do any transformation between names in data (JSON) and
     * POJOS.
     */
    public static final PropertyNamingStrategy LOWER_CAMEL_CASE = new PropertyNamingStrategy();
    
    /**
     * Naming convention in which all words of the logical name are in lower case, and
     * no separator is used between words.
     * See {@link LowerCaseStrategy} for details.
     */
    public static final PropertyNamingStrategy LOWER_CASE = new LowerCaseStrategy();

    /**
     * Naming convention used in languages like Lisp, where words are in lower-case
     * letters, separated by hyphens.
     * See {@link KebabCaseStrategy} for details.
     */
    public static final PropertyNamingStrategy KEBAB_CASE = new KebabCaseStrategy();

    /**
     * Naming convention widely used as configuration properties name, where words are in
     * lower-case letters, separated by dots.
     * See {@link LowerDotCaseStrategy} for details.
     */
    public static final PropertyNamingStrategy LOWER_DOT_CASE = new LowerDotCaseStrategy();

    /*
    /**********************************************************
    /* API
    /**********************************************************
     */

    /**
     * Method called to find external name (name used in JSON) for given logical
     * POJO property,
     * as defined by given field.
     * 
     * @param config Configuration in used: either <code>SerializationConfig</code>
     *   or <code>DeserializationConfig</code>, depending on whether method is called
     *   during serialization or deserialization
     * @param field Field used to access property
     * @param defaultName Default name that would be used for property in absence of custom strategy
     * 
     * @return Logical name to use for property that the field represents
     */
    public String nameForField(MapperConfig<?> config, AnnotatedField field,
            String defaultName)
    {
        return defaultName;
    }

    /**
     * Method called to find external name (name used in JSON) for given logical
     * POJO property,
     * as defined by given getter method; typically called when building a serializer.
     * (but not always -- when using "getter-as-setter", may be called during
     * deserialization)
     * 
     * @param config Configuration in used: either <code>SerializationConfig</code>
     *   or <code>DeserializationConfig</code>, depending on whether method is called
     *   during serialization or deserialization
     * @param method Method used to access property.
     * @param defaultName Default name that would be used for property in absence of custom strategy
     * 
     * @return Logical name to use for property that the method represents
     */
    public String nameForGetterMethod(MapperConfig<?> config, AnnotatedMethod method,
            String defaultName)
    {
        return defaultName;
    }

    /**
     * Method called to find external name (name used in JSON) for given logical
     * POJO property,
     * as defined by given setter method; typically called when building a deserializer
     * (but not necessarily only then).
     * 
     * @param config Configuration in used: either <code>SerializationConfig</code>
     *   or <code>DeserializationConfig</code>, depending on whether method is called
     *   during serialization or deserialization
     * @param method Method used to access property.
     * @param defaultName Default name that would be used for property in absence of custom strategy
     * 
     * @return Logical name to use for property that the method represents
     */
    public String nameForSetterMethod(MapperConfig<?> config, AnnotatedMethod method,
            String defaultName)
    {
        return defaultName;
    }

    /**
     * Method called to find external name (name used in JSON) for given logical
     * POJO property,
     * as defined by given constructor parameter; typically called when building a deserializer
     * (but not necessarily only then).
     * 
     * @param config Configuration in used: either <code>SerializationConfig</code>
     *   or <code>DeserializationConfig</code>, depending on whether method is called
     *   during serialization or deserialization
     * @param ctorParam Constructor parameter used to pass property.
     * @param defaultName Default name that would be used for property in absence of custom strategy
     */
    public String nameForConstructorParameter(MapperConfig<?> config, AnnotatedParameter ctorParam,
            String defaultName)
    {
        return defaultName;
    }

    /*
    /**********************************************************
    /* Public base class for simple implementations
    /**********************************************************
     */
    
    public static abstract class PropertyNamingStrategyBase extends PropertyNamingStrategy
    {
        @Override
        public String nameForField(MapperConfig<?> config, AnnotatedField field, String defaultName)
        {
            return translate(defaultName);
        }

        @Override
        public String nameForGetterMethod(MapperConfig<?> config, AnnotatedMethod method, String defaultName)
        {
            return translate(defaultName);
        }

        @Override
        public String nameForSetterMethod(MapperConfig<?> config, AnnotatedMethod method, String defaultName)
        {
            return translate(defaultName);
        }

        @Override
        public String nameForConstructorParameter(MapperConfig<?> config, AnnotatedParameter ctorParam,
                String defaultName)
        {
            return translate(defaultName);
        }
        
        public abstract String translate(String propertyName);
<<<<<<< HEAD
=======

        /**
         * Helper method to share implementation between snake and dotted case.
         */
        protected static String translateLowerCaseWithSeparator(final String input, final char separator)
        {
            if (input == null) {
                return input; // garbage in, garbage out
            }
            final int length = input.length();
            if (length == 0) {
                return input;
            }
    
            final StringBuilder result = new StringBuilder(length + (length >> 1));
            int upperCount = 0;
            for (int i = 0; i < length; ++i) {
                char ch = input.charAt(i);
                char lc = Character.toLowerCase(ch);
    
                if (lc == ch) { // lower-case letter means we can get new word
                    // but need to check for multi-letter upper-case (acronym), where assumption
                    // is that the last upper-case char is start of a new word
                    if (upperCount > 1) {
                        // so insert hyphen before the last character now
                        result.insert(result.length() - 1, separator);
                    }
                    upperCount = 0;
                } else {
                    // Otherwise starts new word, unless beginning of string
                    if ((upperCount == 0) && (i > 0)) {
                        result.append(separator);
                    }
                    ++upperCount;
                }
                result.append(lc);
            }
            return result.toString();
        }
>>>>>>> 6814284f
    }

    /*
    /**********************************************************
    /* Standard implementations 
    /**********************************************************
     */
    
    /**
     * A {@link PropertyNamingStrategy} that translates typical camel case Java 
     * property names to lower case JSON element names, separated by 
     * underscores.  This implementation is somewhat lenient, in that it 
     * provides some additional translations beyond strictly translating from 
     * camel case only.  In particular, the following translations are applied 
     * by this PropertyNamingStrategy.
     * 
     * <ul><li>Every upper case letter in the Java property name is translated 
     * into two characters, an underscore and the lower case equivalent of the 
     * target character, with three exceptions.
     * <ol><li>For contiguous sequences of upper case letters, characters after
     * the first character are replaced only by their lower case equivalent, 
     * and are not preceded by an underscore.
     * <ul><li>This provides for reasonable translations of upper case acronyms, 
     * e.g., &quot;theWWW&quot; is translated to &quot;the_www&quot;.</li></ul></li>
     * <li>An upper case character in the first position of the Java property 
     * name is not preceded by an underscore character, and is translated only 
     * to its lower case equivalent.
     * <ul><li>For example, &quot;Results&quot; is translated to &quot;results&quot;, 
     * and not to &quot;_results&quot;.</li></ul></li>
     * <li>An upper case character in the Java property name that is already 
     * preceded by an underscore character is translated only to its lower case 
     * equivalent, and is not preceded by an additional underscore.
     * <ul><li>For example, &quot;user_Name&quot; is translated to 
     * &quot;user_name&quot;, and not to &quot;user__name&quot; (with two 
     * underscore characters).</li></ul></li></ol></li>
     * <li>If the Java property name starts with an underscore, then that 
     * underscore is not included in the translated name, unless the Java 
     * property name is just one character in length, i.e., it is the 
     * underscore character.  This applies only to the first character of the 
     * Java property name.</li></ul>
     * 
     * These rules result in the following additional example translations from 
     * Java property names to JSON element names.
     * <ul><li>&quot;userName&quot; is translated to &quot;user_name&quot;</li>
     * <li>&quot;UserName&quot; is translated to &quot;user_name&quot;</li>
     * <li>&quot;USER_NAME&quot; is translated to &quot;user_name&quot;</li>
     * <li>&quot;user_name&quot; is translated to &quot;user_name&quot; (unchanged)</li>
     * <li>&quot;user&quot; is translated to &quot;user&quot; (unchanged)</li>
     * <li>&quot;User&quot; is translated to &quot;user&quot;</li>
     * <li>&quot;USER&quot; is translated to &quot;user&quot;</li>
     * <li>&quot;_user&quot; is translated to &quot;user&quot;</li>
     * <li>&quot;_User&quot; is translated to &quot;user&quot;</li>
     * <li>&quot;__user&quot; is translated to &quot;_user&quot; 
     * (the first of two underscores was removed)</li>
     * <li>&quot;user__name&quot; is translated to &quot;user__name&quot;
     * (unchanged, with two underscores)</li></ul>
     */
    public static class SnakeCaseStrategy extends PropertyNamingStrategyBase
    {
        @Override
        public String translate(String input)
        {
            if (input == null) return input; // garbage in, garbage out
            int length = input.length();
            StringBuilder result = new StringBuilder(length * 2);
            int resultLength = 0;
            boolean wasPrevTranslated = false;
            for (int i = 0; i < length; i++)
            {
                char c = input.charAt(i);
                if (i > 0 || c != '_') // skip first starting underscore
                {
                    if (Character.isUpperCase(c))
                    {
                        if (!wasPrevTranslated && resultLength > 0 && result.charAt(resultLength - 1) != '_')
                        {
                            result.append('_');
                            resultLength++;
                        }
                        c = Character.toLowerCase(c);
                        wasPrevTranslated = true;
                    }
                    else
                    {
                        wasPrevTranslated = false;
                    }
                    result.append(c);
                    resultLength++;
                }
            }
            return resultLength > 0 ? result.toString() : input;
        }
    }

    /**
     * A {@link PropertyNamingStrategy} that translates typical camelCase Java 
     * property names to PascalCase JSON element names (i.e., with a capital
     * first letter).  In particular, the following translations are applied by 
     * this PropertyNamingStrategy.
     * 
     * <ul><li>The first lower-case letter in the Java property name is translated 
     * into its equivalent upper-case representation.</li></ul>
     * 
     * This rules result in the following example translation from 
     * Java property names to JSON element names.
     * <ul><li>&quot;userName&quot; is translated to &quot;UserName&quot;</li></ul>
     */
    public static class UpperCamelCaseStrategy extends PropertyNamingStrategyBase
    {
        /**
         * Converts camelCase to PascalCase
         * 
         * For example, "userName" would be converted to
         * "UserName".
         *
         * @param input formatted as camelCase string
         * @return input converted to PascalCase format
         */
        @Override
        public String translate(String input) {
            if (input == null || input.length() == 0){
                return input; // garbage in, garbage out
            }
            // Replace first lower-case letter with upper-case equivalent
            char c = input.charAt(0);
            char uc = Character.toUpperCase(c);
            if (c == uc) {
                return input;
            }
            StringBuilder sb = new StringBuilder(input);
            sb.setCharAt(0, uc);
            return sb.toString();
        }
    }

    /**
     * Simple strategy where external name simply only uses lower-case characters,
     * and no separators.
     * Conversion from internal name like "someOtherValue" would be into external name
     * if "someothervalue".
     * 
     * @since 2.4
     */
    public static class LowerCaseStrategy extends PropertyNamingStrategyBase
    {
        @Override
        public String translate(String input) {
            return input.toLowerCase();
        }
    }

    /**
     * Naming strategy similar to {@link SnakeCaseStrategy}, but instead of underscores
     * as separators, uses hyphens. Naming convention traditionally used for languages
     * like Lisp.
     */
    public static class KebabCaseStrategy extends PropertyNamingStrategyBase
    {
        @Override
        public String translate(String input) {
            return translateLowerCaseWithSeparator(input, '-');
        }
    }

    /**
     * Naming strategy similar to {@link KebabCaseStrategy}, but instead of hyphens
     * as separators, uses dots. Naming convention widely used as configuration properties name.
     */
    public static class LowerDotCaseStrategy extends PropertyNamingStrategyBase {
        @Override
        public String translate(String input){
            return translateLowerCaseWithSeparator(input, '.');
        }
    }
}
<|MERGE_RESOLUTION|>--- conflicted
+++ resolved
@@ -191,8 +191,6 @@
         }
         
         public abstract String translate(String propertyName);
-<<<<<<< HEAD
-=======
 
         /**
          * Helper method to share implementation between snake and dotted case.
@@ -232,7 +230,6 @@
             }
             return result.toString();
         }
->>>>>>> 6814284f
     }
 
     /*
