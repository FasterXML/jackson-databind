--- conflicted
+++ resolved
@@ -3,14 +3,7 @@
 import java.lang.annotation.Annotation;
 import java.lang.annotation.Retention;
 import java.lang.annotation.Target;
-<<<<<<< HEAD
 import java.util.*;
-=======
-import java.util.ArrayList;
-import java.util.Collections;
-import java.util.List;
-import java.util.Map;
->>>>>>> a8af862b
 
 import com.fasterxml.jackson.databind.AnnotationIntrospector;
 import com.fasterxml.jackson.databind.JavaType;
@@ -33,11 +26,7 @@
 
     private final static Class<?> CLS_LIST = List.class;
     private final static Class<?> CLS_MAP = Map.class;
-<<<<<<< HEAD
-
-=======
-    
->>>>>>> a8af862b
+
     private final MapperConfig<?> _config;
     private final AnnotationIntrospector _intr;
     private final MixInResolver _mixInResolver;
@@ -138,7 +127,6 @@
      */
     
     AnnotatedClass resolveFully() {
-<<<<<<< HEAD
         final List<JavaType> superTypes;
 
         // 15-Oct-2019, tatu: Can avoid hierarchy traversal in some cases; but best
@@ -148,22 +136,16 @@
             superTypes = Collections.emptyList();
         } else {
             superTypes = new ArrayList<>(8);
-            _addSuperTypes(_type, superTypes, false);
-        }
-//System.err.println(" resolveFully("+_type.getRawClass().getSimpleName()+") -> "+superTypes);        
-        return new AnnotatedClass(_config, _type, _class, superTypes, _primaryMixin,
-=======
-        List<JavaType> superTypes = new ArrayList<JavaType>(8);
-        if (!_type.hasRawClass(Object.class)) {
             if (_type.isInterface()) {
                 _addSuperInterfaces(_type, superTypes, false);
             } else {
-                _addSuperTypes(_type, superTypes, false);
-            }
-        }
-//System.err.println("resolveFully("+_type.getRawClass().getSimpleName()+") ("+superTypes.size()+") -> "+superTypes);
-        return new AnnotatedClass(_type, _class, superTypes, _primaryMixin,
->>>>>>> a8af862b
+                if (!_type.hasRawClass(Object.class)) {
+                    _addSuperTypes(_type, superTypes, false);
+                }
+            }
+        }
+//System.err.println(" resolveFully("+_type.getRawClass().getSimpleName()+") -> "+superTypes);        
+        return new AnnotatedClass(_config, _type, _class, superTypes, _primaryMixin,
                 resolveClassAnnotations(superTypes),
                 _bindings, _mixInResolver,
                 _collectAnnotations);
