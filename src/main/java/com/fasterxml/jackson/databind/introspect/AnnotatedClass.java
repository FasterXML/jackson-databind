package com.fasterxml.jackson.databind.introspect;

import java.lang.annotation.Annotation;
import java.lang.reflect.*;
import java.util.*;

import com.fasterxml.jackson.databind.JavaType;
import com.fasterxml.jackson.databind.cfg.MapperConfig;
import com.fasterxml.jackson.databind.type.TypeBindings;
import com.fasterxml.jackson.databind.util.Annotations;
import com.fasterxml.jackson.databind.util.ClassUtil;

public final class AnnotatedClass
    extends Annotated
    implements TypeResolutionContext
{
    private final static Creators NO_CREATORS = new Creators(null,
            Collections.<AnnotatedConstructor>emptyList(),
            Collections.<AnnotatedMethod>emptyList());

    /*
    /**********************************************************
    /* Configuration
    /**********************************************************
     */

    final protected MapperConfig<?> _config;

    /**
     * Resolved Java type for which information is collected: also works as
     * context for resolving possible generic type of accessors declared in this
     * type.
     */
    final protected JavaType _type;

    /**
     * Type erased {@link Class} matching {@code _type}.
     */
    final protected Class<?> _class;

    /**
     * Type bindings to use for members of {@link #_class}.
     */
    final protected TypeBindings _bindings;

    /**
     * Ordered set of super classes and interfaces of the
     * class itself: included in order of precedence
     */
    final protected List<JavaType> _superTypes;

    /**
     * Object that knows mapping of mix-in classes (ones that contain
     * annotations to add) with their target classes (ones that
     * get these additional annotations "mixed in").
     */
    final protected MixInResolver _mixInResolver;

    /**
     * Primary mix-in class; one to use for the annotated class
     * itself. Can be null.
     */
    final protected Class<?> _primaryMixIn;

<<<<<<< HEAD
=======
    /**
     * Flag that indicates whether (fulll) annotation resolution should
     * occur: starting with 2.11 is disabled for JDK container types.
     *
     * @since 2.11
     */
>>>>>>> fcd9a660
    final protected boolean _collectAnnotations;

    /*
    /**********************************************************************
    /* Gathered information
    /**********************************************************************
     */

    /**
     * Combined list of Jackson annotations that the class has,
     * including inheritable ones from super classes and interfaces
     */
    final protected Annotations _classAnnotations;

    protected Creators _creators;

    /**
     * Member methods of interest; for now ones with 0 or 1 arguments
     * (just optimization, since others won't be used now)
     */
    protected AnnotatedMethodMap _memberMethods;

    /**
     * Member fields of interest: ones that are either public,
     * or have at least one annotation.
     */
    protected List<AnnotatedField> _fields;

    /**
     * Lazily determined property to see if this is a non-static inner
     * class.
     */
    protected transient Boolean _nonStaticInnerClass;

    /*
    /**********************************************************************
    /* Life-cycle
    /**********************************************************************
     */

    /**
     * Constructor will not do any initializations, to allow for
     * configuring instances differently depending on use cases
     *
     * @param type Fully resolved type; may be `null`, but ONLY if no member fields or
     *    methods are to be accessed
     * @param rawType Type-erased class; pass if no `type` needed or available
     */
    AnnotatedClass(MapperConfig<?> config, JavaType type, Class<?> rawType, List<JavaType> superTypes,
            Class<?> primaryMixIn, Annotations classAnnotations, TypeBindings bindings, 
            MixInResolver mir, boolean collectAnnotations)
    {
        _config = config;
        _type = type;
        _class = rawType;
        _superTypes = superTypes;
        _primaryMixIn = primaryMixIn;
        _classAnnotations = classAnnotations;
        _bindings = bindings;
        _mixInResolver = mir;
        _collectAnnotations = collectAnnotations;
    }

    /**
     * Constructor (only) used for creating primordial simple types (during bootstrapping)
     * and array type placeholders where no fields or methods are needed.
     */
    AnnotatedClass(Class<?> rawType) {
        _config = null;
        _type = null;
        _class = rawType;
        _superTypes = Collections.emptyList();
        _primaryMixIn = null;
        _classAnnotations = AnnotationCollector.emptyAnnotations();
        _bindings = TypeBindings.emptyBindings();
        _mixInResolver = null;
        _collectAnnotations = false;
    }

    /*
    /**********************************************************
    /* TypeResolutionContext implementation
    /**********************************************************
     */

    @Override
    public JavaType resolveType(Type type) {
        return _config.getTypeFactory().resolveMemberType(type, _bindings);
    }

    /*
    /**********************************************************************
    /* Annotated impl 
    /**********************************************************************
     */

    @Override
    public Class<?> getAnnotated() { return _class; }

    @Override
    public int getModifiers() { return _class.getModifiers(); }

    @Override
    public String getName() { return _class.getName(); }

    @Override
    public <A extends Annotation> A getAnnotation(Class<A> acls) {
        return _classAnnotations.get(acls);
    }

    @Override
    public boolean hasAnnotation(Class<?> acls) {
        return _classAnnotations.has(acls);
    }

    @Override
    public boolean hasOneOf(Class<? extends Annotation>[] annoClasses) {
        return _classAnnotations.hasOneOf(annoClasses);
    }

    @Override
    public Class<?> getRawType() {
        return _class;
    }

    @Override
    public JavaType getType() {
        return _type;
    }

    /*
    /**********************************************************************
    /* Public API, generic accessors
    /**********************************************************************
     */

    public Annotations getAnnotations() {
        return _classAnnotations;
    }

    public boolean hasAnnotations() {
        return _classAnnotations.size() > 0;
    }

    public AnnotatedConstructor getDefaultConstructor() {
        return _creators().defaultConstructor;
    }

    public List<AnnotatedConstructor> getConstructors() {
        return _creators().constructors;
    }

    public List<AnnotatedMethod> getFactoryMethods() {
        return _creators().creatorMethods;
    }

    public Iterable<AnnotatedMethod> memberMethods() {
        return _methods();
    }

    public int getMemberMethodCount() {
        return _methods().size();
    }

    public AnnotatedMethod findMethod(String name, Class<?>[] paramTypes) {
        return _methods().find(name, paramTypes);
    }

    public int getFieldCount() {
        return _fields().size();
    }

    public Iterable<AnnotatedField> fields() {
        return _fields();
    }

    public boolean isNonStaticInnerClass()
    {
        Boolean B = _nonStaticInnerClass;
        if (B == null) {
            _nonStaticInnerClass = B = ClassUtil.isNonStaticInnerClass(_class);
        }
        return B.booleanValue();
    }

    /*
    /**********************************************************************
    /* Lazily-operating accessors
    /**********************************************************************
     */

    private final List<AnnotatedField> _fields() {
        List<AnnotatedField> f = _fields;
        if (f == null) {
            // 09-Jun-2017, tatu: _type only null for primordial, placeholder array types.
            if (_type == null) {
                f = Collections.emptyList();
            } else {
                f = AnnotatedFieldCollector.collectFields(_config,
                        this, _mixInResolver,
                        _type, _primaryMixIn, _collectAnnotations);
            }
            _fields = f;
        }
        return f;
    }

    private final AnnotatedMethodMap _methods() {
        AnnotatedMethodMap m = _memberMethods;
        if (m == null) {
            // 09-Jun-2017, tatu: _type only null for primordial, placeholder array types.
            //    NOTE: would be great to have light-weight shareable maps; no such impl exists for now
            if (_type == null) {
                m = new AnnotatedMethodMap();
            } else {
                m = AnnotatedMethodCollector.collectMethods(_config,
                        this, _mixInResolver,
                        _type, _superTypes, _primaryMixIn, _collectAnnotations);
            }
            _memberMethods = m;
        }
        return m;
    }

    private final Creators _creators() {
        Creators c = _creators;
        if (c == null) {
            if (_type == null) {
                c = NO_CREATORS;
            } else {
                c = AnnotatedCreatorCollector.collectCreators(_config,
                        this, _type, _primaryMixIn, _collectAnnotations);
            }
            _creators = c;
        }
        return c;
    }

    /*
    /**********************************************************************
    /* Standard method overrides
    /**********************************************************************
     */

    @Override
    public String toString() {
        return "[AnnotedClass "+_class.getName()+"]";
    }

    @Override
    public int hashCode() {
        return _class.getName().hashCode();
    }
    
    @Override
    public boolean equals(Object o) {
        if (o == this) return true;
        if (!ClassUtil.hasClass(o, getClass())) {
            return false;
        }
        return ((AnnotatedClass) o)._class == _class;
    }

    /*
    /**********************************************************************
    /* Helper classes
    /**********************************************************************
     */

    public static final class Creators
    {
        /**
         * Default constructor of the annotated class, if it has one.
         */
        public final AnnotatedConstructor defaultConstructor;

        /**
         * Single argument constructors the class has, if any.
         */
        public final List<AnnotatedConstructor> constructors;

        /**
         * Single argument static methods that might be usable
         * as factory methods
         */
        public final List<AnnotatedMethod> creatorMethods;

        public Creators(AnnotatedConstructor defCtor,
                List<AnnotatedConstructor> ctors,
                List<AnnotatedMethod> ctorMethods)
        {
            defaultConstructor = defCtor;
            constructors = ctors;
            creatorMethods = ctorMethods;
        }
    }
}<|MERGE_RESOLUTION|>--- conflicted
+++ resolved
@@ -62,15 +62,10 @@
      */
     final protected Class<?> _primaryMixIn;
 
-<<<<<<< HEAD
-=======
     /**
      * Flag that indicates whether (fulll) annotation resolution should
      * occur: starting with 2.11 is disabled for JDK container types.
-     *
-     * @since 2.11
-     */
->>>>>>> fcd9a660
+     */
     final protected boolean _collectAnnotations;
 
     /*
