package com.fasterxml.jackson.databind.ser.std;

import java.io.IOException;
import java.util.*;

import com.fasterxml.jackson.annotation.JsonFormat;
import com.fasterxml.jackson.annotation.JsonIgnoreProperties;
import com.fasterxml.jackson.annotation.JsonInclude;

import com.fasterxml.jackson.core.*;
import com.fasterxml.jackson.core.type.WritableTypeId;

import com.fasterxml.jackson.databind.*;
import com.fasterxml.jackson.databind.annotation.JacksonStdImpl;
import com.fasterxml.jackson.databind.introspect.AnnotatedMember;
import com.fasterxml.jackson.databind.jsonFormatVisitors.JsonFormatVisitorWrapper;
import com.fasterxml.jackson.databind.jsonFormatVisitors.JsonMapFormatVisitor;
import com.fasterxml.jackson.databind.jsontype.TypeSerializer;
import com.fasterxml.jackson.databind.ser.ContainerSerializer;
import com.fasterxml.jackson.databind.ser.PropertyFilter;
import com.fasterxml.jackson.databind.type.TypeFactory;
import com.fasterxml.jackson.databind.util.ArrayBuilders;
import com.fasterxml.jackson.databind.util.BeanUtil;
import com.fasterxml.jackson.databind.util.ClassUtil;

/**
 * Standard serializer implementation for serializing {link java.util.Map} types.
 *<p>
 * Note: about the only configurable setting currently is ability to filter out
 * entries with specified names.
 */
@JacksonStdImpl
public class MapSerializer
    extends ContainerSerializer<Map<?,?>>
{
    protected final static JavaType UNSPECIFIED_TYPE = TypeFactory.unknownType();

    public final static Object MARKER_FOR_EMPTY = JsonInclude.Include.NON_EMPTY;

    /*
    /**********************************************************************
    /* Basic information about referring property, type
    /**********************************************************************
     */

    /**
     * Whether static types should be used for serialization of values
     * or not (if not, dynamic runtime type is used)
     */
    protected final boolean _valueTypeIsStatic;

    /**
     * Declared type of keys
     */
    protected final JavaType _keyType;

    /**
     * Declared type of contained values
     */
    protected final JavaType _valueType;

    /*
    /**********************************************************************
    /* Serializers used
    /**********************************************************************
     */
    
    /**
     * Key serializer to use, if it can be statically determined
     */
    protected JsonSerializer<Object> _keySerializer;

    /**
     * Value serializer to use, if it can be statically determined
     */
    protected JsonSerializer<Object> _valueSerializer;

    /**
     * Type identifier serializer used for values, if any.
     */
    protected final TypeSerializer _valueTypeSerializer;

    /*
    /**********************************************************************
    /* Config settings, filtering
    /**********************************************************************
     */
    
    /**
     * Set of entries to omit during serialization, if any
     */
    protected final Set<String> _ignoredEntries;

    /**
     * Id of the property filter to use, if any; null if none.
     */
    protected final Object _filterId;

    /**
     * Value that indicates suppression mechanism to use for <b>values contained</b>;
     * either "filter" (of which <code>equals()</code> is called), or marker
     * value of {@link #MARKER_FOR_EMPTY}, or null to indicate no filtering for
     * non-null values.
     * Note that inclusion value for Map instance itself is handled by caller (POJO
     * property that refers to the Map value).
     */
    protected final Object _suppressableValue;

    /**
     * Flag that indicates what to do with `null` values, distinct from
     * handling of {@link #_suppressableValue}
     */
    protected final boolean _suppressNulls;

    /*
    /**********************************************************************
    /* Config settings, other
    /**********************************************************************
     */

    /**
     * Flag set if output is forced to be sorted by keys (usually due
     * to annotation).
     */
    protected final boolean _sortKeys;

    /*
    /**********************************************************************
    /* Life-cycle
    /**********************************************************************
     */

    @SuppressWarnings("unchecked")
    protected MapSerializer(Set<String> ignoredEntries,
            JavaType keyType, JavaType valueType, boolean valueTypeIsStatic,
            TypeSerializer vts,
            JsonSerializer<?> keySerializer, JsonSerializer<?> valueSerializer)
    {
        super(Map.class);
        _ignoredEntries = ((ignoredEntries == null) || ignoredEntries.isEmpty())
                ? null : ignoredEntries;
        _keyType = keyType;
        _valueType = valueType;
        _valueTypeIsStatic = valueTypeIsStatic;
        _valueTypeSerializer = vts;
        _keySerializer = (JsonSerializer<Object>) keySerializer;
        _valueSerializer = (JsonSerializer<Object>) valueSerializer;
        _filterId = null;
        _sortKeys = false;
        _suppressableValue = null;
        _suppressNulls = false;
    }

    @SuppressWarnings("unchecked")
    protected MapSerializer(MapSerializer src, BeanProperty property,
            JsonSerializer<?> keySerializer, JsonSerializer<?> valueSerializer,
            Set<String> ignoredEntries)
    {
        super(src, property);
        _ignoredEntries = ((ignoredEntries == null) || ignoredEntries.isEmpty())
                ? null : ignoredEntries;
        _keyType = src._keyType;
        _valueType = src._valueType;
        _valueTypeIsStatic = src._valueTypeIsStatic;
        _valueTypeSerializer = src._valueTypeSerializer;
        _keySerializer = (JsonSerializer<Object>) keySerializer;
        _valueSerializer = (JsonSerializer<Object>) valueSerializer;
        _filterId = src._filterId;
        _sortKeys = src._sortKeys;
        _suppressableValue = src._suppressableValue;
        _suppressNulls = src._suppressNulls;
    }

    protected MapSerializer(MapSerializer src,
            TypeSerializer vts, Object suppressableValue, boolean suppressNulls)
    {
        super(src);
        _ignoredEntries = src._ignoredEntries;
        _keyType = src._keyType;
        _valueType = src._valueType;
        _valueTypeIsStatic = src._valueTypeIsStatic;
        _valueTypeSerializer = vts;
        _keySerializer = src._keySerializer;
        _valueSerializer = src._valueSerializer;
        _filterId = src._filterId;
        _sortKeys = src._sortKeys;
        _suppressableValue = suppressableValue;
        _suppressNulls = suppressNulls;
    }

    protected MapSerializer(MapSerializer src, Object filterId, boolean sortKeys)
    {
        super(src);
        _ignoredEntries = src._ignoredEntries;
        _keyType = src._keyType;
        _valueType = src._valueType;
        _valueTypeIsStatic = src._valueTypeIsStatic;
        _valueTypeSerializer = src._valueTypeSerializer;
        _keySerializer = src._keySerializer;
        _valueSerializer = src._valueSerializer;
        _filterId = filterId;
        _sortKeys = sortKeys;
        _suppressableValue = src._suppressableValue;
        _suppressNulls = src._suppressNulls;
    }

    @Override
    public MapSerializer _withValueTypeSerializer(TypeSerializer vts) {
        if (_valueTypeSerializer == vts) {
            return this;
        }
        _ensureOverride("_withValueTypeSerializer");
        return new MapSerializer(this, vts, _suppressableValue, _suppressNulls);
    }

    public MapSerializer withResolved(BeanProperty property,
            JsonSerializer<?> keySerializer, JsonSerializer<?> valueSerializer,
            Set<String> ignored, boolean sortKeys)
    {
        _ensureOverride("withResolved");
        MapSerializer ser = new MapSerializer(this, property, keySerializer, valueSerializer, ignored);
        if (sortKeys != ser._sortKeys) {
            ser = new MapSerializer(ser, _filterId, sortKeys);
        }
        return ser;
    }

    @Override
    public MapSerializer withFilterId(Object filterId) {
        if (_filterId == filterId) {
            return this;
        }
        _ensureOverride("withFilterId");
        return new MapSerializer(this, filterId, _sortKeys);
    }

    /**
     * Mutant factory for constructing an instance with different inclusion strategy
     * for content (Map values).
     */
    public MapSerializer withContentInclusion(Object suppressableValue, boolean suppressNulls) {
        if ((suppressableValue == _suppressableValue) && (suppressNulls == _suppressNulls)) {
            return this;
        }
        _ensureOverride("withContentInclusion");
        return new MapSerializer(this, _valueTypeSerializer, suppressableValue, suppressNulls);
    }

    public static MapSerializer construct(Set<String> ignoredEntries, JavaType mapType,
            boolean staticValueType, TypeSerializer vts,
            JsonSerializer<Object> keySerializer, JsonSerializer<Object> valueSerializer,
            Object filterId)
    {
        JavaType keyType, valueType;
        
        if (mapType == null) {
            keyType = valueType = UNSPECIFIED_TYPE;
        } else { 
            keyType = mapType.getKeyType();
            valueType = mapType.getContentType();
        }
        // If value type is final, it's same as forcing static value typing:
        if (!staticValueType) {
            staticValueType = (valueType != null && valueType.isFinal());
        } else {
            // also: Object.class cannot be handled as static, ever
            if (valueType.getRawClass() == Object.class) {
                staticValueType = false;
            }
        }
        MapSerializer ser = new MapSerializer(ignoredEntries, keyType, valueType, staticValueType, vts,
                keySerializer, valueSerializer);
        if (filterId != null) {
            ser = ser.withFilterId(filterId);
        }
        return ser;
    }

    protected void _ensureOverride(String method) {
        ClassUtil.verifyMustOverride(MapSerializer.class, this, method);
    }

    /*
    /**********************************************************************
    /* Post-processing (contextualization)
    /**********************************************************************
     */

    @Override
    public JsonSerializer<?> createContextual(SerializerProvider ctxt,
            BeanProperty property)
        throws JsonMappingException
    {
        JsonSerializer<?> ser = null;
        JsonSerializer<?> keySer = null;
        final AnnotationIntrospector intr = ctxt.getAnnotationIntrospector();
        final SerializationConfig config = ctxt.getConfig();
        final AnnotatedMember propertyAcc = (property == null) ? null : property.getMember();

        // First: if we have a property, may have property-annotation overrides
        if (_neitherNull(propertyAcc, intr)) {
            keySer = ctxt.serializerInstance(propertyAcc,
                    intr.findKeySerializer(config, propertyAcc));
            ser = ctxt.serializerInstance(propertyAcc,
                    intr.findContentSerializer(config, propertyAcc));
        }
        if (ser == null) {
            ser = _valueSerializer;
        }
        // [databind#124]: May have a content converter
        ser = findContextualConvertingSerializer(ctxt, property, ser);
        if (ser == null) {
            // 30-Sep-2012, tatu: One more thing -- if explicit content type is annotated,
            //   we can consider it a static case as well.
            // 20-Aug-2013, tatu: Need to avoid trying to access serializer for java.lang.Object tho
            if (_valueTypeIsStatic && !_valueType.isJavaLangObject()) {
                ser = ctxt.findContentValueSerializer(_valueType, property);
            }
        }
        if (keySer == null) {
            keySer = _keySerializer;
        }
        if (keySer == null) {
            keySer = ctxt.findKeySerializer(_keyType, property);
        } else {
            keySer = ctxt.handleSecondaryContextualization(keySer, property);
        }
        Set<String> ignored = _ignoredEntries;
        boolean sortKeys = false;
        if (_neitherNull(propertyAcc, intr)) {
            JsonIgnoreProperties.Value ignorals = intr.findPropertyIgnorals(config, propertyAcc);
            if (ignorals != null){
                Set<String> newIgnored = ignorals.findIgnoredForSerialization();
                if (_nonEmpty(newIgnored)) {
                    ignored = (ignored == null) ? new HashSet<String>() : new HashSet<String>(ignored);
                    for (String str : newIgnored) {
                        ignored.add(str);
                    }
                }
            }
            Boolean b = intr.findSerializationSortAlphabetically(config, propertyAcc);
            sortKeys = Boolean.TRUE.equals(b);
        }
        JsonFormat.Value format = findFormatOverrides(ctxt, property, Map.class);
        if (format != null) {
            Boolean B = format.getFeature(JsonFormat.Feature.WRITE_SORTED_MAP_ENTRIES);
            if (B != null) { // do NOT override if not defined
                sortKeys = B.booleanValue();
            }
        }
        MapSerializer mser = withResolved(property, keySer, ser, ignored, sortKeys);

        // [databind#307]: allow filtering
        if (property != null) {
            if (propertyAcc != null) {
                Object filterId = intr.findFilterId(config, propertyAcc);
                if (filterId != null) {
                    mser = mser.withFilterId(filterId);
                }
            }
<<<<<<< HEAD
            JsonInclude.Value inclV = property.findPropertyInclusion(config, null);
            if (inclV != null) {
                JsonInclude.Include incl = inclV.getContentInclusion();

                if (incl != JsonInclude.Include.USE_DEFAULTS) {
                    Object valueToSuppress;
                    boolean suppressNulls;
                    switch (incl) {
                    case NON_DEFAULT:
                        valueToSuppress = BeanUtil.getDefaultValue(_valueType);
                        suppressNulls = true;
                        if (valueToSuppress != null) {
                            if (valueToSuppress.getClass().isArray()) {
                                valueToSuppress = ArrayBuilders.getArrayComparator(valueToSuppress);
                            }
                        }
                        break;
                    case NON_ABSENT:
                        suppressNulls = true;
                        valueToSuppress = _valueType.isReferenceType() ? MARKER_FOR_EMPTY : null;
                        break;
                    case NON_EMPTY:
                        suppressNulls = true;
                        valueToSuppress = MARKER_FOR_EMPTY;
                        break;
                    case CUSTOM:
                        valueToSuppress = ctxt.includeFilterInstance(null, inclV.getContentFilter());
                        if (valueToSuppress == null) { // is this legal?
                            suppressNulls = true;
                        } else {
                            suppressNulls = ctxt.includeFilterSuppressNulls(valueToSuppress);
=======
        }
        JsonInclude.Value inclV = findIncludeOverrides(provider, property, Map.class);
        if (inclV != null) {
            JsonInclude.Include incl = inclV.getContentInclusion();

            if (incl != JsonInclude.Include.USE_DEFAULTS) {
                Object valueToSuppress;
                boolean suppressNulls;
                switch (incl) {
                case NON_DEFAULT:
                    valueToSuppress = BeanUtil.getDefaultValue(_valueType);
                    suppressNulls = true;
                    if (valueToSuppress != null) {
                        if (valueToSuppress.getClass().isArray()) {
                            valueToSuppress = ArrayBuilders.getArrayComparator(valueToSuppress);
>>>>>>> 0e851e63
                        }
                    }
                    break;
                case NON_ABSENT:
                    suppressNulls = true;
                    valueToSuppress = _valueType.isReferenceType() ? MARKER_FOR_EMPTY : null;
                    break;
                case NON_EMPTY:
                    suppressNulls = true;
                    valueToSuppress = MARKER_FOR_EMPTY;
                    break;
                case CUSTOM:
                    valueToSuppress = provider.includeFilterInstance(null, inclV.getContentFilter());
                    if (valueToSuppress == null) { // is this legal?
                        suppressNulls = true;
                    } else {
                        suppressNulls = provider.includeFilterSuppressNulls(valueToSuppress);
                    }
                    break;
                case NON_NULL:
                    valueToSuppress = null;
                    suppressNulls = true;
                    break;
                case ALWAYS: // default
                default:
                    valueToSuppress = null;
                    // 30-Sep-2016, tatu: Should not need to check global flags here,
                    //   if inclusion forced to be ALWAYS
                    suppressNulls = false;
                    break;
                }
                mser = mser.withContentInclusion(valueToSuppress, suppressNulls);
            }
        }
        return mser;
    }

    /*
    /**********************************************************************
    /* Accessors
    /**********************************************************************
     */

    @Override
    public JavaType getContentType() {
        return _valueType;
    }

    @Override
    public JsonSerializer<?> getContentSerializer() {
        return _valueSerializer;
    }

    @Override
    public boolean isEmpty(SerializerProvider prov, Map<?,?> value) throws IOException
    {
        if (value.isEmpty()) {
            return true;
        }
        
        // 05-Nove-2015, tatu: Simple cases are cheap, but for recursive
        //   emptiness checking we actually need to see if values are empty as well.
        Object supp = _suppressableValue;
        if ((supp == null) && !_suppressNulls) {
            return false;
        }
        JsonSerializer<Object> valueSer = _valueSerializer;
        final boolean checkEmpty = (MARKER_FOR_EMPTY == supp);
        if (valueSer != null) {
            for (Object elemValue : value.values()) {
                if (elemValue == null) {
                    if (_suppressNulls) {
                        continue;
                    }
                    return false;
                }
                if (checkEmpty) {
                    if (!valueSer.isEmpty(prov, elemValue)) {
                        return false;
                    }
                } else if ((supp == null) || !supp.equals(value)) {
                    return false;
                }
            }
            return true;
        }
        // But if not statically known, try this:
        for (Object elemValue : value.values()) {
            if (elemValue == null) {
                if (_suppressNulls) {
                    continue;
                }
                return false;
            }
            try {
                valueSer = _findSerializer(prov, elemValue);
            } catch (JsonMappingException e) { // Ugh... cannot just throw as-is, so...
                // 05-Nov-2015, tatu: For now, probably best not to assume empty then
                return false;
            }
            if (checkEmpty) {
                if (!valueSer.isEmpty(prov, elemValue)) {
                    return false;
                }
            } else if ((supp == null) || !supp.equals(value)) {
                return false;
            }
        }
        return true;
    }

    @Override
    public boolean hasSingleElement(Map<?,?> value) {
        return (value.size() == 1);
    }

    /*
    /**********************************************************************
    /* Extended API
    /**********************************************************************
     */

    /**
     * Accessor for currently assigned key serializer. Note that
     * this may return null during construction of <code>MapSerializer</code>:
     * depedencies are resolved during {@link #createContextual} method
     * (which can be overridden by custom implementations), but for some
     * dynamic types, it is possible that serializer is only resolved
     * during actual serialization.
     */
    public JsonSerializer<?> getKeySerializer() {
        return _keySerializer;
    }

    /*
    /**********************************************************************
    /* JsonSerializer implementation
    /**********************************************************************
     */

    @Override
    public void serialize(Map<?,?> value, JsonGenerator gen, SerializerProvider provider)
        throws IOException
    {
        gen.writeStartObject(value);
        if (!value.isEmpty()) {
            if (_sortKeys || provider.isEnabled(SerializationFeature.ORDER_MAP_ENTRIES_BY_KEYS)) {
                value = _orderEntries(value, gen, provider);
            }
            PropertyFilter pf;
            if ((_filterId != null) && (pf = findPropertyFilter(provider, _filterId, value)) != null) {
                serializeFilteredFields(value, gen, provider, pf, _suppressableValue);
            } else if ((_suppressableValue != null) || _suppressNulls) {
                serializeOptionalFields(value, gen, provider, _suppressableValue);
            } else if (_valueSerializer != null) {
                serializeFieldsUsing(value, gen, provider, _valueSerializer);
            } else {
                serializeFields(value, gen, provider);
            }
        }
        gen.writeEndObject();
    }

    @Override
    public void serializeWithType(Map<?,?> value, JsonGenerator gen, SerializerProvider ctxt,
            TypeSerializer typeSer)
        throws IOException
    {
        // [databind#631]: Assign current value, to be accessible by custom serializers
        gen.setCurrentValue(value);
        WritableTypeId typeIdDef = typeSer.writeTypePrefix(gen, ctxt,
                typeSer.typeId(value, JsonToken.START_OBJECT));
        if (!value.isEmpty()) {
            if (_sortKeys || ctxt.isEnabled(SerializationFeature.ORDER_MAP_ENTRIES_BY_KEYS)) {
                value = _orderEntries(value, gen, ctxt);
            }
            PropertyFilter pf;
            if ((_filterId != null) && (pf = findPropertyFilter(ctxt, _filterId, value)) != null) {
                serializeFilteredFields(value, gen, ctxt, pf, _suppressableValue);
            } else if ((_suppressableValue != null) || _suppressNulls) {
                serializeOptionalFields(value, gen, ctxt, _suppressableValue);
            } else if (_valueSerializer != null) {
                serializeFieldsUsing(value, gen, ctxt, _valueSerializer);
            } else {
                serializeFields(value, gen, ctxt);
            }
        }
        typeSer.writeTypeSuffix(gen, ctxt, typeIdDef);
    }

    /*
    /**********************************************************************
    /* Secondary serialization methods
    /**********************************************************************
     */
    
    /**
     * General-purpose serialization for contents, where we do not necessarily know
     * the value serialization, but 
     * we do know that no value suppression is needed (which simplifies processing a bit)
     */
    public void serializeFields(Map<?,?> value, JsonGenerator gen, SerializerProvider provider)
        throws IOException
    {
        // If value type needs polymorphic type handling, some more work needed:
        if (_valueTypeSerializer != null) {
            serializeTypedFields(value, gen, provider, null);
            return;
        }
        final JsonSerializer<Object> keySerializer = _keySerializer;
        final Set<String> ignored = _ignoredEntries;
        Object keyElem = null;

        try {
            for (Map.Entry<?,?> entry : value.entrySet()) {
                Object valueElem = entry.getValue();
                // First, serialize key
                keyElem = entry.getKey();
                if (keyElem == null) {
                    provider.findNullKeySerializer(_keyType, _property).serialize(null, gen, provider);
                } else {
                    // One twist: is entry ignorable? If so, skip
                    if ((ignored != null) && ignored.contains(keyElem)) {
                        continue;
                    }
                    keySerializer.serialize(keyElem, gen, provider);
                }
                // And then value
                if (valueElem == null) {
                    provider.defaultSerializeNullValue(gen);
                    continue;
                }
                JsonSerializer<Object> serializer = _valueSerializer;
                if (serializer == null) {
                    serializer = _findSerializer(provider, valueElem);
                }
                serializer.serialize(valueElem, gen, provider);
            }
        } catch (Exception e) { // Add reference information
            wrapAndThrow(provider, e, value, String.valueOf(keyElem));
        }
    }

    /**
     * Serialization method called when exclusion filtering needs to be applied.
     */
    public void serializeOptionalFields(Map<?,?> value, JsonGenerator gen, SerializerProvider provider,
            Object suppressableValue)
        throws IOException
    {
        // If value type needs polymorphic type handling, some more work needed:
        if (_valueTypeSerializer != null) {
            serializeTypedFields(value, gen, provider, suppressableValue);
            return;
        }
        final Set<String> ignored = _ignoredEntries;
        final boolean checkEmpty = (MARKER_FOR_EMPTY == suppressableValue);

        for (Map.Entry<?,?> entry : value.entrySet()) {
            // First find key serializer
            final Object keyElem = entry.getKey();
            JsonSerializer<Object> keySerializer;
            if (keyElem == null) {
                keySerializer = provider.findNullKeySerializer(_keyType, _property);
            } else {
                if (ignored != null && ignored.contains(keyElem)) continue;
                keySerializer = _keySerializer;
            }

            // Then value serializer
            final Object valueElem = entry.getValue();
            JsonSerializer<Object> valueSer;
            if (valueElem == null) {
                if (_suppressNulls) { // all suppressions include null-suppression
                    continue;
                }
                valueSer = provider.getDefaultNullValueSerializer();
            } else {
                valueSer = _valueSerializer;
                if (valueSer == null) {
                    valueSer = _findSerializer(provider, valueElem);
                }
                // also may need to skip non-empty values:
                if (checkEmpty) {
                    if (valueSer.isEmpty(provider, valueElem)) {
                        continue;
                    }
                } else if (suppressableValue != null) {
                    if (suppressableValue.equals(valueElem)) {
                        continue;
                    }
                }
            }
            // and then serialize, if all went well
            try {
                keySerializer.serialize(keyElem, gen, provider);
                valueSer.serialize(valueElem, gen, provider);
            } catch (Exception e) {
                wrapAndThrow(provider, e, value, String.valueOf(keyElem));
            }
        }
    }
    
    /**
     * Method called to serialize fields, when the value type is statically known,
     * so that value serializer is passed and does not need to be fetched from
     * provider.
     */
    public void serializeFieldsUsing(Map<?,?> value, JsonGenerator gen, SerializerProvider provider,
            JsonSerializer<Object> ser)
        throws IOException
    {
        final JsonSerializer<Object> keySerializer = _keySerializer;
        final Set<String> ignored = _ignoredEntries;
        final TypeSerializer typeSer = _valueTypeSerializer;

        for (Map.Entry<?,?> entry : value.entrySet()) {
            Object keyElem = entry.getKey();
            if (ignored != null && ignored.contains(keyElem)) continue;

            if (keyElem == null) {
                provider.findNullKeySerializer(_keyType, _property).serialize(null, gen, provider);
            } else {
                keySerializer.serialize(keyElem, gen, provider);
            }
            final Object valueElem = entry.getValue();
            if (valueElem == null) {
                provider.defaultSerializeNullValue(gen);
            } else {
                try {
                    if (typeSer == null) {
                        ser.serialize(valueElem, gen, provider);
                    } else {
                        ser.serializeWithType(valueElem, gen, provider, typeSer);
                    }
                } catch (Exception e) {
                    wrapAndThrow(provider, e, value, String.valueOf(keyElem));
                }
            }
        }
    }

    /**
     * Helper method used when we have a JSON Filter to use for potentially
     * filtering out Map entries.
     */
    public void serializeFilteredFields(Map<?,?> value, JsonGenerator gen, SerializerProvider provider,
            PropertyFilter filter,
            Object suppressableValue) // since 2.5
        throws IOException
    {
        final Set<String> ignored = _ignoredEntries;
        final MapProperty prop = new MapProperty(_valueTypeSerializer, _property);
        final boolean checkEmpty = (MARKER_FOR_EMPTY == suppressableValue);

        for (Map.Entry<?,?> entry : value.entrySet()) {
            // First, serialize key; unless ignorable by key
            final Object keyElem = entry.getKey();
            if (ignored != null && ignored.contains(keyElem)) continue;

            JsonSerializer<Object> keySerializer;
            if (keyElem == null) {
                keySerializer = provider.findNullKeySerializer(_keyType, _property);
            } else {
                keySerializer = _keySerializer;
            }
            // or by value; nulls often suppressed
            final Object valueElem = entry.getValue();

            JsonSerializer<Object> valueSer;
            // And then value
            if (valueElem == null) {
                if (_suppressNulls) {
                    continue;
                }
                valueSer = provider.getDefaultNullValueSerializer();
            } else {
                valueSer = _valueSerializer;
                if (valueSer == null) {
                    valueSer = _findSerializer(provider, valueElem);
                }
                // also may need to skip non-empty values:
                if (checkEmpty) {
                    if (valueSer.isEmpty(provider, valueElem)) {
                        continue;
                    }
                } else if (suppressableValue != null) {
                    if (suppressableValue.equals(valueElem)) {
                        continue;
                    }
                }
            }
            // and with that, ask filter to handle it
            prop.reset(keyElem, valueElem, keySerializer, valueSer);
            try {
                filter.serializeAsField(value, gen, provider, prop);
            } catch (Exception e) {
                wrapAndThrow(provider, e, value, String.valueOf(keyElem));
            }
        }
    }

    public void serializeTypedFields(Map<?,?> value, JsonGenerator gen, SerializerProvider provider,
            Object suppressableValue) // since 2.5
        throws IOException
    {
        final Set<String> ignored = _ignoredEntries;
        final boolean checkEmpty = (MARKER_FOR_EMPTY == suppressableValue);

        for (Map.Entry<?,?> entry : value.entrySet()) {
            Object keyElem = entry.getKey();
            JsonSerializer<Object> keySerializer;
            if (keyElem == null) {
                keySerializer = provider.findNullKeySerializer(_keyType, _property);
            } else {
                // One twist: is entry ignorable? If so, skip
                if (ignored != null && ignored.contains(keyElem)) continue;
                keySerializer = _keySerializer;
            }
            final Object valueElem = entry.getValue();
    
            // And then value
            JsonSerializer<Object> valueSer;
            if (valueElem == null) {
                if (_suppressNulls) { // all suppression include null suppression
                    continue;
                }
                valueSer = provider.getDefaultNullValueSerializer();
            } else {
                valueSer = _valueSerializer;
                if (valueSer == null) {
                    valueSer = _findSerializer(provider, valueElem);
                }
                // also may need to skip non-empty values:
                if (checkEmpty) {
                    if (valueSer.isEmpty(provider, valueElem)) {
                        continue;
                    }
                } else if (suppressableValue != null) {
                    if (suppressableValue.equals(valueElem)) {
                        continue;
                    }
                }
            }
            keySerializer.serialize(keyElem, gen, provider);
            try {
                valueSer.serializeWithType(valueElem, gen, provider, _valueTypeSerializer);
            } catch (Exception e) {
                wrapAndThrow(provider, e, value, String.valueOf(keyElem));
            }
        }
    }

    /**
     * Helper method used when we have a JSON Filter to use AND contents are
     * "any properties" of a POJO.
     *
     * @param bean Enclosing POJO that has any-getter used to obtain "any properties"
     */
    public void serializeFilteredAnyProperties(SerializerProvider provider, JsonGenerator gen,
            Object bean, Map<?,?> value, PropertyFilter filter,
            Object suppressableValue)
        throws IOException
    {
        final Set<String> ignored = _ignoredEntries;
        final MapProperty prop = new MapProperty(_valueTypeSerializer, _property);
        final boolean checkEmpty = (MARKER_FOR_EMPTY == suppressableValue);

        for (Map.Entry<?,?> entry : value.entrySet()) {
            // First, serialize key; unless ignorable by key
            final Object keyElem = entry.getKey();
            if (ignored != null && ignored.contains(keyElem)) continue;

            JsonSerializer<Object> keySerializer;
            if (keyElem == null) {
                keySerializer = provider.findNullKeySerializer(_keyType, _property);
            } else {
                keySerializer = _keySerializer;
            }
            // or by value; nulls often suppressed
            final Object valueElem = entry.getValue();

            JsonSerializer<Object> valueSer;
            // And then value
            if (valueElem == null) {
                if (_suppressNulls) {
                    continue;
                }
                valueSer = provider.getDefaultNullValueSerializer();
            } else {
                valueSer = _valueSerializer;
                if (valueSer == null) {
                    valueSer = _findSerializer(provider, valueElem);
                }
                // also may need to skip non-empty values:
                if (checkEmpty) {
                    if (valueSer.isEmpty(provider, valueElem)) {
                        continue;
                    }
                } else if (suppressableValue != null) {
                    if (suppressableValue.equals(valueElem)) {
                        continue;
                    }
                }
            }
            // and with that, ask filter to handle it
            prop.reset(keyElem, valueElem, keySerializer, valueSer);
            try {
                filter.serializeAsField(bean, gen, provider, prop);
            } catch (Exception e) {
                wrapAndThrow(provider, e, value, String.valueOf(keyElem));
            }
        }
    }

    /*
    /**********************************************************************
    /* Schema related functionality
    /**********************************************************************
     */

    @Override
    public void acceptJsonFormatVisitor(JsonFormatVisitorWrapper visitor, JavaType typeHint)
        throws JsonMappingException
    {
        JsonMapFormatVisitor v2 = visitor.expectMapFormat(typeHint);        
        if (v2 != null) {
            v2.keyFormat(_keySerializer, _keyType);
            JsonSerializer<?> valueSer = _valueSerializer;
            if (valueSer == null) {
                valueSer = _findAndAddDynamic(visitor.getProvider(), _valueType);
            }
            v2.valueFormat(valueSer, _valueType);
        }
    }

    /*
    /**********************************************************************
    /* Internal helper methods
    /**********************************************************************
     */

    protected Map<?,?> _orderEntries(Map<?,?> input, JsonGenerator gen,
            SerializerProvider provider) throws IOException
    {
        // minor optimization: may already be sorted?
        if (input instanceof SortedMap<?,?>) {
            return input;
        }
        // [databind#1411]: TreeMap does not like null key... (although note that
        //   check above should prevent this code from being called in that case)
        // [databind#153]: but, apparently, some custom Maps do manage hit this
        //   problem.
        if (_hasNullKey(input)) {
            TreeMap<Object,Object> result = new TreeMap<Object,Object>();
            for (Map.Entry<?,?> entry : input.entrySet()) {
                Object key = entry.getKey();
                if (key == null) {
                    _writeNullKeyedEntry(gen, provider, entry.getValue());
                    continue;
                } 
                result.put(key, entry.getValue());
            }
            return result;
        }
        return new TreeMap<Object,Object>(input);
    }

    protected boolean _hasNullKey(Map<?,?> input) {
        // 19-Feb-2017, tatu: As per [databind#1513] there are many cases where `null`
        //   keys are not allowed, and even attempt to check for presence can cause
        //   problems. Without resorting to external sorting (and internal API change),
        //   or custom sortable Map implementation (more code) we can try black- or
        //   white-listing (that is; either skip known problem cases; or only apply for
        //   known good cases).
        //   While my first instinct was to do black-listing (remove Hashtable and ConcurrentHashMap),
        //   all in all it is probably better to just white list `HashMap` (and its sub-classes).
        
        return (input instanceof HashMap) && input.containsKey(null);
    }
    
    protected void _writeNullKeyedEntry(JsonGenerator g, SerializerProvider ctxt,
            Object value) throws IOException
    {
        JsonSerializer<Object> keySerializer = ctxt.findNullKeySerializer(_keyType, _property);
        JsonSerializer<Object> valueSer;
        if (value == null) {
            if (_suppressNulls) {
                return;
            }
            valueSer = ctxt.getDefaultNullValueSerializer();
        } else {
            valueSer = _valueSerializer;
            if (valueSer == null) {
                valueSer = _findSerializer(ctxt, value);
            }
            if (_suppressableValue == MARKER_FOR_EMPTY) {
                if (valueSer.isEmpty(ctxt, value)) {
                    return;
                }
            } else if ((_suppressableValue != null)
                && (_suppressableValue.equals(value))) {
                return;
            }
        }

        try {
            keySerializer.serialize(null, g, ctxt);
            valueSer.serialize(value, g, ctxt);
        } catch (Exception e) {
            wrapAndThrow(ctxt, e, value, "");
        }
    }

    private final JsonSerializer<Object> _findSerializer(SerializerProvider ctxt,
            Object value) throws JsonMappingException
    {
        final Class<?> cc = value.getClass();
        JsonSerializer<Object> valueSer = _dynamicValueSerializers.serializerFor(cc);
        if (valueSer != null) {
            return valueSer;
        }
        if (_valueType.hasGenericTypes()) {
            return _findAndAddDynamic(ctxt,
                    ctxt.constructSpecializedType(_valueType, cc));
        }
        return _findAndAddDynamic(ctxt, cc);
    }
}<|MERGE_RESOLUTION|>--- conflicted
+++ resolved
@@ -351,48 +351,14 @@
         MapSerializer mser = withResolved(property, keySer, ser, ignored, sortKeys);
 
         // [databind#307]: allow filtering
-        if (property != null) {
-            if (propertyAcc != null) {
-                Object filterId = intr.findFilterId(config, propertyAcc);
-                if (filterId != null) {
-                    mser = mser.withFilterId(filterId);
-                }
-            }
-<<<<<<< HEAD
-            JsonInclude.Value inclV = property.findPropertyInclusion(config, null);
-            if (inclV != null) {
-                JsonInclude.Include incl = inclV.getContentInclusion();
-
-                if (incl != JsonInclude.Include.USE_DEFAULTS) {
-                    Object valueToSuppress;
-                    boolean suppressNulls;
-                    switch (incl) {
-                    case NON_DEFAULT:
-                        valueToSuppress = BeanUtil.getDefaultValue(_valueType);
-                        suppressNulls = true;
-                        if (valueToSuppress != null) {
-                            if (valueToSuppress.getClass().isArray()) {
-                                valueToSuppress = ArrayBuilders.getArrayComparator(valueToSuppress);
-                            }
-                        }
-                        break;
-                    case NON_ABSENT:
-                        suppressNulls = true;
-                        valueToSuppress = _valueType.isReferenceType() ? MARKER_FOR_EMPTY : null;
-                        break;
-                    case NON_EMPTY:
-                        suppressNulls = true;
-                        valueToSuppress = MARKER_FOR_EMPTY;
-                        break;
-                    case CUSTOM:
-                        valueToSuppress = ctxt.includeFilterInstance(null, inclV.getContentFilter());
-                        if (valueToSuppress == null) { // is this legal?
-                            suppressNulls = true;
-                        } else {
-                            suppressNulls = ctxt.includeFilterSuppressNulls(valueToSuppress);
-=======
-        }
-        JsonInclude.Value inclV = findIncludeOverrides(provider, property, Map.class);
+        if (propertyAcc != null) {
+            Object filterId = intr.findFilterId(config, propertyAcc);
+            if (filterId != null) {
+                mser = mser.withFilterId(filterId);
+            }
+        }
+
+        JsonInclude.Value inclV = findIncludeOverrides(ctxt, property, Map.class);
         if (inclV != null) {
             JsonInclude.Include incl = inclV.getContentInclusion();
 
@@ -406,7 +372,6 @@
                     if (valueToSuppress != null) {
                         if (valueToSuppress.getClass().isArray()) {
                             valueToSuppress = ArrayBuilders.getArrayComparator(valueToSuppress);
->>>>>>> 0e851e63
                         }
                     }
                     break;
@@ -419,11 +384,11 @@
                     valueToSuppress = MARKER_FOR_EMPTY;
                     break;
                 case CUSTOM:
-                    valueToSuppress = provider.includeFilterInstance(null, inclV.getContentFilter());
+                    valueToSuppress = ctxt.includeFilterInstance(null, inclV.getContentFilter());
                     if (valueToSuppress == null) { // is this legal?
                         suppressNulls = true;
                     } else {
-                        suppressNulls = provider.includeFilterSuppressNulls(valueToSuppress);
+                        suppressNulls = ctxt.includeFilterSuppressNulls(valueToSuppress);
                     }
                     break;
                 case NON_NULL:
