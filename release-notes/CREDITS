Here are people who have contributed to the development of Jackson JSON processor
databind core component, version 3.x
Version numbers in brackets indicate release in which the problem was fixed

(note: for older credits, see `CREDITS-2.x` instead)

Tatu Saloranta, tatu.saloranta@iki.fi: author
<<<<<<< HEAD
=======

Pascal Glinas:
  * Contributed fixes to 'MappingIterator' handling (Pull#58 and Pull#59)
   (2.1.0)
  * Reported #220: ContainerNode missing 'createNumber(BigInteger)'
   (2.2.2)

Joern Huxhorn: (huxi@github)
  * Suggested [JACKSON-636]: Add 'SerializationFeature.ORDER_MAP_ENTRIES_BY_KEYS' to allow
    forced sorting of Maps during serialization
   (2.0.0)
  * Reported #479: NPE on trying to deserialize a `String[]` that contains null
   (2.4.1)
  * Reported #1411: MapSerializer._orderEntries should check for null keys
   (2.7.9)

James Roper:
 * Requested [JACKSON-732]: Allow 'AnnotationIntrospector.findContentDeserializer()'
    (and similar) to return instance, not just Class<?> for instance
  (2.0.0)
 * Suggested [JACKSON-800]: Adding a method for letting modules register
    DeserializationProblemHandlers
  (2.0.0)

Casey Lucas:
 * Reported [JACKSON-798]: Problem with external type id, creators
  (2.0.0)

Tammo van Lessen:
 * Reported [JACKSON-811]: Problems with @JsonIdentityInfo, abstract types
  (2.0.0)
 * Reported [JACKSON-814]: Parsing RFC822/RFC1123 dates failes on non-US locales
  (2.0.0)

Raymond Myers:
 * Suggested [JACKSON-810]: Deserialization Feature: Allow unknown Enum values via
    'DeserializationFeature.READ_UNKNOWN_ENUM_VALUES_AS_NULL'
  (2.0.0)

Ryan Gardner:
 * Contributed #5 -- Add support for maps with java.util.Locale keys
    to the set of StdKeyDeserializers
  (2.0.1)

Razvan Dragut:
 * Suggested [JACKSON-850]: Allow use of zero-arg factory methods as "default creator"
  (2.1.0)

Duncan Atkinson:
 * Reported [JACKSON-851]: State corruption with ObjectWriter, DefaultPrettyPrinter
  (2.1.0)

Mark Wolfe:
 * Suggested #45: Add `@JsonNaming()` for per-class naming strategy overrides
  (2.1.0)

Dmitry Katsubo:
 * Contributed patch for #65: Add getters to `ObjectMapper`, DeserializationContext,
   DeserializationFactory.
  (2.1.0)

Francis Galiegue:
 * Reported #93 (and suggested fix): bug in `ObjectMapper.setAll(...)'
  implementation
  (2.1.1)
 * Reported #433: `ObjectMapper`'s `.valueToTree()` wraps `JsonSerializable` objects
  into a POJONode
  (2.3.3)
 * Contributed #434: Ensure that DecimalNodes with mathematically equal values are equal
  (2.4.0)

kelaneren@github:
 * Reported #157, contributed unit test: NPE when registering same module twice.
  (2.1.4)

Eric Tschetter (cheddar@github):
  * Reported issues #166, #167, #170 (regressions from 1.9.x to 2.x)
   (2.1.4)

Thierry D (thierryd@github)
  * Reported #214: Problem with LICENSE, NOTICE, Android packaging
   (2.2.2)

Luke G-H (lukegh@github)
  * Reported #223: Duplicated nulls with @JsonFormat(shape=Shape.ARRAY)
   (2.2.2)

Karl Moore (karldmoore@github)
  * Reported #217: JsonProcessingExceptions not all wrapped as expected
   (2.2.2)

David Phillips:
  * Requested #308: Improve serialization and deserialization speed of `java.util.UUID`
   (2.3.0)

Seth Pellegrino (jivesoft):
  * Contributed #317: Fix `JsonNode` support for nulls bound to	`ObjectNode`, `ArrayNode`
   (2.3.0)

Florian Schoppmann (fschopp@github)
  * Reported #357: StackOverflowError with contentConverter that returns array type
   (2.7.0)
  * Reported #358: `IterableSerializer` ignoring	annotated content serializer
   (2.3.1)
  * Reported #359: Converted object not using explicitly annotated serializer
   (2.4.0)

Martin Traverso:
  * Reported #406: Cannot use external type id + @JsonTypeIdResolver
   (2.3.2)

Matthew Morrissette:
  * Contributed #381: Allow inlining/unwrapping of value from single-component JSON array
   (2.4.0)

Will Palmeri: (wpalmeri@github)
  * Contributed #407: Make array and Collection serializers use configured value null handler
   (2.4.0)

Cemalettin Koc: (cemo@github)
  * Reported #353: Problems with polymorphic types, `JsonNode` (related to #88)
   (2.4.0)

Ben Fagin: (UnquietCode@github)
  * Suggested #442: Make `@JsonUnwrapped` indicate property inclusion
   (2.4.0)
  * Contributed #81/#455: Allow use of @JsonUnwrapped with typed (@JsonTypeInfo) classes,
    provided that (new) feature `SerializationFeature.FAIL_ON_UNWRAPPED_TYPE_IDENTIFIERS`
    is disabled
   (2.4.0)

Chris Cleveland:
  * Suggested #463: Add 'JsonNode.asText(String defaultValue)`
   (2.4.0)

Benson Margulies:
  * Reported #467: Unwanted POJO's embedded in tree via serialization to tree
   (2.4.0)
  * Reported #601: ClassCastException for a custom serializer for enum key in `EnumMap`
   (2.4.4)
  * Contributed 944: Failure to use custom deserializer for key deserializer
   (2.6.3)
  * Reported #1120: String value omitted from weirdStringException
   (2.6.6)
  * Reported, fixed #1235: `java.nio.file.Path` support incomplete
   (2.8.0)
  * Reported #1270: Generic type returned from type id resolver seems to be ignored
   (2.8.0)

Steve Sanbeg: (sanbeg@github)
  * Contributed #482: Make date parsing error behavior consistent with JDK
   (2.4.1)

Ian Barfield: (tea-dragon@github)
  * Reported #580: delegate deserializers choke on a (single) abstract/polymorphic parameter
   (2.4.4)
  * Reported #844: Using JsonCreator still causes invalid path references in JsonMappingException
   (2.5.5)

Eugene Lukash
  * Reported #592: Wrong `TokenBuffer` delegate deserialization using `@JsonCreator`
   (2.4.4)

Fernando Otero (zeitos@github)
  * Contributed fix for #610: Problem with forward reference in hierarchies
   (2.4.4)

Lovro Pandžić (lpandzic@github)
  * Reported #421: @JsonCreator not used in case of multiple creators with parameter names
   (2.5.0)

Adam Stroud (adstro@github)
  * Contributed	#576: Add fluent API for adding mixins
   (2.5.0)

David Fleeman (fleebytes@github)
  * Contributed #528 implementation: Add support for `JsonType.As.EXISTING_PROPERTY`
   (2.5.0)

Aurélien Leboulanger (herau@github)
  * Contributed improvement for #597: Improve error messaging for cases	where JSON Creator
    returns null (which is illegal)
   (2.5.0)

Michael Spiegel (mspiegel@githib)
  * Contributed #636: `ClassNotFoundException` for classes not (yet) needed during serialization
   (2.5.0)

Michael Ressler (mressler@github)
  * Contributed #566: Add support for case-insensitive deserialization
   (`MapperFeature.ACCEPT_CASE_INSENSITIVE_PROPERTIES`)
   (2.5.0)

Konstantin Labun (kulabun@github)
  * Reported #647: Deserialization fails when @JsonUnwrapped property contains an object with same property name
   (2.5.0)

Christopher Smith (chrylis@github)
  * Reported #594: `@JsonValue` on enum not used when enum value is a Map key
   (2.5.0)

Alexandre Santana Campelo (alexqi200@github):
  * Contributed #671: Adding `java.util.Currency` deserialization support for maps
   (2.5.1)

Zoltan Farkas (zolyfarkas@github)
  * Reported #674: Spring CGLIB proxies not handled as intended
   (2.5.1)

Ludevik@github:
  * Reported #682: Class<?>-valued Map keys not serialized properly
   (2.5.1)

Antibrumm@github:
  * Reported #691: Jackson 2.5.0. NullSerializer for MapProperty failing
   (2.5.2)
  * Reported #984: JsonStreamContexts are not build the same way for write.. and convert methods
   (2.6.4)

Shumpei Akai (flexfrank@github)
  * Reported #703: Multiple calls to ObjectMapper#canSerialize(Object.class) returns different values
   (2.5.2)

Francisco A. Lozano (flozano@github)
  * Contributed fix for #703 (see above)
   (2.5.2)

Dylan Scott (dylanscott@github)
  * Reported #738: #738: @JsonTypeInfo non-deterministically ignored in 2.5.1 (concurrency
    issue)
   (2.5.2)

Alain Gilbert (agilbert314@github)
  * Reporter, contributed #766: Fix Infinite recursion (StackOverflowError) when
    serializing a SOAP object
   (2.5.3)

Alexey Gavrilov (Alexey1Gavrilov@github)
  * Reported, contributed fix for #761: Builder deserializer: in-compatible type exception
    when return type is super type
   (2.5.3)

Dmitry Spikhalskiy (Spikhalskiy@github)
  * Reported #731, suggested the way to fix it: XmlAdapter result marshaling error in
    case of ValueType=Object
   (2.5.3)
  * Reported #1456: `TypeFactory` type resolution broken in 2.7 for generic types
   when using `constructType` with context
   (2.7.9 / 2.8.6)

John Meyer (jpmeyer@github)
  * Reported, contributed fix for #745: EnumDeserializer.deserializerForCreator() fails
    when used to deserialize a Map key
   (2.5.3)

Andrew Duckett (andrewduckett@github)
  * Reported #771: Annotation bundles ignored when added to Mixin
   (2.5.4)

Charles Allen:
  * Contributed #785: Add handlings for classes which are available in
    `Thread.currentThread().getContextClassLoader()`
   (2.5.4)

Andrew Goodale (newyankeecodeshop@github)
  * Contributed #816: Allow date-only ISO strings to have no time zone
   (2.5.4)

Kamil Benedykciński (Kamil-Benedykcinski@github)
  * Contributed #801: Using `@JsonCreator` cause generating invalid path reference
   in `JsonMappingException`
   (2.5.4)

Chi Kim (chikim79@github)
  * Reported #878: serializeWithType on BeanSerializer does not setCurrentValue
   (2.5.5 / 2.6.1)

Charles Allen (drcrallen@github):
  * Reported #696: Copy constructor does not preserve `_injectableValues`
   (2.6.0)

Chris Pimlott (pimlottc@github):
  * Suggested #348: ObjectMapper.valueToTree does not work with @JsonRawValue
   (2.6.0)

Laird Nelson (ljnelson@github)
  * Suggested #688: Provide a means for an ObjectMapper to discover mixin annotation
    classes on demand
   (2.6.0)
  * Reported #1088: NPE possibility in SimpleMixinResolver
   (2.6.6)

Derk Norton (derknorton@github)
  * Suggested #689: Add `ObjectMapper.setDefaultPrettyPrinter(PrettyPrinter)`
   (2.6.0)

Michal Letynski (mletynski@github)
  * Suggested #296: Serialization of transient fields with public getters (add
    MapperFeature.PROPAGATE_TRANSIENT_MARKER)
   (2.6.0)

Jeff Schnitzer (stickfigure@github)
  * Suggested #504: Add `DeserializationFeature.USE_LONG_FOR_INTS`
   (2.6.0)

Jerry Yang (islanderman@github)
  * Contributed #820: Add new method for `ObjectReader`, to bind from JSON Pointer position
   (2.6.0)

Lars Pfannenschmidt (larsp@github)
  * Contributed #826: Replaced synchronized HashMap with ConcurrentHashMap in
   TypeDeserializerBase._findDeserializer
   (2.6.0)

Stephen A. Goss (thezerobit@github)
  * Contributed #828: Respect DeserializationFeatures.WRAP_EXCEPTIONS in CollectionDeserializer
   (2.6.0)

Andy Wilkinson (wilkinsona@github)
  * Reported #889: Configuring an ObjectMapper's DateFormat changes time zone
   (2.6.1)

lufe66@github:
  * Reported 894: When using withFactory on ObjectMapper, the created Factory has a TypeParser
    which still has the original Factory
   (2.6.2)

Daniel Walker (dsw2127@github)
  * Reported, contributed fix for #913: `ObjectMapper.copy()` does not preserve
   `MappingJsonFactory` features
   (2.6.2)

Sadayuki Furuhashi (frsyuki@github)
  * Reported #941: Deserialization from "{}" to ObjectNode field causes
    "out of END_OBJECT token" error
   (2.6.3)

David Haraburda (dharaburda@github)
  * Contributed #918: Add `MapperFeature.ALLOW_EXPLICIT_PROPERTY_RENAMING`
   (2.7.0)

Sergio Mira (Sergio-Mira@github)
  * Contributed #940: Add missing `hashCode()` implementations for `JsonNode` types that did not have them
   (2.6.3)

Andreas Pieber (anpieber@github)
  * Reported #939: Regression: DateConversionError in 2.6.x	
   (2.6.3)

Jesse Wilson (swankjesse@github)
  * Contributed #948: Support leap seconds, any number of millisecond digits for ISO-8601 Dates.
   (2.6.3)
  * Contributed #949: Report the offending substring when number parsing fails
   (2.6.3)

Warren Bloomer (stormboy@github)
  * Reported #942: Handle null type id for polymorphic values that use external type id
   (2.6.3)

Ievgen Pianov (pyanoveugen@github)
  * Reported #989: Deserialization from "{}" to java.lang.Object causes "out of END_OBJECT token" error
   (2.6.3)

Jayson Minard (apatrida@github)
  * Reported #1005: Synthetic constructors confusing Jackson data binding
   (2.6.4)
  * Reported #1438: `ACCEPT_CASE_INSENSITIVE_PROPERTIES` is not respected for creator properties
   (2.8.5)

David Bakin (david-bakin@github)
  * Reported #1013: `@JsonUnwrapped` is not treated as assuming `@JsonProperty("")`
   (2.6.4)
  * Suggested #1011: Change ObjectWriter::withAttributes() to take a Map with some kind of wildcard types
   (2.7.0)

Dmitry Romantsov (DmRomantsov@github)
  * Reported #1036: Problem with case-insensitive deserialization
   (2.6.4)

Daniel Norberg (danielnorberg@github)
  * Contributed #1099: Fix custom comparator container node traversal
   (2.6.6)

Miles Kaufmann (milesk-amzn@github)
  * Reported #432: `StdValueInstantiator` unwraps exceptions, losing context
   (2.7.0)

Thomas Mortagne (tmortagne@github)
  * Suggested #857: Add support for java.beans.Transient
   (2.7.0)

Jonas Konrad (yawkat@github)
  * Suggested #905: Add support for `@ConstructorProperties`
   (2.7.0)

Jirka Kremser (Jiri-Kremser@github)
  * Suggested #924: SequenceWriter.writeAll() could accept Iterable
   (2.7.0)

Daniel Mischler (danielmischler@github)
  * Requested #963: Add PropertyNameStrategy `KEBAB_CASE`
   (2.7.0)

Shumpei Akai (flexfrank@github)
  * Reported #978: ObjectMapper#canSerialize(Object.class) returns false even though
   FAIL_ON_EMPTY_BEANS is disabled
   (2.7.0)

Hugo Wood (hgwood@github)
  * Contributed #1010: Support for array delegator
   (2.7.0)

Julian Hyde (julianhyde@github)
  * Reported #1083: Field in base class is not recognized, when using `@JsonType.defaultImpl`
   (2.7.1)

Thibault Kruse (tkruse@github)
  * Reported #1102: Handling of deprecated `SimpleType.construct()` too minimalistic
   (2.7.1)

Aleks Seovic (aseovic@github)
  * Reported #1109: @JsonFormat is ignored by the DateSerializer unless either a custom pattern
    or a timezone are specified
   (2.7.1)

Timur Shakurov (saladinkzn@github)
  * Reported #1134: Jackson 2.7 doesn't work with jdk6 due to use of `Collections.emptyIterator()`
   (2.7.2)

Jiri Mikulasek (pirkogdc@github)
  * Reported #1124: JsonAnyGetter ignores JsonSerialize(contentUsing=...)
   (2.7.2)

Xavi Torrens (xavitorrens@github)
  * Reported #1150: Problem with Object id handling, explicit `null` token
   (2.7.3)

Yoann Rodière (fenrhil@github)
  * Reported #1154: @JsonFormat.pattern on dates is now ignored if shape is not
    explicitely provided
   (2.7.3)

Mark Woon (markwoon@github)
  * Reported #1178: `@JsonSerialize(contentAs=superType)` behavior disallowed in 2.7
   (2.7.4)
  * Reported #1231: `@JsonSerialize(as=superType)` behavior disallowed in 2.7.4
   (2.7.5)
  * Suggested #507: Support for default `@JsonView` for a class
   (2.9.0)

Tom Mack (tommack@github)
  * Reported #1208: treeToValue doesn't handle POJONodes that contain exactly
    the requested value type
   (2.7.4)

William Headrick (headw01@github)
   * Reported#1223: `BasicClassIntrospector.forSerialization(...).findProperties` should
    respect MapperFeature.AUTO_DETECT_GETTERS/SETTERS?
   (2.7.5)

Nick Babcock (nickbabcock)
  * Reported #1225: `JsonMappingException` should override getProcessor()
   (2.7.5)
  * Suggested #1356: Differentiate between input and code exceptions on deserialization
   (2.9.0)

Andrew Joseph (apjoseph@github)
  * Reported #1248: `Annotated` returns raw type in place of Generic Type in 2.7.x
   (2.7.5)

Erich Schubert (kno10@github)
  * Reported #1260: `NullPointerException` in `JsonNodeDeserializer`, provided fix
   (2.7.5)

Brian Pontarelli (voidmain@github)
  * Reported #1301: Problem with `JavaType.toString()` for recursive (self-referential) types
   (2.7.6)

Max Drobotov (fizmax@github)
  * Reported, contributed fix for #1332: `ArrayIndexOutOfBoundException` for enum by index deser
   (2.7.7)

Stuart Douglas (stuartwdouglas@github)
  * Reported #1363: The static field ClassUtil.sCached can cause a class loader leak
   (2.7.8)

Josh Caplan (jecaplan@github)
  * Reported, suggested fix for #1368: Problem serializing `JsonMappingException` due to addition
    of non-ignored `processor` property (added in 2.7)
   (2.7.8)

Diego de Estrada (diegode@github)
  * Contributed fix for #1367: No Object Id found for an instance when using `@ConstructorProperties`
   (2.7.9)

Kevin Hogeland (khogeland@github)
  * Reported #1501: `ArrayIndexOutOfBoundsException` on non-static inner class constructor
   (2.7.9)

Artur Jonkisz (ajonkisz@github)
  * Reported #960: `@JsonCreator` not working on a factory with no arguments for ae enum type
   (2.8.0)

Mikhail Kokho (mkokho@github)
  * Contributed impl for #990: Allow failing on `null` values for creator (add
  `DeserializationFeature.FAIL_ON_NULL_CREATOR_PROPERTIES`)
   (2.8.0)

Aleksandr Oksenenko (oleksandr-oksenenko@github)
  * Reported #999: External property is not deserialized
   (2.8.0)

Lokesh Kumar (LokeshN@github)
  * Contributed impl for #1082: Can not use static Creator factory methods for `Enum`s,
    with JsonCreator.Mode.PROPERTIES
   (2.8.0)
  * Reported #1217: `@JsonIgnoreProperties` on Pojo fields not working for deserialization
   (2.8.0)

Ross Goldberg
  * Reported #1165, provided fix for: `CoreXMLDeserializers` does not handle
    time-only `XMLGregorianCalendar`s
   (2.8.0)

Maarten Billemont (lhunath@github)
  * Suggested #1184: Allow overriding of `transient` with explicit inclusion with `@JsonProperty`
   (2.8.0)

Vladimir Kulev (lightoze@github)
  * Reported #1028: Ignore USE_BIG_DECIMAL_FOR_FLOATS for NaN/Infinity
   (2.8.0)

Ari Fogel (arifogel@github)
  * Reported #1261, contributed fix for: `@JsonIdentityInfo` deserialization fails with
    combination of forward references, `@JsonCreator`
   (2.8.0)

Andriy Plokhotnyuk (plokhotnyuk@github)
  * Requested #1277: Add caching of resolved generic types for `TypeFactory`
   (2.8.0)

Arek Gabiga (arekgabiga@github)
  * Reported #1297: Deserialization of generic type with Map.class
   (2.8.1)

Chris Jester-Young (cky@github)
  * Contributed #1335: Unconditionally call `TypeIdResolver.getDescForKnownTypeIds`
   (2.8.2)

Andrew Snare (asnare@github)
  * Reported #1315: Binding numeric values can BigDecimal lose precision
   (2.8.2)

Gili Tzabari (cowwoc@github)
  * Reported #1351: `@JsonInclude(NON_DEFAULT)` doesn't omit null fields
   (2.8.3)

Oleg Zhukov (OlegZhukov@github)
  * Reported #1384: `@JsonDeserialize(keyUsing = ...)` does not work correctly
   together with `DefaultTyping.NON_FINAL`
   (2.8.4)

Pavel Popov (tolkonepiu@github)
  * Contributed fix #1389: Problem with handling of multi-argument creator with Enums
   (2.8.4)

Josh Gruenberg (joshng@github)
  * Reported #1403: Reference-chain hints use incorrect class-name for inner classes
   (2.8.4)

Kevin Donnelly (kpdonn@github)
  * Reported #1432: Off by 1 bug in PropertyValueBuffer
   (2.8.5)

Nathanial Ofiesh (ofiesh@github)
  * Reported #1441: Failure with custom Enum key deserializer, polymorphic types
   (2.8.5)

Frédéric Camblor (fcamblor@github)
  * Reported #1451: Type parameter not passed by `ObjectWriter` if serializer pre-fetch disabled
   (2.8.6)

Stephan Schroevers (Stephan202@github)
  * Reported #1505: @JsonEnumDefaultValue should take precedence over FAIL_ON_NUMBERS_FOR_ENUMS
   (2.8.7)

Alex Panchenko (panchenko@github)
  * Reported #1543: JsonFormat.Shape.NUMBER_INT does not work when defined on enum type in 2.8
   (2.8.8)

Joshua Jones
  * Reported #1573, contributed fix: Missing properties when deserializing using a builder class
   with a non-default constructor and a mutator annotated with `@JsonUnwrapped`
   (2.8.8)

Ivo Studens (istudens@redhat.com)
  * Contributed #1585: Invoke ServiceLoader.load() inside of a privileged block
    when loading modules using `ObjectMapper.findModules()`
   (2.8.9)

Javy Luo (AnywnYu@github)
  * Reported #1595: `JsonIgnoreProperties.allowSetters` is not working in Jackson 2.8
   (2.8.9)

Marco Catania (catanm@github.com)
  * Contributed #1597: Escape JSONP breaking characters
   (2.8.9)

Andrew Joseph (apjoseph@github)
  * Reported #1629 `FromStringDeserializer` ignores registered `DeserializationProblemHandler`
    for `java.util.UUID`
   (2.8.9)

Joe Littlejohn (joelittlejohn@github)
  * Contributed #1642: Support `READ_UNKNOWN_ENUM_VALUES_AS_NULL` with `@JsonCreator`
   (2.8.9)

Slobodan Pejic (slobo-showbie@github)
  * Reported #1647, contributed fix: Missing properties from base class when recursive
    types are involved
   (2.8.9)

Bertrand Renuart (brenuart@github)
  * Reported #1648: `DateTimeSerializerBase` ignores configured date format when creating contextual
   (2.8.9)
  * Reported #1651: `StdDateFormat` fails to parse 'zulu' date when TimeZone other than UTC
   (2.8.9)
  * Suggested #1745: StdDateFormat: accept and truncate millis larger than 3 digits
   (2.9.1)
  * Contributed #1749: StdDateFormat: performance improvement of '_format(..)' method
   (2.9.1)
  * Contributed #1759: Reuse `Calendar` instance during parsing by `StdDateFormat`
   (2.9.1)

Kevin Gallardo (newkek@github)
  * Reported #1658: Infinite recursion when deserializing a class extending a Map,
    with a recursive value type
   (2.8.10)
  * Reported #1729: Integer bounds verification when calling `TokenBuffer.getIntValue()`
   (2.9.4)

Lukas Euler
  * Reported #1735: Missing type checks when using polymorphic type ids

Connor Kuhn (ckuhn@github)
  * Contributed #1341: FAIL_ON_MISSING_EXTERNAL_TYPE_ID_PROPERTY
   (2.9.0)

Jan Lolling (jlolling@github)
  * Contributed #1319: Add `ObjectNode.put(String, BigInteger)`
   (2.9.0)

Michael R Fairhurst (MichaelRFairhurst@github)
  * Reported #1035: `@JsonAnySetter` assumes key of `String`, does not consider declared type.
   (2.9.0)

Fabrizio Cucci (fabriziocucci@github)
  * Reported #1406: `ObjectMapper.readTree()` methods do not return `null` on end-of-input
   (2.9.0)

Emiliano Clariá (emilianogc@github)
  * Contributed #1434: Explicitly pass null on invoke calls with no arguments
   (2.9.0)

Ana Eliza Barbosa (AnaEliza@github)
  * Contributed #1520: Case insensitive enum deserialization feature.
   (2.9.0)

Lyor Goldstein (lgoldstein@github)
  * Reported #1544: `EnumMapDeserializer` assumes a pure `EnumMap` and does not support
    derived classes
   (2.9.0)

Harleen Sahni (harleensahni@github)
  * Reported #403: Make FAIL_ON_NULL_FOR_PRIMITIVES apply to primitive arrays and other
    types that wrap primitives
   (2.9.0)

Jared Jacobs (2is10@github)
  * Requested #1605: Allow serialization of `InetAddress` as simple numeric host address
   (2.9.0)

Patrick Gunia (pgunia@github)
  * Reported #1440: Wrong `JsonStreamContext` in `DeserializationProblemHandler` when reading
  `TokenBuffer` content
   (2.9.0)

Carsten Wickner (CarstenWickner@github)
  * Contributed #1522: Global `@JsonInclude(Include.NON_NULL)` for all properties with a specific type
   (2.9.0)

Chris Plummer (strmer15@github)
  * Reported #1637: `ObjectReader.at()` with `JsonPointer` stops after first collection
   (2.9.0)

Christian Basler (Dissem@github)
  * Reported #1688: Deserialization fails for `java.nio.file.Path` implementations when
    default typing enabled
   (2.9.0)

Tim Bartley (tbartley@github)
  * Reported, suggested fix for #1705: Non-generic interface method hides type resolution info
    from generic base class
   (2.9.1)

Luís Cleto (luiscleto@github)
  * Suggested 1768: Improve `TypeFactory.constructFromCanonical()` to work with
   `java.lang.reflect.Type.getTypeName()` format
   (2.9.2)

Vincent Demay (vdemay@github)
  * Reported #1793: `java.lang.NullPointerException` in `ObjectArraySerializer.acceptJsonFormatVisitor()`
    for array value with `@JsonValue`
   (2.9.2)

Peter Jurkovic (peterjurkovic@github)
  * Reported #1823: ClassNameIdResolver doesn't handle resolve Collections$SingletonMap,
    Collections$SingletonSet
   (2.9.3)

alinakovalenko@github:
  * Reported #1844: Map "deep" merge only adds new items, but not override existing values
   (2.9.3)

Pier-Luc Whissell (pwhissell@github):
  * Reported #1673: Serialising generic value classes via Reference Types (like Optional) fails
    to include type information
   (2.9.4)
>>>>>>> 2da6113b
<|MERGE_RESOLUTION|>--- conflicted
+++ resolved
@@ -4,735 +4,4 @@
 
 (note: for older credits, see `CREDITS-2.x` instead)
 
-Tatu Saloranta, tatu.saloranta@iki.fi: author
-<<<<<<< HEAD
-=======
-
-Pascal Glinas:
-  * Contributed fixes to 'MappingIterator' handling (Pull#58 and Pull#59)
-   (2.1.0)
-  * Reported #220: ContainerNode missing 'createNumber(BigInteger)'
-   (2.2.2)
-
-Joern Huxhorn: (huxi@github)
-  * Suggested [JACKSON-636]: Add 'SerializationFeature.ORDER_MAP_ENTRIES_BY_KEYS' to allow
-    forced sorting of Maps during serialization
-   (2.0.0)
-  * Reported #479: NPE on trying to deserialize a `String[]` that contains null
-   (2.4.1)
-  * Reported #1411: MapSerializer._orderEntries should check for null keys
-   (2.7.9)
-
-James Roper:
- * Requested [JACKSON-732]: Allow 'AnnotationIntrospector.findContentDeserializer()'
-    (and similar) to return instance, not just Class<?> for instance
-  (2.0.0)
- * Suggested [JACKSON-800]: Adding a method for letting modules register
-    DeserializationProblemHandlers
-  (2.0.0)
-
-Casey Lucas:
- * Reported [JACKSON-798]: Problem with external type id, creators
-  (2.0.0)
-
-Tammo van Lessen:
- * Reported [JACKSON-811]: Problems with @JsonIdentityInfo, abstract types
-  (2.0.0)
- * Reported [JACKSON-814]: Parsing RFC822/RFC1123 dates failes on non-US locales
-  (2.0.0)
-
-Raymond Myers:
- * Suggested [JACKSON-810]: Deserialization Feature: Allow unknown Enum values via
-    'DeserializationFeature.READ_UNKNOWN_ENUM_VALUES_AS_NULL'
-  (2.0.0)
-
-Ryan Gardner:
- * Contributed #5 -- Add support for maps with java.util.Locale keys
-    to the set of StdKeyDeserializers
-  (2.0.1)
-
-Razvan Dragut:
- * Suggested [JACKSON-850]: Allow use of zero-arg factory methods as "default creator"
-  (2.1.0)
-
-Duncan Atkinson:
- * Reported [JACKSON-851]: State corruption with ObjectWriter, DefaultPrettyPrinter
-  (2.1.0)
-
-Mark Wolfe:
- * Suggested #45: Add `@JsonNaming()` for per-class naming strategy overrides
-  (2.1.0)
-
-Dmitry Katsubo:
- * Contributed patch for #65: Add getters to `ObjectMapper`, DeserializationContext,
-   DeserializationFactory.
-  (2.1.0)
-
-Francis Galiegue:
- * Reported #93 (and suggested fix): bug in `ObjectMapper.setAll(...)'
-  implementation
-  (2.1.1)
- * Reported #433: `ObjectMapper`'s `.valueToTree()` wraps `JsonSerializable` objects
-  into a POJONode
-  (2.3.3)
- * Contributed #434: Ensure that DecimalNodes with mathematically equal values are equal
-  (2.4.0)
-
-kelaneren@github:
- * Reported #157, contributed unit test: NPE when registering same module twice.
-  (2.1.4)
-
-Eric Tschetter (cheddar@github):
-  * Reported issues #166, #167, #170 (regressions from 1.9.x to 2.x)
-   (2.1.4)
-
-Thierry D (thierryd@github)
-  * Reported #214: Problem with LICENSE, NOTICE, Android packaging
-   (2.2.2)
-
-Luke G-H (lukegh@github)
-  * Reported #223: Duplicated nulls with @JsonFormat(shape=Shape.ARRAY)
-   (2.2.2)
-
-Karl Moore (karldmoore@github)
-  * Reported #217: JsonProcessingExceptions not all wrapped as expected
-   (2.2.2)
-
-David Phillips:
-  * Requested #308: Improve serialization and deserialization speed of `java.util.UUID`
-   (2.3.0)
-
-Seth Pellegrino (jivesoft):
-  * Contributed #317: Fix `JsonNode` support for nulls bound to	`ObjectNode`, `ArrayNode`
-   (2.3.0)
-
-Florian Schoppmann (fschopp@github)
-  * Reported #357: StackOverflowError with contentConverter that returns array type
-   (2.7.0)
-  * Reported #358: `IterableSerializer` ignoring	annotated content serializer
-   (2.3.1)
-  * Reported #359: Converted object not using explicitly annotated serializer
-   (2.4.0)
-
-Martin Traverso:
-  * Reported #406: Cannot use external type id + @JsonTypeIdResolver
-   (2.3.2)
-
-Matthew Morrissette:
-  * Contributed #381: Allow inlining/unwrapping of value from single-component JSON array
-   (2.4.0)
-
-Will Palmeri: (wpalmeri@github)
-  * Contributed #407: Make array and Collection serializers use configured value null handler
-   (2.4.0)
-
-Cemalettin Koc: (cemo@github)
-  * Reported #353: Problems with polymorphic types, `JsonNode` (related to #88)
-   (2.4.0)
-
-Ben Fagin: (UnquietCode@github)
-  * Suggested #442: Make `@JsonUnwrapped` indicate property inclusion
-   (2.4.0)
-  * Contributed #81/#455: Allow use of @JsonUnwrapped with typed (@JsonTypeInfo) classes,
-    provided that (new) feature `SerializationFeature.FAIL_ON_UNWRAPPED_TYPE_IDENTIFIERS`
-    is disabled
-   (2.4.0)
-
-Chris Cleveland:
-  * Suggested #463: Add 'JsonNode.asText(String defaultValue)`
-   (2.4.0)
-
-Benson Margulies:
-  * Reported #467: Unwanted POJO's embedded in tree via serialization to tree
-   (2.4.0)
-  * Reported #601: ClassCastException for a custom serializer for enum key in `EnumMap`
-   (2.4.4)
-  * Contributed 944: Failure to use custom deserializer for key deserializer
-   (2.6.3)
-  * Reported #1120: String value omitted from weirdStringException
-   (2.6.6)
-  * Reported, fixed #1235: `java.nio.file.Path` support incomplete
-   (2.8.0)
-  * Reported #1270: Generic type returned from type id resolver seems to be ignored
-   (2.8.0)
-
-Steve Sanbeg: (sanbeg@github)
-  * Contributed #482: Make date parsing error behavior consistent with JDK
-   (2.4.1)
-
-Ian Barfield: (tea-dragon@github)
-  * Reported #580: delegate deserializers choke on a (single) abstract/polymorphic parameter
-   (2.4.4)
-  * Reported #844: Using JsonCreator still causes invalid path references in JsonMappingException
-   (2.5.5)
-
-Eugene Lukash
-  * Reported #592: Wrong `TokenBuffer` delegate deserialization using `@JsonCreator`
-   (2.4.4)
-
-Fernando Otero (zeitos@github)
-  * Contributed fix for #610: Problem with forward reference in hierarchies
-   (2.4.4)
-
-Lovro Pandžić (lpandzic@github)
-  * Reported #421: @JsonCreator not used in case of multiple creators with parameter names
-   (2.5.0)
-
-Adam Stroud (adstro@github)
-  * Contributed	#576: Add fluent API for adding mixins
-   (2.5.0)
-
-David Fleeman (fleebytes@github)
-  * Contributed #528 implementation: Add support for `JsonType.As.EXISTING_PROPERTY`
-   (2.5.0)
-
-Aurélien Leboulanger (herau@github)
-  * Contributed improvement for #597: Improve error messaging for cases	where JSON Creator
-    returns null (which is illegal)
-   (2.5.0)
-
-Michael Spiegel (mspiegel@githib)
-  * Contributed #636: `ClassNotFoundException` for classes not (yet) needed during serialization
-   (2.5.0)
-
-Michael Ressler (mressler@github)
-  * Contributed #566: Add support for case-insensitive deserialization
-   (`MapperFeature.ACCEPT_CASE_INSENSITIVE_PROPERTIES`)
-   (2.5.0)
-
-Konstantin Labun (kulabun@github)
-  * Reported #647: Deserialization fails when @JsonUnwrapped property contains an object with same property name
-   (2.5.0)
-
-Christopher Smith (chrylis@github)
-  * Reported #594: `@JsonValue` on enum not used when enum value is a Map key
-   (2.5.0)
-
-Alexandre Santana Campelo (alexqi200@github):
-  * Contributed #671: Adding `java.util.Currency` deserialization support for maps
-   (2.5.1)
-
-Zoltan Farkas (zolyfarkas@github)
-  * Reported #674: Spring CGLIB proxies not handled as intended
-   (2.5.1)
-
-Ludevik@github:
-  * Reported #682: Class<?>-valued Map keys not serialized properly
-   (2.5.1)
-
-Antibrumm@github:
-  * Reported #691: Jackson 2.5.0. NullSerializer for MapProperty failing
-   (2.5.2)
-  * Reported #984: JsonStreamContexts are not build the same way for write.. and convert methods
-   (2.6.4)
-
-Shumpei Akai (flexfrank@github)
-  * Reported #703: Multiple calls to ObjectMapper#canSerialize(Object.class) returns different values
-   (2.5.2)
-
-Francisco A. Lozano (flozano@github)
-  * Contributed fix for #703 (see above)
-   (2.5.2)
-
-Dylan Scott (dylanscott@github)
-  * Reported #738: #738: @JsonTypeInfo non-deterministically ignored in 2.5.1 (concurrency
-    issue)
-   (2.5.2)
-
-Alain Gilbert (agilbert314@github)
-  * Reporter, contributed #766: Fix Infinite recursion (StackOverflowError) when
-    serializing a SOAP object
-   (2.5.3)
-
-Alexey Gavrilov (Alexey1Gavrilov@github)
-  * Reported, contributed fix for #761: Builder deserializer: in-compatible type exception
-    when return type is super type
-   (2.5.3)
-
-Dmitry Spikhalskiy (Spikhalskiy@github)
-  * Reported #731, suggested the way to fix it: XmlAdapter result marshaling error in
-    case of ValueType=Object
-   (2.5.3)
-  * Reported #1456: `TypeFactory` type resolution broken in 2.7 for generic types
-   when using `constructType` with context
-   (2.7.9 / 2.8.6)
-
-John Meyer (jpmeyer@github)
-  * Reported, contributed fix for #745: EnumDeserializer.deserializerForCreator() fails
-    when used to deserialize a Map key
-   (2.5.3)
-
-Andrew Duckett (andrewduckett@github)
-  * Reported #771: Annotation bundles ignored when added to Mixin
-   (2.5.4)
-
-Charles Allen:
-  * Contributed #785: Add handlings for classes which are available in
-    `Thread.currentThread().getContextClassLoader()`
-   (2.5.4)
-
-Andrew Goodale (newyankeecodeshop@github)
-  * Contributed #816: Allow date-only ISO strings to have no time zone
-   (2.5.4)
-
-Kamil Benedykciński (Kamil-Benedykcinski@github)
-  * Contributed #801: Using `@JsonCreator` cause generating invalid path reference
-   in `JsonMappingException`
-   (2.5.4)
-
-Chi Kim (chikim79@github)
-  * Reported #878: serializeWithType on BeanSerializer does not setCurrentValue
-   (2.5.5 / 2.6.1)
-
-Charles Allen (drcrallen@github):
-  * Reported #696: Copy constructor does not preserve `_injectableValues`
-   (2.6.0)
-
-Chris Pimlott (pimlottc@github):
-  * Suggested #348: ObjectMapper.valueToTree does not work with @JsonRawValue
-   (2.6.0)
-
-Laird Nelson (ljnelson@github)
-  * Suggested #688: Provide a means for an ObjectMapper to discover mixin annotation
-    classes on demand
-   (2.6.0)
-  * Reported #1088: NPE possibility in SimpleMixinResolver
-   (2.6.6)
-
-Derk Norton (derknorton@github)
-  * Suggested #689: Add `ObjectMapper.setDefaultPrettyPrinter(PrettyPrinter)`
-   (2.6.0)
-
-Michal Letynski (mletynski@github)
-  * Suggested #296: Serialization of transient fields with public getters (add
-    MapperFeature.PROPAGATE_TRANSIENT_MARKER)
-   (2.6.0)
-
-Jeff Schnitzer (stickfigure@github)
-  * Suggested #504: Add `DeserializationFeature.USE_LONG_FOR_INTS`
-   (2.6.0)
-
-Jerry Yang (islanderman@github)
-  * Contributed #820: Add new method for `ObjectReader`, to bind from JSON Pointer position
-   (2.6.0)
-
-Lars Pfannenschmidt (larsp@github)
-  * Contributed #826: Replaced synchronized HashMap with ConcurrentHashMap in
-   TypeDeserializerBase._findDeserializer
-   (2.6.0)
-
-Stephen A. Goss (thezerobit@github)
-  * Contributed #828: Respect DeserializationFeatures.WRAP_EXCEPTIONS in CollectionDeserializer
-   (2.6.0)
-
-Andy Wilkinson (wilkinsona@github)
-  * Reported #889: Configuring an ObjectMapper's DateFormat changes time zone
-   (2.6.1)
-
-lufe66@github:
-  * Reported 894: When using withFactory on ObjectMapper, the created Factory has a TypeParser
-    which still has the original Factory
-   (2.6.2)
-
-Daniel Walker (dsw2127@github)
-  * Reported, contributed fix for #913: `ObjectMapper.copy()` does not preserve
-   `MappingJsonFactory` features
-   (2.6.2)
-
-Sadayuki Furuhashi (frsyuki@github)
-  * Reported #941: Deserialization from "{}" to ObjectNode field causes
-    "out of END_OBJECT token" error
-   (2.6.3)
-
-David Haraburda (dharaburda@github)
-  * Contributed #918: Add `MapperFeature.ALLOW_EXPLICIT_PROPERTY_RENAMING`
-   (2.7.0)
-
-Sergio Mira (Sergio-Mira@github)
-  * Contributed #940: Add missing `hashCode()` implementations for `JsonNode` types that did not have them
-   (2.6.3)
-
-Andreas Pieber (anpieber@github)
-  * Reported #939: Regression: DateConversionError in 2.6.x	
-   (2.6.3)
-
-Jesse Wilson (swankjesse@github)
-  * Contributed #948: Support leap seconds, any number of millisecond digits for ISO-8601 Dates.
-   (2.6.3)
-  * Contributed #949: Report the offending substring when number parsing fails
-   (2.6.3)
-
-Warren Bloomer (stormboy@github)
-  * Reported #942: Handle null type id for polymorphic values that use external type id
-   (2.6.3)
-
-Ievgen Pianov (pyanoveugen@github)
-  * Reported #989: Deserialization from "{}" to java.lang.Object causes "out of END_OBJECT token" error
-   (2.6.3)
-
-Jayson Minard (apatrida@github)
-  * Reported #1005: Synthetic constructors confusing Jackson data binding
-   (2.6.4)
-  * Reported #1438: `ACCEPT_CASE_INSENSITIVE_PROPERTIES` is not respected for creator properties
-   (2.8.5)
-
-David Bakin (david-bakin@github)
-  * Reported #1013: `@JsonUnwrapped` is not treated as assuming `@JsonProperty("")`
-   (2.6.4)
-  * Suggested #1011: Change ObjectWriter::withAttributes() to take a Map with some kind of wildcard types
-   (2.7.0)
-
-Dmitry Romantsov (DmRomantsov@github)
-  * Reported #1036: Problem with case-insensitive deserialization
-   (2.6.4)
-
-Daniel Norberg (danielnorberg@github)
-  * Contributed #1099: Fix custom comparator container node traversal
-   (2.6.6)
-
-Miles Kaufmann (milesk-amzn@github)
-  * Reported #432: `StdValueInstantiator` unwraps exceptions, losing context
-   (2.7.0)
-
-Thomas Mortagne (tmortagne@github)
-  * Suggested #857: Add support for java.beans.Transient
-   (2.7.0)
-
-Jonas Konrad (yawkat@github)
-  * Suggested #905: Add support for `@ConstructorProperties`
-   (2.7.0)
-
-Jirka Kremser (Jiri-Kremser@github)
-  * Suggested #924: SequenceWriter.writeAll() could accept Iterable
-   (2.7.0)
-
-Daniel Mischler (danielmischler@github)
-  * Requested #963: Add PropertyNameStrategy `KEBAB_CASE`
-   (2.7.0)
-
-Shumpei Akai (flexfrank@github)
-  * Reported #978: ObjectMapper#canSerialize(Object.class) returns false even though
-   FAIL_ON_EMPTY_BEANS is disabled
-   (2.7.0)
-
-Hugo Wood (hgwood@github)
-  * Contributed #1010: Support for array delegator
-   (2.7.0)
-
-Julian Hyde (julianhyde@github)
-  * Reported #1083: Field in base class is not recognized, when using `@JsonType.defaultImpl`
-   (2.7.1)
-
-Thibault Kruse (tkruse@github)
-  * Reported #1102: Handling of deprecated `SimpleType.construct()` too minimalistic
-   (2.7.1)
-
-Aleks Seovic (aseovic@github)
-  * Reported #1109: @JsonFormat is ignored by the DateSerializer unless either a custom pattern
-    or a timezone are specified
-   (2.7.1)
-
-Timur Shakurov (saladinkzn@github)
-  * Reported #1134: Jackson 2.7 doesn't work with jdk6 due to use of `Collections.emptyIterator()`
-   (2.7.2)
-
-Jiri Mikulasek (pirkogdc@github)
-  * Reported #1124: JsonAnyGetter ignores JsonSerialize(contentUsing=...)
-   (2.7.2)
-
-Xavi Torrens (xavitorrens@github)
-  * Reported #1150: Problem with Object id handling, explicit `null` token
-   (2.7.3)
-
-Yoann Rodière (fenrhil@github)
-  * Reported #1154: @JsonFormat.pattern on dates is now ignored if shape is not
-    explicitely provided
-   (2.7.3)
-
-Mark Woon (markwoon@github)
-  * Reported #1178: `@JsonSerialize(contentAs=superType)` behavior disallowed in 2.7
-   (2.7.4)
-  * Reported #1231: `@JsonSerialize(as=superType)` behavior disallowed in 2.7.4
-   (2.7.5)
-  * Suggested #507: Support for default `@JsonView` for a class
-   (2.9.0)
-
-Tom Mack (tommack@github)
-  * Reported #1208: treeToValue doesn't handle POJONodes that contain exactly
-    the requested value type
-   (2.7.4)
-
-William Headrick (headw01@github)
-   * Reported#1223: `BasicClassIntrospector.forSerialization(...).findProperties` should
-    respect MapperFeature.AUTO_DETECT_GETTERS/SETTERS?
-   (2.7.5)
-
-Nick Babcock (nickbabcock)
-  * Reported #1225: `JsonMappingException` should override getProcessor()
-   (2.7.5)
-  * Suggested #1356: Differentiate between input and code exceptions on deserialization
-   (2.9.0)
-
-Andrew Joseph (apjoseph@github)
-  * Reported #1248: `Annotated` returns raw type in place of Generic Type in 2.7.x
-   (2.7.5)
-
-Erich Schubert (kno10@github)
-  * Reported #1260: `NullPointerException` in `JsonNodeDeserializer`, provided fix
-   (2.7.5)
-
-Brian Pontarelli (voidmain@github)
-  * Reported #1301: Problem with `JavaType.toString()` for recursive (self-referential) types
-   (2.7.6)
-
-Max Drobotov (fizmax@github)
-  * Reported, contributed fix for #1332: `ArrayIndexOutOfBoundException` for enum by index deser
-   (2.7.7)
-
-Stuart Douglas (stuartwdouglas@github)
-  * Reported #1363: The static field ClassUtil.sCached can cause a class loader leak
-   (2.7.8)
-
-Josh Caplan (jecaplan@github)
-  * Reported, suggested fix for #1368: Problem serializing `JsonMappingException` due to addition
-    of non-ignored `processor` property (added in 2.7)
-   (2.7.8)
-
-Diego de Estrada (diegode@github)
-  * Contributed fix for #1367: No Object Id found for an instance when using `@ConstructorProperties`
-   (2.7.9)
-
-Kevin Hogeland (khogeland@github)
-  * Reported #1501: `ArrayIndexOutOfBoundsException` on non-static inner class constructor
-   (2.7.9)
-
-Artur Jonkisz (ajonkisz@github)
-  * Reported #960: `@JsonCreator` not working on a factory with no arguments for ae enum type
-   (2.8.0)
-
-Mikhail Kokho (mkokho@github)
-  * Contributed impl for #990: Allow failing on `null` values for creator (add
-  `DeserializationFeature.FAIL_ON_NULL_CREATOR_PROPERTIES`)
-   (2.8.0)
-
-Aleksandr Oksenenko (oleksandr-oksenenko@github)
-  * Reported #999: External property is not deserialized
-   (2.8.0)
-
-Lokesh Kumar (LokeshN@github)
-  * Contributed impl for #1082: Can not use static Creator factory methods for `Enum`s,
-    with JsonCreator.Mode.PROPERTIES
-   (2.8.0)
-  * Reported #1217: `@JsonIgnoreProperties` on Pojo fields not working for deserialization
-   (2.8.0)
-
-Ross Goldberg
-  * Reported #1165, provided fix for: `CoreXMLDeserializers` does not handle
-    time-only `XMLGregorianCalendar`s
-   (2.8.0)
-
-Maarten Billemont (lhunath@github)
-  * Suggested #1184: Allow overriding of `transient` with explicit inclusion with `@JsonProperty`
-   (2.8.0)
-
-Vladimir Kulev (lightoze@github)
-  * Reported #1028: Ignore USE_BIG_DECIMAL_FOR_FLOATS for NaN/Infinity
-   (2.8.0)
-
-Ari Fogel (arifogel@github)
-  * Reported #1261, contributed fix for: `@JsonIdentityInfo` deserialization fails with
-    combination of forward references, `@JsonCreator`
-   (2.8.0)
-
-Andriy Plokhotnyuk (plokhotnyuk@github)
-  * Requested #1277: Add caching of resolved generic types for `TypeFactory`
-   (2.8.0)
-
-Arek Gabiga (arekgabiga@github)
-  * Reported #1297: Deserialization of generic type with Map.class
-   (2.8.1)
-
-Chris Jester-Young (cky@github)
-  * Contributed #1335: Unconditionally call `TypeIdResolver.getDescForKnownTypeIds`
-   (2.8.2)
-
-Andrew Snare (asnare@github)
-  * Reported #1315: Binding numeric values can BigDecimal lose precision
-   (2.8.2)
-
-Gili Tzabari (cowwoc@github)
-  * Reported #1351: `@JsonInclude(NON_DEFAULT)` doesn't omit null fields
-   (2.8.3)
-
-Oleg Zhukov (OlegZhukov@github)
-  * Reported #1384: `@JsonDeserialize(keyUsing = ...)` does not work correctly
-   together with `DefaultTyping.NON_FINAL`
-   (2.8.4)
-
-Pavel Popov (tolkonepiu@github)
-  * Contributed fix #1389: Problem with handling of multi-argument creator with Enums
-   (2.8.4)
-
-Josh Gruenberg (joshng@github)
-  * Reported #1403: Reference-chain hints use incorrect class-name for inner classes
-   (2.8.4)
-
-Kevin Donnelly (kpdonn@github)
-  * Reported #1432: Off by 1 bug in PropertyValueBuffer
-   (2.8.5)
-
-Nathanial Ofiesh (ofiesh@github)
-  * Reported #1441: Failure with custom Enum key deserializer, polymorphic types
-   (2.8.5)
-
-Frédéric Camblor (fcamblor@github)
-  * Reported #1451: Type parameter not passed by `ObjectWriter` if serializer pre-fetch disabled
-   (2.8.6)
-
-Stephan Schroevers (Stephan202@github)
-  * Reported #1505: @JsonEnumDefaultValue should take precedence over FAIL_ON_NUMBERS_FOR_ENUMS
-   (2.8.7)
-
-Alex Panchenko (panchenko@github)
-  * Reported #1543: JsonFormat.Shape.NUMBER_INT does not work when defined on enum type in 2.8
-   (2.8.8)
-
-Joshua Jones
-  * Reported #1573, contributed fix: Missing properties when deserializing using a builder class
-   with a non-default constructor and a mutator annotated with `@JsonUnwrapped`
-   (2.8.8)
-
-Ivo Studens (istudens@redhat.com)
-  * Contributed #1585: Invoke ServiceLoader.load() inside of a privileged block
-    when loading modules using `ObjectMapper.findModules()`
-   (2.8.9)
-
-Javy Luo (AnywnYu@github)
-  * Reported #1595: `JsonIgnoreProperties.allowSetters` is not working in Jackson 2.8
-   (2.8.9)
-
-Marco Catania (catanm@github.com)
-  * Contributed #1597: Escape JSONP breaking characters
-   (2.8.9)
-
-Andrew Joseph (apjoseph@github)
-  * Reported #1629 `FromStringDeserializer` ignores registered `DeserializationProblemHandler`
-    for `java.util.UUID`
-   (2.8.9)
-
-Joe Littlejohn (joelittlejohn@github)
-  * Contributed #1642: Support `READ_UNKNOWN_ENUM_VALUES_AS_NULL` with `@JsonCreator`
-   (2.8.9)
-
-Slobodan Pejic (slobo-showbie@github)
-  * Reported #1647, contributed fix: Missing properties from base class when recursive
-    types are involved
-   (2.8.9)
-
-Bertrand Renuart (brenuart@github)
-  * Reported #1648: `DateTimeSerializerBase` ignores configured date format when creating contextual
-   (2.8.9)
-  * Reported #1651: `StdDateFormat` fails to parse 'zulu' date when TimeZone other than UTC
-   (2.8.9)
-  * Suggested #1745: StdDateFormat: accept and truncate millis larger than 3 digits
-   (2.9.1)
-  * Contributed #1749: StdDateFormat: performance improvement of '_format(..)' method
-   (2.9.1)
-  * Contributed #1759: Reuse `Calendar` instance during parsing by `StdDateFormat`
-   (2.9.1)
-
-Kevin Gallardo (newkek@github)
-  * Reported #1658: Infinite recursion when deserializing a class extending a Map,
-    with a recursive value type
-   (2.8.10)
-  * Reported #1729: Integer bounds verification when calling `TokenBuffer.getIntValue()`
-   (2.9.4)
-
-Lukas Euler
-  * Reported #1735: Missing type checks when using polymorphic type ids
-
-Connor Kuhn (ckuhn@github)
-  * Contributed #1341: FAIL_ON_MISSING_EXTERNAL_TYPE_ID_PROPERTY
-   (2.9.0)
-
-Jan Lolling (jlolling@github)
-  * Contributed #1319: Add `ObjectNode.put(String, BigInteger)`
-   (2.9.0)
-
-Michael R Fairhurst (MichaelRFairhurst@github)
-  * Reported #1035: `@JsonAnySetter` assumes key of `String`, does not consider declared type.
-   (2.9.0)
-
-Fabrizio Cucci (fabriziocucci@github)
-  * Reported #1406: `ObjectMapper.readTree()` methods do not return `null` on end-of-input
-   (2.9.0)
-
-Emiliano Clariá (emilianogc@github)
-  * Contributed #1434: Explicitly pass null on invoke calls with no arguments
-   (2.9.0)
-
-Ana Eliza Barbosa (AnaEliza@github)
-  * Contributed #1520: Case insensitive enum deserialization feature.
-   (2.9.0)
-
-Lyor Goldstein (lgoldstein@github)
-  * Reported #1544: `EnumMapDeserializer` assumes a pure `EnumMap` and does not support
-    derived classes
-   (2.9.0)
-
-Harleen Sahni (harleensahni@github)
-  * Reported #403: Make FAIL_ON_NULL_FOR_PRIMITIVES apply to primitive arrays and other
-    types that wrap primitives
-   (2.9.0)
-
-Jared Jacobs (2is10@github)
-  * Requested #1605: Allow serialization of `InetAddress` as simple numeric host address
-   (2.9.0)
-
-Patrick Gunia (pgunia@github)
-  * Reported #1440: Wrong `JsonStreamContext` in `DeserializationProblemHandler` when reading
-  `TokenBuffer` content
-   (2.9.0)
-
-Carsten Wickner (CarstenWickner@github)
-  * Contributed #1522: Global `@JsonInclude(Include.NON_NULL)` for all properties with a specific type
-   (2.9.0)
-
-Chris Plummer (strmer15@github)
-  * Reported #1637: `ObjectReader.at()` with `JsonPointer` stops after first collection
-   (2.9.0)
-
-Christian Basler (Dissem@github)
-  * Reported #1688: Deserialization fails for `java.nio.file.Path` implementations when
-    default typing enabled
-   (2.9.0)
-
-Tim Bartley (tbartley@github)
-  * Reported, suggested fix for #1705: Non-generic interface method hides type resolution info
-    from generic base class
-   (2.9.1)
-
-Luís Cleto (luiscleto@github)
-  * Suggested 1768: Improve `TypeFactory.constructFromCanonical()` to work with
-   `java.lang.reflect.Type.getTypeName()` format
-   (2.9.2)
-
-Vincent Demay (vdemay@github)
-  * Reported #1793: `java.lang.NullPointerException` in `ObjectArraySerializer.acceptJsonFormatVisitor()`
-    for array value with `@JsonValue`
-   (2.9.2)
-
-Peter Jurkovic (peterjurkovic@github)
-  * Reported #1823: ClassNameIdResolver doesn't handle resolve Collections$SingletonMap,
-    Collections$SingletonSet
-   (2.9.3)
-
-alinakovalenko@github:
-  * Reported #1844: Map "deep" merge only adds new items, but not override existing values
-   (2.9.3)
-
-Pier-Luc Whissell (pwhissell@github):
-  * Reported #1673: Serialising generic value classes via Reference Types (like Optional) fails
-    to include type information
-   (2.9.4)
->>>>>>> 2da6113b
+Tatu Saloranta, tatu.saloranta@iki.fi: author