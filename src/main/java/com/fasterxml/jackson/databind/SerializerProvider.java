--- conflicted
+++ resolved
@@ -8,17 +8,13 @@
 import com.fasterxml.jackson.annotation.JsonFormat;
 import com.fasterxml.jackson.annotation.JsonInclude;
 import com.fasterxml.jackson.annotation.ObjectIdGenerator;
-<<<<<<< HEAD
 
 import com.fasterxml.jackson.core.*;
 import com.fasterxml.jackson.core.io.CharacterEscapes;
 import com.fasterxml.jackson.core.tree.ArrayTreeNode;
 import com.fasterxml.jackson.core.tree.ObjectTreeNode;
 import com.fasterxml.jackson.core.util.JacksonFeatureSet;
-=======
-import com.fasterxml.jackson.core.JsonGenerator;
-import com.fasterxml.jackson.core.ObjectCodec;
->>>>>>> 2e986dfe
+
 import com.fasterxml.jackson.databind.cfg.ContextAttributes;
 import com.fasterxml.jackson.databind.cfg.GeneratorSettings;
 import com.fasterxml.jackson.databind.exc.InvalidDefinitionException;
@@ -488,8 +484,6 @@
         return _generator;
     }
 
-<<<<<<< HEAD
-=======
     /*
     /**********************************************************************
     /* Factory methods for getting appropriate TokenBuffer instances
@@ -500,26 +494,16 @@
     /**
      * Specialized factory method used when we are converting values and do not
      * typically have or use "real" parsers or generators.
-     *
-     * @since 3.0
-     */
-    public TokenBuffer bufferForValueConversion(ObjectCodec oc) {
-        // false -> no native type/object ids
-        return new TokenBuffer(oc, false);
-    }
-
-
-    /**
-     * Specialized factory method used when we are converting values and do not
-     * typically have or use "real" parsers or generators.
-     *
-     * @since 3.0
-     */
-    public final TokenBuffer bufferForValueConversion() {
-        return bufferForValueConversion(null);
-    }
-
->>>>>>> 2e986dfe
+     */
+    public TokenBuffer bufferForValueConversion() {
+        // 28-May-2021, tatu: Will directly call constructor from here, instead
+        //    of adding a factory method, since alternate formats likely need to
+        //    use different TokenBuffer sub[class:
+
+        // false -> no native Object Ids available (or rather not needed)
+        return new TokenBuffer(this, false);
+    }
+
     /*
     /**********************************************************************
     /* Access to Object Id aspects
