--- conflicted
+++ resolved
@@ -16,16 +16,6 @@
     /**********************************************************
      */
 
-<<<<<<< HEAD
-    public void testNameMangle()
-    {
-        assertEquals("foo", BeanUtil.stdManglePropertyName("getFoo", 3));
-
-        assertEquals("URL", BeanUtil.stdManglePropertyName("getURL", 3));
-    }
-
-=======
->>>>>>> c381ff79
     public void testGetDefaultValue()
     {
         TypeFactory tf = TypeFactory.defaultInstance();
@@ -49,67 +39,4 @@
         // but POJOs have no real default
         assertNull(BeanUtil.getDefaultValue(tf.constructType(getClass())));
     }
-<<<<<<< HEAD
-
-    public void testIsGetter() throws Exception
-    {
-        _testIsGetter("isPrimitive", "primitive");
-        _testIsGetter("isWrapper", "wrapper");
-        _testIsGetter("isNotGetter", null);
-        _testIsGetter("is", null);
-    }
-
-    public void testOkNameForGetter() throws Exception
-    {
-        // mostly chosen to exercise groovy exclusion
-        _testOkNameForGetter("getCallbacks", "callbacks");
-        _testOkNameForGetter("getMetaClass", "metaClass");
-        _testOkNameForGetter("get", null);
-    }
-    
-    public void testOkNameForSetter() throws Exception
-    {
-        _testOkNameForMutator("setFoo", "foo");
-        _testOkNameForMutator("notSetter", null);
-        _testOkNameForMutator("set", null);
-    }
-
-    /*
-    /**********************************************************
-    /* Helper methods
-    /**********************************************************
-     */
-
-    private void _testIsGetter(String name, String expName) throws Exception {
-        AnnotatedMethod m = _method(IsGetters.class, name);
-        if (expName == null) {
-            assertNull(BeanUtil.okNameForIsGetter(m, name));
-        } else {
-            assertEquals(expName, BeanUtil.okNameForIsGetter(m, name));
-        }
-    }
-
-    private void _testOkNameForGetter(String name, String expName) throws Exception {
-        AnnotatedMethod m = _method(Getters.class, name);
-        if (expName == null) {
-            assertNull(BeanUtil.okNameForGetter(m));
-        } else {
-            assertEquals(expName, BeanUtil.okNameForGetter(m));
-        }
-    }
-
-    private void _testOkNameForMutator(String name, String expName) throws Exception {
-        AnnotatedMethod m = _method(Setters.class, name);
-        if (expName == null) {
-            assertNull(BeanUtil.okNameForMutator(m, "set"));
-        } else {
-            assertEquals(expName, BeanUtil.okNameForMutator(m, "set"));
-        }
-    }
-
-    private AnnotatedMethod _method(Class<?> cls, String name, Class<?>...parameterTypes) throws Exception {
-        return new AnnotatedMethod(null, cls.getMethod(name, parameterTypes), null, null);
-    }
-=======
->>>>>>> c381ff79
 }