--- conflicted
+++ resolved
@@ -1316,58 +1316,11 @@
      *   {@code null} value node for which {@link JsonNode#isNull()} returns {@code true}.
      */
     public <T extends JsonNode> T valueToTree(Object fromValue)
-<<<<<<< HEAD
         throws JacksonException
     {
         // 02-Mar-2021, tatu: [databind#2411] Rewrite "valueToTree()" impl; old
         //   impl left for reference
         return _serializerProvider().valueToTree(fromValue);
-
-        /*
-        // 06-Oct-2017, tatu: `convertValue()` disables root value wrapping so
-        //   do it here too
-        SerializationConfig config = serializationConfig()
-            .without(SerializationFeature.WRAP_ROOT_VALUE);
-        SerializationContextExt prov = _serializerProvider(config);
-        TokenBuffer buf = TokenBuffer.forValueConversion(prov);
-        // Would like to let buffer decide, but it won't have deser config to check so...
-        if (isEnabled(DeserializationFeature.USE_BIG_DECIMAL_FOR_FLOATS)) {
-            buf = buf.forceUseOfBigDecimal(true);
-        }
-        // Equivalent to `writeValue()`, basically:
-        prov.serializeValue(buf, fromValue);
-        // 11-Apr-2019, tatu: Should we create "real" DeserializationContext or is this ok?
-        try (JsonParser p = buf.asParser(ObjectReadContext.empty())) {
-            return (T) readTree(p);
-=======
-        throws IllegalArgumentException
-    {
-        // [databind#2430]: `null` should become "null node":
-        if (fromValue == null) {
-            return (T) getNodeFactory().nullNode();
-        }
-
-        // inlined 'writeValue' with minor changes:
-        // first: disable wrapping when writing
-        final SerializationConfig config = getSerializationConfig().without(SerializationFeature.WRAP_ROOT_VALUE);
-        final DefaultSerializerProvider context = _serializerProvider(config);
-        
-        // Then create TokenBuffer to use as JsonGenerator
-        TokenBuffer buf = context.bufferForValueConversion(this);
-        if (isEnabled(DeserializationFeature.USE_BIG_DECIMAL_FOR_FLOATS)) {
-            buf = buf.forceUseOfBigDecimal(true);
-        }
-        try {
-            context.serializeValue(buf, fromValue);
-            writeValue(buf, fromValue);
-            try (JsonParser p = buf.asParser()) {
-                return readTree(p);
-            }
-        } catch (IOException e) { // should not occur, no real i/o...
-            throw new IllegalArgumentException(e.getMessage(), e);
->>>>>>> 2e986dfe
-        }
-        */
     }
 
     /*
@@ -2353,77 +2306,38 @@
     protected Object _convert(Object fromValue, JavaType toValueType)
         throws JacksonException
     {
-<<<<<<< HEAD
         // 25-Jan-2019, tatu: [databind#2220] Let's NOT try to short-circuit anything
 
         // inlined 'writeValue' with minor changes:
         // first: disable wrapping when writing
-        SerializationConfig config = serializationConfig()
+        final SerializationConfig config = serializationConfig()
                 .without(SerializationFeature.WRAP_ROOT_VALUE);
-        SerializationContextExt prov = _serializerProvider(config);
-        TokenBuffer buf = TokenBuffer.forValueConversion(prov);
+        final SerializationContextExt ctxt = _serializerProvider(config);
+        TokenBuffer buf = ctxt.bufferForValueConversion();
         // Would like to let buffer decide, but it won't have deser config to check so...
         if (isEnabled(DeserializationFeature.USE_BIG_DECIMAL_FOR_FLOATS)) {
             buf = buf.forceUseOfBigDecimal(true);
         }
-        // no need to check for closing of TokenBuffer
-        prov.serializeValue(buf, fromValue);
+        ctxt.serializeValue(buf, fromValue);
 
         // then matching read, inlined 'readValue' with minor mods:
         DeserializationContextExt readCtxt = _deserializationContext();
-        final JsonParser p = buf.asParser(readCtxt);
-        readCtxt.assignParser(p);
-        Object result;
-        // ok to pass in existing feature flags; unwrapping handled by mapper
-        JsonToken t = _initForReading(p, toValueType);
-        if (t == JsonToken.VALUE_NULL) {
-            result = _findRootDeserializer(readCtxt, toValueType).getNullValue(readCtxt);
-        } else if (t == JsonToken.END_ARRAY || t == JsonToken.END_OBJECT) {
-            result = null;
-        } else { // pointing to event other than null
-            ValueDeserializer<Object> deser = _findRootDeserializer(readCtxt, toValueType);
-            // note: no handling of unwrapping
-            result = deser.deserialize(p, readCtxt);
-=======
-        // inlined 'writeValue' with minor changes:
-        // first: disable wrapping when writing
-        final SerializationConfig config = getSerializationConfig().without(SerializationFeature.WRAP_ROOT_VALUE);
-        final DefaultSerializerProvider context = _serializerProvider(config);
-        
-        // Then create TokenBuffer to use as JsonGenerator
-        TokenBuffer buf = context.bufferForValueConversion(this);
-        if (isEnabled(DeserializationFeature.USE_BIG_DECIMAL_FOR_FLOATS)) {
-            buf = buf.forceUseOfBigDecimal(true);
-        }
-        try {
-            // no need to check for closing of TokenBuffer
-            context.serializeValue(buf, fromValue);
-
-            // then matching read, inlined 'readValue' with minor mods:
-            final JsonParser p = buf.asParser();
+        try (final JsonParser p = buf.asParser(readCtxt)) {
+            readCtxt.assignParser(p);
             Object result;
             // ok to pass in existing feature flags; unwrapping handled by mapper
-            final DeserializationConfig deserConfig = getDeserializationConfig();
             JsonToken t = _initForReading(p, toValueType);
             if (t == JsonToken.VALUE_NULL) {
-                DeserializationContext ctxt = createDeserializationContext(p, deserConfig);
-                result = _findRootDeserializer(ctxt, toValueType).getNullValue(ctxt);
+                result = _findRootDeserializer(readCtxt, toValueType).getNullValue(readCtxt);
             } else if (t == JsonToken.END_ARRAY || t == JsonToken.END_OBJECT) {
                 result = null;
             } else { // pointing to event other than null
-                DeserializationContext ctxt = createDeserializationContext(p, deserConfig);
-                JsonDeserializer<Object> deser = _findRootDeserializer(ctxt, toValueType);
+                ValueDeserializer<Object> deser = _findRootDeserializer(readCtxt, toValueType);
                 // note: no handling of unwrapping
-                result = deser.deserialize(p, ctxt);
+                result = deser.deserialize(p, readCtxt);
             }
-            p.close();
             return result;
-        } catch (IOException e) { // should not occur, no real i/o...
-            throw new IllegalArgumentException(e.getMessage(), e);
->>>>>>> 2e986dfe
-        }
-        p.close();
-        return result;
+        }
     }
 
     /**
@@ -2463,46 +2377,21 @@
     public <T> T updateValue(T valueToUpdate, Object overrides)
         throws JacksonException
     {
-<<<<<<< HEAD
         if ((valueToUpdate == null) || (overrides == null)) {
             return valueToUpdate;
         }
         SerializationConfig config = serializationConfig()
                 .without(SerializationFeature.WRAP_ROOT_VALUE);
-        SerializationContextExt prov = _serializerProvider(config);
-        TokenBuffer buf = TokenBuffer.forValueConversion(prov);
+        SerializationContextExt ctxt = _serializerProvider(config);
+        TokenBuffer buf = ctxt.bufferForValueConversion();
         // Would like to let buffer decide, but it won't have deser config to check so...
         if (isEnabled(DeserializationFeature.USE_BIG_DECIMAL_FOR_FLOATS)) {
             buf = buf.forceUseOfBigDecimal(true);
         }
-        prov.serializeValue(buf, overrides);
+        ctxt.serializeValue(buf, overrides);
         // 11-Apr-2019, tatu: Should we create "real" DeserializationContext or is this ok?
         try (JsonParser p = buf.asParser(ObjectReadContext.empty())) {
             return readerForUpdating(valueToUpdate).readValue(p);
-=======
-        T result = valueToUpdate;
-        if ((valueToUpdate != null) && (overrides != null)) {
-            final SerializationConfig config = getSerializationConfig().
-                    without(SerializationFeature.WRAP_ROOT_VALUE);
-            final DefaultSerializerProvider context = _serializerProvider(config);
-            // Then create TokenBuffer to use as JsonGenerator
-            TokenBuffer buf = context.bufferForValueConversion(this);
-            if (isEnabled(DeserializationFeature.USE_BIG_DECIMAL_FOR_FLOATS)) {
-                buf = buf.forceUseOfBigDecimal(true);
-            }
-            try {
-                context.serializeValue(buf, overrides);
-                JsonParser p = buf.asParser();
-                result = readerForUpdating(valueToUpdate).readValue(p);
-                p.close();
-            } catch (IOException e) { // should not occur, no real i/o...
-                if (e instanceof JsonMappingException) {
-                    throw (JsonMappingException) e;
-                }
-                // 17-Mar-2017, tatu: Really ought not happen...
-                throw JsonMappingException.fromUnexpectedIOE(e);
-            }
->>>>>>> 2e986dfe
         }
     }
 
