package com.fasterxml.jackson.databind.ser.std;

import java.io.IOException;

import com.fasterxml.jackson.annotation.JsonFormat;
import com.fasterxml.jackson.core.*;
import com.fasterxml.jackson.core.type.WritableTypeId;
import com.fasterxml.jackson.databind.*;
import com.fasterxml.jackson.databind.jsontype.TypeSerializer;
import com.fasterxml.jackson.databind.ser.*;

/**
 * Intermediate base class for serializers used for various Java arrays.
 * 
 * @param <T> Type of arrays serializer handles
 */
public abstract class ArraySerializerBase<T>
    extends ContainerSerializer<T>
{
    /**
     * Setting for specific local override for "unwrap single element arrays":
     * true for enable unwrapping, false for preventing it, `null` for using
     * global configuration.
     */
    protected final Boolean _unwrapSingle;

    protected ArraySerializerBase(Class<T> cls)
    {
        super(cls);
        _unwrapSingle = null;
    }

    protected ArraySerializerBase(ArraySerializerBase<?> src) {
        super(src);
        _unwrapSingle = src._unwrapSingle;
    }

    protected ArraySerializerBase(ArraySerializerBase<?> src, BeanProperty property,
            Boolean unwrapSingle)
    {
        super(src, property);
        _unwrapSingle = unwrapSingle;
    }

    public abstract JsonSerializer<?> _withResolved(BeanProperty prop,
            Boolean unwrapSingle);

    @Override
    public JsonSerializer<?> createContextual(SerializerProvider serializers,
            BeanProperty property) throws JsonMappingException
    {
        Boolean unwrapSingle = null;

        // First: if we have a property, may have property-annotation overrides
        if (property != null) {
            JsonFormat.Value format = findFormatOverrides(serializers, property, handledType());
            if (format != null) {
                unwrapSingle = format.getFeature(JsonFormat.Feature.WRITE_SINGLE_ELEM_ARRAYS_UNWRAPPED);
                if (unwrapSingle != _unwrapSingle) {
                    return _withResolved(property, unwrapSingle);
                }
            }
        }
        return this;
    }
<<<<<<< HEAD
=======
    
    // NOTE: as of 2.5, sub-classes SHOULD override (in 2.4 and before, was final),
    // at least if they can provide access to actual size of value and use `writeStartArray()`
    // variant that passes size of array to output, which is helpful with some data formats
    @Override
    public void serialize(T value, JsonGenerator gen, SerializerProvider provider) throws IOException
    {
        if (_shouldUnwrapSingle(provider)) {
            if (hasSingleElement(value)) {
                serializeContents(value, gen, provider);
                return;
            }
        }
        gen.writeStartArray(value);
        serializeContents(value, gen, provider);
        gen.writeEndArray();
    }
>>>>>>> ca1867e6

    @Override
    public final void serializeWithType(T value, JsonGenerator g, SerializerProvider provider,
            TypeSerializer typeSer)
        throws IOException
    {
        WritableTypeId typeIdDef = typeSer.writeTypePrefix(g,
                typeSer.typeId(value, JsonToken.START_ARRAY));
        // [databind#631]: Assign current value, to be accessible by custom serializers
        g.setCurrentValue(value);
        serializeContents(value, g, provider);
        typeSer.writeTypeSuffix(g, typeIdDef);
    }

    protected abstract void serializeContents(T value, JsonGenerator jgen, SerializerProvider provider)
        throws IOException;

    protected final boolean _shouldUnwrapSingle(SerializerProvider provider) {
        if (_unwrapSingle == null) {
            return provider.isEnabled(SerializationFeature.WRITE_SINGLE_ELEM_ARRAYS_UNWRAPPED);
        }
        return _unwrapSingle.booleanValue();
    }
}<|MERGE_RESOLUTION|>--- conflicted
+++ resolved
@@ -63,26 +63,6 @@
         }
         return this;
     }
-<<<<<<< HEAD
-=======
-    
-    // NOTE: as of 2.5, sub-classes SHOULD override (in 2.4 and before, was final),
-    // at least if they can provide access to actual size of value and use `writeStartArray()`
-    // variant that passes size of array to output, which is helpful with some data formats
-    @Override
-    public void serialize(T value, JsonGenerator gen, SerializerProvider provider) throws IOException
-    {
-        if (_shouldUnwrapSingle(provider)) {
-            if (hasSingleElement(value)) {
-                serializeContents(value, gen, provider);
-                return;
-            }
-        }
-        gen.writeStartArray(value);
-        serializeContents(value, gen, provider);
-        gen.writeEndArray();
-    }
->>>>>>> ca1867e6
 
     @Override
     public final void serializeWithType(T value, JsonGenerator g, SerializerProvider provider,
