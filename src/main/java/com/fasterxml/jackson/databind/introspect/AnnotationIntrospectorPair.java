package com.fasterxml.jackson.databind.introspect;

import java.lang.annotation.Annotation;
import java.util.ArrayList;
import java.util.Collection;
import java.util.List;

import com.fasterxml.jackson.annotation.*;

import com.fasterxml.jackson.core.Version;

import com.fasterxml.jackson.databind.*;
import com.fasterxml.jackson.databind.annotation.JsonPOJOBuilder;
import com.fasterxml.jackson.databind.annotation.JsonSerialize;
import com.fasterxml.jackson.databind.cfg.MapperConfig;
import com.fasterxml.jackson.databind.jsontype.NamedType;
import com.fasterxml.jackson.databind.jsontype.TypeResolverBuilder;
import com.fasterxml.jackson.databind.ser.BeanPropertyWriter;
import com.fasterxml.jackson.databind.util.ClassUtil;
import com.fasterxml.jackson.databind.util.NameTransformer;

/**
 * Helper class that allows using 2 introspectors such that one
 * introspector acts as the primary one to use; and second one
 * as a fallback used if the primary does not provide conclusive
 * or useful result for a method.
 *<p>
 * An obvious consequence of priority is that it is easy to construct
 * longer chains of introspectors by linking multiple pairs.
 * Currently most likely combination is that of using the default
 * Jackson provider, along with JAXB annotation introspector.
 *
 * @since 2.1
 */
public class AnnotationIntrospectorPair
    extends AnnotationIntrospector
    implements java.io.Serializable
{
    private static final long serialVersionUID = 1L;

    protected final AnnotationIntrospector _primary, _secondary;

    public AnnotationIntrospectorPair(AnnotationIntrospector p, AnnotationIntrospector s)
    {
        _primary = p;
        _secondary = s;
    }

    @Override
    public Version version() {
        return _primary.version();
    }

    /**
     * Helper method for constructing a Pair from two given introspectors (if
     * neither is null); or returning non-null introspector if one is null
     * (and return just null if both are null)
     */
    public static AnnotationIntrospector create(AnnotationIntrospector primary,
            AnnotationIntrospector secondary)
    {
        if (primary == null) {
            return secondary;
        }
        if (secondary == null) {
            return primary;
        }
        return new AnnotationIntrospectorPair(primary, secondary);
    }

    @Override
    public Collection<AnnotationIntrospector> allIntrospectors() {
        return allIntrospectors(new ArrayList<AnnotationIntrospector>());
    }

    @Override
    public Collection<AnnotationIntrospector> allIntrospectors(Collection<AnnotationIntrospector> result)
    {
        _primary.allIntrospectors(result);
        _secondary.allIntrospectors(result);
        return result;
    }

    // // // Generic annotation properties, lookup

    @Override
    public boolean isAnnotationBundle(Annotation ann) {
        return _primary.isAnnotationBundle(ann) || _secondary.isAnnotationBundle(ann);
    }

    /*
    /******************************************************
    /* General class annotations
    /******************************************************
     */

    @Override
    public PropertyName findRootName(AnnotatedClass ac)
    {
        return PropertyName.merge(_primary.findRootName(ac),
                _secondary.findRootName(ac));
    }

    // since 2.12
    @Override
    public JsonIgnoreProperties.Value findPropertyIgnoralByName(MapperConfig<?> config, Annotated ann)
    {
        JsonIgnoreProperties.Value v2 = _secondary.findPropertyIgnoralByName(config, ann);
        JsonIgnoreProperties.Value v1 = _primary.findPropertyIgnoralByName(config, ann);
        return (v2 == null) // shouldn't occur but
            ? v1 : v2.withOverrides(v1);
    }

    @Override
    public JsonIncludeProperties.Value findPropertyInclusionByName(MapperConfig<?> config, Annotated a)
    {
        JsonIncludeProperties.Value v2 = _secondary.findPropertyInclusionByName(config, a);
        JsonIncludeProperties.Value v1 = _primary.findPropertyInclusionByName(config, a);
        return (v2 == null) // shouldn't occur but
                ? v1 : v2.withOverrides(v1);
    }

    @Override
    public Boolean isIgnorableType(AnnotatedClass ac)
    {
        Boolean result = _primary.isIgnorableType(ac);
        if (result == null) {
            result = _secondary.isIgnorableType(ac);
        }
        return result;
    }

    @Override
    public Object findFilterId(Annotated ann)
    {
        Object id = _primary.findFilterId(ann);
        if (id == null) {
            id = _secondary.findFilterId(ann);
        }
        return id;
    }

    @Override
    public Object findNamingStrategy(AnnotatedClass ac)
    {
        Object str = _primary.findNamingStrategy(ac);
        if (str == null) {
            str = _secondary.findNamingStrategy(ac);
        }
        return str;
    }

    @Override
    public Object findEnumNamingStrategy(MapperConfig<?> config, AnnotatedClass ac)
    {
        Object str = _primary.findEnumNamingStrategy(config, ac);
        if (str == null) {
            str = _secondary.findEnumNamingStrategy(config, ac);
        }
        return str;
    }

    @Override
    public String findClassDescription(AnnotatedClass ac) {
        String str = _primary.findClassDescription(ac);
        if ((str == null) || str.isEmpty()) {
            str = _secondary.findClassDescription(ac);
        }
        return str;
    }

    @Override
    @Deprecated // since 2.12
    public JsonIgnoreProperties.Value findPropertyIgnorals(Annotated a)
    {
        JsonIgnoreProperties.Value v2 = _secondary.findPropertyIgnorals(a);
        JsonIgnoreProperties.Value v1 = _primary.findPropertyIgnorals(a);
        return (v2 == null) // shouldn't occur but
            ? v1 : v2.withOverrides(v1);
    }

    /*
    /******************************************************
    /* Property auto-detection
    /******************************************************
    */

    @Override
    public VisibilityChecker<?> findAutoDetectVisibility(AnnotatedClass ac,
        VisibilityChecker<?> checker)
    {
        /* Note: to have proper priorities, we must actually call delegatees
         * in reverse order:
         */
        checker = _secondary.findAutoDetectVisibility(ac, checker);
        return _primary.findAutoDetectVisibility(ac, checker);
    }

    /*
    /******************************************************
    /* Type handling
    /******************************************************
     */

    /**
     * @since 2.16 (backported from Jackson 3.0)
     */
    @Override
    public JsonTypeInfo.Value findPolymorphicTypeInfo(MapperConfig<?> config, Annotated ann)
    {
        JsonTypeInfo.Value v = _primary.findPolymorphicTypeInfo(config, ann);
        if (v == null) {
            v = _secondary.findPolymorphicTypeInfo(config, ann);
        }
        return v;
    }

    @Override
    public TypeResolverBuilder<?> findTypeResolver(MapperConfig<?> config,
            AnnotatedClass ac, JavaType baseType)
    {
        TypeResolverBuilder<?> b = _primary.findTypeResolver(config, ac, baseType);
        if (b == null) {
            b = _secondary.findTypeResolver(config, ac, baseType);
        }
        return b;
    }

    @Override
    public TypeResolverBuilder<?> findPropertyTypeResolver(MapperConfig<?> config,
            AnnotatedMember am, JavaType baseType)
    {
        TypeResolverBuilder<?> b = _primary.findPropertyTypeResolver(config, am, baseType);
        if (b == null) {
            b = _secondary.findPropertyTypeResolver(config, am, baseType);
        }
        return b;
    }

    @Override
    public TypeResolverBuilder<?> findPropertyContentTypeResolver(MapperConfig<?> config,
            AnnotatedMember am, JavaType baseType)
    {
        TypeResolverBuilder<?> b = _primary.findPropertyContentTypeResolver(config, am, baseType);
        if (b == null) {
            b = _secondary.findPropertyContentTypeResolver(config, am, baseType);
        }
        return b;
    }

    @Override
    public List<NamedType> findSubtypes(Annotated a)
    {
        List<NamedType> types1 = _primary.findSubtypes(a);
        List<NamedType> types2 = _secondary.findSubtypes(a);
        if (types1 == null || types1.isEmpty()) return types2;
        if (types2 == null || types2.isEmpty()) return types1;
        ArrayList<NamedType> result = new ArrayList<NamedType>(types1.size() + types2.size());
        result.addAll(types1);
        result.addAll(types2);
        return result;
    }

    @Override
    public String findTypeName(AnnotatedClass ac)
    {
        String name = _primary.findTypeName(ac);
        if (name == null || name.isEmpty()) {
            name = _secondary.findTypeName(ac);
        }
        return name;
    }
    /*
    /******************************************************
    /* General member (field, method/constructor) annotations
    /******************************************************
     */

    @Override
    public ReferenceProperty findReferenceType(AnnotatedMember member) {
        ReferenceProperty r = _primary.findReferenceType(member);
        return (r == null) ? _secondary.findReferenceType(member) : r;
    }

    @Override
    public NameTransformer findUnwrappingNameTransformer(AnnotatedMember member) {
        NameTransformer r = _primary.findUnwrappingNameTransformer(member);
        return (r == null) ? _secondary.findUnwrappingNameTransformer(member) : r;
    }

    @Override
    public JacksonInject.Value findInjectableValue(AnnotatedMember m) {
        JacksonInject.Value r = _primary.findInjectableValue(m);
        if (r == null || r.getUseInput() == null) {
            JacksonInject.Value secondary = _secondary.findInjectableValue(m);
            if (secondary != null) {
                r = (r == null) ? secondary : r.withUseInput(secondary.getUseInput());
            }
        }
        return r;
    }

    @Override
    public boolean hasIgnoreMarker(AnnotatedMember m) {
        return _primary.hasIgnoreMarker(m) || _secondary.hasIgnoreMarker(m);
    }

    @Override
    public Boolean hasRequiredMarker(AnnotatedMember m) {
        Boolean r = _primary.hasRequiredMarker(m);
        return (r == null) ? _secondary.hasRequiredMarker(m) : r;
    }

    @Override
    @Deprecated // since 2.9
    public Object findInjectableValueId(AnnotatedMember m) {
        Object r = _primary.findInjectableValueId(m);
        return (r == null) ? _secondary.findInjectableValueId(m) : r;
    }

    // // // Serialization: general annotations

    @Override
    public Object findSerializer(Annotated am) {
        Object r = _primary.findSerializer(am);
        if (_isExplicitClassOrOb(r, JsonSerializer.None.class)) {
            return r;
        }
        return _explicitClassOrOb(_secondary.findSerializer(am),
                JsonSerializer.None.class);
    }

    @Override
    public Object findKeySerializer(Annotated a) {
        Object r = _primary.findKeySerializer(a);
        if (_isExplicitClassOrOb(r, JsonSerializer.None.class)) {
            return r;
        }
        return _explicitClassOrOb(_secondary.findKeySerializer(a),
                JsonSerializer.None.class);
    }

    @Override
    public Object findContentSerializer(Annotated a) {
        Object r = _primary.findContentSerializer(a);
        if (_isExplicitClassOrOb(r, JsonSerializer.None.class)) {
            return r;
        }
        return _explicitClassOrOb(_secondary.findContentSerializer(a),
                JsonSerializer.None.class);
    }

    @Override
    public Object findNullSerializer(Annotated a) {
        Object r = _primary.findNullSerializer(a);
        if (_isExplicitClassOrOb(r, JsonSerializer.None.class)) {
            return r;
        }
        return _explicitClassOrOb(_secondary.findNullSerializer(a),
                JsonSerializer.None.class);
    }

    @Override
    public JsonInclude.Value findPropertyInclusion(Annotated a)
    {
        JsonInclude.Value v2 = _secondary.findPropertyInclusion(a);
        JsonInclude.Value v1 = _primary.findPropertyInclusion(a);

        if (v2 == null) { // shouldn't occur but
            return v1;
        }
        return v2.withOverrides(v1);
    }

    @Override
    public JsonSerialize.Typing findSerializationTyping(Annotated a) {
        JsonSerialize.Typing r = _primary.findSerializationTyping(a);
        return (r == null) ? _secondary.findSerializationTyping(a) : r;
    }

    @Override
    public Object findSerializationConverter(Annotated a) {
        Object r = _primary.findSerializationConverter(a);
        return (r == null) ? _secondary.findSerializationConverter(a) : r;
    }

    @Override
    public Object findSerializationContentConverter(AnnotatedMember a) {
        Object r = _primary.findSerializationContentConverter(a);
        return (r == null) ? _secondary.findSerializationContentConverter(a) : r;
    }

    @Override
    public Class<?>[] findViews(Annotated a) {
        /* Theoretically this could be trickier, if multiple introspectors
         * return non-null entries. For now, though, we'll just consider
         * first one to return non-null to win.
         */
        Class<?>[] result = _primary.findViews(a);
        if (result == null) {
            result = _secondary.findViews(a);
        }
        return result;
    }

    @Override
    public Boolean isTypeId(AnnotatedMember member) {
        Boolean b = _primary.isTypeId(member);
        return (b == null) ? _secondary.isTypeId(member) : b;
    }

    @Override
    public ObjectIdInfo findObjectIdInfo(Annotated ann) {
        ObjectIdInfo r = _primary.findObjectIdInfo(ann);
        return (r == null) ? _secondary.findObjectIdInfo(ann) : r;
    }

    @Override
    public ObjectIdInfo findObjectReferenceInfo(Annotated ann, ObjectIdInfo objectIdInfo) {
        // to give precedence for primary, must start with secondary:
        objectIdInfo = _secondary.findObjectReferenceInfo(ann, objectIdInfo);
        objectIdInfo = _primary.findObjectReferenceInfo(ann, objectIdInfo);
        return objectIdInfo;
    }

    @Override
    public JsonFormat.Value findFormat(Annotated ann) {
        JsonFormat.Value v1 = _primary.findFormat(ann);
        JsonFormat.Value v2 = _secondary.findFormat(ann);
        if (v2 == null) { // shouldn't occur but just in case
            return v1;
        }
        return v2.withOverrides(v1);
    }

    @Override
    public PropertyName findWrapperName(Annotated ann) {
        return PropertyName.merge(_primary.findWrapperName(ann),
                _secondary.findWrapperName(ann));
    }

    @Override
    public String findPropertyDefaultValue(Annotated ann) {
        String str = _primary.findPropertyDefaultValue(ann);
        return (str == null || str.isEmpty()) ? _secondary.findPropertyDefaultValue(ann) : str;
    }

    @Override
    public String findPropertyDescription(Annotated ann) {
        String r = _primary.findPropertyDescription(ann);
        return (r == null) ? _secondary.findPropertyDescription(ann) : r;
    }

    @Override
    public Integer findPropertyIndex(Annotated ann) {
        Integer r = _primary.findPropertyIndex(ann);
        return (r == null) ? _secondary.findPropertyIndex(ann) : r;
    }

    @Override
    public String findImplicitPropertyName(AnnotatedMember ann) {
        String r = _primary.findImplicitPropertyName(ann);
        return (r == null) ? _secondary.findImplicitPropertyName(ann) : r;
    }

    @Override
    public List<PropertyName> findPropertyAliases(Annotated ann) {
        List<PropertyName> r = _primary.findPropertyAliases(ann);
        return (r == null) ? _secondary.findPropertyAliases(ann) : r;
    }

    @Override
    public JsonProperty.Access findPropertyAccess(Annotated ann) {
        JsonProperty.Access acc = _primary.findPropertyAccess(ann);
        if ((acc != null) && (acc != JsonProperty.Access.AUTO)) {
            return acc;
        }
        acc = _secondary.findPropertyAccess(ann);
        if (acc != null) {
            return acc;
        }
        return JsonProperty.Access.AUTO;
    }

    @Override // since 2.7
    public AnnotatedMethod resolveSetterConflict(MapperConfig<?> config,
            AnnotatedMethod setter1, AnnotatedMethod setter2)
    {
        AnnotatedMethod res = _primary.resolveSetterConflict(config, setter1, setter2);
        if (res == null) {
            res = _secondary.resolveSetterConflict(config, setter1, setter2);
        }
        return res;
    }

    @Override // since 2.11
    public PropertyName findRenameByField(MapperConfig<?> config,
            AnnotatedField f, PropertyName implName) {
        return PropertyName.merge(_secondary.findRenameByField(config, f, implName),
                    _primary.findRenameByField(config, f, implName));
    }

    // // // Serialization: type refinements

    @Override // since 2.7
    public JavaType refineSerializationType(MapperConfig<?> config,
            Annotated a, JavaType baseType) throws JsonMappingException
    {
        JavaType t = _secondary.refineSerializationType(config, a, baseType);
        return _primary.refineSerializationType(config, a, t);
    }

    // // // Serialization: class annotations

    @Override
    public String[] findSerializationPropertyOrder(AnnotatedClass ac) {
        String[] r = _primary.findSerializationPropertyOrder(ac);
        return (r == null) ? _secondary.findSerializationPropertyOrder(ac) : r;
    }

    @Override
    public Boolean findSerializationSortAlphabetically(Annotated ann) {
        Boolean r = _primary.findSerializationSortAlphabetically(ann);
        return (r == null) ? _secondary.findSerializationSortAlphabetically(ann) : r;
    }

    @Override
    public void findAndAddVirtualProperties(MapperConfig<?> config, AnnotatedClass ac,
            List<BeanPropertyWriter> properties) {
        // first secondary, then primary, to give proper precedence
        _primary.findAndAddVirtualProperties(config, ac, properties);
        _secondary.findAndAddVirtualProperties(config, ac, properties);
    }

    // // // Serialization: property annotations

    @Override
    public PropertyName findNameForSerialization(Annotated a) {
        return PropertyName.merge(_primary.findNameForSerialization(a),
                _secondary.findNameForSerialization(a));
    }

    @Override
    public Boolean hasAsKey(MapperConfig<?> config, Annotated a) {
        Boolean b = _primary.hasAsKey(config, a);
        if (b == null) {
            b = _secondary.hasAsKey(config, a);
        }
        return b;
    }

    @Override
    public Boolean hasAsValue(Annotated a) {
        Boolean b = _primary.hasAsValue(a);
        if (b == null) {
            b = _secondary.hasAsValue(a);
        }
        return b;
    }

    @Override
    public Boolean hasAnyGetter(Annotated a) {
        Boolean b = _primary.hasAnyGetter(a);
        if (b == null) {
            b = _secondary.hasAnyGetter(a);
        }
        return b;
    }

    @Deprecated // since 2.16
    @Override
    public  String[] findEnumValues(Class<?> enumType, Enum<?>[] enumValues, String[] names) {
        // reverse order to give _primary higher precedence
        names = _secondary.findEnumValues(enumType, enumValues, names);
        names = _primary.findEnumValues(enumType, enumValues, names);
        return names;
    }

    @Override
    public String[] findEnumValues(MapperConfig<?> config, AnnotatedClass annotatedClass,
            Enum<?>[] enumValues, String[] names) {
        // reverse order to give _primary higher precedence
        names = _secondary.findEnumValues(config, annotatedClass, enumValues, names);
        names = _primary.findEnumValues(config, annotatedClass, enumValues, names);
        return names;
    }

    @Deprecated // since 2.16
    @Override
    public void findEnumAliases(Class<?> enumType, Enum<?>[] enumValues, String[][] aliases) {
        // reverse order to give _primary higher precedence
        _secondary.findEnumAliases(enumType, enumValues, aliases);
        _primary.findEnumAliases(enumType, enumValues, aliases);
    }

    @Override
    public void findEnumAliases(MapperConfig<?> config, AnnotatedClass annotatedClass,
            Enum<?>[] enumConstants, String[][] aliases) {
        // reverse order to give _primary higher precedence
        _secondary.findEnumAliases(config, annotatedClass, enumConstants, aliases);
        _primary.findEnumAliases(config, annotatedClass, enumConstants, aliases);
    }

    @Override
    @Deprecated // since 2.16
    public Enum<?> findDefaultEnumValue(Class<Enum<?>> enumCls) {
        Enum<?> en = _primary.findDefaultEnumValue(enumCls);
        return (en == null) ? _secondary.findDefaultEnumValue(enumCls) : en;
    }
    
    @Override // since 2.16
    public Enum<?> findDefaultEnumValue(AnnotatedClass annotatedClass, Enum<?>[] enumValues) {
        Enum<?> en = _primary.findDefaultEnumValue(annotatedClass, enumValues);
        return (en == null) ? _secondary.findDefaultEnumValue(annotatedClass, enumValues) : en;
    }

    @Override
    @Deprecated // since 2.8
    public String findEnumValue(Enum<?> value) {
        String r = _primary.findEnumValue(value);
        return (r == null) ? _secondary.findEnumValue(value) : r;
    }

    @Override
    @Deprecated // since 2.9
    public boolean hasAsValueAnnotation(AnnotatedMethod am) {
        return _primary.hasAsValueAnnotation(am) || _secondary.hasAsValueAnnotation(am);
    }

    @Override
    @Deprecated // since 2.9
    public boolean hasAnyGetterAnnotation(AnnotatedMethod am) {
        return _primary.hasAnyGetterAnnotation(am) || _secondary.hasAnyGetterAnnotation(am);
    }

    // // // Deserialization: general annotations

    @Override
    public Object findDeserializer(Annotated a) {
        Object r = _primary.findDeserializer(a);
        if (_isExplicitClassOrOb(r, JsonDeserializer.None.class)) {
            return r;
        }
        return _explicitClassOrOb(_secondary.findDeserializer(a),
                JsonDeserializer.None.class);
    }

    @Override
    public Object findKeyDeserializer(Annotated a) {
        Object r = _primary.findKeyDeserializer(a);
        if (_isExplicitClassOrOb(r, KeyDeserializer.None.class)) {
            return r;
        }
        return _explicitClassOrOb(_secondary.findKeyDeserializer(a),
                KeyDeserializer.None.class);
    }

    @Override
    public Object findContentDeserializer(Annotated am) {
        Object r = _primary.findContentDeserializer(am);
        if (_isExplicitClassOrOb(r, JsonDeserializer.None.class)) {
            return r;
        }
        return _explicitClassOrOb(_secondary.findContentDeserializer(am),
                JsonDeserializer.None.class);

    }

    @Override
    public Object findDeserializationConverter(Annotated a) {
        Object ob = _primary.findDeserializationConverter(a);
        return (ob == null) ? _secondary.findDeserializationConverter(a) : ob;
    }

    @Override
    public Object findDeserializationContentConverter(AnnotatedMember a) {
        Object ob = _primary.findDeserializationContentConverter(a);
        return (ob == null) ? _secondary.findDeserializationContentConverter(a) : ob;
    }

    // // // Deserialization: type refinements

    // since 2.7
    @Override
    public JavaType refineDeserializationType(MapperConfig<?> config,
            Annotated a, JavaType baseType) throws JsonMappingException
    {
        JavaType t = _secondary.refineDeserializationType(config, a, baseType);
        return _primary.refineDeserializationType(config, a, t);
    }

    /*
    /**********************************************************************
    /* Deserialization: value instantiation, Creators
    /**********************************************************************
     */

    @Override
    public Object findValueInstantiator(AnnotatedClass ac) {
        Object result = _primary.findValueInstantiator(ac);
        return (result == null) ? _secondary.findValueInstantiator(ac) : result;
    }

    @Override
    public Class<?> findPOJOBuilder(AnnotatedClass ac) {
        Class<?> result = _primary.findPOJOBuilder(ac);
        return (result == null) ? _secondary.findPOJOBuilder(ac) : result;
    }

    @Override
    public JsonPOJOBuilder.Value findPOJOBuilderConfig(AnnotatedClass ac) {
        JsonPOJOBuilder.Value result = _primary.findPOJOBuilderConfig(ac);
        return (result == null) ? _secondary.findPOJOBuilderConfig(ac) : result;
    }

    @Override
    @Deprecated // since 2.9
    public boolean hasCreatorAnnotation(Annotated a) {
        return _primary.hasCreatorAnnotation(a) || _secondary.hasCreatorAnnotation(a);
    }

    @Override
    @Deprecated // since 2.9
    public JsonCreator.Mode findCreatorBinding(Annotated a) {
        JsonCreator.Mode mode = _primary.findCreatorBinding(a);
        if (mode != null) {
            return mode;
        }
        return _secondary.findCreatorBinding(a);
    }

    @Override
    public JsonCreator.Mode findCreatorAnnotation(MapperConfig<?> config, Annotated a) {
        JsonCreator.Mode mode = _primary.findCreatorAnnotation(config, a);
        return (mode == null) ? _secondary.findCreatorAnnotation(config, a) : mode;
    }

    @Override
<<<<<<< HEAD
    public PotentialCreator findPrimaryCreator(MapperConfig<?> config,
            AnnotatedClass valueClass,
            List<PotentialCreator> declaredConstructors,
            List<PotentialCreator> declaredFactories) {
        PotentialCreator primary = _primary.findPrimaryCreator(config,
                valueClass, declaredConstructors, declaredFactories);
        if (primary == null) {
            primary = _secondary.findPrimaryCreator(config,
                    valueClass, declaredConstructors, declaredFactories);
        }
        return primary;
=======
    public PotentialCreator findDefaultCreator(MapperConfig<?> config,
            AnnotatedClass valueClass,
            List<PotentialCreator> declaredConstructors,
            List<PotentialCreator> declaredFactories) {
        PotentialCreator defCtor = _primary.findDefaultCreator(config,
                valueClass, declaredConstructors, declaredFactories);
        if (defCtor == null) {
            defCtor = _secondary.findDefaultCreator(config,
                    valueClass, declaredConstructors, declaredFactories);
        }
        return defCtor;
>>>>>>> 721e1590
    }

    /*
    /**********************************************************************
    /* Deserialization: other property annotations
    /**********************************************************************
     */

    @Override
    public PropertyName findNameForDeserialization(Annotated a)
    {
        return PropertyName.merge(
                _primary.findNameForDeserialization(a),
                _secondary.findNameForDeserialization(a));
    }

    @Override
    public Boolean hasAnySetter(Annotated a) {
        Boolean b = _primary.hasAnySetter(a);
        if (b == null) {
            b = _secondary.hasAnySetter(a);
        }
        return b;
    }

    @Override
    public JsonSetter.Value findSetterInfo(Annotated a) {
        JsonSetter.Value v2 = _secondary.findSetterInfo(a);
        JsonSetter.Value v1 = _primary.findSetterInfo(a);
        return (v2 == null) // shouldn't occur but
            ? v1 : v2.withOverrides(v1);
    }

    @Override // since 2.9
    public Boolean findMergeInfo(Annotated a) {
        Boolean b = _primary.findMergeInfo(a);
        if (b == null) {
            b = _secondary.findMergeInfo(a);
        }
        return b;
    }


    @Override
    @Deprecated // since 2.9
    public boolean hasAnySetterAnnotation(AnnotatedMethod am) {
        return _primary.hasAnySetterAnnotation(am) || _secondary.hasAnySetterAnnotation(am);
    }

    protected boolean _isExplicitClassOrOb(Object maybeCls, Class<?> implicit) {
        if ((maybeCls == null) || (maybeCls == implicit)) {
            return false;
        }
        if (maybeCls instanceof Class<?>) {
            return !ClassUtil.isBogusClass((Class<?>) maybeCls);
        }
        return true;
    }

    // @since 2.9
    protected Object _explicitClassOrOb(Object maybeCls, Class<?> implicit) {
        if ((maybeCls == null) || (maybeCls == implicit)) {
            return null;
        }
        if ((maybeCls instanceof Class<?>) && ClassUtil.isBogusClass((Class<?>) maybeCls)) {
            return null;
        }
        return maybeCls;
    }
}<|MERGE_RESOLUTION|>--- conflicted
+++ resolved
@@ -736,19 +736,6 @@
     }
 
     @Override
-<<<<<<< HEAD
-    public PotentialCreator findPrimaryCreator(MapperConfig<?> config,
-            AnnotatedClass valueClass,
-            List<PotentialCreator> declaredConstructors,
-            List<PotentialCreator> declaredFactories) {
-        PotentialCreator primary = _primary.findPrimaryCreator(config,
-                valueClass, declaredConstructors, declaredFactories);
-        if (primary == null) {
-            primary = _secondary.findPrimaryCreator(config,
-                    valueClass, declaredConstructors, declaredFactories);
-        }
-        return primary;
-=======
     public PotentialCreator findDefaultCreator(MapperConfig<?> config,
             AnnotatedClass valueClass,
             List<PotentialCreator> declaredConstructors,
@@ -760,7 +747,6 @@
                     valueClass, declaredConstructors, declaredFactories);
         }
         return defCtor;
->>>>>>> 721e1590
     }
 
     /*
