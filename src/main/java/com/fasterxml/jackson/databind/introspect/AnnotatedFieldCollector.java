--- conflicted
+++ resolved
@@ -14,19 +14,12 @@
 {
     private final MixInResolver _mixInResolver;
 
-<<<<<<< HEAD
-    AnnotatedFieldCollector(AnnotationIntrospector intr, MixInResolver mixins)
-=======
-    /**
-     * @since 2.11
-     */
     private final boolean _collectAnnotations;
 
     // // // Collected state
 
-    AnnotatedFieldCollector(AnnotationIntrospector intr,
-            TypeFactory types, MixInResolver mixins, boolean collectAnnotations)
->>>>>>> 7f24ec5f
+    AnnotatedFieldCollector(AnnotationIntrospector intr, MixInResolver mixins,
+            boolean collectAnnotations)
     {
         super(intr);
         _mixInResolver = (intr == null) ? null : mixins;
@@ -34,20 +27,11 @@
     }
 
     public static List<AnnotatedField> collectFields(AnnotationIntrospector intr,
-<<<<<<< HEAD
             TypeResolutionContext tc, MixInResolver mixins, TypeFactory typeFactory,
-            JavaType type, Class<?> primaryMixIn)
+            JavaType type, Class<?> primaryMixIn, boolean collectAnnotations)
     {
-        return new AnnotatedFieldCollector(intr, mixins).collect(tc, typeFactory,
-                type, primaryMixIn);
-=======
-            TypeResolutionContext tc,
-            MixInResolver mixins, TypeFactory types,
-            JavaType type, boolean collectAnnotations)
-    {
-        return new AnnotatedFieldCollector(intr, types, mixins, collectAnnotations)
-                .collect(tc, type);
->>>>>>> 7f24ec5f
+        return new AnnotatedFieldCollector(intr, mixins, collectAnnotations)
+                .collect(tc, typeFactory, type, primaryMixIn);
     }
 
     List<AnnotatedField> collect(TypeResolutionContext tc, TypeFactory typeFactory,
