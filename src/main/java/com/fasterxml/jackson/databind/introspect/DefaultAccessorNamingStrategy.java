--- conflicted
+++ resolved
@@ -1,11 +1,8 @@
 package com.fasterxml.jackson.databind.introspect;
 
-<<<<<<< HEAD
-=======
 import com.fasterxml.jackson.databind.AnnotationIntrospector;
 import com.fasterxml.jackson.databind.MapperFeature;
 import com.fasterxml.jackson.databind.annotation.JsonPOJOBuilder;
->>>>>>> 413abb59
 import com.fasterxml.jackson.databind.cfg.MapperConfig;
 
 /**
@@ -175,7 +172,7 @@
         public AccessorNamingStrategy forBuilder(MapperConfig<?> config, AnnotatedClass builderClass)
         {
             AnnotationIntrospector ai = config.isAnnotationProcessingEnabled() ? config.getAnnotationIntrospector() : null;
-            JsonPOJOBuilder.Value builderConfig = (ai == null) ? null : ai.findPOJOBuilderConfig(builderClass);
+            JsonPOJOBuilder.Value builderConfig = (ai == null) ? null : ai.findPOJOBuilderConfig(config, builderClass);
             String mutatorPrefix = (builderConfig == null) ? JsonPOJOBuilder.DEFAULT_WITH_PREFIX : builderConfig.withPrefix;
             return new DefaultAccessorNamingStrategy(config, builderClass, mutatorPrefix);
         }
