--- conflicted
+++ resolved
@@ -4,7 +4,6 @@
 === Releases === 
 ------------------------------------------------------------------------
 
-<<<<<<< HEAD
 2.18.1 (28-Oct-2024)
 
 #4741: When `Include.NON_DEFAULT` setting is used on POJO, empty values
@@ -104,10 +103,7 @@
 #4709: Add `JacksonCollectors` with `toArrayNode()` implementation
  (contributed by @rikkarth)
 
-2.17.3 (not yet released)
-=======
 2.17.3 (01-Nov-2024)
->>>>>>> 07076609
 
 #4718: Should not fail on trying to serialize `java.time.DateTimeException`
 
