--- conflicted
+++ resolved
@@ -28,23 +28,17 @@
      */
     protected final Map<String, JavaType> _idToType;
 
-<<<<<<< HEAD
-    protected TypeNameIdResolver(JavaType baseType,
-=======
-    /**
-     * @since 2.11
-     */
     protected final boolean _caseInsensitive;
 
-    protected TypeNameIdResolver(MapperConfig<?> config, JavaType baseType,
->>>>>>> d354028f
+    protected TypeNameIdResolver(JavaType baseType,
             ConcurrentHashMap<String, String> typeToId,
-            HashMap<String, JavaType> idToType)
+            HashMap<String, JavaType> idToType,
+            boolean caseInsensitive)
     {
         super(baseType);
         _typeToId = typeToId;
         _idToType = idToType;
-        _caseInsensitive = config.isEnabled(MapperFeature.ACCEPT_CASE_INSENSITIVE_VALUES);
+        _caseInsensitive = caseInsensitive;
     }
 
     public static TypeNameIdResolver construct(MapperConfig<?> config, JavaType baseType,
@@ -96,7 +90,7 @@
                 }
             }
         }
-        return new TypeNameIdResolver(baseType, typeToId, idToType);
+        return new TypeNameIdResolver(baseType, typeToId, idToType, caseInsensitive);
     }
 
     @Override
@@ -175,10 +169,12 @@
         return new TreeSet<String>(_idToType.keySet()).toString();
     }
 
+    /*
     @Override
     public String toString() {
         return String.format("[%s; id-to-type=%s]", getClass().getName(), _idToType);
     }
+    */
 
     /*
     /**********************************************************************
