--- conflicted
+++ resolved
@@ -4,7 +4,6 @@
 === Releases === 
 ------------------------------------------------------------------------
 
-<<<<<<< HEAD
 2.19.0 (not yet released)
 
 #2461: Nested `@JsonUnwrapped` property names not correctly handled
@@ -25,12 +24,11 @@
   with uncomparable keys
  (requested by @nathanukey)
  (fix by Joo-Hyuk K)
-=======
+
 2.18.2 (not yet released)
 
 #4733: Wrong serialization of Type Ids for certain types of Enum values
  (reported by @nlisker)
->>>>>>> 78359177
 
 2.18.1 (28-Oct-2024)
 
