package com.fasterxml.jackson.databind;

import java.io.IOException;
import java.math.BigDecimal;
import java.math.BigInteger;
import java.util.*;

import com.fasterxml.jackson.core.*;
import com.fasterxml.jackson.databind.node.JsonNodeType;
import com.fasterxml.jackson.databind.node.MissingNode;
import com.fasterxml.jackson.databind.util.ClassUtil;

/**
 * Base class for all JSON nodes, which form the basis of JSON
 * Tree Model that Jackson implements.
 * One way to think of these nodes is to consider them
 * similar to DOM nodes in XML DOM trees.
 *<p>
 * As a general design rule, most accessors ("getters") are included
 * in this base class, to allow for traversing structure without
 * type casts. Most mutators, however, need to be accessed through
 * specific sub-classes (such as <code>ObjectNode</code>
 * and <code>ArrayNode</code>).
 * This seems sensible because proper type
 * information is generally available when building or modifying
 * trees, but less often when reading a tree (newly built from
 * parsed JSON content).
 *<p>
 * Actual concrete sub-classes can be found from package
 * {@link com.fasterxml.jackson.databind.node}.
 *<p>
 * Note that it is possible to "read" from nodes, using
 * method {@link TreeNode#traverse}, which will result in
 * a {@link JsonParser} being constructed. This can be used for (relatively)
 * efficient conversations between different representations; and it is what
 * core databind uses for methods like {@link ObjectMapper#treeToValue(TreeNode, Class)}
 * and {@link ObjectMapper#treeAsTokens(TreeNode)}
 */
public abstract class JsonNode
    extends JsonSerializable.Base // i.e. implements JsonSerializable
    implements TreeNode, Iterable<JsonNode>
{
    /*
    /**********************************************************************
    /* Construction, related
    /**********************************************************************
     */
    
    protected JsonNode() { }

    /**
     * Method that can be called to get a node that is guaranteed
     * not to allow changing of this node through mutators on
     * this node or any of its children.
     * This means it can either make a copy of this node (and all
     * mutable children and grand children nodes), or node itself
     * if it is immutable.
     *<p>
     * Note: return type is guaranteed to have same type as the
     * node method is called on; which is why method is declared
     * with local generic type.
     *
     * @return Node that is either a copy of this node (and all non-leaf
     *    children); or, for immutable leaf nodes, node itself.
     */
    public abstract <T extends JsonNode> T deepCopy();

    /*
    /**********************************************************************
    /* TreeNode implementation
    /**********************************************************************
     */

//  public abstract JsonToken asToken();
//  public abstract JsonToken traverse();
//  public abstract JsonToken traverse(ObjectCodec codec);
//  public abstract JsonParser.NumberType numberType();

    @Override
    public int size() { return 0; }

    @Override
    public final boolean isValueNode()
    {
        switch (getNodeType()) {
            case ARRAY: case OBJECT: case MISSING:
                return false;
            default:
                return true;
        }
    }

    @Override
    public final boolean isContainerNode() {
        final JsonNodeType type = getNodeType();
        return type == JsonNodeType.OBJECT || type == JsonNodeType.ARRAY;
    }

    @Override
    public boolean isMissingNode() {
        return false;
    }

    @Override
    public boolean isArray() {
        return false;
    }

    @Override
    public boolean isObject() {
        return false;
    }

    /**
     * Method for accessing value of the specified element of
     * an array node. For other nodes, null is always returned.
     *<p>
     * For array nodes, index specifies
     * exact location within array and allows for efficient iteration
     * over child elements (underlying storage is guaranteed to
     * be efficiently indexable, i.e. has random-access to elements).
     * If index is less than 0, or equal-or-greater than
     * <code>node.size()</code>, null is returned; no exception is
     * thrown for any index.
     *<p>
     * NOTE: if the element value has been explicitly set as <code>null</code>
     * (which is different from removal!),
     * a {@link com.fasterxml.jackson.databind.node.NullNode} will be returned,
     * not null.
     *
     * @return Node that represent value of the specified element,
     *   if this node is an array and has specified element.
     *   Null otherwise.
     */
    @Override
    public abstract JsonNode get(int index);

    /**
     * Method for accessing value of the specified field of
     * an object node. If this node is not an object (or it
     * does not have a value for specified field name), or
     * if there is no field with such name, null is returned.
     *<p>
     * NOTE: if the property value has been explicitly set as <code>null</code>
     * (which is different from removal!),
     * a {@link com.fasterxml.jackson.databind.node.NullNode} will be returned,
     * not null.
     *
     * @return Node that represent value of the specified field,
     *   if this node is an object and has value for the specified
     *   field. Null otherwise.
     */
    @Override
    public JsonNode get(String fieldName) { return null; }
    /**
     * This method is similar to {@link #get(String)}, except
     * that instead of returning null if no such value exists (due
     * to this node not being an object, or object not having value
     * for the specified field),
     * a "missing node" (node that returns true for
     * {@link #isMissingNode}) will be returned. This allows for
     * convenient and safe chained access via path calls.
     */

    @Override
    public abstract JsonNode path(String fieldName);

    /**
     * This method is similar to {@link #get(int)}, except
     * that instead of returning null if no such element exists (due
     * to index being out of range, or this node not being an array),
     * a "missing node" (node that returns true for
     * {@link #isMissingNode}) will be returned. This allows for
     * convenient and safe chained access via path calls.
     */
    @Override
    public abstract JsonNode path(int index);

    @Override
    public Iterator<String> fieldNames() {
        return ClassUtil.emptyIterator();
    }

    /**
     * Method for locating node specified by given JSON pointer instances.
     * Method will never return null; if no matching node exists, 
     *   will return a node for which {@link #isMissingNode()} returns true.
     * 
     * @return Node that matches given JSON Pointer: if no match exists,
     *   will return a node for which {@link #isMissingNode()} returns true.
     */
    @Override
    public final JsonNode at(JsonPointer ptr)
    {
        // Basically: value nodes only match if we have "empty" path left
        if (ptr.matches()) {
            return this;
        }
        JsonNode n = _at(ptr);
        if (n == null) {
            return MissingNode.getInstance();
        }
        return n.at(ptr.tail());
    }

    /**
     * Convenience method that is functionally equivalent to:
     *<pre>
     *   return at(JsonPointer.valueOf(jsonPointerExpression));
     *</pre>
     *<p>
     * Note that if the same expression is used often, it is preferable to construct
     * {@link JsonPointer} instance once and reuse it: this method will not perform
     * any caching of compiled expressions.
     * 
     * @param jsonPtrExpr Expression to compile as a {@link JsonPointer}
     *   instance
     * 
     * @return Node that matches given JSON Pointer: if no match exists,
     *   will return a node for which {@link TreeNode#isMissingNode()} returns true.
     */
    @Override
    public final JsonNode at(String jsonPtrExpr) {
        return at(JsonPointer.compile(jsonPtrExpr));
    }

    protected abstract JsonNode _at(JsonPointer ptr);

    /*
    /**********************************************************************
    /* Public API, type introspection
    /**********************************************************************
     */

    // // First high-level division between values, containers and "missing"

    /**
     * Return the type of this node
     *
     * @return the node type as a {@link JsonNodeType} enum value
     */
    public abstract JsonNodeType getNodeType();

    /**
     * Method that can be used to check if the node is a wrapper
     * for a POJO ("Plain Old Java Object" aka "bean".
     * Returns true only for
     * instances of <code>POJONode</code>.
     *
     * @return True if this node wraps a POJO
     */
    public final boolean isPojo() {
        return getNodeType() == JsonNodeType.POJO;
    }

    /**
     * @return True if this node represents a numeric JSON value
     */
    public final boolean isNumber() {
        return getNodeType() == JsonNodeType.NUMBER;
    }

    /**
     * 
     * @return True if this node represents an integral (integer)
     *   numeric JSON value
     */
    public boolean isIntegralNumber() { return false; }

    /**
     * @return True if this node represents a non-integral
     *   numeric JSON value
     */
    public boolean isFloatingPointNumber() { return false; }

    /**
     * Method that can be used to check whether contained value
     * is a number represented as Java <code>short</code>.
     * Note, however, that even if this method returns false, it
     * is possible that conversion would be possible from other numeric
     * types -- to check if this is possible, use
     * {@link #canConvertToInt()} instead.
     * 
     * @return True if the value contained by this node is stored as Java short
     */
    public boolean isShort() { return false; }

    /**
     * Method that can be used to check whether contained value
     * is a number represented as Java <code>int</code>.
     * Note, however, that even if this method returns false, it
     * is possible that conversion would be possible from other numeric
     * types -- to check if this is possible, use
     * {@link #canConvertToInt()} instead.
     * 
     * @return True if the value contained by this node is stored as Java int
     */
    public boolean isInt() { return false; }

    /**
     * Method that can be used to check whether contained value
     * is a number represented as Java <code>long</code>.
     * Note, however, that even if this method returns false, it
     * is possible that conversion would be possible from other numeric
     * types -- to check if this is possible, use
     * {@link #canConvertToInt()} instead.
     * 
     * @return True if the value contained by this node is stored as Java <code>long</code>
     */
    public boolean isLong() { return false; }

    public boolean isFloat() { return false; }

    public boolean isDouble() { return false; }
    public boolean isBigDecimal() { return false; }
    public boolean isBigInteger() { return false; }

    /**
     * Method that checks whether this node represents basic JSON String
     * value.
     */
    public final boolean isTextual() {
        return getNodeType() == JsonNodeType.STRING;
    }

    /**
     * Method that can be used to check if this node was created from
     * JSON boolean value (literals "true" and "false").
     */
    public final boolean isBoolean() {
        return getNodeType() == JsonNodeType.BOOLEAN;
    }

    /**
     * Method that can be used to check if this node was created from
     * JSON literal null value.
     */
    public final boolean isNull() {
        return getNodeType() == JsonNodeType.NULL;
    }

    /**
     * Method that can be used to check if this node represents
     * binary data (Base64 encoded). Although this will be externally
     * written as JSON String value, {@link #isTextual} will
     * return false if this method returns true.
     *
     * @return True if this node represents base64 encoded binary data
     */
    public final boolean isBinary() {
        return getNodeType() == JsonNodeType.BINARY;
    }

    /**
     * Method that can be used to check whether this node is a numeric
     * node ({@link #isNumber} would return true) AND its value fits
     * within Java's 32-bit signed integer type, <code>int</code>.
     * Note that floating-point numbers are convertible if the integral
     * part fits without overflow (as per standard Java coercion rules)
     *<p>
     * NOTE: this method does not consider possible value type conversion
     * from JSON String into Number; so even if this method returns false,
     * it is possible that {@link #asInt} could still succeed
     * if node is a JSON String representing integral number, or boolean.
     */
    public boolean canConvertToInt() { return false; }

    /**
     * Method that can be used to check whether this node is a numeric
     * node ({@link #isNumber} would return true) AND its value fits
     * within Java's 64-bit signed integer type, <code>long</code>.
     * Note that floating-point numbers are convertible if the integral
     * part fits without overflow (as per standard Java coercion rules)
     *<p>
     * NOTE: this method does not consider possible value type conversion
     * from JSON String into Number; so even if this method returns false,
     * it is possible that {@link #asLong} could still succeed
     * if node is a JSON String representing integral number, or boolean.
     */
    public boolean canConvertToLong() { return false; }
    
    /*
    /**********************************************************************
    /* Public API, straight value access
    /**********************************************************************
     */

    /**
     * Method to use for accessing String values.
     * Does <b>NOT</b> do any conversions for non-String value nodes;
     * for non-String values (ones for which {@link #isTextual} returns
     * false) null will be returned.
     * For String values, null is never returned (but empty Strings may be)
     *
     * @return Textual value this node contains, iff it is a textual
     *   JSON node (comes from JSON String value entry)
     */
    public String textValue() { return null; }

    /**
     * Method to use for accessing binary content of binary nodes (nodes
     * for which {@link #isBinary} returns true); or for Text Nodes
     * (ones for which {@link #textValue} returns non-null value),
     * to read decoded base64 data.
     * For other types of nodes, returns null.
     *
     * @return Binary data this node contains, iff it is a binary
     *   node; null otherwise
     */
    public byte[] binaryValue() throws IOException {
        return null;
    }

    /**
     * Method to use for accessing JSON boolean values (value
     * literals 'true' and 'false').
     * For other types, always returns false.
     *
     * @return Textual value this node contains, iff it is a textual
     *   json node (comes from JSON String value entry)
     */
    public boolean booleanValue() { return false; }

    /**
     * Returns numeric value for this node, <b>if and only if</b>
     * this node is numeric ({@link #isNumber} returns true); otherwise
     * returns null
     *
     * @return Number value this node contains, if any (null for non-number
     *   nodes).
     */
    public Number numberValue() { return null; }

    /**
     * Returns 16-bit short value for this node, <b>if and only if</b>
     * this node is numeric ({@link #isNumber} returns true). For other
     * types returns 0.
     * For floating-point numbers, value is truncated using default
     * Java coercion, similar to how cast from double to short operates.
     *
     * @return Short value this node contains, if any; 0 for non-number
     *   nodes.
     */
    public short shortValue() { return 0; }

    /**
     * Returns integer value for this node, <b>if and only if</b>
     * this node is numeric ({@link #isNumber} returns true). For other
     * types returns 0.
     * For floating-point numbers, value is truncated using default
     * Java coercion, similar to how cast from double to int operates.
     *
     * @return Integer value this node contains, if any; 0 for non-number
     *   nodes.
     */
    public int intValue() { return 0; }

    /**
     * Returns 64-bit long value for this node, <b>if and only if</b>
     * this node is numeric ({@link #isNumber} returns true). For other
     * types returns 0.
     * For floating-point numbers, value is truncated using default
     * Java coercion, similar to how cast from double to long operates.
     *
     * @return Long value this node contains, if any; 0 for non-number
     *   nodes.
     */
    public long longValue() { return 0L; }
    
    /**
     * Returns 32-bit floating value for this node, <b>if and only if</b>
     * this node is numeric ({@link #isNumber} returns true). For other
     * types returns 0.0.
     * For integer values, conversion is done using coercion; this means
     * that an overflow is possible for `long` values
     *
     * @return 32-bit float value this node contains, if any; 0.0 for non-number nodes.
     */
    public float floatValue() { return 0.0f; }

    /**
     * Returns 64-bit floating point (double) value for this node, <b>if and only if</b>
     * this node is numeric ({@link #isNumber} returns true). For other
     * types returns 0.0.
     * For integer values, conversion is done using coercion; this may result
     * in overflows with {@link BigInteger} values.
     *
     * @return 64-bit double value this node contains, if any; 0.0 for non-number nodes.
     */
    public double doubleValue() { return 0.0; }

    /**
     * Returns floating point value for this node (as {@link BigDecimal}), <b>if and only if</b>
     * this node is numeric ({@link #isNumber} returns true). For other
     * types returns <code>BigDecimal.ZERO</code>.
     *
     * @return {@link BigDecimal} value this node contains, if numeric node; <code>BigDecimal.ZERO</code> for non-number nodes.
     */
    public BigDecimal decimalValue() { return BigDecimal.ZERO; }

    /**
     * Returns integer value for this node (as {@link BigInteger}), <b>if and only if</b>
     * this node is numeric ({@link #isNumber} returns true). For other
     * types returns <code>BigInteger.ZERO</code>.
     *
     * @return {@link BigInteger} value this node contains, if numeric node; <code>BigInteger.ZERO</code> for non-number nodes.
     */
    public BigInteger bigIntegerValue() { return BigInteger.ZERO; }

    /*
    /**********************************************************************
    /* Public API, value access with conversion(s)/coercion(s)
    /**********************************************************************
     */

    /**
     * Method that will return a valid String representation of
     * the container value, if the node is a value node
     * (method {@link #isValueNode} returns true),
     * otherwise empty String.
     */
    public abstract String asText();

    /**
     * Method similar to {@link #asText()}, except that it will return
     * <code>defaultValue</code> in cases where null value would be returned;
     * either for missing nodes (trying to access missing property, or element
     * at invalid item for array) or explicit nulls.
     */
    public String asText(String defaultValue) {
        String str = asText();
        return (str == null) ? defaultValue : str;
    }
    
    /**
     * Method that will try to convert value of this node to a Java <b>int</b>.
     * Numbers are coerced using default Java rules; booleans convert to 0 (false)
     * and 1 (true), and Strings are parsed using default Java language integer
     * parsing rules.
     *<p>
     * If representation cannot be converted to an int (including structured types
     * like Objects and Arrays),
     * default value of <b>0</b> will be returned; no exceptions are thrown.
     */
    public int asInt() {
        return asInt(0);
    }

    /**
     * Method that will try to convert value of this node to a Java <b>int</b>.
     * Numbers are coerced using default Java rules; booleans convert to 0 (false)
     * and 1 (true), and Strings are parsed using default Java language integer
     * parsing rules.
     *<p>
     * If representation cannot be converted to an int (including structured types
     * like Objects and Arrays),
     * specified <b>defaultValue</b> will be returned; no exceptions are thrown.
     */
    public int asInt(int defaultValue) {
        return defaultValue;
    }

    /**
     * Method that will try to convert value of this node to a Java <b>long</b>.
     * Numbers are coerced using default Java rules; booleans convert to 0 (false)
     * and 1 (true), and Strings are parsed using default Java language integer
     * parsing rules.
     *<p>
     * If representation cannot be converted to an long (including structured types
     * like Objects and Arrays),
     * default value of <b>0</b> will be returned; no exceptions are thrown.
     */
    public long asLong() {
        return asLong(0L);
    }
    
    /**
     * Method that will try to convert value of this node to a Java <b>long</b>.
     * Numbers are coerced using default Java rules; booleans convert to 0 (false)
     * and 1 (true), and Strings are parsed using default Java language integer
     * parsing rules.
     *<p>
     * If representation cannot be converted to an long (including structured types
     * like Objects and Arrays),
     * specified <b>defaultValue</b> will be returned; no exceptions are thrown.
     */
    public long asLong(long defaultValue) {
        return defaultValue;
    }
    
    /**
     * Method that will try to convert value of this node to a Java <b>double</b>.
     * Numbers are coerced using default Java rules; booleans convert to 0.0 (false)
     * and 1.0 (true), and Strings are parsed using default Java language integer
     * parsing rules.
     *<p>
     * If representation cannot be converted to an int (including structured types
     * like Objects and Arrays),
     * default value of <b>0.0</b> will be returned; no exceptions are thrown.
     */
    public double asDouble() {
        return asDouble(0.0);
    }
    
    /**
     * Method that will try to convert value of this node to a Java <b>double</b>.
     * Numbers are coerced using default Java rules; booleans convert to 0.0 (false)
     * and 1.0 (true), and Strings are parsed using default Java language integer
     * parsing rules.
     *<p>
     * If representation cannot be converted to an int (including structured types
     * like Objects and Arrays),
     * specified <b>defaultValue</b> will be returned; no exceptions are thrown.
     */
    public double asDouble(double defaultValue) {
        return defaultValue;
    }

    /**
     * Method that will try to convert value of this node to a Java <b>boolean</b>.
     * JSON booleans map naturally; integer numbers other than 0 map to true, and
     * 0 maps to false
     * and Strings 'true' and 'false' map to corresponding values.
     *<p>
     * If representation cannot be converted to a boolean value (including structured types
     * like Objects and Arrays),
     * default value of <b>false</b> will be returned; no exceptions are thrown.
     */
    public boolean asBoolean() {
        return asBoolean(false);
    }
    
    /**
     * Method that will try to convert value of this node to a Java <b>boolean</b>.
     * JSON booleans map naturally; integer numbers other than 0 map to true, and
     * 0 maps to false
     * and Strings 'true' and 'false' map to corresponding values.
     *<p>
     * If representation cannot be converted to a boolean value (including structured types
     * like Objects and Arrays),
     * specified <b>defaultValue</b> will be returned; no exceptions are thrown.
     */
    public boolean asBoolean(boolean defaultValue) {
        return defaultValue;
    }

    /*
    /**********************************************************************
    /* Public API, value find / existence check methods
    /**********************************************************************
     */

    /**
     * Method that allows checking whether this node is JSON Object node
     * and contains value for specified property. If this is the case
     * (including properties with explicit null values), returns true;
     * otherwise returns false.
     *<p>
     * This method is equivalent to:
     *<pre>
     *   node.get(fieldName) != null
     *</pre>
     * (since return value of get() is node, not value node contains)
     *<p>
     * NOTE: when explicit <code>null</code> values are added, this
     * method will return <code>true</code> for such properties.
     *
     * @param fieldName Name of element to check
     * 
     * @return True if this node is a JSON Object node, and has a property
     *   entry with specified name (with any value, including null value)
     */
    public boolean has(String fieldName) {
        return get(fieldName) != null;
    }

    /**
     * Method that allows checking whether this node is JSON Array node
     * and contains a value for specified index
     * If this is the case
     * (including case of specified indexing having null as value), returns true;
     * otherwise returns false.
     *<p>
     * Note: array element indexes are 0-based.
     *<p>
     * This method is equivalent to:
     *<pre>
     *   node.get(index) != null
     *</pre>
     *<p>
     * NOTE: this method will return <code>true</code> for explicitly added
     * null values.
     *
     * @param index Index to check
     * 
     * @return True if this node is a JSON Object node, and has a property
     *   entry with specified name (with any value, including null value)
     */
    public boolean has(int index) {
        return get(index) != null;
    }

    /**
     * Method that is similar to {@link #has(String)}, but that will
     * return <code>false</code> for explicitly added nulls.
     *<p>
     * This method is functionally equivalent to:
     *<pre>
     *   node.get(fieldName) != null &amp;&amp; !node.get(fieldName).isNull()
     *</pre>
     */
    public boolean hasNonNull(String fieldName) {
        JsonNode n = get(fieldName);
        return (n != null) && !n.isNull();
    }

    /**
     * Method that is similar to {@link #has(int)}, but that will
     * return <code>false</code> for explicitly added nulls.
     *<p>
     * This method is equivalent to:
     *<pre>
     *   node.get(index) != null &amp;&amp; !node.get(index).isNull()
     *</pre>
     */
    public boolean hasNonNull(int index) {
        JsonNode n = get(index);
        return (n != null) && !n.isNull();
    }

    /*
    /**********************************************************************
    /* Public API, container access
    /**********************************************************************
     */

    /**
     * Same as calling {@link #elements}; implemented so that
     * convenience "for-each" loop can be used for looping over elements
     * of JSON Array constructs.
     */
    @Override
    public final Iterator<JsonNode> iterator() { return elements(); }

    /**
     * Method for accessing all value nodes of this Node, iff
     * this node is a JSON Array or Object node. In case of Object node,
     * field names (keys) are not included, only values.
     * For other types of nodes, returns empty iterator.
     */
    public Iterator<JsonNode> elements() {
        return ClassUtil.emptyIterator();
    }

    /**
     * @return Iterator that can be used to traverse all key/value pairs for
     *   object nodes; empty iterator (no contents) for other types
     */
    public Iterator<Map.Entry<String, JsonNode>> fields() {
        return ClassUtil.emptyIterator();
    }

    /*
    /**********************************************************************
    /* Public API, find methods
    /**********************************************************************
     */

    /**
     * Method for finding a JSON Object field with specified name in this
     * node or its child nodes, and returning value it has.
     * If no matching field is found in this node or its descendants, returns null.
     * 
     * @param fieldName Name of field to look for
     * 
     * @return Value of first matching node found, if any; null if none
     */
    public abstract JsonNode findValue(String fieldName);

    /**
     * Method for finding JSON Object fields with specified name, and returning
     * found ones as a List. Note that sub-tree search ends if a field is found,
     * so possible children of result nodes are <b>not</b> included.
     * If no matching fields are found in this node or its descendants, returns
     * an empty List.
     * 
     * @param fieldName Name of field to look for
     */
    public final List<JsonNode> findValues(String fieldName)
    {
        List<JsonNode> result = findValues(fieldName, null);
        if (result == null) {
            return Collections.emptyList();
        }
        return result;
    }

    /**
     * Similar to {@link #findValues}, but will additionally convert
     * values into Strings, calling {@link #asText}.
     */
    public final List<String> findValuesAsText(String fieldName)
    {
        List<String> result = findValuesAsText(fieldName, null);
        if (result == null) {
            return Collections.emptyList();
        }
        return result;
    }
    
    /**
     * Method similar to {@link #findValue}, but that will return a
     * "missing node" instead of null if no field is found. Missing node
     * is a specific kind of node for which {@link #isMissingNode}
     * returns true; and all value access methods return empty or
     * missing value.
     * 
     * @param fieldName Name of field to look for
     * 
     * @return Value of first matching node found; or if not found, a
     *    "missing node" (non-null instance that has no value)
     */
    public abstract JsonNode findPath(String fieldName);
    
    /**
     * Method for finding a JSON Object that contains specified field,
     * within this node or its descendants.
     * If no matching field is found in this node or its descendants, returns null.
     * 
     * @param fieldName Name of field to look for
     * 
     * @return Value of first matching node found, if any; null if none
     */
    public abstract JsonNode findParent(String fieldName);

    /**
     * Method for finding a JSON Object that contains specified field,
     * within this node or its descendants.
     * If no matching field is found in this node or its descendants, returns null.
     * 
     * @param fieldName Name of field to look for
     * 
     * @return Value of first matching node found, if any; null if none
     */
    public final List<JsonNode> findParents(String fieldName)
    {
        List<JsonNode> result = findParents(fieldName, null);
        if (result == null) {
            return Collections.emptyList();
        }
        return result;
    }

    public abstract List<JsonNode> findValues(String fieldName, List<JsonNode> foundSoFar);
    public abstract List<String> findValuesAsText(String fieldName, List<String> foundSoFar);
    public abstract List<JsonNode> findParents(String fieldName, List<JsonNode> foundSoFar);

    /*
    /**********************************************************************
    /* Public API, path handling
    /**********************************************************************
     */

    /**
     * Method that can be called on Object nodes, to access a property
     * that has Object value; or if no such property exists, to create,
     * add and return such Object node.
     * If the node method is called on is not Object node,
     * or if property exists and has value that is not Object node,
     * {@link UnsupportedOperationException} is thrown
     */
    public JsonNode with(String propertyName) {
        throw new UnsupportedOperationException("JsonNode not of type ObjectNode (but "
                +getClass().getName()+"), cannot call with() on it");
    }

    /**
     * Method that can be called on Object nodes, to access a property
     * that has <code>Array</code> value; or if no such property exists, to create,
     * add and return such Array node.
     * If the node method is called on is not Object node,
     * or if property exists and has value that is not Array node,
     * {@link UnsupportedOperationException} is thrown
     */
    public JsonNode withArray(String propertyName) {
        throw new UnsupportedOperationException("JsonNode not of type ObjectNode (but "
                +getClass().getName()+"), cannot call withArray() on it");
    }

    /*
    /**********************************************************************
    /* Public API, comparison
    /**********************************************************************
     */

    /**
     * Entry method for invoking customizable comparison, using passed-in
     * {@link Comparator} object. Nodes will handle traversal of structured
     * types (arrays, objects), but defer to comparator for scalar value
     * comparisons. If a "natural" {@link Comparator} is passed -- one that
     * simply calls <code>equals()</code> on one of arguments, passing the other
     * -- implementation is the same as directly calling <code>equals()</code>
     * on node.
     *<p>
     * Default implementation simply delegates to passed in <code>comparator</code>,
     * with <code>this</code> as the first argument, and <code>other</code> as
     * the second argument.
     * 
     * @param comparator Object called to compare two scalar {@link JsonNode} 
     *   instances, and return either 0 (are equals) or non-zero (not equal)
     */
    public boolean equals(Comparator<JsonNode> comparator, JsonNode other) {
        return comparator.compare(this, other) == 0;
    }
    
    /*
    /**********************************************************************
    /* Overridden standard methods
    /**********************************************************************
     */
    
    /**
<<<<<<< HEAD
     * Method that will produce developer-readable representation of the
     * node; which may <b>or may not</b> be as valid JSON.
     * For Jackson 3.0, specifically, it is UNLIKELY TO BE VALID JSON.
     * If you want valid JSON output (or output formatted using one of
     * other Jackson supported data formats) make sure to use
=======
     * Method that will produce (as of Jackson 2.10) valid JSON using
     * default settings of databind, as String.
     * If you want other kinds of JSON output (or output formatted using one of
     * other Jackson-supported data formats) make sure to use
>>>>>>> 843c3310
     * {@link ObjectMapper} or {@link ObjectWriter} to serialize an
     * instance, for example:
     *<pre>
     *   String json = objectMapper.writeValueAsString(rootNode);
     *</pre>
     *<p>
     * Note: method defined as abstract to ensure all implementation
     * classes explicitly implement method, instead of relying
     * on {@link Object#toString()} definition.
     */
    @Override
    public abstract String toString();

    /**
     * Alternative to {@link #toString} that will serialize this node using
     * Jackson default pretty-printer.
     *
     * @since 2.10
     */
    public String toPrettyString() {
        return toString();
    }
    
    /**
     * Equality for node objects is defined as full (deep) value
     * equality. This means that it is possible to compare complete
     * JSON trees for equality by comparing equality of root nodes.
     *<p>
     * Note: marked as abstract to ensure all implementation
     * classes define it properly and not rely on definition
     * from {@link java.lang.Object}.
     */
    @Override
    public abstract boolean equals(Object o);
}<|MERGE_RESOLUTION|>--- conflicted
+++ resolved
@@ -920,18 +920,10 @@
      */
     
     /**
-<<<<<<< HEAD
-     * Method that will produce developer-readable representation of the
-     * node; which may <b>or may not</b> be as valid JSON.
-     * For Jackson 3.0, specifically, it is UNLIKELY TO BE VALID JSON.
-     * If you want valid JSON output (or output formatted using one of
-     * other Jackson supported data formats) make sure to use
-=======
-     * Method that will produce (as of Jackson 2.10) valid JSON using
+     * Method that will produce valid JSON using
      * default settings of databind, as String.
      * If you want other kinds of JSON output (or output formatted using one of
      * other Jackson-supported data formats) make sure to use
->>>>>>> 843c3310
      * {@link ObjectMapper} or {@link ObjectWriter} to serialize an
      * instance, for example:
      *<pre>
