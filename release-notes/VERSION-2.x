--- conflicted
+++ resolved
@@ -6,7 +6,6 @@
 
 2.17.0 (not yet released)
 
-<<<<<<< HEAD
 #437: Support throwing `MismatchedInputException` when deserializing
   properties that are not part of the view
  (contributed by Joo-Hyuk K)
@@ -44,9 +43,6 @@
 #4337: `AtomicReference` serializer does not support `@JsonSerialize(contentConverter=...)`
 #4364: `@JsonProperty` and equivalents should merge with `AnnotationIntrospectorPair`
 - JUnit5 upgraded to 5.10.1
-=======
--
->>>>>>> 8c70c4b2
 
 2.16.2 (not yet released)
 
