--- conflicted
+++ resolved
@@ -206,16 +206,12 @@
         //   passing that should not break things, it appears to... Regardless,
         //   it should not be needed or useful as those bindings are only available
         //   to non-static members
-<<<<<<< HEAD
-        TypeResolutionContext typeResCtxt = new TypeResolutionContext.Empty(_config.getTypeFactory());
-=======
-//        final TypeResolutionContext typeResCtxt = new TypeResolutionContext.Empty(typeFactory);
+//        final TypeResolutionContext typeResCtxt = new TypeResolutionContext.Empty(_config.getTypeFactory());
 
         // 27-Oct-2020, tatu: SIGH. As per [databind#2894] there is widespread use of
         //   incorrect bindings in the wild -- not supported (no tests) but used
         //   nonetheless. So, for 2.11.x, put back "Bad Bindings"...
         final TypeResolutionContext typeResCtxt = _typeContext;
->>>>>>> 866abec5
 
         int factoryCount = candidates.size();
         List<AnnotatedMethod> result = new ArrayList<>(factoryCount);
