--- conflicted
+++ resolved
@@ -57,18 +57,10 @@
         assertEquals("[\"java.util.Collections$UnmodifiableSet\",[\"a\"]]", json);
 
         // 04-Jan-2018, tatu: Alas, no way to make this actually work well, at this point.
-<<<<<<< HEAD
-        //   In theory could jiggle things back on deser, using one of two ways:
-        //
-        //   1) Do mapping to regular Set/List types (abstract type mapping): would work, but get rid of immutability
-        //   2) Have actually separate deserializer OR ValueInstantiator
-        
-=======
          //   In theory could jiggle things back on deser, using one of two ways:
          //
          //   1) Do mapping to regular Set/List types (abstract type mapping): would work, but get rid of immutability
          //   2) Have actually separate deserializer OR ValueInstantiator
->>>>>>> 9a5efcb9
         /*
         Set<String> result = mapper.readValue(json, Set.class);
         assertNotNull(result);
