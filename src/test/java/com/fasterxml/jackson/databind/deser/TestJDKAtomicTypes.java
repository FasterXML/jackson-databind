package com.fasterxml.jackson.databind.deser;

import java.io.Serializable;
import java.math.BigDecimal;
import java.util.concurrent.atomic.*;

import com.fasterxml.jackson.annotation.*;
import com.fasterxml.jackson.databind.ObjectMapper;
import com.fasterxml.jackson.databind.annotation.JsonDeserialize;
import com.fasterxml.jackson.databind.annotation.JsonSerialize;

public class TestJDKAtomicTypes
    extends com.fasterxml.jackson.databind.BaseMapTest
{
    @JsonTypeInfo(use = JsonTypeInfo.Id.NAME)
    @JsonSubTypes({ @JsonSubTypes.Type(Impl.class) })
    static abstract class Base { }

    @JsonTypeName("I")
    static class Impl extends Base {
        public int value;

        public Impl() { }
        public Impl(int v) { value = v; }
    }

    static class RefWrapper
    {
        public AtomicReference<Base> w;

        public RefWrapper() { }
        public RefWrapper(Base b) {
            w = new AtomicReference<Base>(b);
        }
        public RefWrapper(int i) {
            w = new AtomicReference<Base>(new Impl(i));
        }
    }

    static class SimpleWrapper {
        public AtomicReference<Object> value;

        public SimpleWrapper() { }
        public SimpleWrapper(Object o) { value = new AtomicReference<Object>(o); }
    }

    static class RefiningWrapper {
        @JsonDeserialize(contentAs=BigDecimal.class)
        public AtomicReference<Serializable> value;
    }

    // Additional tests for improvements with [databind#932]

    static class UnwrappingRefParent {
        @JsonUnwrapped(prefix = "XX.")
        public AtomicReference<Child> child = new AtomicReference<Child>(new Child());
    }

    static class Child {
        public String name = "Bob";
    }

    static class Parent {
        private Child child = new Child();

        @JsonUnwrapped
        public Child getChild() {
             return child;
        }
    }

    static class WrappedString {
        String value;

        public WrappedString(String s) { value = s; }
    }

    static class AtomicRefReadWrapper {
        @JsonDeserialize(contentAs=WrappedString.class)
        public AtomicReference<Object> value;
    }

    static class LCStringWrapper {
        @JsonDeserialize(contentUsing=LowerCasingDeserializer.class)
        public AtomicReference<String> value;

        public LCStringWrapper() { }
    }

    @JsonPropertyOrder({ "a", "b" })
    static class Issue1256Bean {
        @JsonSerialize(as=AtomicReference.class)
        public Object a = new AtomicReference<Object>();
        public AtomicReference<Object> b = new AtomicReference<Object>();
    }

    /*
    /**********************************************************
    /* Test methods
    /**********************************************************
     */

    private final ObjectMapper MAPPER = objectMapper();
    
    public void testAtomicBoolean() throws Exception
    {
        AtomicBoolean b = MAPPER.readValue("true", AtomicBoolean.class);
        assertTrue(b.get());
    }

    public void testAtomicInt() throws Exception
    {
        AtomicInteger value = MAPPER.readValue("13", AtomicInteger.class);
        assertEquals(13, value.get());
    }

    public void testAtomicLong() throws Exception
    {
        AtomicLong value = MAPPER.readValue("12345678901", AtomicLong.class);
        assertEquals(12345678901L, value.get());
    }

    public void testAtomicReference() throws Exception
    {
        AtomicReference<long[]> value = MAPPER.readValue("[1,2]",
                new com.fasterxml.jackson.core.type.TypeReference<AtomicReference<long[]>>() { });
        Object ob = value.get();
        assertNotNull(ob);
        assertEquals(long[].class, ob.getClass());
        long[] longs = (long[]) ob;
        assertNotNull(longs);
        assertEquals(2, longs.length);
        assertEquals(1, longs[0]);
        assertEquals(2, longs[1]);
    }

    // for [databind#811]
    public void testAbsentExclusion() throws Exception
    {
        ObjectMapper mapper = new ObjectMapper();
        mapper.setSerializationInclusion(JsonInclude.Include.NON_ABSENT);
        assertEquals(aposToQuotes("{'value':true}"),
                mapper.writeValueAsString(new SimpleWrapper(Boolean.TRUE)));
        assertEquals(aposToQuotes("{}"),
                mapper.writeValueAsString(new SimpleWrapper(null)));
    }

    public void testSerPropInclusionAlways() throws Exception
    {
        JsonInclude.Value incl =
                JsonInclude.Value.construct(JsonInclude.Include.NON_ABSENT, JsonInclude.Include.ALWAYS);
        ObjectMapper mapper = new ObjectMapper();
        mapper.setPropertyInclusion(incl);
        assertEquals(aposToQuotes("{'value':true}"),
                mapper.writeValueAsString(new SimpleWrapper(Boolean.TRUE)));
    }

    public void testSerPropInclusionNonNull() throws Exception
    {
        JsonInclude.Value incl =
                JsonInclude.Value.construct(JsonInclude.Include.NON_ABSENT, JsonInclude.Include.NON_NULL);
        ObjectMapper mapper = new ObjectMapper();
        mapper.setPropertyInclusion(incl);
        assertEquals(aposToQuotes("{'value':true}"),
                mapper.writeValueAsString(new SimpleWrapper(Boolean.TRUE)));
    }

    public void testSerPropInclusionNonAbsent() throws Exception
    {
        JsonInclude.Value incl =
                JsonInclude.Value.construct(JsonInclude.Include.NON_ABSENT, JsonInclude.Include.NON_ABSENT);
        ObjectMapper mapper = new ObjectMapper();
        mapper.setPropertyInclusion(incl);
        assertEquals(aposToQuotes("{'value':true}"),
                mapper.writeValueAsString(new SimpleWrapper(Boolean.TRUE)));
    }

    public void testSerPropInclusionNonEmpty() throws Exception
    {
        JsonInclude.Value incl =
                JsonInclude.Value.construct(JsonInclude.Include.NON_ABSENT, JsonInclude.Include.NON_EMPTY);
        ObjectMapper mapper = new ObjectMapper();
        mapper.setPropertyInclusion(incl);
        assertEquals(aposToQuotes("{'value':true}"),
                mapper.writeValueAsString(new SimpleWrapper(Boolean.TRUE)));
    }

    // [databind#340]
    public void testPolymorphicAtomicReference() throws Exception
    {
        RefWrapper input = new RefWrapper(13);
        String json = MAPPER.writeValueAsString(input);
        
        RefWrapper result = MAPPER.readValue(json, RefWrapper.class);
        assertNotNull(result.w);
        Object ob = result.w.get();
        assertEquals(Impl.class, ob.getClass());
        assertEquals(13, ((Impl) ob).value);
    }

    // [databind#740]
    public void testFilteringOfAtomicReference() throws Exception
    {
        SimpleWrapper input = new SimpleWrapper(null);
        ObjectMapper mapper = MAPPER;

        // by default, include as null
        assertEquals("{\"value\":null}", mapper.writeValueAsString(input));

        // ditto with "no nulls"
        mapper = new ObjectMapper().setSerializationInclusion(JsonInclude
                .Include.NON_NULL);
        assertEquals("{\"value\":null}", mapper.writeValueAsString(input));

        // but not with "non empty"
        mapper = new ObjectMapper().setSerializationInclusion(JsonInclude
                .Include.NON_EMPTY);
        assertEquals("{}", mapper.writeValueAsString(input));
    }

    public void testTypeRefinement() throws Exception
    {
        RefiningWrapper input = new RefiningWrapper();
        BigDecimal bd = new BigDecimal("0.25");
        input.value = new AtomicReference<Serializable>(bd);
        String json = MAPPER.writeValueAsString(input);

        // so far so good. But does it come back as expected?
        RefiningWrapper result = MAPPER.readValue(json, RefiningWrapper.class);
        assertNotNull(result.value);
        Object ob = result.value.get();
        assertEquals(BigDecimal.class, ob.getClass());
        assertEquals(bd, ob);
    }

    // [databind#882]: verify `@JsonDeserialize(contentAs=)` works with AtomicReference
    public void testDeserializeWithContentAs() throws Exception
    {
        AtomicRefReadWrapper result = MAPPER.readValue(aposToQuotes("{'value':'abc'}"),
                AtomicRefReadWrapper.class);
         Object v = result.value.get();
         assertNotNull(v);
         assertEquals(WrappedString.class, v.getClass());
         assertEquals("abc", ((WrappedString)v).value);
    }
    
    // [databind#932]: support unwrapping too
    public void testWithUnwrapping() throws Exception
    {
         String jsonExp = aposToQuotes("{'XX.name':'Bob'}");
         String jsonAct = MAPPER.writeValueAsString(new UnwrappingRefParent());
         assertEquals(jsonExp, jsonAct);
    }

    public void testWithCustomDeserializer() throws Exception
    {
        LCStringWrapper w = MAPPER.readValue(aposToQuotes("{'value':'FoobaR'}"),
                LCStringWrapper.class);
        assertEquals("foobar", w.value.get());
    }

<<<<<<< HEAD
    public void testEmpty1256() throws Exception
    {
        ObjectMapper mapper = new ObjectMapper();
        mapper.setSerializationInclusion(JsonInclude.Include.NON_ABSENT);

        String json = mapper.writeValueAsString(new Issue1256Bean());
        assertEquals("{}", json);
=======
    // [databind#1307]
    @SuppressWarnings("unchecked")
    public void testNullValueHandling() throws Exception
    {
        ObjectMapper mapper = new ObjectMapper();
        AtomicReference<Double> inputData = new AtomicReference<Double>();
        String json = mapper.writeValueAsString(inputData);
        AtomicReference<Double> readData = (AtomicReference<Double>) mapper.readValue(json, AtomicReference.class);
        assertNotNull(readData);
        assertNull(readData.get());
>>>>>>> 24166ace
    }
}<|MERGE_RESOLUTION|>--- conflicted
+++ resolved
@@ -259,7 +259,6 @@
         assertEquals("foobar", w.value.get());
     }
 
-<<<<<<< HEAD
     public void testEmpty1256() throws Exception
     {
         ObjectMapper mapper = new ObjectMapper();
@@ -267,7 +266,8 @@
 
         String json = mapper.writeValueAsString(new Issue1256Bean());
         assertEquals("{}", json);
-=======
+    }
+
     // [databind#1307]
     @SuppressWarnings("unchecked")
     public void testNullValueHandling() throws Exception
@@ -278,6 +278,5 @@
         AtomicReference<Double> readData = (AtomicReference<Double>) mapper.readValue(json, AtomicReference.class);
         assertNotNull(readData);
         assertNull(readData.get());
->>>>>>> 24166ace
     }
 }