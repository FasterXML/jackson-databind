package com.fasterxml.jackson.databind.deser.std;

import java.io.IOException;
import java.util.*;

import com.fasterxml.jackson.annotation.JsonFormat;
import com.fasterxml.jackson.annotation.Nulls;

import com.fasterxml.jackson.core.*;
import com.fasterxml.jackson.core.JsonParser.NumberType;
import com.fasterxml.jackson.core.exc.InputCoercionException;
import com.fasterxml.jackson.core.io.NumberInput;

import com.fasterxml.jackson.databind.*;
import com.fasterxml.jackson.databind.annotation.JacksonStdImpl;
import com.fasterxml.jackson.databind.cfg.CoercionAction;
import com.fasterxml.jackson.databind.cfg.CoercionInputShape;
import com.fasterxml.jackson.databind.deser.*;
import com.fasterxml.jackson.databind.deser.impl.NullsAsEmptyProvider;
import com.fasterxml.jackson.databind.deser.impl.NullsConstantProvider;
import com.fasterxml.jackson.databind.deser.impl.NullsFailProvider;
import com.fasterxml.jackson.databind.introspect.AnnotatedMember;
import com.fasterxml.jackson.databind.jsontype.TypeDeserializer;
import com.fasterxml.jackson.databind.type.LogicalType;
import com.fasterxml.jackson.databind.util.AccessPattern;
import com.fasterxml.jackson.databind.util.ClassUtil;
import com.fasterxml.jackson.databind.util.Converter;

/**
 * Base class for common deserializers. Contains shared
 * base functionality for dealing with primitive values, such
 * as (re)parsing from String.
 */
public abstract class StdDeserializer<T>
    extends JsonDeserializer<T>
    implements ValueInstantiator.Gettable
{
    /**
     * Bitmask that covers {@link DeserializationFeature#USE_BIG_INTEGER_FOR_INTS}
     * and {@link DeserializationFeature#USE_LONG_FOR_INTS}, used for more efficient
     * cheks when coercing integral values for untyped deserialization.
     */
    protected final static int F_MASK_INT_COERCIONS =
            DeserializationFeature.USE_BIG_INTEGER_FOR_INTS.getMask()
            | DeserializationFeature.USE_LONG_FOR_INTS.getMask();

    /**
     * Type of values this deserializer handles: sometimes exact types, other times
     * most specific supertype of types deserializer handles (which may be as generic
     * as {@link Object} in some case)
     */
    final protected Class<?> _valueClass;

    final protected JavaType _valueType;

    protected StdDeserializer(Class<?> vc) {
        _valueClass = Objects.requireNonNull(vc, "`null` not accepted as handled type");
        _valueType = null;
    }

    protected StdDeserializer(JavaType valueType) {
        _valueType = Objects.requireNonNull(valueType, "`null` not accepted as value type");
        _valueClass = valueType.getRawClass();
    }

    /**
     * Copy-constructor for sub-classes to use, most often when creating
     * new instances via {@link com.fasterxml.jackson.databind.JsonDeserializer#createContextual}.
     */
    protected StdDeserializer(StdDeserializer<?> src) {
        _valueClass = src._valueClass;
        _valueType = src._valueType;
    }

    /*
    /**********************************************************************
    /* Accessors
    /**********************************************************************
     */

    @Override
    public Class<?> handledType() { return _valueClass; }

    /*
    /**********************************************************************
    /* Extended API
    /**********************************************************************
     */

    /**
     * Exact structured type this deserializer handles, if known.
     */
    public JavaType getValueType() { return _valueType; }

    /**
     * Convenience method for getting handled type as {@link JavaType}, regardless
     * of whether deserializer has one already resolved (and accessible via
     * {@link #getValueType()}) or not: equivalent to:
     *<pre>
     *   if (getValueType() != null) {
     *        return getValueType();
     *   }
     *   return ctxt.constructType(handledType());
     *</pre>
     * 
     * @since 2.10
     */
    public JavaType getValueType(DeserializationContext ctxt) {
        if (_valueType != null) {
            return _valueType;
        }
        return ctxt.constructType(_valueClass);
    }

    /**
     * @since 2.12
     */
    @Override // for ValueInstantiator.Gettable
    public ValueInstantiator getValueInstantiator() { return null; }

    /**
     * Method that can be called to determine if given deserializer is the default
     * deserializer Jackson uses; as opposed to a custom deserializer installed by
     * a module or calling application. Determination is done using
     * {@link JacksonStdImpl} annotation on deserializer class.
     */
    protected boolean isDefaultDeserializer(JsonDeserializer<?> deserializer) {
        return ClassUtil.isJacksonStdImpl(deserializer);
    }

    protected boolean isDefaultKeyDeserializer(KeyDeserializer keyDeser) {
        return ClassUtil.isJacksonStdImpl(keyDeser);
    }

    /*
    /**********************************************************************
    /* Partial deserialize method implementation 
    /**********************************************************************
     */

    /**
     * Base implementation that does not assume specific type
     * inclusion mechanism. Sub-classes are expected to override
     * this method if they are to handle type information.
     */
    @Override
    public Object deserializeWithType(JsonParser p, DeserializationContext ctxt,
            TypeDeserializer typeDeserializer) throws IOException {
        return typeDeserializer.deserializeTypedFromAny(p, ctxt);
    }

    /*
    /**********************************************************************
    /* High-level handling of secondary input shapes (with possible coercion)
    /**********************************************************************
     */

    /**
     * Helper method that allows easy support for array-related coercion features:
     * checks for either empty array, or single-value array-wrapped value (if coercion
     * enabled by {@code CoercionConfigs} (since 2.12), and either reports
     * an exception (if no coercion allowed), or returns appropriate
     * result value using coercion mechanism indicated.
     *<p>
     * This method should NOT be called if Array representation is explicitly supported
     * for type: it should only be called in case it is otherwise unrecognized.
     *<p>
     * NOTE: in case of unwrapped single element, will handle actual decoding
     * by calling {@link #_deserializeWrappedValue}, which by default calls
     * {@link #deserialize(JsonParser, DeserializationContext)}.
     */
    @SuppressWarnings("unchecked")
    protected T _deserializeFromArray(JsonParser p, DeserializationContext ctxt) throws IOException
    {
        final CoercionAction act = _findCoercionFromEmptyArray(ctxt);
        final boolean unwrap = ctxt.isEnabled(DeserializationFeature.UNWRAP_SINGLE_VALUE_ARRAYS);

        if (unwrap || (act != CoercionAction.Fail)) {
            JsonToken t = p.nextToken();
            if (t == JsonToken.END_ARRAY) {
                switch (act) {
                case AsEmpty:
                    return (T) getEmptyValue(ctxt);
                case AsNull:
                case TryConvert:
                    return (T) getNullValue(ctxt);
                default:
                }
            } else if (unwrap) {
                final T parsed = _deserializeWrappedValue(p, ctxt);
                if (p.nextToken() != JsonToken.END_ARRAY) {
                    handleMissingEndArrayForSingle(p, ctxt);
                }
                return parsed;
            }
        }
        return (T) ctxt.handleUnexpectedToken(getValueType(ctxt), JsonToken.START_ARRAY, p, null);
    }

    /**
     * Helper method to call in case deserializer does not support native automatic
     * use of incoming String values, but there may be standard coercions to consider.
     *
     * @since 2.12
     */
    @SuppressWarnings("unchecked")
    protected T _deserializeFromString(JsonParser p, DeserializationContext ctxt)
            throws IOException
    {
        final ValueInstantiator inst = getValueInstantiator();
        final String value = p.getValueAsString();
        final Class<?> rawTargetType = handledType();

        if ((inst != null) && inst.canCreateFromString()) {
            return (T) inst.createFromString(ctxt, value);
        }

        if (value.length() == 0) {
            final CoercionAction act = ctxt.findCoercionAction(logicalType(), rawTargetType,
                    CoercionInputShape.EmptyString);
            return (T) _deserializeFromEmptyString(p, ctxt, act, rawTargetType,
                    "empty String (\"\")");
        }
        if (_isBlank(value)) {
            final CoercionAction act = ctxt.findCoercionFromBlankString(logicalType(), rawTargetType,
                    CoercionAction.Fail);
            return (T) _deserializeFromEmptyString(p, ctxt, act, rawTargetType,
                    "blank String (all whitespace)");
        }

        // 28-Sep-2011, tatu: Ok this is not clean at all; but since there are legacy
        //   systems that expect conversions in some cases, let's just add a minimal
        //   patch (note: same could conceivably be used for numbers too).
        if ((inst != null) && inst.canCreateFromBoolean()) {
            // 29-May-2020, tatu: With 2.12 can and should use CoercionConfig so:
            if (ctxt.findCoercionAction(LogicalType.Boolean, Boolean.class,
                    CoercionInputShape.String) == CoercionAction.TryConvert) {
                String str = value.trim();
                if ("true".equals(str)) {
                    return (T) inst.createFromBoolean(ctxt, true);
                }
                if ("false".equals(str)) {
                    return (T) inst.createFromBoolean(ctxt, false);
                }
            }
        }
        return (T) ctxt.handleMissingInstantiator(rawTargetType, inst, ctxt.getParser(),
                "no String-argument constructor/factory method to deserialize from String value ('%s')",
                value);
    }

    protected Object _deserializeFromEmptyString(JsonParser p, DeserializationContext ctxt,
            CoercionAction act, Class<?> rawTargetType, String desc) throws IOException
    {
        switch (act) {
        case AsEmpty:
            return getEmptyValue(ctxt);
        case TryConvert:
            // hmmmh... empty or null, typically? Assume "as null" for now
        case AsNull:
            return null;
        case Fail:
            break;
        }
        final ValueInstantiator inst = getValueInstantiator();

        // 03-Jun-2020, tatu: Should ideally call `handleUnexpectedToken()` instead, but
        //    since this call was already made, use it.
        return ctxt.handleMissingInstantiator(rawTargetType, inst, p,
"Cannot deserialize value of type %s from %s (no String-argument constructor/factory method; coercion not enabled)",
                ClassUtil.getTypeDescription(getValueType(ctxt)), desc);
    }

    /**
     * Helper called to support {@link DeserializationFeature#UNWRAP_SINGLE_VALUE_ARRAYS}:
     * default implementation simply calls
     * {@link #deserialize(JsonParser, DeserializationContext)},
     * but handling may be overridden.
     */
    protected T _deserializeWrappedValue(JsonParser p, DeserializationContext ctxt) throws IOException
    {
        // 23-Mar-2017, tatu: Let's specifically block recursive resolution to avoid
        //   either supporting nested arrays, or to cause infinite looping.
        if (p.hasToken(JsonToken.START_ARRAY)) {
            String msg = String.format(
"Cannot deserialize value of type %s out of %s token: nested Arrays not allowed with %s",
                    ClassUtil.nameOf(_valueClass), JsonToken.START_ARRAY,
                    "DeserializationFeature.UNWRAP_SINGLE_VALUE_ARRAYS");
            @SuppressWarnings("unchecked")
            T result = (T) ctxt.handleUnexpectedToken(getValueType(ctxt), p.currentToken(), p, msg);
            return result;
        }
        return (T) deserialize(p, ctxt);
    }
    
    /*
    /**********************************************************************
    /* Helper methods for sub-classes, parsing: while mostly
    /* useful for numeric types, can be also useful for dealing
    /* with things serialized as numbers (such as Dates).
    /**********************************************************************
     */

<<<<<<< HEAD
=======
    @Deprecated // since 2.11, use overloaded variant
    protected final boolean _parseBooleanPrimitive(JsonParser p, DeserializationContext ctxt) throws IOException {
        return _parseBooleanPrimitive(ctxt, p, Boolean.TYPE);
    }

    /**
     * @param ctxt Deserialization context for accessing configuration
     * @param p Underlying parser
     * @param targetType Actual type that is being deserialized, typically
     *    same as {@link #handledType}, and not necessarily {@code boolean}
     *    (may be {@code boolean[]} or {@code AtomicBoolean} for example);
     *    used for coercion config access
     *
     * @since 2.12
     */
>>>>>>> 4b0d5bc8
    protected final boolean _parseBooleanPrimitive(DeserializationContext ctxt,
            JsonParser p, Class<?> targetType)
        throws IOException
    {
        final JsonToken t = p.currentToken();
        // usually caller should have handled but:
        if (t == JsonToken.VALUE_TRUE) return true;
        if (t == JsonToken.VALUE_FALSE) return false;
        if (t == JsonToken.VALUE_NULL) {
            _verifyNullForPrimitive(ctxt);
            return false;
        }

        // may accept ints too, (0 == false, otherwise true)
        if (t == JsonToken.VALUE_NUMBER_INT) {
            Boolean b = _coerceBooleanFromInt(ctxt, p, targetType);
            // may get `null`, Boolean.TRUE or Boolean.FALSE so:
            return (b == Boolean.TRUE);
        }
        // And finally, let's allow Strings to be converted too
        if (t == JsonToken.VALUE_STRING) {
            String text = p.getText();
            CoercionAction act = _checkFromStringCoercion(ctxt, text,
                    LogicalType.Boolean, targetType);
            if (act == CoercionAction.AsNull) {
                _verifyNullForPrimitive(ctxt);
                return false;
            }
            if (act == CoercionAction.AsEmpty) {
                return false;
            }
            text = text.trim();
            // [databind#422]: Allow aliases
            if ("true".equals(text) || "True".equals(text)) {
                return true;
            }
            if ("false".equals(text) || "False".equals(text)) {
                return false;
            }
            if (_hasTextualNull(text)) {
                _verifyNullForPrimitiveCoercion(ctxt, text);
                return false;
            }
            Boolean b = (Boolean) ctxt.handleWeirdStringValue(targetType, text,
                    "only \"true\" or \"false\" recognized");
            return Boolean.TRUE.equals(b);
        }
        // 12-Jun-2020, tatu: For some reason calling `_deserializeFromArray()` won't work so:
        if (t == JsonToken.START_ARRAY && ctxt.isEnabled(DeserializationFeature.UNWRAP_SINGLE_VALUE_ARRAYS)) {
            p.nextToken();
            final boolean parsed = _parseBooleanPrimitive(ctxt, p, targetType);
            _verifyEndArrayForSingle(p, ctxt);
            return parsed;
        }
        // Otherwise, no can do:
        return ((Boolean) ctxt.handleUnexpectedToken(ctxt.constructType(targetType), p)).booleanValue();
    }

    protected final Boolean _parseBoolean(DeserializationContext ctxt,
            JsonParser p, Class<?> targetType)
        throws IOException
    {
        final JsonToken t = p.currentToken();
        // usually caller should have handled but:
        if (t == JsonToken.VALUE_TRUE) return true;
        if (t == JsonToken.VALUE_FALSE) return false;
        if (t == JsonToken.VALUE_NULL) {
            return (Boolean) _coerceNullToken(ctxt, false);
        }
        // may accept ints too, (0 == false, otherwise true)
        if (t == JsonToken.VALUE_NUMBER_INT) {
            return _coerceBooleanFromInt(ctxt, p, targetType);
        }
        // And finally, let's allow Strings to be converted too
        if (t == JsonToken.VALUE_STRING) {
            String text = p.getText();
            CoercionAction act = _checkFromStringCoercion(ctxt, text,
                    LogicalType.Boolean, targetType);
            if (act == CoercionAction.AsNull) {
                return (Boolean) getNullValue(ctxt);
            }
            if (act == CoercionAction.AsEmpty) {
                return (Boolean) getEmptyValue(ctxt);
            }
            text = text.trim();
            // [databind#422]: Allow aliases
            if ("true".equals(text) || "True".equals(text)) {
                return Boolean.TRUE;
            }
            if ("false".equals(text) || "False".equals(text)) {
                return Boolean.FALSE;
            }
            if (_hasTextualNull(text)) {
                return (Boolean) _coerceTextualNull(ctxt, false);
            }
            return (Boolean) ctxt.handleWeirdStringValue(_valueClass, text,
                    "only \"true\" or \"false\" recognized");
        }
        if (t == JsonToken.START_ARRAY) { // unwrapping / from-empty-array coercion?
            return (Boolean) _deserializeFromArray(p, ctxt);
        }
        // Otherwise, no can do:
        return (Boolean) ctxt.handleUnexpectedToken(ctxt.constructType(targetType), p);
    }

    @Deprecated // since 2.12
    protected boolean _parseBooleanFromInt(JsonParser p, DeserializationContext ctxt)
        throws IOException
    {
        // 13-Oct-2016, tatu: As per [databind#1324], need to be careful wrt
        //    degenerate case of huge integers, legal in JSON.
        //  ... this is, on the other hand, probably wrong/sub-optimal for non-JSON
        //  input. For now, no rea
        _verifyNumberForScalarCoercion(ctxt, p);
        // Anyway, note that since we know it's valid (JSON) integer, it can't have
        // extra whitespace to trim.
        return !"0".equals(p.getText());
    }

    @Deprecated // since 2.12, use overloaded variant
    protected final byte _parseBytePrimitive(JsonParser p, DeserializationContext ctxt) throws IOException {
        return _parseBytePrimitive(ctxt, p, Byte.TYPE);
    }

    /**
     * @since 2.12
     */
    protected final byte _parseBytePrimitive(DeserializationContext ctxt, JsonParser p,
            Class<?> targetType)
        throws IOException
    {
        final JsonToken t = p.currentToken();
        if (t == JsonToken.VALUE_NUMBER_INT) return p.getByteValue();
        if (t == JsonToken.VALUE_NULL) {
            _verifyNullForPrimitive(ctxt);
            return (byte) 0;
        }
        if (t == JsonToken.VALUE_STRING) { // let's do implicit re-parse
            String text = p.getText();
            CoercionAction act = _checkFromStringCoercion(ctxt, text,
                    LogicalType.Integer, targetType);
            if (act == CoercionAction.AsNull) {
                return (byte) 0; // no need to check as does not come from `null`, explicit coercion
            }
            if (act == CoercionAction.AsEmpty) {
                return (byte) 0;
            }
            text = text.trim();
            if (_hasTextualNull(text)) {
                _verifyNullForPrimitiveCoercion(ctxt, text);
                return (byte) 0;
            }
            int value;
            try {
                value = NumberInput.parseInt(text);
            } catch (IllegalArgumentException iae) {
                return (Byte) ctxt.handleWeirdStringValue(_valueClass, text,
                        "not a valid Byte value");
            }
            // So far so good: but does it fit?
            // as per [JACKSON-804], allow range up to 255, inclusive
            if (_byteOverflow(value)) {
                return (Byte) ctxt.handleWeirdStringValue(_valueClass, text,
                        "overflow, value cannot be represented as 8-bit value");
                // fall-through for deferred fails
            }
            return (byte) value;
        }
        if (t == JsonToken.VALUE_NUMBER_FLOAT) {
            CoercionAction act = _checkFloatToIntCoercion(ctxt, p, targetType);
            if (act == CoercionAction.AsNull) {
                return (byte) 0;
            }
            if (act == CoercionAction.AsEmpty) {
                return (byte) 0;
            }
            return p.getByteValue();
        }
        // 12-Jun-2020, tatu: For some reason calling `_deserializeFromArray()` won't work so:
        if (t == JsonToken.START_ARRAY && ctxt.isEnabled(DeserializationFeature.UNWRAP_SINGLE_VALUE_ARRAYS)) {
            p.nextToken();
            final byte parsed = _parseBytePrimitive(ctxt, p, targetType);
            _verifyEndArrayForSingle(p, ctxt);
            return parsed;
        }
        return ((Byte) ctxt.handleUnexpectedToken(ctxt.constructType(targetType), p)).byteValue();
    }

    /**
     * @since 2.12
     */
    protected Byte _parseByte(DeserializationContext ctxt, JsonParser p,
            Class<?> targetType) throws IOException
    {
        final JsonToken t = p.currentToken();
        if (t == JsonToken.VALUE_NUMBER_INT) return p.getByteValue();
        if (t == JsonToken.VALUE_NULL) {
            return (Byte) _coerceNullToken(ctxt, false);
        }
        if (t == JsonToken.VALUE_STRING) { // let's do implicit re-parse
            String text = p.getText();
            CoercionAction act = _checkFromStringCoercion(ctxt, text,
                    LogicalType.Integer, targetType);
            if (act == CoercionAction.AsNull) {
                return (Byte) getNullValue(ctxt);
            }
            if (act == CoercionAction.AsEmpty) {
                return (Byte) getEmptyValue(ctxt);
            }
            text = text.trim();
            if (_hasTextualNull(text)) {
                return (Byte) _coerceTextualNull(ctxt, false);
            }
            int value;
            try {
                value = NumberInput.parseInt(text);
            } catch (IllegalArgumentException iae) {
                return (Byte) ctxt.handleWeirdStringValue(targetType, text,
                        "not a valid Byte value");
            }
            // So far so good: but does it fit?
            // as per [JACKSON-804], allow range up to 255, inclusive
            if (_byteOverflow(value)) {
                return (Byte) ctxt.handleWeirdStringValue(targetType, text,
                        "overflow, value cannot be represented as 8-bit value");
                // fall-through for deferred fails
            }
            return Byte.valueOf((byte) value);
        }
        if (t == JsonToken.VALUE_NUMBER_FLOAT) {
            CoercionAction act = _checkFloatToIntCoercion(ctxt, p, targetType);
            if (act == CoercionAction.AsNull) {
                return (Byte) getNullValue(ctxt);
            }
            if (act == CoercionAction.AsEmpty) {
                return (Byte) getEmptyValue(ctxt);
            }
            return p.getByteValue();
        }
        if (t == JsonToken.START_ARRAY) { // [databind#381]
            return (Byte) _deserializeFromArray(p, ctxt);
        }
        return (Byte) ctxt.handleUnexpectedToken(ctxt.constructType(targetType), p);
<<<<<<< HEAD
=======
    }

    @Deprecated // since 2.12, use overloaded variant
    protected final short _parseShortPrimitive(JsonParser p, DeserializationContext ctxt) throws IOException {
        return _parseShortPrimitive(ctxt, p, Short.TYPE);
>>>>>>> 4b0d5bc8
    }

    /**
     * @since 2.12
     */
    protected final short _parseShortPrimitive(DeserializationContext ctxt, JsonParser p,
            Class<?> targetType)
        throws IOException
    {
        final JsonToken t = p.currentToken();
        if (t == JsonToken.VALUE_NUMBER_INT) return p.getShortValue();
        if (t == JsonToken.VALUE_NULL) {
            _verifyNullForPrimitive(ctxt);
            return (short) 0;
        }
        if (t == JsonToken.VALUE_STRING) { // let's do implicit re-parse
            String text = p.getText();
            CoercionAction act = _checkFromStringCoercion(ctxt, text,
                    LogicalType.Integer, targetType);
            if (act == CoercionAction.AsNull) {
                return (short) 0; // no need to check as does not come from `null`, explicit coercion
            }
            if (act == CoercionAction.AsEmpty) {
                return (short) 0;
            }
            text = text.trim();
            if (_hasTextualNull(text)) {
                _verifyNullForPrimitiveCoercion(ctxt, text);
                return (short) 0;
            }
            int value;
            try {
                value = NumberInput.parseInt(text);
            } catch (IllegalArgumentException iae) {
                return (Short) ctxt.handleWeirdStringValue(targetType, text,
                        "not a valid Short value");
            }
            if (_shortOverflow(value)) {
                return (Short) ctxt.handleWeirdStringValue(targetType, text,
                        "overflow, value cannot be represented as 16-bit value");
            }
            return (short) value;
        }
        // 12-Jun-2020, tatu: For some reason calling `_deserializeFromArray()` won't work so:
        if (t == JsonToken.START_ARRAY && ctxt.isEnabled(DeserializationFeature.UNWRAP_SINGLE_VALUE_ARRAYS)) {
            p.nextToken();
            final short parsed = _parseShortPrimitive(ctxt, p, targetType);
            _verifyEndArrayForSingle(p, ctxt);
            return parsed;
        }
        return ((Short) ctxt.handleUnexpectedToken(ctxt.constructType(targetType), p)).shortValue();
    }

    protected Short _parseShort(DeserializationContext ctxt, JsonParser p,
            Class<?> targetType) throws IOException
    {
        final JsonToken t = p.currentToken();
        if (t == JsonToken.VALUE_NUMBER_INT) return p.getShortValue();
        if (t == JsonToken.VALUE_NULL) {
            return (Short) _coerceNullToken(ctxt, false);
        }
        if (t == JsonToken.VALUE_STRING) { // let's do implicit re-parse
            String text = p.getText();
            CoercionAction act = _checkFromStringCoercion(ctxt, text);
            if (act == CoercionAction.AsNull) {
                return (Short) getNullValue(ctxt);
            }
            if (act == CoercionAction.AsEmpty) {
                return (Short) getEmptyValue(ctxt);
            }
            text = text.trim();
            if (_hasTextualNull(text)) {
                return (Short) _coerceTextualNull(ctxt, false);
            }
            int value;
            try {
                value = NumberInput.parseInt(text);
            } catch (IllegalArgumentException iae) {
                return (Short) ctxt.handleWeirdStringValue(_valueClass, text,
                        "not a valid Short value");
            }
            // So far so good: but does it fit?
            if (_shortOverflow(value)) {
                return (Short) ctxt.handleWeirdStringValue(_valueClass, text,
                        "overflow, value cannot be represented as 16-bit value");
            }
            return Short.valueOf((short) value);
        }
        if (t == JsonToken.VALUE_NUMBER_FLOAT) {
            CoercionAction act = _checkFloatToIntCoercion(ctxt, p, targetType);
            if (act == CoercionAction.AsNull) {
                return (Short) getNullValue(ctxt);
            }
            if (act == CoercionAction.AsEmpty) {
                return (Short) getEmptyValue(ctxt);
            }
            return p.getShortValue();
        }
        if (t == JsonToken.START_ARRAY) {
            return (Short)_deserializeFromArray(p, ctxt);
        }
        return (Short) ctxt.handleUnexpectedToken(ctxt.constructType(targetType), p);
    }

    protected final int _parseIntPrimitive(JsonParser p, DeserializationContext ctxt)
        throws IOException
    {
        if (p.hasToken(JsonToken.VALUE_NUMBER_INT)) {
            return p.getIntValue();
        }
        switch (p.currentTokenId()) {
        case JsonTokenId.ID_STRING:
            String text = p.getText().trim();
            if (_isEmptyOrTextualNull(text)) {
                _verifyNullForPrimitiveCoercion(ctxt, text);
                return 0;
            }
            return _parseIntPrimitive(ctxt, text);
        case JsonTokenId.ID_NUMBER_FLOAT:
            if (!ctxt.isEnabled(DeserializationFeature.ACCEPT_FLOAT_AS_INT)) {
                _failDoubleToIntCoercion(p, ctxt, "int");
            }
            return p.getValueAsInt();
        case JsonTokenId.ID_NULL:
            _verifyNullForPrimitive(ctxt);
            return 0;
        case JsonTokenId.ID_START_ARRAY:
            if (ctxt.isEnabled(DeserializationFeature.UNWRAP_SINGLE_VALUE_ARRAYS)) {
                p.nextToken();
                final int parsed = _parseIntPrimitive(p, ctxt);
                _verifyEndArrayForSingle(p, ctxt);
                return parsed;
            }
            break;
        default:
        }
        // Otherwise, no can do:
        return ((Number) ctxt.handleUnexpectedToken(getValueType(ctxt), p)).intValue();
    }

    protected final int _parseIntPrimitive(DeserializationContext ctxt, String text) throws IOException
    {
        try {
            if (text.length() > 9) {
                long l = Long.parseLong(text);
                if (_intOverflow(l)) {
                    Number v = (Number) ctxt.handleWeirdStringValue(_valueClass, text,
                        "Overflow: numeric value (%s) out of range of int (%d -%d)",
                        text, Integer.MIN_VALUE, Integer.MAX_VALUE);
                    return _nonNullNumber(v).intValue();
                }
                return (int) l;
            }
            return NumberInput.parseInt(text);
        } catch (IllegalArgumentException iae) {
            Number v = (Number) ctxt.handleWeirdStringValue(_valueClass, text,
                    "not a valid int value");
            return _nonNullNumber(v).intValue();
        }
    }

    protected final long _parseLongPrimitive(JsonParser p, DeserializationContext ctxt)
        throws IOException
    {
        if (p.hasToken(JsonToken.VALUE_NUMBER_INT)) {
            return p.getLongValue();
        }
        switch (p.currentTokenId()) {
        case JsonTokenId.ID_STRING:
            String text = p.getText().trim();
            if (_isEmptyOrTextualNull(text)) {
                _verifyNullForPrimitiveCoercion(ctxt, text);
                return 0L;
            }
            return _parseLongPrimitive(ctxt, text);
        case JsonTokenId.ID_NUMBER_FLOAT:
            if (!ctxt.isEnabled(DeserializationFeature.ACCEPT_FLOAT_AS_INT)) {
                _failDoubleToIntCoercion(p, ctxt, "long");
            }
            return p.getValueAsLong();
        case JsonTokenId.ID_NULL:
            _verifyNullForPrimitive(ctxt);
            return 0L;
        case JsonTokenId.ID_START_ARRAY:
            if (ctxt.isEnabled(DeserializationFeature.UNWRAP_SINGLE_VALUE_ARRAYS)) {
                p.nextToken();
                final long parsed = _parseLongPrimitive(p, ctxt);
                _verifyEndArrayForSingle(p, ctxt);
                return parsed;
            }
            break;
        }
        return ((Number) ctxt.handleUnexpectedToken(getValueType(ctxt), p)).longValue();
    }

    protected final long _parseLongPrimitive(DeserializationContext ctxt, String text) throws IOException
    {
        try {
            return NumberInput.parseLong(text);
        } catch (IllegalArgumentException iae) { }
        {
            Number v = (Number) ctxt.handleWeirdStringValue(_valueClass, text,
                    "not a valid long value");
            return _nonNullNumber(v).longValue();
        }
    }

    protected final float _parseFloatPrimitive(JsonParser p, DeserializationContext ctxt)
        throws IOException
    {
        if (p.hasToken(JsonToken.VALUE_NUMBER_FLOAT)) {
            return p.getFloatValue();
        }
        switch (p.currentTokenId()) {
        case JsonTokenId.ID_STRING:
            String text = p.getText().trim();
            if (_isEmptyOrTextualNull(text)) {
                _verifyNullForPrimitiveCoercion(ctxt, text);
                return 0.0f;
            }
            return _parseFloatPrimitive(ctxt, text);
        case JsonTokenId.ID_NUMBER_INT:
            return p.getFloatValue();
        case JsonTokenId.ID_NULL:
            _verifyNullForPrimitive(ctxt);
            return 0.0f;
        case JsonTokenId.ID_START_ARRAY:
            if (ctxt.isEnabled(DeserializationFeature.UNWRAP_SINGLE_VALUE_ARRAYS)) {
                p.nextToken();
                final float parsed = _parseFloatPrimitive(p, ctxt);
                _verifyEndArrayForSingle(p, ctxt);
                return parsed;
            }
            break;
        }
        // Otherwise, no can do:
        return ((Number) ctxt.handleUnexpectedToken(getValueType(ctxt), p)).floatValue();
    }

    /**
     * @since 2.9
     */
    protected final float _parseFloatPrimitive(DeserializationContext ctxt, String text)
        throws IOException
    {
        switch (text.charAt(0)) {
        case 'I':
            if (_isPosInf(text)) {
                return Float.POSITIVE_INFINITY;
            }
            break;
        case 'N':
            if (_isNaN(text)) { return Float.NaN; }
            break;
        case '-':
            if (_isNegInf(text)) {
                return Float.NEGATIVE_INFINITY;
            }
            break;
        }
        try {
            return Float.parseFloat(text);
        } catch (IllegalArgumentException iae) { }
        Number v = (Number) ctxt.handleWeirdStringValue(_valueClass, text,
                "not a valid float value");
        return _nonNullNumber(v).floatValue();
    }

    protected final double _parseDoublePrimitive(JsonParser p, DeserializationContext ctxt)
        throws IOException
    {
        if (p.hasToken(JsonToken.VALUE_NUMBER_FLOAT)) {
            return p.getDoubleValue();
        }
        switch (p.currentTokenId()) {
        case JsonTokenId.ID_STRING:
            String text = p.getText().trim();
            if (_isEmptyOrTextualNull(text)) {
                _verifyNullForPrimitiveCoercion(ctxt, text);
                return 0.0;
            }
            return _parseDoublePrimitive(ctxt, text);
        case JsonTokenId.ID_NUMBER_INT:
            return p.getDoubleValue();
        case JsonTokenId.ID_NULL:
            _verifyNullForPrimitive(ctxt);
            return 0.0;
        case JsonTokenId.ID_START_ARRAY:
            if (ctxt.isEnabled(DeserializationFeature.UNWRAP_SINGLE_VALUE_ARRAYS)) {
                p.nextToken();
                final double parsed = _parseDoublePrimitive(p, ctxt);
                _verifyEndArrayForSingle(p, ctxt);
                return parsed;
            }
            break;
        }
        // Otherwise, no can do:
        return ((Number) ctxt.handleUnexpectedToken(getValueType(ctxt), p)).doubleValue();
    }

    /**
     * @since 2.9
     */
    protected final double _parseDoublePrimitive(DeserializationContext ctxt, String text)
        throws IOException
    {
        switch (text.charAt(0)) {
        case 'I':
            if (_isPosInf(text)) {
                return Double.POSITIVE_INFINITY;
            }
            break;
        case 'N':
            if (_isNaN(text)) {
                return Double.NaN;
            }
            break;
        case '-':
            if (_isNegInf(text)) {
                return Double.NEGATIVE_INFINITY;
            }
            break;
        }
        try {
            return parseDouble(text);
        } catch (IllegalArgumentException iae) { }
        Number v = (Number) ctxt.handleWeirdStringValue(_valueClass, text,
                "not a valid double value (as String to convert)");
        return _nonNullNumber(v).doubleValue();
    }

    protected java.util.Date _parseDate(JsonParser p, DeserializationContext ctxt)
        throws IOException
    {
        switch (p.currentTokenId()) {
        case JsonTokenId.ID_STRING:
            return _parseDate(p.getText().trim(), ctxt);
        case JsonTokenId.ID_NUMBER_INT:
            {
                long ts;
                try {
                    ts = p.getLongValue();
                // 16-Jan-2019, tatu: 2.10 uses InputCoercionException, earlier JsonParseException
                //     (but leave both until 3.0)
                } catch (JsonParseException | InputCoercionException e) {
                    Number v = (Number) ctxt.handleWeirdNumberValue(_valueClass, p.getNumberValue(),
                            "not a valid 64-bit long for creating `java.util.Date`");
                    ts = v.longValue();
                }
                return new java.util.Date(ts);
            }
        case JsonTokenId.ID_NULL:
            return (java.util.Date) getNullValue(ctxt);
        case JsonTokenId.ID_START_ARRAY:
            return _parseDateFromArray(p, ctxt);
        }
        return (java.util.Date) ctxt.handleUnexpectedToken(getValueType(ctxt), p);
    }

    // @since 2.9
    protected java.util.Date _parseDateFromArray(JsonParser p, DeserializationContext ctxt)
            throws IOException
    {
        final CoercionAction act = _findCoercionFromEmptyArray(ctxt);
        final boolean unwrap = ctxt.isEnabled(DeserializationFeature.UNWRAP_SINGLE_VALUE_ARRAYS);

        if (unwrap || (act != CoercionAction.Fail)) {
            JsonToken t = p.nextToken();
            if (t == JsonToken.END_ARRAY) {
                switch (act) {
                case AsEmpty:
                    return (java.util.Date) getEmptyValue(ctxt);
                case AsNull:
                case TryConvert:
                    return (java.util.Date) getNullValue(ctxt);
                default:
                }
            } else if (unwrap) {
                final Date parsed = _parseDate(p, ctxt);
                _verifyEndArrayForSingle(p, ctxt);
                return parsed;
            }
        }
        return (java.util.Date) ctxt.handleUnexpectedToken(getValueType(ctxt), JsonToken.START_ARRAY, p, null);
    }

    /**
     * @since 2.8
     */
    protected java.util.Date _parseDate(String value, DeserializationContext ctxt)
        throws IOException
    {
        try {
            // Take empty Strings to mean 'empty' Value, usually 'null':
            if (value.length() == 0) {
                final CoercionAction act = _checkFromStringCoercion(ctxt, value);
                switch (act) { // note: Fail handled above
                case AsEmpty:
                    return new java.util.Date(0L);
                case AsNull:
                case TryConvert:
                default:
                }
                return null;
            }
            // 10-Jun-2020, tatu: Legacy handling from pre-2.12... should we still have it?
            if (_hasTextualNull(value)) {
                return null;
            }
            return ctxt.parseDate(value);
        } catch (IllegalArgumentException iae) {
            return (java.util.Date) ctxt.handleWeirdStringValue(_valueClass, value,
                    "not a valid representation (error: %s)",
                    ClassUtil.exceptionMessage(iae));
        }
    }

    /**
     * Helper method for encapsulating calls to low-level double value parsing; single place
     * just because we need a work-around that must be applied to all calls.
     */
    protected final static double parseDouble(String numStr) throws NumberFormatException
    {
        // avoid some nasty float representations... but should it be MIN_NORMAL or MIN_VALUE?
        if (NumberInput.NASTY_SMALL_DOUBLE.equals(numStr)) {
            return Double.MIN_NORMAL; // since 2.7; was MIN_VALUE prior
        }
        return Double.parseDouble(numStr);
    }

    /**
     * Helper method used for accessing String value, if possible, doing
     * necessary conversion or throwing exception as necessary.
     *
     * @since 2.1
     */
    protected final String _parseString(JsonParser p, DeserializationContext ctxt) throws IOException
    {
        if (p.hasToken(JsonToken.VALUE_STRING)) {
            return p.getText();
        }
        // 07-Nov-2019, tatu: [databind#2535] Need to support byte[]->Base64 same as `StringDeserializer`
        if (p.hasToken(JsonToken.VALUE_EMBEDDED_OBJECT)) {
            Object ob = p.getEmbeddedObject();
            if (ob instanceof byte[]) {
                return ctxt.getBase64Variant().encode((byte[]) ob, false);
            }
            if (ob == null) {
                return null;
            }
            // otherwise, try conversion using toString()...
            return ob.toString();
        }
        String value = p.getValueAsString();
        if (value != null) {
            return value;
        }
        return (String) ctxt.handleUnexpectedToken(ctxt.constructType(String.class), p);
    }

    /**
     * Helper method called to determine if we are seeing String value of
     * "null", and, further, that it should be coerced to null just like
     * null token.
     */
    protected boolean _hasTextualNull(String value) {
        return "null".equals(value);
    }

    protected boolean _isEmptyOrTextualNull(String value) {
        return value.isEmpty() || "null".equals(value);
    }

    protected final boolean _isNegInf(String text) {
        return "-Infinity".equals(text) || "-INF".equals(text);
    }

    protected final boolean _isPosInf(String text) {
        return "Infinity".equals(text) || "INF".equals(text);
    }

    protected final boolean _isNaN(String text) { return "NaN".equals(text); }

    // @since 2.12
    protected final static boolean _isBlank(String text)
    {
        final int len = text.length();
        for (int i = 0; i < len; ++i) {
            if (text.charAt(i) > 0x0020) {
                return false;
            }
        }
        return true;
    }

    /*
    /**********************************************************************
    /* Helper methods for sub-classes, new (2.12+)
    /**********************************************************************
     */

    /**
     * @since 2.12
     */
    protected CoercionAction _checkFromStringCoercion(DeserializationContext ctxt, String value)
        throws IOException
    {
        return _checkFromStringCoercion(ctxt, value, logicalType(), handledType());
    }

    /**
     * @since 2.12
     */
    protected CoercionAction _checkFromStringCoercion(DeserializationContext ctxt, String value,
            LogicalType logicalType, Class<?> rawTargetType)
        throws IOException
    {
        final CoercionAction act;

        if (value.length() == 0) {
            act = ctxt.findCoercionAction(logicalType, rawTargetType,
                    CoercionInputShape.EmptyString);
            return _checkCoercionActionFail(ctxt, act, "empty String (\"\")");
        } else if (_isBlank(value)) {
            act = ctxt.findCoercionFromBlankString(logicalType, rawTargetType, CoercionAction.Fail);
            return _checkCoercionActionFail(ctxt, act, "blank String (all whitespace)");
        } else {
            act = ctxt.findCoercionAction(logicalType, rawTargetType, CoercionInputShape.String);
            if (act == CoercionAction.Fail) {
                // since it MIGHT (but might not), create desc here, do not use helper
                ctxt.reportInputMismatch(this,
"Cannot coerce String value (\"%s\") to %s (but might if coercion using `CoercionConfig` was enabled)",
value, _coercedTypeDesc());
            }
        }
        return act;
    }

    /**
     * @since 2.12
     */
    protected CoercionAction _checkFloatToIntCoercion(DeserializationContext ctxt, JsonParser p,
            Class<?> rawTargetType)
        throws IOException
    {
        final CoercionAction act = ctxt.findCoercionAction(LogicalType.Integer,
                rawTargetType, CoercionInputShape.Float);
        if (act == CoercionAction.Fail) {
            _checkCoercionActionFail(ctxt, act, "Floating-point value ("+p.getText()+")");
        }
        return act;
    }

    /**
     * @since 2.12
     */
    protected Boolean _coerceBooleanFromInt(DeserializationContext ctxt, JsonParser p,
            Class<?> rawTargetType)
        throws IOException
    {
        CoercionAction act = ctxt.findCoercionAction(LogicalType.Boolean, rawTargetType, CoercionInputShape.Integer);
        switch (act) {
        case Fail:
            _checkCoercionActionFail(ctxt, act, "Integer value ("+p.getText()+")");
            break;
        case AsNull:
            return null;
        case AsEmpty:
            return Boolean.FALSE;
        default:
        }
        // 13-Oct-2016, tatu: As per [databind#1324], need to be careful wrt
        //    degenerate case of huge integers, legal in JSON.
        //    Also note that number tokens can not have WS to trim:
        if (p.getNumberType() == NumberType.INT) {
            // but minor optimization for common case is possible:
            return p.getIntValue() != 0;
        }
        return !"0".equals(p.getText());
    }

    protected CoercionAction _checkCoercionActionFail(DeserializationContext ctxt,
            CoercionAction act, String inputDesc) throws IOException
    {
        if (act == CoercionAction.Fail) {
            ctxt.reportInputMismatch(this,
"Cannot coerce %s to %s (but could if coercion was enabled using `CoercionConfig`)",
inputDesc, _coercedTypeDesc());
        }
        return act;
    }

    /*
    /****************************************************
    /* Helper methods for sub-classes, coercions, older (pre-2.12)
    /****************************************************
     */

    protected void _failDoubleToIntCoercion(JsonParser p, DeserializationContext ctxt,
            String type) throws IOException
    {
        ctxt.reportInputMismatch(handledType(),
"Cannot coerce a floating-point value ('%s') into %s (enable `DeserializationFeature.ACCEPT_FLOAT_AS_INT` to allow)",
                p.getValueAsString(), type);
    }

    /**
     * Helper method called in case where an integral number is encountered, but
     * config settings suggest that a coercion may be needed to "upgrade"
     * {@link java.lang.Number} into "bigger" type like {@link java.lang.Long} or
     * {@link java.math.BigInteger}
     *
     * @see DeserializationFeature#USE_BIG_INTEGER_FOR_INTS
     * @see DeserializationFeature#USE_LONG_FOR_INTS
     */
    protected Object _coerceIntegral(JsonParser p, DeserializationContext ctxt) throws IOException
    {
        int feats = ctxt.getDeserializationFeatures();
        if (DeserializationFeature.USE_BIG_INTEGER_FOR_INTS.enabledIn(feats)) {
            return p.getBigIntegerValue();
        }
        if (DeserializationFeature.USE_LONG_FOR_INTS.enabledIn(feats)) {
            return p.getLongValue();
        }
        return p.getBigIntegerValue(); // should be optimal, whatever it is
    }

    /**
     * Method to call when JSON `null` token is encountered. Note: only called when
     * this deserializer encounters it but NOT when reached via property
     *
     * @since 2.9
     */
    protected Object _coerceNullToken(DeserializationContext ctxt, boolean isPrimitive) throws JsonMappingException
    {
        if (isPrimitive) {
            _verifyNullForPrimitive(ctxt);
        }
        return getNullValue(ctxt);
    }

    /**
     * Method called when JSON String with value "null" is encountered.
     *
     * @since 2.9
     */
    protected Object _coerceTextualNull(DeserializationContext ctxt, boolean isPrimitive) throws JsonMappingException
    {
        Enum<?> feat;
        boolean enable;

        if (!ctxt.isEnabled(MapperFeature.ALLOW_COERCION_OF_SCALARS)) {
            feat = MapperFeature.ALLOW_COERCION_OF_SCALARS;
            enable = true;
        } else if (isPrimitive && ctxt.isEnabled(DeserializationFeature.FAIL_ON_NULL_FOR_PRIMITIVES)) {
            feat = DeserializationFeature.FAIL_ON_NULL_FOR_PRIMITIVES;
            enable = false;
        } else {
            return getNullValue(ctxt);
        }
        _reportFailedNullCoerce(ctxt, enable, feat, "String \"null\"");
        return null;
    }

    // @since 2.9
    protected final void _verifyNullForPrimitive(DeserializationContext ctxt) throws JsonMappingException
    {
        if (ctxt.isEnabled(DeserializationFeature.FAIL_ON_NULL_FOR_PRIMITIVES)) {
            ctxt.reportInputMismatch(this,
"Cannot coerce `null` to %s (disable `DeserializationFeature.FAIL_ON_NULL_FOR_PRIMITIVES` to allow)",
                    _coercedTypeDesc());
        }
    }

    // NOTE: only for primitive Scalars
    // @since 2.9
    protected final void _verifyNullForPrimitiveCoercion(DeserializationContext ctxt, String str) throws JsonMappingException
    {
        Enum<?> feat;
        boolean enable;

        if (!ctxt.isEnabled(MapperFeature.ALLOW_COERCION_OF_SCALARS)) {
            feat = MapperFeature.ALLOW_COERCION_OF_SCALARS;
            enable = true;
        } else if (ctxt.isEnabled(DeserializationFeature.FAIL_ON_NULL_FOR_PRIMITIVES)) {
            feat = DeserializationFeature.FAIL_ON_NULL_FOR_PRIMITIVES;
            enable = false;
        } else {
            return;
        }
        String strDesc = str.isEmpty() ? "empty String (\"\")" : String.format("String \"%s\"", str);
        _reportFailedNullCoerce(ctxt, enable, feat, strDesc);
    }

    // NOTE: for non-primitive Scalars
    // @since 2.9
    protected final void _verifyNullForScalarCoercion(DeserializationContext ctxt, String str) throws JsonMappingException
    {
        if (!ctxt.isEnabled(MapperFeature.ALLOW_COERCION_OF_SCALARS)) {
            String strDesc = str.isEmpty() ? "empty String (\"\")" : String.format("String \"%s\"", str);
            _reportFailedNullCoerce(ctxt, true, MapperFeature.ALLOW_COERCION_OF_SCALARS, strDesc);
        }
    }

    @Deprecated // since 2.12
    protected void _verifyNumberForScalarCoercion(DeserializationContext ctxt, JsonParser p) throws IOException
    {
        MapperFeature feat = MapperFeature.ALLOW_COERCION_OF_SCALARS;
        if (!ctxt.isEnabled(feat)) {
            // 31-Mar-2017, tatu: Since we don't know (or this deep, care) about exact type,
            //   access as a String: may require re-encoding by parser which should be fine
            String valueDesc = p.getText();
            ctxt.reportInputMismatch(this, "Cannot coerce Number (%s) to %s (enable `%s.%s` to allow)",
                valueDesc, _coercedTypeDesc(), feat.getClass().getSimpleName(), feat.name());
        }
    }

    protected void _reportFailedNullCoerce(DeserializationContext ctxt, boolean state, Enum<?> feature,
            String inputDesc) throws JsonMappingException
    {
        String enableDesc = state ? "enable" : "disable";
        ctxt.reportInputMismatch(this, "Cannot coerce %s to Null value as %s (%s `%s.%s` to allow)",
            inputDesc, _coercedTypeDesc(), enableDesc, feature.getClass().getSimpleName(), feature.name());
    }

    /**
     * Helper method called to get a description of type into which a scalar value coercion
     * is (most likely) being applied, to be used for constructing exception messages
     * on coerce failure.
     *
     * @return Message with backtick-enclosed name of type this deserializer supports
     */
    protected String _coercedTypeDesc() {
        boolean structured;
        String typeDesc;

        JavaType t = getValueType();
        if ((t != null) && !t.isPrimitive()) {
            structured = (t.isContainerType() || t.isReferenceType());
            typeDesc = ClassUtil.getTypeDescription(t);
        } else {
            Class<?> cls = handledType();
            structured = cls.isArray() || Collection.class.isAssignableFrom(cls)
                || Map.class.isAssignableFrom(cls);
            typeDesc = ClassUtil.getClassDescription(cls);
        }
        if (structured) {
            return "element of "+typeDesc;
        }
        return typeDesc+" value";
    }

    /*
    /**********************************************************************
    /* Helper methods for sub-classes, resolving dependencies
    /**********************************************************************
     */

    /**
     * Helper method used to locate deserializers for properties the
     * type this deserializer handles contains (usually for properties of
     * bean types)
     *
     * @param type Type of property to deserialize
     * @param property Actual property object (field, method, constuctor parameter) used
     *     for passing deserialized values; provided so deserializer can be contextualized if necessary
     */
    protected JsonDeserializer<Object> findDeserializer(DeserializationContext ctxt,
            JavaType type, BeanProperty property)
        throws JsonMappingException
    {
        return ctxt.findContextualValueDeserializer(type, property);
    }

    /**
     * Helper method to check whether given text refers to what looks like a clean simple
     * integer number, consisting of optional sign followed by a sequence of digits.
     */
    protected final boolean _isIntNumber(String text)
    {
        final int len = text.length();
        if (len > 0) {
            char c = text.charAt(0);
            // skip leading sign (plus not allowed for strict JSON numbers but...)
            int i = (c == '-' || c == '+') ? 1 : 0;
            for (; i < len; ++i) {
                int ch = text.charAt(i);
                if (ch > '9' || ch < '0') {
                    return false;
                }
            }
            return true;
        }
        return false;
    }

    /*
    /**********************************************************************
    /* Helper methods for: deserializer construction
    /**********************************************************************
     */

    /**
     * Helper method that can be used to see if specified property has annotation
     * indicating that a converter is to be used for contained values (contents
     * of structured types; array/List/Map values)
     *
     * @param existingDeserializer (optional) configured content
     *    serializer if one already exists.
     */
    protected JsonDeserializer<?> findConvertingContentDeserializer(DeserializationContext ctxt,
            BeanProperty prop, JsonDeserializer<?> existingDeserializer)
        throws JsonMappingException
    {
        final AnnotationIntrospector intr = ctxt.getAnnotationIntrospector();
        if (_neitherNull(intr, prop)) {
            AnnotatedMember member = prop.getMember();
            if (member != null) {
                Object convDef = intr.findDeserializationContentConverter(ctxt.getConfig(), member);
                if (convDef != null) {
                    Converter<Object,Object> conv = ctxt.converterInstance(prop.getMember(), convDef);
                    JavaType delegateType = conv.getInputType(ctxt.getTypeFactory());
                    if (existingDeserializer == null) {
                        existingDeserializer = ctxt.findContextualValueDeserializer(delegateType, prop);
                    }
                    return new StdConvertingDeserializer<Object>(conv, delegateType, existingDeserializer);
                }
            }
        }
        return existingDeserializer;
    }

    /*
    /**********************************************************************
    /* Helper methods for: accessing contextual config settings
    /**********************************************************************
     */

    /**
     * Helper method that may be used to find if this deserializer has specific
     * {@link JsonFormat} settings, either via property, or through type-specific
     * defaulting.
     *
     * @param typeForDefaults Type (erased) used for finding default format settings, if any
     */
    protected JsonFormat.Value findFormatOverrides(DeserializationContext ctxt,
            BeanProperty prop, Class<?> typeForDefaults)
    {
        if (prop != null) {
            return prop.findPropertyFormat(ctxt.getConfig(), typeForDefaults);
        }
        // even without property or AnnotationIntrospector, may have type-specific defaults
        return ctxt.getDefaultPropertyFormat(typeForDefaults);
    }

    /**
     * Convenience method that uses {@link #findFormatOverrides} to find possible
     * defaults and/of overrides, and then calls
     * <code>JsonFormat.Value.getFeature(feat)</code>
     * to find whether that feature has been specifically marked as enabled or disabled.
     *
     * @param typeForDefaults Type (erased) used for finding default format settings, if any
     */
    protected Boolean findFormatFeature(DeserializationContext ctxt,
            BeanProperty prop, Class<?> typeForDefaults, JsonFormat.Feature feat)
    {
        JsonFormat.Value format = findFormatOverrides(ctxt, prop, typeForDefaults);
        if (format != null) {
            return format.getFeature(feat);
        }
        return null;
    }

    /**
     * Method called to find {@link NullValueProvider} for a primary property, using
     * "value nulls" setting. If no provider found (not defined, or is "skip"),
     * will return `null`.
     */
    protected final NullValueProvider findValueNullProvider(DeserializationContext ctxt,
            SettableBeanProperty prop, PropertyMetadata propMetadata)
        throws JsonMappingException
    {
        if (prop != null) {
            return _findNullProvider(ctxt, prop, propMetadata.getValueNulls(),
                    prop.getValueDeserializer());
        }
        return null;
    }

    /**
     * Method called to find {@link NullValueProvider} for a contents of a structured
     * primary property (Collection, Map, array), using
     * "content nulls" setting. If no provider found (not defined),
     * will return given value deserializer (which is a null value provider itself).
     */
    protected NullValueProvider findContentNullProvider(DeserializationContext ctxt,
            BeanProperty prop, JsonDeserializer<?> valueDeser)
        throws JsonMappingException
    {
        final Nulls nulls = findContentNullStyle(ctxt, prop);
        if (nulls == Nulls.SKIP) {
            return NullsConstantProvider.skipper();
        }
        // 09-Dec-2019, tatu: [databind#2567] need to ensure correct target type (element,
        //    not container), so inlined here before calling _findNullProvider
        if (nulls == Nulls.FAIL) {
            if (prop == null) {
                JavaType type = ctxt.constructType(valueDeser.handledType());
                // should always be container? But let's double-check just in case:
                if (type.isContainerType()) {
                    type = type.getContentType();
                }
                return NullsFailProvider.constructForRootValue(type);
            }
            return NullsFailProvider.constructForProperty(prop, prop.getType().getContentType());
        }

        NullValueProvider prov = _findNullProvider(ctxt, prop, nulls, valueDeser);
        if (prov != null) {
            return prov;
        }
        return valueDeser;
    }

    protected Nulls findContentNullStyle(DeserializationContext ctxt, BeanProperty prop)
        throws JsonMappingException
    {
        if (prop != null) {
            return prop.getMetadata().getContentNulls();
        }
        return null;
    }

    protected final NullValueProvider _findNullProvider(DeserializationContext ctxt,
            BeanProperty prop, Nulls nulls, JsonDeserializer<?> valueDeser)
        throws JsonMappingException
    {
        if (nulls == Nulls.FAIL) {
            if (prop == null) {
                return NullsFailProvider.constructForRootValue(ctxt.constructType(valueDeser.handledType()));
            }
            return NullsFailProvider.constructForProperty(prop);
        }
        if (nulls == Nulls.AS_EMPTY) {
            // cannot deal with empty values if there is no value deserializer that
            // can indicate what "empty value" is:
            if (valueDeser == null) {
                return null;
            }

            // Let's first do some sanity checking...
            // NOTE: although we could use `ValueInstantiator.Gettable` in general,
            // let's not since that would prevent being able to use custom impls:
            if (valueDeser instanceof BeanDeserializerBase) {
                ValueInstantiator vi = ((BeanDeserializerBase) valueDeser).getValueInstantiator();
                if (!vi.canCreateUsingDefault()) {
                    final JavaType type = prop.getType();
                    ctxt.reportBadDefinition(type,
                            String.format("Cannot create empty instance of %s, no default Creator", type));
                }
            }
            // Second: can with pre-fetch value?
            {
                AccessPattern access = valueDeser.getEmptyAccessPattern();
                if (access == AccessPattern.ALWAYS_NULL) {
                    return NullsConstantProvider.nuller();
                }
                if (access == AccessPattern.CONSTANT) {
                    return NullsConstantProvider.forValue(valueDeser.getEmptyValue(ctxt));
                }
            }
            return new NullsAsEmptyProvider(valueDeser);
        }
        if (nulls == Nulls.SKIP) {
            return NullsConstantProvider.skipper();
        }
        return null;
    }

    // @since 2.12
    protected CoercionAction _findCoercionFromEmptyString(DeserializationContext ctxt) {
        return ctxt.findCoercionAction(logicalType(), handledType(),
                CoercionInputShape.EmptyString);
    }

    // @since 2.12
    protected CoercionAction _findCoercionFromEmptyArray(DeserializationContext ctxt) {
        return ctxt.findCoercionAction(logicalType(), handledType(),
                CoercionInputShape.EmptyArray);
    }

    // @since 2.12
    protected CoercionAction _findCoercionFromBlankString(DeserializationContext ctxt) {
        return ctxt.findCoercionFromBlankString(logicalType(), handledType(),
                CoercionAction.Fail);
    }

    /*
    /**********************************************************************
    /* Helper methods for sub-classes, problem reporting
    /**********************************************************************
     */

    /**
     * Method called to deal with a property that did not map to a known
     * Bean property. Method can deal with the problem as it sees fit (ignore,
     * throw exception); but if it does return, it has to skip the matching
     * Json content parser has.
     *
     * @param p Parser that points to value of the unknown property
     * @param ctxt Context for deserialization; allows access to the parser,
     *    error reporting functionality
     * @param instanceOrClass Instance that is being populated by this
     *   deserializer, or if not known, Class that would be instantiated.
     *   If null, will assume type is what {@link #handledType} returns.
     * @param propName Name of the property that cannot be mapped
     */
    protected void handleUnknownProperty(JsonParser p, DeserializationContext ctxt,
            Object instanceOrClass, String propName)
        throws IOException
    {
        if (instanceOrClass == null) {
            instanceOrClass = handledType();
        }
        // Maybe we have configured handler(s) to take care of it?
        if (ctxt.handleUnknownProperty(p, this, instanceOrClass, propName)) {
            return;
        }
        // But if we do get this far, need to skip whatever value we
        // are pointing to now (although handler is likely to have done that already)
        p.skipChildren();
    }

    protected void handleMissingEndArrayForSingle(JsonParser p, DeserializationContext ctxt)
        throws IOException
    {
        ctxt.reportWrongTokenException(this, JsonToken.END_ARRAY,
"Attempted to unwrap '%s' value from an array (with `DeserializationFeature.UNWRAP_SINGLE_VALUE_ARRAYS`) but it contains more than one value",
handledType().getName());
        // 05-May-2016, tatu: Should recover somehow (maybe skip until END_ARRAY);
        //     but for now just fall through
    }

    protected void _verifyEndArrayForSingle(JsonParser p, DeserializationContext ctxt) throws IOException
    {
        JsonToken t = p.nextToken();
        if (t != JsonToken.END_ARRAY) {
            handleMissingEndArrayForSingle(p, ctxt);
        }
    }

    /*
    /**********************************************************************
    /* Helper methods, other
    /**********************************************************************
     */

    protected final static boolean _neitherNull(Object a, Object b) {
        return (a != null) && (b != null);
    }

    protected final boolean _byteOverflow(int value) {
        // 07-nov-2016, tatu: We support "unsigned byte" as well
        //    as Java signed range since that's relatively common usage
        return (value < Byte.MIN_VALUE || value > 255);
    }

    protected final boolean _shortOverflow(int value) {
        return (value < Short.MIN_VALUE || value > Short.MAX_VALUE);
    }

    protected final boolean _intOverflow(long value) {
        return (value < Integer.MIN_VALUE || value > Integer.MAX_VALUE);
    }

    protected Number _nonNullNumber(Number n) {
        if (n == null) {
            n = Integer.valueOf(0);
        }
        return n;
    }
}<|MERGE_RESOLUTION|>--- conflicted
+++ resolved
@@ -301,13 +301,6 @@
     /**********************************************************************
      */
 
-<<<<<<< HEAD
-=======
-    @Deprecated // since 2.11, use overloaded variant
-    protected final boolean _parseBooleanPrimitive(JsonParser p, DeserializationContext ctxt) throws IOException {
-        return _parseBooleanPrimitive(ctxt, p, Boolean.TYPE);
-    }
-
     /**
      * @param ctxt Deserialization context for accessing configuration
      * @param p Underlying parser
@@ -315,10 +308,7 @@
      *    same as {@link #handledType}, and not necessarily {@code boolean}
      *    (may be {@code boolean[]} or {@code AtomicBoolean} for example);
      *    used for coercion config access
-     *
-     * @since 2.12
-     */
->>>>>>> 4b0d5bc8
+     */
     protected final boolean _parseBooleanPrimitive(DeserializationContext ctxt,
             JsonParser p, Class<?> targetType)
         throws IOException
@@ -424,28 +414,6 @@
         return (Boolean) ctxt.handleUnexpectedToken(ctxt.constructType(targetType), p);
     }
 
-    @Deprecated // since 2.12
-    protected boolean _parseBooleanFromInt(JsonParser p, DeserializationContext ctxt)
-        throws IOException
-    {
-        // 13-Oct-2016, tatu: As per [databind#1324], need to be careful wrt
-        //    degenerate case of huge integers, legal in JSON.
-        //  ... this is, on the other hand, probably wrong/sub-optimal for non-JSON
-        //  input. For now, no rea
-        _verifyNumberForScalarCoercion(ctxt, p);
-        // Anyway, note that since we know it's valid (JSON) integer, it can't have
-        // extra whitespace to trim.
-        return !"0".equals(p.getText());
-    }
-
-    @Deprecated // since 2.12, use overloaded variant
-    protected final byte _parseBytePrimitive(JsonParser p, DeserializationContext ctxt) throws IOException {
-        return _parseBytePrimitive(ctxt, p, Byte.TYPE);
-    }
-
-    /**
-     * @since 2.12
-     */
     protected final byte _parseBytePrimitive(DeserializationContext ctxt, JsonParser p,
             Class<?> targetType)
         throws IOException
@@ -562,14 +530,6 @@
             return (Byte) _deserializeFromArray(p, ctxt);
         }
         return (Byte) ctxt.handleUnexpectedToken(ctxt.constructType(targetType), p);
-<<<<<<< HEAD
-=======
-    }
-
-    @Deprecated // since 2.12, use overloaded variant
-    protected final short _parseShortPrimitive(JsonParser p, DeserializationContext ctxt) throws IOException {
-        return _parseShortPrimitive(ctxt, p, Short.TYPE);
->>>>>>> 4b0d5bc8
     }
 
     /**
