package com.fasterxml.jackson.databind.deser;

import java.io.IOException;

import com.fasterxml.jackson.databind.*;
import com.fasterxml.jackson.databind.cfg.CoercionAction;
import com.fasterxml.jackson.databind.cfg.CoercionInputShape;
import com.fasterxml.jackson.databind.deser.impl.PropertyValueBuffer;
import com.fasterxml.jackson.databind.introspect.AnnotatedWithParams;
import com.fasterxml.jackson.databind.type.LogicalType;

/**
 * Class that defines simple API implemented by objects that create value
 * instances.  Some or all of properties of value instances may 
 * be initialized by instantiator, rest being populated by deserializer,
 * to which value instance is passed.
 * Since different kinds of JSON values (structured and scalar)
 * may be bound to Java values, in some cases instantiator
 * fully defines resulting value; this is the case when JSON value
 * is a scalar value (String, number, boolean).
 *<p>
 * Note that this type is not parameterized (even though it would seemingly
 * make sense), because such type information cannot be use effectively
 * during runtime: access is always using either wildcard type, or just
 * basic {@link java.lang.Object}; and so adding type parameter seems
 * like unnecessary extra work.
 *<p>
 * Actual implementations are strongly recommended to be based on
 * {@link com.fasterxml.jackson.databind.deser.std.StdValueInstantiator}
 * which implements all methods, and as such will be compatible
 * across versions even if new methods were added to this interface.
 */
public abstract class ValueInstantiator
{
    /*
    /**********************************************************************
    /* Introspection
    /**********************************************************************
     */

    /**
     * Tag-on interface to let deserializers indicate that they make use of
     * {@link ValueInstantiator}s and there is access for instantiator assigned.
     */
    public interface Gettable {
        public ValueInstantiator getValueInstantiator();
    }
    
    /*
    /**********************************************************************
    /* Metadata accessors
    /**********************************************************************
     */

    /**
     * Accessor for raw (type-erased) type of instances to create.
     */
    public abstract Class<?> getValueClass();

        /**
     * Method that returns description of the value type this instantiator
     * handles. Used for error messages, diagnostics.
     */
    public abstract String getValueTypeDesc();

    /**
     * Method that will return true if any of {@code canCreateXxx} method
     * returns true: that is, if there is any way that an instance could
     * be created.
     */
    public boolean canInstantiate() {
        return canCreateUsingDefault()
                || canCreateUsingDelegate() || canCreateUsingArrayDelegate()
                || canCreateFromObjectWith() || canCreateFromString()
                || canCreateFromInt() || canCreateFromLong()
                || canCreateFromDouble() || canCreateFromBoolean();
    }

    /**
     * Method that can be called to check whether a String-based creator
     * is available for this instantiator.
     *<p>
     * NOTE: does NOT include possible case of fallbacks, or coercion; only
     * considers explicit creator.
     */
    public boolean canCreateFromString() { return false; }

    /**
     * Method that can be called to check whether an integer (int, Integer) based
     * creator is available to use (to call {@link #createFromInt}).
     */
    public boolean canCreateFromInt() { return false; }

    /**
     * Method that can be called to check whether a long (long, Long) based
     * creator is available to use (to call {@link #createFromLong}).
     */
    public boolean canCreateFromLong() { return false; }

    /**
     * Method that can be called to check whether a double (double / Double) based
     * creator is available to use (to call {@link #createFromDouble}).
     */
    public boolean canCreateFromDouble() { return false; }

    /**
     * Method that can be called to check whether a double (boolean / Boolean) based
     * creator is available to use (to call {@link #createFromDouble}).
     */
    public boolean canCreateFromBoolean() { return false; }

    /**
     * Method that can be called to check whether a default creator (constructor,
     * or no-arg static factory method)
     * is available for this instantiator
     */
    public boolean canCreateUsingDefault() {  return getDefaultCreator() != null; }

    /**
     * Method that can be called to check whether a delegate-based creator (single-arg
     * constructor or factory method)
     * is available for this instantiator
     */
    public boolean canCreateUsingDelegate() { return false; }

    /**
     * Method that can be called to check whether a array-delegate-based creator
     * (single-arg constructor or factory method)
     * is available for this instantiator
     */
    public boolean canCreateUsingArrayDelegate() { return false; }

    /**
     * Method that can be called to check whether a property-based creator
     * (argument-taking constructor or factory method)
     * is available to instantiate values from JSON Object
     */
    public boolean canCreateFromObjectWith() { return false; }

    /**
     * Method called to determine types of instantiation arguments
     * to use when creating instances with creator arguments
     * (when {@link #canCreateFromObjectWith()} returns  true).
     * These arguments are bound from JSON, using specified
     * property types to locate deserializers.
     *<p>
     * NOTE: all properties will be of type
     * {@link com.fasterxml.jackson.databind.deser.CreatorProperty}.
     *<p>
     * NOTE: since 3.0, gets passed full {@link DeserializationContext},
     * not just <code>DeserializationConfig</code>
     */
    public SettableBeanProperty[] getFromObjectArguments(DeserializationContext ctxt) {
        return null;
    }

    /**
     * Method that can be used to determine what is the type of delegate
     * type to use, if any; if no delegates are used, will return null.
     * If non-null type is returned, deserializer will bind JSON into
     * specified type (using standard deserializer for that type), and
     * pass that to instantiator.
     */
    public JavaType getDelegateType(DeserializationConfig config) { return null; }

    /**
     * Method that can be used to determine what is the type of array delegate
     * type to use, if any; if no delegates are used, will return null. If
     * non-null type is returned, deserializer will bind JSON into specified
     * type (using standard deserializer for that type), and pass that to
     * instantiator.
     */
    public JavaType getArrayDelegateType(DeserializationConfig config) { return null; }

    /*
    /**********************************************************************
    /* Instantiation methods for JSON Object
    /**********************************************************************
     */

    /**
     * Method called to create value instance from a JSON value when
     * no data needs to passed to creator (constructor, factory method);
     * typically this will call the default constructor of the value object.
     * It will only be used if more specific creator methods are not
     * applicable; hence "default".
     *<p>
     * This method is called if {@link #getFromObjectArguments} returns
     * null or empty List.
     */
    public Object createUsingDefault(DeserializationContext ctxt) throws IOException {
        return ctxt.handleMissingInstantiator(getValueClass(), this, null,
                "no default no-arguments constructor found");
    }

    /**
     * Method called to create value instance from JSON Object when
     * instantiation arguments are passed; this is done, for example when passing information
     * specified with "Creator" annotations.
     *<p>
     * This method is called if {@link #getFromObjectArguments} returns
     * a non-empty List of arguments.
     */
    public Object createFromObjectWith(DeserializationContext ctxt, Object[] args) throws IOException {
        // sanity check; shouldn't really get called if no Creator specified
        return ctxt.handleMissingInstantiator(getValueClass(), this, null,
                "no creator with arguments specified");
    }

    /**
     * Method that delegates to
     * {@link #createFromObjectWith(DeserializationContext, Object[])} by
     * default, but can be overridden if the application should have customized
     * behavior with respect to missing properties.
     *<p>
     * The default implementation of this method uses
     * {@link PropertyValueBuffer#getParameters(SettableBeanProperty[])} to read
     * and validate all properties in bulk, possibly substituting defaults for
     * missing properties or throwing exceptions for missing properties.  An
     * overridden implementation of this method could, for example, use
     * {@link PropertyValueBuffer#hasParameter(SettableBeanProperty)} and
     * {@link PropertyValueBuffer#getParameter(SettableBeanProperty)} to safely
     * read the present properties only, and to have some other behavior for the
     * missing properties.
     */
    public Object createFromObjectWith(DeserializationContext ctxt,
            SettableBeanProperty[] props, PropertyValueBuffer buffer)
        throws IOException
    {
        return createFromObjectWith(ctxt, buffer.getParameters(props));
    }

    /**
     * Method to called to create value instance from JSON Object using
     * an intermediate "delegate" value to pass to createor method
     */
    public Object createUsingDelegate(DeserializationContext ctxt, Object delegate) throws IOException {
        return ctxt.handleMissingInstantiator(getValueClass(), this, null,
                "no delegate creator specified");
    }

    /**
     * Method to called to create value instance from JSON Array using
     * an intermediate "delegate" value to pass to createor method
     */
    public Object createUsingArrayDelegate(DeserializationContext ctxt, Object delegate) throws IOException {
        return ctxt.handleMissingInstantiator(getValueClass(), this, null,
                "no array delegate creator specified");
    }

    /*
    /**********************************************************************
    /* Instantiation methods for JSON scalar types (String, Number, Boolean)
    /**********************************************************************
     */

    public Object createFromString(DeserializationContext ctxt, String value) throws IOException {
        return ctxt.handleMissingInstantiator(getValueClass(), this, ctxt.getParser(),
                "no String-argument constructor/factory method to deserialize from String value ('%s')",
                value);

    }

    public Object createFromInt(DeserializationContext ctxt, int value) throws IOException {
        return ctxt.handleMissingInstantiator(getValueClass(), this, null,
                "no int/Int-argument constructor/factory method to deserialize from Number value (%s)",
                value);
    }

    public Object createFromLong(DeserializationContext ctxt, long value) throws IOException {
        return ctxt.handleMissingInstantiator(getValueClass(), this, null,
                "no long/Long-argument constructor/factory method to deserialize from Number value (%s)",
                value);
    }

    public Object createFromDouble(DeserializationContext ctxt, double value) throws IOException {
        return ctxt.handleMissingInstantiator(getValueClass(), this, null,
                "no double/Double-argument constructor/factory method to deserialize from Number value (%s)",
                value);
    }

    public Object createFromBoolean(DeserializationContext ctxt, boolean value) throws IOException {
        return ctxt.handleMissingInstantiator(getValueClass(), this, null,
                "no boolean/Boolean-argument constructor/factory method to deserialize from boolean value (%s)",
                value);
    }

    /*
    /**********************************************************************
    /* Accessors for underlying creator objects (optional)
    /**********************************************************************
     */

    /**
     * Method that can be called to try to access member (constructor,
     * static factory method) that is used as the "default creator"
     * (creator that is called without arguments; typically default
     * [zero-argument] constructor of the type).
     * Note that implementations not required to return actual object
     * they use (or, they may use some other instantiation) method.
     * That is, even if {@link #canCreateUsingDefault()} returns true,
     * this method may return null .
     */
    public AnnotatedWithParams getDefaultCreator() { return null; }

    /**
     * Method that can be called to try to access member (constructor,
     * static factory method) that is used as the "delegate creator".
     * Note that implementations not required to return actual object
     * they use (or, they may use some other instantiation) method.
     * That is, even if {@link #canCreateUsingDelegate()} returns true,
     * this method may return null .
     */
    public AnnotatedWithParams getDelegateCreator() { return null; }

    /**
     * Method that can be called to try to access member (constructor,
     * static factory method) that is used as the "array delegate creator".
     * Note that implementations not required to return actual object
     * they use (or, they may use some other instantiation) method.
     * That is, even if {@link #canCreateUsingArrayDelegate()} returns true,
     * this method may return null .
     */
    public AnnotatedWithParams getArrayDelegateCreator() { return null; }

    /**
     * Method that can be called to try to access member (constructor,
     * static factory method) that is used as the "non-default creator"
     * (constructor or factory method that takes one or more arguments).
     * Note that implementations not required to return actual object
     * they use (or, they may use some other instantiation) method.
     * That is, even if {@link #canCreateFromObjectWith()} returns true,
     * this method may return null .
     */
    public AnnotatedWithParams getWithArgsCreator() { return null; }

    /*
    /**********************************************************************
    /* Helper methods
    /**********************************************************************
     */

<<<<<<< HEAD
=======
    /**
     * @since 2.4 (demoted from <code>StdValueInstantiator</code>)
     * @deprecated Since 2.12 should not handle coercions here
     */
    @Deprecated // since 2.12
>>>>>>> fb72f93f
    protected Object _createFromStringFallbacks(DeserializationContext ctxt, String value)
            throws IOException
    {
        // also, empty Strings might be accepted as null Object...
        if (value.length() == 0) {
            if (ctxt.isEnabled(DeserializationFeature.ACCEPT_EMPTY_STRING_AS_NULL_OBJECT)) {
                return null;
            }
        }

        // 28-Sep-2011, tatu: Ok this is not clean at all; but since there are legacy
        //   systems that expect conversions in some cases, let's just add a minimal
        //   patch (note: same could conceivably be used for numbers too).
        if (canCreateFromBoolean()) {
            // 29-May-2020, tatu: With 2.12 can and should use CoercionConfig so:
            if (ctxt.findCoercionAction(LogicalType.Boolean, Boolean.class,
                    CoercionInputShape.String) == CoercionAction.TryConvert) {
                String str = value.trim();
                if ("true".equals(str)) {
                    return createFromBoolean(ctxt, true);
                }
                if ("false".equals(str)) {
                    return createFromBoolean(ctxt, false);
                }
            }
        }
        return ctxt.handleMissingInstantiator(getValueClass(), this, ctxt.getParser(),
                "no String-argument constructor/factory method to deserialize from String value ('%s')",
                value);
    }

    // @since 2.12
    protected CoercionAction _findCoercionFromEmptyString(DeserializationContext ctxt) {
        // Since 2.12 we have checked CoercionConfigs for possibly allowing coercions
        final Class<?> targetClass = getValueClass();
        final LogicalType targetType = _coercionTargetType();

        return ctxt.findCoercionAction(targetType, targetClass, CoercionInputShape.EmptyString);
    }

    // @since 2.12
    protected CoercionAction _findCoercionFromBlankString(DeserializationContext ctxt) {
        // Since 2.12 we have checked CoercionConfigs for possibly allowing coercions
        final Class<?> targetClass = getValueClass();
        final LogicalType targetType = _coercionTargetType();

        return ctxt.findCoercionFromBlankString(targetType, targetClass, CoercionAction.Fail);
    }

    /**
     * Overridable method for accessing logical target type of values this instantiator creates.
     *
     * @return Logical value type of values this instantiator creates, if known
     *    ({@code null} otherwise)
     *
     * @since 2.12
     */
    protected LogicalType _coercionTargetType() {
        return null;
    }

    /*
    /**********************************************************************
    /* Std method overrides for testing
    /**********************************************************************
     */

    /*
    @Override
    public String toString() {
        return String.format(
"(StdValueInstantiator: default=%s, delegate=%s, props=%s; str/int/long/double/boolean =  %s/%s/%s/%s/%s)",
            canCreateUsingDefault(), canCreateUsingDelegate()
            , canCreateFromObjectWith(), canCreateFromString()
            , canCreateFromInt(), canCreateFromLong()
            , canCreateFromDouble(), canCreateFromBoolean()
            );
    }
*/

    /*
    /**********************************************************************
    /* Standard Base implementation
    /**********************************************************************
     */

    /**
     * Partial {@link ValueInstantiator} implementation that is strongly recommended
     * to be used instead of directly extending {@link ValueInstantiator} itself.
     */
    public static class Base extends ValueInstantiator
    {
        protected final Class<?> _valueType;

        public Base(Class<?> type) {
            _valueType = type;
        }

        public Base(JavaType type) {
            _valueType = type.getRawClass();
        }

        @Override
        public String getValueTypeDesc() {
            return _valueType.getName();
        }

        @Override
        public Class<?> getValueClass() {
            return _valueType;
        }
    }

    /**
     * Delegating {@link ValueInstantiator} implementation meant as a base type
     * that by default delegates methods to specified fallback instantiator.
     *
     * @since 2.12
     */
    public static class Delegating extends ValueInstantiator
        implements java.io.Serializable
    {
        private static final long serialVersionUID = 1L;

        protected final ValueInstantiator _delegate;
        
        protected Delegating(ValueInstantiator delegate) {
            _delegate = delegate;
        }

        protected ValueInstantiator delegate() { return _delegate; }

        @Override
        public Class<?> getValueClass() { return delegate().getValueClass(); }

        @Override
        public String getValueTypeDesc() { return delegate().getValueTypeDesc(); }

        @Override
        public boolean canInstantiate() { return delegate().canInstantiate(); }

        @Override
        public boolean canCreateFromString() { return delegate().canCreateFromString(); }
        @Override
        public boolean canCreateFromInt() { return delegate().canCreateFromInt(); }
        @Override
        public boolean canCreateFromLong() { return delegate().canCreateFromLong(); }
        @Override
        public boolean canCreateFromDouble() { return delegate().canCreateFromDouble(); }
        @Override
        public boolean canCreateFromBoolean() { return delegate().canCreateFromBoolean(); }
        @Override
        public boolean canCreateUsingDefault() { return delegate().canCreateUsingDefault(); }
        @Override
        public boolean canCreateUsingDelegate() { return delegate().canCreateUsingDelegate(); }
        @Override
        public boolean canCreateUsingArrayDelegate() { return delegate().canCreateUsingArrayDelegate(); }
        @Override
        public boolean canCreateFromObjectWith() { return delegate().canCreateFromObjectWith(); }

        @Override
        public SettableBeanProperty[] getFromObjectArguments(DeserializationContext ctxt) {
            return delegate().getFromObjectArguments(ctxt);
        }

        @Override
        public JavaType getDelegateType(DeserializationConfig config) {
            return delegate().getDelegateType(config);
        }

        @Override
        public JavaType getArrayDelegateType(DeserializationConfig config) {
            return delegate().getArrayDelegateType(config);
        }

        /*
        /**********************************************************
        /* Creation methods
        /**********************************************************
         */

        @Override
        public Object createUsingDefault(DeserializationContext ctxt) throws IOException {
            return delegate().createUsingDefault(ctxt);
        }

        @Override
        public Object createFromObjectWith(DeserializationContext ctxt, Object[] args) throws IOException {
            return delegate().createFromObjectWith(ctxt, args);
        }

        @Override
        public Object createFromObjectWith(DeserializationContext ctxt,
                SettableBeanProperty[] props, PropertyValueBuffer buffer)
            throws IOException {
            return delegate().createFromObjectWith(ctxt, props, buffer);
        }

        @Override
        public Object createUsingDelegate(DeserializationContext ctxt, Object delegate) throws IOException {
            return delegate().createUsingDelegate(ctxt, delegate);
        }

        @Override
        public Object createUsingArrayDelegate(DeserializationContext ctxt, Object delegate) throws IOException {
            return delegate().createUsingArrayDelegate(ctxt, delegate);
        }

        @Override
        public Object createFromString(DeserializationContext ctxt, String value) throws IOException {
            return delegate().createFromString(ctxt, value);
        }

        @Override
        public Object createFromInt(DeserializationContext ctxt, int value) throws IOException {
            return delegate().createFromInt(ctxt, value);
        }

        @Override
        public Object createFromLong(DeserializationContext ctxt, long value) throws IOException {
            return delegate().createFromLong(ctxt, value);
        }

        @Override
        public Object createFromDouble(DeserializationContext ctxt, double value) throws IOException {
            return delegate().createFromDouble(ctxt, value);
        }

        @Override
        public Object createFromBoolean(DeserializationContext ctxt, boolean value) throws IOException {
            return delegate().createFromBoolean(ctxt, value);
        }

        /*
        /**********************************************************
        /* Accessors for underlying creator objects (optional)
        /**********************************************************
         */

        @Override
        public AnnotatedWithParams getDefaultCreator() { return delegate().getDefaultCreator(); }

        @Override
        public AnnotatedWithParams getDelegateCreator() { return delegate().getDelegateCreator(); }

        @Override
        public AnnotatedWithParams getArrayDelegateCreator() { return delegate().getArrayDelegateCreator(); }

        @Override
        public AnnotatedWithParams getWithArgsCreator() { return delegate().getWithArgsCreator(); }
    }
}<|MERGE_RESOLUTION|>--- conflicted
+++ resolved
@@ -340,45 +340,6 @@
     /**********************************************************************
      */
 
-<<<<<<< HEAD
-=======
-    /**
-     * @since 2.4 (demoted from <code>StdValueInstantiator</code>)
-     * @deprecated Since 2.12 should not handle coercions here
-     */
-    @Deprecated // since 2.12
->>>>>>> fb72f93f
-    protected Object _createFromStringFallbacks(DeserializationContext ctxt, String value)
-            throws IOException
-    {
-        // also, empty Strings might be accepted as null Object...
-        if (value.length() == 0) {
-            if (ctxt.isEnabled(DeserializationFeature.ACCEPT_EMPTY_STRING_AS_NULL_OBJECT)) {
-                return null;
-            }
-        }
-
-        // 28-Sep-2011, tatu: Ok this is not clean at all; but since there are legacy
-        //   systems that expect conversions in some cases, let's just add a minimal
-        //   patch (note: same could conceivably be used for numbers too).
-        if (canCreateFromBoolean()) {
-            // 29-May-2020, tatu: With 2.12 can and should use CoercionConfig so:
-            if (ctxt.findCoercionAction(LogicalType.Boolean, Boolean.class,
-                    CoercionInputShape.String) == CoercionAction.TryConvert) {
-                String str = value.trim();
-                if ("true".equals(str)) {
-                    return createFromBoolean(ctxt, true);
-                }
-                if ("false".equals(str)) {
-                    return createFromBoolean(ctxt, false);
-                }
-            }
-        }
-        return ctxt.handleMissingInstantiator(getValueClass(), this, ctxt.getParser(),
-                "no String-argument constructor/factory method to deserialize from String value ('%s')",
-                value);
-    }
-
     // @since 2.12
     protected CoercionAction _findCoercionFromEmptyString(DeserializationContext ctxt) {
         // Since 2.12 we have checked CoercionConfigs for possibly allowing coercions
