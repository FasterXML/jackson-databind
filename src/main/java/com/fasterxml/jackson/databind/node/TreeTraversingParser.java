--- conflicted
+++ resolved
@@ -68,15 +68,8 @@
     }
 
     @Override
-    public JsonNode getInputSource() {
-        return _source;
-    }
-
-<<<<<<< HEAD
-=======
-    @Override
-    public Version version() {
-        return com.fasterxml.jackson.databind.cfg.PackageVersion.VERSION;
+    public int formatReadFeatures() {
+        return 0;
     }
 
     @Override
@@ -85,7 +78,11 @@
         return DEFAULT_READ_CAPABILITIES;
     }
 
->>>>>>> 56af702e
+    @Override
+    public JsonNode getInputSource() {
+        return _source;
+    }
+
     /*
     /**********************************************************************
     /* Closeable implementation
