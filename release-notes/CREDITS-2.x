Here are people who have contributed to the development of Jackson JSON processor
databind core component, version 2.x
(version numbers in brackets indicate release in which the problem was fixed)

(note: for older credits, check out release notes for 1.x versions)

Tatu Saloranta, tatu.saloranta@iki.fi: author

Pascal Glinas:
  * Contributed fixes to 'MappingIterator' handling (Pull#58 and Pull#59)
   (2.1.0)
  * Reported #220: ContainerNode missing 'createNumber(BigInteger)'
   (2.2.2)

Joern Huxhorn: (huxi@github)
  * Suggested [JACKSON-636]: Add 'SerializationFeature.ORDER_MAP_ENTRIES_BY_KEYS' to allow
    forced sorting of Maps during serialization
   (2.0.0)
  * Reported #479: NPE on trying to deserialize a `String[]` that contains null
   (2.4.1)
  * Reported #1411: MapSerializer._orderEntries should check for null keys
   (2.7.9)

James Roper:
 * Requested [JACKSON-732]: Allow 'AnnotationIntrospector.findContentDeserializer()'
    (and similar) to return instance, not just Class<?> for instance
  (2.0.0)
 * Suggested [JACKSON-800]: Adding a method for letting modules register
    DeserializationProblemHandlers
  (2.0.0)

Casey Lucas:
 * Reported [JACKSON-798]: Problem with external type id, creators
  (2.0.0)

Tammo van Lessen:
 * Reported [JACKSON-811]: Problems with @JsonIdentityInfo, abstract types
  (2.0.0)
 * Reported [JACKSON-814]: Parsing RFC822/RFC1123 dates failes on non-US locales
  (2.0.0)

Raymond Myers:
 * Suggested [JACKSON-810]: Deserialization Feature: Allow unknown Enum values via
    'DeserializationFeature.READ_UNKNOWN_ENUM_VALUES_AS_NULL'
  (2.0.0)

Ryan Gardner:
 * Contributed #5 -- Add support for maps with java.util.Locale keys
    to the set of StdKeyDeserializers
  (2.0.1)

Razvan Dragut:
 * Suggested [JACKSON-850]: Allow use of zero-arg factory methods as "default creator"
  (2.1.0)

Duncan Atkinson:
 * Reported [JACKSON-851]: State corruption with ObjectWriter, DefaultPrettyPrinter
  (2.1.0)

Mark Wolfe:
 * Suggested #45: Add `@JsonNaming()` for per-class naming strategy overrides
  (2.1.0)

Dmitry Katsubo:
 * Contributed patch for #65: Add getters to `ObjectMapper`, DeserializationContext,
   DeserializationFactory.
  (2.1.0)

Francis Galiegue:
 * Reported #93 (and suggested fix): bug in `ObjectMapper.setAll(...)'
  implementation
  (2.1.1)
 * Reported #433: `ObjectMapper`'s `.valueToTree()` wraps `JsonSerializable` objects
  into a POJONode
  (2.3.3)
 * Contributed #434: Ensure that DecimalNodes with mathematically equal values are equal
  (2.4.0)

kelaneren@github:
 * Reported #157, contributed unit test: NPE when registering same module twice.
  (2.1.4)

Eric Tschetter (cheddar@github):
  * Reported issues #166, #167, #170 (regressions from 1.9.x to 2.x)
   (2.1.4)

Thierry D (thierryd@github)
  * Reported #214: Problem with LICENSE, NOTICE, Android packaging
   (2.2.2)

Luke G-H (lukegh@github)
  * Reported #223: Duplicated nulls with @JsonFormat(shape=Shape.ARRAY)
   (2.2.2)

Karl Moore (karldmoore@github)
  * Reported #217: JsonProcessingExceptions not all wrapped as expected
   (2.2.2)

David Phillips:
  * Requested #308: Improve serialization and deserialization speed of `java.util.UUID`
   (2.3.0)

Seth Pellegrino (jivesoft):
  * Contributed #317: Fix `JsonNode` support for nulls bound to	`ObjectNode`, `ArrayNode`
   (2.3.0)

Florian Schoppmann (fschopp@github)
  * Reported #357: StackOverflowError with contentConverter that returns array type
   (2.7.0)
  * Reported #358: `IterableSerializer` ignoring	annotated content serializer
   (2.3.1)
  * Reported #359: Converted object not using explicitly annotated serializer
   (2.4.0)

Martin Traverso:
  * Reported #406: Cannot use external type id + @JsonTypeIdResolver
   (2.3.2)

Matthew Morrissette:
  * Contributed #381: Allow inlining/unwrapping of value from single-component JSON array
   (2.4.0)

Will Palmeri: (wpalmeri@github)
  * Contributed #407: Make array and Collection serializers use configured value null handler
   (2.4.0)

Cemalettin Koc: (cemo@github)
  * Reported #353: Problems with polymorphic types, `JsonNode` (related to #88)
   (2.4.0)

Ben Fagin: (UnquietCode@github)
  * Suggested #442: Make `@JsonUnwrapped` indicate property inclusion
   (2.4.0)
  * Contributed #81/#455: Allow use of @JsonUnwrapped with typed (@JsonTypeInfo) classes,
    provided that (new) feature `SerializationFeature.FAIL_ON_UNWRAPPED_TYPE_IDENTIFIERS`
    is disabled
   (2.4.0)

Chris Cleveland:
  * Suggested #463: Add 'JsonNode.asText(String defaultValue)`
   (2.4.0)

Benson Margulies:
  * Reported #467: Unwanted POJO's embedded in tree via serialization to tree
   (2.4.0)
  * Reported #601: ClassCastException for a custom serializer for enum key in `EnumMap`
   (2.4.4)
  * Contributed 944: Failure to use custom deserializer for key deserializer
   (2.6.3)
  * Reported #1120: String value omitted from weirdStringException
   (2.6.6)
  * Reported, fixed #1235: `java.nio.file.Path` support incomplete
   (2.8.0)
  * Reported #1270: Generic type returned from type id resolver seems to be ignored
   (2.8.0)

Steve Sanbeg: (sanbeg@github)
  * Contributed #482: Make date parsing error behavior consistent with JDK
   (2.4.1)

Ian Barfield: (tea-dragon@github)
  * Reported #580: delegate deserializers choke on a (single) abstract/polymorphic parameter
   (2.4.4)
  * Reported #844: Using JsonCreator still causes invalid path references in JsonMappingException
   (2.5.5)

Eugene Lukash
  * Reported #592: Wrong `TokenBuffer` delegate deserialization using `@JsonCreator`
   (2.4.4)

Fernando Otero (zeitos@github)
  * Contributed fix for #610: Problem with forward reference in hierarchies
   (2.4.4)

Lovro Pandžić (lpandzic@github)
  * Reported #421: @JsonCreator not used in case of multiple creators with parameter names
   (2.5.0)
  * Requested #1498: Allow handling of single-arg constructor as property based by default
   (2.12.0)

Adam Stroud (adstro@github)
  * Contributed	#576: Add fluent API for adding mixins
   (2.5.0)

David Fleeman (fleebytes@github)
  * Contributed #528 implementation: Add support for `JsonType.As.EXISTING_PROPERTY`
   (2.5.0)

Aurélien Leboulanger (herau@github)
  * Contributed improvement for #597: Improve error messaging for cases	where JSON Creator
    returns null (which is illegal)
   (2.5.0)

Michael Spiegel (mspiegel@githib)
  * Contributed #636: `ClassNotFoundException` for classes not (yet) needed during serialization
   (2.5.0)

Michael Ressler (mressler@github)
  * Contributed #566: Add support for case-insensitive deserialization
   (`MapperFeature.ACCEPT_CASE_INSENSITIVE_PROPERTIES`)
   (2.5.0)

Konstantin Labun (kulabun@github)
  * Reported #647: Deserialization fails when @JsonUnwrapped property contains an object with same property name
   (2.5.0)

Christopher Smith (chrylis@github)
  * Reported #594: `@JsonValue` on enum not used when enum value is a Map key
   (2.5.0)

Alexandre Santana Campelo (alexqi200@github):
  * Contributed #671: Adding `java.util.Currency` deserialization support for maps
   (2.5.1)

Zoltan Farkas (zolyfarkas@github)
  * Reported #674: Spring CGLIB proxies not handled as intended
   (2.5.1)

Ludevik@github:
  * Reported #682: Class<?>-valued Map keys not serialized properly
   (2.5.1)

Antibrumm@github:
  * Reported #691: Jackson 2.5.0. NullSerializer for MapProperty failing
   (2.5.2)
  * Reported #984: JsonStreamContexts are not build the same way for write.. and convert methods
   (2.6.4)

Shumpei Akai (flexfrank@github)
  * Reported #703: Multiple calls to ObjectMapper#canSerialize(Object.class) returns different values
   (2.5.2)

Francisco A. Lozano (flozano@github)
  * Contributed fix for #703 (see above)
   (2.5.2)

Dylan Scott (dylanscott@github)
  * Reported #738: #738: @JsonTypeInfo non-deterministically ignored in 2.5.1 (concurrency
    issue)
   (2.5.2)

Alain Gilbert (agilbert314@github)
  * Reporter, contributed #766: Fix Infinite recursion (StackOverflowError) when
    serializing a SOAP object
   (2.5.3)

Alexey Gavrilov (Alexey1Gavrilov@github)
  * Reported, contributed fix for #761: Builder deserializer: in-compatible type exception
    when return type is super type
   (2.5.3)

Dmitry Spikhalskiy (Spikhalskiy@github)
  * Reported #731, suggested the way to fix it: XmlAdapter result marshaling error in
    case of ValueType=Object
   (2.5.3)
  * Reported #1456: `TypeFactory` type resolution broken in 2.7 for generic types
   when using `constructType` with context
   (2.7.9 / 2.8.6)

John Meyer (jpmeyer@github)
  * Reported, contributed fix for #745: EnumDeserializer.deserializerForCreator() fails
    when used to deserialize a Map key
   (2.5.3)

Andrew Duckett (andrewduckett@github)
  * Reported #771: Annotation bundles ignored when added to Mixin
   (2.5.4)

Charles Allen:
  * Contributed #785: Add handlings for classes which are available in
    `Thread.currentThread().getContextClassLoader()`
   (2.5.4)

Andrew Goodale (newyankeecodeshop@github)
  * Contributed #816: Allow date-only ISO strings to have no time zone
   (2.5.4)

Kamil Benedykciński (Kamil-Benedykcinski@github)
  * Contributed #801: Using `@JsonCreator` cause generating invalid path reference
   in `JsonMappingException`
   (2.5.4)

Chi Kim (chikim79@github)
  * Reported #878: serializeWithType on BeanSerializer does not setCurrentValue
   (2.5.5 / 2.6.1)

Charles Allen (drcrallen@github):
  * Reported #696: Copy constructor does not preserve `_injectableValues`
   (2.6.0)

Chris Pimlott (pimlottc@github):
  * Suggested #348: ObjectMapper.valueToTree does not work with @JsonRawValue
   (2.6.0)

Laird Nelson (ljnelson@github)
  * Suggested #688: Provide a means for an ObjectMapper to discover mixin annotation
    classes on demand
   (2.6.0)
  * Reported #1088: NPE possibility in SimpleMixinResolver
   (2.6.6)

Derk Norton (derknorton@github)
  * Suggested #689: Add `ObjectMapper.setDefaultPrettyPrinter(PrettyPrinter)`
   (2.6.0)

Michal Letynski (mletynski@github)
  * Suggested #296: Serialization of transient fields with public getters (add
    MapperFeature.PROPAGATE_TRANSIENT_MARKER)
   (2.6.0)

Jeff Schnitzer (stickfigure@github)
  * Suggested #504: Add `DeserializationFeature.USE_LONG_FOR_INTS`
   (2.6.0)

Jerry Yang (islanderman@github)
  * Contributed #820: Add new method for `ObjectReader`, to bind from JSON Pointer position
   (2.6.0)

Lars Pfannenschmidt (larsp@github)
  * Contributed #826: Replaced synchronized HashMap with ConcurrentHashMap in
   TypeDeserializerBase._findDeserializer
   (2.6.0)

Stephen A. Goss (thezerobit@github)
  * Contributed #828: Respect DeserializationFeatures.WRAP_EXCEPTIONS in CollectionDeserializer
   (2.6.0)

Andy Wilkinson (wilkinsona@github)
  * Reported #889: Configuring an ObjectMapper's DateFormat changes time zone
   (2.6.1)

lufe66@github:
  * Reported 894: When using withFactory on ObjectMapper, the created Factory has a TypeParser
    which still has the original Factory
   (2.6.2)

Daniel Walker (dsw2127@github)
  * Reported, contributed fix for #913: `ObjectMapper.copy()` does not preserve
   `MappingJsonFactory` features
   (2.6.2)

Sadayuki Furuhashi (frsyuki@github)
  * Reported #941: Deserialization from "{}" to ObjectNode field causes
    "out of END_OBJECT token" error
   (2.6.3)
  * Reported #2077: `JsonTypeInfo` with a subtype having `JsonFormat.Shape.ARRAY`
    and no fields generates `{}` not `[]`
   (2.10.0)

David Haraburda (dharaburda@github)
  * Contributed #918: Add `MapperFeature.ALLOW_EXPLICIT_PROPERTY_RENAMING`
   (2.7.0)

Sergio Mira (Sergio-Mira@github)
  * Contributed #940: Add missing `hashCode()` implementations for `JsonNode` types that did not have them
   (2.6.3)

Andreas Pieber (anpieber@github)
  * Reported #939: Regression: DateConversionError in 2.6.x	
   (2.6.3)

Jesse Wilson (swankjesse@github)
  * Contributed #948: Support leap seconds, any number of millisecond digits for ISO-8601 Dates.
   (2.6.3)
  * Contributed #949: Report the offending substring when number parsing fails
   (2.6.3)

Warren Bloomer (stormboy@github)
  * Reported #942: Handle null type id for polymorphic values that use external type id
   (2.6.3)

Ievgen Pianov (pyanoveugen@github)
  * Reported #989: Deserialization from "{}" to java.lang.Object causes "out of END_OBJECT token" error
   (2.6.3)

Jayson Minard (apatrida@github)
  * Reported #1005: Synthetic constructors confusing Jackson data binding
   (2.6.4)
  * Reported #1438: `ACCEPT_CASE_INSENSITIVE_PROPERTIES` is not respected for creator properties
   (2.8.5)

David Bakin (david-bakin@github)
* Reported #1013: `@JsonUnwrapped` is not treated as assuming `@JsonProperty("")`
   (2.6.4)
  * Suggested #1011: Change ObjectWriter::withAttributes() to take a Map with some kind of wildcard types
   (2.7.0)
  * Reported #962: `@JsonInject` fails on trying to find deserializer even if inject-only
   (2.11.0)

Dmitry Romantsov (DmRomantsov@github)
  * Reported #1036: Problem with case-insensitive deserialization
   (2.6.4)

Daniel Norberg (danielnorberg@github)
  * Contributed #1099: Fix custom comparator container node traversal
   (2.6.6)

Miles Kaufmann (milesk-amzn@github)
  * Reported #432: `StdValueInstantiator` unwraps exceptions, losing context
   (2.7.0)

Thomas Mortagne (tmortagne@github)
  * Suggested #857: Add support for java.beans.Transient
   (2.7.0)

Jonas Konrad (yawkat@github)
  * Suggested #905: Add support for `@ConstructorProperties`
   (2.7.0)
  * Contributed #3417: Allow (de)serializing records using Bean(De)SerializerModifier
    even when reflection is unavailable
   (2.14.0)

Jirka Kremser (Jiri-Kremser@github)
  * Suggested #924: SequenceWriter.writeAll() could accept Iterable
   (2.7.0)

Daniel Mischler (danielmischler@github)
  * Requested #963: Add PropertyNameStrategy `KEBAB_CASE`
   (2.7.0)

Shumpei Akai (flexfrank@github)
  * Reported #978: ObjectMapper#canSerialize(Object.class) returns false even though
   FAIL_ON_EMPTY_BEANS is disabled
   (2.7.0)

Hugo Wood (hgwood@github)
  * Contributed #1010: Support for array delegator
   (2.7.0)

Julian Hyde (julianhyde@github)
  * Reported #1083: Field in base class is not recognized, when using `@JsonType.defaultImpl`
   (2.7.1)

Thibault Kruse (tkruse@github)
  * Reported #1102: Handling of deprecated `SimpleType.construct()` too minimalistic
   (2.7.1)

Aleks Seovic (aseovic@github)
  * Reported #1109: @JsonFormat is ignored by the DateSerializer unless either a custom pattern
    or a timezone are specified
   (2.7.1)

Timur Shakurov (saladinkzn@github)
  * Reported #1134: Jackson 2.7 doesn't work with jdk6 due to use of `Collections.emptyIterator()`
   (2.7.2)

Jiri Mikulasek (pirkogdc@github)
  * Reported #1124: JsonAnyGetter ignores JsonSerialize(contentUsing=...)
   (2.7.2)

Xavi Torrens (xavitorrens@github)
  * Reported #1150: Problem with Object id handling, explicit `null` token
   (2.7.3)

Yoann Rodière (fenrhil@github)
  * Reported #1154: @JsonFormat.pattern on dates is now ignored if shape is not
    explicitely provided
   (2.7.3)

Mark Woon (markwoon@github)
  * Reported #1178: `@JsonSerialize(contentAs=superType)` behavior disallowed in 2.7
   (2.7.4)
  * Reported #1231: `@JsonSerialize(as=superType)` behavior disallowed in 2.7.4
   (2.7.5)
  * Suggested #507: Support for default `@JsonView` for a class
   (2.9.0)

Tom Mack (tommack@github)
  * Reported #1208: treeToValue doesn't handle POJONodes that contain exactly
    the requested value type
   (2.7.4)

William Headrick (headw01@github)
   * Reported#1223: `BasicClassIntrospector.forSerialization(...).findProperties` should
    respect MapperFeature.AUTO_DETECT_GETTERS/SETTERS?
   (2.7.5)

Nick Babcock (nickbabcock)
  * Reported #1225: `JsonMappingException` should override getProcessor()
   (2.7.5)
  * Suggested #1356: Differentiate between input and code exceptions on deserialization
   (2.9.0)

Andrew Joseph (apjoseph@github)
  * Reported #1248: `Annotated` returns raw type in place of Generic Type in 2.7.x
   (2.7.5)

Erich Schubert (kno10@github)
  * Reported #1260: `NullPointerException` in `JsonNodeDeserializer`, provided fix
   (2.7.5)

Brian Pontarelli (voidmain@github)
  * Reported #1301: Problem with `JavaType.toString()` for recursive (self-referential) types
   (2.7.6)

Max Drobotov (fizmax@github)
  * Reported, contributed fix for #1332: `ArrayIndexOutOfBoundException` for enum by index deser
   (2.7.7)

Stuart Douglas (stuartwdouglas@github)
  * Reported #1363: The static field ClassUtil.sCached can cause a class loader leak
   (2.7.8)

Josh Caplan (jecaplan@github)
  * Reported, suggested fix for #1368: Problem serializing `JsonMappingException` due to addition
    of non-ignored `processor` property (added in 2.7)
   (2.7.8)

Diego de Estrada (diegode@github)
  * Contributed fix for #1367: No Object Id found for an instance when using `@ConstructorProperties`
   (2.7.9)

Kevin Hogeland (khogeland@github)
  * Reported #1501: `ArrayIndexOutOfBoundsException` on non-static inner class constructor
   (2.7.9)

xiexq (xiexq@knownsec.com)
  * Reported #2389: Block one more gadget type (CVE-2019-14361)
   (2.7.9.6)

Artur Jonkisz (ajonkisz@github)
  * Reported #960: `@JsonCreator` not working on a factory with no arguments for ae enum type
   (2.8.0)

Mikhail Kokho (mkokho@github)
  * Contributed impl for #990: Allow failing on `null` values for creator (add
  `DeserializationFeature.FAIL_ON_NULL_CREATOR_PROPERTIES`)
   (2.8.0)

Aleksandr Oksenenko (oleksandr-oksenenko@github)
  * Reported #999: External property is not deserialized
   (2.8.0)

Lokesh Kumar (LokeshN@github)
  * Contributed impl for #1082: Can not use static Creator factory methods for `Enum`s,
    with JsonCreator.Mode.PROPERTIES
   (2.8.0)
  * Reported #1217: `@JsonIgnoreProperties` on Pojo fields not working for deserialization
   (2.8.0)

Ross Goldberg
  * Reported #1165, provided fix for: `CoreXMLDeserializers` does not handle
    time-only `XMLGregorianCalendar`s
   (2.8.0)

Maarten Billemont (lhunath@github)
  * Suggested #1184: Allow overriding of `transient` with explicit inclusion with `@JsonProperty`
   (2.8.0)

Vladimir Kulev (lightoze@github)
  * Reported #1028: Ignore USE_BIG_DECIMAL_FOR_FLOATS for NaN/Infinity
   (2.8.0)

Ari Fogel (arifogel@github)
  * Reported #1261, contributed fix for: `@JsonIdentityInfo` deserialization fails with
    combination of forward references, `@JsonCreator`
   (2.8.0)

Andriy Plokhotnyuk (plokhotnyuk@github)
  * Requested #1277: Add caching of resolved generic types for `TypeFactory`
   (2.8.0)

Arek Gabiga (arekgabiga@github)
  * Reported #1297: Deserialization of generic type with Map.class
   (2.8.1)

Chris Jester-Young (cky@github)
  * Contributed #1335: Unconditionally call `TypeIdResolver.getDescForKnownTypeIds`
   (2.8.2)

Andrew Snare (asnare@github)
  * Reported #1315: Binding numeric values can BigDecimal lose precision
   (2.8.2)

Gili Tzabari (cowwoc@github)
  * Reported #1351: `@JsonInclude(NON_DEFAULT)` doesn't omit null fields
   (2.8.3)

Oleg Zhukov (OlegZhukov@github)
  * Reported #1384: `@JsonDeserialize(keyUsing = ...)` does not work correctly
   together with `DefaultTyping.NON_FINAL`
   (2.8.4)

Pavel Popov (tolkonepiu@github)
  * Contributed fix #1389: Problem with handling of multi-argument creator with Enums
   (2.8.4)

Josh Gruenberg (joshng@github)
  * Reported #1403: Reference-chain hints use incorrect class-name for inner classes
   (2.8.4)

Kevin Donnelly (kpdonn@github)
  * Reported #1432: Off by 1 bug in PropertyValueBuffer
   (2.8.5)

Nathanial Ofiesh (ofiesh@github)
  * Reported #1441: Failure with custom Enum key deserializer, polymorphic types
   (2.8.5)

Frédéric Camblor (fcamblor@github)
  * Reported #1451: Type parameter not passed by `ObjectWriter` if serializer pre-fetch disabled
   (2.8.6)

Stephan Schroevers (Stephan202@github)
  * Reported #1505: @JsonEnumDefaultValue should take precedence over FAIL_ON_NUMBERS_FOR_ENUMS
   (2.8.7)
  * Contributed fix for #2509: `AnnotatedMethod.getValue()/setValue()` doesn't have useful
    exception message
   (2.13.0)

Alex Panchenko (panchenko@github)
  * Reported #1543: JsonFormat.Shape.NUMBER_INT does not work when defined on enum type in 2.8
   (2.8.8)

Joshua Jones
  * Reported #1573, contributed fix: Missing properties when deserializing using a builder class
   with a non-default constructor and a mutator annotated with `@JsonUnwrapped`
   (2.8.8)

Ivo Studens (istudens@redhat.com)
  * Contributed #1585: Invoke ServiceLoader.load() inside of a privileged block
    when loading modules using `ObjectMapper.findModules()`
   (2.8.9)
  * Contributed fix for #2482: `JSONMappingException` `Location` column number
    is one line Behind the actual location
   (2.10.3)

Javy Luo (AnywnYu@github)
  * Reported #1595: `JsonIgnoreProperties.allowSetters` is not working in Jackson 2.8
   (2.8.9)

Marco Catania (catanm@github.com)
  * Contributed #1597: Escape JSONP breaking characters
   (2.8.9)

Andrew Joseph (apjoseph@github)
  * Reported #1629 `FromStringDeserializer` ignores registered `DeserializationProblemHandler`
    for `java.util.UUID`
   (2.8.9)

Joe Littlejohn (joelittlejohn@github)
  * Contributed #1642: Support `READ_UNKNOWN_ENUM_VALUES_AS_NULL` with `@JsonCreator`
   (2.8.9)

Slobodan Pejic (slobo-showbie@github)
  * Reported #1647, contributed fix: Missing properties from base class when recursive
    types are involved
   (2.8.9)

Bertrand Renuart (brenuart@github)
  * Reported #1648: `DateTimeSerializerBase` ignores configured date format when creating contextual
   (2.8.9)
  * Reported #1651: `StdDateFormat` fails to parse 'zulu' date when TimeZone other than UTC
   (2.8.9)
  * Suggested #1745: StdDateFormat: accept and truncate millis larger than 3 digits
   (2.9.1)
  * Contributed #1749: StdDateFormat: performance improvement of '_format(..)' method
   (2.9.1)
  * Contributed #1759: Reuse `Calendar` instance during parsing by `StdDateFormat`
   (2.9.1)

Kevin Gallardo (newkek@github)
  * Reported #1658: Infinite recursion when deserializing a class extending a Map,
    with a recursive value type
   (2.8.10)
  * Reported #1729: Integer bounds verification when calling `TokenBuffer.getIntValue()`
   (2.9.4)

Lukas Euler
  * Reported #1735: Missing type checks when using polymorphic type ids

Guixiong Wu (吴桂雄)
  * Reported #2032: Blacklist another serialization gadget (ibatis)
   (2.8.11.2)

svarzee@github
  * Reported #2109, suggested fix: Canonical string for reference type is built incorrectly
   (2.8.11.3 / 2.9.7)

Connor Kuhn (ckuhn@github)
  * Contributed #1341: FAIL_ON_MISSING_EXTERNAL_TYPE_ID_PROPERTY
   (2.9.0)

Jan Lolling (jlolling@github)
  * Contributed #1319: Add `ObjectNode.put(String, BigInteger)`
   (2.9.0)

Michael R Fairhurst (MichaelRFairhurst@github)
  * Reported #1035: `@JsonAnySetter` assumes key of `String`, does not consider declared type.
   (2.9.0)

Fabrizio Cucci (fabriziocucci@github)
  * Reported #1406: `ObjectMapper.readTree()` methods do not return `null` on end-of-input
   (2.9.0)

Emiliano Clariá (emilianogc@github)
  * Contributed #1434: Explicitly pass null on invoke calls with no arguments
   (2.9.0)

Ana Eliza Barbosa (AnaEliza@github)
  * Contributed #1520: Case insensitive enum deserialization feature.
   (2.9.0)

Lyor Goldstein (lgoldstein@github)
  * Reported #1544: `EnumMapDeserializer` assumes a pure `EnumMap` and does not support
    derived classes
   (2.9.0)

Harleen Sahni (harleensahni@github)
  * Reported #403: Make FAIL_ON_NULL_FOR_PRIMITIVES apply to primitive arrays and other
    types that wrap primitives
   (2.9.0)

Jared Jacobs (2is10@github)
  * Requested #1605: Allow serialization of `InetAddress` as simple numeric host address
   (2.9.0)

Patrick Gunia (pgunia@github)
  * Reported #1440: Wrong `JsonStreamContext` in `DeserializationProblemHandler` when reading
  `TokenBuffer` content
   (2.9.0)

Carsten Wickner (CarstenWickner@github)
  * Contributed #1522: Global `@JsonInclude(Include.NON_NULL)` for all properties with a specific type
   (2.9.0)

Chris Plummer (strmer15@github)
  * Reported #1637: `ObjectReader.at()` with `JsonPointer` stops after first collection
   (2.9.0)

Christian Basler (Dissem@github)
  * Reported #1688: Deserialization fails for `java.nio.file.Path` implementations when
    default typing enabled
   (2.9.0)

Tim Bartley (tbartley@github)
  * Reported, suggested fix for #1705: Non-generic interface method hides type resolution info
    from generic base class
   (2.9.1)

Luís Cleto (luiscleto@github)
  * Suggested 1768: Improve `TypeFactory.constructFromCanonical()` to work with
   `java.lang.reflect.Type.getTypeName()` format
   (2.9.2)

Vincent Demay (vdemay@github)
  * Reported #1793: `java.lang.NullPointerException` in `ObjectArraySerializer.acceptJsonFormatVisitor()`
    for array value with `@JsonValue`
   (2.9.2)

Peter Jurkovic (peterjurkovic@github)
  * Reported #1823: ClassNameIdResolver doesn't handle resolve Collections$SingletonMap,
    Collections$SingletonSet
   (2.9.3)

alinakovalenko@github:
  * Reported #1844: Map "deep" merge only adds new items, but not override existing values
   (2.9.3)

Pier-Luc Whissell (pwhissell@github):
  * Reported #1673: Serialising generic value classes via Reference Types (like Optional) fails
    to include type information
   (2.9.4)

Alexander Skvortcov (askvortcov@github)
  * Reported #1853: Deserialise from Object (using Creator methods) returns field name
    instead of value
   (2.9.4)

Joe Schafer (jschaf@github)
  * Reported #1906: Add string format specifier for error message in `PropertyValueBuffer`
   (2.9.4)
  * Reported #1907: Remove `getClass()` from `_valueType` argument for error reporting
   (2.9.4)

Deblock Thomas (deblockt@github)
  * Reported, contributed fix for #1912: `BeanDeserializerModifier.updateBuilder()` does not
    work to set custom  deserializer on a property (since 2.9.0)
   (2.9.5)
  * Reported, suggested fix for #2280: JsonMerge not work with constructor args
   (2.10.0)

lilei@venusgroup.com.cn:
  * Reported #1931: Two more `c3p0` gadgets to exploit default typing issue
   (2.9.5)

Aniruddha Maru (maroux@github)
  * Reported #1940: `Float` values with integer value beyond `int` lose precision if
    bound to `long`
   (2.9.5)

Timur Shakurov (saladinkzn@github)
  * Reported #1947: `MapperFeature.AUTO_DETECT_XXX` do not work if all disabled
   (2.9.5)

roeltje25@github
  * Reported #1978: Using @JsonUnwrapped annotation in builderdeserializer hangs in
    infinite loop
   (2.9.5)

Freddy Boucher (freddyboucher@github)
  * Reported #1990: MixIn `@JsonProperty` for `Object.hashCode()` is ignored
   (2.9.6)

Ondrej Zizka (OndraZizk@github)
  * Reported #1999: "Duplicate property" issue should mention which class it complains about
   (2.9.6)

Jakub Skierbiszewski (jskierbi@github)
  * Reported, contributed fix for #2001: Deserialization issue with `@JsonIgnore` and
    `@JsonCreator` + `@JsonProperty` for same property name
   (2.9.6)

Carter Kozak (carterkozak@github)
  * Reported #2016: Delegating JsonCreator disregards JsonDeserialize info
   (2.9.6)
  * Contributed #2895: Improve static factory method generic type resolution logic
    (as well as better test coverage)
   (2.12.0)
  * Contributed #2928: `AnnotatedCreatorCollector` should avoid processing synthetic static
    (factory) methods
   (2.12.0)
  * Contributed #2931: Add errorprone static analysis profile to detect bugs at build time
   (2.12.0)
  * Contributed #2978: Fix failing `double` JsonCreators in jackson 2.12.0
   (2.12.1)

Reinhard Prechtl (dnno@github)
  * Reported #2034: Serialization problem with type specialization of nested generic types
   (2.9.6)

Chetan Narsude (243826@github)
  * Reported #2038: JDK Serializing and using Deserialized `ObjectMapper` loses linkage
    back from `JsonParser.getCodec()`
   (2.9.6)

Petar Tahchiev (ptahchiev@github)
  * Reported #2060: `UnwrappingBeanPropertyWriter` incorrectly assumes the found
    serializer is of type `UnwrappingBeanSerializer`
   (2.9.6)

Brandon Krieger (bkrieger@github)
  * Reported #2064: Cannot set custom format for `SqlDateSerializer` globally
   (2.9.7)

Thibaut Robert (trobert@github)
  * Requested #2059: Remove `final` modifier for `TypeFactory`
   (2.10.0)

Christopher Smith (chrylis@github)
  * Suggested #2115: Support naive deserialization of `Serializable` values as "untyped",
    same as `java.lang.Object`		     
   (2.10.0)

Édouard Mercier (edouardmercier@github)
  * Requested #2116: Make NumberSerializers.Base public and its inherited classes not final
   (2.9.6)

Semyon Levin (remal@github)
  * Contributed #2120: `NioPathDeserializer` improvement
   (2.9.7)
  * Contributed #2133: Improve `DeserializationProblemHandler.handleUnexpectedToken()`
    to allow handling of Collection problems
   (2.10.0)

Pavel Nikitin (morj@github)
  * Requested #2181: Don't re-use dynamic serializers for property-updating copy constructors
   (2.9.8)

Thomas Krieger (ThomasKrieger@github)
  * Reported #1408: Call to `TypeVariable.getBounds()` without synchronization unsafe on
    some platforms
   (2.9.9)

René Kschamer (flawi@github)
  * Reported #2197: Illegal reflective access operation warning when using `java.lang.Void`
   as value type
   (2.9.8)

Joffrey Bion (joffrey-bion@github)
  * Reported #2265: Inconsistent handling of Collections$UnmodifiableList vs 
    Collections$UnmodifiableRandomAccessList
   (2.9.9)

Christoph Fiehe (cfiehe@github.com)
  * Contributed #2299: Fix for using jackson-databind in an OSGi environment under Android
   (2.9.9)

Cyril Martin (mcoolive@github.com)
  * Reported #2303: Deserialize null, when java type is "TypeRef of TypeRef of T",
    does not provide "Type(Type(null))"
   (2.9.9)

Daniil Barvitsky (dbarvitsky@github)
  * Reported #2324: `StringCollectionDeserializer` fails with custom collection
   (2.9.9)

Edgar Asatryan (nstdio@github)
  * Reported #2374: `ObjectMapper. getRegisteredModuleIds()` throws NPE if no modules registered
   (2.9.9.1)

Michael Simons (michael-simons@github)
  * Reported #2395: `NullPointerException` from `ResolvedRecursiveType` (regression due to
    fix for #2331)
   (2.9.9.3)

Joe Barnett (josephlbarnett@github)
  * Reported, contributed fix for #2404: FAIL_ON_MISSING_EXTERNAL_TYPE_ID_PROPERTY setting
    ignored when creator properties are buffered
   (2.9.10)
  * Reported, contributed fix for #3146: Merge findInjectableValues() results in
    AnnotationIntrospectorPair
   (2.12.4)

Kaki King (kingkk9279@g)
  * Reported #2449: Block one more gadget type (cve CVE-2019-14540)
   (2.9.10)

Jon Anderson (Jon901@github)
  * Reported #2544: java.lang.NoClassDefFoundError Thrown for compact profile1
   (2.9.10.2)

Zihui Ren (renzihui@github)
  * Suggested #2129: Add `SerializationFeature.WRITE_ENUM_KEYS_USING_INDEX`, separate from value setting
   (2.10.0)

Yiqiu Huang (huangyq23@github
  * Reported #2164: `FactoryBasedEnumDeserializer` does not respect
   `DeserializationFeature.WRAP_EXCEPTIONS`
   (2.10.0)
   
Alexander Saites (saites@github)
  * Reported #2189: `TreeTraversingParser` does not check int bounds
   (2.10.0)

Christoph Breitkopf (bokesan@github)
  * Reported #2217: Suboptimal memory allocation in `TextNode.getBinaryValue()`
   (2.10.0)

Pavel Chervakov (pacher@github)
  * Reported #2230: `WRITE_BIGDECIMAL_AS_PLAIN` is ignored if `@JsonFormat` is used
   (2.10.0)

Ben Anderson (andersonbd1@github)
  * Reported, suggested fix for #2309: READ_ENUMS_USING_TO_STRING doesn't support null values
   (2.10.0)

Manuel Hegner (manuel-hegner@github)
  * Suggested #2311: Unnecessary MultiView creation for property writers
   (2.10.0)

Chris Mercer (cmercer@github)
  * Reported #2331: `JsonMappingException` through nested getter with generic wildcard return type
   (2.10.0)

Robert Greig (rgreig@github)
  * Reported #2336: `MapDeserializer` can not merge `Map`s with polymorphic values
   (2.10.0)

Victor Noël (victornoel@github)
  * Reported #2338: Suboptimal return type for `JsonNode.withArray()`
   (2.10.0)
  * Reported #2339: Suboptimal return type for `ObjectNode.set()`
   (2.10.0)

David Harris (toadzky@github)
  * Reported #2378: `@JsonAlias` doesn't work with AutoValue
   (2.10.0)

Sam Smith (Oracle Security Researcher)
  * Suggested #2398: Replace recursion in `TokenBuffer.copyCurrentStructure()` with iteration

Vladimir Tsanev (tsachev@github)
  * Contributed #2415: Builder-based POJO deserializer should pass builder instance, not type,
    to `handleUnknownVanilla()` to fix earlier #822
   (2.10.0)

Marcos Passos (marcospassos@github(
  * Contributed #2432: Add support for module bundles
   (2.10.0)
  * Reported #2795: Cannot detect creator arguments of mixins for JDK types
   (2.11.3)
  * Reported #3220: (regression) Factory method generic type resolution does not use
    Class-bound type parameter
   (2.12.5)

David Becker (dsbecker@github)
  * Suggested #2433: Improve `NullNode.equals()`
   (2.10.0)

Hesham Massoud (heshamMassoud@github)
  * Reported, contributed fix for #2442: `ArrayNode.addAll()` adds raw `null` values
    which cause NPE on `deepCopy()`
   (2.10.0)

David Connelly (dconnelly@github)
  * Reported #2446: Java 11: Unable to load JDK7 types (annotations, java.nio.file.Path):
    no Java7 support added
   (2.10.0)

XakepSDK@github
  * Reported #2458: `Nulls` property metadata ignored for creators
   (2.10.0)
  * Contributed #2910: Make some java platform modules optional
   (2.12.0)

Wahey (KevynBct@github)
  * Reported #2466: Didn't find class "java.nio.file.Path" below Android api 26
   (2.10.0)

Martín Coll (colltoaction@github)
  * Contributed #2467: Accept `JsonTypeInfo.As.WRAPPER_ARRAY` with no second argument to
    deserialize as "null value"
   (2.10.0)

Andrey Kulikov (ankulikov@github)
  * Reported #2457: Extended enum values are not handled as enums when used as Map keys
   (2.10.1)

João Guerra (joca-bt@github)
  * Reported #2473: Array index missing in path of `JsonMappingException` for `Collection<String>`,
    with custom deserializer
  (2.10.1)
  * Reported #2567: Incorrect target type for arrays when providing nulls and nulls are disabled
  (2.10.2)
  * Reported #2635: JsonParser cannot getText() for input stream on MismatchedInputException
  (2.11.0)
  * Reported #2770: JsonParser from MismatchedInputException cannot getText() for
    floating-point value
  (2.11.1)
  * Reported #3227: Content `null` handling not working for root values
  (2.13.0)

Ryan Bohn (bohnman@github)
  * Reported #2475: `StringCollectionSerializer` calls `JsonGenerator.setCurrentValue(value)`,
    which messes up current value for sibling properties
  (2.10.1)

Johan Haleby (johanhaleby@github)
  * Reported #2513: BigDecimalAsStringSerializer in NumberSerializer throws IllegalStateException
    in 2.10
  (2.10.1)

Richard Wise (Woodz@github)
  * Reported #2519: Serializing `BigDecimal` values inside containers ignores shape override	
  (2.10.1)

Mark Schäfer (mark--@github)
  * Reported #2520: Sub-optimal exception message when failing to deserialize non-static inner classes
  (2.10.1)

Ruud Welling (WellingR@github)
  * Contributed fix for #2102: `FAIL_ON_NULL_FOR_PRIMITIVES` failure does not indicate
    field name in exception message
  (2.10.2)

Fabian Lange (CodingFabian@github)
  * Reported #2556: Contention in `TypeNameIdResolver.idFromClass()`
  (2.10.2)

Stefan Wendt (stewe@github)
  * Reported #2560: Check `WRAP_EXCEPTIONS` in `CollectionDeserializer.handleNonArray()`
  (2.10.2)

Greg Arakelian (arakelian@github)
  * Reported #2566: `MissingNode.toString()` returns `null` (4 character token) instead
    of empty string
  (2.10.2)

Kamal Aslam (aslamkam@github)
  * Reported #2482: `JSONMappingException` `Location` column number is one line
    Behind the actual location
  (2.10.3)

Tobias Preuss (johnjohndoe@github)
  * Reported #2599: NoClassDefFoundError at DeserializationContext.<init> on Android 4.1.2
    and Jackson 2.10.0
  (2.10.3)

Eduard Tudenhöfner (nastra@github)
  * Reported #2602, contributed fix for: ByteBufferSerializer produces unexpected results with
    a duplicated ByteBuffer and a position > 0
  (2.10.3)

Alexander Shilov (ashlanderr@github)
  * Reported, suggested fix for #2610: `EXTERNAL_PROPERTY` doesn't work with `@JsonIgnoreProperties`
  (2.10.3)

Endre Stølsvik (stolsvik@github)
  * Reported #2679: `ObjectMapper.readValue("123", Void.TYPE)` throws "should never occur"
  (2.10.4)

Denis Kostousov (kostousov-ds@github)
  * Reported #2787 (partial fix): NPE after add mixin for enum
  (2.10.5)

Máté Rédecsi (rmatesz@github)
  * Reported #953: i-I case convertion problem in Turkish locale with case-insensitive deserialization
  (2.11.0)

Ville Koskela (vjkoskela@github)
  * Contributed #2487: BeanDeserializerBuilder Protected Factory Method for Extension
  (2.11.0)
  * Reported #2486: Builder Deserialization with JsonCreator Value vs Array
  (2.11.1)
  * Contributed fix for #792: Deserialization Not Working Right with Generic Types and Builders
  (2.12.0)

Fitz (Joongsoo.Park) (joongsoo@github)
  * Contributed #2511: Add `SerializationFeature.WRITE_SELF_REFERENCES_AS_NULL`
  (2.11.0)

Antonio Petrelli (apetrelli@github)
  * Reported #2049: TreeTraversingParser and UTF8StreamJsonParser create contexts differently
  (2.11.0)

Robert Diebels (RobertDiebels@github)
  * Contributed #2352: Support use of `@JsonAlias` for enum values
  (2.11.0)

Joseph Koshakow (jkosh44@github)
  * Contributed fix for #2515: `ObjectMapper.registerSubtypes(NamedType...)` doesn't allow registering
    the same POJO for two different type ids
  (2.11.0)

Haowei Wen (yushijinhun@github)
  * Reported #2565: Java 8 `Optional` not working with `@JsonUnwrapped` on unwrappable type
  (2.11.0)

Bartosz Baranowski (baranowb@github)
  * Reported #2589: `DOMDeserializer`: setExpandEntityReferences(false) may not prevent
   external entity expansion in all cases
  (2.11.0)

Oleksii Khomchenko (gagoman@github)
  * Reported, contributed fix for #2592: `ObjectMapper.setSerializationInclusion()` is
   ignored for `JsonAnyGetter`
  (2.11.0)

Oleksandr Poslavskyi (alevskyi@github)
  * Contributed fix for #1983: Polymorphic deserialization should handle case-insensitive Type Id
    property name if `MapperFeature.ACCEPT_CASE_INSENSITIVE_PROPERTIES` is enabled
  (2.11.0)

Simone D'Avico (simonedavico@github)
  * Reported #2632: Failure to resolve generic type parameters on serialization
  (2.11.0)
 
Robin Roos (robinroos@github)
  * Contributed #2636: ObjectReader readValue lacks Class<T> argument
  (2.11.0)

Michael Cramer (BigMichi1@github)
  * Reported #2725: JsonCreator on static method in Enum and Enum used as key in map
   fails randomly
  (2.11.1)
 
Frank Schmager (fschmager@github)
  * Reported #2757: "Conflicting setter definitions for property" exception for `Map`
   subtype during deserialization
  (2.11.1)

Johannes Kuhn (DasBrain@github)
  * Reported #2758: Fail to deserialize local Records
  (2.11.1)
  * Reported #2760: Jackson doesn't respect `CAN_OVERRIDE_ACCESS_MODIFIERS=false` for
    deserializer properties
  (2.11.1)

Oleg Chtchoukine (oshatrk@github)
  * Reported #2759: Rearranging of props when property-based generator is in use leads
    to incorrect output
  (2.11.1)

Joshua Shannon (retrodaredevil@github)
  * Reported, contributed fix for #2785: Polymorphic subtypes not registering on copied
    ObjectMapper (2.11.1)
  (2.11.2)

Daniel Hrabovcak (TheSpiritXIII@github)
  * Reported #2796: `TypeFactory.constructType()` does not take `TypeBindings` correctly
  (2.11.2)
  * Reported #2900: Jackson does not support deserializing new Java 9 unmodifiable collections
  (2.13.0)

Lari Hotari (lhotari@github)
  * Reported #2821: Json serialization fails or a specific case that contains generics and
   static methods with generic parameters (2.11.1 -> 2.11.2 regression)
  (2.11.3)

Nils Christian Ehmke (nils-christian@github)
  * Reported #2822: Using JsonValue and JsonFormat on one field does not work as expected
  (2.11.3)

Daniel Wu (DanielYWoo@github)
  * Reported #2840: `ObjectMapper.activateDefaultTypingAsProperty()` is not using
  (2.11.3)

Łukasz Walkiewicz (lukasz-walkiewicz@github)
  * Reported #2894: Fix type resolution for static methods (regression in 2.11.3)
  (2.11.4)

Lucian H (symposion@github)
  * Reported, suggested fix for #2944: `@JsonCreator` on constructor not compatible
    with `@JsonIdentityInfo`, `PropertyGenerator`
  (2.11.4)

Gian Merlino (gianm@github)
  * Reported #3022: Property ignorals cause `BeanDeserializer `to forget how to read
   from arrays (not copying `_arrayDelegateDeserializer`)
  (2.11.5 / 2.12.2)

Marc Carter (drekbour@github)
  * Contributed #43 implementation: Add option to resolve type from multiple existing properties,
   `@JsonTypeInfo(use=DEDUCTION)`
  (2.12.0)
  * Contributed #3055: Polymorphic subtype deduction ignores `defaultImpl` attribute
  (2.12.2)
  * Contributed #3139: Deserialization of "empty" subtype with DEDUCTION failed

Mike Gilbode (gilbode@github)
  * Reported #792: Deserialization Not Working Right with Generic Types and Builders
  (2.12.0)

Baptiste Pernet (sp4ce@github)
  * Contributed #1296 implementation: Add `@JsonIncludeProperties(propertyNames)` (reverse
    of `@JsonIgnoreProperties`)
  (2.12.0)

Dominik Krebhan (dominikrebhan@github)
  * Contributed #1458: `@JsonAnyGetter` should be allowed on a field
  (2.12.0)
 
Patrick Jungermann (pjungermann@github)
  * Requested #1852: Allow case insensitive deserialization of String value into
  `boolean`/`Boolean` (esp for Excel)
  (2.12.0)
 
Nate Bauernfeind (nbauernfeind@github)
  * Reported #2091: `ReferenceType` does not expose valid containedType
  (2.12.0)

Xiang Zhang (zhangyangyu@github)
  * Reported #2118: `JsonProperty.Access.READ_ONLY` does not work with "getter-as-setter"
    Collections
  (2.12.0)

David Nelson (eatdrinksleepcode@github)
  * Requested #2215: Support `BigInteger` and `BigDecimal` creators in `StdValueInstantiator`
  (2.12.0)

Tiago Martins (upsidedownsmile@github)
  * Contributed #2215: Support `BigInteger` and `BigDecimal` creators in `StdValueInstantiator`
  (2.12.0)

Yona Appletree (Yona-Appletree@github)
  * Reported #2283: `JsonProperty.Access.READ_ONLY` fails with collections when a
    property name is specified
  (2.12.0)

Youri Bonnaffé (youribonnaffe@github)
  * Contributed #2709: Support for JDK 14 record types
  (2.12.0)

David Bidorff (bidorffOL@github)
  * Reported, contributed fix for #2719: `FAIL_ON_IGNORED_PROPERTIES` does not throw
    on `READONLY` properties with an explicit name
  (2.12.0)

Jendrik Johannes (jjohannes@github)
  * Contributed #2726: Add Gradle Module Metadata for version alignment with Gradle 6
  (2.12.0)

Swayam Raina (swayamraina@github)
  * Contributed #2761: Support multiple names in `JsonSubType.Type`
  (2.12.0)

Oguzhan Unlu (oguzhanunlu@github)
  * Requested #2855: Add `JsonNode.canConvertToExactIntegral()` to indicate whether
    floating-point/BigDecimal values could be converted to integers losslessly
  (2.12.0)

Siavash Soleymani (siavashsoleymani@github)
  * Contributed implementation for #2855: Add `JsonNode.canConvertToExactIntegral()` to
    indicate whether floating-point/BigDecimal values could be converted to integers losslessly
  (2.12.0)

Kevin Binswanger (Anusien@github)
  * Contributed implementation for #2871: Add `@JsonKey` annotation (similar to `@JsonValue`)
    for customizable serialization of Map keys
  (2.12.0)

Ilya Golovin (ilgo0413@github)
  * Contributed #2873: `MapperFeature.ACCEPT_CASE_INSENSITIVE_ENUMS` should work for enum as keys
  (2.12.0)

Sergiy Yevtushenko (siy@github)
  * Contributed #2879: Add support for disabling special handling of "Creator properties" wrt
    alphabetic property ordering
  (2.12.0)

M Rizky Satrio (rsatrio@github)
  * Contributed #2925: Add support for `java.sql.Blob`
   (2.12.0)

Halil İbrahim Şener (hisener@github)
  * Reported #2962: Auto-detection of constructor-based creator method skipped if there is
   an annotated factory-based creator method (regression from 2.11)
   (2.12.1)
  * Reported #3143: String-based `Map` key deserializer is not deterministic when there is no
   single arg constructor
   (2.13.0)

Faron Dutton (fdutton@github)
  * Contributed fix for #2990: Breaking API change in `BasicClassIntrospector` (2.12.0)
   (2.12.1)

SunYiJun (xiaosunzhu@github)
  * Reported, suggested fix for #2979: Conflicting in POJOPropertiesCollector when
    having namingStrategy
   (2.12.1)

Vassil Dichev (vdichev@github)
  * Reported #754: EXTERNAL_PROPERTY does not work well with `@JsonCreator` and
    `FAIL_ON_UNKNOWN_PROPERTIES`
   (2.12.2)

Miguel G (Migwel@github)
  * Reported, contributed fix for #3025: UntypedObjectDeserializer` mixes multiple unwrapped
    collections (related to #2733)
   (2.12.2)

Jelle Voost (jellevoost@github)
  * Reported #3038: Two cases of incorrect error reporting about DeserializationFeature
   (2.12.2)

JoeWoo (xJoeWoo@github)
  * Reported #3139: Deserialization of "empty" subtype with DEDUCTION failed
   (2.12.4)

Asaf Romano (asaf-romano@github)
  * Reported #3080: configOverrides(boolean.class) silently ignored, whereas .configOverride(Boolean.class)
    works for both primitives and boxed boolean values
   (2.13.0)

David Hoffman (dhofftgt@github)
  * Contributed #3082: Dont track unknown props in buffer if `ignoreAllUnknown` is true
   (2.13.0)

Eric Sirianni (sirianni@github)
  * Reported #3122: Deep merge for `JsonNode` using `ObjectReader.readTree()`
   (2.13.0)

Tarekk Mohamed Abdalla (TarekkMA@github)
  * Contributed #3154: Add ArrayNode#set(int index, primitive_type value)
   (2.13.0)

Aritz Bastida (aritzbastida@github)
  * Reported #3160: JsonStreamContext "currentValue" wrongly references to @JsonTypeInfo
   annotated object
   (2.13.0)

Morten Andersen-Gott (magott@github)
  * Contributed #3174: DOM `Node` serialization omits the default namespace declaration
   (2.13.0)

Klaas Dellschaft (klaasdellschaft@github)
  * Contributed #3177: Support `suppressed` property when deserializing `Throwable`
   (2.13.0)
  * Contributed #3187: `AnnotatedMember.equals()` does not work reliably
   (2.13.0)

Nick Benoit (nick-benoit14@github)
  * Proposed #3193: Add `MapperFeature.APPLY_DEFAULT_VALUES`, initially for Scala module
   (2.13.0)

Xinzhe Yang (xinzheyang@github)
  * Reported #3217: `XMLGregorianCalendar` doesn't work with default typing
   (2.13.0)

Kenneth Jorgensen (kennethjor@github)
  * Requested #3238: Add PropertyNamingStrategies.UpperSnakeCaseStrategy
    (and UPPER_SNAKE_CASE constant)
   (2.13.0)

Tanvesh Takawale (TanveshT@github)
  * Contributed implementation for #3238: Add PropertyNamingStrategies.UpperSnakeCaseStrategy
    (and UPPER_SNAKE_CASE constant)
   (2.13.0)

Hyeonho Kim (proost@github)
  * Contributed fix for #3227: Content `null` handling not working for root values
   (2.13.0)

Peter Burka (pburka@github)
  * Reported #3234: StdDeserializer rejects blank (all-whitespace) strings for ints
   (2.13.0)

Abishek Ravichandran (abrav9595@github)
  * Contributed #3259: Support for BCP 47 `java.util.Locale` serialization/deserialization
   (2.13.0)

李孟宁 (limengning@github)
  * Contributed fix for #1850: `@JsonValue` with integer for enum does not deserialize correctly
  (2.13.0)

Joel Berger (jberger@github)
  * Reported #3299: Do not automatically trim trailing whitespace from `java.util.regex.Pattern`
    values
  (2.13.1)

Sergey Chernov (seregamorph@github)
  * Suggested the fix for #3305: ObjectMapper serializes `CharSequence` subtypes as POJO
    instead of as String (JDK 15+)
  (2.13.1)

Sam Kruglov (Sam-Kruglov@github)
  * Reported #3344: `Set.of()` (Java 9) cannot be deserialized with polymorphic handling
  (2.13.2)

Krishna Ghimire (Krishnaghimir@github)
  * Reported #3369: Deserialization ignores other Object fields when Object or Array
  value used for enum
  (2.13.2)

Christoph Dreis (dreis2211@github)
  * Suggested #3293: Use Method.getParameterCount() where possible
  (2.13.2)

Matthieu Finiasz (finiasz@github)
  * Reported #3412: Version 2.13.2 uses `Method.getParameterCount()` which is not
   supported on Android before API 26
  (2.13.3)

Taylor S Marks (TaylorSMarks@github)
  * Contributed fix for #2816: Optimize UntypedObjectDeserializer wrt recursion
  (2.13.3)

Spence Nace (snace98@github)
  * Contributed fix for #2816: Optimize UntypedObjectDeserializer wrt recursion
  (2.13.3)

<<<<<<< HEAD
ZeyuCai@github:
  * Contributed #3314: Four Flaky Tests Detected in 2.14
  (2.14.0)

Gary Morgan (morganga@github)
  * Contributed #3419: Improve performance of `UnresolvedForwardReference` for
    forward reference resolution
  (2.14.0)

Jan Judas (kostislav@github)
  * Contributed #3445: Do not strip generic type from `Class<C>` when resolving `JavaType`
  (2.14.0)

Deniz Husaj (denizhusaj@github)
  * Reported #3447: Deeply nested JsonNode throws StackOverflowError for toString()
  (2.14.0)
=======
Jason Harper (jsharper@github)
  * Reported #3275: JDK 16 Illegal reflective access for `Throwable.setCause()` with
   `PropertyNamingStrategy.UPPER_CAMEL_CASE`
  (2.13.4)
>>>>>>> 2f60d39a
<|MERGE_RESOLUTION|>--- conflicted
+++ resolved
@@ -1440,7 +1440,11 @@
   * Contributed fix for #2816: Optimize UntypedObjectDeserializer wrt recursion
   (2.13.3)
 
-<<<<<<< HEAD
+Jason Harper (jsharper@github)
+  * Reported #3275: JDK 16 Illegal reflective access for `Throwable.setCause()` with
+   `PropertyNamingStrategy.UPPER_CAMEL_CASE`
+  (2.13.4)
+
 ZeyuCai@github:
   * Contributed #3314: Four Flaky Tests Detected in 2.14
   (2.14.0)
@@ -1456,10 +1460,4 @@
 
 Deniz Husaj (denizhusaj@github)
   * Reported #3447: Deeply nested JsonNode throws StackOverflowError for toString()
-  (2.14.0)
-=======
-Jason Harper (jsharper@github)
-  * Reported #3275: JDK 16 Illegal reflective access for `Throwable.setCause()` with
-   `PropertyNamingStrategy.UPPER_CAMEL_CASE`
-  (2.13.4)
->>>>>>> 2f60d39a
+  (2.14.0)