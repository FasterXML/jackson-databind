package com.fasterxml.jackson.databind.ext;

import javax.xml.datatype.*;
import javax.xml.namespace.QName;

import com.fasterxml.jackson.databind.*;

/**
 * Core XML types (javax.xml) are considered "external" (or more precisely "optional")
 * since some Java(-like) platforms do not include them: specifically, Google AppEngine
 * and Android seem to skimp on their inclusion. As such, they are dynamically loaded
 * only as needed, and need bit special handling.
 */
public class MiscJavaXMLTypesReadWriteTest
    extends BaseMapTest
{
    /*
    /**********************************************************
    /* Serializer tests
    /**********************************************************
     */

    private final ObjectMapper MAPPER = objectMapper();

    public void testQNameSer() throws Exception
    {
        QName qn = new QName("http://abc", "tag", "prefix");
<<<<<<< HEAD
        assertEquals(quote(qn.toString()), MAPPER.writeValueAsString(qn));
=======
        assertEquals(q(qn.toString()), serializeAsString(qn));
>>>>>>> 27f62d3c
    }

    public void testDurationSer() throws Exception
    {
        DatatypeFactory dtf = DatatypeFactory.newInstance();
        // arbitrary value
        Duration dur = dtf.newDurationDayTime(false, 15, 19, 58, 1);
<<<<<<< HEAD
        assertEquals(quote(dur.toString()), MAPPER.writeValueAsString(dur));
=======
        assertEquals(q(dur.toString()), serializeAsString(dur));
>>>>>>> 27f62d3c
    }

    public void testXMLGregorianCalendarSerAndDeser() throws Exception
    {
        DatatypeFactory dtf = DatatypeFactory.newInstance();
        XMLGregorianCalendar cal = dtf.newXMLGregorianCalendar
            (1974, 10, 10, 18, 15, 17, 123, 0);
        /* Due to [JACKSON-308], 1.6 will use configurable Date serialization;
         * and it defaults to using timestamp. So let's try couple of combinations.
         */
        ObjectMapper mapper = new ObjectMapper();
        long timestamp = cal.toGregorianCalendar().getTimeInMillis();
        String numStr = String.valueOf(timestamp);
        assertEquals(numStr, mapper.writeValueAsString(cal));

        // [JACKSON-403] Needs to come back ok as well:
        XMLGregorianCalendar calOut = mapper.readValue(numStr, XMLGregorianCalendar.class);
        assertNotNull(calOut);
        assertEquals(timestamp, calOut.toGregorianCalendar().getTimeInMillis());

        // and then textual variant
        // this is ALMOST same as default for XMLGregorianCalendar... just need to unify Z/+0000
        String exp = cal.toXMLFormat();
        String act = mapper.writer()
                .without(SerializationFeature.WRITE_DATES_AS_TIMESTAMPS)
                .writeValueAsString(cal);
        act = act.substring(1, act.length() - 1); // remove quotes
        exp = removeZ(exp);
        act = removeZ(act);
        assertEquals(exp, act);
    }

    private String removeZ(String dateStr) {
        if (dateStr.endsWith("Z")) {
            return dateStr.substring(0, dateStr.length()-1);
        }
        if (dateStr.endsWith("+00:00")) {
            return dateStr.substring(0, dateStr.length()-6);
        }
        return dateStr;
    }
    
    /*
    /**********************************************************
    /* Deserializer tests
    /**********************************************************
     */

    public void testQNameDeser() throws Exception
    {
        QName qn = new QName("http://abc", "tag", "prefix");
        String qstr = qn.toString();
        ObjectMapper mapper = new ObjectMapper();
        assertEquals("Should deserialize to equal QName (exp serialization: '"+qstr+"')",
                     qn, mapper.readValue(q(qstr), QName.class));
    }

    public void testCalendarDeser() throws Exception
    {
        DatatypeFactory dtf = DatatypeFactory.newInstance();
        XMLGregorianCalendar cal = dtf.newXMLGregorianCalendar
            (1974, 10, 10, 18, 15, 17, 123, 0);
        String exp = cal.toXMLFormat();
        assertEquals("Should deserialize to equal XMLGregorianCalendar ('"+exp+"')", cal,
                new ObjectMapper().readValue(q(exp), XMLGregorianCalendar.class));
    }

    public void testDurationDeser() throws Exception
    {
        DatatypeFactory dtf = DatatypeFactory.newInstance();
        // arbitrary value, like... say, 27d5h15m59s
        Duration dur = dtf.newDurationDayTime(true, 27, 5, 15, 59);
        String exp = dur.toString();
        assertEquals("Should deserialize to equal Duration ('"+exp+"')", dur,
                new ObjectMapper().readValue(q(exp), Duration.class));
    }
}<|MERGE_RESOLUTION|>--- conflicted
+++ resolved
@@ -25,11 +25,7 @@
     public void testQNameSer() throws Exception
     {
         QName qn = new QName("http://abc", "tag", "prefix");
-<<<<<<< HEAD
-        assertEquals(quote(qn.toString()), MAPPER.writeValueAsString(qn));
-=======
-        assertEquals(q(qn.toString()), serializeAsString(qn));
->>>>>>> 27f62d3c
+        assertEquals(q(qn.toString()), MAPPER.writeValueAsString(qn));
     }
 
     public void testDurationSer() throws Exception
@@ -37,11 +33,7 @@
         DatatypeFactory dtf = DatatypeFactory.newInstance();
         // arbitrary value
         Duration dur = dtf.newDurationDayTime(false, 15, 19, 58, 1);
-<<<<<<< HEAD
-        assertEquals(quote(dur.toString()), MAPPER.writeValueAsString(dur));
-=======
-        assertEquals(q(dur.toString()), serializeAsString(dur));
->>>>>>> 27f62d3c
+        assertEquals(q(dur.toString()), MAPPER.writeValueAsString(dur));
     }
 
     public void testXMLGregorianCalendarSerAndDeser() throws Exception
