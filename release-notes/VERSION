--- conflicted
+++ resolved
@@ -4,7 +4,6 @@
 === Releases ===
 ------------------------------------------------------------------------
 
-<<<<<<< HEAD
 2.7.4 (not yet released)
 
 #1178: `@JsonSerialize(contentAs=superType)` behavior disallowed in 2.7
@@ -116,10 +115,7 @@
   argument for `depositSchemaProperty()` method `BeanProperty` and `PropertyWriter` interfaces
 - JDK baseline now Java 7 (JDK 1.7), from Java 6/JDK 1.6
 
-2.6.6 (not released yet)
-=======
 2.6.6 (05-Apr-2016)
->>>>>>> d32563c5
 
 #1088: NPE possibility in SimpleMixinResolver
  (reported by Laird N)
