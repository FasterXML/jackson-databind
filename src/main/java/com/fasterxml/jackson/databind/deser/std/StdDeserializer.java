--- conflicted
+++ resolved
@@ -689,7 +689,7 @@
             }
             // fall through
         default:
-            return ((Number) ctxt.handleUnexpectedToken(Long.TYPE, p)).longValue();
+            return ((Number) ctxt.handleUnexpectedToken(ctxt.constructType(Long.TYPE), p)).longValue();
         }
 
         final CoercionAction act = _checkFromStringCoercion(ctxt, text,
@@ -705,11 +705,7 @@
             _verifyNullForPrimitiveCoercion(ctxt, text);
             return 0L;
         }
-<<<<<<< HEAD
-        return ((Number) ctxt.handleUnexpectedToken(ctxt.constructType(Long.TYPE), p)).longValue();
-=======
         return _parseLongPrimitive(ctxt, text);
->>>>>>> 00c5a042
     }
 
     protected final long _parseLongPrimitive(DeserializationContext ctxt, String text) throws IOException
@@ -747,12 +743,8 @@
             }
             // fall through
         default:
-            return ((Number) ctxt.handleUnexpectedToken(Float.TYPE, p)).floatValue();
-        }
-<<<<<<< HEAD
-        return ((Number) ctxt.handleUnexpectedToken(ctxt.constructType(Float.TYPE), p)).floatValue();
-    }
-=======
+            return ((Number) ctxt.handleUnexpectedToken(ctxt.constructType(Float.TYPE), p)).floatValue();
+        }
 
         final CoercionAction act = _checkFromStringCoercion(ctxt, text,
                 LogicalType.Integer, Float.TYPE);
@@ -768,8 +760,7 @@
             return  0.0f;
         }
         return _parseFloatPrimitive(ctxt, text);
-}
->>>>>>> 00c5a042
+    }
 
     /**
      * @since 2.9
@@ -823,11 +814,8 @@
             }
             // fall through
         default:
-            return ((Number) ctxt.handleUnexpectedToken(Double.TYPE, p)).doubleValue();
-        }
-<<<<<<< HEAD
-        return ((Number) ctxt.handleUnexpectedToken(ctxt.constructType(Double.TYPE), p)).doubleValue();
-=======
+            return ((Number) ctxt.handleUnexpectedToken(ctxt.constructType(Double.TYPE), p)).doubleValue();
+        }
 
         final CoercionAction act = _checkFromStringCoercion(ctxt, text,
                 LogicalType.Integer, Double.TYPE);
@@ -843,7 +831,6 @@
             return  0.0;
         }
         return _parseDoublePrimitive(ctxt, text);
->>>>>>> 00c5a042
     }
 
     protected final double _parseDoublePrimitive(DeserializationContext ctxt, String text)
@@ -914,17 +901,12 @@
         case JsonTokenId.ID_START_ARRAY:
             return _parseDateFromArray(p, ctxt);
         default:
-            return (java.util.Date) ctxt.handleUnexpectedToken(_valueClass, p);
-        }
-<<<<<<< HEAD
-        return (java.util.Date) ctxt.handleUnexpectedToken(getValueType(ctxt), p);
-=======
+            return (java.util.Date) ctxt.handleUnexpectedToken(getValueType(ctxt), p);
+        }
 
         return _parseDate(text.trim(), ctxt);
->>>>>>> 00c5a042
-    }
-
-    // @since 2.9
+    }
+
     protected java.util.Date _parseDateFromArray(JsonParser p, DeserializationContext ctxt)
             throws IOException
     {
@@ -985,8 +967,6 @@
     /**
      * Helper method used for accessing String value, if possible, doing
      * necessary conversion or throwing exception as necessary.
-     *
-     * @since 2.1
      */
     protected final String _parseString(JsonParser p, DeserializationContext ctxt) throws IOException
     {
@@ -1031,7 +1011,6 @@
 
     protected final boolean _isNaN(String text) { return "NaN".equals(text); }
 
-    // @since 2.12
     protected final static boolean _isBlank(String text)
     {
         final int len = text.length();
