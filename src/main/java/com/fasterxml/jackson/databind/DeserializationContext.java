package com.fasterxml.jackson.databind;

import java.io.IOException;
import java.text.DateFormat;
import java.text.ParseException;
import java.util.*;

import com.fasterxml.jackson.annotation.JsonFormat;
import com.fasterxml.jackson.annotation.ObjectIdGenerator;
import com.fasterxml.jackson.annotation.ObjectIdResolver;

import com.fasterxml.jackson.core.*;
import com.fasterxml.jackson.core.tree.ArrayTreeNode;
import com.fasterxml.jackson.core.tree.ObjectTreeNode;
import com.fasterxml.jackson.core.type.ResolvedType;
import com.fasterxml.jackson.core.type.TypeReference;
import com.fasterxml.jackson.core.util.JacksonFeatureSet;
import com.fasterxml.jackson.databind.cfg.CoercionAction;
import com.fasterxml.jackson.databind.cfg.CoercionInputShape;
import com.fasterxml.jackson.databind.cfg.CoercionTargetType;
import com.fasterxml.jackson.databind.cfg.ContextAttributes;
import com.fasterxml.jackson.databind.deser.*;
import com.fasterxml.jackson.databind.deser.impl.ObjectIdReader;
import com.fasterxml.jackson.databind.deser.impl.ReadableObjectId;
import com.fasterxml.jackson.databind.deser.impl.TypeWrappedDeserializer;
import com.fasterxml.jackson.databind.exc.MismatchedInputException;
import com.fasterxml.jackson.databind.exc.InvalidDefinitionException;
import com.fasterxml.jackson.databind.exc.InvalidFormatException;
import com.fasterxml.jackson.databind.exc.InvalidTypeIdException;
import com.fasterxml.jackson.databind.exc.UnrecognizedPropertyException;
import com.fasterxml.jackson.databind.exc.ValueInstantiationException;
import com.fasterxml.jackson.databind.introspect.Annotated;
import com.fasterxml.jackson.databind.introspect.AnnotatedClass;
import com.fasterxml.jackson.databind.introspect.AnnotatedMember;
import com.fasterxml.jackson.databind.introspect.BeanPropertyDefinition;
import com.fasterxml.jackson.databind.introspect.ClassIntrospector;
import com.fasterxml.jackson.databind.jsontype.TypeDeserializer;
import com.fasterxml.jackson.databind.jsontype.TypeIdResolver;
import com.fasterxml.jackson.databind.node.JsonNodeFactory;
import com.fasterxml.jackson.databind.type.TypeFactory;
import com.fasterxml.jackson.databind.util.*;

/**
 * Context for the process of deserialization a single root-level value.
 * Used to allow passing in configuration settings and reusable temporary
 * objects (scrap arrays, containers).
 * Constructed by {@link ObjectMapper} (and {@link ObjectReader} based on
 * configuration,
 * used mostly by {@link JsonDeserializer}s to access contextual information.
 */
public abstract class DeserializationContext
    extends DatabindContext
    implements ObjectReadContext // 3.0
{
    /*
    /**********************************************************************
    /* Per-mapper configuration (immutable via ObjectReader)
    /**********************************************************************
     */

    /**
     * Low-level {@link TokenStreamFactory} that may be used for constructing
     * embedded parsers.
     */
    final protected TokenStreamFactory _streamFactory;

    /**
     * Read-only factory instance; exposed to let
     * owners (<code>ObjectMapper</code>, <code>ObjectReader</code>)
     * access it.
     */
    final protected DeserializerFactory _factory;

    /**
     * Object that handle details of {@link JsonDeserializer} caching.
     */
    final protected DeserializerCache _cache;

    /*
    /**********************************************************************
    /* Configuration that may vary by ObjectReader
    /**********************************************************************
     */

    /**
     * Generic deserialization processing configuration
     */
    final protected DeserializationConfig _config;

    /**
     * Bitmap of {@link DeserializationFeature}s that are enabled
     */
    final protected int _featureFlags;

    /**
     * Currently active view, if any.
     */
    final protected Class<?> _activeView;

    /**
     * Schema for underlying parser to use, if any.
     */
    final protected FormatSchema _schema;

    /**
     * Object used for resolving references to injectable
     * values.
     */
    final protected InjectableValues _injectableValues;

    /*
    /**********************************************************************
    /* Other State
    /**********************************************************************
     */

    /**
     * Currently active parser used for deserialization.
     * May be different from the outermost parser
     * when content is buffered.
     */
    protected transient JsonParser _parser;

    /**
     * Capabilities of the input format.
     */
    protected transient JacksonFeatureSet<StreamReadCapability> _readCapabilities;

    /*
    /**********************************************************************
    /* Per-operation reusable helper objects (not for blueprints)
    /**********************************************************************
     */

    protected transient ArrayBuilders _arrayBuilders;

    protected transient ObjectBuffer _objectBuffer;

    protected transient DateFormat _dateFormat;

    /**
     * Lazily-constructed holder for per-call attributes.
     */
    protected transient ContextAttributes _attributes;

    /**
     * Type of {@link JsonDeserializer} on which {@link JsonDeserializer#createContextual}
     * is being called currently.
     */
    protected LinkedNode<JavaType> _currentType;

    /**
     * Lazily constructed {@link ClassIntrospector} instance: created from "blueprint"
     */
    protected transient ClassIntrospector _classIntrospector;

    /*
    /**********************************************************************
    /* Life-cycle
    /**********************************************************************
     */

    protected DeserializationContext(TokenStreamFactory streamFactory,
            DeserializerFactory df, DeserializerCache cache,
            DeserializationConfig config, FormatSchema schema,
            InjectableValues injectableValues)
    {
        _streamFactory = streamFactory;
        _factory = Objects.requireNonNull(df, "Cannot pass null DeserializerFactory");
        _cache = cache;

        _config = config;
        _featureFlags = config.getDeserializationFeatures();
        _activeView = config.getActiveView();
        _schema = schema;

        _injectableValues = injectableValues;
        _attributes = config.getAttributes();
    }

    /*
    /**********************************************************************
    /* DatabindContext implementation
    /**********************************************************************
     */

    @Override
    public DeserializationConfig getConfig() { return _config; }

    @Override
    public final Class<?> getActiveView() { return _activeView; }

    @Override
    public final boolean canOverrideAccessModifiers() {
        return _config.canOverrideAccessModifiers();
    }

    @Override
    public final boolean isEnabled(MapperFeature feature) {
        return _config.isEnabled(feature);
    }

    @Override
    public final JsonFormat.Value getDefaultPropertyFormat(Class<?> baseType) {
        return _config.getDefaultPropertyFormat(baseType);
    }

    @Override
    public final AnnotationIntrospector getAnnotationIntrospector() {
        return _config.getAnnotationIntrospector();
    }

    @Override
    public final TypeFactory getTypeFactory() {
        return _config.getTypeFactory();
    }

    @Override // since 2.11
    public JavaType constructSpecializedType(JavaType baseType, Class<?> subclass)
        throws IllegalArgumentException
    {
        if (baseType.hasRawClass(subclass)) {
            return baseType;
        }
        // On deserialization side, still uses "strict" type-compatibility checking;
        // see [databind#2632] about serialization side
        return getConfig().getTypeFactory().constructSpecializedType(baseType, subclass, false);
    }

    /**
     * Method for accessing default Locale to use: convenience method for
     *<pre>
     *   getConfig().getLocale();
     *</pre>
     */
    @Override
    public Locale getLocale() {
        return _config.getLocale();
    }

    /**
     * Method for accessing default TimeZone to use: convenience method for
     *<pre>
     *   getConfig().getTimeZone();
     *</pre>
     */
    @Override
    public TimeZone getTimeZone() {
        return _config.getTimeZone();
    }

    /*
    /**********************************************************************
    /* Access to per-call state, like generic attributes
    /**********************************************************************
     */

    @Override
    public Object getAttribute(Object key) {
        return _attributes.getAttribute(key);
    }

    @Override
    public DeserializationContext setAttribute(Object key, Object value)
    {
        _attributes = _attributes.withPerCallAttribute(key, value);
        return this;
    }

    /**
     * Accessor to {@link JavaType} of currently contextualized
     * {@link JsonDeserializer}, if any.
     * This is sometimes useful for generic {@link JsonDeserializer}s that
     * do not get passed (or do not retain) type information when being
     * constructed: happens for example for deserializers constructed
     * from annotations.
     *
     * @return Type of {@link JsonDeserializer} being contextualized,
     *   if process is on-going; null if not.
     */
    public JavaType getContextualType() {
        return (_currentType == null) ? null : _currentType.value();
    }

    /*
    /**********************************************************************
    /* ObjectReadContext impl, config access
    /**********************************************************************
     */

    @Override
    public TokenStreamFactory getParserFactory() {
        return _streamFactory;
    }

    @Override
    public FormatSchema getSchema() {
        return _schema;
    }

    @Override
    public int getStreamReadFeatures(int defaults) {
        return _config.getStreamReadFeatures();
    }

    @Override
    public int getFormatReadFeatures(int defaults) {
        return _config.getFormatReadFeatures();
    }

    /*
    /**********************************************************************
    /* ObjectReadContext impl, Tree creation
    /**********************************************************************
     */

    @Override
    public ArrayTreeNode createArrayNode() {
        return getNodeFactory().arrayNode();
    }

    @Override
    public ObjectTreeNode createObjectNode() {
        return getNodeFactory().objectNode();
    }

    /*
    /**********************************************************************
    /* ObjectReadContext impl, databind
    /**********************************************************************
     */

    @SuppressWarnings("unchecked")
    @Override
    public JsonNode readTree(JsonParser p) throws IOException {
        // NOTE: inlined version of `_bindAsTree()` from `ObjectReader`
        JsonToken t = p.currentToken();
        if (t == null) {
            t = p.nextToken();
            if (t == null) { // [databind#1406]: expose end-of-input as `null`
                return null;
            }
        }
        if (t == JsonToken.VALUE_NULL) {
            return getNodeFactory().nullNode();
        }
        JsonDeserializer<Object> deser = findRootValueDeserializer(ObjectReader.JSON_NODE_TYPE);
        return (JsonNode) deser.deserialize(p, this);
    }

    /**
     * Convenience method that may be used by composite or container deserializers,
     * for reading one-off values contained (for sequences, it is more efficient
     * to actually fetch deserializer once for the whole collection).
     *<p>
     * NOTE: when deserializing values of properties contained in composite types,
     * rather use {@link #readPropertyValue(JsonParser, BeanProperty, Class)};
     * this method does not allow use of contextual annotations.
     */
    @Override
    public <T> T readValue(JsonParser p, Class<T> type) throws IOException {
        return readValue(p, getTypeFactory().constructType(type));
    }

    @Override
    public <T> T readValue(JsonParser p, TypeReference<T> refType) throws IOException {
        return readValue(p, getTypeFactory().constructType(refType));
    }

    @Override
    public <T> T readValue(JsonParser p, ResolvedType type) throws IOException {
        if (!(type instanceof JavaType)) {
            throw new UnsupportedOperationException(
"Only support `JavaType` implementation of `ResolvedType`, not: "+type.getClass().getName());
        }
        return readValue(p, (JavaType) type);
    }

    @SuppressWarnings("unchecked")
    public <T> T readValue(JsonParser p, JavaType type) throws IOException {
        JsonDeserializer<Object> deser = findRootValueDeserializer(type);
        if (deser == null) {
            reportBadDefinition(type,
                    "Could not find JsonDeserializer for type "+type);
        }
        return (T) deser.deserialize(p, this);
    }

    /*
    /**********************************************************************
    /* Public API, config setting accessors
    /**********************************************************************
     */

    /**
     * Method for getting current {@link DeserializerFactory}.
     */
    public DeserializerFactory getFactory() {
        return _factory;
    }

    /**
     * Convenience method for checking whether specified on/off
     * feature is enabled
     */
    public final boolean isEnabled(DeserializationFeature feat) {
        // 03-Dec-2010, tatu: minor shortcut; since this is called quite often,
        //   let's use a local copy of feature settings:
        return (_featureFlags & feat.getMask()) != 0;
    }

    /**
     * Bulk access method for getting the bit mask of all {@link DeserializationFeature}s
     * that are enabled.
     */
    public final int getDeserializationFeatures() {
        return _featureFlags;
    }

    /**
     * Bulk access method for checking that all features specified by
     * mask are enabled.
     */
    public final boolean hasDeserializationFeatures(int featureMask) {
        return (_featureFlags & featureMask) == featureMask;
    }

    /**
     * Bulk access method for checking that at least one of features specified by
     * mask is enabled.
     */
    public final boolean hasSomeOfFeatures(int featureMask) {
        return (_featureFlags & featureMask) != 0;
    }

    /**
     * Method for accessing the currently active parser.
     * May be different from the outermost parser
     * when content is buffered.
     *<p>
     * Use of this method is discouraged: if code has direct access
     * to the active parser, that should be used instead.
     */
    public final JsonParser getParser() { return _parser; }

    /**
     * Accessor for checking whether input format has specified capability
     * or not.
     *
     * @return True if input format has specified capability; false if not
     *
     * @since 2.12
     */
    public final boolean isEnabled(StreamReadCapability cap) {
        return _readCapabilities.isEnabled(cap);
    }

    public final Object findInjectableValue(Object valueId,
            BeanProperty forProperty, Object beanInstance)
        throws JsonMappingException
    {
        if (_injectableValues == null) {
            reportBadDefinition(ClassUtil.classOf(valueId), String.format(
"No 'injectableValues' configured, cannot inject value with id [%s]", valueId));
        }
        return _injectableValues.findInjectableValue(valueId, this, forProperty, beanInstance);
    }

    /**
     * Convenience method for accessing the default Base64 encoding
     * used for decoding base64 encoded binary content.
     * Same as calling:
     *<pre>
     *  getConfig().getBase64Variant();
     *</pre>
     */
    public final Base64Variant getBase64Variant() {
        return _config.getBase64Variant();
    }

    /**
     * Convenience method, functionally equivalent to:
     *<pre>
     *  getConfig().getNodeFactory();
     * </pre>
     */
    public final JsonNodeFactory getNodeFactory() {
        return _config.getNodeFactory();
    }

    /*
    /**********************************************************************
<<<<<<< HEAD
    /* Annotation, BeanDescription introspection
    /**********************************************************************
     */

    @Override
    protected ClassIntrospector classIntrospector() {
        if (_classIntrospector == null) {
            _classIntrospector = _config.classIntrospectorInstance();
        }
        return _classIntrospector;
    }

    @Override
    public BeanDescription introspectBeanDescription(JavaType type) {
        return classIntrospector().introspectForDeserialization(type);
    }

    public BeanDescription introspectBeanDescriptionForCreation(JavaType type) {
        return classIntrospector().introspectForCreation(type);
    }

    public BeanDescription introspectBeanDescriptionForBuilder(JavaType type) {
        return classIntrospector().introspectForDeserializationWithBuilder(type);
    }

    /*
    /**********************************************************************
    /* Misc config access
    /**********************************************************************
=======
    /* Public API, CoercionConfig access (2.12+)
    /**********************************************************************
     */

    /**
     * General-purpose accessor for finding what to do when specified coercion
     * from shape that is now always allowed to be coerced from is requested.
     *
     * @param targetType Logical target type of coercion
     * @param targetClass Physical target type of coercion
     * @param inputShape Input shape to coerce from
     *
     * @return CoercionAction configured for specific coercion
     *
     * @since 2.12
     */
    public CoercionAction findCoercionAction(CoercionTargetType targetType,
            Class<?> targetClass, CoercionInputShape inputShape)
    {
        return _config.findCoercionAction(targetType, targetClass, inputShape);
    }

    /**
     * More specialized accessor called in case of input being a blank
     * String (one consisting of only white space characters with length of at least one).
     * Will basically first determine if "blank as empty" is allowed: if not,
     * returns {@code actionIfBlankNotAllowed}, otherwise returns action for
     * {@link CoercionInputShape#EmptyString}.
     *
     * @param targetType Logical target type of coercion
     * @param targetClass Physical target type of coercion
     * @param actionIfBlankNotAllowed Return value to use in case "blanks as empty"
     *    is not allowed
     *
     * @return CoercionAction configured for specified coercion from blank string
     *
     * @since 2.12
     */
    public CoercionAction findCoercionFromBlankString(CoercionTargetType targetType,
            Class<?> targetClass,
            CoercionAction actionIfBlankNotAllowed)
    {
        return _config.findCoercionFromBlankString(targetType, targetClass, actionIfBlankNotAllowed);
    }

    /*
    /**********************************************************
    /* Public API, pass-through to DeserializerCache
    /**********************************************************
>>>>>>> ed2784c4
     */

    @Override
    public PropertyName findRootName(JavaType rootType) {
        return _config.findRootName(this, rootType);
    }

    @Override
    public PropertyName findRootName(Class<?> rawRootType) {
        return _config.findRootName(this, rawRootType);
    }

    /**
     * Method that can be used to see whether there is an explicitly registered deserializer
     * for given type: this is true for supported JDK types, as well as third-party types
     * for which {@code Module} provides support but is NOT true (that is, returns {@code false})
     * for POJO types for which {@code BeanDeserializer} is generated based on discovered
     * properties.
     *<p>
     * Note that it is up to {@code Module}s to implement support for this method: some
     * do (like basic {@code SimpleModule}).
     *
<<<<<<< HEAD
     * @param valueType Type-erased type to check
     *
     * @return True if this factory has explicit (non-POJO) deserializer for specified type,
     *    or has a provider (of type {@link Deserializers}) that has.
=======
     * @param type Type to check
     * @param cause (optional) Reference set to root cause if no deserializer
     *    could be found due to exception (to find the reason for failure)
     *
     * @since 2.3
>>>>>>> ed2784c4
     */
    public boolean hasExplicitDeserializerFor(Class<?> valueType) {
        return _factory.hasExplicitDeserializerFor(this, valueType);
    }

    /*
    /**********************************************************************
    /* Public API, value deserializer access
    /**********************************************************************
     */

    /**
     * Method for finding a value deserializer, and creating a contextual
     * version if necessary, for value reached via specified property.
     */
    @SuppressWarnings("unchecked")
    public final JsonDeserializer<Object> findContextualValueDeserializer(JavaType type,
            BeanProperty prop) throws JsonMappingException
    {
        JsonDeserializer<Object> deser = _cache.findValueDeserializer(this, _factory, type);
        if (deser != null) {
            deser = (JsonDeserializer<Object>) handleSecondaryContextualization(deser, prop, type);
        }
        return deser;
    }

    /**
     * Variant that will try to locate deserializer for current type, but without
     * performing any contextualization (unlike {@link #findContextualValueDeserializer})
     * or checking for need to create a {@link TypeDeserializer} (unlike
     * {@link #findRootValueDeserializer(JavaType)}.
     * This method is usually called from within {@link JsonDeserializer#resolve},
     * and expectation is that caller then calls either
     * {@link #handlePrimaryContextualization(JsonDeserializer, BeanProperty, JavaType)} or
     * {@link #handleSecondaryContextualization(JsonDeserializer, BeanProperty, JavaType)} at a
     * later point, as necessary.
     */
    public final JsonDeserializer<Object> findNonContextualValueDeserializer(JavaType type)
        throws JsonMappingException
    {
        return _cache.findValueDeserializer(this, _factory, type);
    }

    /**
     * Method for finding a deserializer for root-level value.
     */
    @SuppressWarnings("unchecked")
    public final JsonDeserializer<Object> findRootValueDeserializer(JavaType type)
        throws JsonMappingException
    {
        JsonDeserializer<Object> deser = _cache.findValueDeserializer(this,
                _factory, type);
        if (deser == null) { // can this occur?
            return null;
        }
        deser = (JsonDeserializer<Object>) handleSecondaryContextualization(deser, null, type);
        TypeDeserializer typeDeser = findTypeDeserializer(type);
        if (typeDeser != null) {
            // important: contextualize to indicate this is for root value
            typeDeser = typeDeser.forProperty(null);
            return new TypeWrappedDeserializer(typeDeser, deser);
        }
        return deser;
    }

    /*
    /**********************************************************************
    /* Public API, value type deserializer access
    /**********************************************************************
     */

    /**
     * Method called to find and create a type information deserializer for given base type,
     * if one is needed. If not needed (no polymorphic handling configured for type),
     * should return null.
     *<p>
     * Note that this method is usually only directly called for values of container (Collection,
     * array, Map) types and root values, but not for bean property values.
     *
     * @param baseType Declared base type of the value to deserializer (actual
     *    deserializer type will be this type or its subtype)
     *
     * @return Type deserializer to use for given base type, if one is needed; null if not.
     */
    public TypeDeserializer findTypeDeserializer(JavaType baseType)
        throws JsonMappingException
    {
        return findTypeDeserializer(baseType, introspectClassAnnotations(baseType));
    }

    public TypeDeserializer findTypeDeserializer(JavaType baseType,
            AnnotatedClass classAnnotations)
        throws JsonMappingException
    {
        return _config.getTypeResolverProvider().findTypeDeserializer(this,
                baseType, classAnnotations);
    }

    /**
     * Method called to create a type information deserializer for values of
     * given non-container property, if one is needed.
     * If not needed (no polymorphic handling configured for property), should return null.
     *<p>
     * Note that this method is only called for non-container bean properties,
     * and not for values in container types or root values (or container properties)
     *
     * @param baseType Declared base type of the value to deserializer (actual
     *    deserializer type will be this type or its subtype)
     *
     * @return Type deserializer to use for given base type, if one is needed; null if not.
     *
     * @since 3.0
     */
    public TypeDeserializer findPropertyTypeDeserializer(JavaType baseType,
            AnnotatedMember accessor)
        throws JsonMappingException
    {
        return _config.getTypeResolverProvider().findPropertyTypeDeserializer(this,
                accessor, baseType);
    }

    /**
     * Method called to find and create a type information deserializer for values of
     * given container (list, array, map) property, if one is needed.
     * If not needed (no polymorphic handling configured for property), should return null.
     *<p>
     * Note that this method is only called for container bean properties,
     * and not for values in container types or root values (or non-container properties)
     *
     * @param containerType Type of property; must be a container type
     * @param accessor Field or method that contains container property
     *
     * @since 3.0
     */
    public TypeDeserializer findPropertyContentTypeDeserializer(JavaType containerType,
            AnnotatedMember accessor)
        throws JsonMappingException
    {
        return _config.getTypeResolverProvider().findPropertyContentTypeDeserializer(this,
                accessor, containerType);
    }

    /*
    /**********************************************************************
    /* Public API, key deserializer access
    /**********************************************************************
     */

    public final KeyDeserializer findKeyDeserializer(JavaType keyType,
            BeanProperty prop) throws JsonMappingException
    {
        KeyDeserializer kd = _cache.findKeyDeserializer(this,
                _factory, keyType);
        // Second: contextualize?
        if (kd instanceof ContextualKeyDeserializer) {
            kd = ((ContextualKeyDeserializer) kd).createContextual(this, prop);
        }
        return kd;
    }

    /*
    /**********************************************************************
    /* Public API, ObjectId handling
    /**********************************************************************
     */

    /**
     * Method called to find and return entry corresponding to given
     * Object Id: will add an entry if necessary, and never returns null
     */
    public abstract ReadableObjectId findObjectId(Object id, ObjectIdGenerator<?> generator, ObjectIdResolver resolver);

    /**
     * Method called to ensure that every object id encounter during processing
     * are resolved.
     *
     * @throws UnresolvedForwardReference
     */
    public abstract void checkUnresolvedObjectId()
        throws UnresolvedForwardReference;

    /*
    /**********************************************************************
    /* Public API, type handling
    /**********************************************************************
     */

    /**
     * Convenience method, functionally equivalent to:
     *<pre>
     *  getConfig().constructType(cls);
     * </pre>
     */
    public final JavaType constructType(Class<?> cls) {
        return (cls == null) ? null : _config.constructType(cls);
    }

    /**
     * Helper method that is to be used when resolving basic class name into
     * Class instance, the reason being that it may be necessary to work around
     * various ClassLoader limitations, as well as to handle primitive type
     * signatures.
     */
    public Class<?> findClass(String className) throws ClassNotFoundException
    {
        // By default, delegate to ClassUtil: can be overridden with custom handling
        return getTypeFactory().findClass(className);
    }

    /*
    /**********************************************************************
    /* Public API, helper object recycling
    /**********************************************************************
     */

    /**
     * Method that can be used to get access to a reusable ObjectBuffer,
     * useful for efficiently constructing Object arrays and Lists.
     * Note that leased buffers should be returned once deserializer
     * is done, to allow for reuse during same round of deserialization.
     */
    public final ObjectBuffer leaseObjectBuffer()
    {
        ObjectBuffer buf = _objectBuffer;
        if (buf == null) {
            buf = new ObjectBuffer();
        } else {
            _objectBuffer = null;
        }
        return buf;
    }

    /**
     * Method to call to return object buffer previously leased with
     * {@link #leaseObjectBuffer}.
     *
     * @param buf Returned object buffer
     */
    public final void returnObjectBuffer(ObjectBuffer buf)
    {
        /* Already have a reusable buffer? Let's retain bigger one
         * (or if equal, favor newer one, shorter life-cycle)
         */
        if (_objectBuffer == null
            || buf.initialCapacity() >= _objectBuffer.initialCapacity()) {
            _objectBuffer = buf;
        }
    }

    /**
     * Method for accessing object useful for building arrays of
     * primitive types (such as int[]).
     */
    public final ArrayBuilders getArrayBuilders()
    {
        if (_arrayBuilders == null) {
            _arrayBuilders = new ArrayBuilders();
        }
        return _arrayBuilders;
    }

    /*
    /**********************************************************************
    /* Extended API: handler instantiation
    /**********************************************************************
     */

    public abstract JsonDeserializer<Object> deserializerInstance(Annotated annotated,
            Object deserDef)
        throws JsonMappingException;

    public abstract KeyDeserializer keyDeserializerInstance(Annotated annotated,
            Object deserDef)
        throws JsonMappingException;

    /*
    /**********************************************************************
    /* Extended API: resolving contextual deserializers; called
    /* by structured deserializers for their value/component deserializers
    /**********************************************************************
     */

    /**
     * Method called for primary property deserializers (ones
     * directly created to deserialize values of a POJO property),
     * to handle details of calling
     * {@link JsonDeserializer#createContextual} with given property context.
     *
     * @param prop Property for which the given primary deserializer is used; never null.
     */
    public JsonDeserializer<?> handlePrimaryContextualization(JsonDeserializer<?> deser,
            BeanProperty prop, JavaType type)
        throws JsonMappingException
    {
        if (deser != null) {
            _currentType = new LinkedNode<JavaType>(type, _currentType);
            try {
                deser = deser.createContextual(this, prop);
            } finally {
                _currentType = _currentType.next();
            }
        }
        return deser;
    }

    /**
     * Method called for secondary property deserializers (ones
     * NOT directly created to deal with an annotatable POJO property,
     * but instead created as a component -- such as value deserializers
     * for structured types, or deserializers for root values)
     * to handle details of resolving
     * {@link JsonDeserializer#createContextual} with given property context.
     * Given that these deserializers are not directly related to given property
     * (or, in case of root value property, to any property), annotations
     * accessible may or may not be relevant.
     *
     * @param prop Property for which deserializer is used, if any; null
     *    when deserializing root values
     */
    public JsonDeserializer<?> handleSecondaryContextualization(JsonDeserializer<?> deser,
            BeanProperty prop, JavaType type)
        throws JsonMappingException
    {
        if (deser != null) {
            _currentType = new LinkedNode<JavaType>(type, _currentType);
            try {
                deser =deser.createContextual(this, prop);
            } finally {
                _currentType = _currentType.next();
            }
        }
        return deser;
    }

    /*
    /**********************************************************************
    /* Parsing methods that may use reusable/-cyclable objects
    /**********************************************************************
     */

    /**
     * Convenience method for parsing a Date from given String, using
     * currently configured date format (accessed using
     * {@link DeserializationConfig#getDateFormat()}).
     *<p>
     * Implementation will handle thread-safety issues related to
     * date formats such that first time this method is called,
     * date format is cloned, and cloned instance will be retained
     * for use during this deserialization round.
     */
    public Date parseDate(String dateStr) throws IllegalArgumentException
    {
        try {
            DateFormat df = getDateFormat();
            return df.parse(dateStr);
        } catch (ParseException e) {
            throw new IllegalArgumentException(String.format(
                    "Failed to parse Date value '%s': %s", dateStr,
                    ClassUtil.exceptionMessage(e)));
        }
    }

    /**
     * Convenience method for constructing Calendar instance set
     * to specified time, to be modified and used by caller.
     */
    public Calendar constructCalendar(Date d) {
        // 08-Jan-2008, tatu: not optimal, but should work for the most part; let's revise as needed.
        Calendar c = Calendar.getInstance(getTimeZone());
        c.setTime(d);
        return c;
    }

    /*
    /**********************************************************************
    /* Convenience methods for reading parsed values
    /**********************************************************************
     */

    /**
     * Convenience method that may be used by composite or container deserializers,
     * for reading one-off values for the composite type, taking into account
     * annotations that the property (passed to this method -- usually property that
     * has custom serializer that called this method) has.
     */
    public <T> T readPropertyValue(JsonParser p, BeanProperty prop, Class<T> type) throws IOException {
        return readPropertyValue(p, prop, getTypeFactory().constructType(type));
    }

    @SuppressWarnings("unchecked")
    public <T> T readPropertyValue(JsonParser p, BeanProperty prop, JavaType type) throws IOException {
        JsonDeserializer<Object> deser = findContextualValueDeserializer(type, prop);
        if (deser == null) {
            return reportBadDefinition(type, String.format(
                    "Could not find JsonDeserializer for type %s (via property %s)",
                    ClassUtil.getTypeDescription(type), ClassUtil.nameOf(prop)));
        }
        return (T) deser.deserialize(p, this);
    }

    /*
    /**********************************************************************
    /* Methods for problem handling
    /**********************************************************************
     */

    /**
     * Method that deserializers should call if they encounter an unrecognized
     * property (and once that is not explicitly designed as ignorable), to
     * inform possibly configured {@link DeserializationProblemHandler}s and
     * let it handle the problem.
     *
     * @return True if there was a configured problem handler that was able to handle the
     *   problem
     */
    public boolean handleUnknownProperty(JsonParser p, JsonDeserializer<?> deser,
            Object instanceOrClass, String propName)
        throws IOException
    {
        LinkedNode<DeserializationProblemHandler> h = _config.getProblemHandlers();
        while (h != null) {
            // Can bail out if it's handled
            if (h.value().handleUnknownProperty(this, p, deser, instanceOrClass, propName)) {
                return true;
            }
            h = h.next();
        }
        // Nope, not handled. Potentially that's a problem...
        if (!isEnabled(DeserializationFeature.FAIL_ON_UNKNOWN_PROPERTIES)) {
            p.skipChildren();
            return true;
        }
        // Do we know properties that are expected instead?
        Collection<Object> propIds = (deser == null) ? null : deser.getKnownPropertyNames();
        throw UnrecognizedPropertyException.from(_parser,
                instanceOrClass, propName, propIds);
    }

    /**
     * Method that deserializers should call if they encounter a String value
     * that cannot be converted to expected key of a {@link java.util.Map}
     * valued property.
     * Default implementation will try to call {@link DeserializationProblemHandler#handleWeirdNumberValue}
     * on configured handlers, if any, to allow for recovery; if recovery does not
     * succeed, will throw {@link InvalidFormatException} with given message.
     *
     * @param keyClass Expected type for key
     * @param keyValue String value from which to deserialize key
     * @param msg Error message template caller wants to use if exception is to be thrown
     * @param msgArgs Optional arguments to use for message, if any
     *
     * @return Key value to use
     *
     * @throws IOException To indicate unrecoverable problem, usually based on <code>msg</code>
     */
    public Object handleWeirdKey(Class<?> keyClass, String keyValue,
            String msg, Object... msgArgs)
        throws IOException
    {
        // but if not handled, just throw exception
        msg = _format(msg, msgArgs);
        LinkedNode<DeserializationProblemHandler> h = _config.getProblemHandlers();
        while (h != null) {
            // Can bail out if it's handled
            Object key = h.value().handleWeirdKey(this, keyClass, keyValue, msg);
            if (key != DeserializationProblemHandler.NOT_HANDLED) {
                // Sanity check for broken handlers, otherwise nasty to debug:
                if ((key == null) || keyClass.isInstance(key)) {
                    return key;
                }
                throw weirdStringException(keyValue, keyClass, String.format(
                        "DeserializationProblemHandler.handleWeirdStringValue() for type %s returned value of type %s",
                        ClassUtil.getClassDescription(keyClass),
                        ClassUtil.getClassDescription(key)
                ));
            }
            h = h.next();
        }
        throw weirdKeyException(keyClass, keyValue, msg);
    }

    /**
     * Method that deserializers should call if they encounter a String value
     * that cannot be converted to target property type, in cases where some
     * String values could be acceptable (either with different settings,
     * or different value).
     * Default implementation will try to call {@link DeserializationProblemHandler#handleWeirdStringValue}
     * on configured handlers, if any, to allow for recovery; if recovery does not
     * succeed, will throw {@link InvalidFormatException} with given message.
     *
     * @param targetClass Type of property into which incoming String should be converted
     * @param value String value from which to deserialize property value
     * @param msg Error message template caller wants to use if exception is to be thrown
     * @param msgArgs Optional arguments to use for message, if any
     *
     * @return Property value to use
     *
     * @throws IOException To indicate unrecoverable problem, usually based on <code>msg</code>
     */
    public Object handleWeirdStringValue(Class<?> targetClass, String value,
            String msg, Object... msgArgs)
        throws IOException
    {
        // but if not handled, just throw exception
        msg = _format(msg, msgArgs);
        LinkedNode<DeserializationProblemHandler> h = _config.getProblemHandlers();
        while (h != null) {
            // Can bail out if it's handled
            Object instance = h.value().handleWeirdStringValue(this, targetClass, value, msg);
            if (instance != DeserializationProblemHandler.NOT_HANDLED) {
                // Sanity check for broken handlers, otherwise nasty to debug:
                if (_isCompatible(targetClass, instance)) {
                    return instance;
                }
                throw weirdStringException(value, targetClass, String.format(
                        "DeserializationProblemHandler.handleWeirdStringValue() for type %s returned value of type %s",
                        ClassUtil.getClassDescription(targetClass),
                        ClassUtil.getClassDescription(instance)
                ));
            }
            h = h.next();
        }
        throw weirdStringException(value, targetClass, msg);
    }

    /**
     * Method that deserializers should call if they encounter a numeric value
     * that cannot be converted to target property type, in cases where some
     * numeric values could be acceptable (either with different settings,
     * or different numeric value).
     * Default implementation will try to call {@link DeserializationProblemHandler#handleWeirdNumberValue}
     * on configured handlers, if any, to allow for recovery; if recovery does not
     * succeed, will throw {@link InvalidFormatException} with given message.
     *
     * @param targetClass Type of property into which incoming number should be converted
     * @param value Number value from which to deserialize property value
     * @param msg Error message template caller wants to use if exception is to be thrown
     * @param msgArgs Optional arguments to use for message, if any
     *
     * @return Property value to use
     *
     * @throws IOException To indicate unrecoverable problem, usually based on <code>msg</code>
     */
    public Object handleWeirdNumberValue(Class<?> targetClass, Number value,
            String msg, Object... msgArgs)
        throws IOException
    {
        msg = _format(msg, msgArgs);
        LinkedNode<DeserializationProblemHandler> h = _config.getProblemHandlers();
        while (h != null) {
            // Can bail out if it's handled
            Object key = h.value().handleWeirdNumberValue(this, targetClass, value, msg);
            if (key != DeserializationProblemHandler.NOT_HANDLED) {
                // Sanity check for broken handlers, otherwise nasty to debug:
                if (_isCompatible(targetClass, key)) {
                    return key;
                }
                throw weirdNumberException(value, targetClass, _format(
                        "DeserializationProblemHandler.handleWeirdNumberValue() for type %s returned value of type %s",
                        ClassUtil.getClassDescription(targetClass),
                        ClassUtil.getClassDescription(key)
                ));
            }
            h = h.next();
        }
        throw weirdNumberException(value, targetClass, msg);
    }

    public Object handleWeirdNativeValue(JavaType targetType, Object badValue,
            JsonParser p)
        throws IOException
    {
        LinkedNode<DeserializationProblemHandler> h = _config.getProblemHandlers();
        final Class<?> raw = targetType.getRawClass();
        for (; h != null; h = h.next()) {
            // Can bail out if it's handled
            Object goodValue = h.value().handleWeirdNativeValue(this, targetType, badValue, p);
            if (goodValue != DeserializationProblemHandler.NOT_HANDLED) {
                // Sanity check for broken handlers, otherwise nasty to debug:
                if ((goodValue == null) || raw.isInstance(goodValue)) {
                    return goodValue;
                }
                throw JsonMappingException.from(p, _format(
"DeserializationProblemHandler.handleWeirdNativeValue() for type %s returned value of type %s",
                    ClassUtil.getClassDescription(targetType),
                    ClassUtil.getClassDescription(goodValue)
                ));
            }
        }
        throw weirdNativeValueException(badValue, raw);
    }

    /**
     * Method that deserializers should call if they fail to instantiate value
     * due to lack of viable instantiator (usually creator, that is, constructor
     * or static factory method). Method should be called at point where value
     * has not been decoded, so that handler has a chance to handle decoding
     * using alternate mechanism, and handle underlying content (possibly by
     * just skipping it) to keep input state valid
     *
     * @param instClass Type that was to be instantiated
     * @param valueInst (optional) Value instantiator to be used, if any; null if type does not
     *    use one for instantiation (custom deserialiers don't; standard POJO deserializer does)
     * @param p Parser that points to the JSON value to decode
     *
     * @return Object that should be constructed, if any; has to be of type <code>instClass</code>
     */
    @SuppressWarnings("resource")
    public Object handleMissingInstantiator(Class<?> instClass, ValueInstantiator valueInst,
            JsonParser p, String msg, Object... msgArgs)
        throws IOException
    {
        if (p == null) {
            p = getParser();
        }
        msg = _format(msg, msgArgs);
        LinkedNode<DeserializationProblemHandler> h = _config.getProblemHandlers();
        while (h != null) {
            // Can bail out if it's handled
            Object instance = h.value().handleMissingInstantiator(this,
                    instClass, valueInst, p, msg);
            if (instance != DeserializationProblemHandler.NOT_HANDLED) {
                // Sanity check for broken handlers, otherwise nasty to debug:
                if (_isCompatible(instClass, instance)) {
                    return instance;
                }
                reportBadDefinition(constructType(instClass), String.format(
"DeserializationProblemHandler.handleMissingInstantiator() for type %s returned value of type %s",
                    ClassUtil.getClassDescription(instClass),
                    ClassUtil.getClassDescription((instance)
                )));
            }
            h = h.next();
        }

        // 16-Oct-2016, tatu: This is either a definition problem (if no applicable creator
        //   exists), or input mismatch problem (otherwise) since none of existing creators
        //   match with token.
        // 24-Oct-2019, tatu: Further, as per [databind#2522], passing `null` ValueInstantiator
        //   should simply trigger definition problem
        if (valueInst == null ) {
            msg = String.format("Cannot construct instance of %s: %s",
                    ClassUtil.nameOf(instClass), msg);
            return reportBadDefinition(instClass, msg);
        }
        if (!valueInst.canInstantiate()) {
            msg = String.format("Cannot construct instance of %s (no Creators, like default constructor, exist): %s",
                    ClassUtil.nameOf(instClass), msg);
            return reportBadDefinition(instClass, msg);
        }
        msg = String.format("Cannot construct instance of %s (although at least one Creator exists): %s",
                ClassUtil.nameOf(instClass), msg);
        return reportInputMismatch(instClass, msg);
    }

    /**
     * Method that deserializers should call if they fail to instantiate value
     * due to an exception that was thrown by constructor (or other mechanism used
     * to create instances).
     * Default implementation will try to call {@link DeserializationProblemHandler#handleInstantiationProblem}
     * on configured handlers, if any, to allow for recovery; if recovery does not
     * succeed, will throw exception constructed with {@link #instantiationException}.
     *
     * @param instClass Type that was to be instantiated
     * @param argument (optional) Argument that was passed to constructor or equivalent
     *    instantiator; often a {@link java.lang.String}.
     * @param t Exception that caused failure
     *
     * @return Object that should be constructed, if any; has to be of type <code>instClass</code>
     */
    public Object handleInstantiationProblem(Class<?> instClass, Object argument,
            Throwable t)
        throws IOException
    {
        LinkedNode<DeserializationProblemHandler> h = _config.getProblemHandlers();
        while (h != null) {
            // Can bail out if it's handled
            Object instance = h.value().handleInstantiationProblem(this, instClass, argument, t);
            if (instance != DeserializationProblemHandler.NOT_HANDLED) {
                // Sanity check for broken handlers, otherwise nasty to debug:
                if (_isCompatible(instClass, instance)) {
                    return instance;
                }
                reportBadDefinition(constructType(instClass), String.format(
"DeserializationProblemHandler.handleInstantiationProblem() for type %s returned value of type %s",
                    ClassUtil.getClassDescription(instClass),
                    ClassUtil.classNameOf(instance)
                ));
            }
            h = h.next();
        }
        // 18-May-2016, tatu: Only wrap if not already a valid type to throw
        ClassUtil.throwIfIOE(t);
        // [databind#2164]: but see if wrapping is desired
        if (!isEnabled(DeserializationFeature.WRAP_EXCEPTIONS)) {
            ClassUtil.throwIfRTE(t);
        }
        throw instantiationException(instClass, t);
    }

// 15-Sep-2019, tatu: Remove from 3.0 due to [databind#2133] adding `JavaType` overloads
/*
    public Object handleUnexpectedToken(Class<?> instClass, JsonParser p)
        throws IOException
    {
        return handleUnexpectedToken(constructType(instClass), p.currentToken(), p, null);
    }

    public Object handleUnexpectedToken(Class<?> instClass, JsonToken t,
            JsonParser p, String msg, Object... msgArgs)
        throws IOException
    {
        return handleUnexpectedToken(constructType(instClass), t, p, msg, msgArgs);
    }
*/

    /**
     * Method that deserializers should call if the first token of the value to
     * deserialize is of unexpected type (that is, type of token that deserializer
     * cannot handle). This could occur, for example, if a Number deserializer
     * encounter {@link JsonToken#START_ARRAY} instead of
     * {@link JsonToken#VALUE_NUMBER_INT} or {@link JsonToken#VALUE_NUMBER_FLOAT}.
     *
     * @param targetType Type that was to be instantiated
     * @param p Parser that points to the JSON value to decode
     *
     * @return Object that should be constructed, if any; has to be of type <code>instClass</code>
     */
    public Object handleUnexpectedToken(JavaType targetType, JsonParser p)
        throws IOException
    {
        return handleUnexpectedToken(targetType, p.currentToken(), p, null);
    }

    /**
     * Method that deserializers should call if the first token of the value to
     * deserialize is of unexpected type (that is, type of token that deserializer
     * cannot handle). This could occur, for example, if a Number deserializer
     * encounter {@link JsonToken#START_ARRAY} instead of
     * {@link JsonToken#VALUE_NUMBER_INT} or {@link JsonToken#VALUE_NUMBER_FLOAT}.
     *
     * @param targetType Type that was to be instantiated
     * @param t Token encountered that does match expected
     * @param p Parser that points to the JSON value to decode
     *
     * @return Object that should be constructed, if any; has to be of type <code>instClass</code>
     */
    public Object handleUnexpectedToken(JavaType targetType, JsonToken t,
            JsonParser p, String msg, Object... msgArgs)
        throws IOException
    {
        msg = _format(msg, msgArgs);
        LinkedNode<DeserializationProblemHandler> h = _config.getProblemHandlers();
        while (h != null) {
            Object instance = h.value().handleUnexpectedToken(this,
                    targetType, t, p, msg);
            if (instance != DeserializationProblemHandler.NOT_HANDLED) {
                if (_isCompatible(targetType.getRawClass(), instance)) {
                    return instance;
                }
                reportBadDefinition(targetType, String.format(
                        "DeserializationProblemHandler.handleUnexpectedToken() for type %s returned value of type %s",
                        ClassUtil.getClassDescription(targetType),
                        ClassUtil.classNameOf(instance)
                ));
            }
            h = h.next();
        }
        if (msg == null) {
            final String targetDesc = ClassUtil.getTypeDescription(targetType);
            if (t == null) {
                msg = String.format("Unexpected end-of-input when trying read value of type %s",
                        targetDesc);
            } else {
                msg = String.format("Cannot deserialize value of type %s from %s (token `JsonToken.%s`)",
                        targetDesc, _shapeForToken(t), t);
            }
        }
        reportInputMismatch(targetType, msg);
        return null; // never gets here
    }

    /**
     * Method that deserializers should call if they encounter a type id
     * (for polymorphic deserialization) that cannot be resolved to an
     * actual type; usually since there is no mapping defined.
     * Default implementation will try to call {@link DeserializationProblemHandler#handleUnknownTypeId}
     * on configured handlers, if any, to allow for recovery; if recovery does not
     * succeed, will throw exception constructed with {@link #invalidTypeIdException}.
     *
     * @param baseType Base type from which resolution starts
     * @param id Type id that could not be converted
     * @param extraDesc Additional problem description to add to default exception message,
     *    if resolution fails.
     *
     * @return {@link JavaType} that id resolves to
     *
     * @throws IOException To indicate unrecoverable problem, if resolution cannot
     *    be made to work
     */
    public JavaType handleUnknownTypeId(JavaType baseType, String id,
            TypeIdResolver idResolver, String extraDesc) throws IOException
    {
        LinkedNode<DeserializationProblemHandler> h = _config.getProblemHandlers();
        while (h != null) {
            // Can bail out if it's handled
            JavaType type = h.value().handleUnknownTypeId(this, baseType, id, idResolver, extraDesc);
            if (type != null) {
                if (type.hasRawClass(Void.class)) {
                    return null;
                }
                // But ensure there's type compatibility
                if (type.isTypeOrSubTypeOf(baseType.getRawClass())) {
                    return type;
                }
                throw invalidTypeIdException(baseType, id,
                        "problem handler tried to resolve into non-subtype: "+
                                ClassUtil.getTypeDescription(type));
            }
            h = h.next();
        }
        // 24-May-2016, tatu: Actually we may still not want to fail quite yet
        if (!isEnabled(DeserializationFeature.FAIL_ON_INVALID_SUBTYPE)) {
            return null;
        }
        throw invalidTypeIdException(baseType, id, extraDesc);
    }

    public JavaType handleMissingTypeId(JavaType baseType,
            TypeIdResolver idResolver, String extraDesc) throws IOException
    {
        LinkedNode<DeserializationProblemHandler> h = _config.getProblemHandlers();
        while (h != null) {
            // Can bail out if it's handled
            JavaType type = h.value().handleMissingTypeId(this, baseType, idResolver, extraDesc);
            if (type != null) {
                if (type.hasRawClass(Void.class)) {
                    return null;
                }
                // But ensure there's type compatibility
                if (type.isTypeOrSubTypeOf(baseType.getRawClass())) {
                    return type;
                }
                throw invalidTypeIdException(baseType, null,
                        "problem handler tried to resolve into non-subtype: "+
                                ClassUtil.getTypeDescription(type));
            }
            h = h.next();
        }
        // 09-Mar-2017, tatu: We may want to consider yet another feature at some
        //    point to allow returning `null`... but that seems bit risky for now
//        if (!isEnabled(DeserializationFeature.FAIL_ON_INVALID_SUBTYPE)) {
//            return null;
//        }
        throw missingTypeIdException(baseType, extraDesc);
    }

    /**
     * Method that deserializer may call if it is called to do an update ("merge")
     * but deserializer operates on a non-mergeable type. Although this should
     * usually be caught earlier, sometimes it may only be caught during operation
     * and if so this is the method to call.
     * Note that if {@link MapperFeature#IGNORE_MERGE_FOR_UNMERGEABLE} is enabled,
     * this method will simply return null; otherwise {@link InvalidDefinitionException}
     * will be thrown.
     */
    public void handleBadMerge(JsonDeserializer<?> deser) throws JsonMappingException
    {
        if (!isEnabled(MapperFeature.IGNORE_MERGE_FOR_UNMERGEABLE)) {
            JavaType type = constructType(deser.handledType());
            String msg = String.format("Invalid configuration: values of type %s cannot be merged",
                    ClassUtil.getTypeDescription(type));
            throw InvalidDefinitionException.from(getParser(), msg, type);
        }
    }

    protected boolean _isCompatible(Class<?> target, Object value)
    {
        if ((value == null) || target.isInstance(value)) {
            return true;
        }
        // [databind#1767]: Make sure to allow wrappers for primitive fields
        return target.isPrimitive()
                && ClassUtil.wrapperType(target).isInstance(value);
    }

    /*
    /**********************************************************************
    /* Methods for problem reporting, in cases where recovery
    /* is not considered possible: input problem
    /**********************************************************************
     */

    /**
     * Method for deserializers to call
     * when the token encountered was of type different than what <b>should</b>
     * be seen at that position, usually within a sequence of expected tokens.
     * Note that this method will throw a {@link JsonMappingException} and no
     * recovery is attempted (via {@link DeserializationProblemHandler}, as
     * problem is considered to be difficult to recover from, in general.
     */
    public void reportWrongTokenException(JsonDeserializer<?> deser,
            JsonToken expToken, String msg, Object... msgArgs)
        throws JsonMappingException
    {
        msg = _format(msg, msgArgs);
        throw wrongTokenException(getParser(), deser.handledType(), expToken, msg);
    }

    /**
     * Method for deserializers to call
     * when the token encountered was of type different than what <b>should</b>
     * be seen at that position, usually within a sequence of expected tokens.
     * Note that this method will throw a {@link JsonMappingException} and no
     * recovery is attempted (via {@link DeserializationProblemHandler}, as
     * problem is considered to be difficult to recover from, in general.
     */
    public void reportWrongTokenException(JavaType targetType,
            JsonToken expToken, String msg, Object... msgArgs)
        throws JsonMappingException
    {
        msg = _format(msg, msgArgs);
        throw wrongTokenException(getParser(), targetType, expToken, msg);
    }

    /**
     * Method for deserializers to call
     * when the token encountered was of type different than what <b>should</b>
     * be seen at that position, usually within a sequence of expected tokens.
     * Note that this method will throw a {@link JsonMappingException} and no
     * recovery is attempted (via {@link DeserializationProblemHandler}, as
     * problem is considered to be difficult to recover from, in general.
     */
    public void reportWrongTokenException(Class<?> targetType,
            JsonToken expToken, String msg, Object... msgArgs)
        throws JsonMappingException
    {
        msg = _format(msg, msgArgs);
        throw wrongTokenException(getParser(), targetType, expToken, msg);
    }

    public <T> T reportUnresolvedObjectId(ObjectIdReader oidReader, Object bean)
        throws JsonMappingException
    {
        String msg = String.format("No Object Id found for an instance of %s, to assign to property '%s'",
                ClassUtil.classNameOf(bean), oidReader.propertyName);
        return reportInputMismatch(oidReader.idProperty, msg);
    }

    /**
     * Helper method used to indicate a problem with input in cases where more
     * specific <code>reportXxx()</code> method was not available.
     */
    public <T> T reportInputMismatch(JsonDeserializer<?> src,
            String msg, Object... msgArgs) throws JsonMappingException
    {
        msg = _format(msg, msgArgs);
        throw MismatchedInputException.from(getParser(), src.handledType(), msg);
    }

    /**
     * Helper method used to indicate a problem with input in cases where more
     * specific <code>reportXxx()</code> method was not available.
     */
    public <T> T reportInputMismatch(Class<?> targetType,
            String msg, Object... msgArgs) throws JsonMappingException
    {
        msg = _format(msg, msgArgs);
        throw MismatchedInputException.from(getParser(), targetType, msg);
    }

    /**
     * Helper method used to indicate a problem with input in cases where more
     * specific <code>reportXxx()</code> method was not available.
     */
    public <T> T reportInputMismatch(JavaType targetType,
            String msg, Object... msgArgs) throws JsonMappingException
    {
        msg = _format(msg, msgArgs);
        throw MismatchedInputException.from(getParser(), targetType, msg);
    }

    /**
     * Helper method used to indicate a problem with input in cases where more
     * specific <code>reportXxx()</code> method was not available.
     */
    public <T> T reportInputMismatch(BeanProperty prop,
            String msg, Object... msgArgs) throws JsonMappingException
    {
        msg = _format(msg, msgArgs);
        JavaType type = (prop == null) ? null : prop.getType();
        final MismatchedInputException e = MismatchedInputException.from(getParser(), type, msg);
        // [databind#2357]: Include property name, if we have it
        if (prop != null) {
            AnnotatedMember member = prop.getMember();
            if (member != null) {
                e.prependPath(member.getDeclaringClass(), prop.getName());
            }
        }
        throw e;
    }

    /**
     * Helper method used to indicate a problem with input in cases where more
     * specific <code>reportXxx()</code> method was not available.
     */
    public <T> T reportPropertyInputMismatch(Class<?> targetType, String propertyName,
            String msg, Object... msgArgs) throws JsonMappingException
    {
        msg = _format(msg, msgArgs);
        MismatchedInputException e = MismatchedInputException.from(getParser(), targetType, msg);
        if (propertyName != null) {
            e.prependPath(targetType, propertyName);
        }
        throw e;
    }

    /**
     * Helper method used to indicate a problem with input in cases where more
     * specific <code>reportXxx()</code> method was not available.
     */
    public <T> T reportPropertyInputMismatch(JavaType targetType, String propertyName,
            String msg, Object... msgArgs) throws JsonMappingException
    {
        return reportPropertyInputMismatch(targetType.getRawClass(), propertyName, msg, msgArgs);
    }

    public <T> T reportTrailingTokens(Class<?> targetType,
            JsonParser p, JsonToken trailingToken) throws JsonMappingException
    {
        throw MismatchedInputException.from(p, targetType, String.format(
"Trailing token (of type %s) found after value (bound as %s): not allowed as per `DeserializationFeature.FAIL_ON_TRAILING_TOKENS`",
trailingToken, ClassUtil.nameOf(targetType)
                ));
    }

    /*
    /**********************************************************
    /* Methods for problem reporting, in cases where recovery
    /* is not considered possible: POJO definition problems
    /**********************************************************
     */

    /**
     * Helper method called to indicate problem in POJO (serialization) definitions or settings
     * regarding specific Java type, unrelated to actual JSON content to map.
     * Default behavior is to construct and throw a {@link JsonMappingException}.
     */
    public <T> T reportBadTypeDefinition(BeanDescription bean,
            String msg, Object... msgArgs) throws JsonMappingException {
        msg = _format(msg, msgArgs);
        String beanDesc = ClassUtil.nameOf(bean.getBeanClass());
        msg = String.format("Invalid type definition for type %s: %s", beanDesc, msg);
        throw InvalidDefinitionException.from(_parser, msg, bean, null);
    }

    /**
     * Helper method called to indicate problem in POJO (serialization) definitions or settings
     * regarding specific property (of a type), unrelated to actual JSON content to map.
     * Default behavior is to construct and throw a {@link JsonMappingException}.
     */
    public <T> T reportBadPropertyDefinition(BeanDescription bean, BeanPropertyDefinition prop,
            String msg, Object... msgArgs) throws JsonMappingException {
        msg = _format(msg, msgArgs);
        String propName = ClassUtil.nameOf(prop);
        String beanDesc = ClassUtil.nameOf(bean.getBeanClass());
        msg = String.format("Invalid definition for property %s (of type %s): %s",
                propName, beanDesc, msg);
        throw InvalidDefinitionException.from(_parser, msg, bean, prop);
    }

    @Override
    public <T> T reportBadDefinition(JavaType type, String msg) throws JsonMappingException {
        throw InvalidDefinitionException.from(_parser, msg, type);
    }

    /*
    /**********************************************************************
    /* Methods for constructing semantic exceptions; usually not
    /* to be called directly, call `handleXxx()` instead
    /**********************************************************************
     */

    /**
     * Helper method for constructing {@link JsonMappingException} to indicate
     * that the token encountered was of type different than what <b>should</b>
     * be seen at that position, usually within a sequence of expected tokens.
     * Note that most of the time this method should NOT be directly called;
     * instead, {@link #reportWrongTokenException} should be called and will
     * call this method as necessary.
     */
    public JsonMappingException wrongTokenException(JsonParser p, JavaType targetType,
            JsonToken expToken, String extra)
    {
        String msg = String.format("Unexpected token (%s), expected %s",
                p.currentToken(), expToken);
        msg = _colonConcat(msg, extra);
        return MismatchedInputException.from(p, targetType, msg);
    }

    public JsonMappingException wrongTokenException(JsonParser p, Class<?> targetType,
            JsonToken expToken, String extra)
    {
        JsonToken t = (p == null) ? null : p.currentToken();
        String msg = String.format("Unexpected token (%s), expected %s", t, expToken);
        msg = _colonConcat(msg, extra);
        return MismatchedInputException.from(p, targetType, msg);
    }

    /**
     * Helper method for constructing exception to indicate that given JSON
     * Object field name was not in format to be able to deserialize specified
     * key type.
     * Note that most of the time this method should NOT be called; instead,
     * {@link #handleWeirdKey} should be called which will call this method
     * if necessary.
     */
    public JsonMappingException weirdKeyException(Class<?> keyClass, String keyValue,
            String msg) {
        return InvalidFormatException.from(_parser,
                String.format("Cannot deserialize Map key of type %s from String %s: %s",
                        ClassUtil.nameOf(keyClass), _quotedString(keyValue), msg),
                keyValue, keyClass);
    }

    /**
     * Helper method for constructing exception to indicate that input JSON
     * String was not suitable for deserializing into given target type.
     * Note that most of the time this method should NOT be called; instead,
     * {@link #handleWeirdStringValue} should be called which will call this method
     * if necessary.
     *
     * @param value String value from input being deserialized
     * @param instClass Type that String should be deserialized into
     * @param msgBase Message that describes specific problem
     */
    public JsonMappingException weirdStringException(String value, Class<?> instClass,
            String msgBase) {
        final String msg = String.format("Cannot deserialize value of type %s from String %s: %s",
                ClassUtil.nameOf(instClass), _quotedString(value), msgBase);
        return InvalidFormatException.from(_parser, msg, value, instClass);
    }

    /**
     * Helper method for constructing exception to indicate that input JSON
     * Number was not suitable for deserializing into given target type.
     * Note that most of the time this method should NOT be called; instead,
     * {@link #handleWeirdNumberValue} should be called which will call this method
     * if necessary.
     */
    public JsonMappingException weirdNumberException(Number value, Class<?> instClass,
            String msg) {
        return InvalidFormatException.from(_parser,
                String.format("Cannot deserialize value of type %s from number %s: %s",
                        ClassUtil.nameOf(instClass), String.valueOf(value), msg),
                value, instClass);
    }

    /**
     * Helper method for constructing exception to indicate that input JSON
     * token of type "native value" (see {@link JsonToken#VALUE_EMBEDDED_OBJECT})
     * is of incompatible type (and there is no delegating creator or such to use)
     * and can not be used to construct value of specified type (usually POJO).
     * Note that most of the time this method should NOT be called; instead,
     * {@link #handleWeirdNativeValue} should be called which will call this method
     */
    public JsonMappingException weirdNativeValueException(Object value, Class<?> instClass)
    {
        return InvalidFormatException.from(_parser, String.format(
"Cannot deserialize value of type %s from native value (`JsonToken.VALUE_EMBEDDED_OBJECT`) of type %s: incompatible types",
            ClassUtil.nameOf(instClass), ClassUtil.classNameOf(value)),
                value, instClass);
    }

    /**
     * Helper method for constructing instantiation exception for specified type,
     * to indicate problem with physically constructing instance of
     * specified class (missing constructor, exception from constructor)
     *<p>
     * Note that most of the time this method should NOT be called directly; instead,
     * {@link #handleInstantiationProblem} should be called which will call this method
     * if necessary.
     */
    public JsonMappingException instantiationException(Class<?> instClass, Throwable cause) {
        String excMsg;
        if (cause == null) {
            excMsg = "N/A";
        } else if ((excMsg = ClassUtil.exceptionMessage(cause)) == null) {
            excMsg = ClassUtil.nameOf(cause.getClass());
        }
        String msg = String.format("Cannot construct instance of %s, problem: %s",
                ClassUtil.nameOf(instClass), excMsg);
        // [databind#2162]: use specific exception type as we don't know if it's
        // due to type definition, input, or neither
        return ValueInstantiationException.from(_parser, msg, constructType(instClass), cause);
    }

    /**
     * Helper method for constructing instantiation exception for specified type,
     * to indicate that instantiation failed due to missing instantiator
     * (creator; constructor or factory method).
     *<p>
     * Note that most of the time this method should NOT be called; instead,
     * {@link #handleMissingInstantiator} should be called which will call this method
     * if necessary.
     */
    public JsonMappingException instantiationException(Class<?> instClass, String msg0) {
        // [databind#2162]: use specific exception type as we don't know if it's
        // due to type definition, input, or neither
        return ValueInstantiationException.from(_parser,
                String.format("Cannot construct instance of %s: %s",
                        ClassUtil.nameOf(instClass), msg0),
                constructType(instClass));
    }

    @Override
    public JsonMappingException invalidTypeIdException(JavaType baseType, String typeId,
            String extraDesc) {
        String msg = String.format("Could not resolve type id '%s' as a subtype of %s",
                typeId, ClassUtil.getTypeDescription(baseType));
        return InvalidTypeIdException.from(_parser, _colonConcat(msg, extraDesc), baseType, typeId);
    }

    public JsonMappingException missingTypeIdException(JavaType baseType,
            String extraDesc) {
        String msg = String.format("Missing type id when trying to resolve subtype of %s",
                baseType);
        return InvalidTypeIdException.from(_parser, _colonConcat(msg, extraDesc), baseType, null);
    }

    /*
    /**********************************************************************
    /* Other internal methods
    /**********************************************************************
     */

    /**
     * Helper method to get a non-shared instance of {@link DateFormat} with default
     * configuration; instance is lazily constructed, reused within same instance of
     * context (that is, within same life-cycle of <code>readValue()</code> from mapper
     * or reader). Reuse is safe since access will not occur from multiple threads
     * (unless caller somehow manages to share context objects across threads which is not
     * supported).
     */
    protected DateFormat getDateFormat()
    {
        if (_dateFormat != null) {
            return _dateFormat;
        }
        // 24-Feb-2012, tatu: At this point, all timezone configuration should have
        // occurred, with respect to default date format and time zone configuration.
        // But we still better clone an instance as formatters may be stateful.
        DateFormat df = _config.getDateFormat();
        _dateFormat = df = (DateFormat) df.clone();
        return df;
    }

    // @since 2.12
    /**
     * Helper method for constructing description like "Object value" given
     * {@link JsonToken} encountered.
     */
    protected String _shapeForToken(JsonToken t) {
        if (t != null) {
            switch (t) {
            // Likely Object values
            case START_OBJECT:
            case END_OBJECT:
            case FIELD_NAME:
                return "Object value";

            // Likely Array values
            case START_ARRAY:
            case END_ARRAY:
                return "Array value";

            case VALUE_FALSE:
            case VALUE_TRUE:
                return "Boolean value";

            case VALUE_EMBEDDED_OBJECT:
                return "Embedded Object";

            case VALUE_NUMBER_FLOAT:
            case VALUE_NUMBER_INT:
                return "Number value";
            case VALUE_STRING:
                return "String value";

            case VALUE_NULL:
                return "Null value";

            case NOT_AVAILABLE:
            default:
                return "[Unavailable value]";
            }
        }
        return "<end of input>";
    }
}<|MERGE_RESOLUTION|>--- conflicted
+++ resolved
@@ -490,7 +490,6 @@
 
     /*
     /**********************************************************************
-<<<<<<< HEAD
     /* Annotation, BeanDescription introspection
     /**********************************************************************
      */
@@ -520,57 +519,6 @@
     /**********************************************************************
     /* Misc config access
     /**********************************************************************
-=======
-    /* Public API, CoercionConfig access (2.12+)
-    /**********************************************************************
-     */
-
-    /**
-     * General-purpose accessor for finding what to do when specified coercion
-     * from shape that is now always allowed to be coerced from is requested.
-     *
-     * @param targetType Logical target type of coercion
-     * @param targetClass Physical target type of coercion
-     * @param inputShape Input shape to coerce from
-     *
-     * @return CoercionAction configured for specific coercion
-     *
-     * @since 2.12
-     */
-    public CoercionAction findCoercionAction(CoercionTargetType targetType,
-            Class<?> targetClass, CoercionInputShape inputShape)
-    {
-        return _config.findCoercionAction(targetType, targetClass, inputShape);
-    }
-
-    /**
-     * More specialized accessor called in case of input being a blank
-     * String (one consisting of only white space characters with length of at least one).
-     * Will basically first determine if "blank as empty" is allowed: if not,
-     * returns {@code actionIfBlankNotAllowed}, otherwise returns action for
-     * {@link CoercionInputShape#EmptyString}.
-     *
-     * @param targetType Logical target type of coercion
-     * @param targetClass Physical target type of coercion
-     * @param actionIfBlankNotAllowed Return value to use in case "blanks as empty"
-     *    is not allowed
-     *
-     * @return CoercionAction configured for specified coercion from blank string
-     *
-     * @since 2.12
-     */
-    public CoercionAction findCoercionFromBlankString(CoercionTargetType targetType,
-            Class<?> targetClass,
-            CoercionAction actionIfBlankNotAllowed)
-    {
-        return _config.findCoercionFromBlankString(targetType, targetClass, actionIfBlankNotAllowed);
-    }
-
-    /*
-    /**********************************************************
-    /* Public API, pass-through to DeserializerCache
-    /**********************************************************
->>>>>>> ed2784c4
      */
 
     @Override
@@ -593,21 +541,56 @@
      * Note that it is up to {@code Module}s to implement support for this method: some
      * do (like basic {@code SimpleModule}).
      *
-<<<<<<< HEAD
      * @param valueType Type-erased type to check
      *
      * @return True if this factory has explicit (non-POJO) deserializer for specified type,
      *    or has a provider (of type {@link Deserializers}) that has.
-=======
-     * @param type Type to check
-     * @param cause (optional) Reference set to root cause if no deserializer
-     *    could be found due to exception (to find the reason for failure)
-     *
-     * @since 2.3
->>>>>>> ed2784c4
      */
     public boolean hasExplicitDeserializerFor(Class<?> valueType) {
         return _factory.hasExplicitDeserializerFor(this, valueType);
+    }
+
+    /*
+    /**********************************************************************
+    /* Public API, CoercionConfig access (2.12+)
+    /**********************************************************************
+     */
+
+    /**
+     * General-purpose accessor for finding what to do when specified coercion
+     * from shape that is now always allowed to be coerced from is requested.
+     *
+     * @param targetType Logical target type of coercion
+     * @param targetClass Physical target type of coercion
+     * @param inputShape Input shape to coerce from
+     *
+     * @return CoercionAction configured for specific coercion
+     */
+    public CoercionAction findCoercionAction(CoercionTargetType targetType,
+            Class<?> targetClass, CoercionInputShape inputShape)
+    {
+        return _config.findCoercionAction(targetType, targetClass, inputShape);
+    }
+
+    /**
+     * More specialized accessor called in case of input being a blank
+     * String (one consisting of only white space characters with length of at least one).
+     * Will basically first determine if "blank as empty" is allowed: if not,
+     * returns {@code actionIfBlankNotAllowed}, otherwise returns action for
+     * {@link CoercionInputShape#EmptyString}.
+     *
+     * @param targetType Logical target type of coercion
+     * @param targetClass Physical target type of coercion
+     * @param actionIfBlankNotAllowed Return value to use in case "blanks as empty"
+     *    is not allowed
+     *
+     * @return CoercionAction configured for specified coercion from blank string
+     */
+    public CoercionAction findCoercionFromBlankString(CoercionTargetType targetType,
+            Class<?> targetClass,
+            CoercionAction actionIfBlankNotAllowed)
+    {
+        return _config.findCoercionFromBlankString(targetType, targetClass, actionIfBlankNotAllowed);
     }
 
     /*
