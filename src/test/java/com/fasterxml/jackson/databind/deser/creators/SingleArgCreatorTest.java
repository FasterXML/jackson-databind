--- conflicted
+++ resolved
@@ -164,27 +164,17 @@
 
     public void testNamedSingleArg() throws Exception
     {
-<<<<<<< HEAD
-        SingleNamedStringBean bean = MAPPER.readValue(aposToQuotes("{'value':'foobar'}"),
-=======
-        SingleNamedStringBean bean = MAPPER.readValue(q("foobar"),
->>>>>>> 27f62d3c
+        SingleNamedStringBean bean = MAPPER.readValue(a2q("{'value':'foobar'}"),
                 SingleNamedStringBean.class);
         assertEquals("foobar", bean._ss);
     }
 
     public void testSingleStringArgWithImplicitName() throws Exception
     {
-<<<<<<< HEAD
         final ObjectMapper mapper = jsonMapperBuilder()
                 .annotationIntrospector(new MyParamIntrospector("value"))
                 .build();
-        StringyBean bean = mapper.readValue(quote("foobar"), StringyBean.class);
-=======
-        final ObjectMapper mapper = new ObjectMapper();
-        mapper.setAnnotationIntrospector(new MyParamIntrospector("value"));
         StringyBean bean = mapper.readValue(q("foobar"), StringyBean.class);
->>>>>>> 27f62d3c
         assertEquals("foobar", bean.getValue());
     }    
 
@@ -225,16 +215,10 @@
     // [databind#1383]
     public void testSingleImplicitDelegating() throws Exception
     {
-<<<<<<< HEAD
         final ObjectMapper mapper = jsonMapperBuilder()
                 .annotationIntrospector(new MyParamIntrospector("value"))
                 .build();
-        SingleArgWithImplicit bean = mapper.readValue(aposToQuotes("{'x':1,'y':2}"),
-=======
-        final ObjectMapper mapper = new ObjectMapper();
-        mapper.setAnnotationIntrospector(new MyParamIntrospector("value"));
         SingleArgWithImplicit bean = mapper.readValue(a2q("{'x':1,'y':2}"),
->>>>>>> 27f62d3c
                 SingleArgWithImplicit.class);
         XY v = bean.getFoobar();
         assertNotNull(v);
