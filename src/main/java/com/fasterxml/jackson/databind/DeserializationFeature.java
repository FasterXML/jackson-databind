package com.fasterxml.jackson.databind;

import com.fasterxml.jackson.databind.cfg.ConfigFeature;

/**
 * Enumeration that defines simple on/off features that affect
 * the way Java objects are deserialized from JSON
 *<p>
 * Note that features can be set both through
 * {@link ObjectMapper} (as sort of defaults) and through
 * {@link ObjectReader}.
 * In first case these defaults must follow "config-then-use" patterns
 * (i.e. defined once, not changed afterwards); all per-call
 * changes must be done using {@link ObjectReader}.
 *<p>
 * Note that features that do not indicate version of inclusion
 * were available in Jackson 2.0 (or earlier); only later additions
 * indicate version of inclusion.
 */
public enum DeserializationFeature implements ConfigFeature
{
    /*
    /**********************************************************************
    /* Value (mostly scalar) mapping features
    /**********************************************************************
     */

    /**
     * Feature that determines whether JSON floating point numbers
     * are to be deserialized into {@link java.math.BigDecimal}s
     * if only generic type description (either {@link Object} or
     * {@link Number}, or within untyped {@link java.util.Map}
     * or {@link java.util.Collection} context) is available.
     * If enabled such values will be deserialized as {@link java.math.BigDecimal}s;
     * if disabled, will be deserialized as {@link Double}s.
<<<<<<< HEAD
     * <p>
     *  NOTE: one aspect of {@link java.math.BigDecimal} handling that may need
     *  configuring is whether trailing zeroes are trimmed:
     *  {@link com.fasterxml.jackson.databind.node.JsonNodeFactory} has
     *  {@link com.fasterxml.jackson.databind.node.JsonNodeFactory#withExactBigDecimals} for
     *  changing default behavior (default is for trailing zeroes to be trimmed).
     * <p>
=======
     *<p>
     * NOTE: one aspect of {@link java.math.BigDecimal} handling that may need
     * configuring is whether trailing zeroes are trimmed:
     * {@link com.fasterxml.jackson.databind.node.JsonNodeFactory} has
     * {@link com.fasterxml.jackson.databind.node.JsonNodeFactory#withExactBigDecimals} for
     * changing default behavior (default is for trailing zeroes to be trimmed).
     *<p>
>>>>>>> e3f005bf
     * Feature is disabled by default, meaning that "untyped" floating
     * point numbers will by default be deserialized as {@link Double}s
     * (choice is for performance reason -- BigDecimals are slower than
     * Doubles).
     */
    USE_BIG_DECIMAL_FOR_FLOATS(false),

    /**
     * Feature that determines whether JSON integral (non-floating-point)
     * numbers are to be deserialized into {@link java.math.BigInteger}s
     * if only generic type description (either {@link Object} or
     * {@link Number}, or within untyped {@link java.util.Map}
     * or {@link java.util.Collection} context) is available.
     * If enabled such values will be deserialized as
     * {@link java.math.BigInteger}s;
     * if disabled, will be deserialized as "smallest" available type,
     * which is either {@link Integer}, {@link Long} or
     * {@link java.math.BigInteger}, depending on number of digits.
     * <p>
     * Feature is disabled by default, meaning that "untyped" integral
     * numbers will by default be deserialized using whatever
     * is the most compact integral type, to optimize efficiency.
     */
    USE_BIG_INTEGER_FOR_INTS(false),

    /**
     * Feature that determines how "small" JSON integral (non-floating-point)
     * numbers -- ones that fit in 32-bit signed integer (`int`) -- are bound
     * when target type is loosely typed as {@link Object} or {@link Number}
     * (or within untyped {@link java.util.Map} or {@link java.util.Collection} context).
     * If enabled, such values will be deserialized as {@link java.lang.Long};
     * if disabled, they will be deserialized as "smallest" available type,
     * {@link Integer}.
     * In addition, if enabled, trying to bind values that do not fit in {@link java.lang.Long}
     * will throw a {@link com.fasterxml.jackson.core.JsonProcessingException}.
     *<p>
     * Note: if {@link #USE_BIG_INTEGER_FOR_INTS} is enabled, it has precedence
     * over this setting, forcing use of {@link java.math.BigInteger} for all
     * integral values.
     *<p>
     * Feature is disabled by default, meaning that "untyped" integral
     * numbers will by default be deserialized using {@link java.lang.Integer}
     * if value fits.
     */
    USE_LONG_FOR_INTS(false),
    
    /**
     * Feature that determines whether JSON Array is mapped to
     * <code>Object[]</code> or <code>List&lt;Object&gt;</code> when binding
     * "untyped" objects (ones with nominal type of <code>java.lang.Object</code>).
     * If true, binds as <code>Object[]</code>; if false, as <code>List&lt;Object&gt;</code>.
     *<p>
     * Feature is disabled by default, meaning that JSON arrays are bound as
     * {@link java.util.List}s.
     */
    USE_JAVA_ARRAY_FOR_JSON_ARRAY(false),

    /*
    /**********************************************************************
    /* Error handling features
    /**********************************************************************
     */

    /**
     * Feature that determines whether encountering of unknown
     * properties (ones that do not map to a property, and there is
     * no "any setter" or handler that can handle it)
     * should result in a failure (by throwing a
     * {@link JsonMappingException}) or not.
     * This setting only takes effect after all other handling
     * methods for unknown properties have been tried, and
     * property remains unhandled.
     *<p>
     * Feature is enabled by default (meaning that a
     * {@link JsonMappingException} will be thrown if an unknown property
     * is encountered).
     */
    FAIL_ON_UNKNOWN_PROPERTIES(true),

    /**
     * Feature that determines whether encountering of JSON null
     * is an error when deserializing into Java primitive types
     * (like 'int' or 'double'). If it is, a JsonProcessingException
     * is thrown to indicate this; if not, default value is used
     * (0 for 'int', 0.0 for double, same defaulting as what JVM uses).
     *<p>
     * Feature is disabled by default.
     */
    FAIL_ON_NULL_FOR_PRIMITIVES(false),

    /**
     * Feature that determines whether JSON integer numbers are valid
     * values to be used for deserializing Java enum values.
     * If set to 'false' numbers are acceptable and are used to map to
     * ordinal() of matching enumeration value; if 'true', numbers are
     * not allowed and a {@link JsonMappingException} will be thrown.
     * Latter behavior makes sense if there is concern that accidental
     * mapping from integer values to enums might happen (and when enums
     * are always serialized as JSON Strings)
     *<p>
     * Feature is disabled by default.
     */
    FAIL_ON_NUMBERS_FOR_ENUMS(false),

    /**
     * Feature that determines what happens when type of a polymorphic
     * value (indicated for example by {@link com.fasterxml.jackson.annotation.JsonTypeInfo})
     * cannot be found (missing) or resolved (invalid class name, unmappable id);
     * if enabled, an exception ir thrown; if false, null value is used instead.
     *<p>
     * Feature is enabled by default so that exception is thrown for missing or invalid
     * type information.
     */
    FAIL_ON_INVALID_SUBTYPE(true),

    /**
     * Feature that determines what happens when reading JSON content into tree
     * ({@link com.fasterxml.jackson.core.TreeNode}) and a duplicate key
     * is encountered (property name that was already seen for the JSON Object).
     * If enabled, {@link JsonMappingException} will be thrown; if disabled, no exception
     * is thrown and the new (later) value overwrites the earlier value.
     *<p>
     * Note that this property does NOT affect other aspects of data-binding; that is,
     * no detection is done with respect to POJO properties or {@link java.util.Map}
     * keys. New features may be added to control additional cases.
     *<p>
     * Feature is disabled by default so that no exception is thrown.
     */
    FAIL_ON_READING_DUP_TREE_KEY(false),

    /**
     * Feature that determines what happens when a property that has been explicitly
     * marked as ignorable is encountered in input: if feature is enabled,
     * {@link JsonMappingException} is thrown; if false, property is quietly skipped.
     *<p>
     * Feature is disabled by default so that no exception is thrown.
     */
    FAIL_ON_IGNORED_PROPERTIES(false),

    /**
     * Feature that determines what happens if an Object Id reference is encountered
     * that does not refer to an actual Object with that id ("unresolved Object Id"):
     * either an exception is thrown (<code>true</code>), or a null object is used
     * instead (<code>false</code>).
     * Note that if this is set to <code>false</code>, no further processing is done;
     * specifically, if reference is defined via setter method, that method will NOT
     * be called.
     *<p>
     * Feature is enabled by default, so that unknown Object Ids will result in an
     * exception being thrown, at the end of deserialization.
     */
    FAIL_ON_UNRESOLVED_OBJECT_IDS(true),

    /**
     * Feature that determines what happens if one or more Creator properties (properties
     * bound to parameters of Creator method (constructor or static factory method))
     * are missing value to bind to from content.
     * If enabled, such missing values result in a {@link JsonMappingException} being
     * thrown with information on the first one (by index) of missing properties.
     * If disabled, and if property is NOT marked as required,
     * missing Creator properties are filled
     * with <code>null values</code> provided by deserializer for the type of parameter
     * (usually null for Object types, and default value for primitives; but redefinable
     * via custom deserializers).
     *<p>
     * Note that having an injectable value counts as "not missing".
     *<p>
     * Feature is disabled by default, so that no exception is thrown for missing creator
     * property values, unless they are explicitly marked as `required`.
     */
    FAIL_ON_MISSING_CREATOR_PROPERTIES(false),

    /**
      * Feature that determines what happens if one or more Creator properties (properties
      * bound to parameters of Creator method (constructor or static factory method))
      * are bound to null values - either from the JSON or as a default value. This
      * is useful if you want to avoid nulls in your codebase, and particularly useful
      * if you are using Java or Scala optionals for non-mandatory fields.
      * Feature is disabled by default, so that no exception is thrown for missing creator
      * property values, unless they are explicitly marked as `required`.
      */
    FAIL_ON_NULL_CREATOR_PROPERTIES(false),

    /**
     * Feature that determines what happens when a property annotated with
     * {@link com.fasterxml.jackson.annotation.JsonTypeInfo.As#EXTERNAL_PROPERTY} is missing,
     * but associated type id is available. If enabled, {@link JsonMappingException} is always
     * thrown when property value is missing (if type id does exist);
     * if disabled, exception is only thrown if property is marked as `required`.
     *<p>
     * Feature is enabled by default, so that exception is thrown when a subtype property is
     * missing.
     */
    FAIL_ON_MISSING_EXTERNAL_TYPE_ID_PROPERTY(true),

    /**
     * Feature that determines behaviour for data-binding after binding the root value.
     * If feature is enabled, one more call to
     * {@link com.fasterxml.jackson.core.JsonParser#nextToken} is made to ensure that
     * no more tokens are found (and if any is found,
     * {@link com.fasterxml.jackson.databind.exc.MismatchedInputException} is thrown); if
     * disabled, no further checks are made.
     *<p>
     * Feature could alternatively be called <code>READ_FULL_STREAM</code>, since it
     * effectively verifies that input stream contains only as much data as is needed
     * for binding the full value, and nothing more (except for possible ignorable
     * white space or comments, if supported by data format).
     *<p>
     * Feature is disabled by default (so that no check is made for possible trailing
     * token(s)) for backwards compatibility reasons.
     */
    FAIL_ON_TRAILING_TOKENS(false),
    
    /**
     * Feature that determines whether Jackson code should catch
     * and wrap {@link Exception}s (but never {@link Error}s!)
     * to add additional information about
     * location (within input) of problem or not. If enabled,
     * most exceptions will be caught and re-thrown (exception
     * specifically being that {@link java.io.IOException}s may be passed
     * as is, since they are declared as throwable); this can be
     * convenient both in that all exceptions will be checked and
     * declared, and so there is more contextual information.
     * However, sometimes calling application may just want "raw"
     * unchecked exceptions passed as is.
     *<p>
     * Feature is enabled by default.
     */
    WRAP_EXCEPTIONS(true),

    /*
    /**********************************************************************
    /* Structural conversion features
    /**********************************************************************
     */

    /**
     * Feature that determines whether it is acceptable to coerce non-array
     * (in JSON) values to work with Java collection (arrays, java.util.Collection)
     * types. If enabled, collection deserializers will try to handle non-array
     * values as if they had "implicit" surrounding JSON array.
     * This feature is meant to be used for compatibility/interoperability reasons,
     * to work with packages (such as XML-to-JSON converters) that leave out JSON
     * array in cases where there is just a single element in array.
     *<p>
     * Feature is disabled by default.
     */
    ACCEPT_SINGLE_VALUE_AS_ARRAY(false),
    
    /**
     * Feature that determines whether it is acceptable to coerce single value array (in JSON)
     * values to the corresponding value type.  This is basically the opposite of the {@link #ACCEPT_SINGLE_VALUE_AS_ARRAY}
     * feature.  If more than one value is found in the array, a JsonMappingException is thrown.
     * <p>
     * 
     * Feature is disabled by default
     */
    UNWRAP_SINGLE_VALUE_ARRAYS(false),

    /**
     * Feature to allow "unwrapping" root-level JSON value, to match setting of
     * {@link SerializationFeature#WRAP_ROOT_VALUE} used for serialization.
     * Will verify that the root JSON value is a JSON Object, and that it has
     * a single property with expected root name. If not, a
     * {@link JsonMappingException} is thrown; otherwise value of the wrapped property
     * will be deserialized as if it was the root value.
     *<p>
     * Feature is disabled by default.
     */
    UNWRAP_ROOT_VALUE(false),

    /*
    /**********************************************************************
    /* Value conversion/coercion features
    /**********************************************************************
     */

    /**
     * Feature that determines whether coercions from secondary representations are allowed
     * for simple non-textual scalar types: numbers and booleans. This includes `primitive`
     * types and their wrappers, but excludes `java.lang.String` and date/time types.
     *<p>
     * When feature is disabled, only strictly compatible input may be bound: numbers for
     * numbers, boolean values for booleans. When feature is enabled, conversions from
     * JSON String are allowed, as long as textual value matches (for example, String
     * "true" is allowed as equivalent of JSON boolean token `true`; or String "1.0"
     * for `double`).
     *<p>
     * Note that it is possible that other configurability options can override this
     * in closer scope (like on per-type or per-property basis); this is just the global
     * default.
     *<p>
     * Feature is enabled by default (for backwards compatibility since this was the
     * default behavior)
     *
     * @since 3.0 (in 2.x was a `MapperFeature` instead)
     */
    ALLOW_COERCION_OF_SCALARS(true),
    
    /**
     * Feature that can be enabled to allow JSON empty String
     * value ("") to be bound as `null` for POJOs and other structured
     * values ({@link java.util.Map}s, {@link java.util.Collection}s).
     * If disabled, standard POJOs can only be bound from JSON `null` or
     * JSON Object (standard meaning that no custom deserializers or
     * constructors are defined; both of which can add support for other
     * kinds of JSON values); if enabled, empty JSON String can be taken
     * to be equivalent of JSON null.
     *<p>
     * NOTE: this does NOT apply to scalar values such as booleans and numbers;
     * whether they can be coerced depends on
     * {@link #ALLOW_COERCION_OF_SCALARS}.
     *<p>
     * Feature is disabled by default.
     */
    ACCEPT_EMPTY_STRING_AS_NULL_OBJECT(false),

    /**
     * Feature that can be enabled to allow empty JSON Array
     * value (that is, <code>[ ]</code>) to be bound to POJOs (and
     * with 2.9, other values too) as `null`.
     * If disabled, standard POJOs can only be bound from JSON `null` or
     * JSON Object (standard meaning that no custom deserializers or
     * constructors are defined; both of which can add support for other
     * kinds of JSON values); if enabled, empty JSON Array will be taken
     * to be equivalent of JSON null.
     *<p>
     * Feature is disabled by default.
     */
    ACCEPT_EMPTY_ARRAY_AS_NULL_OBJECT(false),

    /**
     * Feature that determines whether coercion from JSON floating point
     * number (anything with command (`.`) or exponent portion (`e` / `E'))
     * to an expected integral number (`int`, `long`, `java.lang.Integer`, `java.lang.Long`,
     * `java.math.BigDecimal`) is allowed or not.
     * If enabled, coercion truncates value; if disabled, a {@link JsonMappingException}
     * will be thrown.
     *<p>
     * Feature is enabled by default.
     */
    ACCEPT_FLOAT_AS_INT(true),

    /**
     * Feature that determines standard deserialization mechanism used for
     * Enum values: if enabled, Enums are assumed to have been serialized  using
     * return value of <code>Enum.toString()</code>;
     * if disabled, return value of <code>Enum.name()</code> is assumed to have been used.
     *<p>
     * Note: this feature should usually have same value
     * as {@link SerializationFeature#WRITE_ENUMS_USING_TO_STRING}.
     *<p>
     * Feature is disabled by default.
     */
    READ_ENUMS_USING_TO_STRING(false),

    /**
     * Feature that allows unknown Enum values to be parsed as null values. 
     * If disabled, unknown Enum values will throw exceptions.
     *<p>
     * Note that in some cases this will basically ignore unknown Enum values;
     * this is the keys for keys of {@link java.util.EnumMap} and values
     * of {@link java.util.EnumSet} (because nulls are not accepted in these
     * cases).
     *<p>
     * Feature is disabled by default.
     */
    READ_UNKNOWN_ENUM_VALUES_AS_NULL(false),

    /**
     * Feature that allows unknown Enum values to be ignored and a predefined value specified through
     * {@link com.fasterxml.jackson.annotation.JsonEnumDefaultValue @JsonEnumDefaultValue} annotation.
     * If disabled, unknown Enum values will throw exceptions.
     * If enabled, but no predefined default Enum value is specified, an exception will be thrown as well.
     *<p>
     * Feature is disabled by default.
     */
    READ_UNKNOWN_ENUM_VALUES_USING_DEFAULT_VALUE(false),

    /**
     * Feature that controls whether numeric timestamp values are expected
     * to be written using nanosecond timestamps (enabled) or not (disabled),
     * <b>if and only if</b> datatype supports such resolution.
     * Only newer datatypes (such as Java8 Date/Time) support such resolution --
     * older types (pre-Java8 <b>java.util.Date</b> etc) and Joda do not --
     * and this setting <b>has no effect</b> on such types.
     *<p>
     * If disabled, standard millisecond timestamps are assumed.
     * This is the counterpart to {@link SerializationFeature#WRITE_DATE_TIMESTAMPS_AS_NANOSECONDS}.
     *<p>
     * Feature is enabled by default, to support most accurate time values possible.
     */
    READ_DATE_TIMESTAMPS_AS_NANOSECONDS(true),

    /**
     * Feature that specifies whether context provided {@link java.util.TimeZone}
     * ({@link DeserializationContext#getTimeZone()} should be used to adjust Date/Time
     * values on deserialization, even if value itself contains timezone information.
     * If enabled, contextual <code>TimeZone</code> will essentially override any other
     * TimeZone information; if disabled, it will only be used if value itself does not
     * contain any TimeZone information.
     *<p>
     * Note that exact behavior depends on date/time types in question; and specifically
     * JDK type of {@link java.util.Date} does NOT have in-built timezone information
     * so this setting has no effect.
     * Further, while {@link java.util.Calendar} does have this information basic
     * JDK {@link java.text.SimpleDateFormat} is unable to retain parsed zone information,
     * and as a result, {@link java.util.Calendar} will always get context timezone
     * adjustment regardless of this setting.
     *<p>
     *<p>
     * Taking above into account, this feature is supported only by extension modules for
     * Joda and Java 8 date/tyime datatypes.
     */
    ADJUST_DATES_TO_CONTEXT_TIME_ZONE(true),

    /*
    /**********************************************************************
    /* Other
    /**********************************************************************
     */

    /**
     * Feature that determines whether {@link ObjectReader} should
     * try to eagerly fetch necessary {@link JsonDeserializer} when
     * possible. This improves performance in cases where similarly
     * configured {@link ObjectReader} instance is used multiple
     * times; and should not significantly affect single-use cases.
     *<p>
     * Note that there should not be any need to normally disable this
     * feature: only consider that if there are actual perceived problems.
     *<p>
     * Feature is enabled by default.
     */
    EAGER_DESERIALIZER_FETCH(true)
    
    ;

    private final boolean _defaultState;
    private final int _mask;
    
    private DeserializationFeature(boolean defaultState) {
        _defaultState = defaultState;
        _mask = (1 << ordinal());
    }

    @Override
    public boolean enabledByDefault() { return _defaultState; }

    @Override
    public int getMask() { return _mask; }

    @Override
    public boolean enabledIn(int flags) { return (flags & _mask) != 0; }
}<|MERGE_RESOLUTION|>--- conflicted
+++ resolved
@@ -33,15 +33,6 @@
      * or {@link java.util.Collection} context) is available.
      * If enabled such values will be deserialized as {@link java.math.BigDecimal}s;
      * if disabled, will be deserialized as {@link Double}s.
-<<<<<<< HEAD
-     * <p>
-     *  NOTE: one aspect of {@link java.math.BigDecimal} handling that may need
-     *  configuring is whether trailing zeroes are trimmed:
-     *  {@link com.fasterxml.jackson.databind.node.JsonNodeFactory} has
-     *  {@link com.fasterxml.jackson.databind.node.JsonNodeFactory#withExactBigDecimals} for
-     *  changing default behavior (default is for trailing zeroes to be trimmed).
-     * <p>
-=======
      *<p>
      * NOTE: one aspect of {@link java.math.BigDecimal} handling that may need
      * configuring is whether trailing zeroes are trimmed:
@@ -49,7 +40,6 @@
      * {@link com.fasterxml.jackson.databind.node.JsonNodeFactory#withExactBigDecimals} for
      * changing default behavior (default is for trailing zeroes to be trimmed).
      *<p>
->>>>>>> e3f005bf
      * Feature is disabled by default, meaning that "untyped" floating
      * point numbers will by default be deserialized as {@link Double}s
      * (choice is for performance reason -- BigDecimals are slower than
