--- conflicted
+++ resolved
@@ -39,19 +39,10 @@
         public void serialize(CustomBean value, JsonGenerator g, SerializerProvider provider)
         {
             // We will write it as a String, with '|' as delimiter
-<<<<<<< HEAD
             g.writeString(value.str + "|" + value.num);
-=======
-            jgen.writeString(value.str + "|" + value.num);
-        }
-
-        @Override
-        public JsonNode getSchema(SerializerProvider provider, Type typeHint) {
-            return null;
->>>>>>> 3d845a38
-        }
-    }
-    
+        }
+    }
+
     static class CustomBeanDeserializer extends JsonDeserializer<CustomBean>
     {
         @Override
@@ -75,16 +66,7 @@
         @Override
         public void serialize(SimpleEnum value, JsonGenerator g, SerializerProvider provider)
         {
-<<<<<<< HEAD
             g.writeString(value.name().toLowerCase());
-=======
-            jgen.writeString(value.name().toLowerCase());
-        }
-
-        @Override
-        public JsonNode getSchema(SerializerProvider provider, Type typeHint) {
-            return null;
->>>>>>> 3d845a38
         }
     }
 
