--- conflicted
+++ resolved
@@ -4,13 +4,9 @@
 === Releases === 
 ------------------------------------------------------------------------
 
-<<<<<<< HEAD
 (3.0.x and later changes not included here)
 
-2.14.0-rc2 (not yet released)
-=======
 2.14.0-rc2 (10-Oct-2022)
->>>>>>> 6e530018
 
 #1980: Add method(s) in `JsonNode` that works like combination of `at()`
   and `with()`: `withObject(...)` and `withArray(...)`
