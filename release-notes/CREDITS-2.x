Here are people who have contributed to the development of Jackson JSON processor
databind core component, version 2.x
(version numbers in brackets indicate release in which the problem was fixed)

(note: for older credits, check out release notes for 1.x versions)

Author: Tatu Saloranta, tatu.saloranta@iki.fi

Co-Authors (with only partial listings below):

* Joo Hyuk Kim (@JooHyukKim)
* PJ Fanning (@pjfanning)
* Sim Yih Tsern (@yihtsern)

----------------------------------------------------------------------------

Pascal Glinas:
  * Contributed fixes to 'MappingIterator' handling (Pull#58 and Pull#59)
   (2.1.0)
  * Reported #220: ContainerNode missing 'createNumber(BigInteger)'
   (2.2.2)

Joern Huxhorn: (huxi@github)
  * Suggested [JACKSON-636]: Add 'SerializationFeature.ORDER_MAP_ENTRIES_BY_KEYS' to allow
    forced sorting of Maps during serialization
   (2.0.0)
  * Reported #479: NPE on trying to deserialize a `String[]` that contains null
   (2.4.1)
  * Reported #1411: MapSerializer._orderEntries should check for null keys
   (2.7.9)

James Roper:
 * Requested [JACKSON-732]: Allow 'AnnotationIntrospector.findContentDeserializer()'
    (and similar) to return instance, not just Class<?> for instance
  (2.0.0)
 * Suggested [JACKSON-800]: Adding a method for letting modules register
    DeserializationProblemHandlers
  (2.0.0)

Casey Lucas:
 * Reported [JACKSON-798]: Problem with external type id, creators
  (2.0.0)

Tammo van Lessen:
 * Reported [JACKSON-811]: Problems with @JsonIdentityInfo, abstract types
  (2.0.0)
 * Reported [JACKSON-814]: Parsing RFC822/RFC1123 dates failes on non-US locales
  (2.0.0)

Raymond Myers:
 * Suggested [JACKSON-810]: Deserialization Feature: Allow unknown Enum values via
    'DeserializationFeature.READ_UNKNOWN_ENUM_VALUES_AS_NULL'
  (2.0.0)

Ryan Gardner:
 * Contributed #5 -- Add support for maps with java.util.Locale keys
    to the set of StdKeyDeserializers
  (2.0.1)

Razvan Dragut:
 * Suggested [JACKSON-850]: Allow use of zero-arg factory methods as "default creator"
  (2.1.0)

Duncan Atkinson:
 * Reported [JACKSON-851]: State corruption with ObjectWriter, DefaultPrettyPrinter
  (2.1.0)

Mark Wolfe:
 * Suggested #45: Add `@JsonNaming()` for per-class naming strategy overrides
  (2.1.0)

Dmitry Katsubo:
 * Contributed patch for #65: Add getters to `ObjectMapper`, DeserializationContext,
   DeserializationFactory.
  (2.1.0)

Francis Galiegue:
 * Reported #93 (and suggested fix): bug in `ObjectMapper.setAll(...)'
  implementation
  (2.1.1)
 * Reported #433: `ObjectMapper`'s `.valueToTree()` wraps `JsonSerializable` objects
  into a POJONode
  (2.3.3)
 * Contributed #434: Ensure that DecimalNodes with mathematically equal values are equal
  (2.4.0)

kelaneren@github:
 * Reported #157, contributed unit test: NPE when registering same module twice.
  (2.1.4)

Eric Tschetter (cheddar@github):
  * Reported issues #166, #167, #170 (regressions from 1.9.x to 2.x)
   (2.1.4)

Thierry D (thierryd@github)
  * Reported #214: Problem with LICENSE, NOTICE, Android packaging
   (2.2.2)

Luke G-H (lukegh@github)
  * Reported #223: Duplicated nulls with @JsonFormat(shape=Shape.ARRAY)
   (2.2.2)

Karl Moore (karldmoore@github)
  * Reported #217: JsonProcessingExceptions not all wrapped as expected
   (2.2.2)

David Phillips:
  * Requested #308: Improve serialization and deserialization speed of `java.util.UUID`
   (2.3.0)

Seth Pellegrino (jivesoft):
  * Contributed #317: Fix `JsonNode` support for nulls bound to	`ObjectNode`, `ArrayNode`
   (2.3.0)

Florian Schoppmann (fschopp@github)
  * Reported #357: StackOverflowError with contentConverter that returns array type
   (2.7.0)
  * Reported #358: `IterableSerializer` ignoring	annotated content serializer
   (2.3.1)
  * Reported #359: Converted object not using explicitly annotated serializer
   (2.4.0)

Martin Traverso:
  * Reported #406: Cannot use external type id + @JsonTypeIdResolver
   (2.3.2)

Matthew Morrissette:
  * Contributed #381: Allow inlining/unwrapping of value from single-component JSON array
   (2.4.0)

Will Palmeri: (wpalmeri@github)
  * Contributed #407: Make array and Collection serializers use configured value null handler
   (2.4.0)

Cemalettin Koc: (cemo@github)
  * Reported #353: Problems with polymorphic types, `JsonNode` (related to #88)
   (2.4.0)

Ben Fagin: (UnquietCode@github)
  * Suggested #442: Make `@JsonUnwrapped` indicate property inclusion
   (2.4.0)
  * Contributed #81/#455: Allow use of @JsonUnwrapped with typed (@JsonTypeInfo) classes,
    provided that (new) feature `SerializationFeature.FAIL_ON_UNWRAPPED_TYPE_IDENTIFIERS`
    is disabled
   (2.4.0)

Chris Cleveland:
  * Suggested #463: Add 'JsonNode.asText(String defaultValue)`
   (2.4.0)

Benson Margulies:
  * Reported #467: Unwanted POJO's embedded in tree via serialization to tree
   (2.4.0)
  * Reported #562: Allow `@JsonAnySetter` to flow through Creators
   (2.18.0)
  * Reported #601: ClassCastException for a custom serializer for enum key in `EnumMap`
   (2.4.4)
  * Contributed 944: Failure to use custom deserializer for key deserializer
   (2.6.3)
  * Reported #1120: String value omitted from weirdStringException
   (2.6.6)
  * Reported, fixed #1235: `java.nio.file.Path` support incomplete
   (2.8.0)
  * Reported #1270: Generic type returned from type id resolver seems to be ignored
   (2.8.0)

Steve Sanbeg: (sanbeg@github)
  * Contributed #482: Make date parsing error behavior consistent with JDK
   (2.4.1)

Ian Barfield: (tea-dragon@github)
  * Reported #580: delegate deserializers choke on a (single) abstract/polymorphic parameter
   (2.4.4)
  * Reported #844: Using JsonCreator still causes invalid path references in JsonMappingException
   (2.5.5)

Eugene Lukash
  * Reported #592: Wrong `TokenBuffer` delegate deserialization using `@JsonCreator`
   (2.4.4)

Fernando Otero (zeitos@github)
  * Contributed fix for #610: Problem with forward reference in hierarchies
   (2.4.4)

Lovro Pandžić (lpandzic@github)
  * Reported #421: @JsonCreator not used in case of multiple creators with parameter names
   (2.5.0)
  * Requested #1498: Allow handling of single-arg constructor as property based by default
   (2.12.0)

Adam Stroud (adstro@github)
  * Contributed	#576: Add fluent API for adding mixins
   (2.5.0)

David Fleeman (fleebytes@github)
  * Contributed #528 implementation: Add support for `JsonType.As.EXISTING_PROPERTY`
   (2.5.0)

Aurélien Leboulanger (herau@github)
  * Contributed improvement for #597: Improve error messaging for cases	where JSON Creator
    returns null (which is illegal)
   (2.5.0)

Michael Spiegel (mspiegel@githib)
  * Contributed #636: `ClassNotFoundException` for classes not (yet) needed during serialization
   (2.5.0)

Michael Ressler (mressler@github)
  * Contributed #566: Add support for case-insensitive deserialization
   (`MapperFeature.ACCEPT_CASE_INSENSITIVE_PROPERTIES`)
   (2.5.0)

Konstantin Labun (kulabun@github)
  * Reported #647: Deserialization fails when @JsonUnwrapped property contains an object with same property name
   (2.5.0)

Christopher Smith (chrylis@github)
  * Reported #594: `@JsonValue` on enum not used when enum value is a Map key
   (2.5.0)

Alexandre Santana Campelo (alexqi200@github):
  * Contributed #671: Adding `java.util.Currency` deserialization support for maps
   (2.5.1)

Zoltan Farkas (zolyfarkas@github)
  * Reported #674: Spring CGLIB proxies not handled as intended
   (2.5.1)

Ludevik@github:
  * Reported #682: Class<?>-valued Map keys not serialized properly
   (2.5.1)

Antibrumm@github:
  * Reported #691: Jackson 2.5.0. NullSerializer for MapProperty failing
   (2.5.2)
  * Reported #984: JsonStreamContexts are not build the same way for write.. and convert methods
   (2.6.4)

Shumpei Akai (flexfrank@github)
  * Reported #703: Multiple calls to ObjectMapper#canSerialize(Object.class) returns different values
   (2.5.2)

Francisco A. Lozano (flozano@github)
  * Contributed fix for #703 (see above)
   (2.5.2)

Dylan Scott (dylanscott@github)
  * Reported #738: #738: @JsonTypeInfo non-deterministically ignored in 2.5.1 (concurrency
    issue)
   (2.5.2)

Alain Gilbert (agilbert314@github)
  * Reporter, contributed #766: Fix Infinite recursion (StackOverflowError) when
    serializing a SOAP object
   (2.5.3)

Alexey Gavrilov (Alexey1Gavrilov@github)
  * Reported, contributed fix for #761: Builder deserializer: in-compatible type exception
    when return type is super type
   (2.5.3)

Dmitry Spikhalskiy (Spikhalskiy@github)
  * Reported #731, suggested the way to fix it: XmlAdapter result marshaling error in
    case of ValueType=Object
   (2.5.3)
  * Reported #1456: `TypeFactory` type resolution broken in 2.7 for generic types
   when using `constructType` with context
   (2.7.9 / 2.8.6)

John Meyer (jpmeyer@github)
  * Reported, contributed fix for #745: EnumDeserializer.deserializerForCreator() fails
    when used to deserialize a Map key
   (2.5.3)

Andrew Duckett (andrewduckett@github)
  * Reported #771: Annotation bundles ignored when added to Mixin
   (2.5.4)

Charles Allen:
  * Contributed #785: Add handlings for classes which are available in
    `Thread.currentThread().getContextClassLoader()`
   (2.5.4)

Andrew Goodale (newyankeecodeshop@github)
  * Contributed #816: Allow date-only ISO strings to have no time zone
   (2.5.4)

Kamil Benedykciński (Kamil-Benedykcinski@github)
  * Contributed #801: Using `@JsonCreator` cause generating invalid path reference
   in `JsonMappingException`
   (2.5.4)

Chi Kim (chikim79@github)
  * Reported #878: serializeWithType on BeanSerializer does not setCurrentValue
   (2.5.5 / 2.6.1)

Charles Allen (drcrallen@github):
  * Reported #696: Copy constructor does not preserve `_injectableValues`
   (2.6.0)

Chris Pimlott (pimlottc@github):
  * Suggested #348: ObjectMapper.valueToTree does not work with @JsonRawValue
   (2.6.0)

Laird Nelson (ljnelson@github)
  * Suggested #688: Provide a means for an ObjectMapper to discover mixin annotation
    classes on demand
   (2.6.0)
  * Reported #1088: NPE possibility in SimpleMixinResolver
   (2.6.6)

Derk Norton (derknorton@github)
  * Suggested #689: Add `ObjectMapper.setDefaultPrettyPrinter(PrettyPrinter)`
   (2.6.0)

Michal Letynski (mletynski@github)
  * Suggested #296: Serialization of transient fields with public getters (add
    MapperFeature.PROPAGATE_TRANSIENT_MARKER)
   (2.6.0)

Jeff Schnitzer (stickfigure@github)
  * Suggested #504: Add `DeserializationFeature.USE_LONG_FOR_INTS`
   (2.6.0)

Jerry Yang (islanderman@github)
  * Contributed #820: Add new method for `ObjectReader`, to bind from JSON Pointer position
   (2.6.0)

Lars Pfannenschmidt (larsp@github)
  * Contributed #826: Replaced synchronized HashMap with ConcurrentHashMap in
   TypeDeserializerBase._findDeserializer
   (2.6.0)

Stephen A. Goss (thezerobit@github)
  * Contributed #828: Respect DeserializationFeatures.WRAP_EXCEPTIONS in CollectionDeserializer
   (2.6.0)

Andy Wilkinson (wilkinsona@github)
  * Reported #889: Configuring an ObjectMapper's DateFormat changes time zone
   (2.6.1)

lufe66@github:
  * Reported 894: When using withFactory on ObjectMapper, the created Factory has a TypeParser
    which still has the original Factory
   (2.6.2)

Daniel Walker (dsw2127@github)
  * Reported, contributed fix for #913: `ObjectMapper.copy()` does not preserve
   `MappingJsonFactory` features
   (2.6.2)

Sadayuki Furuhashi (frsyuki@github)
  * Reported #941: Deserialization from "{}" to ObjectNode field causes
    "out of END_OBJECT token" error
   (2.6.3)
  * Reported #2077: `JsonTypeInfo` with a subtype having `JsonFormat.Shape.ARRAY`
    and no fields generates `{}` not `[]`
   (2.10.0)

David Haraburda (dharaburda@github)
  * Contributed #918: Add `MapperFeature.ALLOW_EXPLICIT_PROPERTY_RENAMING`
   (2.7.0)

Sergio Mira (Sergio-Mira@github)
  * Contributed #940: Add missing `hashCode()` implementations for `JsonNode` types that did not have them
   (2.6.3)

Andreas Pieber (anpieber@github)
  * Reported #939: Regression: DateConversionError in 2.6.x	
   (2.6.3)

Jesse Wilson (swankjesse@github)
  * Contributed #948: Support leap seconds, any number of millisecond digits for ISO-8601 Dates.
   (2.6.3)
  * Contributed #949: Report the offending substring when number parsing fails
   (2.6.3)

Warren Bloomer (stormboy@github)
  * Reported #942: Handle null type id for polymorphic values that use external type id
   (2.6.3)

Ievgen Pianov (pyanoveugen@github)
  * Reported #989: Deserialization from "{}" to java.lang.Object causes "out of END_OBJECT token" error
   (2.6.3)

Jayson Minard (apatrida@github)
  * Reported #1005: Synthetic constructors confusing Jackson data binding
   (2.6.4)
  * Reported #1438: `ACCEPT_CASE_INSENSITIVE_PROPERTIES` is not respected for creator properties
   (2.8.5)

David Bakin (david-bakin@github)
* Reported #1013: `@JsonUnwrapped` is not treated as assuming `@JsonProperty("")`
   (2.6.4)
  * Suggested #1011: Change ObjectWriter::withAttributes() to take a Map with some kind of wildcard types
   (2.7.0)
  * Reported #962: `@JsonInject` fails on trying to find deserializer even if inject-only
   (2.11.0)

Dmitry Romantsov (DmRomantsov@github)
  * Reported #1036: Problem with case-insensitive deserialization
   (2.6.4)

Daniel Norberg (danielnorberg@github)
  * Contributed #1099: Fix custom comparator container node traversal
   (2.6.6)

Miles Kaufmann (milesk-amzn@github)
  * Reported #432: `StdValueInstantiator` unwraps exceptions, losing context
   (2.7.0)

Thomas Mortagne (tmortagne@github)
  * Suggested #857: Add support for java.beans.Transient
   (2.7.0)

Jonas Konrad (yawkat@github)
  * Suggested #905: Add support for `@ConstructorProperties`
   (2.7.0)
  * Contributed #3417: Allow (de)serializing records using Bean(De)SerializerModifier
    even when reflection is unavailable
   (2.14.0)
  * Contributed fix for #3655: `Enum` values can not be read from single-element array even
    with `DeserializationFeature.UNWRAP_SINGLE_VALUE_ARRAYS`
   (2.14.1)
  * Contributed fix for #3655: `ObjectMapper` default heap consumption increased significantly
    from 2.13.x to 2.14.0
   (2.14.1)

Jirka Kremser (Jiri-Kremser@github)
  * Suggested #924: SequenceWriter.writeAll() could accept Iterable
   (2.7.0)

Daniel Mischler (danielmischler@github)
  * Requested #963: Add PropertyNameStrategy `KEBAB_CASE`
   (2.7.0)

Shumpei Akai (flexfrank@github)
  * Reported #978: ObjectMapper#canSerialize(Object.class) returns false even though
   FAIL_ON_EMPTY_BEANS is disabled
   (2.7.0)

Hugo Wood (hgwood@github)
  * Contributed #1010: Support for array delegator
   (2.7.0)

Julian Hyde (julianhyde@github)
  * Reported #1083: Field in base class is not recognized, when using `@JsonType.defaultImpl`
   (2.7.1)

Thibault Kruse (tkruse@github)
  * Reported #1102: Handling of deprecated `SimpleType.construct()` too minimalistic
   (2.7.1)

Aleks Seovic (aseovic@github)
  * Reported #1109: @JsonFormat is ignored by the DateSerializer unless either a custom pattern
    or a timezone are specified
   (2.7.1)

Timur Shakurov (saladinkzn@github)
  * Reported #1134: Jackson 2.7 doesn't work with jdk6 due to use of `Collections.emptyIterator()`
   (2.7.2)

Jiri Mikulasek (pirkogdc@github)
  * Reported #1124: JsonAnyGetter ignores JsonSerialize(contentUsing=...)
   (2.7.2)

Xavi Torrens (xavitorrens@github)
  * Reported #1150: Problem with Object id handling, explicit `null` token
   (2.7.3)

Yoann Rodière (fenrhil@github)
  * Reported #1154: @JsonFormat.pattern on dates is now ignored if shape is not
    explicitely provided
   (2.7.3)

Mark Woon (markwoon@github)
  * Reported #1178: `@JsonSerialize(contentAs=superType)` behavior disallowed in 2.7
   (2.7.4)
  * Reported #1231: `@JsonSerialize(as=superType)` behavior disallowed in 2.7.4
   (2.7.5)
  * Suggested #507: Support for default `@JsonView` for a class
   (2.9.0)

Tom Mack (tommack@github)
  * Reported #1208: treeToValue doesn't handle POJONodes that contain exactly
    the requested value type
   (2.7.4)

William Headrick (headw01@github)
   * Reported#1223: `BasicClassIntrospector.forSerialization(...).findProperties` should
    respect MapperFeature.AUTO_DETECT_GETTERS/SETTERS?
   (2.7.5)

Nick Babcock (nickbabcock)
  * Reported #1225: `JsonMappingException` should override getProcessor()
   (2.7.5)
  * Suggested #1356: Differentiate between input and code exceptions on deserialization
   (2.9.0)

Andrew Joseph (apjoseph@github)
  * Reported #1248: `Annotated` returns raw type in place of Generic Type in 2.7.x
   (2.7.5)

Erich Schubert (kno10@github)
  * Reported #1260: `NullPointerException` in `JsonNodeDeserializer`, provided fix
   (2.7.5)

Brian Pontarelli (voidmain@github)
  * Reported #1301: Problem with `JavaType.toString()` for recursive (self-referential) types
   (2.7.6)

Max Drobotov (fizmax@github)
  * Reported, contributed fix for #1332: `ArrayIndexOutOfBoundException` for enum by index deser
   (2.7.7)

Stuart Douglas (stuartwdouglas@github)
  * Reported #1363: The static field ClassUtil.sCached can cause a class loader leak
   (2.7.8)

Josh Caplan (jecaplan@github)
  * Reported, suggested fix for #1368: Problem serializing `JsonMappingException` due to addition
    of non-ignored `processor` property (added in 2.7)
   (2.7.8)

Diego de Estrada (diegode@github)
  * Contributed fix for #1367: No Object Id found for an instance when using `@ConstructorProperties`
   (2.7.9)

Kevin Hogeland (khogeland@github)
  * Reported #1501: `ArrayIndexOutOfBoundsException` on non-static inner class constructor
   (2.7.9)

xiexq (xiexq@knownsec.com)
  * Reported #2389: Block one more gadget type (CVE-2019-14361)
   (2.7.9.6)

Artur Jonkisz (ajonkisz@github)
  * Reported #960: `@JsonCreator` not working on a factory with no arguments for ae enum type
   (2.8.0)

Mikhail Kokho (mkokho@github)
  * Contributed impl for #990: Allow failing on `null` values for creator (add
  `DeserializationFeature.FAIL_ON_NULL_CREATOR_PROPERTIES`)
   (2.8.0)

Aleksandr Oksenenko (oleksandr-oksenenko@github)
  * Reported #999: External property is not deserialized
   (2.8.0)

Lokesh Kumar (LokeshN@github)
  * Contributed impl for #1082: Can not use static Creator factory methods for `Enum`s,
    with JsonCreator.Mode.PROPERTIES
   (2.8.0)
  * Reported #1217: `@JsonIgnoreProperties` on Pojo fields not working for deserialization
   (2.8.0)

Ross Goldberg
  * Reported #1165, provided fix for: `CoreXMLDeserializers` does not handle
    time-only `XMLGregorianCalendar`s
   (2.8.0)

Maarten Billemont (lhunath@github)
  * Suggested #1184: Allow overriding of `transient` with explicit inclusion with `@JsonProperty`
   (2.8.0)

Vladimir Kulev (lightoze@github)
  * Reported #1028: Ignore USE_BIG_DECIMAL_FOR_FLOATS for NaN/Infinity
   (2.8.0)

Ari Fogel (arifogel@github)
  * Reported #1261, contributed fix for: `@JsonIdentityInfo` deserialization fails with
    combination of forward references, `@JsonCreator`
   (2.8.0)

Andriy Plokhotnyuk (plokhotnyuk@github)
  * Requested #1277: Add caching of resolved generic types for `TypeFactory`
   (2.8.0)

Arek Gabiga (arekgabiga@github)
  * Reported #1297: Deserialization of generic type with Map.class
   (2.8.1)

Chris Jester-Young (cky@github)
  * Contributed #1335: Unconditionally call `TypeIdResolver.getDescForKnownTypeIds`
   (2.8.2)

Andrew Snare (asnare@github)
  * Reported #1315: Binding numeric values can BigDecimal lose precision
   (2.8.2)

Gili Tzabari (cowwoc@github)
  * Reported #1351: `@JsonInclude(NON_DEFAULT)` doesn't omit null fields
   (2.8.3)

Oleg Zhukov (OlegZhukov@github)
  * Reported #1384: `@JsonDeserialize(keyUsing = ...)` does not work correctly
   together with `DefaultTyping.NON_FINAL`
   (2.8.4)

Pavel Popov (tolkonepiu@github)
  * Contributed fix #1389: Problem with handling of multi-argument creator with Enums
   (2.8.4)

Josh Gruenberg (joshng@github)
  * Reported #1403: Reference-chain hints use incorrect class-name for inner classes
   (2.8.4)

Kevin Donnelly (kpdonn@github)
  * Reported #1432: Off by 1 bug in PropertyValueBuffer
   (2.8.5)

Nathanial Ofiesh (ofiesh@github)
  * Reported #1441: Failure with custom Enum key deserializer, polymorphic types
   (2.8.5)

Frédéric Camblor (fcamblor@github)
  * Reported #1451: Type parameter not passed by `ObjectWriter` if serializer pre-fetch disabled
   (2.8.6)

Stephan Schroevers (Stephan202@github)
  * Reported #1505: @JsonEnumDefaultValue should take precedence over FAIL_ON_NUMBERS_FOR_ENUMS
   (2.8.7)
  * Contributed fix for #2509: `AnnotatedMethod.getValue()/setValue()` doesn't have useful
    exception message
   (2.13.0)

Alex Panchenko (panchenko@github)
  * Reported #1543: JsonFormat.Shape.NUMBER_INT does not work when defined on enum type in 2.8
   (2.8.8)

Joshua Jones
  * Reported #1573, contributed fix: Missing properties when deserializing using a builder class
   with a non-default constructor and a mutator annotated with `@JsonUnwrapped`
   (2.8.8)

Ivo Studens (istudens@redhat.com)
  * Contributed #1585: Invoke ServiceLoader.load() inside of a privileged block
    when loading modules using `ObjectMapper.findModules()`
   (2.8.9)
  * Contributed fix for #2482: `JSONMappingException` `Location` column number
    is one line Behind the actual location
   (2.10.3)

Javy Luo (AnywnYu@github)
  * Reported #1595: `JsonIgnoreProperties.allowSetters` is not working in Jackson 2.8
   (2.8.9)

Marco Catania (catanm@github.com)
  * Contributed #1597: Escape JSONP breaking characters
   (2.8.9)

Andrew Joseph (apjoseph@github)
  * Reported #1629 `FromStringDeserializer` ignores registered `DeserializationProblemHandler`
    for `java.util.UUID`
   (2.8.9)

Joe Littlejohn (joelittlejohn@github)
  * Contributed #1642: Support `READ_UNKNOWN_ENUM_VALUES_AS_NULL` with `@JsonCreator`
   (2.8.9)

Slobodan Pejic (slobo-showbie@github)
  * Reported #1647, contributed fix: Missing properties from base class when recursive
    types are involved
   (2.8.9)

Bertrand Renuart (brenuart@github)
  * Reported #1648: `DateTimeSerializerBase` ignores configured date format when creating contextual
   (2.8.9)
  * Reported #1651: `StdDateFormat` fails to parse 'zulu' date when TimeZone other than UTC
   (2.8.9)
  * Suggested #1745: StdDateFormat: accept and truncate millis larger than 3 digits
   (2.9.1)
  * Contributed #1749: StdDateFormat: performance improvement of '_format(..)' method
   (2.9.1)
  * Contributed #1759: Reuse `Calendar` instance during parsing by `StdDateFormat`
   (2.9.1)

Kevin Gallardo (newkek@github)
  * Reported #1658: Infinite recursion when deserializing a class extending a Map,
    with a recursive value type
   (2.8.10)
  * Reported #1729: Integer bounds verification when calling `TokenBuffer.getIntValue()`
   (2.9.4)

Lukas Euler
  * Reported #1735: Missing type checks when using polymorphic type ids

Guixiong Wu (吴桂雄)
  * Reported #2032: Blacklist another serialization gadget (ibatis)
   (2.8.11.2)

svarzee@github
  * Reported #2109, suggested fix: Canonical string for reference type is built incorrectly
   (2.8.11.3 / 2.9.7)

Connor Kuhn (ckuhn@github)
  * Contributed #1341: FAIL_ON_MISSING_EXTERNAL_TYPE_ID_PROPERTY
   (2.9.0)

Jan Lolling (jlolling@github)
  * Contributed #1319: Add `ObjectNode.put(String, BigInteger)`
   (2.9.0)

Michael R Fairhurst (MichaelRFairhurst@github)
  * Reported #1035: `@JsonAnySetter` assumes key of `String`, does not consider declared type.
   (2.9.0)

Fabrizio Cucci (fabriziocucci@github)
  * Reported #1406: `ObjectMapper.readTree()` methods do not return `null` on end-of-input
   (2.9.0)

Emiliano Clariá (emilianogc@github)
  * Contributed #1434: Explicitly pass null on invoke calls with no arguments
   (2.9.0)

Ana Eliza Barbosa (AnaEliza@github)
  * Contributed #1520: Case insensitive enum deserialization feature.
   (2.9.0)

Lyor Goldstein (lgoldstein@github)
  * Reported #1544: `EnumMapDeserializer` assumes a pure `EnumMap` and does not support
    derived classes
   (2.9.0)

Harleen Sahni (harleensahni@github)
  * Reported #403: Make FAIL_ON_NULL_FOR_PRIMITIVES apply to primitive arrays and other
    types that wrap primitives
   (2.9.0)

Jared Jacobs (2is10@github)
  * Requested #1605: Allow serialization of `InetAddress` as simple numeric host address
   (2.9.0)

Patrick Gunia (pgunia@github)
  * Reported #1440: Wrong `JsonStreamContext` in `DeserializationProblemHandler` when reading
  `TokenBuffer` content
   (2.9.0)

Carsten Wickner (CarstenWickner@github)
  * Contributed #1522: Global `@JsonInclude(Include.NON_NULL)` for all properties with a specific type
   (2.9.0)

Chris Plummer (strmer15@github)
  * Reported #1637: `ObjectReader.at()` with `JsonPointer` stops after first collection
   (2.9.0)

Christian Basler (Dissem@github)
  * Reported #1688: Deserialization fails for `java.nio.file.Path` implementations when
    default typing enabled
   (2.9.0)

Tim Bartley (tbartley@github)
  * Reported, suggested fix for #1705: Non-generic interface method hides type resolution info
    from generic base class
   (2.9.1)

Luís Cleto (luiscleto@github)
  * Suggested 1768: Improve `TypeFactory.constructFromCanonical()` to work with
   `java.lang.reflect.Type.getTypeName()` format
   (2.9.2)

Vincent Demay (vdemay@github)
  * Reported #1793: `java.lang.NullPointerException` in `ObjectArraySerializer.acceptJsonFormatVisitor()`
    for array value with `@JsonValue`
   (2.9.2)

Peter Jurkovic (peterjurkovic@github)
  * Reported #1823: ClassNameIdResolver doesn't handle resolve Collections$SingletonMap,
    Collections$SingletonSet
   (2.9.3)

alinakovalenko@github:
  * Reported #1844: Map "deep" merge only adds new items, but not override existing values
   (2.9.3)

Pier-Luc Whissell (pwhissell@github):
  * Reported #1673: Serialising generic value classes via Reference Types (like Optional) fails
    to include type information
   (2.9.4)

Alexander Skvortcov (askvortcov@github)
  * Reported #1853: Deserialise from Object (using Creator methods) returns field name
    instead of value
   (2.9.4)

Joe Schafer (jschaf@github)
  * Reported #1906: Add string format specifier for error message in `PropertyValueBuffer`
   (2.9.4)
  * Reported #1907: Remove `getClass()` from `_valueType` argument for error reporting
   (2.9.4)

Deblock Thomas (deblockt@github)
  * Reported, contributed fix for #1912: `BeanDeserializerModifier.updateBuilder()` does not
    work to set custom  deserializer on a property (since 2.9.0)
   (2.9.5)
  * Reported, suggested fix for #2280: JsonMerge not work with constructor args
   (2.10.0)

lilei@venusgroup.com.cn:
  * Reported #1931: Two more `c3p0` gadgets to exploit default typing issue
   (2.9.5)

Aniruddha Maru (maroux@github)
  * Reported #1940: `Float` values with integer value beyond `int` lose precision if
    bound to `long`
   (2.9.5)

Timur Shakurov (saladinkzn@github)
  * Reported #1947: `MapperFeature.AUTO_DETECT_XXX` do not work if all disabled
   (2.9.5)

roeltje25@github
  * Reported #1978: Using @JsonUnwrapped annotation in builderdeserializer hangs in
    infinite loop
   (2.9.5)

Freddy Boucher (freddyboucher@github)
  * Reported #1990: MixIn `@JsonProperty` for `Object.hashCode()` is ignored
   (2.9.6)

Ondrej Zizka (OndraZizk@github)
  * Reported #1999: "Duplicate property" issue should mention which class it complains about
   (2.9.6)
  * Repoted #4145: NPE when transforming a tree to a model class object,
    at `ArrayNode.elements()`
   (2.16.0)

Jakub Skierbiszewski (jskierbi@github)
  * Reported, contributed fix for #2001: Deserialization issue with `@JsonIgnore` and
    `@JsonCreator` + `@JsonProperty` for same property name
   (2.9.6)

Carter Kozak (carterkozak@github)
  * Reported #2016: Delegating JsonCreator disregards JsonDeserialize info
   (2.9.6)
  * Contributed #2895: Improve static factory method generic type resolution logic
    (as well as better test coverage)
   (2.12.0)
  * Contributed #2928: `AnnotatedCreatorCollector` should avoid processing synthetic static
    (factory) methods
   (2.12.0)
  * Contributed #2931: Add errorprone static analysis profile to detect bugs at build time
   (2.12.0)
  * Contributed #2978: Fix failing `double` JsonCreators in jackson 2.12.0
   (2.12.1)
  * Contributed #3624: Legacy `ALLOW_COERCION_OF_SCALARS` interacts poorly with Integer to
   Float coercion
   (2.14.0)
  * Contributed #3876: `TypeFactory` cache performance degradation with
    `constructSpecializedType()`
   (2.15.0)
  * Contributed #4688: Should allow deserializing with no-arg `@JsonCreator(mode = DELEGATING)`
   (2.18.0)

Reinhard Prechtl (dnno@github)
  * Reported #2034: Serialization problem with type specialization of nested generic types
   (2.9.6)

Chetan Narsude (243826@github)
  * Reported #2038: JDK Serializing and using Deserialized `ObjectMapper` loses linkage
    back from `JsonParser.getCodec()`
   (2.9.6)

Petar Tahchiev (ptahchiev@github)
  * Reported #2060: `UnwrappingBeanPropertyWriter` incorrectly assumes the found
    serializer is of type `UnwrappingBeanSerializer`
   (2.9.6)

Brandon Krieger (bkrieger@github)
  * Reported #2064: Cannot set custom format for `SqlDateSerializer` globally
   (2.9.7)

Thibaut Robert (trobert@github)
  * Requested #2059: Remove `final` modifier for `TypeFactory`
   (2.10.0)

Christopher Smith (chrylis@github)
  * Suggested #2115: Support naive deserialization of `Serializable` values as "untyped",
    same as `java.lang.Object`		     
   (2.10.0)

Édouard Mercier (edouardmercier@github)
  * Requested #2116: Make NumberSerializers.Base public and its inherited classes not final
   (2.9.6)

Semyon Levin (remal@github)
  * Contributed #2120: `NioPathDeserializer` improvement
   (2.9.7)
  * Contributed #2133: Improve `DeserializationProblemHandler.handleUnexpectedToken()`
    to allow handling of Collection problems
   (2.10.0)

Pavel Nikitin (morj@github)
  * Requested #2181: Don't re-use dynamic serializers for property-updating copy constructors
   (2.9.8)

Thomas Krieger (ThomasKrieger@github)
  * Reported #1408: Call to `TypeVariable.getBounds()` without synchronization unsafe on
    some platforms
   (2.9.9)

René Kschamer (flawi@github)
  * Reported #2197: Illegal reflective access operation warning when using `java.lang.Void`
   as value type
   (2.9.8)

Joffrey Bion (joffrey-bion@github)
  * Reported #2265: Inconsistent handling of Collections$UnmodifiableList vs 
    Collections$UnmodifiableRandomAccessList
   (2.9.9)

Christoph Fiehe (cfiehe@github.com)
  * Contributed #2299: Fix for using jackson-databind in an OSGi environment under Android
   (2.9.9)

Cyril Martin (mcoolive@github.com)
  * Reported #2303: Deserialize null, when java type is "TypeRef of TypeRef of T",
    does not provide "Type(Type(null))"
   (2.9.9)

Daniil Barvitsky (dbarvitsky@github)
  * Reported #2324: `StringCollectionDeserializer` fails with custom collection
   (2.9.9)

Edgar Asatryan (nstdio@github)
  * Reported #2374: `ObjectMapper. getRegisteredModuleIds()` throws NPE if no modules registered
   (2.9.9.1)

Michael Simons (michael-simons@github)
  * Reported #2395: `NullPointerException` from `ResolvedRecursiveType` (regression due to
    fix for #2331)
   (2.9.9.3)

Joe Barnett (josephlbarnett@github)
  * Reported, contributed fix for #2404: FAIL_ON_MISSING_EXTERNAL_TYPE_ID_PROPERTY setting
    ignored when creator properties are buffered
   (2.9.10)
  * Reported, contributed fix for #3146: Merge findInjectableValues() results in
    AnnotationIntrospectorPair
   (2.12.4)

Kaki King (kingkk9279@g)
  * Reported #2449: Block one more gadget type (cve CVE-2019-14540)
   (2.9.10)

Jon Anderson (Jon901@github)
  * Reported #2544: java.lang.NoClassDefFoundError Thrown for compact profile1
   (2.9.10.2)

Zihui Ren (renzihui@github)
  * Suggested #2129: Add `SerializationFeature.WRITE_ENUM_KEYS_USING_INDEX`, separate from value setting
   (2.10.0)

Yiqiu Huang (huangyq23@github
  * Reported #2164: `FactoryBasedEnumDeserializer` does not respect
   `DeserializationFeature.WRAP_EXCEPTIONS`
   (2.10.0)
   
Alexander Saites (saites@github)
  * Reported #2189: `TreeTraversingParser` does not check int bounds
   (2.10.0)

Christoph Breitkopf (bokesan@github)
  * Reported #2217: Suboptimal memory allocation in `TextNode.getBinaryValue()`
   (2.10.0)

Pavel Chervakov (pacher@github)
  * Reported #2230: `WRITE_BIGDECIMAL_AS_PLAIN` is ignored if `@JsonFormat` is used
   (2.10.0)

Ben Anderson (andersonbd1@github)
  * Reported, suggested fix for #2309: READ_ENUMS_USING_TO_STRING doesn't support null values
   (2.10.0)

Manuel Hegner (manuel-hegner@github)
  * Suggested #2311: Unnecessary MultiView creation for property writers
   (2.10.0)

Chris Mercer (cmercer@github)
  * Reported #2331: `JsonMappingException` through nested getter with generic wildcard return type
   (2.10.0)

Robert Greig (rgreig@github)
  * Reported #2336: `MapDeserializer` can not merge `Map`s with polymorphic values
   (2.10.0)

Victor Noël (victornoel@github)
  * Reported #2338: Suboptimal return type for `JsonNode.withArray()`
   (2.10.0)
  * Reported #2339: Suboptimal return type for `ObjectNode.set()`
   (2.10.0)

David Harris (toadzky@github)
  * Reported #2378: `@JsonAlias` doesn't work with AutoValue
   (2.10.0)

Sam Smith (Oracle Security Researcher)
  * Suggested #2398: Replace recursion in `TokenBuffer.copyCurrentStructure()` with iteration

Vladimir Tsanev (tsachev@github)
  * Contributed #2415: Builder-based POJO deserializer should pass builder instance, not type,
    to `handleUnknownVanilla()` to fix earlier #822
   (2.10.0)

Marcos Passos (marcospassos@github(
  * Contributed #2432: Add support for module bundles
   (2.10.0)
  * Reported #2795: Cannot detect creator arguments of mixins for JDK types
   (2.11.3)
  * Reported #3220: (regression) Factory method generic type resolution does not use
    Class-bound type parameter
   (2.12.5)

David Becker (dsbecker@github)
  * Suggested #2433: Improve `NullNode.equals()`
   (2.10.0)

Hesham Massoud (heshamMassoud@github)
  * Reported, contributed fix for #2442: `ArrayNode.addAll()` adds raw `null` values
    which cause NPE on `deepCopy()`
   (2.10.0)

David Connelly (dconnelly@github)
  * Reported #2446: Java 11: Unable to load JDK7 types (annotations, java.nio.file.Path):
    no Java7 support added
   (2.10.0)

XakepSDK@github
  * Reported #2458: `Nulls` property metadata ignored for creators
   (2.10.0)
  * Contributed #2910: Make some java platform modules optional
   (2.12.0)

Wahey (KevynBct@github)
  * Reported #2466: Didn't find class "java.nio.file.Path" below Android api 26
   (2.10.0)

Martín Coll (colltoaction@github)
  * Contributed #2467: Accept `JsonTypeInfo.As.WRAPPER_ARRAY` with no second argument to
    deserialize as "null value"
   (2.10.0)

Andrey Kulikov (ankulikov@github)
  * Reported #2457: Extended enum values are not handled as enums when used as Map keys
   (2.10.1)

João Guerra (joca-bt@github)
 * Reported #2473: Array index missing in path of `JsonMappingException` for `Collection<String>`,
    with custom deserializer
  (2.10.1)
 * Reported #2567: Incorrect target type for arrays when providing nulls and nulls are disabled
  (2.10.2)
 * Reported #2635: JsonParser cannot getText() for input stream on MismatchedInputException
  (2.11.0)
 * Reported #2770: JsonParser from MismatchedInputException cannot getText() for
    floating-point value
  (2.11.1)
 * Reported #3227: Content `null` handling not working for root values
  (2.13.0)
 * Reported #3241: `constructorDetector` seems to invalidate `defaultSetterInfo`
   for nullability
  (2.18.0)
* Reported #3690: Incorrect target type for arrays when disabling coercion
  (2.15.0)
 * Reported #3924: Incorrect target type when disabling coercion, trying to deserialize
    String from Array/Object
  (2.16.0)

Ryan Bohn (bohnman@github)
  * Reported #2475: `StringCollectionSerializer` calls `JsonGenerator.setCurrentValue(value)`,
    which messes up current value for sibling properties
  (2.10.1)

Johan Haleby (johanhaleby@github)
  * Reported #2513: BigDecimalAsStringSerializer in NumberSerializer throws IllegalStateException
    in 2.10
  (2.10.1)

Richard Wise (Woodz@github)
  * Reported #2519: Serializing `BigDecimal` values inside containers ignores shape override	
  (2.10.1)

Mark Schäfer (mark--@github)
  * Reported #2520: Sub-optimal exception message when failing to deserialize non-static inner classes
  (2.10.1)

Ruud Welling (WellingR@github)
  * Contributed fix for #2102: `FAIL_ON_NULL_FOR_PRIMITIVES` failure does not indicate
    field name in exception message
  (2.10.2)

Fabian Lange (CodingFabian@github)
  * Reported #2556: Contention in `TypeNameIdResolver.idFromClass()`
  (2.10.2)

Stefan Wendt (stewe@github)
  * Reported #2560: Check `WRAP_EXCEPTIONS` in `CollectionDeserializer.handleNonArray()`
  (2.10.2)

Greg Arakelian (arakelian@github)
  * Reported #2566: `MissingNode.toString()` returns `null` (4 character token) instead
    of empty string
  (2.10.2)

Kamal Aslam (aslamkam@github)
  * Reported #2482: `JSONMappingException` `Location` column number is one line
    Behind the actual location
  (2.10.3)

Tobias Preuss (johnjohndoe@github)
  * Reported #2599: NoClassDefFoundError at DeserializationContext.<init> on Android 4.1.2
    and Jackson 2.10.0
  (2.10.3)

Eduard Tudenhöfner (nastra@github)
 * Reported #2602, contributed fix for: ByteBufferSerializer produces unexpected results with
   a duplicated ByteBuffer and a position > 0
  (2.10.3)

Alexander Shilov (ashlanderr@github)
 * Reported, suggested fix for #2610: `EXTERNAL_PROPERTY` doesn't work with `@JsonIgnoreProperties`
  (2.10.3)

Endre Stølsvik (stolsvik@github)
 * Reported #2679: `ObjectMapper.readValue("123", Void.TYPE)` throws "should never occur"
  (2.10.4)
 * Reported #3906: Regression: 2.15.0 breaks deserialization for records when
   `mapper.setVisibility(PropertyAccessor.ALL, Visibility.NONE)`
  (2.16.0)

Denis Kostousov (kostousov-ds@github)
 * Reported #2787 (partial fix): NPE after add mixin for enum
  (2.10.5)

Máté Rédecsi (rmatesz@github)
  * Reported #953: i-I case convertion problem in Turkish locale with case-insensitive deserialization
  (2.11.0)

Ville Koskela (vjkoskela@github)
  * Contributed #2487: BeanDeserializerBuilder Protected Factory Method for Extension
  (2.11.0)
  * Reported #2486: Builder Deserialization with JsonCreator Value vs Array
  (2.11.1)
  * Contributed fix for #792: Deserialization Not Working Right with Generic Types and Builders
  (2.12.0)

Fitz (Joongsoo.Park) (joongsoo@github)
  * Contributed #2511: Add `SerializationFeature.WRITE_SELF_REFERENCES_AS_NULL`
  (2.11.0)

Antonio Petrelli (apetrelli@github)
  * Reported #2049: TreeTraversingParser and UTF8StreamJsonParser create contexts differently
  (2.11.0)

Robert Diebels (RobertDiebels@github)
  * Contributed #2352: Support use of `@JsonAlias` for enum values
  (2.11.0)

Joseph Koshakow (jkosh44@github)
  * Contributed fix for #2515: `ObjectMapper.registerSubtypes(NamedType...)` doesn't allow registering
    the same POJO for two different type ids
  (2.11.0)

Haowei Wen (yushijinhun@github)
  * Reported #2565: Java 8 `Optional` not working with `@JsonUnwrapped` on unwrappable type
  (2.11.0)

Bartosz Baranowski (baranowb@github)
  * Reported #2589: `DOMDeserializer`: setExpandEntityReferences(false) may not prevent
   external entity expansion in all cases
  (2.11.0)

Oleksii Khomchenko (gagoman@github)
  * Reported, contributed fix for #2592: `ObjectMapper.setSerializationInclusion()` is
   ignored for `JsonAnyGetter`
  (2.11.0)

Oleksandr Poslavskyi (alevskyi@github)
  * Contributed fix for #1983: Polymorphic deserialization should handle case-insensitive Type Id
    property name if `MapperFeature.ACCEPT_CASE_INSENSITIVE_PROPERTIES` is enabled
  (2.11.0)

Simone D'Avico (simonedavico@github)
  * Reported #2632: Failure to resolve generic type parameters on serialization
  (2.11.0)
 
Robin Roos (robinroos@github)
  * Contributed #2636: ObjectReader readValue lacks Class<T> argument
  (2.11.0)

Michael Cramer (BigMichi1@github)
  * Reported #2725: JsonCreator on static method in Enum and Enum used as key in map
   fails randomly
  (2.11.1)
 
Frank Schmager (fschmager@github)
  * Reported #2757: "Conflicting setter definitions for property" exception for `Map`
   subtype during deserialization
  (2.11.1)

Johannes Kuhn (DasBrain@github)
  * Reported #2758: Fail to deserialize local Records
  (2.11.1)
  * Reported #2760: Jackson doesn't respect `CAN_OVERRIDE_ACCESS_MODIFIERS=false` for
    deserializer properties
  (2.11.1)

Oleg Chtchoukine (oshatrk@github)
  * Reported #2759: Rearranging of props when property-based generator is in use leads
    to incorrect output
  (2.11.1)

Joshua Shannon (retrodaredevil@github)
  * Reported, contributed fix for #2785: Polymorphic subtypes not registering on copied
    ObjectMapper (2.11.1)
  (2.11.2)

Daniel Hrabovcak (TheSpiritXIII@github)
  * Reported #2796: `TypeFactory.constructType()` does not take `TypeBindings` correctly
  (2.11.2)
  * Reported #2900: Jackson does not support deserializing new Java 9 unmodifiable collections
  (2.13.0)

Lari Hotari (lhotari@github)
  * Reported #2821: Json serialization fails or a specific case that contains generics and
   static methods with generic parameters (2.11.1 -> 2.11.2 regression)
  (2.11.3)

Nils Christian Ehmke (nils-christian@github)
  * Reported #2822: Using JsonValue and JsonFormat on one field does not work as expected
  (2.11.3)

Daniel Wu (DanielYWoo@github)
  * Reported #2840: `ObjectMapper.activateDefaultTypingAsProperty()` is not using
  (2.11.3)

Łukasz Walkiewicz (lukasz-walkiewicz@github)
  * Reported #2894: Fix type resolution for static methods (regression in 2.11.3)
  (2.11.4)

Lucian H (symposion@github)
  * Reported, suggested fix for #2944: `@JsonCreator` on constructor not compatible
    with `@JsonIdentityInfo`, `PropertyGenerator`
  (2.11.4)

Gian Merlino (gianm@github)
  * Reported #3022: Property ignorals cause `BeanDeserializer `to forget how to read
   from arrays (not copying `_arrayDelegateDeserializer`)
  (2.11.5 / 2.12.2)

Marc Carter (drekbour@github)
  * Contributed #43 implementation: Add option to resolve type from multiple existing properties,
   `@JsonTypeInfo(use=DEDUCTION)`
  (2.12.0)
  * Contributed #3055: Polymorphic subtype deduction ignores `defaultImpl` attribute
  (2.12.2)
  * Contributed #3139: Deserialization of "empty" subtype with DEDUCTION failed

Mike Gilbode (gilbode@github)
  * Reported #792: Deserialization Not Working Right with Generic Types and Builders
  (2.12.0)

Baptiste Pernet (sp4ce@github)
  * Contributed #1296 implementation: Add `@JsonIncludeProperties(propertyNames)` (reverse
    of `@JsonIgnoreProperties`)
  (2.12.0)

Dominik Krebhan (dominikrebhan@github)
  * Contributed #1458: `@JsonAnyGetter` should be allowed on a field
  (2.12.0)
 
Patrick Jungermann (pjungermann@github)
  * Requested #1852: Allow case insensitive deserialization of String value into
  `boolean`/`Boolean` (esp for Excel)
  (2.12.0)
 
Nate Bauernfeind (nbauernfeind@github)
  * Reported #2091: `ReferenceType` does not expose valid containedType
  (2.12.0)

Xiang Zhang (zhangyangyu@github)
  * Reported #2118: `JsonProperty.Access.READ_ONLY` does not work with "getter-as-setter"
    Collections
  (2.12.0)

David Nelson (eatdrinksleepcode@github)
  * Requested #2215: Support `BigInteger` and `BigDecimal` creators in `StdValueInstantiator`
  (2.12.0)

Tiago Martins (upsidedownsmile@github)
  * Contributed #2215: Support `BigInteger` and `BigDecimal` creators in `StdValueInstantiator`
  (2.12.0)

Yona Appletree (Yona-Appletree@github)
  * Reported #2283: `JsonProperty.Access.READ_ONLY` fails with collections when a
    property name is specified
  (2.12.0)

Youri Bonnaffé (youribonnaffe@github)
  * Contributed #2709: Support for JDK 14 record types
  (2.12.0)

David Bidorff (bidorffOL@github)
  * Reported, contributed fix for #2719: `FAIL_ON_IGNORED_PROPERTIES` does not throw
    on `READONLY` properties with an explicit name
  (2.12.0)

Jendrik Johannes (jjohannes@github)
  * Contributed #2726: Add Gradle Module Metadata for version alignment with Gradle 6
  (2.12.0)

Swayam Raina (swayamraina@github)
  * Contributed #2761: Support multiple names in `JsonSubType.Type`
  (2.12.0)

Oguzhan Unlu (oguzhanunlu@github)
  * Requested #2855: Add `JsonNode.canConvertToExactIntegral()` to indicate whether
    floating-point/BigDecimal values could be converted to integers losslessly
  (2.12.0)

Siavash Soleymani (siavashsoleymani@github)
  * Contributed implementation for #2855: Add `JsonNode.canConvertToExactIntegral()` to
    indicate whether floating-point/BigDecimal values could be converted to integers losslessly
  (2.12.0)

Kevin Binswanger (Anusien@github)
  * Contributed implementation for #2871: Add `@JsonKey` annotation (similar to `@JsonValue`)
    for customizable serialization of Map keys
  (2.12.0)

Ilya Golovin (ilgo0413@github)
  * Contributed #2873: `MapperFeature.ACCEPT_CASE_INSENSITIVE_ENUMS` should work for enum as keys
  (2.12.0)

Sergiy Yevtushenko (siy@github)
  * Contributed #2879: Add support for disabling special handling of "Creator properties" wrt
    alphabetic property ordering
  (2.12.0)

M Rizky Satrio (rsatrio@github)
  * Contributed #2925: Add support for `java.sql.Blob`
   (2.12.0)

Halil İbrahim Şener (hisener@github)
  * Reported #2962: Auto-detection of constructor-based creator method skipped if there is
   an annotated factory-based creator method (regression from 2.11)
   (2.12.1)
  * Reported #3143: String-based `Map` key deserializer is not deterministic when there is no
   single arg constructor
   (2.13.0)

Faron Dutton (fdutton@github)
  * Contributed fix for #2990: Breaking API change in `BasicClassIntrospector` (2.12.0)
   (2.12.1)

SunYiJun (xiaosunzhu@github)
  * Reported, suggested fix for #2979: Conflicting in POJOPropertiesCollector when
    having namingStrategy
   (2.12.1)

Vassil Dichev (vdichev@github)
  * Reported #754: EXTERNAL_PROPERTY does not work well with `@JsonCreator` and
    `FAIL_ON_UNKNOWN_PROPERTIES`
   (2.12.2)

Miguel G (Migwel@github)
  * Reported, contributed fix for #3025: UntypedObjectDeserializer` mixes multiple unwrapped
    collections (related to #2733)
   (2.12.2)

Jelle Voost (jellevoost@github)
  * Reported #3038: Two cases of incorrect error reporting about DeserializationFeature
   (2.12.2)

JoeWoo (xJoeWoo@github)
  * Reported #3139: Deserialization of "empty" subtype with DEDUCTION failed
   (2.12.4)

Asaf Romano (asaf-romano@github)
  * Reported #3080: configOverrides(boolean.class) silently ignored, whereas .configOverride(Boolean.class)
    works for both primitives and boxed boolean values
   (2.13.0)

David Hoffman (dhofftgt@github)
  * Contributed #3082: Dont track unknown props in buffer if `ignoreAllUnknown` is true
   (2.13.0)

Eric Sirianni (sirianni@github)
  * Reported #3122: Deep merge for `JsonNode` using `ObjectReader.readTree()`
   (2.13.0)

Tarekk Mohamed Abdalla (TarekkMA@github)
  * Contributed #3154: Add ArrayNode#set(int index, primitive_type value)
   (2.13.0)

Aritz Bastida (aritzbastida@github)
  * Reported #3160: JsonStreamContext "currentValue" wrongly references to @JsonTypeInfo
   annotated object
   (2.13.0)

Morten Andersen-Gott (magott@github)
  * Contributed #3174: DOM `Node` serialization omits the default namespace declaration
   (2.13.0)

Klaas Dellschaft (klaasdellschaft@github)
  * Contributed #3177: Support `suppressed` property when deserializing `Throwable`
   (2.13.0)
  * Contributed #3187: `AnnotatedMember.equals()` does not work reliably
   (2.13.0)

Nick Benoit (nick-benoit14@github)
  * Proposed #3193: Add `MapperFeature.APPLY_DEFAULT_VALUES`, initially for Scala module
   (2.13.0)

Xinzhe Yang (xinzheyang@github)
  * Reported #3217: `XMLGregorianCalendar` doesn't work with default typing
   (2.13.0)

Kenneth Jorgensen (kennethjor@github)
  * Requested #3238: Add PropertyNamingStrategies.UpperSnakeCaseStrategy
    (and UPPER_SNAKE_CASE constant)
   (2.13.0)

Tanvesh Takawale (TanveshT@github)
  * Contributed implementation for #3238: Add PropertyNamingStrategies.UpperSnakeCaseStrategy
    (and UPPER_SNAKE_CASE constant)
   (2.13.0)

Hyeonho Kim (proost@github)
  * Contributed fix for #3227: Content `null` handling not working for root values
   (2.13.0)

Peter Burka (pburka@github)
  * Reported #3234: StdDeserializer rejects blank (all-whitespace) strings for ints
   (2.13.0)

Abishek Ravichandran (abrav9595@github)
  * Contributed #3259: Support for BCP 47 `java.util.Locale` serialization/deserialization
   (2.13.0)

李孟宁 (limengning@github)
  * Contributed fix for #1850: `@JsonValue` with integer for enum does not deserialize correctly
  (2.13.0)

Joel Berger (jberger@github)
  * Reported #3299: Do not automatically trim trailing whitespace from `java.util.regex.Pattern`
    values
  (2.13.1)

Sergey Chernov (seregamorph@github)
  * Suggested the fix for #3305: ObjectMapper serializes `CharSequence` subtypes as POJO
    instead of as String (JDK 15+)
  (2.13.1)

Sam Kruglov (Sam-Kruglov@github)
  * Reported #3344: `Set.of()` (Java 9) cannot be deserialized with polymorphic handling
  (2.13.2)

Krishna Ghimire (Krishnaghimir@github)
  * Reported #3369: Deserialization ignores other Object fields when Object or Array
  value used for enum
  (2.13.2)

Christoph Dreis (dreis2211@github)
  * Suggested #3293: Use Method.getParameterCount() where possible
  (2.13.2)

Matthieu Finiasz (finiasz@github)
  * Reported #3412: Version 2.13.2 uses `Method.getParameterCount()` which is not
   supported on Android before API 26
  (2.13.3)

Taylor S Marks (TaylorSMarks@github)
  * Contributed fix for #2816: Optimize UntypedObjectDeserializer wrt recursion
  (2.13.3)

Spence Nace (snace98@github)
  * Contributed fix for #2816: Optimize UntypedObjectDeserializer wrt recursion
  (2.13.3)

Jason Harper (jsharper@github)
  * Reported #3275: JDK 16 Illegal reflective access for `Throwable.setCause()` with
   `PropertyNamingStrategy.UPPER_CAMEL_CASE`
  (2.13.4)

Matthew Altman (matthew-altman@github)
  * Reported #2541: Cannot merge polymorphic objects
  (2.14.0)

James Wang (jameswangz@github)
  * Contributed fix for #2541: Cannot merge polymorphic objects
  (2.14.0)

ZeyuCai@github:
  * Contributed #3314: Four Flaky Tests Detected in 2.14
  (2.14.0)

Ernst-Jan van der Laan (ejl888@github)
  * Reported #3338: `configOverride.setMergeable(false)` not supported by `ArrayNode`
  (2.14.0)

Gary Morgan (morganga@github)
  * Contributed #3419: Improve performance of `UnresolvedForwardReference` for
    forward reference resolution
  (2.14.0)

Jan Judas (kostislav@github)
  * Contributed #3445: Do not strip generic type from `Class<C>` when resolving `JavaType`
  (2.14.0)

Deniz Husaj (denizhusaj@github)
  * Reported #3447: Deeply nested JsonNode throws StackOverflowError for toString()
  (2.14.0)

PJ Fanning (pjfanning@github)
  * Contributed #3475: Support use of fast double parse
  (2.14.0)
  * Contributed #3530: Change LRUMap to just evict one entry when maxEntries reached
  (2.14.0)
  * Contributed #3837: Set transformer factory attributes to improve protection against XXE
  (2.14.3)
  - And NUMEROUS other contributions not listed here! (for 2.15 and above)

Igor Shymko (ancane@github)
  * Contributed #3500: Add optional explicit `JsonSubTypes` repeated names check
  (2.14.0)

Jordi Ortolá Ankum (Tomasito665@github)
  * Contributed #3013: Allow disabling Integer to String coercion via `CoercionConfig`
  (2.14.0)
  * Contributed #3503: `StdDeserializer` coerces ints to floats even if configured to fail
  (2.14.0)
  * Contributed #3613: Implement `float` and `boolean` to `String` coercion config
  (2.14.0)

Felix Vaughan (FelixVaughan01@github)
  * Contributed #3212: Add method `ObjectMapper.copyWith(JsonFactory)`
  (2.14.0)

Arnaud Solé (Bluexin@github)
  * Contributed #3505: Fix deduction deserializer with DefaultTypeResolverBuilder
  (2.14.0)

Richard Kwasnicki (Richie94@github)
  * Contributed #3609: Allow non-boolean return type for "is-getters" with
  `MapperFeature.ALLOW_IS_GETTERS_FOR_NON_BOOLEAN`
  (2.14.0)

Joachim Durchholz (toolforger@github)
  * Requested #3633: Expose `translate()` method of standard `PropertyNamingStrategy`
   implementations
  (2.14.0)

Andrej Mitrovic (AndrejMitrovic@github)
  * Reported #3655: `Enum` values can not be read from single-element array even with
    `DeserializationFeature.UNWRAP_SINGLE_VALUE_ARRAYS`
  (2.14.1)

Moritz Halbritter (mhalbritter@github)
  * Reported #3665: `ObjectMapper` default heap consumption increased significantly
    from 2.13.x to 2.14.0
  (2.14.1)

Philippe Marschall (marschall@github)
  * Contributed #3699: Allow custom `JsonNode` implementations
  (2.14.2)

Gili Tzabari (cowwoc@github)
  * Reported #3063: `@JsonValue` fails for Java Record
  (2.14.2)

Yury Molchan (yurkom@github)
  * Contributed #4121: Preserve the original component type in merging to an array
  (2.14.4)

Joo Hyuk Kim (JooHyukKim@github)
  * Contributed #2536: Add `EnumFeature.READ_ENUM_KEYS_USING_INDEX` to work with
    existing "WRITE_ENUM_KEYS_USING_INDEX"
   (2.15.0)
  * Contributed #2667: Add `@EnumNaming`, `EnumNamingStrategy` to allow use of naming
    strategies for Enums
   (2.15.0)
  * Contributed fix for #2968: Deserialization of `@JsonTypeInfo` annotated type fails with
    missing type id even for explicit concrete subtypes
   (2.15.0)
  * Contributed #3053: Allow serializing enums to lowercase (`EnumFeature.WRITE_ENUMS_TO_LOWERCASE`)
   (2.15.0)
  * Contributed #3566: Cannot use both `JsonCreator.Mode.DELEGATING` and `JsonCreator.Mode.PROPERTIES`
    static creator factory methods for Enums
   (2.15.0)
  * Contributed #3638: Case-insensitive and number-based enum deserialization are
    (unnecessarily) mutually exclusive
   (2.15.0)
  * Contributed #3814: Enhance `StdNodeBasedDeserializer` to support `readerForUpdating`
   (2.15.0)
  * Contributed #3819: Add convenience method `SimpleBeanPropertyFilter.filterOutAll()` as
    counterpart of `serializeAll()`
   (2.15.0)
  - And NUMEROUS other contributions not listed here! (for 2.16 and above)

Vojtěch Knyttl (knyttl@github)
  * Requested #3053: Allow serializing enums to lowercase (`EnumFeature.WRITE_ENUMS_TO_LOWERCASE`)
   (2.15.0)

Phil Gref (pgrefviau@github)
  * Reported #3638: Case-insensitive and number-based enum deserialization are
   (unnecessarily) mutually exclusive
  (2.15.0)

Hervé Boutemy (hboutemy@github)
  * Contributed fix for #3680: Timestamp in classes inside jar showing 02/01/1980
  (2.15.0)

Sim Yih Tsern (yihtsern@github)
 * Contributed fix for #2974: Null coercion with `@JsonSetter` does not work with `java.lang.Record`
  (2.15.0)
 * Contributed fix for #2992: Properties naming strategy do not work with Record
  (2.15.0)
 * Contributed fix for #3180: Support `@JsonCreator` annotation on record classes
  (2.15.0)
 * Contributed fix for #3297: `@JsonDeserialize(converter = ...)` does not work with Records
  (2.15.0)
 * Contributed fix for #3342: `JsonTypeInfo.As.EXTERNAL_PROPERTY` does not work with record wrappers
  (2.15.0)
 * Contributed fix for #3894: Only avoid Records fields detection for deserialization
  (2.15.1)
 * Contributed fix for #3897: 2.15.0 breaks deserialization when POJO/Record only has a
   single field and is marked `Access.WRITE_ONLY`
  (2.15.1)
 * Contributed fix for #3968: Records with additional constructors failed to deserialize
  (2.15.3)
 ... and many more (as of 2.18)

Ajay Siwach (Siwach16@github)
  * Contributed #3637: Add enum features into `@JsonFormat.Feature`
   (2.15.0)

Zhenyu Luo (luozhenyu@github)
  * Contributed #3745: Deprecate classes in package `com.fasterxml.jackson.databind.jsonschema`
   (2.15.0)

Christoph Schulz (ciis0@github)
  * Reported #3771: Classloader leak: DEFAULT_ANNOTATION_INTROSPECTOR holds annotation reference
   (2.15.0)

Patrick Strawderman (kilink@github)
  * Requested #2968: Deserialization of `@JsonTypeInfo` annotated type fails with
  missing type id even for explicit concrete subtypes
   (2.15.0)
  * Reported #3816: TokenBuffer does not implement writeString(Reader reader, int len)
   (2.15.0)

Matt Nelson (mattnelson@github)
  * Requested #3814: Enhance `StdNodeBasedDeserializer` to support `readerForUpdating`
   (2.15.0)

Steve Storey (stevestorey@github)
  * Contributed #3853: Add `MapperFeature.REQUIRE_TYPE_ID_FOR_SUBTYPES` to enable/disable
    strict subtype Type Id handling
   (2.15.0)

Matteo Bertozzi (matteobertozzi@github)
  * Reported #3895: 2.15.0 breaking behaviour change for records and Getter Visibility
   (2.15.1)

Antti Lampinen (arlampin@github)
 * Reported #3897: 2.15.0 breaks deserialization when POJO/Record only has a single field
   and is marked `Access.WRITE_ONLY`
  (2.15.1)
  * Reported #3897: 2.15.0 breaks deserialization when POJO/Record only has a single field
    and is marked `Access.WRITE_ONLY`
   (2.15.1)

Dmitry Bolotin (dbolotin@github)
  * Reported #1172: `@JsonView` doesn't work with `@JsonCreator`
   (2.15.4)

Kevin Baes (BaesKevin@github)
 * Reported #3251: Generic class with generic field of runtime type `Double` is deserialized
   as `BigDecimal` when used with `@JsonTypeInfo` and `JsonTypeInfo.As.EXISTING_PROPERTY`
 (2.16.0)

John Hendrikx (hjohn@github)
 * Reported #3277: Combination of `@JsonUnwrapped` and `@JsonAnySetter` results in `BigDecimal`
  instead of `Double`
 (2.16.0)

David Schlosnagle (schlosna@github)
 * Contributed #4008: Optimize `ObjectNode` findValue(s) and findParent(s) fast paths
  (2.16.0)

Philipp Kräutli (pkraeutli@github)
 * Reported #4009: Locale "" is deserialised as `null` if `ACCEPT_EMPTY_STRING_AS_NULL_OBJECT`
   is enabled
  (2.16.0)

iProdigy (iProdigy@github)
 * Contributed #4036: Use `@JsonProperty` for Enum values also when `READ_ENUMS_USING_TO_STRING`
   enabled
  (2.16.0)
 * Contributed #4037: Fix `Enum` deserialization to use `@JsonProperty`, `@JsonAlias` even if
   `EnumNamingStrategy` used
  (2.16.0)
 * Contributed #4039: Use `@JsonProperty` and lowercase feature when serializing Enums despite
   using toString()
  (2.16.0)
 * Contributed #4040: Use `@JsonProperty` over `EnumNamingStrategy` for Enum serialization
  (2.16.0)
 * Contributed fix #4041: Actually cache EnumValues#internalMap
  (2.16.0)

Jason Laber (jlaber@github)
 * Reported #3948: `@JsonIgnore` no longer works for transient backing fields
  (2.16.0)

Andreas Zahnen (azahnen@github)
 * Reported #4078: `java.desktop` module is no longer optional
  (2.16.0)

Omar Aloraini (ooraini@github)
 * Requested #4061: Add JsonTypeInfo.Id.SIMPLE_NAME which defaults type id
   to `Class.getSimpleName()`
  (2.16.0)

Naoki Takezoe (takezoe@github)
 * Contributed #4144: Log WARN if deprecated subclasses of `PropertyNamingStrategy`
   is used
  (2.16.0)

Garret Wilson (garretwilson@github)
 * Reported #4153: Deprecated `ObjectReader.withType(Type)` has no direct
   replacement; need `forType(Type)`
  (2.16.0)

Jan Pachol (janpacho@github)
 * Reported #4175: Exception when deserialization of `private` record with
   default constructor
  (2.16.0)

Pieter Dirk Soels (Badbond@github)
 * Reported #4302: Problem deserializing some type of Enums when using
  `PropertyNamingStrategy`
  (2.16.2)

Stephane Bailliez (sbailliez@github)
 * Reported #4409: Deserialization of enums with name defined with different cases
   leads to `InvalidDefinitionException`: Multiple fields representing property
  (2.16.2)

Guillaume Jardillier (Mugiwara84@github)
 * Reported #4564: Possible 2.16.0 Enum-as-JSON-Object serialization regression
  (2.16.3)

Muhammad Khalikov (mukham12@github)
 * Contributed fix for #4209: Make `BeanDeserializerModifier`/`BeanSerializerModifier`
   implement `java.io.Serializable`
  (2.17.0)

Eduard Dudar (edudar@github)
 * Contributed #4299: Some `Collection` and `Map` fallbacks don't work in GraalVM native image
  (2.17.0)

Jesper Blomquist (jebl01@github)
 * Contributed #4393: Deserialize `java.util.UUID` encoded as Base64 and base64Url with or
   without padding
  (2.17.0)

András Péteri (apeteri@github)
 * Suggested #4416: Deprecate `JsonNode.asText(String)`
  (2.17.0)

Kyrylo Merzlikin (kirmerzlikin@github)
 * Contributed fix for #2543: Introspection includes delegating ctor's
   only parameter as a property in `BeanDescription`
  (2.17.0)

Miguel Mendes Ruiz (migmruiz@github)
 * Reported #4428: `ByteBuddy` scope went beyond `test` in version 2.17.0
  (2.17.1)

Oddbjørn Kvalsund (oddbjornkvalsund@github)
 * Reported, contributed fix for #4430: Use `ReentrantLock` instead of `synchronized`
   in `DeserializerCache` to avoid deadlock on pinning
  (2.17.1)

Peter Levart (plevart@github)
 * Reported, contributed fix for #4575: StdDelegatingSerializer does not consider
   a Converter that may return null for a non-null input
  (2.17.2)

Susan Witts (susanw1@github)
 * Reported #4607: `MismatchedInput`: No Object Id found for an instance of X to
   assign to property '@id'
  (2.17.2)

Ulf Dreyer (u3r@github)
 * Reported #4085: `@JsonView` does not work on class-level for records
  (2.18.0)

Mark Herkrath (herkrath@github)
 * Reported #4356: `BeanDeserializerModifier::updateBuilder()` doesn't work for
   beans with Creator methods
  (2.18.0)

David Moten (davidmoten@github)
 * Contributed #4453: Allow JSON Integer to deserialize into a single-arg constructor of
   parameter type `double`
  (2.18.0)

Teodor Danciu (teodord@github)
 * Reported #4464: When `Include.NON_DEFAULT` setting is used, `isEmpty()` method is
   not called on the serializer
  (2.18.0)

Matthew Luckam (mluckam@github)
 * Contributed #4483: Remove `final` on method BeanSerializer.serialize()
  (2.18.0)

Alexandre Jacob (ajacob@github)
 * Reported #4545: Unexpected deserialization behavior with `@JsonCreator`,
   `@JsonProperty` and javac `-parameters`
  (2.18.0)

Eduard Gomoliako (Gems@github)
 * Reported #4602: Possible wrong use of _arrayDelegateDeserializer in
   BeanDeserializerBase::deserializeFromObjectUsingNonDefault()
  (2.18.0)

Mathijs Vogelzang (mathijs81@github)
 * Reported #4678: Java records don't serialize with `MapperFeature.REQUIRE_SETTERS_FOR_GETTERS`
  (2.18.0)

Rikkarth (rikkarth@github)
 * Contributed #4709: Add `JacksonCollectors` with `toArrayNode()` implementation
  (2.18.0)

Maxim Valeev (@MaximValeev)
 * Reported #4508: Deserialized JsonAnySetter field in Kotlin data class is null
  (2.18.1)

<<<<<<< HEAD
@SandeepGaur2016

 * Contributed fix for #2461: Nested `@JsonUnwrapped` property names not correctly handled
  (2.19.0)
 * Contributed fix for #4697: Inconsistent serialization with `@JsonUnwrapped` annotation
   using shared vs. new `ObjectMapper` instances
=======

Lars Benedetto (@lbenedetto)
 * Contributed #4676: Support other enum naming strategies than camelCase
>>>>>>> 26bdfec3
  (2.19.0)<|MERGE_RESOLUTION|>--- conflicted
+++ resolved
@@ -1838,16 +1838,14 @@
  * Reported #4508: Deserialized JsonAnySetter field in Kotlin data class is null
   (2.18.1)
 
-<<<<<<< HEAD
 @SandeepGaur2016
 
  * Contributed fix for #2461: Nested `@JsonUnwrapped` property names not correctly handled
   (2.19.0)
  * Contributed fix for #4697: Inconsistent serialization with `@JsonUnwrapped` annotation
    using shared vs. new `ObjectMapper` instances
-=======
+  (2.19.0)
 
 Lars Benedetto (@lbenedetto)
  * Contributed #4676: Support other enum naming strategies than camelCase
->>>>>>> 26bdfec3
   (2.19.0)