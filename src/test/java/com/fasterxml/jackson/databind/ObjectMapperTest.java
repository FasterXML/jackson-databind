package com.fasterxml.jackson.databind;

import java.io.*;
import java.util.*;

import com.fasterxml.jackson.annotation.JsonAutoDetect.Visibility;
import com.fasterxml.jackson.annotation.JsonInclude;
import com.fasterxml.jackson.annotation.JsonSetter;
import com.fasterxml.jackson.annotation.Nulls;

import com.fasterxml.jackson.core.*;
import com.fasterxml.jackson.core.json.JsonWriteFeature;
import com.fasterxml.jackson.core.util.MinimalPrettyPrinter;
import com.fasterxml.jackson.databind.cfg.ConfigOverrides;
import com.fasterxml.jackson.databind.cfg.DeserializationContexts;
import com.fasterxml.jackson.databind.deser.DeserializerCache;
import com.fasterxml.jackson.databind.introspect.JacksonAnnotationIntrospector;
import com.fasterxml.jackson.databind.introspect.VisibilityChecker;
import com.fasterxml.jackson.databind.json.JsonMapper;
import com.fasterxml.jackson.databind.node.*;

public class ObjectMapperTest extends BaseMapTest
{
    static class Bean {
        int value = 3;
        
        public void setX(int v) { value = v; }

        protected Bean() { }
        public Bean(int v) { value = v; }
    }

    static class EmptyBean { }

    @SuppressWarnings("serial")
    static class MyAnnotationIntrospector extends JacksonAnnotationIntrospector { }

    // for [databind#689]
    @SuppressWarnings("serial")
    static class FooPrettyPrinter extends MinimalPrettyPrinter {
        public FooPrettyPrinter() {
            super(" /*foo*/ ");
        }

        @Override
        public void writeArrayValueSeparator(JsonGenerator g) throws IOException
        {
            g.writeRaw(" , ");
        }
    }

    private final JsonMapper MAPPER = new JsonMapper();

    /*
    /**********************************************************
    /* Test methods, config
    /**********************************************************
     */

<<<<<<< HEAD
    public void testFeatureDefaults()
=======
    public void testFactoryFeatures()
>>>>>>> 5f453187
    {
        assertTrue(MAPPER.isEnabled(TokenStreamFactory.Feature.CANONICALIZE_FIELD_NAMES));

        // and also for mapper
<<<<<<< HEAD
        assertFalse(MAPPER.isEnabled(JsonGenerator.Feature.ESCAPE_NON_ASCII));
        assertTrue(MAPPER.isEnabled(JsonWriteFeature.QUOTE_FIELD_NAMES));
=======
        JsonMapper mapper = new JsonMapper();
        assertTrue(mapper.isEnabled(JsonGenerator.Feature.AUTO_CLOSE_TARGET));
        assertFalse(mapper.isEnabled(JsonWriteFeature.ESCAPE_NON_ASCII));
        assertTrue(mapper.isEnabled(JsonWriteFeature.WRITE_NAN_AS_STRINGS));
        mapper = JsonMapper.builder()
                .disable(JsonGenerator.Feature.FLUSH_PASSED_TO_STREAM)
                .disable(JsonWriteFeature.WRITE_NAN_AS_STRINGS)
                .build();
        assertFalse(mapper.isEnabled(JsonGenerator.Feature.FLUSH_PASSED_TO_STREAM));
        assertFalse(mapper.isEnabled(JsonWriteFeature.WRITE_NAN_AS_STRINGS));
    }
>>>>>>> 5f453187

        assertTrue(MAPPER.isEnabled(JsonParser.Feature.AUTO_CLOSE_SOURCE));
    }

    /*
    /**********************************************************
    /* Test methods, mapper.copy()
    /**********************************************************
     */

    // [databind#1580]
    public void testCopyOfConfigOverrides() throws Exception
    {
        ObjectMapper m = new ObjectMapper();
        SerializationConfig config = m.serializationConfig();
        assertEquals(ConfigOverrides.INCLUDE_ALL, config.getDefaultPropertyInclusion());
        assertEquals(JsonSetter.Value.empty(), config.getDefaultNullHandling());
        assertNull(config.getDefaultMergeable());

        // change
        VisibilityChecker customVis = VisibilityChecker.defaultInstance()
                .withFieldVisibility(Visibility.ANY);
        m = jsonMapperBuilder()
                .changeDefaultPropertyInclusion(incl -> incl.withValueInclusion(JsonInclude.Include.NON_DEFAULT))
                .changeDefaultVisibility(vc -> customVis)
                .changeDefaultNullHandling(n -> n.withValueNulls(Nulls.SKIP))
                .defaultMergeable(Boolean.TRUE)
                .build();
    }

    /*
    /**********************************************************
    /* Test methods, other
    /**********************************************************
     */

    public void testProps()
    {
        // should have default factory
        assertNotNull(MAPPER.getNodeFactory());
        JsonNodeFactory nf = new JsonNodeFactory(true);
        JsonMapper m = JsonMapper.builder()
                .nodeFactory(nf)
                .build();
        assertNull(m.getInjectableValues());
        assertSame(nf, m.getNodeFactory());
    }

    // Test to ensure that we can check property ordering defaults...
    public void testConfigForPropertySorting() throws Exception
    {
        ObjectMapper m = new ObjectMapper();
        
        // sort-alphabetically is disabled by default:
        assertFalse(m.isEnabled(MapperFeature.SORT_PROPERTIES_ALPHABETICALLY));
        SerializationConfig sc = m.serializationConfig();
        assertFalse(sc.isEnabled(MapperFeature.SORT_PROPERTIES_ALPHABETICALLY));
        assertFalse(sc.shouldSortPropertiesAlphabetically());
        DeserializationConfig dc = m.deserializationConfig();
        assertFalse(dc.shouldSortPropertiesAlphabetically());

        // but when enabled, should be visible:
        m = jsonMapperBuilder()
                .enable(MapperFeature.SORT_PROPERTIES_ALPHABETICALLY)
                .build();
        sc = m.serializationConfig();
        assertTrue(sc.isEnabled(MapperFeature.SORT_PROPERTIES_ALPHABETICALLY));
        assertTrue(sc.shouldSortPropertiesAlphabetically());
        dc = m.deserializationConfig();
        // and not just via SerializationConfig, but also via DeserializationConfig
        assertTrue(dc.isEnabled(MapperFeature.SORT_PROPERTIES_ALPHABETICALLY));
        assertTrue(dc.shouldSortPropertiesAlphabetically());
    }

    public void testDeserializationContextCache() throws Exception   
    {
        ObjectMapper m = new ObjectMapper();
        final String JSON = "{ \"x\" : 3 }";

        DeserializationContexts.DefaultImpl dc = (DeserializationContexts.DefaultImpl) m._deserializationContexts;
        DeserializerCache cache = dc.cacheForTests();

        assertEquals(0, cache.cachedDeserializersCount());
        // and then should get one constructed for:
        Bean bean = m.readValue(JSON, Bean.class);
        assertNotNull(bean);
        // Since 2.6, serializer for int also cached:
        assertEquals(2, cache.cachedDeserializersCount());
        cache.flushCachedDeserializers();
        assertEquals(0, cache.cachedDeserializersCount());

        // 07-Nov-2014, tatu: As per [databind#604] verify that Maps also get cached
        m = new ObjectMapper();
        dc = (DeserializationContexts.DefaultImpl) m._deserializationContexts;
        cache = dc.cacheForTests();

        List<?> stuff = m.readValue("[ ]", List.class);
        assertNotNull(stuff);
        // may look odd, but due to "Untyped" deserializer thing, we actually have
        // 4 deserializers (int, List<?>, Map<?,?>, Object)
        assertEquals(4, cache.cachedDeserializersCount());
    }

    // For [databind#689]
    public void testCustomDefaultPrettyPrinter() throws Exception
    {
        final int[] input = new int[] { 1, 2 };

        JsonMapper m = new JsonMapper();

        // without anything else, compact:
        assertEquals("[1,2]", m.writeValueAsString(input));

        // or with default, get... defaults:
        m = JsonMapper.builder()
                .enable(SerializationFeature.INDENT_OUTPUT)
                .build();
        assertEquals("[ 1, 2 ]", m.writeValueAsString(input));
        assertEquals("[ 1, 2 ]", m.writerWithDefaultPrettyPrinter().writeValueAsString(input));
        assertEquals("[ 1, 2 ]", m.writer().withDefaultPrettyPrinter().writeValueAsString(input));

        // but then with our custom thingy...
        m = JsonMapper.builder()
                .defaultPrettyPrinter(new FooPrettyPrinter())
                .enable(SerializationFeature.INDENT_OUTPUT)
                .build();
        assertEquals("[1 , 2]", m.writeValueAsString(input));
        assertEquals("[1 , 2]", m.writerWithDefaultPrettyPrinter().writeValueAsString(input));
        assertEquals("[1 , 2]", m.writer().withDefaultPrettyPrinter().writeValueAsString(input));

        // and yet, can disable too
        assertEquals("[1,2]", m.writer().without(SerializationFeature.INDENT_OUTPUT)
                .writeValueAsString(input));
    }

    public void testDataOutputViaMapper() throws Exception
    {
        ByteArrayOutputStream bytes = new ByteArrayOutputStream();
        ObjectNode input = MAPPER.createObjectNode();
        input.put("a", 1);
        DataOutput data = new DataOutputStream(bytes);
        final String exp = "{\"a\":1}";
        MAPPER.writeValue(data, input);
        assertEquals(exp, bytes.toString("UTF-8"));

        // and also via ObjectWriter...
        bytes.reset();
        data = new DataOutputStream(bytes);
        MAPPER.writer().writeValue(data, input);
        assertEquals(exp, bytes.toString("UTF-8"));
    }

    @SuppressWarnings("unchecked")
    public void testDataInputViaMapper() throws Exception
    {
        byte[] src = "{\"a\":1}".getBytes("UTF-8");
        DataInput input = new DataInputStream(new ByteArrayInputStream(src));
        Map<String,Object> map = (Map<String,Object>) MAPPER.readValue(input, Map.class);
        assertEquals(Integer.valueOf(1), map.get("a"));

        input = new DataInputStream(new ByteArrayInputStream(src));
        // and via ObjectReader
        map = MAPPER.readerFor(Map.class)
                .readValue(input);
        assertEquals(Integer.valueOf(1), map.get("a"));

        input = new DataInputStream(new ByteArrayInputStream(src));
        JsonNode n = MAPPER.readerFor(Map.class)
                .readTree(input);
        assertNotNull(n);
    }
}<|MERGE_RESOLUTION|>--- conflicted
+++ resolved
@@ -57,32 +57,13 @@
     /**********************************************************
      */
 
-<<<<<<< HEAD
     public void testFeatureDefaults()
-=======
-    public void testFactoryFeatures()
->>>>>>> 5f453187
     {
         assertTrue(MAPPER.isEnabled(TokenStreamFactory.Feature.CANONICALIZE_FIELD_NAMES));
 
         // and also for mapper
-<<<<<<< HEAD
-        assertFalse(MAPPER.isEnabled(JsonGenerator.Feature.ESCAPE_NON_ASCII));
+        assertTrue(MAPPER.isEnabled(JsonGenerator.Feature.AUTO_CLOSE_TARGET));
         assertTrue(MAPPER.isEnabled(JsonWriteFeature.QUOTE_FIELD_NAMES));
-=======
-        JsonMapper mapper = new JsonMapper();
-        assertTrue(mapper.isEnabled(JsonGenerator.Feature.AUTO_CLOSE_TARGET));
-        assertFalse(mapper.isEnabled(JsonWriteFeature.ESCAPE_NON_ASCII));
-        assertTrue(mapper.isEnabled(JsonWriteFeature.WRITE_NAN_AS_STRINGS));
-        mapper = JsonMapper.builder()
-                .disable(JsonGenerator.Feature.FLUSH_PASSED_TO_STREAM)
-                .disable(JsonWriteFeature.WRITE_NAN_AS_STRINGS)
-                .build();
-        assertFalse(mapper.isEnabled(JsonGenerator.Feature.FLUSH_PASSED_TO_STREAM));
-        assertFalse(mapper.isEnabled(JsonWriteFeature.WRITE_NAN_AS_STRINGS));
-    }
->>>>>>> 5f453187
-
         assertTrue(MAPPER.isEnabled(JsonParser.Feature.AUTO_CLOSE_SOURCE));
     }
 
