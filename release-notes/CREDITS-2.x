Here are people who have contributed to the development of Jackson JSON processor
databind core component, version 2.x
(version numbers in brackets indicate release in which the problem was fixed)

(note: for older credits, check out release notes for 1.x versions)

Tatu Saloranta, tatu.saloranta@iki.fi: author

Pascal Glinas:
  * Contributed fixes to 'MappingIterator' handling (Pull#58 and Pull#59)
   (2.1.0)
  * Reported #220: ContainerNode missing 'createNumber(BigInteger)'
   (2.2.2)

Joern Huxhorn: (huxi@github)
  * Suggested [JACKSON-636]: Add 'SerializationFeature.ORDER_MAP_ENTRIES_BY_KEYS' to allow
    forced sorting of Maps during serialization
   (2.0.0)
  * Reported #479: NPE on trying to deserialize a `String[]` that contains null
   (2.4.1)
  * Reported #1411: MapSerializer._orderEntries should check for null keys
   (2.7.9)

James Roper:
 * Requested [JACKSON-732]: Allow 'AnnotationIntrospector.findContentDeserializer()'
    (and similar) to return instance, not just Class<?> for instance
  (2.0.0)
 * Suggested [JACKSON-800]: Adding a method for letting modules register
    DeserializationProblemHandlers
  (2.0.0)

Casey Lucas:
 * Reported [JACKSON-798]: Problem with external type id, creators
  (2.0.0)

Tammo van Lessen:
 * Reported [JACKSON-811]: Problems with @JsonIdentityInfo, abstract types
  (2.0.0)
 * Reported [JACKSON-814]: Parsing RFC822/RFC1123 dates failes on non-US locales
  (2.0.0)

Raymond Myers:
 * Suggested [JACKSON-810]: Deserialization Feature: Allow unknown Enum values via
    'DeserializationFeature.READ_UNKNOWN_ENUM_VALUES_AS_NULL'
  (2.0.0)

Ryan Gardner:
 * Contributed #5 -- Add support for maps with java.util.Locale keys
    to the set of StdKeyDeserializers
  (2.0.1)

Razvan Dragut:
 * Suggested [JACKSON-850]: Allow use of zero-arg factory methods as "default creator"
  (2.1.0)

Duncan Atkinson:
 * Reported [JACKSON-851]: State corruption with ObjectWriter, DefaultPrettyPrinter
  (2.1.0)

Mark Wolfe:
 * Suggested #45: Add `@JsonNaming()` for per-class naming strategy overrides
  (2.1.0)

Dmitry Katsubo:
 * Contributed patch for #65: Add getters to `ObjectMapper`, DeserializationContext,
   DeserializationFactory.
  (2.1.0)

Francis Galiegue:
 * Reported #93 (and suggested fix): bug in `ObjectMapper.setAll(...)'
  implementation
  (2.1.1)
 * Reported #433: `ObjectMapper`'s `.valueToTree()` wraps `JsonSerializable` objects
  into a POJONode
  (2.3.3)
 * Contributed #434: Ensure that DecimalNodes with mathematically equal values are equal
  (2.4.0)

kelaneren@github:
 * Reported #157, contributed unit test: NPE when registering same module twice.
  (2.1.4)

Eric Tschetter (cheddar@github):
  * Reported issues #166, #167, #170 (regressions from 1.9.x to 2.x)
   (2.1.4)

Thierry D (thierryd@github)
  * Reported #214: Problem with LICENSE, NOTICE, Android packaging
   (2.2.2)

Luke G-H (lukegh@github)
  * Reported #223: Duplicated nulls with @JsonFormat(shape=Shape.ARRAY)
   (2.2.2)

Karl Moore (karldmoore@github)
  * Reported #217: JsonProcessingExceptions not all wrapped as expected
   (2.2.2)

David Phillips:
  * Requested #308: Improve serialization and deserialization speed of `java.util.UUID`
   (2.3.0)

Seth Pellegrino (jivesoft):
  * Contributed #317: Fix `JsonNode` support for nulls bound to	`ObjectNode`, `ArrayNode`
   (2.3.0)

Florian Schoppmann (fschopp@github)
  * Reported #357: StackOverflowError with contentConverter that returns array type
   (2.7.0)
  * Reported #358: `IterableSerializer` ignoring	annotated content serializer
   (2.3.1)
  * Reported #359: Converted object not using explicitly annotated serializer
   (2.4.0)

Martin Traverso:
  * Reported #406: Cannot use external type id + @JsonTypeIdResolver
   (2.3.2)

Matthew Morrissette:
  * Contributed #381: Allow inlining/unwrapping of value from single-component JSON array
   (2.4.0)

Will Palmeri: (wpalmeri@github)
  * Contributed #407: Make array and Collection serializers use configured value null handler
   (2.4.0)

Cemalettin Koc: (cemo@github)
  * Reported #353: Problems with polymorphic types, `JsonNode` (related to #88)
   (2.4.0)

Ben Fagin: (UnquietCode@github)
  * Suggested #442: Make `@JsonUnwrapped` indicate property inclusion
   (2.4.0)
  * Contributed #81/#455: Allow use of @JsonUnwrapped with typed (@JsonTypeInfo) classes,
    provided that (new) feature `SerializationFeature.FAIL_ON_UNWRAPPED_TYPE_IDENTIFIERS`
    is disabled
   (2.4.0)

Chris Cleveland:
  * Suggested #463: Add 'JsonNode.asText(String defaultValue)`
   (2.4.0)

Benson Margulies:
  * Reported #467: Unwanted POJO's embedded in tree via serialization to tree
   (2.4.0)
  * Reported #601: ClassCastException for a custom serializer for enum key in `EnumMap`
   (2.4.4)
  * Contributed 944: Failure to use custom deserializer for key deserializer
   (2.6.3)
  * Reported #1120: String value omitted from weirdStringException
   (2.6.6)
  * Reported, fixed #1235: `java.nio.file.Path` support incomplete
   (2.8.0)
  * Reported #1270: Generic type returned from type id resolver seems to be ignored
   (2.8.0)

Steve Sanbeg: (sanbeg@github)
  * Contributed #482: Make date parsing error behavior consistent with JDK
   (2.4.1)

Ian Barfield: (tea-dragon@github)
  * Reported #580: delegate deserializers choke on a (single) abstract/polymorphic parameter
   (2.4.4)
  * Reported #844: Using JsonCreator still causes invalid path references in JsonMappingException
   (2.5.5)

Eugene Lukash
  * Reported #592: Wrong `TokenBuffer` delegate deserialization using `@JsonCreator`
   (2.4.4)

Fernando Otero (zeitos@github)
  * Contributed fix for #610: Problem with forward reference in hierarchies
   (2.4.4)

Lovro Pandžić (lpandzic@github)
  * Reported #421: @JsonCreator not used in case of multiple creators with parameter names
   (2.5.0)

Adam Stroud (adstro@github)
  * Contributed	#576: Add fluent API for adding mixins
   (2.5.0)

David Fleeman (fleebytes@github)
  * Contributed #528 implementation: Add support for `JsonType.As.EXISTING_PROPERTY`
   (2.5.0)

Aurélien Leboulanger (herau@github)
  * Contributed improvement for #597: Improve error messaging for cases	where JSON Creator
    returns null (which is illegal)
   (2.5.0)

Michael Spiegel (mspiegel@githib)
  * Contributed #636: `ClassNotFoundException` for classes not (yet) needed during serialization
   (2.5.0)

Michael Ressler (mressler@github)
  * Contributed #566: Add support for case-insensitive deserialization
   (`MapperFeature.ACCEPT_CASE_INSENSITIVE_PROPERTIES`)
   (2.5.0)

Konstantin Labun (kulabun@github)
  * Reported #647: Deserialization fails when @JsonUnwrapped property contains an object with same property name
   (2.5.0)

Christopher Smith (chrylis@github)
  * Reported #594: `@JsonValue` on enum not used when enum value is a Map key
   (2.5.0)

Alexandre Santana Campelo (alexqi200@github):
  * Contributed #671: Adding `java.util.Currency` deserialization support for maps
   (2.5.1)

Zoltan Farkas (zolyfarkas@github)
  * Reported #674: Spring CGLIB proxies not handled as intended
   (2.5.1)

Ludevik@github:
  * Reported #682: Class<?>-valued Map keys not serialized properly
   (2.5.1)

Antibrumm@github:
  * Reported #691: Jackson 2.5.0. NullSerializer for MapProperty failing
   (2.5.2)
  * Reported #984: JsonStreamContexts are not build the same way for write.. and convert methods
   (2.6.4)

Shumpei Akai (flexfrank@github)
  * Reported #703: Multiple calls to ObjectMapper#canSerialize(Object.class) returns different values
   (2.5.2)

Francisco A. Lozano (flozano@github)
  * Contributed fix for #703 (see above)
   (2.5.2)

Dylan Scott (dylanscott@github)
  * Reported #738: #738: @JsonTypeInfo non-deterministically ignored in 2.5.1 (concurrency
    issue)
   (2.5.2)

Alain Gilbert (agilbert314@github)
  * Reporter, contributed #766: Fix Infinite recursion (StackOverflowError) when
    serializing a SOAP object
   (2.5.3)

Alexey Gavrilov (Alexey1Gavrilov@github)
  * Reported, contributed fix for #761: Builder deserializer: in-compatible type exception
    when return type is super type
   (2.5.3)

Dmitry Spikhalskiy (Spikhalskiy@github)
  * Reported #731, suggested the way to fix it: XmlAdapter result marshaling error in
    case of ValueType=Object
   (2.5.3)
  * Reported #1456: `TypeFactory` type resolution broken in 2.7 for generic types
   when using `constructType` with context
   (2.7.9 / 2.8.6)

John Meyer (jpmeyer@github)
  * Reported, contributed fix for #745: EnumDeserializer.deserializerForCreator() fails
    when used to deserialize a Map key
   (2.5.3)

Andrew Duckett (andrewduckett@github)
  * Reported #771: Annotation bundles ignored when added to Mixin
   (2.5.4)

Charles Allen:
  * Contributed #785: Add handlings for classes which are available in
    `Thread.currentThread().getContextClassLoader()`
   (2.5.4)

Andrew Goodale (newyankeecodeshop@github)
  * Contributed #816: Allow date-only ISO strings to have no time zone
   (2.5.4)

Kamil Benedykciński (Kamil-Benedykcinski@github)
  * Contributed #801: Using `@JsonCreator` cause generating invalid path reference
   in `JsonMappingException`
   (2.5.4)

Chi Kim (chikim79@github)
  * Reported #878: serializeWithType on BeanSerializer does not setCurrentValue
   (2.5.5 / 2.6.1)

Charles Allen (drcrallen@github):
  * Reported #696: Copy constructor does not preserve `_injectableValues`
   (2.6.0)

Chris Pimlott (pimlottc@github):
  * Suggested #348: ObjectMapper.valueToTree does not work with @JsonRawValue
   (2.6.0)

Laird Nelson (ljnelson@github)
  * Suggested #688: Provide a means for an ObjectMapper to discover mixin annotation
    classes on demand
   (2.6.0)
  * Reported #1088: NPE possibility in SimpleMixinResolver
   (2.6.6)

Derk Norton (derknorton@github)
  * Suggested #689: Add `ObjectMapper.setDefaultPrettyPrinter(PrettyPrinter)`
   (2.6.0)

Michal Letynski (mletynski@github)
  * Suggested #296: Serialization of transient fields with public getters (add
    MapperFeature.PROPAGATE_TRANSIENT_MARKER)
   (2.6.0)

Jeff Schnitzer (stickfigure@github)
  * Suggested #504: Add `DeserializationFeature.USE_LONG_FOR_INTS`
   (2.6.0)

Jerry Yang (islanderman@github)
  * Contributed #820: Add new method for `ObjectReader`, to bind from JSON Pointer position
   (2.6.0)

Lars Pfannenschmidt (larsp@github)
  * Contributed #826: Replaced synchronized HashMap with ConcurrentHashMap in
   TypeDeserializerBase._findDeserializer
   (2.6.0)

Stephen A. Goss (thezerobit@github)
  * Contributed #828: Respect DeserializationFeatures.WRAP_EXCEPTIONS in CollectionDeserializer
   (2.6.0)

Andy Wilkinson (wilkinsona@github)
  * Reported #889: Configuring an ObjectMapper's DateFormat changes time zone
   (2.6.1)

lufe66@github:
  * Reported 894: When using withFactory on ObjectMapper, the created Factory has a TypeParser
    which still has the original Factory
   (2.6.2)

Daniel Walker (dsw2127@github)
  * Reported, contributed fix for #913: `ObjectMapper.copy()` does not preserve
   `MappingJsonFactory` features
   (2.6.2)

Sadayuki Furuhashi (frsyuki@github)
  * Reported #941: Deserialization from "{}" to ObjectNode field causes
    "out of END_OBJECT token" error
   (2.6.3)
  * Reported #2077: `JsonTypeInfo` with a subtype having `JsonFormat.Shape.ARRAY`
    and no fields generates `{}` not `[]`
   (2.10.0)

David Haraburda (dharaburda@github)
  * Contributed #918: Add `MapperFeature.ALLOW_EXPLICIT_PROPERTY_RENAMING`
   (2.7.0)

Sergio Mira (Sergio-Mira@github)
  * Contributed #940: Add missing `hashCode()` implementations for `JsonNode` types that did not have them
   (2.6.3)

Andreas Pieber (anpieber@github)
  * Reported #939: Regression: DateConversionError in 2.6.x	
   (2.6.3)

Jesse Wilson (swankjesse@github)
  * Contributed #948: Support leap seconds, any number of millisecond digits for ISO-8601 Dates.
   (2.6.3)
  * Contributed #949: Report the offending substring when number parsing fails
   (2.6.3)

Warren Bloomer (stormboy@github)
  * Reported #942: Handle null type id for polymorphic values that use external type id
   (2.6.3)

Ievgen Pianov (pyanoveugen@github)
  * Reported #989: Deserialization from "{}" to java.lang.Object causes "out of END_OBJECT token" error
   (2.6.3)

Jayson Minard (apatrida@github)
  * Reported #1005: Synthetic constructors confusing Jackson data binding
   (2.6.4)
  * Reported #1438: `ACCEPT_CASE_INSENSITIVE_PROPERTIES` is not respected for creator properties
   (2.8.5)

David Bakin (david-bakin@github)
  * Reported #1013: `@JsonUnwrapped` is not treated as assuming `@JsonProperty("")`
   (2.6.4)
  * Suggested #1011: Change ObjectWriter::withAttributes() to take a Map with some kind of wildcard types
   (2.7.0)

Dmitry Romantsov (DmRomantsov@github)
  * Reported #1036: Problem with case-insensitive deserialization
   (2.6.4)

Daniel Norberg (danielnorberg@github)
  * Contributed #1099: Fix custom comparator container node traversal
   (2.6.6)

Miles Kaufmann (milesk-amzn@github)
  * Reported #432: `StdValueInstantiator` unwraps exceptions, losing context
   (2.7.0)

Thomas Mortagne (tmortagne@github)
  * Suggested #857: Add support for java.beans.Transient
   (2.7.0)

Jonas Konrad (yawkat@github)
  * Suggested #905: Add support for `@ConstructorProperties`
   (2.7.0)

Jirka Kremser (Jiri-Kremser@github)
  * Suggested #924: SequenceWriter.writeAll() could accept Iterable
   (2.7.0)

Daniel Mischler (danielmischler@github)
  * Requested #963: Add PropertyNameStrategy `KEBAB_CASE`
   (2.7.0)

Shumpei Akai (flexfrank@github)
  * Reported #978: ObjectMapper#canSerialize(Object.class) returns false even though
   FAIL_ON_EMPTY_BEANS is disabled
   (2.7.0)

Hugo Wood (hgwood@github)
  * Contributed #1010: Support for array delegator
   (2.7.0)

Julian Hyde (julianhyde@github)
  * Reported #1083: Field in base class is not recognized, when using `@JsonType.defaultImpl`
   (2.7.1)

Thibault Kruse (tkruse@github)
  * Reported #1102: Handling of deprecated `SimpleType.construct()` too minimalistic
   (2.7.1)

Aleks Seovic (aseovic@github)
  * Reported #1109: @JsonFormat is ignored by the DateSerializer unless either a custom pattern
    or a timezone are specified
   (2.7.1)

Timur Shakurov (saladinkzn@github)
  * Reported #1134: Jackson 2.7 doesn't work with jdk6 due to use of `Collections.emptyIterator()`
   (2.7.2)

Jiri Mikulasek (pirkogdc@github)
  * Reported #1124: JsonAnyGetter ignores JsonSerialize(contentUsing=...)
   (2.7.2)

Xavi Torrens (xavitorrens@github)
  * Reported #1150: Problem with Object id handling, explicit `null` token
   (2.7.3)

Yoann Rodière (fenrhil@github)
  * Reported #1154: @JsonFormat.pattern on dates is now ignored if shape is not
    explicitely provided
   (2.7.3)

Mark Woon (markwoon@github)
  * Reported #1178: `@JsonSerialize(contentAs=superType)` behavior disallowed in 2.7
   (2.7.4)
  * Reported #1231: `@JsonSerialize(as=superType)` behavior disallowed in 2.7.4
   (2.7.5)
  * Suggested #507: Support for default `@JsonView` for a class
   (2.9.0)

Tom Mack (tommack@github)
  * Reported #1208: treeToValue doesn't handle POJONodes that contain exactly
    the requested value type
   (2.7.4)

William Headrick (headw01@github)
   * Reported#1223: `BasicClassIntrospector.forSerialization(...).findProperties` should
    respect MapperFeature.AUTO_DETECT_GETTERS/SETTERS?
   (2.7.5)

Nick Babcock (nickbabcock)
  * Reported #1225: `JsonMappingException` should override getProcessor()
   (2.7.5)
  * Suggested #1356: Differentiate between input and code exceptions on deserialization
   (2.9.0)

Andrew Joseph (apjoseph@github)
  * Reported #1248: `Annotated` returns raw type in place of Generic Type in 2.7.x
   (2.7.5)

Erich Schubert (kno10@github)
  * Reported #1260: `NullPointerException` in `JsonNodeDeserializer`, provided fix
   (2.7.5)

Brian Pontarelli (voidmain@github)
  * Reported #1301: Problem with `JavaType.toString()` for recursive (self-referential) types
   (2.7.6)

Max Drobotov (fizmax@github)
  * Reported, contributed fix for #1332: `ArrayIndexOutOfBoundException` for enum by index deser
   (2.7.7)

Stuart Douglas (stuartwdouglas@github)
  * Reported #1363: The static field ClassUtil.sCached can cause a class loader leak
   (2.7.8)

Josh Caplan (jecaplan@github)
  * Reported, suggested fix for #1368: Problem serializing `JsonMappingException` due to addition
    of non-ignored `processor` property (added in 2.7)
   (2.7.8)

Diego de Estrada (diegode@github)
  * Contributed fix for #1367: No Object Id found for an instance when using `@ConstructorProperties`
   (2.7.9)

Kevin Hogeland (khogeland@github)
  * Reported #1501: `ArrayIndexOutOfBoundsException` on non-static inner class constructor
   (2.7.9)

xiexq (xiexq@knownsec.com)
  * Reported #2389: Block one more gadget type (CVE-2019-14361)
   (2.7.9.6)

Artur Jonkisz (ajonkisz@github)
  * Reported #960: `@JsonCreator` not working on a factory with no arguments for ae enum type
   (2.8.0)

Mikhail Kokho (mkokho@github)
  * Contributed impl for #990: Allow failing on `null` values for creator (add
  `DeserializationFeature.FAIL_ON_NULL_CREATOR_PROPERTIES`)
   (2.8.0)

Aleksandr Oksenenko (oleksandr-oksenenko@github)
  * Reported #999: External property is not deserialized
   (2.8.0)

Lokesh Kumar (LokeshN@github)
  * Contributed impl for #1082: Can not use static Creator factory methods for `Enum`s,
    with JsonCreator.Mode.PROPERTIES
   (2.8.0)
  * Reported #1217: `@JsonIgnoreProperties` on Pojo fields not working for deserialization
   (2.8.0)

Ross Goldberg
  * Reported #1165, provided fix for: `CoreXMLDeserializers` does not handle
    time-only `XMLGregorianCalendar`s
   (2.8.0)

Maarten Billemont (lhunath@github)
  * Suggested #1184: Allow overriding of `transient` with explicit inclusion with `@JsonProperty`
   (2.8.0)

Vladimir Kulev (lightoze@github)
  * Reported #1028: Ignore USE_BIG_DECIMAL_FOR_FLOATS for NaN/Infinity
   (2.8.0)

Ari Fogel (arifogel@github)
  * Reported #1261, contributed fix for: `@JsonIdentityInfo` deserialization fails with
    combination of forward references, `@JsonCreator`
   (2.8.0)

Andriy Plokhotnyuk (plokhotnyuk@github)
  * Requested #1277: Add caching of resolved generic types for `TypeFactory`
   (2.8.0)

Arek Gabiga (arekgabiga@github)
  * Reported #1297: Deserialization of generic type with Map.class
   (2.8.1)

Chris Jester-Young (cky@github)
  * Contributed #1335: Unconditionally call `TypeIdResolver.getDescForKnownTypeIds`
   (2.8.2)

Andrew Snare (asnare@github)
  * Reported #1315: Binding numeric values can BigDecimal lose precision
   (2.8.2)

Gili Tzabari (cowwoc@github)
  * Reported #1351: `@JsonInclude(NON_DEFAULT)` doesn't omit null fields
   (2.8.3)

Oleg Zhukov (OlegZhukov@github)
  * Reported #1384: `@JsonDeserialize(keyUsing = ...)` does not work correctly
   together with `DefaultTyping.NON_FINAL`
   (2.8.4)

Pavel Popov (tolkonepiu@github)
  * Contributed fix #1389: Problem with handling of multi-argument creator with Enums
   (2.8.4)

Josh Gruenberg (joshng@github)
  * Reported #1403: Reference-chain hints use incorrect class-name for inner classes
   (2.8.4)

Kevin Donnelly (kpdonn@github)
  * Reported #1432: Off by 1 bug in PropertyValueBuffer
   (2.8.5)

Nathanial Ofiesh (ofiesh@github)
  * Reported #1441: Failure with custom Enum key deserializer, polymorphic types
   (2.8.5)

Frédéric Camblor (fcamblor@github)
  * Reported #1451: Type parameter not passed by `ObjectWriter` if serializer pre-fetch disabled
   (2.8.6)

Stephan Schroevers (Stephan202@github)
  * Reported #1505: @JsonEnumDefaultValue should take precedence over FAIL_ON_NUMBERS_FOR_ENUMS
   (2.8.7)

Alex Panchenko (panchenko@github)
  * Reported #1543: JsonFormat.Shape.NUMBER_INT does not work when defined on enum type in 2.8
   (2.8.8)

Joshua Jones
  * Reported #1573, contributed fix: Missing properties when deserializing using a builder class
   with a non-default constructor and a mutator annotated with `@JsonUnwrapped`
   (2.8.8)

Ivo Studens (istudens@redhat.com)
  * Contributed #1585: Invoke ServiceLoader.load() inside of a privileged block
    when loading modules using `ObjectMapper.findModules()`
   (2.8.9)

Javy Luo (AnywnYu@github)
  * Reported #1595: `JsonIgnoreProperties.allowSetters` is not working in Jackson 2.8
   (2.8.9)

Marco Catania (catanm@github.com)
  * Contributed #1597: Escape JSONP breaking characters
   (2.8.9)

Andrew Joseph (apjoseph@github)
  * Reported #1629 `FromStringDeserializer` ignores registered `DeserializationProblemHandler`
    for `java.util.UUID`
   (2.8.9)

Joe Littlejohn (joelittlejohn@github)
  * Contributed #1642: Support `READ_UNKNOWN_ENUM_VALUES_AS_NULL` with `@JsonCreator`
   (2.8.9)

Slobodan Pejic (slobo-showbie@github)
  * Reported #1647, contributed fix: Missing properties from base class when recursive
    types are involved
   (2.8.9)

Bertrand Renuart (brenuart@github)
  * Reported #1648: `DateTimeSerializerBase` ignores configured date format when creating contextual
   (2.8.9)
  * Reported #1651: `StdDateFormat` fails to parse 'zulu' date when TimeZone other than UTC
   (2.8.9)
  * Suggested #1745: StdDateFormat: accept and truncate millis larger than 3 digits
   (2.9.1)
  * Contributed #1749: StdDateFormat: performance improvement of '_format(..)' method
   (2.9.1)
  * Contributed #1759: Reuse `Calendar` instance during parsing by `StdDateFormat`
   (2.9.1)

Kevin Gallardo (newkek@github)
  * Reported #1658: Infinite recursion when deserializing a class extending a Map,
    with a recursive value type
   (2.8.10)
  * Reported #1729: Integer bounds verification when calling `TokenBuffer.getIntValue()`
   (2.9.4)

Lukas Euler
  * Reported #1735: Missing type checks when using polymorphic type ids

Guixiong Wu (吴桂雄)
  * Reported #2032: Blacklist another serialization gadget (ibatis)
   (2.8.11.2)

svarzee@github
  * Reported #2109, suggested fix: Canonical string for reference type is built incorrectly
   (2.8.11.3 / 2.9.7)

Kaki King (kingkk9279@g)
  * Reported #2449: Block one more gadget type (cve CVE-2019-14540)
   (2.9.10)
  
Connor Kuhn (ckuhn@github)
  * Contributed #1341: FAIL_ON_MISSING_EXTERNAL_TYPE_ID_PROPERTY
   (2.9.0)

Jan Lolling (jlolling@github)
  * Contributed #1319: Add `ObjectNode.put(String, BigInteger)`
   (2.9.0)

Michael R Fairhurst (MichaelRFairhurst@github)
  * Reported #1035: `@JsonAnySetter` assumes key of `String`, does not consider declared type.
   (2.9.0)

Fabrizio Cucci (fabriziocucci@github)
  * Reported #1406: `ObjectMapper.readTree()` methods do not return `null` on end-of-input
   (2.9.0)

Emiliano Clariá (emilianogc@github)
  * Contributed #1434: Explicitly pass null on invoke calls with no arguments
   (2.9.0)

Ana Eliza Barbosa (AnaEliza@github)
  * Contributed #1520: Case insensitive enum deserialization feature.
   (2.9.0)

Lyor Goldstein (lgoldstein@github)
  * Reported #1544: `EnumMapDeserializer` assumes a pure `EnumMap` and does not support
    derived classes
   (2.9.0)

Harleen Sahni (harleensahni@github)
  * Reported #403: Make FAIL_ON_NULL_FOR_PRIMITIVES apply to primitive arrays and other
    types that wrap primitives
   (2.9.0)

Jared Jacobs (2is10@github)
  * Requested #1605: Allow serialization of `InetAddress` as simple numeric host address
   (2.9.0)

Patrick Gunia (pgunia@github)
  * Reported #1440: Wrong `JsonStreamContext` in `DeserializationProblemHandler` when reading
  `TokenBuffer` content
   (2.9.0)

Carsten Wickner (CarstenWickner@github)
  * Contributed #1522: Global `@JsonInclude(Include.NON_NULL)` for all properties with a specific type
   (2.9.0)

Chris Plummer (strmer15@github)
  * Reported #1637: `ObjectReader.at()` with `JsonPointer` stops after first collection
   (2.9.0)

Christian Basler (Dissem@github)
  * Reported #1688: Deserialization fails for `java.nio.file.Path` implementations when
    default typing enabled
   (2.9.0)

Tim Bartley (tbartley@github)
  * Reported, suggested fix for #1705: Non-generic interface method hides type resolution info
    from generic base class
   (2.9.1)

Luís Cleto (luiscleto@github)
  * Suggested 1768: Improve `TypeFactory.constructFromCanonical()` to work with
   `java.lang.reflect.Type.getTypeName()` format
   (2.9.2)

Vincent Demay (vdemay@github)
  * Reported #1793: `java.lang.NullPointerException` in `ObjectArraySerializer.acceptJsonFormatVisitor()`
    for array value with `@JsonValue`
   (2.9.2)

Peter Jurkovic (peterjurkovic@github)
  * Reported #1823: ClassNameIdResolver doesn't handle resolve Collections$SingletonMap,
    Collections$SingletonSet
   (2.9.3)

alinakovalenko@github:
  * Reported #1844: Map "deep" merge only adds new items, but not override existing values
   (2.9.3)

Pier-Luc Whissell (pwhissell@github):
  * Reported #1673: Serialising generic value classes via Reference Types (like Optional) fails
    to include type information
   (2.9.4)

Alexander Skvortcov (askvortcov@github)
  * Reported #1853: Deserialise from Object (using Creator methods) returns field name
    instead of value
   (2.9.4)

Joe Schafer (jschaf@github)
  * Reported #1906: Add string format specifier for error message in `PropertyValueBuffer`
   (2.9.4)
  * Reported #1907: Remove `getClass()` from `_valueType` argument for error reporting
   (2.9.4)

Deblock Thomas (deblockt@github)
  * Reported, contributed fix for #1912: `BeanDeserializerModifier.updateBuilder()` does not
    work to set custom  deserializer on a property (since 2.9.0)
   (2.9.5)
  * Reported, suggested fix for #2280: JsonMerge not work with constructor args
   (2.10.0)

lilei@venusgroup.com.cn:
  * Reported #1931: Two more `c3p0` gadgets to exploit default typing issue
   (2.9.5)

Aniruddha Maru (maroux@github)
  * Reported #1940: `Float` values with integer value beyond `int` lose precision if
    bound to `long`
   (2.9.5)

Timur Shakurov (saladinkzn@github)
  * Reported #1947: `MapperFeature.AUTO_DETECT_XXX` do not work if all disabled
   (2.9.5)

roeltje25@github
  * Reported #1978: Using @JsonUnwrapped annotation in builderdeserializer hangs in
    infinite loop
   (2.9.5)

Freddy Boucher (freddyboucher@github)
  * Reported #1990: MixIn `@JsonProperty` for `Object.hashCode()` is ignored
   (2.9.6)

Ondrej Zizka (OndraZizk@github)
  * Reported #1999: "Duplicate property" issue should mention which class it complains about
   (2.9.6)

Jakub Skierbiszewski (jskierbi@github)
  * Reported, contributed fix for #2001: Deserialization issue with `@JsonIgnore` and
    `@JsonCreator` + `@JsonProperty` for same property name
   (2.9.6)

Carter Kozak (cakofony@github)
  * Reported #2016: Delegating JsonCreator disregards JsonDeserialize info
   (2.9.6)

Reinhard Prechtl (dnno@github)
  * Reported #2034: Serialization problem with type specialization of nested generic types
   (2.9.6)

Chetan Narsude (243826@github)
  * Reported #2038: JDK Serializing and using Deserialized `ObjectMapper` loses linkage
    back from `JsonParser.getCodec()`
   (2.9.6)

Petar Tahchiev (ptahchiev@github)
  * Reported #2060: `UnwrappingBeanPropertyWriter` incorrectly assumes the found
    serializer is of type `UnwrappingBeanSerializer`
   (2.9.6)

Brandon Krieger (bkrieger@github)
  * Reported #2064: Cannot set custom format for `SqlDateSerializer` globally
   (2.9.7)

Thibaut Robert (trobert@github)
  * Requested #2059: Remove `final` modifier for `TypeFactory`
   (2.10.0)

Christopher Smith (chrylis@github)
  * Suggested #2115: Support naive deserialization of `Serializable` values as "untyped",
    same as `java.lang.Object`		     
   (2.10.0)

Édouard Mercier (edouardmercier@github)
  * Requested #2116: Make NumberSerializers.Base public and its inherited classes not final
   (2.9.6)

Semyon Levin (remal@github)
  * Contributed #2120: `NioPathDeserializer` improvement
   (2.9.7)
  * Contributed #2133: Improve `DeserializationProblemHandler.handleUnexpectedToken()`
    to allow handling of Collection problems
   (2.10.0)

Pavel Nikitin (morj@github)
  * Requested #2181: Don't re-use dynamic serializers for property-updating copy constructors
   (2.9.8)

Thomas Krieger (ThomasKrieger@github)
  * Reported #1408: Call to `TypeVariable.getBounds()` without synchronization unsafe on
    some platforms
   (2.9.9)

René Kschamer (flawi@github)
  * Reported #2197: Illegal reflective access operation warning when using `java.lang.Void`
   as value type
   (2.9.8)

Joffrey Bion (joffrey-bion@github)
  * Reported #2265: Inconsistent handling of Collections$UnmodifiableList vs 
    Collections$UnmodifiableRandomAccessList
   (2.9.9)

Christoph Fiehe (cfiehe@github.com)
  * Contributed #2299: Fix for using jackson-databind in an OSGi environment under Android
   (2.9.9)

Cyril Martin (mcoolive@github.com)
  * Reported #2303: Deserialize null, when java type is "TypeRef of TypeRef of T",
    does not provide "Type(Type(null))"
   (2.9.9)

Daniil Barvitsky (dbarvitsky@github)
  * Reported #2324: `StringCollectionDeserializer` fails with custom collection
   (2.9.9)

Edgar Asatryan (nstdio@github)
  * Reported #2374: `ObjectMapper. getRegisteredModuleIds()` throws NPE if no modules registered
   (2.9.9.1)

Michael Simons (michael-simons@github)
  * Reported #2395: `NullPointerException` from `ResolvedRecursiveType` (regression due to
    fix for #2331)
   (2.9.9.3)

Joe Barnett (josephlbarnett@github)
  * Reported, contributed fix for #2404: FAIL_ON_MISSING_EXTERNAL_TYPE_ID_PROPERTY setting
    ignored when creator properties are buffered
   (2.9.10)

Zihui Ren (renzihui@github)
  * Suggested #2129: Add `SerializationFeature.WRITE_ENUM_KEYS_USING_INDEX`, separate from value setting
   (2.10.0)

Yiqiu Huang (huangyq23@github
  * Reported #2164: `FactoryBasedEnumDeserializer` does not respect
   `DeserializationFeature.WRAP_EXCEPTIONS`
   (2.10.0)
   
Alexander Saites (saites@github)
  * Reported #2189: `TreeTraversingParser` does not check int bounds
   (2.10.0)

Christoph Breitkopf (bokesan@github)
  * Reported #2217: Suboptimal memory allocation in `TextNode.getBinaryValue()`
   (2.10.0)

Pavel Chervakov (pacher@github)
  * Reported #2230: `WRITE_BIGDECIMAL_AS_PLAIN` is ignored if `@JsonFormat` is used
   (2.10.0)

Ben Anderson (andersonbd1@github)
  * Reported, suggested fix for #2309: READ_ENUMS_USING_TO_STRING doesn't support null values
   (2.10.0)

Manuel Hegner (manuel-hegner@github)
  * Suggested #2311: Unnecessary MultiView creation for property writers
   (2.10.0)

Chris Mercer (cmercer@github)
  * Reported #2331: `JsonMappingException` through nested getter with generic wildcard return type
   (2.10.0)

Robert Greig (rgreig@github)
  * Reported #2336: `MapDeserializer` can not merge `Map`s with polymorphic values
   (2.10.0)

Victor Noël (victornoel@github)
  * Reported #2338: Suboptimal return type for `JsonNode.withArray()`
   (2.10.0)
  * Reported #2339: Suboptimal return type for `ObjectNode.set()`
   (2.10.0)

David Harris (toadzky@github)
  * Reported #2378: `@JsonAlias` doesn't work with AutoValue
   (2.10.0)

Sam Smith (Oracle Security Researcher)
  * Suggested #2398: Replace recursion in `TokenBuffer.copyCurrentStructure()` with iteration

Vladimir Tsanev (tsachev@github)
  * Contributed #2415: Builder-based POJO deserializer should pass builder instance, not type,
    to `handleUnknownVanilla()` to fix earlier #822
   (2.10.0)

Marcos Passos (marcospassos@github(
  * Contributed #2432: Add support for module bundles
   (2.10.0)

David Becker (dsbecker@github)
  * Suggested #2433: Improve `NullNode.equals()`
   (2.10.0)

Hesham Massoud (heshamMassoud@github)
  * Reported, contributed fix for #2442: `ArrayNode.addAll()` adds raw `null` values
    which cause NPE on `deepCopy()`
   (2.10.0)

David Connelly (dconnelly@github)
  * Reported #2446: Java 11: Unable to load JDK7 types (annotations, java.nio.file.Path):
    no Java7 support added
   (2.10.0)

Wahey (KevynBct@github)
  * Reported #2466: Didn't find class "java.nio.file.Path" below Android api 26
  (2.10.0)

Martín Coll (colltoaction@github)
  * Contributed #2467: Accept `JsonTypeInfo.As.WRAPPER_ARRAY` with no second argument to
   deserialize as "null value"
  (2.10.0)

Andrey Kulikov (ankulikov@github)
  * Reported #2457: Extended enum values are not handled as enums when used as Map keys
  (2.10.1)

João Guerra (joca-bt@github)
  * Reported #2473: Array index missing in path of `JsonMappingException` for `Collection<String>`,
    with custom deserializer
  (2.10.1)

Ryan Bohn (bohnman@github)
  * Reported #2475: `StringCollectionSerializer` calls `JsonGenerator.setCurrentValue(value)`,
    which messes up current value for sibling properties
  (2.10.1)

Johan Haleby (johanhaleby@github)
  * Reported #2513: BigDecimalAsStringSerializer in NumberSerializer throws IllegalStateException
    in 2.10
<<<<<<< HEAD
   (2.11.0)

Ville Koskela (vjkoskela@github)
  * Contributed #2487: BeanDeserializerBuilder Protected Factory Method for Extension
  (2.11.0)
=======
  (2.10.1)
>>>>>>> 67bd25c9
<|MERGE_RESOLUTION|>--- conflicted
+++ resolved
@@ -989,12 +989,8 @@
 Johan Haleby (johanhaleby@github)
   * Reported #2513: BigDecimalAsStringSerializer in NumberSerializer throws IllegalStateException
     in 2.10
-<<<<<<< HEAD
-   (2.11.0)
+  (2.10.1)
 
 Ville Koskela (vjkoskela@github)
   * Contributed #2487: BeanDeserializerBuilder Protected Factory Method for Extension
-  (2.11.0)
-=======
-  (2.10.1)
->>>>>>> 67bd25c9
+  (2.11.0)