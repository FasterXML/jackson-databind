package com.fasterxml.jackson.databind.deser.creators.broken;

import java.util.Arrays;
import java.util.List;

import com.fasterxml.jackson.annotation.JsonCreator;
import com.fasterxml.jackson.annotation.JsonProperty;

import com.fasterxml.jackson.core.type.TypeReference;

import com.fasterxml.jackson.databind.*;

// Test(s) to check for handling of Static Factory Creator bindings
// which up until 2.11.2 used type variable bindings of the surrounding
// class for Static methods too. This is semantically wrong, but quite a
// bit of usage existed -- but no one had contributed tests to verify
// this as expected behavior.
// When this usage broken in 2.11.3 -- it was never actually supported but
// happened to sort of work -- reports came in. This test verifies
// assumed behavior so that previous broken (but useful) bindings could
// be brought back for 2.11.4.
//
// Work for 2.12 should find better solution than this.

public class Pre212StaticFactoryImplicitBindingTest extends BaseMapTest
{
    // [databind#2894]
    static class Wrapper<T> {
        List<T> values;

        protected Wrapper(List<T> v) {
            values = v;
        }

        public List<T> getValue() { return values; }

        @JsonCreator(mode = JsonCreator.Mode.PROPERTIES)
        static <T> Wrapper<T> fromValues(@JsonProperty("value") List<T> values) {
          return new Wrapper<T>(values);
        }
    }

    static class Value {
        public int x;

        protected Value() { }
        protected Value(int x0) { x = x0; }

        @Override
        public boolean equals(Object o) {
            return (o instanceof Value) && ((Value) o).x == x;
        }

        @Override
        public String toString() {
            return "[Value x="+x+"]";
        }
    }

    // [databind#2895]
    static class SimpleWrapper2895<T> {
        final T value;

        SimpleWrapper2895(T value) {
            this.value = value;
        }

        @JsonCreator(mode = JsonCreator.Mode.DELEGATING)
        public static <T> SimpleWrapper2895<T> fromJson(JsonSimpleWrapper2895<T> value) {
            return new SimpleWrapper2895<>(value.object);
        }
    }

    static final class JsonSimpleWrapper2895<T> {
        @JsonProperty("object")
        public T object;
    }

    static class Account2895 {
<<<<<<< HEAD
        private long id;        
=======
        private long id;
>>>>>>> 76d1fec5
        private String name;

        @JsonCreator
        public Account2895(@JsonProperty("name") String name,
                @JsonProperty("id") long id) {
            this.id = id;
            this.name = name;
        }

        public String getName() { return name; }
        public long getId() { return id; }
    }

    private final ObjectMapper MAPPER = newJsonMapper();

    // [databind#2894]
    public void testIssue2894() throws Exception
    {
        Wrapper<Value> src = new Wrapper<>(Arrays.asList(new Value(1), new Value(2)));
        final String json = MAPPER.writeValueAsString(src);
        Wrapper<Value> output = MAPPER.readValue(json,
                new TypeReference<Wrapper<Value>>() {});
        assertEquals(src.values, output.values);
    }

    // [databind#2895]
    public void testIssue2895() throws Exception
    {
        SimpleWrapper2895<Account2895> wrapper = MAPPER
                .readerFor(new TypeReference<SimpleWrapper2895<Account2895>>() {})
                .readValue("{\"object\":{\"id\":1,\"name\":\"name1\"}}");
<<<<<<< HEAD
                
=======

>>>>>>> 76d1fec5
        Account2895 account = wrapper.value;
        assertEquals(1, account.getId());
        assertEquals("name1", account.getName());
    }
}<|MERGE_RESOLUTION|>--- conflicted
+++ resolved
@@ -77,11 +77,7 @@
     }
 
     static class Account2895 {
-<<<<<<< HEAD
-        private long id;        
-=======
         private long id;
->>>>>>> 76d1fec5
         private String name;
 
         @JsonCreator
@@ -113,11 +109,7 @@
         SimpleWrapper2895<Account2895> wrapper = MAPPER
                 .readerFor(new TypeReference<SimpleWrapper2895<Account2895>>() {})
                 .readValue("{\"object\":{\"id\":1,\"name\":\"name1\"}}");
-<<<<<<< HEAD
-                
-=======
 
->>>>>>> 76d1fec5
         Account2895 account = wrapper.value;
         assertEquals(1, account.getId());
         assertEquals("name1", account.getName());
