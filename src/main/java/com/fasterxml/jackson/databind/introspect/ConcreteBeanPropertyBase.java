--- conflicted
+++ resolved
@@ -25,16 +25,6 @@
      */
     protected final PropertyMetadata _metadata;
 
-    /**
-<<<<<<< HEAD
-     * Lazily accessed value for per-property format override definition.
-     */
-    protected transient JsonFormat.Value _propertyFormat;
-
-=======
-     * @since 2.9
-     */
->>>>>>> 40edd602
     protected transient List<PropertyName> _aliases;
 
     protected ConcreteBeanPropertyBase(PropertyMetadata md) {
@@ -69,28 +59,8 @@
     @Override
     public JsonFormat.Value findPropertyFormat(MapperConfig<?> config, Class<?> baseType)
     {
-<<<<<<< HEAD
-        // 15-Apr-2016, tatu: Let's calculate lazily, retain; assumption being however that
-        //    baseType is always the same
-        JsonFormat.Value v = _propertyFormat;
-        if (v == null) {
-            JsonFormat.Value v1 = config.getDefaultPropertyFormat(baseType);
-            JsonFormat.Value v2 = findFormatOverrides(config);
-            if (v1 == null) {
-                v = (v2 == null) ? EMPTY_FORMAT : v2;
-            } else {
-                v = (v2 == null) ? v1 : v1.withOverrides(v2);
-=======
         JsonFormat.Value v1 = config.getDefaultPropertyFormat(baseType);
-        JsonFormat.Value v2 = null;
-        AnnotationIntrospector intr = config.getAnnotationIntrospector();
-        if (intr != null) {
-            AnnotatedMember member = getMember();
-            if (member != null) {
-                v2 = intr.findFormat(member);
->>>>>>> 40edd602
-            }
-        }
+        JsonFormat.Value v2 = findFormatOverrides(config);
         if (v1 == null) {
             return (v2 == null) ? EMPTY_FORMAT : v2;
         }
