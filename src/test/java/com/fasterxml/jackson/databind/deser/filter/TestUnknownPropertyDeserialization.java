package com.fasterxml.jackson.databind.deser.filter;

import java.io.*;
import java.util.*;

import org.junit.jupiter.api.Test;

import com.fasterxml.jackson.annotation.*;
<<<<<<< HEAD

=======
>>>>>>> 3049e580
import com.fasterxml.jackson.core.JsonParser;
import com.fasterxml.jackson.core.type.TypeReference;
import com.fasterxml.jackson.databind.*;
import com.fasterxml.jackson.databind.deser.DeserializationProblemHandler;
import com.fasterxml.jackson.databind.exc.MismatchedInputException;

import static org.junit.jupiter.api.Assertions.*;

import static com.fasterxml.jackson.databind.testutil.DatabindTestUtil.newJsonMapper;
import static com.fasterxml.jackson.databind.testutil.DatabindTestUtil.verifyException;

/**
 * Unit tests for checking handling of unknown properties
 */
class TestUnknownPropertyDeserialization
{
    final static class TestBean
    {
        String _unknown;

        int _a, _b;

        public TestBean() { }

        public void setA(int a) { _a = a; }
        public void setB(int b) { _b = b; }

        public void markUnknown(String unk) { _unknown = unk; }
    }

    /**
     * Simple {@link DeserializationProblemHandler} sub-class that
     * just marks unknown property/ies when encountered, along with
     * Json value of the property.
     */
    static class MyHandler
        extends DeserializationProblemHandler
    {
        @Override
        public boolean handleUnknownProperty(DeserializationContext ctxt,
                JsonParser jp, JsonDeserializer<?> deserializer,
                Object bean, String propertyName)
            throws IOException
        {
            // very simple, just to verify that we do see correct token type
            ((TestBean) bean).markUnknown(propertyName+":"+jp.currentToken().toString());
            // Yup, we are good to go; must skip whatever value we'd have:
            jp.skipChildren();
            return true;
        }
    }

    @JsonIgnoreProperties({"b", "c"})
    static class IgnoreSome
    {
        public int a, b;
        private String c, d;

        public IgnoreSome() { }

        public String c() { return c; }
        public void setC(String value) { c = value; }
        public String d() { return d; }
        public void setD(String value) { d = value; }
    }

    @JsonIgnoreProperties(ignoreUnknown=true)
    static class IgnoreUnknown {
        public int a;
    }

    @JsonIgnoreProperties(ignoreUnknown=true)
    static class IgnoreUnknownAnySetter {

        Map<String, Object> props = new HashMap<>();

        @JsonAnySetter
        public void addProperty(String key, Object value) {
            props.put(key, value);
        }

        @JsonAnyGetter
        public Map<String, Object> getProperties() {
            return props;
        }
    }

    @JsonIgnoreProperties(ignoreUnknown=true)
    static class IgnoreUnknownUnwrapped {

      @JsonUnwrapped
      UnwrappedChild child;

      static class UnwrappedChild {
        public int a, b;
      }
    }

    @SuppressWarnings("serial")
    @JsonIgnoreProperties({"a", "d"})
    static class IgnoreMap extends HashMap<String,Object> { }

    static class ImplicitIgnores {
        @JsonIgnore public int a;
        @JsonIgnore public void setB(int b) { }
        public int c;
    }

    // // Ignored as per [JACKSON-787]

    static class XYZWrapper1 {
        @JsonIgnoreProperties({"x"})
        public YZ value;
    }

    static class YZ {
        public int y, z;
    }

    static class XYZWrapper2 {
        @JsonIgnoreProperties({"y"})
        public X value;
    }

    @JsonIgnoreProperties({"z"})
    static class X {
        public int x;
    }

    static class MapWithoutX {
        @JsonIgnoreProperties("x")
        public Map<String,Integer> values;
    }

    // [databind#987]
    static class Bean987 {
        public String aProperty;
    }

    /*
    /**********************************************************
    /* Test methods
    /**********************************************************
     */

    private final ObjectMapper MAPPER = newJsonMapper();

    final static String JSON_UNKNOWN_FIELD = "{ \"a\" : 1, \"foo\" : [ 1, 2, 3], \"b\" : -1 }";

    /**
     * By default we should just get an exception if an unknown property
     * is encountered
     */
    @Test
    void unknownHandlingDefault() throws Exception
    {
        try {
            MAPPER.readValue(new StringReader(JSON_UNKNOWN_FIELD), TestBean.class);
            fail("Should not pass");
        } catch (MismatchedInputException jex) {
            verifyException(jex, "Unrecognized field \"foo\"");
        }
    }

    /**
     * Test that verifies that it is possible to ignore unknown properties using
     * {@link DeserializationProblemHandler}.
     */
    @Test
    void unknownHandlingIgnoreWithHandler() throws Exception
    {
        ObjectMapper mapper = newJsonMapper();
        mapper.clearProblemHandlers();
        mapper.addHandler(new MyHandler());
        TestBean result = mapper.readValue(new StringReader(JSON_UNKNOWN_FIELD), TestBean.class);
        assertNotNull(result);
        assertEquals(1, result._a);
        assertEquals(-1, result._b);
        assertEquals("foo:START_ARRAY", result._unknown);
    }

    /**
     * Test that verifies that it is possible to ignore unknown properties using
     * {@link DeserializationProblemHandler} and an ObjectReader.
     */
    @Test
    void unknownHandlingIgnoreWithHandlerAndObjectReader() throws Exception
    {
        ObjectMapper mapper = newJsonMapper();
        mapper.clearProblemHandlers();
        TestBean result = mapper.readerFor(TestBean.class).withHandler(new MyHandler()).readValue(new StringReader(JSON_UNKNOWN_FIELD));
        assertNotNull(result);
        assertEquals(1, result._a);
        assertEquals(-1, result._b);
        assertEquals("foo:START_ARRAY", result._unknown);
    }

    /**
     * Test for checking that it is also possible to simply suppress
     * error reporting for unknown properties.
     */
    @Test
    void unknownHandlingIgnoreWithFeature() throws Exception
    {
        ObjectMapper mapper = newJsonMapper();
        mapper.configure(DeserializationFeature.FAIL_ON_UNKNOWN_PROPERTIES, false);
<<<<<<< HEAD
        TestBean result = assertDoesNotThrow(
                () -> mapper.readValue(new StringReader(JSON_UNKNOWN_FIELD), TestBean.class),
                "Did not expect a problem, got: ");
=======
        TestBean result = mapper.readValue(new StringReader(JSON_UNKNOWN_FIELD), TestBean.class);
>>>>>>> 3049e580
        assertNotNull(result);
        assertEquals(1, result._a);
        assertNull(result._unknown);
        assertEquals(-1, result._b);
    }

    @Test
    void withClassIgnore() throws Exception
    {
        IgnoreSome result = MAPPER.readValue("{ \"a\":1,\"b\":2,\"c\":\"x\",\"d\":\"y\"}",
                IgnoreSome.class);
        // first: should deserialize 2 of properties normally
        assertEquals(1, result.a);
        assertEquals("y", result.d());
        // and not take other 2
        assertEquals(0, result.b);
        assertNull(result.c());
    }

    /// @since 1.4
    @Test
    void classIgnoreWithMap() throws Exception
    {
        // Let's actually use incompatible types for "a" and "d"; should not matter when ignored
        IgnoreMap result = MAPPER.readValue
            ("{ \"a\":[ 1],\n"
                +"\"b\":2,\n"
                +"\"c\": \"x\",\n"
                +"\"d\":false }", IgnoreMap.class);
        assertEquals(2, result.size());
        Object ob = result.get("b");
        assertEquals(Integer.class, ob.getClass());
        assertEquals(Integer.valueOf(2), ob);
        assertEquals("x", result.get("c"));
        assertFalse(result.containsKey("a"));
        assertFalse(result.containsKey("d"));
    }

    @Test
    void classWithIgnoreUnknown() throws Exception
    {
        IgnoreUnknown result = MAPPER.readValue
            ("{\"b\":3,\"c\":[1,2],\"x\":{ },\"a\":-3}", IgnoreUnknown.class);
        assertEquals(-3, result.a);
    }

    @Test
    void anySetterWithFailOnUnknownDisabled() throws Exception
    {
        IgnoreUnknownAnySetter value = MAPPER.readValue("{\"x\":\"y\", \"a\":\"b\"}",  IgnoreUnknownAnySetter.class);
        assertNotNull(value);
        assertEquals(2, value.props.size());
    }

    @Test
    void unwrappedWithFailOnUnknownDisabled() throws Exception
    {
      IgnoreUnknownUnwrapped value = MAPPER.readValue("{\"a\":1, \"b\":2}",  IgnoreUnknownUnwrapped.class);
      assertNotNull(value);
      assertEquals(1, value.child.a);
      assertEquals(2, value.child.b);
    }

    /**
     * Test that verifies that use of {@link JsonIgnore} will add implicit
     * skipping of matching properties.
     */
    @Test
    void classWithUnknownAndIgnore() throws Exception
    {
        // should be ok: "a" and "b" ignored, "c" mapped:
        ImplicitIgnores result = MAPPER.readValue
            ("{\"a\":1,\"b\":2,\"c\":3 }", ImplicitIgnores.class);
        assertEquals(3, result.c);

        // but "d" is not defined, so should still error
        try {
            MAPPER.readValue("{\"a\":1,\"b\":2,\"c\":3,\"d\":4 }", ImplicitIgnores.class);
            fail("Should not pass");
        } catch (MismatchedInputException e) {
            verifyException(e, "Unrecognized field \"d\"");
        }
    }

    @Test
    void propertyIgnoral() throws Exception
    {
        XYZWrapper1 result = MAPPER.readValue("{\"value\":{\"y\":2,\"x\":1,\"z\":3}}", XYZWrapper1.class);
        assertEquals(2, result.value.y);
        assertEquals(3, result.value.z);
    }

    @Test
    void propertyIgnoralWithClass() throws Exception
    {
        XYZWrapper2 result = MAPPER.readValue("{\"value\":{\"y\":2,\"x\":1,\"z\":3}}",
                XYZWrapper2.class);
        assertEquals(1, result.value.x);
    }

    @Test
    void propertyIgnoralForMap() throws Exception
    {
        MapWithoutX result = MAPPER.readValue("{\"values\":{\"x\":1,\"y\":2}}", MapWithoutX.class);
        assertNotNull(result.values);
        assertEquals(1, result.values.size());
        assertEquals(Integer.valueOf(2), result.values.get("y"));
    }

    @Test
    void issue987() throws Exception
    {
        ObjectMapper jsonMapper = newJsonMapper();
        jsonMapper.addHandler(new DeserializationProblemHandler() {
            @Override
            public boolean handleUnknownProperty(DeserializationContext ctxt, JsonParser p, JsonDeserializer<?> deserializer, Object beanOrClass, String propertyName) throws IOException {
                p.skipChildren();
                return true;
            }
        });

        String input = "[{\"aProperty\":\"x\",\"unknown\":{\"unknown\":{}}}]";
        List<Bean987> deserializedList = jsonMapper.readValue(input,
                new TypeReference<List<Bean987>>() { });
        assertEquals(1, deserializedList.size());
    }
}<|MERGE_RESOLUTION|>--- conflicted
+++ resolved
@@ -6,10 +6,7 @@
 import org.junit.jupiter.api.Test;
 
 import com.fasterxml.jackson.annotation.*;
-<<<<<<< HEAD
-
-=======
->>>>>>> 3049e580
+
 import com.fasterxml.jackson.core.JsonParser;
 import com.fasterxml.jackson.core.type.TypeReference;
 import com.fasterxml.jackson.databind.*;
@@ -216,13 +213,7 @@
     {
         ObjectMapper mapper = newJsonMapper();
         mapper.configure(DeserializationFeature.FAIL_ON_UNKNOWN_PROPERTIES, false);
-<<<<<<< HEAD
-        TestBean result = assertDoesNotThrow(
-                () -> mapper.readValue(new StringReader(JSON_UNKNOWN_FIELD), TestBean.class),
-                "Did not expect a problem, got: ");
-=======
         TestBean result = mapper.readValue(new StringReader(JSON_UNKNOWN_FIELD), TestBean.class);
->>>>>>> 3049e580
         assertNotNull(result);
         assertEquals(1, result._a);
         assertNull(result._unknown);
