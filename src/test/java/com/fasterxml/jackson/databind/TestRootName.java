package com.fasterxml.jackson.databind;

import com.fasterxml.jackson.annotation.*;

import com.fasterxml.jackson.databind.ObjectMapper;
import com.fasterxml.jackson.databind.exc.MismatchedInputException;
import com.fasterxml.jackson.databind.json.JsonMapper;

/**
 * Unit tests dealing with handling of "root element wrapping",
 * including configuration of root name to use.
 */
public class TestRootName extends BaseMapTest
{
    @JsonRootName("rudy")
    static class Bean {
        public int a = 3;
    }
    
    @JsonRootName("")
    static class RootBeanWithEmpty {
        public int a = 2;
    }

    /*
    /**********************************************************
    /* Unit tests
    /**********************************************************
     */

    public void testRootViaMapper() throws Exception
    {
        ObjectMapper mapper = rootMapper();
        String json = mapper.writeValueAsString(new Bean());
        assertEquals("{\"rudy\":{\"a\":3}}", json);
        Bean bean = mapper.readValue(json, Bean.class);
        assertNotNull(bean);

        // also same with explicitly "not defined"...
        json = mapper.writeValueAsString(new RootBeanWithEmpty());
        assertEquals("{\"RootBeanWithEmpty\":{\"a\":2}}", json);
        RootBeanWithEmpty bean2 = mapper.readValue(json, RootBeanWithEmpty.class);
        assertNotNull(bean2);
        assertEquals(2, bean2.a);
    }

    public void testRootViaMapperFails() throws Exception
    {
        final ObjectMapper mapper = rootMapper();
        // First kind of fail, wrong name
        try {
            mapper.readValue(aposToQuotes("{'notRudy':{'a':3}}"), Bean.class);
            fail("Should not pass");
        } catch (MismatchedInputException e) {
            verifyException(e, "Root name 'notRudy' does not match expected ('rudy')");
        }

        // second: non-Object
        try {
            mapper.readValue(aposToQuotes("[{'rudy':{'a':3}}]"), Bean.class);
            fail("Should not pass");
        } catch (MismatchedInputException e) {
            verifyException(e, "Unexpected token (START_ARRAY");
        }

        // Third: empty Object
        try {
            mapper.readValue(aposToQuotes("{}]"), Bean.class);
            fail("Should not pass");
        } catch (MismatchedInputException e) {
            verifyException(e, "Current token not FIELD_NAME");
        }

        // Fourth, stuff after wrapped
        try {
            mapper.readValue(aposToQuotes("{'rudy':{'a':3}, 'extra':3}"), Bean.class);
            fail("Should not pass");
        } catch (MismatchedInputException e) {
            verifyException(e, "Unexpected token");
            verifyException(e, "Current token not END_OBJECT (to match wrapper");
        }
    }
    
    public void testRootViaWriterAndReader() throws Exception
    {
        ObjectMapper mapper = rootMapper();
        String json = mapper.writer().writeValueAsString(new Bean());
        assertEquals("{\"rudy\":{\"a\":3}}", json);
        Bean bean = mapper.readerFor(Bean.class).readValue(json);
        assertNotNull(bean);
    }

    public void testReconfiguringOfWrapping() throws Exception
    {
        ObjectMapper mapper = new ObjectMapper();
        // default: no wrapping
        final Bean input = new Bean();
        String jsonUnwrapped = mapper.writeValueAsString(input);
        assertEquals("{\"a\":3}", jsonUnwrapped);
        // secondary: wrapping
        String jsonWrapped = mapper.writer(SerializationFeature.WRAP_ROOT_VALUE)
            .writeValueAsString(input);
        assertEquals("{\"rudy\":{\"a\":3}}", jsonWrapped);

        // and then similarly for readers:
        Bean result = mapper.readValue(jsonUnwrapped, Bean.class);
        assertNotNull(result);
        try { // must not have extra wrapping
            result = mapper.readerFor(Bean.class).with(DeserializationFeature.UNWRAP_ROOT_VALUE)
                .readValue(jsonUnwrapped);
            fail("Should have failed");
        } catch (JsonMappingException e) {
            verifyException(e, "Root name 'a'");
        }
        // except wrapping may be expected:
        result = mapper.readerFor(Bean.class).with(DeserializationFeature.UNWRAP_ROOT_VALUE)
            .readValue(jsonWrapped);
        assertNotNull(result);
    }
    
    // [JACKSON-764]
    public void testRootUsingExplicitConfig() throws Exception
    {
        ObjectMapper mapper = new ObjectMapper();
        ObjectWriter writer = mapper.writer().withRootName("wrapper");
        String json = writer.writeValueAsString(new Bean());
        assertEquals("{\"wrapper\":{\"a\":3}}", json);

        ObjectReader reader = mapper.readerFor(Bean.class).withRootName("wrapper");
        Bean bean = reader.readValue(json);
        assertNotNull(bean);

        // also: verify that we can override SerializationFeature as well:
        ObjectMapper wrapping = rootMapper();
        json = wrapping.writer().withRootName("something").writeValueAsString(new Bean());
        assertEquals("{\"something\":{\"a\":3}}", json);
        json = wrapping.writer().withRootName("").writeValueAsString(new Bean());
        assertEquals("{\"a\":3}", json);

        // 21-Apr-2015, tatu: Alternative available with 2.6 as well:
        json = wrapping.writer().withoutRootName().writeValueAsString(new Bean());
        assertEquals("{\"a\":3}", json);

        bean = wrapping.readerFor(Bean.class).withRootName("").readValue(json);
        assertNotNull(bean);
        assertEquals(3, bean.a);

        bean = wrapping.readerFor(Bean.class).withoutRootName().readValue("{\"a\":4}");
        assertNotNull(bean);
        assertEquals(4, bean.a);

        // and back to defaults
        bean = wrapping.readerFor(Bean.class).readValue("{\"rudy\":{\"a\":7}}");
        assertNotNull(bean);
        assertEquals(7, bean.a);
    }

    /*
    /**********************************************************
    /* Helper methods
    /**********************************************************
     */
<<<<<<< HEAD
    
    private ObjectMapper rootMapper()
    {
        return jsonMapperBuilder()
                .configure(SerializationFeature.WRAP_ROOT_VALUE, true)
                .configure(DeserializationFeature.UNWRAP_ROOT_VALUE, true)
                .build();
=======

    private final ObjectMapper ROOT_MAPPER = JsonMapper.builder()
            .enable(SerializationFeature.WRAP_ROOT_VALUE)
            .enable(DeserializationFeature.UNWRAP_ROOT_VALUE)
            .build();

    private ObjectMapper rootMapper() {
        return ROOT_MAPPER;
>>>>>>> e494e67f
    }
}<|MERGE_RESOLUTION|>--- conflicted
+++ resolved
@@ -160,15 +160,6 @@
     /* Helper methods
     /**********************************************************
      */
-<<<<<<< HEAD
-    
-    private ObjectMapper rootMapper()
-    {
-        return jsonMapperBuilder()
-                .configure(SerializationFeature.WRAP_ROOT_VALUE, true)
-                .configure(DeserializationFeature.UNWRAP_ROOT_VALUE, true)
-                .build();
-=======
 
     private final ObjectMapper ROOT_MAPPER = JsonMapper.builder()
             .enable(SerializationFeature.WRAP_ROOT_VALUE)
@@ -177,6 +168,5 @@
 
     private ObjectMapper rootMapper() {
         return ROOT_MAPPER;
->>>>>>> e494e67f
     }
 }