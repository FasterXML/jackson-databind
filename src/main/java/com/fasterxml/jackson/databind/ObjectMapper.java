--- conflicted
+++ resolved
@@ -2419,29 +2419,12 @@
                     return cfg.getNodeFactory().missingNode();
                 }
             }
-            final boolean checkTrailing = cfg.isEnabled(DeserializationFeature.FAIL_ON_TRAILING_TOKENS);
-            DeserializationContext ctxt;
             JsonNode resultNode;
 
             if (t == JsonToken.VALUE_NULL) {
-<<<<<<< HEAD
-                return cfg.getNodeFactory().nullNode();
-            }
-            JsonDeserializer<Object> deser = _findRootDeserializer(ctxt, valueType);
-            Object result;
-            if (cfg.useRootWrapping()) {
-                result = _unwrapAndDeserialize(p, ctxt, cfg, valueType, deser);
-=======
                 resultNode = cfg.getNodeFactory().nullNode();
-                if (!checkTrailing) {
-                    return resultNode;
-                }
-                ctxt = createDeserializationContext(p, cfg);
->>>>>>> 846199b6
             } else {
-                ctxt = createDeserializationContext(p, cfg);
                 JsonDeserializer<Object> deser = _findRootDeserializer(ctxt, valueType);
-                Object result;
                 if (cfg.useRootWrapping()) {
                     resultNode = (JsonNode) _unwrapAndDeserialize(p, ctxt, cfg, valueType, deser);
                 } else {
