package tools.jackson.databind.deser.creators;

import org.junit.jupiter.api.Test;

import com.fasterxml.jackson.annotation.JsonCreator;
import com.fasterxml.jackson.annotation.JsonProperty;

import tools.jackson.databind.*;
import tools.jackson.databind.exc.MismatchedInputException;

import static org.junit.jupiter.api.Assertions.assertEquals;
import static org.junit.jupiter.api.Assertions.fail;

import static tools.jackson.databind.testutil.DatabindTestUtil.*;

/**
 * Tests to ensure that deserialization fails when a bean property has a null value
 * Relates to <a href="https://github.com/FasterXML/jackson-databind/issues/988">issue #988</a>
 */
public class FailOnNullCreatorTest
{
    static class Person {
        String name;
        Integer age;

        @JsonCreator
        public Person(@JsonProperty(value="name") String name,
                      @JsonProperty(value="age") int age)
        {
            this.name = name;
            this.age = age;
        }
    }

<<<<<<< HEAD
    private final ObjectReader POINT_READER = sharedMapper().readerFor(Person.class)
            .without(DeserializationFeature.FAIL_ON_NULL_FOR_PRIMITIVES);
=======
    private final ObjectReader PERSON_READER = sharedMapper().readerFor(Person.class);
>>>>>>> ea201ff3

    @Test
    public void testRequiredNonNullParam() throws Exception
    {
        Person p;
        // First: fine if feature is not enabled
        p = PERSON_READER.readValue(a2q("{}"));
        assertEquals(null, p.name);
        assertEquals(Integer.valueOf(0), p.age);

        // Second: fine if feature is enabled but default value is not null
        ObjectReader r = PERSON_READER.with(DeserializationFeature.FAIL_ON_NULL_CREATOR_PROPERTIES);
        p = r.readValue(a2q("{'name':'John', 'age': null}"));
        assertEquals("John", p.name);
        assertEquals(Integer.valueOf(0), p.age);

        // Third: throws exception if property is missing
        try {
            r.readValue(a2q("{}"));
            fail("Should not pass third test");
        } catch (MismatchedInputException e) {
            verifyException(e, "Null value for creator property 'name'");
        }

        // Fourth: throws exception if property is set to null explicitly
        try {
            r.readValue(a2q("{'age': 5, 'name': null}"));
            fail("Should not pass fourth test");
        } catch (MismatchedInputException e) {
            verifyException(e, "Null value for creator property 'name'");
        }
    }
}<|MERGE_RESOLUTION|>--- conflicted
+++ resolved
@@ -32,12 +32,9 @@
         }
     }
 
-<<<<<<< HEAD
-    private final ObjectReader POINT_READER = sharedMapper().readerFor(Person.class)
+    private final ObjectReader PERSON_READER = sharedMapper()
+            .readerFor(Person.class)
             .without(DeserializationFeature.FAIL_ON_NULL_FOR_PRIMITIVES);
-=======
-    private final ObjectReader PERSON_READER = sharedMapper().readerFor(Person.class);
->>>>>>> ea201ff3
 
     @Test
     public void testRequiredNonNullParam() throws Exception
