--- conflicted
+++ resolved
@@ -37,28 +37,18 @@
      * General matcher interface (predicate) for validating class values
      * (base type or resolved subtype)
      */
-<<<<<<< HEAD
     @FunctionalInterface
     public interface TypeMatcher {
-        public abstract boolean match(Class<?> clazz);
-=======
-    public abstract static class TypeMatcher { // note: public since 2.11
-        public abstract boolean match(MapperConfig<?> config, Class<?> clazz);
->>>>>>> b68a1c01
+        public abstract boolean match(DatabindContext ctxt, Class<?> clazz);
     }
 
     /**
      * General matcher interface (predicate) for validating unresolved
      * subclass class name.
      */
-<<<<<<< HEAD
     @FunctionalInterface
     public interface NameMatcher {
-        public abstract boolean match(String clazzName);
-=======
-    public abstract static class NameMatcher { // note: public since 2.11
-        public abstract boolean match(MapperConfig<?> config, String clazzName);
->>>>>>> b68a1c01
+        public abstract boolean match(DatabindContext ctxt, String clazzName);
     }
 
     /*
@@ -116,7 +106,7 @@
         public Builder allowIfBaseType(final Class<?> baseOfBase) {
             return _appendBaseMatcher(new TypeMatcher() {
                 @Override
-                public boolean match(MapperConfig<?> config, Class<?> clazz) {
+                public boolean match(DatabindContext ctxt, Class<?> clazz) {
                     return baseOfBase.isAssignableFrom(clazz);
                 }
             });
@@ -142,7 +132,7 @@
         public Builder allowIfBaseType(final Pattern patternForBase) {
             return _appendBaseMatcher(new TypeMatcher() {
                 @Override
-                public boolean match(MapperConfig<?> config, Class<?> clazz) {
+                public boolean match(DatabindContext ctxt, Class<?> clazz) {
                     return patternForBase.matcher(clazz.getName()).matches();
                 }
             });
@@ -162,7 +152,7 @@
         public Builder allowIfBaseType(final String prefixForBase) {
             return _appendBaseMatcher(new TypeMatcher() {
                 @Override
-                public boolean match(MapperConfig<?> config, Class<?> clazz) {
+                public boolean match(DatabindContext ctxt, Class<?> clazz) {
                     return clazz.getName().startsWith(prefixForBase);
                 }
             });
@@ -219,7 +209,7 @@
         public Builder allowIfSubType(final Class<?> subTypeBase) {
             return _appendSubClassMatcher(new TypeMatcher() {
                 @Override
-                public boolean match(MapperConfig<?> config, Class<?> clazz) {
+                public boolean match(DatabindContext ctxt, Class<?> clazz) {
                     return subTypeBase.isAssignableFrom(clazz);
                 }
             });
@@ -244,7 +234,7 @@
         public Builder allowIfSubType(final Pattern patternForSubType) {
             return _appendSubNameMatcher(new NameMatcher() {
                 @Override
-                public boolean match(MapperConfig<?> config, String clazzName) {
+                public boolean match(DatabindContext ctxt, String clazzName) {
                     return patternForSubType.matcher(clazzName).matches();
                 }
             });
@@ -264,7 +254,7 @@
         public Builder allowIfSubType(final String prefixForSubType) {
             return _appendSubNameMatcher(new NameMatcher() {
                 @Override
-                public boolean match(MapperConfig<?> config, String clazzName) {
+                public boolean match(DatabindContext ctxt, String clazzName) {
                     return clazzName.startsWith(prefixForSubType);
                 }
             });
@@ -302,7 +292,7 @@
         public Builder allowIfSubTypeIsArray() {
             return _appendSubClassMatcher(new TypeMatcher() {
                 @Override
-                public boolean match(MapperConfig<?> config, Class<?> clazz) {
+                public boolean match(DatabindContext ctxt, Class<?> clazz) {
                     return clazz.isArray();
                 }
             });
@@ -332,7 +322,7 @@
         public Builder allowSubTypesWithExplicitDeserializer() {
             return _appendSubClassMatcher(new TypeMatcher() {
                 @Override
-                public boolean match(MapperConfig<?> config, Class<?> clazz) {
+                public boolean match(DatabindContext ctxt, Class<?> clazz) {
                     return clazz.isArray();
                 }
             });
