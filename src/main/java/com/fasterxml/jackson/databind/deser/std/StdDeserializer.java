package com.fasterxml.jackson.databind.deser.std;

import java.io.IOException;
import java.util.*;

import com.fasterxml.jackson.annotation.JsonFormat;
import com.fasterxml.jackson.annotation.Nulls;

import com.fasterxml.jackson.core.*;
import com.fasterxml.jackson.core.JsonParser.NumberType;
import com.fasterxml.jackson.core.exc.InputCoercionException;
import com.fasterxml.jackson.core.io.NumberInput;
import com.fasterxml.jackson.databind.*;
import com.fasterxml.jackson.databind.annotation.JacksonStdImpl;
import com.fasterxml.jackson.databind.cfg.CoercionAction;
import com.fasterxml.jackson.databind.cfg.CoercionInputShape;
import com.fasterxml.jackson.databind.deser.*;
import com.fasterxml.jackson.databind.deser.impl.NullsAsEmptyProvider;
import com.fasterxml.jackson.databind.deser.impl.NullsConstantProvider;
import com.fasterxml.jackson.databind.deser.impl.NullsFailProvider;
import com.fasterxml.jackson.databind.introspect.AnnotatedMember;
import com.fasterxml.jackson.databind.jsontype.TypeDeserializer;
import com.fasterxml.jackson.databind.type.LogicalType;
import com.fasterxml.jackson.databind.util.AccessPattern;
import com.fasterxml.jackson.databind.util.ClassUtil;
import com.fasterxml.jackson.databind.util.Converter;

/**
 * Base class for common deserializers. Contains shared
 * base functionality for dealing with primitive values, such
 * as (re)parsing from String.
 */
public abstract class StdDeserializer<T>
    extends JsonDeserializer<T>
    implements ValueInstantiator.Gettable
{
    /**
     * Bitmask that covers {@link DeserializationFeature#USE_BIG_INTEGER_FOR_INTS}
     * and {@link DeserializationFeature#USE_LONG_FOR_INTS}, used for more efficient
     * cheks when coercing integral values for untyped deserialization.
     */
    protected final static int F_MASK_INT_COERCIONS =
            DeserializationFeature.USE_BIG_INTEGER_FOR_INTS.getMask()
            | DeserializationFeature.USE_LONG_FOR_INTS.getMask();

    /**
     * Type of values this deserializer handles: sometimes exact types, other times
     * most specific supertype of types deserializer handles (which may be as generic
     * as {@link Object} in some case)
     */
    final protected Class<?> _valueClass;

    final protected JavaType _valueType;

    protected StdDeserializer(Class<?> vc) {
        _valueClass = Objects.requireNonNull(vc, "`null` not accepted as handled type");
        _valueType = null;
    }

    protected StdDeserializer(JavaType valueType) {
        _valueType = Objects.requireNonNull(valueType, "`null` not accepted as value type");
        _valueClass = valueType.getRawClass();
    }

    /**
     * Copy-constructor for sub-classes to use, most often when creating
     * new instances via {@link com.fasterxml.jackson.databind.JsonDeserializer#createContextual}.
     */
    protected StdDeserializer(StdDeserializer<?> src) {
        _valueClass = src._valueClass;
        _valueType = src._valueType;
    }

    /*
    /**********************************************************************
    /* Accessors
    /**********************************************************************
     */

    @Override
    public Class<?> handledType() { return _valueClass; }

    /*
    /**********************************************************************
    /* Extended API
    /**********************************************************************
     */

    /**
     * Exact structured type this deserializer handles, if known.
     */
    public JavaType getValueType() { return _valueType; }

    /**
     * Convenience method for getting handled type as {@link JavaType}, regardless
     * of whether deserializer has one already resolved (and accessible via
     * {@link #getValueType()}) or not: equivalent to:
     *<pre>
     *   if (getValueType() != null) {
     *        return getValueType();
     *   }
     *   return ctxt.constructType(handledType());
     *</pre>
     * 
     * @since 2.10
     */
    public JavaType getValueType(DeserializationContext ctxt) {
        if (_valueType != null) {
            return _valueType;
        }
        return ctxt.constructType(_valueClass);
    }

    /**
     * @since 2.12
     */
    @Override // for ValueInstantiator.Gettable
    public ValueInstantiator getValueInstantiator() { return null; }

    /**
     * Method that can be called to determine if given deserializer is the default
     * deserializer Jackson uses; as opposed to a custom deserializer installed by
     * a module or calling application. Determination is done using
     * {@link JacksonStdImpl} annotation on deserializer class.
     */
    protected boolean isDefaultDeserializer(JsonDeserializer<?> deserializer) {
        return ClassUtil.isJacksonStdImpl(deserializer);
    }

    protected boolean isDefaultKeyDeserializer(KeyDeserializer keyDeser) {
        return ClassUtil.isJacksonStdImpl(keyDeser);
    }

    /*
    /**********************************************************************
    /* Partial deserialize method implementation 
    /**********************************************************************
     */

    /**
     * Base implementation that does not assume specific type
     * inclusion mechanism. Sub-classes are expected to override
     * this method if they are to handle type information.
     */
    @Override
    public Object deserializeWithType(JsonParser p, DeserializationContext ctxt,
            TypeDeserializer typeDeserializer) throws IOException {
        return typeDeserializer.deserializeTypedFromAny(p, ctxt);
    }

    /*
    /**********************************************************************
    /* High-level handling of secondary input shapes (with possible coercion)
    /**********************************************************************
     */

    /**
     * Helper method that allows easy support for array-related coercion features:
     * checks for either empty array, or single-value array-wrapped value (if coercion
     * enabled by {@code CoercionConfigs} (since 2.12), and either reports
     * an exception (if no coercion allowed), or returns appropriate
     * result value using coercion mechanism indicated.
     *<p>
     * This method should NOT be called if Array representation is explicitly supported
     * for type: it should only be called in case it is otherwise unrecognized.
     *<p>
     * NOTE: in case of unwrapped single element, will handle actual decoding
     * by calling {@link #_deserializeWrappedValue}, which by default calls
     * {@link #deserialize(JsonParser, DeserializationContext)}.
     */
    @SuppressWarnings("unchecked")
    protected T _deserializeFromArray(JsonParser p, DeserializationContext ctxt) throws IOException
    {
        final CoercionAction act = _findCoercionFromEmptyArray(ctxt);
        final boolean unwrap = ctxt.isEnabled(DeserializationFeature.UNWRAP_SINGLE_VALUE_ARRAYS);

        if (unwrap || (act != CoercionAction.Fail)) {
            JsonToken t = p.nextToken();
            if (t == JsonToken.END_ARRAY) {
                switch (act) {
                case AsEmpty:
                    return (T) getEmptyValue(ctxt);
                case AsNull:
                case TryConvert:
                    return (T) getNullValue(ctxt);
                default:
                }
            } else if (unwrap) {
                final T parsed = _deserializeWrappedValue(p, ctxt);
                if (p.nextToken() != JsonToken.END_ARRAY) {
                    handleMissingEndArrayForSingle(p, ctxt);
                }
                return parsed;
            }
        }
        return (T) ctxt.handleUnexpectedToken(getValueType(ctxt), JsonToken.START_ARRAY, p, null);
    }

    /**
     * Helper method to call in case deserializer does not support native automatic
     * use of incoming String values, but there may be standard coercions to consider.
     *
     * @since 2.12
     */
    @SuppressWarnings("unchecked")
    protected T _deserializeFromString(JsonParser p, DeserializationContext ctxt)
            throws IOException
    {
        final ValueInstantiator inst = getValueInstantiator();
        final String value = p.getValueAsString();
        final Class<?> rawTargetType = handledType();

        if ((inst != null) && inst.canCreateFromString()) {
            return (T) inst.createFromString(ctxt, value);
        }

        if (value.length() == 0) {
            final CoercionAction act = ctxt.findCoercionAction(logicalType(), rawTargetType,
                    CoercionInputShape.EmptyString);
            return (T) _deserializeFromEmptyString(p, ctxt, act, rawTargetType,
                    "empty String (\"\")");
        }
        if (_isBlank(value)) {
            final CoercionAction act = ctxt.findCoercionFromBlankString(logicalType(), rawTargetType,
                    CoercionAction.Fail);
            return (T) _deserializeFromEmptyString(p, ctxt, act, rawTargetType,
                    "blank String (all whitespace)");
        }

        // 28-Sep-2011, tatu: Ok this is not clean at all; but since there are legacy
        //   systems that expect conversions in some cases, let's just add a minimal
        //   patch (note: same could conceivably be used for numbers too).
        if ((inst != null) && inst.canCreateFromBoolean()) {
            // 29-May-2020, tatu: With 2.12 can and should use CoercionConfig so:
            if (ctxt.findCoercionAction(LogicalType.Boolean, Boolean.class,
                    CoercionInputShape.String) == CoercionAction.TryConvert) {
                String str = value.trim();
                if ("true".equals(str)) {
                    return (T) inst.createFromBoolean(ctxt, true);
                }
                if ("false".equals(str)) {
                    return (T) inst.createFromBoolean(ctxt, false);
                }
            }
        }
        return (T) ctxt.handleMissingInstantiator(rawTargetType, inst, ctxt.getParser(),
                "no String-argument constructor/factory method to deserialize from String value ('%s')",
                value);
    }

    protected Object _deserializeFromEmptyString(JsonParser p, DeserializationContext ctxt,
            CoercionAction act, Class<?> rawTargetType, String desc) throws IOException
    {
        switch (act) {
        case AsEmpty:
            return getEmptyValue(ctxt);
        case TryConvert:
            // hmmmh... empty or null, typically? Assume "as null" for now
        case AsNull:
            return null;
        case Fail:
            break;
        }
        final ValueInstantiator inst = getValueInstantiator();

        // 03-Jun-2020, tatu: Should ideally call `handleUnexpectedToken()` instead, but
        //    since this call was already made, use it.
        return ctxt.handleMissingInstantiator(rawTargetType, inst, p,
"Cannot deserialize value of type %s from %s (no String-argument constructor/factory method; coercion not enabled)",
                ClassUtil.getTypeDescription(getValueType(ctxt)), desc);
    }

    /**
     * Helper called to support {@link DeserializationFeature#UNWRAP_SINGLE_VALUE_ARRAYS}:
     * default implementation simply calls
     * {@link #deserialize(JsonParser, DeserializationContext)},
     * but handling may be overridden.
     */
    protected T _deserializeWrappedValue(JsonParser p, DeserializationContext ctxt) throws IOException
    {
        // 23-Mar-2017, tatu: Let's specifically block recursive resolution to avoid
        //   either supporting nested arrays, or to cause infinite looping.
        if (p.hasToken(JsonToken.START_ARRAY)) {
            String msg = String.format(
"Cannot deserialize value of type %s out of %s token: nested Arrays not allowed with %s",
                    ClassUtil.nameOf(_valueClass), JsonToken.START_ARRAY,
                    "DeserializationFeature.UNWRAP_SINGLE_VALUE_ARRAYS");
            @SuppressWarnings("unchecked")
            T result = (T) ctxt.handleUnexpectedToken(getValueType(ctxt), p.currentToken(), p, msg);
            return result;
        }
        return (T) deserialize(p, ctxt);
    }
    
    /*
    /**********************************************************************
    /* Helper methods for sub-classes, parsing: while mostly
    /* useful for numeric types, can be also useful for dealing
    /* with things serialized as numbers (such as Dates).
    /**********************************************************************
     */

    /**
     * @param ctxt Deserialization context for accessing configuration
     * @param p Underlying parser
     * @param targetType Actual type that is being deserialized, typically
     *    same as {@link #handledType}, and not necessarily {@code boolean}
     *    (may be {@code boolean[]} or {@code AtomicBoolean} for example);
     *    used for coercion config access
     */
    protected final boolean _parseBooleanPrimitive(JsonParser p, DeserializationContext ctxt)
            throws IOException
    {
        String text;
        switch (p.currentTokenId()) {
        case JsonTokenId.ID_STRING:
            text = p.getText();
            break;
        case JsonTokenId.ID_NUMBER_INT:
            // may accept ints too, (0 == false, otherwise true)

            // call returns `null`, Boolean.TRUE or Boolean.FALSE so:
            return _coerceBooleanFromInt(p, ctxt, Boolean.TYPE) == Boolean.TRUE;
        case JsonTokenId.ID_TRUE: // usually caller should have handled but:
            return true;
        case JsonTokenId.ID_FALSE:
            return false;
        case JsonTokenId.ID_NULL: // null fine for non-primitive
            _verifyNullForPrimitive(ctxt);
            return false;
        case JsonTokenId.ID_START_ARRAY:
            // 12-Jun-2020, tatu: For some reason calling `_deserializeFromArray()` won't work so:
            if (ctxt.isEnabled(DeserializationFeature.UNWRAP_SINGLE_VALUE_ARRAYS)) {
                p.nextToken();
                final boolean parsed = _parseBooleanPrimitive(p, ctxt);
                _verifyEndArrayForSingle(p, ctxt);
                return parsed;
            }
            // fall through
        default:
            return ((Boolean) ctxt.handleUnexpectedToken(Boolean.TYPE, p)).booleanValue();
        }

        final CoercionAction act = _checkFromStringCoercion(ctxt, text,
                LogicalType.Boolean, Boolean.TYPE);
        if (act == CoercionAction.AsNull) {
            _verifyNullForPrimitive(ctxt);
            return false;
        }
        if (act == CoercionAction.AsEmpty) {
            return false;
        }
        text = text.trim();
        final int len = text.length();

        // For [databind#1852] allow some case-insensitive matches (namely,
        // true/True/TRUE, false/False/FALSE
        if (len == 4) {
            if (_isTrue(text)) {
                return true;
            }
        } else if (len == 5) {
            if (_isFalse(text)) {
                return false;
            }
        }
        if (_hasTextualNull(text)) {
            _verifyNullForPrimitiveCoercion(ctxt, text);
            return false;
        }
<<<<<<< HEAD
        return ((Boolean) ctxt.handleUnexpectedToken(ctxt.constructType(Boolean.TYPE), p)).booleanValue();
=======
        Boolean b = (Boolean) ctxt.handleWeirdStringValue(Boolean.TYPE, text,
                "only \"true\"/\"True\"/\"TRUE\" or \"false\"/\"False\"/\"FALSE\" recognized");
        return Boolean.TRUE.equals(b);
>>>>>>> 3d256f16
    }

    // [databind#1852]
    protected boolean _isTrue(String text) {
        char c = text.charAt(0);
        if (c == 't') {
            return "true".equals(text);
        }
        if (c == 'T') {
            return "TRUE".equals(text) || "True".equals(text);
        }
        return false;
    }

    protected boolean _isFalse(String text) {
        char c = text.charAt(0);
        if (c == 'f') {
            return "false".equals(text);
        }
        if (c == 'F') {
            return "FALSE".equals(text) || "False".equals(text);
        }
        return false;
    }
 
    /**
     * Helper method called for cases where non-primitive, boolean-based value
     * is to be deserialized: result of this method will be {@link java.lang.Boolean},
     * although actual target type may be something different.
     *<p>
     * Note: does NOT dynamically access "empty value" or "null value" of deserializer
     * since those values could be of type other than {@link java.lang.Boolean}.
     * Caller may need to translate from 3 possible result types into appropriately
     * matching output types.
     *
     * @param p Underlying parser
     * @param ctxt Deserialization context for accessing configuration
     * @param targetType Actual type that is being deserialized, may be
     *    same as {@link #handledType} but could be {@code AtomicBoolean} for example.
     *    Used for coercion config access.
     *
     * @since 2.12
     */
    protected final Boolean _parseBoolean(JsonParser p, DeserializationContext ctxt,
            Class<?> targetType)
        throws IOException
    {
        String text;
        switch (p.currentTokenId()) {
        case JsonTokenId.ID_STRING:
            text = p.getText();
            break;
        case JsonTokenId.ID_NUMBER_INT:
            // may accept ints too, (0 == false, otherwise true)
            return _coerceBooleanFromInt(p, ctxt, targetType);
        case JsonTokenId.ID_TRUE:
            return true;
        case JsonTokenId.ID_FALSE:
            return false;
        case JsonTokenId.ID_NULL: // null fine for non-primitive
            return null;
        case JsonTokenId.ID_START_ARRAY: // unwrapping / from-empty-array coercion?
            return (Boolean) _deserializeFromArray(p, ctxt);
        default:
            return (Boolean) ctxt.handleUnexpectedToken(targetType, p);
        }

        final CoercionAction act = _checkFromStringCoercion(ctxt, text,
                LogicalType.Boolean, targetType);
        if (act == CoercionAction.AsNull) {
            return null;
        }
        if (act == CoercionAction.AsEmpty) {
            return false;
        }
        text = text.trim();
        final int len = text.length();

        // For [databind#1852] allow some case-insensitive matches (namely,
        // true/True/TRUE, false/False/FALSE
        if (len == 4) {
            if (_isTrue(text)) {
                return true;
            }
        } else if (len == 5) {
            if (_isFalse(text)) {
                return false;
            }
        }
        if (_checkTextualNull(ctxt, text)) {
            return null;
        }
<<<<<<< HEAD
        return (Boolean) ctxt.handleUnexpectedToken(ctxt.constructType(targetType), p);
=======
        return (Boolean) ctxt.handleWeirdStringValue(targetType, text,
                "only \"true\" or \"false\" recognized");
>>>>>>> 3d256f16
    }

    protected final byte _parseBytePrimitive(JsonParser p, DeserializationContext ctxt)
        throws IOException
    {
        String text;
        switch (p.currentTokenId()) {
        case JsonTokenId.ID_STRING:
            text = p.getText();
            break;
        case JsonTokenId.ID_NUMBER_FLOAT:
            CoercionAction act = _checkFloatToIntCoercion(p, ctxt, Byte.TYPE);
            if (act == CoercionAction.AsNull) {
                return (byte) 0;
            }
            if (act == CoercionAction.AsEmpty) {
                return (byte) 0;
            }
            return p.getByteValue();
        case JsonTokenId.ID_NUMBER_INT:
            return p.getByteValue();
        case JsonTokenId.ID_NULL:
            _verifyNullForPrimitive(ctxt);
            return (byte) 0;
        case JsonTokenId.ID_START_ARRAY: // unwrapping / from-empty-array coercion?
            // 12-Jun-2020, tatu: For some reason calling `_deserializeFromArray()` won't work so:
            if (ctxt.isEnabled(DeserializationFeature.UNWRAP_SINGLE_VALUE_ARRAYS)) {
                p.nextToken();
                final byte parsed = _parseBytePrimitive(p, ctxt);
                _verifyEndArrayForSingle(p, ctxt);
                return parsed;
            }
            // fall through
        default:
            return ((Byte) ctxt.handleUnexpectedToken(ctxt.constructType(Byte.TYPE), p)).byteValue();
        }

        // Coercion from String
        CoercionAction act = _checkFromStringCoercion(ctxt, text,
                LogicalType.Integer, Byte.TYPE);
        if (act == CoercionAction.AsNull) {
            return (byte) 0; // no need to check as does not come from `null`, explicit coercion
        }
        if (act == CoercionAction.AsEmpty) {
            return (byte) 0;
        }
        text = text.trim();
        if (_hasTextualNull(text)) {
            _verifyNullForPrimitiveCoercion(ctxt, text);
            return (byte) 0;
        }
        int value;
        try {
            value = NumberInput.parseInt(text);
        } catch (IllegalArgumentException iae) {
            return (Byte) ctxt.handleWeirdStringValue(_valueClass, text,
                    "not a valid `byte` value");
        }
        // So far so good: but does it fit? Allow both -128 / 255 range (inclusive)
        if (_byteOverflow(value)) {
            return (Byte) ctxt.handleWeirdStringValue(_valueClass, text,
                    "overflow, value cannot be represented as 8-bit value");
        }
        return (byte) value;
    }

    protected final short _parseShortPrimitive(JsonParser p, DeserializationContext ctxt)
        throws IOException
    {
        String text;
        switch (p.currentTokenId()) {
        case JsonTokenId.ID_STRING:
            text = p.getText();
            break;
        case JsonTokenId.ID_NUMBER_FLOAT:
            CoercionAction act = _checkFloatToIntCoercion(p, ctxt, Short.TYPE);
            if (act == CoercionAction.AsNull) {
                return (short) 0;
            }
            if (act == CoercionAction.AsEmpty) {
                return (short) 0;
            }
            return p.getShortValue();
        case JsonTokenId.ID_NUMBER_INT:
            return p.getShortValue();
        case JsonTokenId.ID_NULL:
            _verifyNullForPrimitive(ctxt);
            return (short) 0;
        case JsonTokenId.ID_START_ARRAY:
            // 12-Jun-2020, tatu: For some reason calling `_deserializeFromArray()` won't work so:
            if (ctxt.isEnabled(DeserializationFeature.UNWRAP_SINGLE_VALUE_ARRAYS)) {
                p.nextToken();
                final short parsed = _parseShortPrimitive(p, ctxt);
                _verifyEndArrayForSingle(p, ctxt);
                return parsed;
            }
            // fall through to fail
        default:
            return ((Short) ctxt.handleUnexpectedToken(ctxt.constructType(Short.TYPE), p)).shortValue();
        }

        CoercionAction act = _checkFromStringCoercion(ctxt, text,
                LogicalType.Integer, Short.TYPE);
        if (act == CoercionAction.AsNull) {
            return (short) 0; // no need to check as does not come from `null`, explicit coercion
        }
        if (act == CoercionAction.AsEmpty) {
            return (short) 0;
        }
        text = text.trim();
        if (_hasTextualNull(text)) {
            _verifyNullForPrimitiveCoercion(ctxt, text);
            return (short) 0;
        }
        int value;
        try {
            value = NumberInput.parseInt(text);
        } catch (IllegalArgumentException iae) {
            return (Short) ctxt.handleWeirdStringValue(Short.TYPE, text,
                    "not a valid `short` value");
        }
        if (_shortOverflow(value)) {
            return (Short) ctxt.handleWeirdStringValue(Short.TYPE, text,
                    "overflow, value cannot be represented as 16-bit value");
        }
        return (short) value;
    }

    protected final int _parseIntPrimitive(JsonParser p, DeserializationContext ctxt)
        throws IOException
    {
        String text;
        switch (p.currentTokenId()) {
        case JsonTokenId.ID_STRING:
            text = p.getText();
            break;
        case JsonTokenId.ID_NUMBER_FLOAT:
            final CoercionAction act = _checkFloatToIntCoercion(p, ctxt, Integer.TYPE);
            if (act == CoercionAction.AsNull) {
                return 0;
            }
            if (act == CoercionAction.AsEmpty) {
                return 0;
            }
            return p.getValueAsInt();
        case JsonTokenId.ID_NUMBER_INT:
            return p.getIntValue();
        case JsonTokenId.ID_NULL:
            _verifyNullForPrimitive(ctxt);
            return 0;
        case JsonTokenId.ID_START_ARRAY:
            if (ctxt.isEnabled(DeserializationFeature.UNWRAP_SINGLE_VALUE_ARRAYS)) {
                p.nextToken();
                final int parsed = _parseIntPrimitive(p, ctxt);
                _verifyEndArrayForSingle(p, ctxt);
                return parsed;
            }
            // fall through to fail
        default:
            return ((Number) ctxt.handleUnexpectedToken(ctxt.constructType(Integer.TYPE), p)).intValue();
        }

        final CoercionAction act = _checkFromStringCoercion(ctxt, text,
                LogicalType.Integer, Integer.TYPE);
        if (act == CoercionAction.AsNull) {
            return 0; // no need to check as does not come from `null`, explicit coercion
        }
        if (act == CoercionAction.AsEmpty) {
            return 0;
        }
        text = text.trim();
        if (_hasTextualNull(text)) {
            _verifyNullForPrimitiveCoercion(ctxt, text);
            return 0;
        }
        return _parseIntPrimitive(ctxt, text);
    }

    protected final int _parseIntPrimitive(DeserializationContext ctxt, String text) throws IOException
    {
        try {
            if (text.length() > 9) {
                long l = Long.parseLong(text);
                if (_intOverflow(l)) {
                    Number v = (Number) ctxt.handleWeirdStringValue(Integer.TYPE, text,
                        "Overflow: numeric value (%s) out of range of int (%d -%d)",
                        text, Integer.MIN_VALUE, Integer.MAX_VALUE);
                    return _nonNullNumber(v).intValue();
                }
                return (int) l;
            }
            return NumberInput.parseInt(text);
        } catch (IllegalArgumentException iae) {
            Number v = (Number) ctxt.handleWeirdStringValue(Integer.TYPE, text,
                    "not a valid `int` value");
            return _nonNullNumber(v).intValue();
        }
    }

    protected final long _parseLongPrimitive(JsonParser p, DeserializationContext ctxt)
            throws IOException
    {
        String text;
        switch (p.currentTokenId()) {
        case JsonTokenId.ID_STRING:
            text = p.getText();
            break;
        case JsonTokenId.ID_NUMBER_FLOAT:
            final CoercionAction act = _checkFloatToIntCoercion(p, ctxt, Long.TYPE);
            if (act == CoercionAction.AsNull) {
                return 0L;
            }
            if (act == CoercionAction.AsEmpty) {
                return 0L;
            }
            return p.getValueAsLong();
        case JsonTokenId.ID_NUMBER_INT:
            return p.getLongValue();
        case JsonTokenId.ID_NULL:
            _verifyNullForPrimitive(ctxt);
            return 0L;
        case JsonTokenId.ID_START_ARRAY:
            if (ctxt.isEnabled(DeserializationFeature.UNWRAP_SINGLE_VALUE_ARRAYS)) {
                p.nextToken();
                final long parsed = _parseLongPrimitive(p, ctxt);
                _verifyEndArrayForSingle(p, ctxt);
                return parsed;
            }
            // fall through
        default:
            return ((Number) ctxt.handleUnexpectedToken(ctxt.constructType(Long.TYPE), p)).longValue();
        }

        final CoercionAction act = _checkFromStringCoercion(ctxt, text,
                LogicalType.Integer, Long.TYPE);
        if (act == CoercionAction.AsNull) {
            return 0L; // no need to check as does not come from `null`, explicit coercion
        }
        if (act == CoercionAction.AsEmpty) {
            return 0L;
        }
        text = text.trim();
        if (_hasTextualNull(text)) {
            _verifyNullForPrimitiveCoercion(ctxt, text);
            return 0L;
        }
        return _parseLongPrimitive(ctxt, text);
    }

    protected final long _parseLongPrimitive(DeserializationContext ctxt, String text) throws IOException
    {
        try {
            return NumberInput.parseLong(text);
        } catch (IllegalArgumentException iae) { }
        {
            Number v = (Number) ctxt.handleWeirdStringValue(Long.TYPE, text,
                    "not a valid `long` value");
            return _nonNullNumber(v).longValue();
        }
    }

    protected final float _parseFloatPrimitive(JsonParser p, DeserializationContext ctxt)
        throws IOException
    {
        String text;
        switch (p.currentTokenId()) {
        case JsonTokenId.ID_STRING:
            text = p.getText();
            break;
        case JsonTokenId.ID_NUMBER_INT:
        case JsonTokenId.ID_NUMBER_FLOAT:
            return p.getFloatValue();
        case JsonTokenId.ID_NULL:
            _verifyNullForPrimitive(ctxt);
            return 0f;
        case JsonTokenId.ID_START_ARRAY:
            if (ctxt.isEnabled(DeserializationFeature.UNWRAP_SINGLE_VALUE_ARRAYS)) {
                p.nextToken();
                final float parsed = _parseFloatPrimitive(p, ctxt);
                _verifyEndArrayForSingle(p, ctxt);
                return parsed;
            }
            // fall through
        default:
            return ((Number) ctxt.handleUnexpectedToken(ctxt.constructType(Float.TYPE), p)).floatValue();
        }

        final CoercionAction act = _checkFromStringCoercion(ctxt, text,
                LogicalType.Integer, Float.TYPE);
        if (act == CoercionAction.AsNull) {
            return  0.0f; // no need to check as does not come from `null`, explicit coercion
        }
        if (act == CoercionAction.AsEmpty) {
            return  0.0f;
        }
        text = text.trim();
        if (_hasTextualNull(text)) {
            _verifyNullForPrimitiveCoercion(ctxt, text);
            return  0.0f;
        }
        return _parseFloatPrimitive(ctxt, text);
    }

    /**
     * @since 2.9
     */
    protected final float _parseFloatPrimitive(DeserializationContext ctxt, String text)
        throws IOException
    {
        switch (text.charAt(0)) {
        case 'I':
            if (_isPosInf(text)) {
                return Float.POSITIVE_INFINITY;
            }
            break;
        case 'N':
            if (_isNaN(text)) { return Float.NaN; }
            break;
        case '-':
            if (_isNegInf(text)) {
                return Float.NEGATIVE_INFINITY;
            }
            break;
        }
        try {
            return Float.parseFloat(text);
        } catch (IllegalArgumentException iae) { }
        Number v = (Number) ctxt.handleWeirdStringValue(Float.TYPE, text,
                "not a valid `float` value");
        return _nonNullNumber(v).floatValue();
    }

    protected final double _parseDoublePrimitive(JsonParser p, DeserializationContext ctxt)
        throws IOException
    {
        String text;
        switch (p.currentTokenId()) {
        case JsonTokenId.ID_STRING:
            text = p.getText();
            break;
        case JsonTokenId.ID_NUMBER_INT:
        case JsonTokenId.ID_NUMBER_FLOAT:
            return p.getDoubleValue();
        case JsonTokenId.ID_NULL:
            _verifyNullForPrimitive(ctxt);
            return 0.0;
        case JsonTokenId.ID_START_ARRAY:
            if (ctxt.isEnabled(DeserializationFeature.UNWRAP_SINGLE_VALUE_ARRAYS)) {
                p.nextToken();
                final double parsed = _parseDoublePrimitive(p, ctxt);
                _verifyEndArrayForSingle(p, ctxt);
                return parsed;
            }
            // fall through
        default:
            return ((Number) ctxt.handleUnexpectedToken(ctxt.constructType(Double.TYPE), p)).doubleValue();
        }

        final CoercionAction act = _checkFromStringCoercion(ctxt, text,
                LogicalType.Integer, Double.TYPE);
        if (act == CoercionAction.AsNull) {
            return  0.0; // no need to check as does not come from `null`, explicit coercion
        }
        if (act == CoercionAction.AsEmpty) {
            return  0.0;
        }
        text = text.trim();
        if (_hasTextualNull(text)) {
            _verifyNullForPrimitiveCoercion(ctxt, text);
            return  0.0;
        }
        return _parseDoublePrimitive(ctxt, text);
    }

    protected final double _parseDoublePrimitive(DeserializationContext ctxt, String text)
        throws IOException
    {
        switch (text.charAt(0)) {
        case 'I':
            if (_isPosInf(text)) {
                return Double.POSITIVE_INFINITY;
            }
            break;
        case 'N':
            if (_isNaN(text)) {
                return Double.NaN;
            }
            break;
        case '-':
            if (_isNegInf(text)) {
                return Double.NEGATIVE_INFINITY;
            }
            break;
        }
        try {
            return _parseDouble(text);
        } catch (IllegalArgumentException iae) { }
        Number v = (Number) ctxt.handleWeirdStringValue(Double.TYPE, text,
                "not a valid `double` value (as String to convert)");
        return _nonNullNumber(v).doubleValue();
    }

    /**
     * Helper method for encapsulating calls to low-level double value parsing; single place
     * just because we need a work-around that must be applied to all calls.
     */
    protected final static double _parseDouble(String numStr) throws NumberFormatException
    {
        // avoid some nasty float representations... but should it be MIN_NORMAL or MIN_VALUE?
        if (NumberInput.NASTY_SMALL_DOUBLE.equals(numStr)) {
            return Double.MIN_NORMAL; // since 2.7; was MIN_VALUE prior
        }
        return Double.parseDouble(numStr);
    }

    protected java.util.Date _parseDate(JsonParser p, DeserializationContext ctxt)
        throws IOException
    {
        String text;
        switch (p.currentTokenId()) {
        case JsonTokenId.ID_STRING:
            text = p.getText();
            break;
        case JsonTokenId.ID_NUMBER_INT:
            {
                long ts;
                try {
                    ts = p.getLongValue();
                // 16-Jan-2019, tatu: 2.10 uses InputCoercionException, earlier JsonParseException
                //     (but leave both until 3.0)
                } catch (JsonParseException | InputCoercionException e) {
                    Number v = (Number) ctxt.handleWeirdNumberValue(_valueClass, p.getNumberValue(),
                            "not a valid 64-bit `long` for creating `java.util.Date`");
                    ts = v.longValue();
                }
                return new java.util.Date(ts);
            }
        case JsonTokenId.ID_NULL:
            return (java.util.Date) getNullValue(ctxt);
        case JsonTokenId.ID_START_ARRAY:
            return _parseDateFromArray(p, ctxt);
        default:
            return (java.util.Date) ctxt.handleUnexpectedToken(getValueType(ctxt), p);
        }

        return _parseDate(text.trim(), ctxt);
    }

    protected java.util.Date _parseDateFromArray(JsonParser p, DeserializationContext ctxt)
            throws IOException
    {
        final CoercionAction act = _findCoercionFromEmptyArray(ctxt);
        final boolean unwrap = ctxt.isEnabled(DeserializationFeature.UNWRAP_SINGLE_VALUE_ARRAYS);

        if (unwrap || (act != CoercionAction.Fail)) {
            JsonToken t = p.nextToken();
            if (t == JsonToken.END_ARRAY) {
                switch (act) {
                case AsEmpty:
                    return (java.util.Date) getEmptyValue(ctxt);
                case AsNull:
                case TryConvert:
                    return (java.util.Date) getNullValue(ctxt);
                default:
                }
            } else if (unwrap) {
                final Date parsed = _parseDate(p, ctxt);
                _verifyEndArrayForSingle(p, ctxt);
                return parsed;
            }
        }
        return (java.util.Date) ctxt.handleUnexpectedToken(getValueType(ctxt), JsonToken.START_ARRAY, p, null);
    }

    /**
     * @since 2.8
     */
    protected java.util.Date _parseDate(String value, DeserializationContext ctxt)
        throws IOException
    {
        try {
            // Take empty Strings to mean 'empty' Value, usually 'null':
            if (value.length() == 0) {
                final CoercionAction act = _checkFromStringCoercion(ctxt, value);
                switch (act) { // note: Fail handled above
                case AsEmpty:
                    return new java.util.Date(0L);
                case AsNull:
                case TryConvert:
                default:
                }
                return null;
            }
            // 10-Jun-2020, tatu: Legacy handling from pre-2.12... should we still have it?
            if (_hasTextualNull(value)) {
                return null;
            }
            return ctxt.parseDate(value);
        } catch (IllegalArgumentException iae) {
            return (java.util.Date) ctxt.handleWeirdStringValue(_valueClass, value,
                    "not a valid representation (error: %s)",
                    ClassUtil.exceptionMessage(iae));
        }
    }

    /**
     * Helper method used for accessing String value, if possible, doing
     * necessary conversion or throwing exception as necessary.
     */
    protected final String _parseString(JsonParser p, DeserializationContext ctxt) throws IOException
    {
        if (p.hasToken(JsonToken.VALUE_STRING)) {
            return p.getText();
        }
        // 07-Nov-2019, tatu: [databind#2535] Need to support byte[]->Base64 same as `StringDeserializer`
        if (p.hasToken(JsonToken.VALUE_EMBEDDED_OBJECT)) {
            Object ob = p.getEmbeddedObject();
            if (ob instanceof byte[]) {
                return ctxt.getBase64Variant().encode((byte[]) ob, false);
            }
            if (ob == null) {
                return null;
            }
            // otherwise, try conversion using toString()...
            return ob.toString();
        }
        String value = p.getValueAsString();
        if (value != null) {
            return value;
        }
        return (String) ctxt.handleUnexpectedToken(ctxt.constructType(String.class), p);
    }

    /**
     * Helper method called to determine if we are seeing String value of
     * "null", and, further, that it should be coerced to null just like
     * null token.
     */
    protected boolean _hasTextualNull(String value) {
        return "null".equals(value);
    }

    protected final boolean _isNegInf(String text) {
        return "-Infinity".equals(text) || "-INF".equals(text);
    }

    protected final boolean _isPosInf(String text) {
        return "Infinity".equals(text) || "INF".equals(text);
    }

    protected final boolean _isNaN(String text) { return "NaN".equals(text); }

    protected final static boolean _isBlank(String text)
    {
        final int len = text.length();
        for (int i = 0; i < len; ++i) {
            if (text.charAt(i) > 0x0020) {
                return false;
            }
        }
        return true;
    }

    /*
    /**********************************************************************
    /* Helper methods for sub-classes, new (2.12+)
    /**********************************************************************
     */

    /**
     * @since 2.12
     */
    protected CoercionAction _checkFromStringCoercion(DeserializationContext ctxt, String value)
        throws IOException
    {
        return _checkFromStringCoercion(ctxt, value, logicalType(), handledType());
    }

    /**
     * @since 2.12
     */
    protected CoercionAction _checkFromStringCoercion(DeserializationContext ctxt, String value,
            LogicalType logicalType, Class<?> rawTargetType)
        throws IOException
    {
        final CoercionAction act;

        if (value.length() == 0) {
            act = ctxt.findCoercionAction(logicalType, rawTargetType,
                    CoercionInputShape.EmptyString);
            return _checkCoercionActionFail(ctxt, act, "empty String (\"\")");
        } else if (_isBlank(value)) {
            act = ctxt.findCoercionFromBlankString(logicalType, rawTargetType, CoercionAction.Fail);
            return _checkCoercionActionFail(ctxt, act, "blank String (all whitespace)");
        } else {
            act = ctxt.findCoercionAction(logicalType, rawTargetType, CoercionInputShape.String);
            if (act == CoercionAction.Fail) {
                // since it MIGHT (but might not), create desc here, do not use helper
                ctxt.reportInputMismatch(this,
"Cannot coerce String value (\"%s\") to %s (but might if coercion using `CoercionConfig` was enabled)",
value, _coercedTypeDesc());
            }
        }
        return act;
    }

    /**
     * @since 2.12
     */
    protected CoercionAction _checkFloatToIntCoercion(JsonParser p, DeserializationContext ctxt,
            Class<?> rawTargetType)
        throws IOException
    {
        final CoercionAction act = ctxt.findCoercionAction(LogicalType.Integer,
                rawTargetType, CoercionInputShape.Float);
        if (act == CoercionAction.Fail) {
            _checkCoercionActionFail(ctxt, act, "Floating-point value ("+p.getText()+")");
        }
        return act;
    }

    /**
     * @since 2.12
     */
    protected Boolean _coerceBooleanFromInt(JsonParser p, DeserializationContext ctxt,
            Class<?> rawTargetType)
        throws IOException
    {
        CoercionAction act = ctxt.findCoercionAction(LogicalType.Boolean, rawTargetType, CoercionInputShape.Integer);
        switch (act) {
        case Fail:
            _checkCoercionActionFail(ctxt, act, "Integer value ("+p.getText()+")");
            break;
        case AsNull:
            return null;
        case AsEmpty:
            return Boolean.FALSE;
        default:
        }
        // 13-Oct-2016, tatu: As per [databind#1324], need to be careful wrt
        //    degenerate case of huge integers, legal in JSON.
        //    Also note that number tokens can not have WS to trim:
        if (p.getNumberType() == NumberType.INT) {
            // but minor optimization for common case is possible:
            return p.getIntValue() != 0;
        }
        return !"0".equals(p.getText());
    }

    protected CoercionAction _checkCoercionActionFail(DeserializationContext ctxt,
            CoercionAction act, String inputDesc) throws IOException
    {
        if (act == CoercionAction.Fail) {
            ctxt.reportInputMismatch(this,
"Cannot coerce %s to %s (but could if coercion was enabled using `CoercionConfig`)",
inputDesc, _coercedTypeDesc());
        }
        return act;
    }

    /**
     * Method called when otherwise unrecognized String value is encountered for
     * a non-primitive type: should see if it is String value {@code "null"}, and if so,
     * whether it is acceptable according to configuration or not
     *
     * @since 2.12
     */
    protected boolean _checkTextualNull(DeserializationContext ctxt, String text)
            throws JsonMappingException
    {
        if (_hasTextualNull(text)) {
            if (!ctxt.isEnabled(MapperFeature.ALLOW_COERCION_OF_SCALARS)) {
                _reportFailedNullCoerce(ctxt, true,  MapperFeature.ALLOW_COERCION_OF_SCALARS, "String \"null\"");
            }
            return true;
        }
        return false;
    }

    /*
    /**********************************************************************
    /* Helper methods for sub-classes, coercions, older (pre-2.12), non-deprecated
    /**********************************************************************
     */

    /**
     * Helper method called in case where an integral number is encountered, but
     * config settings suggest that a coercion may be needed to "upgrade"
     * {@link java.lang.Number} into "bigger" type like {@link java.lang.Long} or
     * {@link java.math.BigInteger}
     *
     * @see DeserializationFeature#USE_BIG_INTEGER_FOR_INTS
     * @see DeserializationFeature#USE_LONG_FOR_INTS
     *
     * @since 2.6
     */
    protected Object _coerceIntegral(JsonParser p, DeserializationContext ctxt) throws IOException
    {
        int feats = ctxt.getDeserializationFeatures();
        if (DeserializationFeature.USE_BIG_INTEGER_FOR_INTS.enabledIn(feats)) {
            return p.getBigIntegerValue();
        }
        if (DeserializationFeature.USE_LONG_FOR_INTS.enabledIn(feats)) {
            return p.getLongValue();
        }
        return p.getNumberValue(); // should be optimal, whatever it is
    }

    /**
     * Method called to verify that {@code null} token from input is acceptable
     * for primitive (unboxed) target type. It should NOT be called if {@code null}
     * was received by other means (coerced due to configuration, or even from
     * optionally acceptable String {@code "null"} token).
     *
     * @since 2.9
     */
    protected final void _verifyNullForPrimitive(DeserializationContext ctxt) throws JsonMappingException
    {
        if (ctxt.isEnabled(DeserializationFeature.FAIL_ON_NULL_FOR_PRIMITIVES)) {
            ctxt.reportInputMismatch(this,
"Cannot coerce `null` to %s (disable `DeserializationFeature.FAIL_ON_NULL_FOR_PRIMITIVES` to allow)",
                    _coercedTypeDesc());
        }
    }

    /**
     * Method called to verify that text value {@code "null"} from input is acceptable
     * for primitive (unboxed) target type. It should not be called if actual
     * {@code null} token was received, or if null is a result of coercion from
     * Some other input type.
     *
     * @since 2.9
     */
    protected final void _verifyNullForPrimitiveCoercion(DeserializationContext ctxt, String str) throws JsonMappingException
    {
        Enum<?> feat;
        boolean enable;

        if (!ctxt.isEnabled(MapperFeature.ALLOW_COERCION_OF_SCALARS)) {
            feat = MapperFeature.ALLOW_COERCION_OF_SCALARS;
            enable = true;
        } else if (ctxt.isEnabled(DeserializationFeature.FAIL_ON_NULL_FOR_PRIMITIVES)) {
            feat = DeserializationFeature.FAIL_ON_NULL_FOR_PRIMITIVES;
            enable = false;
        } else {
            return;
        }
        String strDesc = str.isEmpty() ? "empty String (\"\")" : String.format("String \"%s\"", str);
        _reportFailedNullCoerce(ctxt, enable, feat, strDesc);
    }

    protected void _reportFailedNullCoerce(DeserializationContext ctxt, boolean state, Enum<?> feature,
            String inputDesc) throws JsonMappingException
    {
        String enableDesc = state ? "enable" : "disable";
        ctxt.reportInputMismatch(this, "Cannot coerce %s to Null value as %s (%s `%s.%s` to allow)",
            inputDesc, _coercedTypeDesc(), enableDesc, feature.getClass().getSimpleName(), feature.name());
    }

    /**
     * Helper method called to get a description of type into which a scalar value coercion
     * is (most likely) being applied, to be used for constructing exception messages
     * on coerce failure.
     *
     * @return Message with backtick-enclosed name of type this deserializer supports
     *
     * @since 2.9
     */
    protected String _coercedTypeDesc() {
        boolean structured;
        String typeDesc;

        JavaType t = getValueType();
        if ((t != null) && !t.isPrimitive()) {
            structured = (t.isContainerType() || t.isReferenceType());
            typeDesc = ClassUtil.getTypeDescription(t);
        } else {
            Class<?> cls = handledType();
            structured = cls.isArray() || Collection.class.isAssignableFrom(cls)
                || Map.class.isAssignableFrom(cls);
            typeDesc = ClassUtil.getClassDescription(cls);
        }
        if (structured) {
            return "element of "+typeDesc;
        }
        return typeDesc+" value";
    }

    /*
    /**********************************************************************
    /* Helper methods for sub-classes, coercions, older (pre-2.12), deprecated
    /**********************************************************************
     */

    // Removed from 3.0

    /*
    /**********************************************************************
    /* Helper methods for sub-classes, resolving dependencies
    /**********************************************************************
     */

    /**
     * Helper method used to locate deserializers for properties the
     * type this deserializer handles contains (usually for properties of
     * bean types)
     *
     * @param type Type of property to deserialize
     * @param property Actual property object (field, method, constuctor parameter) used
     *     for passing deserialized values; provided so deserializer can be contextualized if necessary
     */
    protected JsonDeserializer<Object> findDeserializer(DeserializationContext ctxt,
            JavaType type, BeanProperty property)
        throws JsonMappingException
    {
        return ctxt.findContextualValueDeserializer(type, property);
    }

    /**
     * Helper method to check whether given text refers to what looks like a clean simple
     * integer number, consisting of optional sign followed by a sequence of digits.
     */
    protected final boolean _isIntNumber(String text)
    {
        final int len = text.length();
        if (len > 0) {
            char c = text.charAt(0);
            // skip leading sign (plus not allowed for strict JSON numbers but...)
            int i = (c == '-' || c == '+') ? 1 : 0;
            for (; i < len; ++i) {
                int ch = text.charAt(i);
                if (ch > '9' || ch < '0') {
                    return false;
                }
            }
            return true;
        }
        return false;
    }

    /*
    /**********************************************************************
    /* Helper methods for: deserializer construction
    /**********************************************************************
     */

    /**
     * Helper method that can be used to see if specified property has annotation
     * indicating that a converter is to be used for contained values (contents
     * of structured types; array/List/Map values)
     *
     * @param existingDeserializer (optional) configured content
     *    serializer if one already exists.
     */
    protected JsonDeserializer<?> findConvertingContentDeserializer(DeserializationContext ctxt,
            BeanProperty prop, JsonDeserializer<?> existingDeserializer)
        throws JsonMappingException
    {
        final AnnotationIntrospector intr = ctxt.getAnnotationIntrospector();
        if (_neitherNull(intr, prop)) {
            AnnotatedMember member = prop.getMember();
            if (member != null) {
                Object convDef = intr.findDeserializationContentConverter(ctxt.getConfig(), member);
                if (convDef != null) {
                    Converter<Object,Object> conv = ctxt.converterInstance(prop.getMember(), convDef);
                    JavaType delegateType = conv.getInputType(ctxt.getTypeFactory());
                    if (existingDeserializer == null) {
                        existingDeserializer = ctxt.findContextualValueDeserializer(delegateType, prop);
                    }
                    return new StdConvertingDeserializer<Object>(conv, delegateType, existingDeserializer);
                }
            }
        }
        return existingDeserializer;
    }

    /*
    /**********************************************************************
    /* Helper methods for: accessing contextual config settings
    /**********************************************************************
     */

    /**
     * Helper method that may be used to find if this deserializer has specific
     * {@link JsonFormat} settings, either via property, or through type-specific
     * defaulting.
     *
     * @param typeForDefaults Type (erased) used for finding default format settings, if any
     */
    protected JsonFormat.Value findFormatOverrides(DeserializationContext ctxt,
            BeanProperty prop, Class<?> typeForDefaults)
    {
        if (prop != null) {
            return prop.findPropertyFormat(ctxt.getConfig(), typeForDefaults);
        }
        // even without property or AnnotationIntrospector, may have type-specific defaults
        return ctxt.getDefaultPropertyFormat(typeForDefaults);
    }

    /**
     * Convenience method that uses {@link #findFormatOverrides} to find possible
     * defaults and/of overrides, and then calls
     * <code>JsonFormat.Value.getFeature(feat)</code>
     * to find whether that feature has been specifically marked as enabled or disabled.
     *
     * @param typeForDefaults Type (erased) used for finding default format settings, if any
     */
    protected Boolean findFormatFeature(DeserializationContext ctxt,
            BeanProperty prop, Class<?> typeForDefaults, JsonFormat.Feature feat)
    {
        JsonFormat.Value format = findFormatOverrides(ctxt, prop, typeForDefaults);
        if (format != null) {
            return format.getFeature(feat);
        }
        return null;
    }

    /**
     * Method called to find {@link NullValueProvider} for a primary property, using
     * "value nulls" setting. If no provider found (not defined, or is "skip"),
     * will return `null`.
     */
    protected final NullValueProvider findValueNullProvider(DeserializationContext ctxt,
            SettableBeanProperty prop, PropertyMetadata propMetadata)
        throws JsonMappingException
    {
        if (prop != null) {
            return _findNullProvider(ctxt, prop, propMetadata.getValueNulls(),
                    prop.getValueDeserializer());
        }
        return null;
    }

    /**
     * Method called to find {@link NullValueProvider} for a contents of a structured
     * primary property (Collection, Map, array), using
     * "content nulls" setting. If no provider found (not defined),
     * will return given value deserializer (which is a null value provider itself).
     */
    protected NullValueProvider findContentNullProvider(DeserializationContext ctxt,
            BeanProperty prop, JsonDeserializer<?> valueDeser)
        throws JsonMappingException
    {
        final Nulls nulls = findContentNullStyle(ctxt, prop);
        if (nulls == Nulls.SKIP) {
            return NullsConstantProvider.skipper();
        }
        // 09-Dec-2019, tatu: [databind#2567] need to ensure correct target type (element,
        //    not container), so inlined here before calling _findNullProvider
        if (nulls == Nulls.FAIL) {
            if (prop == null) {
                JavaType type = ctxt.constructType(valueDeser.handledType());
                // should always be container? But let's double-check just in case:
                if (type.isContainerType()) {
                    type = type.getContentType();
                }
                return NullsFailProvider.constructForRootValue(type);
            }
            return NullsFailProvider.constructForProperty(prop, prop.getType().getContentType());
        }

        NullValueProvider prov = _findNullProvider(ctxt, prop, nulls, valueDeser);
        if (prov != null) {
            return prov;
        }
        return valueDeser;
    }

    protected Nulls findContentNullStyle(DeserializationContext ctxt, BeanProperty prop)
        throws JsonMappingException
    {
        if (prop != null) {
            return prop.getMetadata().getContentNulls();
        }
        return null;
    }

    protected final NullValueProvider _findNullProvider(DeserializationContext ctxt,
            BeanProperty prop, Nulls nulls, JsonDeserializer<?> valueDeser)
        throws JsonMappingException
    {
        if (nulls == Nulls.FAIL) {
            if (prop == null) {
                return NullsFailProvider.constructForRootValue(ctxt.constructType(valueDeser.handledType()));
            }
            return NullsFailProvider.constructForProperty(prop);
        }
        if (nulls == Nulls.AS_EMPTY) {
            // cannot deal with empty values if there is no value deserializer that
            // can indicate what "empty value" is:
            if (valueDeser == null) {
                return null;
            }

            // Let's first do some sanity checking...
            // NOTE: although we could use `ValueInstantiator.Gettable` in general,
            // let's not since that would prevent being able to use custom impls:
            if (valueDeser instanceof BeanDeserializerBase) {
                ValueInstantiator vi = ((BeanDeserializerBase) valueDeser).getValueInstantiator();
                if (!vi.canCreateUsingDefault()) {
                    final JavaType type = prop.getType();
                    ctxt.reportBadDefinition(type,
                            String.format("Cannot create empty instance of %s, no default Creator", type));
                }
            }
            // Second: can with pre-fetch value?
            {
                AccessPattern access = valueDeser.getEmptyAccessPattern();
                if (access == AccessPattern.ALWAYS_NULL) {
                    return NullsConstantProvider.nuller();
                }
                if (access == AccessPattern.CONSTANT) {
                    return NullsConstantProvider.forValue(valueDeser.getEmptyValue(ctxt));
                }
            }
            return new NullsAsEmptyProvider(valueDeser);
        }
        if (nulls == Nulls.SKIP) {
            return NullsConstantProvider.skipper();
        }
        return null;
    }

    // @since 2.12
    protected CoercionAction _findCoercionFromEmptyString(DeserializationContext ctxt) {
        return ctxt.findCoercionAction(logicalType(), handledType(),
                CoercionInputShape.EmptyString);
    }

    // @since 2.12
    protected CoercionAction _findCoercionFromEmptyArray(DeserializationContext ctxt) {
        return ctxt.findCoercionAction(logicalType(), handledType(),
                CoercionInputShape.EmptyArray);
    }

    // @since 2.12
    protected CoercionAction _findCoercionFromBlankString(DeserializationContext ctxt) {
        return ctxt.findCoercionFromBlankString(logicalType(), handledType(),
                CoercionAction.Fail);
    }

    /*
    /**********************************************************************
    /* Helper methods for sub-classes, problem reporting
    /**********************************************************************
     */

    /**
     * Method called to deal with a property that did not map to a known
     * Bean property. Method can deal with the problem as it sees fit (ignore,
     * throw exception); but if it does return, it has to skip the matching
     * Json content parser has.
     *
     * @param p Parser that points to value of the unknown property
     * @param ctxt Context for deserialization; allows access to the parser,
     *    error reporting functionality
     * @param instanceOrClass Instance that is being populated by this
     *   deserializer, or if not known, Class that would be instantiated.
     *   If null, will assume type is what {@link #handledType} returns.
     * @param propName Name of the property that cannot be mapped
     */
    protected void handleUnknownProperty(JsonParser p, DeserializationContext ctxt,
            Object instanceOrClass, String propName)
        throws IOException
    {
        if (instanceOrClass == null) {
            instanceOrClass = handledType();
        }
        // Maybe we have configured handler(s) to take care of it?
        if (ctxt.handleUnknownProperty(p, this, instanceOrClass, propName)) {
            return;
        }
        // But if we do get this far, need to skip whatever value we
        // are pointing to now (although handler is likely to have done that already)
        p.skipChildren();
    }

    protected void handleMissingEndArrayForSingle(JsonParser p, DeserializationContext ctxt)
        throws IOException
    {
        ctxt.reportWrongTokenException(this, JsonToken.END_ARRAY,
"Attempted to unwrap '%s' value from an array (with `DeserializationFeature.UNWRAP_SINGLE_VALUE_ARRAYS`) but it contains more than one value",
handledType().getName());
        // 05-May-2016, tatu: Should recover somehow (maybe skip until END_ARRAY);
        //     but for now just fall through
    }

    protected void _verifyEndArrayForSingle(JsonParser p, DeserializationContext ctxt) throws IOException
    {
        JsonToken t = p.nextToken();
        if (t != JsonToken.END_ARRAY) {
            handleMissingEndArrayForSingle(p, ctxt);
        }
    }

    /*
    /**********************************************************************
    /* Helper methods, other
    /**********************************************************************
     */

    protected final static boolean _neitherNull(Object a, Object b) {
        return (a != null) && (b != null);
    }

    protected final boolean _byteOverflow(int value) {
        // 07-nov-2016, tatu: We support "unsigned byte" as well
        //    as Java signed range since that's relatively common usage
        return (value < Byte.MIN_VALUE || value > 255);
    }

    protected final boolean _shortOverflow(int value) {
        return (value < Short.MIN_VALUE || value > Short.MAX_VALUE);
    }

    protected final boolean _intOverflow(long value) {
        return (value < Integer.MIN_VALUE || value > Integer.MAX_VALUE);
    }

    protected Number _nonNullNumber(Number n) {
        if (n == null) {
            n = Integer.valueOf(0);
        }
        return n;
    }
}<|MERGE_RESOLUTION|>--- conflicted
+++ resolved
@@ -338,7 +338,7 @@
             }
             // fall through
         default:
-            return ((Boolean) ctxt.handleUnexpectedToken(Boolean.TYPE, p)).booleanValue();
+            return ((Boolean) ctxt.handleUnexpectedToken(ctxt.constructType(Boolean.TYPE), p)).booleanValue();
         }
 
         final CoercionAction act = _checkFromStringCoercion(ctxt, text,
@@ -368,13 +368,9 @@
             _verifyNullForPrimitiveCoercion(ctxt, text);
             return false;
         }
-<<<<<<< HEAD
-        return ((Boolean) ctxt.handleUnexpectedToken(ctxt.constructType(Boolean.TYPE), p)).booleanValue();
-=======
         Boolean b = (Boolean) ctxt.handleWeirdStringValue(Boolean.TYPE, text,
                 "only \"true\"/\"True\"/\"TRUE\" or \"false\"/\"False\"/\"FALSE\" recognized");
         return Boolean.TRUE.equals(b);
->>>>>>> 3d256f16
     }
 
     // [databind#1852]
@@ -439,7 +435,7 @@
         case JsonTokenId.ID_START_ARRAY: // unwrapping / from-empty-array coercion?
             return (Boolean) _deserializeFromArray(p, ctxt);
         default:
-            return (Boolean) ctxt.handleUnexpectedToken(targetType, p);
+            return (Boolean) ctxt.handleUnexpectedToken(ctxt.constructType(targetType), p);
         }
 
         final CoercionAction act = _checkFromStringCoercion(ctxt, text,
@@ -467,12 +463,8 @@
         if (_checkTextualNull(ctxt, text)) {
             return null;
         }
-<<<<<<< HEAD
-        return (Boolean) ctxt.handleUnexpectedToken(ctxt.constructType(targetType), p);
-=======
         return (Boolean) ctxt.handleWeirdStringValue(targetType, text,
                 "only \"true\" or \"false\" recognized");
->>>>>>> 3d256f16
     }
 
     protected final byte _parseBytePrimitive(JsonParser p, DeserializationContext ctxt)
