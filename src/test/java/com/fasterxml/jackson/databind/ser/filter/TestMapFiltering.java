--- conflicted
+++ resolved
@@ -256,18 +256,11 @@
     public void testMapViaGlobalNonEmpty() throws Exception
     {
         // basic Map<String,String> subclass:
-<<<<<<< HEAD
         ObjectMapper mapper = jsonMapperBuilder()
                 .changeDefaultPropertyInclusion(incl -> incl
                         .withContentInclusion(JsonInclude.Include.NON_EMPTY))
                 .build();
-        assertEquals(aposToQuotes("{'a':'b'}"), mapper.writeValueAsString(
-=======
-        ObjectMapper mapper = new ObjectMapper();
-        mapper.setDefaultPropertyInclusion(JsonInclude.Value.empty()
-                .withContentInclusion(JsonInclude.Include.NON_EMPTY));
         assertEquals(a2q("{'a':'b'}"), mapper.writeValueAsString(
->>>>>>> 27f62d3c
                 new StringMap497()
                     .add("x", "")
                     .add("a", "b")
@@ -277,20 +270,12 @@
     public void testMapViaTypeOverride() throws Exception
     {
         // basic Map<String,String> subclass:
-<<<<<<< HEAD
         ObjectMapper mapper = jsonMapperBuilder()
                 .withConfigOverride(Map.class,
                         o -> o.setInclude(JsonInclude.Value.empty()
                                 .withContentInclusion(JsonInclude.Include.NON_EMPTY)))
                 .build();
-        assertEquals(aposToQuotes("{'a':'b'}"), mapper.writeValueAsString(
-=======
-        ObjectMapper mapper = new ObjectMapper();
-        mapper.configOverride(Map.class)
-            .setInclude(JsonInclude.Value.empty()
-                .withContentInclusion(JsonInclude.Include.NON_EMPTY));
         assertEquals(a2q("{'a':'b'}"), mapper.writeValueAsString(
->>>>>>> 27f62d3c
                 new StringMap497()
                     .add("foo", "")
                     .add("a", "b")
