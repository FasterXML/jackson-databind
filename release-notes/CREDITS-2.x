--- conflicted
+++ resolved
@@ -1884,7 +1884,11 @@
    @ConstructorProperties between 2.17 and 2.18
   (2.18.3)
 
-<<<<<<< HEAD
+Zhen Lin Low (@zhenlin-pay2)
+ * Reported, fixed #4920: Creator properties are ignored on abstract types
+   when collecting bean properties, breaking AsExternalTypeDeserializer
+  (2.18.3)
+
 Liam Feid (@fxshlein)
  * Contributed #1467: Support `@JsonUnwrapped` with `@JsonCreator`
   (2.19.0)
@@ -1913,10 +1917,4 @@
 
 Joren Inghelbrecht (@jin-harmoney)
  * Contributed #4953: Allow clearing all caches to avoid classloader leaks
-  (2.19.0)
-=======
-Zhen Lin Low (@zhenlin-pay2)
- * Reported, fixed #4920: Creator properties are ignored on abstract types
-   when collecting bean properties, breaking AsExternalTypeDeserializer
-  (2.18.3)
->>>>>>> 4b6f1c4f
+  (2.19.0)