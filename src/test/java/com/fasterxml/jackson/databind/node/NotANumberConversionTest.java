--- conflicted
+++ resolved
@@ -6,15 +6,9 @@
 
 public class NotANumberConversionTest extends BaseMapTest
 {
-<<<<<<< HEAD
-    private final ObjectMapper m = jsonMapperBuilder()
-        .enable(DeserializationFeature.USE_BIG_DECIMAL_FOR_FLOATS)
-        .build();
-=======
     private final ObjectMapper MAPPER = jsonMapperBuilder()
             .enable(DeserializationFeature.USE_BIG_DECIMAL_FOR_FLOATS)
             .build();
->>>>>>> cb231f57
 
     public void testBigDecimalWithNaN() throws Exception
     {
