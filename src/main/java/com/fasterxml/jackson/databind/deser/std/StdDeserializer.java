--- conflicted
+++ resolved
@@ -43,14 +43,6 @@
             DeserializationFeature.USE_BIG_INTEGER_FOR_INTS.getMask()
             | DeserializationFeature.USE_LONG_FOR_INTS.getMask();
 
-<<<<<<< HEAD
-=======
-    @Deprecated // since 2.12
->>>>>>> 9f7103be
-    protected final static int F_MASK_ACCEPT_ARRAYS =
-            DeserializationFeature.UNWRAP_SINGLE_VALUE_ARRAYS.getMask() |
-            DeserializationFeature.ACCEPT_EMPTY_ARRAY_AS_NULL_OBJECT.getMask();
-
     /**
      * Type of values this deserializer handles: sometimes exact types, other times
      * most specific supertype of types deserializer handles (which may be as generic
@@ -185,20 +177,13 @@
         if (unwrap || (act != CoercionAction.Fail)) {
             JsonToken t = p.nextToken();
             if (t == JsonToken.END_ARRAY) {
-<<<<<<< HEAD
-                if (ctxt.isEnabled(DeserializationFeature.ACCEPT_EMPTY_ARRAY_AS_NULL_OBJECT)) {
-                    @SuppressWarnings("unchecked")
-                    T result = (T) getNullValue(ctxt);
-                    return result;
-=======
                 switch (act) {
                 case AsEmpty:
                     return (T) getEmptyValue(ctxt);
                 case AsNull:
                 case TryConvert:
-                    return getNullValue(ctxt);
+                    return (T) getNullValue(ctxt);
                 default:
->>>>>>> 9f7103be
                 }
             } else if (unwrap) {
                 final T parsed = _deserializeWrappedValue(p, ctxt);
@@ -209,29 +194,6 @@
             }
         }
         return (T) ctxt.handleUnexpectedToken(getValueType(ctxt), JsonToken.START_ARRAY, p, null);
-    }
-
-    /**
-     * Helper method that may be used to support fallback for Empty String / Empty Array
-     * non-standard representations; usually for things serialized as JSON Objects.
-     *
-     * @deprecated Since 2.12
-     */
-    @SuppressWarnings("unchecked")
-    @Deprecated // since 2.12
-    protected T _deserializeFromEmpty(JsonParser p, DeserializationContext ctxt)
-        throws IOException
-    {
-        if (p.hasToken(JsonToken.START_ARRAY)) {
-            if (ctxt.isEnabled(DeserializationFeature.ACCEPT_EMPTY_ARRAY_AS_NULL_OBJECT)) {
-                JsonToken t = p.nextToken();
-                if (t == JsonToken.END_ARRAY) {
-                    return null;
-                }
-                return (T) ctxt.handleUnexpectedToken(getValueType(ctxt), p);
-            }
-        }
-        return (T) ctxt.handleUnexpectedToken(getValueType(ctxt), p);
     }
 
     /**
@@ -711,11 +673,7 @@
                 return parsed;
             }
         }
-<<<<<<< HEAD
-        return (java.util.Date) ctxt.handleUnexpectedToken(getValueType(ctxt), t, p, null);
-=======
-        return (java.util.Date) ctxt.handleUnexpectedToken(_valueClass, JsonToken.START_ARRAY, p, null);
->>>>>>> 9f7103be
+        return (java.util.Date) ctxt.handleUnexpectedToken(getValueType(ctxt), JsonToken.START_ARRAY, p, null);
     }
 
     /**
@@ -870,20 +828,6 @@
     /* Helper methods for sub-classes, coercions, older (pre-2.12)
     /****************************************************
      */
-
-    /**
-     * @deprecated Since 2.12 use {@link #_checkFromStringCoercion} instead
-     */
-    @Deprecated
-    protected void _verifyStringForScalarCoercion(DeserializationContext ctxt, String str) throws JsonMappingException
-    {
-        MapperFeature feat = MapperFeature.ALLOW_COERCION_OF_SCALARS;
-        if (!ctxt.isEnabled(feat)) {
-            ctxt.reportInputMismatch(this, "Cannot coerce String \"%s\" to %s (enable `%s.%s` to allow)",
-                str, _coercedTypeDesc(), feat.getClass().getSimpleName(), feat.name());
-        }
-    }
-
     /**
      * Method called when JSON String with value "" (that is, zero length) is encountered.
      *
