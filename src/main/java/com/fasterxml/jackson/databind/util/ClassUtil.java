package com.fasterxml.jackson.databind.util;

import java.io.Closeable;
import java.io.IOException;
import java.lang.annotation.Annotation;
import java.lang.reflect.*;
import java.util.*;

import com.fasterxml.jackson.core.JsonGenerator;
import com.fasterxml.jackson.core.JsonProcessingException;
import com.fasterxml.jackson.core.StreamWriteFeature;
import com.fasterxml.jackson.core.util.Named;

import com.fasterxml.jackson.databind.DeserializationContext;
import com.fasterxml.jackson.databind.JavaType;
import com.fasterxml.jackson.databind.JsonMappingException;
import com.fasterxml.jackson.databind.annotation.JacksonStdImpl;

public final class ClassUtil
{
    private final static Class<?> CLS_OBJECT = Object.class;

    private final static Ctor[] NO_CTORS = new Ctor[0];

    private final static Iterator<?> EMPTY_ITERATOR = Collections.emptyIterator();

    /*
    /**********************************************************************
    /* Simple factory methods
    /**********************************************************************
     */

    @SuppressWarnings("unchecked")
    public static <T> Iterator<T> emptyIterator() {
        return (Iterator<T>) EMPTY_ITERATOR;
    }

    /*
    /**********************************************************************
    /* Methods that deal with inheritance
    /**********************************************************************
     */

    public static List<Class<?>> findRawSuperTypes(Class<?> cls, Class<?> endBefore, boolean addClassItself) {
        if ((cls == null) || (cls == endBefore) || (cls == Object.class)) {
            return Collections.emptyList();
        }
        List<Class<?>> result = new ArrayList<Class<?>>(8);
        _addRawSuperTypes(cls, endBefore, result, addClassItself);
        return result;
    }

    /**
     * Method for finding all super classes (but not super interfaces) of given class,
     * starting with the immediate super class and ending in the most distant one.
     * Class itself is included if <code>addClassItself</code> is true.
     *<p>
     * NOTE: mostly/only called to resolve mix-ins as that's where we do not care
     * about fully-resolved types, just associated annotations.
     */
    public static List<Class<?>> findSuperClasses(Class<?> cls, Class<?> endBefore,
            boolean addClassItself) {
        List<Class<?>> result = new ArrayList<Class<?>>(8);
        if ((cls != null) && (cls != endBefore))  {
            if (addClassItself) {
                result.add(cls);
            }
            while ((cls = cls.getSuperclass()) != null) {
                if (cls == endBefore) {
                    break;
                }
                result.add(cls);
            }
        }
        return result;
    }

    private static void _addRawSuperTypes(Class<?> cls, Class<?> endBefore, Collection<Class<?>> result, boolean addClassItself) {
        if (cls == endBefore || cls == null || cls == Object.class) { return; }
        if (addClassItself) {
            if (result.contains(cls)) { // already added, no need to check supers
                return;
            }
            result.add(cls);
        }
        for (Class<?> intCls : cls.getInterfaces()) {
            _addRawSuperTypes(intCls, endBefore, result, true);
        }
        _addRawSuperTypes(cls.getSuperclass(), endBefore, result, true);
    }

    /*
    /**********************************************************************
    /* Class type detection methods
    /**********************************************************************
     */

    /**
     * @return Null if class might be a bean; type String (that identifies
     *   why it's not a bean) if not
     */
    public static String canBeABeanType(Class<?> type)
    {
        // First: language constructs that ain't beans:
        if (type.isAnnotation()) {
            return "annotation";
        }
        if (type.isArray()) {
            return "array";
        }
        if (Enum.class.isAssignableFrom(type)) {
            return "enum";
        }
        if (type.isPrimitive()) {
            return "primitive";
        }

        // Anything else? Seems valid, then
        return null;
    }
    
    public static String isLocalType(Class<?> type, boolean allowNonStatic)
    {
        /* As per [JACKSON-187], GAE seems to throw SecurityExceptions
         * here and there... and GAE itself has a bug, too
         * Bah. So we need to catch some wayward exceptions on GAE
         */
        try {
            final boolean isStatic = Modifier.isStatic(type.getModifiers());

            // one more: method locals, anonymous, are not good:
            // 23-Jun-2020, tatu: [databind#2758] With JDK14+ should allow
            //    local Record types, however
            if (!isStatic && hasEnclosingMethod(type)) {
                return "local/anonymous";
            }
            /* But how about non-static inner classes? Can't construct
             * easily (theoretically, we could try to check if parent
             * happens to be enclosing... but that gets convoluted)
             */
            if (!allowNonStatic) {
                if (!isStatic && getEnclosingClass(type) != null) {
                    return "non-static member class";
                }
            }
        }
        catch (SecurityException e) { }
        catch (NullPointerException e) { }
        return null;
    }

    /**
     * Method for finding enclosing class for non-static inner classes
     */
    public static Class<?> getOuterClass(Class<?> type)
    {
        // as above, GAE has some issues...
        if (!Modifier.isStatic(type.getModifiers())) {
            try {
                // one more: method locals, anonymous, are not good:
                if (hasEnclosingMethod(type)) {
                    return null;
                }
                return getEnclosingClass(type);
            } catch (SecurityException e) { }
        }
        return null;
    }

    /**
     * Helper method used to weed out dynamic Proxy types; types that do
     * not expose concrete method API that we could use to figure out
     * automatic Bean (property) based serialization.
     */
    public static boolean isProxyType(Class<?> type)
    {
        // As per [databind#57], should NOT disqualify JDK proxy:
        /*
        // Then: well-known proxy (etc) classes
        if (Proxy.isProxyClass(type)) {
            return true;
        }
        */
        String name = type.getName();
        // Hibernate uses proxies heavily as well:
        if (name.startsWith("net.sf.cglib.proxy.")
            || name.startsWith("org.hibernate.proxy.")) {
            return true;
        }
        // Not one of known proxies, nope:
        return false;
    }

    /**
     * Helper method that checks if given class is a concrete one;
     * that is, not an interface or abstract class.
     */
    public static boolean isConcrete(Class<?> type)
    {
        int mod = type.getModifiers();
        return (mod & (Modifier.INTERFACE | Modifier.ABSTRACT)) == 0;
    }

    public static boolean isConcrete(Member member)
    {
        int mod = member.getModifiers();
        return (mod & (Modifier.INTERFACE | Modifier.ABSTRACT)) == 0;
    }
    
    public static boolean isCollectionMapOrArray(Class<?> type)
    {
        if (type.isArray()) return true;
        if (Collection.class.isAssignableFrom(type)) return true;
        if (Map.class.isAssignableFrom(type)) return true;
        return false;
    }

    public static boolean isBogusClass(Class<?> cls) {
        return (cls == Void.class || cls == Void.TYPE);
    }

<<<<<<< HEAD
=======
    /**
     * Helper method for detecting Java14-added new {@code Record} types
     *
     * @since 2.12
     */
    public static boolean isRecordType(Class<?> cls) {
        Class<?> parent = cls.getSuperclass();
        return (parent != null) && "java.lang.Record".equals(parent.getName());
    }

    /**
     * @since 2.7
     */
>>>>>>> 79587dc1
    public static boolean isObjectOrPrimitive(Class<?> cls) {
        return (cls == CLS_OBJECT) || cls.isPrimitive();
    }

    public static boolean hasClass(Object inst, Class<?> raw) {
        // 10-Nov-2016, tatu: Could use `Class.isInstance()` if we didn't care
        //    about being exactly that type
        return (inst != null) && (inst.getClass() == raw);
    }

    public static void verifyMustOverride(Class<?> expType, Object instance,
            String method)
    {
        if (instance.getClass() != expType) {
            throw new IllegalStateException(String.format(
                    "Sub-class %s (of class %s) must override method '%s'",
                instance.getClass().getName(), expType.getName(), method));
        }
    }

    /*
    /**********************************************************************
    /* Exception handling; simple re-throw
    /**********************************************************************
     */

    /**
     * Helper method that will check if argument is an {@link Error},
     * and if so, (re)throw it; otherwise just return
     */
    public static Throwable throwIfError(Throwable t) {
        if (t instanceof Error) {
            throw (Error) t;
        }
        return t;
    }

    /**
     * Helper method that will check if argument is an {@link RuntimeException},
     * and if so, (re)throw it; otherwise just return
     */
    public static Throwable throwIfRTE(Throwable t) {
        if (t instanceof RuntimeException) {
            throw (RuntimeException) t;
        }
        return t;
    }

    /**
     * Helper method that will check if argument is an {@link IOException},
     * and if so, (re)throw it; otherwise just return
     */
    public static Throwable throwIfIOE(Throwable t) throws IOException {
        if (t instanceof IOException) {
            throw (IOException) t;
        }
        return t;
    }

    /*
    /**********************************************************************
    /* Exception handling; other
    /**********************************************************************
     */
    
    /**
     * Method that can be used to find the "root cause", innermost
     * of chained (wrapped) exceptions.
     */
    public static Throwable getRootCause(Throwable t)
    {
        while (t.getCause() != null) {
            t = t.getCause();
        }
        return t;
    }

    /**
     * Method that works like by calling {@link #getRootCause} and then
     * either throwing it (if instanceof {@link IOException}), or return.
     */
    public static Throwable throwRootCauseIfIOE(Throwable t) throws IOException {
        return throwIfIOE(getRootCause(t));
    }

    /**
     * Method that will wrap 't' as an {@link IllegalArgumentException} if it
     * is a checked exception; otherwise (runtime exception or error) throw as is
     */
    public static void throwAsIAE(Throwable t) {
        throwAsIAE(t, exceptionMessage(t));
    }

    /**
     * Method that will wrap 't' as an {@link IllegalArgumentException} (and with
     * specified message) if it
     * is a checked exception; otherwise (runtime exception or error) throw as is
     */
    public static void throwAsIAE(Throwable t, String msg)
    {
        throwIfRTE(t);
        throwIfError(t);
        throw new IllegalArgumentException(msg, t);
    }

    public static <T> T throwAsMappingException(DeserializationContext ctxt,
            IOException e0) throws JsonMappingException {
        if (e0 instanceof JsonMappingException) {
            throw (JsonMappingException) e0;
        }
        JsonMappingException e = JsonMappingException.from(ctxt, exceptionMessage(e0));
        e.initCause(e0);
        throw e;
    }

    /**
     * Method that will locate the innermost exception for given Throwable;
     * and then wrap it as an {@link IllegalArgumentException} if it
     * is a checked exception; otherwise (runtime exception or error) throw as is
     */
    public static void unwrapAndThrowAsIAE(Throwable t)
    {
        throwAsIAE(getRootCause(t));
    }

    /**
     * Method that will locate the innermost exception for given Throwable;
     * and then wrap it as an {@link IllegalArgumentException} if it
     * is a checked exception; otherwise (runtime exception or error) throw as is
     */
    public static void unwrapAndThrowAsIAE(Throwable t, String msg)
    {
        throwAsIAE(getRootCause(t), msg);
    }

    /**
     * Helper method that encapsulate logic in trying to close output generator
     * in case of failure; useful mostly in forcing flush()ing as otherwise
     * error conditions tend to be hard to diagnose. However, it is often the
     * case that output state may be corrupt so we need to be prepared for
     * secondary exception without masking original one.
     */
    public static void closeOnFailAndThrowAsIOE(JsonGenerator g, Exception fail)
        throws IOException
    {
        // 04-Mar-2014, tatu: Let's try to prevent auto-closing of
        //    structures, which typically causes more damage.
        g.configure(StreamWriteFeature.AUTO_CLOSE_CONTENT, false);
        try {
            g.close();
        } catch (Exception e) {
            fail.addSuppressed(e);
        }
        throwIfIOE(fail);
        throwIfRTE(fail);
        throw new RuntimeException(fail);
    }

    /**
     * Helper method that encapsulate logic in trying to close given {@link Closeable}
     * in case of failure; useful mostly in forcing flush()ing as otherwise
     * error conditions tend to be hard to diagnose. However, it is often the
     * case that output state may be corrupt so we need to be prepared for
     * secondary exception without masking original one.
     */
    public static void closeOnFailAndThrowAsIOE(JsonGenerator g,
            Closeable toClose, Exception fail)
        throws IOException
    {
        if (g != null) {
            g.configure(StreamWriteFeature.AUTO_CLOSE_CONTENT, false);
            try {
                g.close();
            } catch (Exception e) {
                fail.addSuppressed(e);
            }
        }
        if (toClose != null) {
            try {
                toClose.close();
            } catch (Exception e) {
                fail.addSuppressed(e);
            }
        }
        throwIfIOE(fail);
        throwIfRTE(fail);
        throw new RuntimeException(fail);
    }

    /*
    /**********************************************************************
    /* Instantiation
    /**********************************************************************
     */

    /**
     * Method that can be called to try to create an instantiate of
     * specified type. Instantiation is done using default no-argument
     * constructor.
     *
     * @param canFixAccess Whether it is possible to try to change access
     *   rights of the default constructor (in case it is not publicly
     *   accessible) or not.
     *
     * @throws IllegalArgumentException If instantiation fails for any reason;
     *    except for cases where constructor throws an unchecked exception
     *    (which will be passed as is)
     */
    public static <T> T createInstance(Class<T> cls, boolean canFixAccess)
        throws IllegalArgumentException
    {
        Constructor<T> ctor = findConstructor(cls, canFixAccess);
        if (ctor == null) {
            throw new IllegalArgumentException("Class "+cls.getName()+" has no default (no arg) constructor");
        }
        try {
            return ctor.newInstance();
        } catch (Exception e) {
            ClassUtil.unwrapAndThrowAsIAE(e, "Failed to instantiate class "+cls.getName()+", problem: "
        +exceptionMessage(e));
            return null;
        }
    }

    public static <T> Constructor<T> findConstructor(Class<T> cls, boolean forceAccess)
        throws IllegalArgumentException
    {
        try {
            Constructor<T> ctor = cls.getDeclaredConstructor();
            if (forceAccess) {
                checkAndFixAccess(ctor, forceAccess);
            } else {
                // Has to be public...
                if (!Modifier.isPublic(ctor.getModifiers())) {
                    throw new IllegalArgumentException("Default constructor for "+cls.getName()+" is not accessible (non-public?): not allowed to try modify access via Reflection: cannot instantiate type");
                }
            }
            return ctor;
        } catch (NoSuchMethodException e) {
            ;
        } catch (Exception e) {
            ClassUtil.unwrapAndThrowAsIAE(e, "Failed to find default constructor of class "+cls.getName()
                +", problem: "+exceptionMessage(e));
        }
        return null;
    }

    /*
    /**********************************************************************
    /* Class name, description access
    /**********************************************************************
     */

    public static Class<?> classOf(Object inst) {
        if (inst == null) {
            return null;
        }
        return inst.getClass();
    }

    public static Class<?> rawClass(JavaType t) {
        if (t == null) {
            return null;
        }
        return t.getRawClass();
    }

    public static <T> T nonNull(T valueOrNull, T defaultValue) {
        return (valueOrNull == null) ? defaultValue : valueOrNull;
    }

    public static String nullOrToString(Object value) {
        if (value == null) {
            return null;
        }
        return value.toString();
    }

    public static String nonNullString(String str) {
        if (str == null) {
            return "";
        }
        return str;
    }

    public static String quotedOr(Object str, String forNull) {
        if (str == null) {
            return forNull;
        }
        return String.format("\"%s\"", str);
    }

    /*
    /**********************************************************************
    /* Type name, name, desc handling methods
    /**********************************************************************
     */

    /**
     * Helper method used to construct appropriate description
     * when passed either type (Class) or an instance; in latter
     * case, class of instance is to be used.
     */
    public static String getClassDescription(Object classOrInstance)
    {
        if (classOrInstance == null) {
            return "unknown";
        }
        Class<?> cls = (classOrInstance instanceof Class<?>) ?
            (Class<?>) classOrInstance : classOrInstance.getClass();
        return nameOf(cls);
    }

    /**
     * Helper method to create and return "backticked" description of given
     * resolved type (or, {@code "null"} if {@code null} passed), similar
     * to return vaue of {@link #getClassDescription(Object)}.
     *
     * @param fullType Fully resolved type or null
     * @return String description of type including generic type parameters, surrounded
     *   by backticks, if type passed; or string "null" if {code null} passed
     */
    public static String getTypeDescription(JavaType fullType)
    {
        if (fullType == null) {
            return "[null]";
        }
        StringBuilder sb = new StringBuilder(80).append('`');
        sb.append(fullType.toCanonical());
        return sb.append('`').toString();
    }

    /**
     * Helper method used to construct appropriate description
     * when passed either type (Class) or an instance; in latter
     * case, class of instance is to be used.
     */
    public static String classNameOf(Object inst) {
        if (inst == null) {
            return "[null]";
        }
        Class<?> raw = (inst instanceof Class<?>) ? (Class<?>) inst : inst.getClass();
        return nameOf(raw);
    }

    /**
     * Returns either `cls.getName()` (if `cls` not null),
     * or "[null]" if `cls` is null.
     */
    public static String nameOf(Class<?> cls) {
        if (cls == null) {
            return "[null]";
        }
        int index = 0;
        while (cls.isArray()) {
            ++index;
            cls = cls.getComponentType();
        }
        String base = cls.isPrimitive() ? cls.getSimpleName() : cls.getName();
        if (index > 0) {
            StringBuilder sb = new StringBuilder(base);
            do {
                sb.append("[]");
            } while (--index > 0);
            base = sb.toString();
        }
        return backticked(base);
    }

    /**
     * Returns either backtick-quoted `named.getName()` (if `named` not null),
     * or "[null]" if `named` is null.
     */
    public static String nameOf(Named named) {
        if (named == null) {
            return "[null]";
        }
        return backticked(named.getName());
    }

    /*
    /**********************************************************************
    /* Other escaping, description access
    /**********************************************************************
     */
    
    /**
     * Returns either `text` or [null].
     */
    public static String backticked(String text) {
        if (text == null) {
            return "[null]";
        }
        return new StringBuilder(text.length()+2).append('`').append(text).append('`').toString();
    }

    /**
     * Helper method that returns {@link Throwable#getMessage()} for all other exceptions
     * except for {@link JsonProcessingException}, for which {@code getOriginalMessage()} is
     * returned instead.
     * Method is used to avoid accidentally including trailing location information twice
     * in message when wrapping exceptions.
     */
    public static String exceptionMessage(Throwable t) {
        if (t instanceof JsonProcessingException) {
            return ((JsonProcessingException) t).getOriginalMessage();
        }
        return t.getMessage();
    }
    
    /*
    /**********************************************************************
    /* Primitive type support
    /**********************************************************************
     */
    
    /**
     * Helper method used to get default value for wrappers used for primitive types
     * (0 for Integer etc)
     */
    public static Object defaultValue(Class<?> cls)
    {
        if (cls == Integer.TYPE) {
            return Integer.valueOf(0);
        }
        if (cls == Long.TYPE) {
            return Long.valueOf(0L);
        }
        if (cls == Boolean.TYPE) {
            return Boolean.FALSE;
        }
        if (cls == Double.TYPE) {
            return Double.valueOf(0.0);
        }
        if (cls == Float.TYPE) {
            return Float.valueOf(0.0f);
        }
        if (cls == Byte.TYPE) {
            return Byte.valueOf((byte) 0);
        }
        if (cls == Short.TYPE) {
            return Short.valueOf((short) 0);
        }
        if (cls == Character.TYPE) {
            return '\0';
        }
        throw new IllegalArgumentException("Class "+cls.getName()+" is not a primitive type");
    }

    /**
     * Helper method for finding wrapper type for given primitive type (why isn't
     * there one in JDK?)
     */
    public static Class<?> wrapperType(Class<?> primitiveType)
    {
        if (primitiveType == Integer.TYPE) {
            return Integer.class;
        }
        if (primitiveType == Long.TYPE) {
            return Long.class;
        }
        if (primitiveType == Boolean.TYPE) {
            return Boolean.class;
        }
        if (primitiveType == Double.TYPE) {
            return Double.class;
        }
        if (primitiveType == Float.TYPE) {
            return Float.class;
        }
        if (primitiveType == Byte.TYPE) {
            return Byte.class;
        }
        if (primitiveType == Short.TYPE) {
            return Short.class;
        }
        if (primitiveType == Character.TYPE) {
            return Character.class;
        }
        throw new IllegalArgumentException("Class "+primitiveType.getName()+" is not a primitive type");
    }

    /**
     * Method that can be used to find primitive type for given class if (but only if)
     * it is either wrapper type or primitive type; returns `null` if type is neither.
     *
     * @since 2.7
     */
    public static Class<?> primitiveType(Class<?> type)
    {
        if (type.isPrimitive()) {
            return type;
        }
        
        if (type == Integer.class) {
            return Integer.TYPE;
        }
        if (type == Long.class) {
            return Long.TYPE;
        }
        if (type == Boolean.class) {
            return Boolean.TYPE;
        }
        if (type == Double.class) {
            return Double.TYPE;
        }
        if (type == Float.class) {
            return Float.TYPE;
        }
        if (type == Byte.class) {
            return Byte.TYPE;
        }
        if (type == Short.class) {
            return Short.TYPE;
        }
        if (type == Character.class) {
            return Character.TYPE;
        }
        return null;
    }

    /*
    /**********************************************************************
    /* Access checking/handling methods
    /**********************************************************************
     */

    /**
     * Method that is called if a {@link Member} may need forced access,
     * to force a field, method or constructor to be accessible: this
     * is done by calling {@link AccessibleObject#setAccessible(boolean)}.
     * 
     * @param member Accessor to call <code>setAccessible()</code> on.
     * @param force Whether to always try to make accessor accessible (true),
     *   or only if needed as per access rights (false)
     */
    public static void checkAndFixAccess(Member member, boolean force)
    {
        // We know all members are also accessible objects...
        AccessibleObject ao = (AccessibleObject) member;

        /* 14-Jan-2009, tatu: It seems safe and potentially beneficial to
         *   always to make it accessible (latter because it will force
         *   skipping checks we have no use for...), so let's always call it.
         */
        try {
            if (force || 
                    (!Modifier.isPublic(member.getModifiers())
                            || !Modifier.isPublic(member.getDeclaringClass().getModifiers()))) {
                ao.setAccessible(true);
            }
        } catch (SecurityException se) {
            // 17-Apr-2009, tatu: Related to [JACKSON-101]: this can fail on platforms like
            // Google App Engine); so let's only fail if we really needed it...
            if (!ao.isAccessible()) {
                Class<?> declClass = member.getDeclaringClass();
                throw new IllegalArgumentException("Cannot access "+member+" (from class "+declClass.getName()
                    +"; failed to set access: "+exceptionMessage(se));
            }
        }
    }

    /*
    /**********************************************************************
    /* Enum type detection
    /**********************************************************************
     */

    /**
     * Helper method that encapsulates reliable check on whether
     * given raw type "is an Enum", that is, is or extends {@link java.lang.Enum}.
     */
    public static boolean isEnumType(Class<?> rawType) {
        return Enum.class.isAssignableFrom(rawType);
    }

    /**
     * Helper method that can be used to dynamically figure out
     * enumeration type of given {@link EnumSet}, without having
     * access to its declaration.
     * Code is needed to work around design flaw in JDK.
     */
    public static Class<? extends Enum<?>> findEnumType(EnumSet<?> s)
    {
        // First things first: if not empty, easy to determine
        if (!s.isEmpty()) {
            return findEnumType(s.iterator().next());
        }
        // Otherwise need to locate using an internal field
        return EnumTypeLocator.instance.enumTypeFor(s);
    }

    /**
     * Helper method that can be used to dynamically figure out
     * enumeration type of given {@link EnumSet}, without having
     * access to its declaration.
     * Code is needed to work around design flaw in JDK.
     */
    public static Class<? extends Enum<?>> findEnumType(EnumMap<?,?> m)
    {
        if (!m.isEmpty()) {
            return findEnumType(m.keySet().iterator().next());
        }
        // Otherwise need to locate using an internal field
        return EnumTypeLocator.instance.enumTypeFor(m);
    }

    /**
     * Helper method that can be used to dynamically figure out formal
     * enumeration type (class) for given enumeration. This is either
     * class of enum instance (for "simple" enumerations), or its
     * superclass (for enums with instance fields or methods)
     */
    @SuppressWarnings("unchecked")
    public static Class<? extends Enum<?>> findEnumType(Enum<?> en)
    {
        // enums with "body" are sub-classes of the formal type
    	Class<?> ec = en.getClass();
    	if (ec.getSuperclass() != Enum.class) {
    	    ec = ec.getSuperclass();
    	}
    	return (Class<? extends Enum<?>>) ec;
    }

    /**
     * Helper method that can be used to dynamically figure out formal
     * enumeration type (class) for given class of an enumeration value.
     * This is either class of enum instance (for "simple" enumerations),
     * or its superclass (for enums with instance fields or methods)
     */
    @SuppressWarnings("unchecked")
    public static Class<? extends Enum<?>> findEnumType(Class<?> cls)
    {
        // enums with "body" are sub-classes of the formal type
        if (cls.getSuperclass() != Enum.class) {
            cls = cls.getSuperclass();
        }
        return (Class<? extends Enum<?>>) cls;
    }

    /**
     * A method that will look for the first Enum value annotated with the given Annotation.
     * <p>
     * If there's more than one value annotated, the first one found will be returned. Which one exactly is used is undetermined.
     *
     * @param enumClass The Enum class to scan for a value with the given annotation
     * @param annotationClass The annotation to look for.
     * @return the Enum value annotated with the given Annotation or {@code null} if none is found.
     * @throws IllegalArgumentException if there's a reflection issue accessing the Enum
     * @since 2.8
     */
    public static <T extends Annotation> Enum<?> findFirstAnnotatedEnumValue(Class<Enum<?>> enumClass, Class<T> annotationClass)
    {
        Field[] fields = enumClass.getDeclaredFields();
        for (Field field : fields) {
            if (field.isEnumConstant()) {
                Annotation defaultValueAnnotation = field.getAnnotation(annotationClass);
                if (defaultValueAnnotation != null) {
                    final String name = field.getName();
                    for (Enum<?> enumValue : enumClass.getEnumConstants()) {
                        if (name.equals(enumValue.name())) {
                            return enumValue;
                        }
                    }
                }
            }
        }
        return null;
    }

    /*
    /**********************************************************************
    /* Methods for detecting special class categories
    /**********************************************************************
     */

    /**
     * Method that can be called to determine if given Object is the default
     * implementation Jackson uses; as opposed to a custom serializer installed by
     * a module or calling application. Determination is done using
     * {@link JacksonStdImpl} annotation on handler (serializer, deserializer etc)
     * class.
     *<p>
     * NOTE: passing `null` is legal, and will result in <code>true</code>
     * being returned.
     */
    public static boolean isJacksonStdImpl(Object impl) {
        return (impl == null) || isJacksonStdImpl(impl.getClass());
    }

    public static boolean isJacksonStdImpl(Class<?> implClass) {
        return (implClass.getAnnotation(JacksonStdImpl.class) != null);
    }

    /**
     * Some aspects of handling need to be changed for JDK types (and possibly
     * some extensions under {@code javax.}?): for example, forcing of access
     * will not work well for future JDKs (12 and later).
     */
    public static boolean isJDKClass(Class<?> rawType) {
        return rawType.getName().startsWith("java.");
    }

    /*
    /**********************************************************************
    /* Access to various Class definition aspects; leftover
    /* from some (failed) caching attempts
    /**********************************************************************
     */

    public static boolean isNonStaticInnerClass(Class<?> cls) {
        return !Modifier.isStatic(cls.getModifiers())
                && (getEnclosingClass(cls) != null);
    }

    /**
     * @since 2.7
     */
    public static boolean hasEnclosingMethod(Class<?> cls) {
        return !isObjectOrPrimitive(cls) && (cls.getEnclosingMethod() != null);
    }

    /**
     * Helper method that gets methods declared in given class; usually a simple thing,
     * but sometimes (as per [databind#785]) more complicated, depending on classloader
     * setup.
     *
     * @since 2.9
     */
    public static Method[] getClassMethods(Class<?> cls)
    {
        try {
            return cls.getDeclaredMethods();
        } catch (final NoClassDefFoundError ex) {
            // One of the methods had a class that was not found in the cls.getClassLoader.
            // Maybe the developer was nice and has a different class loader for this context.
            final ClassLoader loader = Thread.currentThread().getContextClassLoader();
            if (loader == null){
                // Nope... this is going to end poorly
                throw ex;
            }
            final Class<?> contextClass;
            try {
                contextClass = loader.loadClass(cls.getName());
            } catch (ClassNotFoundException e) {
                ex.addSuppressed(e);
                throw ex;
            }
            return contextClass.getDeclaredMethods(); // Cross fingers
        }
    }
    
    /**
     * @since 2.7
     */
    public static Ctor[] getConstructors(Class<?> cls) {
        // Note: can NOT skip abstract classes as they may be used with mix-ins
        // and for regular use shouldn't really matter.
        if (cls.isInterface() || isObjectOrPrimitive(cls)) {
            return NO_CTORS;
        }
        Constructor<?>[] rawCtors = cls.getDeclaredConstructors();
        final int len = rawCtors.length;
        Ctor[] result = new Ctor[len];
        for (int i = 0; i < len; ++i) {
            result[i] = new Ctor(rawCtors[i]);
        }
        return result;
    }

    // // // Then methods that do NOT cache access but were considered
    // // // (and could be added to do caching if it was proven effective)

    /**
     * @since 2.7
     */
    public static Class<?> getDeclaringClass(Class<?> cls) {
        return isObjectOrPrimitive(cls) ? null : cls.getDeclaringClass();
    }
    /**
     * @since 2.7
     */
    public static Class<?> getEnclosingClass(Class<?> cls) {
        // Caching does not seem worthwhile, as per profiling
        return isObjectOrPrimitive(cls) ? null : cls.getEnclosingClass();
    }

    /*
    /**********************************************************************
    /* Helper classes
    /**********************************************************************
     */

    /**
     * Inner class used to contain gory details of how we can determine
     * details of instances of common JDK types like {@link EnumMap}s.
     */
    private static class EnumTypeLocator
    {
        final static EnumTypeLocator instance = new EnumTypeLocator();

        private final Field enumSetTypeField;
        private final Field enumMapTypeField;
    	
        private EnumTypeLocator() {
            //JDK uses following fields to store information about actual Enumeration
            // type for EnumSets, EnumMaps...
    	        enumSetTypeField = locateField(EnumSet.class, "elementType", Class.class);
    	        enumMapTypeField = locateField(EnumMap.class, "elementType", Class.class);
        }

        @SuppressWarnings("unchecked")
        public Class<? extends Enum<?>> enumTypeFor(EnumSet<?> set)
        {
            if (enumSetTypeField != null) {
                return (Class<? extends Enum<?>>) get(set, enumSetTypeField);
            }
            throw new IllegalStateException("Cannot figure out type for EnumSet (odd JDK platform?)");
        }

        @SuppressWarnings("unchecked")
        public Class<? extends Enum<?>> enumTypeFor(EnumMap<?,?> set)
        {
            if (enumMapTypeField != null) {
                return (Class<? extends Enum<?>>) get(set, enumMapTypeField);
            }
            throw new IllegalStateException("Cannot figure out type for EnumMap (odd JDK platform?)");
        }
    	
        private Object get(Object bean, Field field)
        {
            try {
                return field.get(bean);
            } catch (Exception e) {
                throw new IllegalArgumentException(e);
            }
        }
    	
        private static Field locateField(Class<?> fromClass, String expectedName, Class<?> type)
        {
            Field found = null;
    	        // First: let's see if we can find exact match:
            Field[] fields = fromClass.getDeclaredFields();
    	        for (Field f : fields) {
    	            if (expectedName.equals(f.getName()) && f.getType() == type) {
    	                found = f;
    	                break;
    	            }
    	        }
    	        // And if not, if there is just one field with the type, that field
    	        if (found == null) {
    	            for (Field f : fields) {
    	                if (f.getType() == type) {
    	                    // If more than one, can't choose
    	                    if (found != null) return null;
    	                    found = f;
    	                }
    	            }
    	        }
    	        if (found != null) { // it's non-public, need to force accessible
    	            try {
    	                found.setAccessible(true);
    	            } catch (Throwable t) { }
    	        }
    	        return found;
        }
    }

    /**
     * Value class used for containing information about discovered Constructors
     */
    public final static class Ctor
    {
        public final Constructor<?> _ctor;

        private transient Annotation[] _annotations;

        private transient Annotation[][] _paramAnnotations;
        
        private int _paramCount = -1;
        
        public Ctor(Constructor<?> ctor) {
            _ctor = ctor;
        }

        public Constructor<?> getConstructor() {
            return _ctor;
        }

        public int getParamCount() {
            int c = _paramCount;
            if (c < 0) {
                c = _ctor.getParameterTypes().length;
                _paramCount = c;
            }
            return c;
        }

        public Class<?> getDeclaringClass() {
            return _ctor.getDeclaringClass();
        }

        public Annotation[] getDeclaredAnnotations() {
            Annotation[] result = _annotations;
            if (result == null) {
                result = _ctor.getDeclaredAnnotations();
                _annotations = result;
            }
            return result;
        }

        public  Annotation[][] getParameterAnnotations() {
            Annotation[][] result = _paramAnnotations;
            if (result == null) {
                result = _ctor.getParameterAnnotations();
                _paramAnnotations = result;
            }
            return result;
        }
    }
}<|MERGE_RESOLUTION|>--- conflicted
+++ resolved
@@ -219,22 +219,14 @@
         return (cls == Void.class || cls == Void.TYPE);
     }
 
-<<<<<<< HEAD
-=======
     /**
      * Helper method for detecting Java14-added new {@code Record} types
-     *
-     * @since 2.12
      */
     public static boolean isRecordType(Class<?> cls) {
         Class<?> parent = cls.getSuperclass();
         return (parent != null) && "java.lang.Record".equals(parent.getName());
     }
 
-    /**
-     * @since 2.7
-     */
->>>>>>> 79587dc1
     public static boolean isObjectOrPrimitive(Class<?> cls) {
         return (cls == CLS_OBJECT) || cls.isPrimitive();
     }
