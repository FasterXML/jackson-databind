--- conflicted
+++ resolved
@@ -17,8 +17,6 @@
 
 /**
  * Tests to exercise handler methods of {@link DeserializationProblemHandler}.
- *
- * @since 2.8
  */
 public class ProblemHandlerTest extends BaseMapTest
 {
@@ -258,16 +256,10 @@
         assertEquals(SingleValuedEnum.A, result);
 
         // also, write [databind#1629] try this
-<<<<<<< HEAD
         mapper = jsonMapperBuilder()
                 .addHandler(new WeirdStringHandler(null))
                 .build();
-        UUID result2 = mapper.readValue(quote("not a uuid!"), UUID.class);
-=======
-        mapper = new ObjectMapper()
-                .addHandler(new WeirdStringHandler(null));
         UUID result2 = mapper.readValue(q("not a uuid!"), UUID.class);
->>>>>>> 27f62d3c
         assertNull(result2);
     }
 
