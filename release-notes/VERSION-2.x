Project: jackson-databind

------------------------------------------------------------------------
=== Releases === 
------------------------------------------------------------------------

<<<<<<< HEAD
2.11.0 (not yet released)

#953: i-I case conversion problem in Turkish locale with case-insensitive deserialization
 (reported by Máté R)
#1983: Polymorphic deserialization should handle case-insensitive Type Id property name
  if `MapperFeature.ACCEPT_CASE_INSENSITIVE_PROPERTIES` is enabled
 (reported by soundvibe@github, fix contributed by Oleksandr P)
#2049: TreeTraversingParser and UTF8StreamJsonParser create contexts differently
 (reported by Antonio P)
#2352: Support use of `@JsonAlias` for enum values
 (contributed by Robert D)
#2365: `declaringClass` of "enum-as-POJO" not removed for `ObjectMapper` with
  a naming strategy
 (reported by Tynakuh@github)
#2480: Fix `JavaType.isEnumType()` to support sub-classes
#2487: BeanDeserializerBuilder Protected Factory Method for Extension
 (contributed by Ville K)
#2503: Support `@JsonSerialize(keyUsing)` and `@JsonDeserialize(keyUsing)` on Key class
#2511: Add `SerializationFeature.WRITE_SELF_REFERENCES_AS_NULL`
 (contributed by Joongsoo P)
#2515: `ObjectMapper.registerSubtypes(NamedType...)` doesn't allow registering
  same POJO for two different type ids
 (contributed by Joseph K)
#2522: `DeserializationContext.handleMissingInstantiator()` throws
  `MismatchedInputException` for non-static inner classes
#2525: Incorrect `JsonStreamContext` for `TokenBuffer` and `TreeTraversingParser`
#2527: Add `AnnotationIntrospector.findRenameByField()` to support Kotlin's
  "is-getter" naming convention
#2555: Use `@JsonProperty(index)` for sorting properties on serialization
#2565: Java 8 `Optional` not working with `@JsonUnwrapped` on unwrappable type
 (reported by Haowei W)
#2587: Add `MapperFeature.BLOCK_UNSAFE_POLYMORPHIC_BASE_TYPES` to allow blocking
  use of unsafe base type for polymorphic deserialization
#2589: `DOMDeserializer`: setExpandEntityReferences(false) may not prevent
  external entity expansion in all cases
 (reported by Bartosz B)
#2592: `ObjectMapper.setSerializationInclusion()` is ignored for `JsonAnyGetter`
 (reported by Oleksii K)
#2643: Change default textual serialization of `java.util.Date`/`Calendar`
  to include colon in timezone offset
#2647: Add `ObjectMapper.createParser()` and `createGenerator()` methods
- Add `SerializerProvider.findContentValueSerializer()` methods

=======
>>>>>>> a79be26b
2.10.4 (not yet released)

-

2.10.3 (03-Mar-2020)

#2482: `JSONMappingException` `Location` column number is one line Behind the actual
  location
 (reported by Kamal A, fixed by Ivo S)
#2599: NoClassDefFoundError at DeserializationContext.<init> on Android 4.1.2
  and Jackson 2.10.0
 (reported by Tobias P)
#2602: ByteBufferSerializer produces unexpected results with a duplicated ByteBuffer
  and a position > 0
 (reported by Eduard T)
#2605: Failure to deserializer polymorphic subtypes of base type `Enum`
 (reported by uewle@github)
#2610: `EXTERNAL_PROPERTY` doesn't work with `@JsonIgnoreProperties`
 (reported, fix suggested by Alexander S)

2.10.2 (05-Jan-2020)

#2101: `FAIL_ON_NULL_FOR_PRIMITIVES` failure does not indicate field name in exception message
 (reported by raderio@github)
#2544: java.lang.NoClassDefFoundError Thrown for compact profile1
  (reported by Jon A)
#2553: JsonDeserialize(contentAs=...) broken with raw collections
 (reported by cpopp@github)
#2556: Contention in `TypeNameIdResolver.idFromClass()`
 (reported by Fabian L)
#2560: Check `WRAP_EXCEPTIONS` in `CollectionDeserializer.handleNonArray()`
 (reported by Stefan W)
#2564: Fix `IllegalArgumentException` on empty input collection for `ArrayBlockingQueue`
 (reported, fix suggested by yamert89@github)
#2566: `MissingNode.toString()` returns `null` (4 character token) instead of empty string
 (reported by Greg A)
#2567: Incorrect target type for arrays when providing nulls and nulls are disabled
 (reported by João G)
#2573: Problem with `JsonInclude` config overrides for `java.util.Map`
 (reported by SukruthKS@github)
#2576: Fail to serialize `Enum` instance which includes a method override
  as POJO (shape = Shape.OBJECT)
 (reported by ylhuang-veeva@github)
- Fix an issue with `ObjectReader.with(JsonParser.Feature)` (and related) not working

2.10.1 (09-Nov-2019)

#2457: Extended enum values are not handled as enums when used as Map keys
 (reported by Andrey K)
#2473: Array index missing in path of `JsonMappingException` for `Collection<String>`,
  with custom deserializer
 (reported by João G)
#2475: `StringCollectionSerializer` calls `JsonGenerator.setCurrentValue(value)`,
  which messes up current value for sibling properties
 (reported by Ryan B)
#2485: Add `uses` for `Module` in module-info
 (contributed by Marc M)
#2513: BigDecimalAsStringSerializer in NumberSerializer throws IllegalStateException in 2.10
 (reported by Johan H)
#2519: Serializing `BigDecimal` values inside containers ignores shape override
 (reported by Richard W)
#2520: Sub-optimal exception message when failing to deserialize non-static inner classes
 (reported by Mark S)
#2529: Add tests to ensure `EnumSet` and `EnumMap` work correctly with "null-as-empty"
#2534: Add `BasicPolymorphicTypeValidator.Builder.allowIfSubTypeIsArray()`
#2535: Allow String-to-byte[] coercion for String-value collections

2.10.0 (26-Sep-2019)

#18: Make `JsonNode` serializable
#1093: Default typing does not work with `writerFor(Object.class)`
 (reported by hoomanv@github)
#1675: Remove "impossible" `IOException` in `readTree()` and `readValue()` `ObjectMapper`
  methods which accept Strings
 (requested by matthew-pwnieexpress@github)
#1954: Add Builder pattern for creating configured `ObjectMapper` instances
#1995: Limit size of `DeserializerCache`, auto-flush on exceeding
#2059: Remove `final` modifier for `TypeFactory`
 (requested by Thibaut R)
#2077: `JsonTypeInfo` with a subtype having `JsonFormat.Shape.ARRAY` and
  no fields generates `{}` not `[]`
 (reported by Sadayuki F)
#2115: Support naive deserialization of `Serializable` values as "untyped", same
  as `java.lang.Object`
 (requested by Christopher S)
#2116: Make NumberSerializers.Base public and its inherited classes not final
 (requested by Édouard M)
#2126: `DeserializationContext.instantiationException()` throws `InvalidDefinitionException`
#2129: Add `SerializationFeature.WRITE_ENUM_KEYS_USING_INDEX`, separate from value setting
 (suggested by renzihui@github)
#2133: Improve `DeserializationProblemHandler.handleUnexpectedToken()` to allow handling of
  Collection problems
 (contributed by Semyon L)
#2149: Add `MapperFeature.ACCEPT_CASE_INSENSITIVE_VALUES`
 (suggested by Craig P)
#2153: Add `JsonMapper` to replace generic `ObjectMapper` usage
#2164: `FactoryBasedEnumDeserializer` does not respect
  `DeserializationFeature.WRAP_EXCEPTIONS`
 (reported by Yiqiu H)
#2187: Make `JsonNode.toString()` use shared `ObjectMapper` to produce valid json
#2189: `TreeTraversingParser` does not check int bounds
 (reported by Alexander S)
#2195: Add abstraction `PolymorphicTypeValidator`, for limiting subtypes allowed by
  default typing, `@JsonTypeInfo`
#2196: Type safety for `readValue()` with `TypeReference`
 (suggested by nguyenfilip@github)
#2204: Add `JsonNode.isEmpty()` as convenience alias
#2211: Change of behavior (2.8 -> 2.9) with `ObjectMapper.readTree(input)` with no content
#2217: Suboptimal memory allocation in `TextNode.getBinaryValue()`
 (reported by Christoph B)
#2220: Force serialization always for `convertValue()`; avoid short-cuts
#2223: Add `missingNode()` method in `JsonNodeFactory`
#2227: Minor cleanup of exception message for `Enum` binding failure
 (reported by RightHandedMonkey@github)
#2230: `WRITE_BIGDECIMAL_AS_PLAIN` is ignored if `@JsonFormat` is used
 (reported by Pavel C)
#2236: Type id not provided on `Double.NaN`, `Infinity` with `@JsonTypeInfo`
 (reported by C-B-B@github)
#2237: Add "required" methods in `JsonNode`: `required(String | int)`,
  `requiredAt(JsonPointer)`
#2241: Add `PropertyNamingStrategy.LOWER_DOT_CASE` for dot-delimited names
 (contributed by zenglian@github.com)
#2251: Getter that returns an abstract collection breaks a delegating `@JsonCreator`
#2265: Inconsistent handling of Collections$UnmodifiableList vs Collections$UnmodifiableRandomAccessListq
#2273: Add basic Java 9+ module info
#2280: JsonMerge not work with constructor args
 (reported by Deblock T)
#2309: READ_ENUMS_USING_TO_STRING doesn't support null values
 (reported, fix suggested by Ben A)
#2311: Unnecessary MultiView creation for property writers
 (suggested by Manuel H)
#2331: `JsonMappingException` through nested getter with generic wildcard return type
 (reported by sunchezz89@github)
#2336: `MapDeserializer` can not merge `Map`s with polymorphic values
 (reported by Robert G)
#2338: Suboptimal return type for `JsonNode.withArray()`
 (reported by Victor N)
#2339: Suboptimal return type for `ObjectNode.set()`
 (reported by Victor N)
#2348: Add sanity checks for `ObjectMapper.readXXX()` methods
 (requested by ebundy@github)
#2349: Add option `DefaultTyping.EVERYTHING` to support Kotlin data classes
#2357: Lack of path on MismatchedInputException
 (suggested by TheEin@github)
#2378: `@JsonAlias` doesn't work with AutoValue
 (reported by David H)
#2390: `Iterable` serialization breaks when adding `@JsonFilter` annotation
 (reported by Chris M)
#2392: `BeanDeserializerModifier.modifyDeserializer()` not applied to custom bean deserializers
 (reported by andreasbaus@github)
#2393: `TreeTraversingParser.getLongValue()` incorrectly checks `canConvertToInt()`
 (reported by RabbidDog@github)
#2398: Replace recursion in `TokenBuffer.copyCurrentStructure()` with iteration
 (reported by Sam S)
#2415: Builder-based POJO deserializer should pass builder instance, not type,
  to `handleUnknownVanilla()`
 (proposed by Vladimir T, follow up to #822)
#2416: Optimize `ValueInstantiator` construction for default `Collection`, `Map` types
#2422: `scala.collection.immutable.ListMap` fails to serialize since 2.9.3
 (reported by dejanlokar1@github)
#2424: Add global config override setting for `@JsonFormat.lenient()`
#2428: Use "activateDefaultTyping" over "enableDefaultTyping" in 2.10 with new methods
#2430: Change `ObjectMapper.valueToTree()` to convert `null` to `NullNode`
#2432: Add support for module bundles
 (contributed by Marcos P)
#2433: Improve `NullNode.equals()`
 (suggested by David B)
#2442: `ArrayNode.addAll()` adds raw `null` values which cause NPE on `deepCopy()`
  and `toString()`
 (reported, fix contributed by Hesham M)
#2446: Java 11: Unable to load JDK7 types (annotations, java.nio.file.Path): no Java7 support added
 (reported by David C)
#2451: Add new `JsonValueFormat` value, `UUID`
#2453: Add `DeserializationContext.readTree(JsonParser)` convenience method
#2458: `Nulls` property metadata ignored for creators
 (reported  by XakepSDK@github)
#2466: Didn't find class "java.nio.file.Path" below Android api 26
 (reported by KevynBct@github)
#2467: Accept `JsonTypeInfo.As.WRAPPER_ARRAY` with no second argument to
  deserialize as "null value"
 (contributed by Martin C)

2.9.10.4 (not yet released)

#2631: Block one more gadget type (shaded-hikari-config, CVE-2020-9546)
 (reported by threedr3am & LFY)
#2634: Block two more gadget types (ibatis-sqlmap, anteros-core; CVE-2020-9547 / CVE-2020-9548)
 (reported by threedr3am & V1ZkRA)
#2642: Block one more gadget type (javax.swing, CVE-to-be-allocated)
 (reported by threedr3am)
#2648: Block one more gadget type (shiro-core, CVE-to-be-allocated)

2.9.10.3 (23-Feb-2020)

#2620: Block one more gadget type (xbean-reflect/JNDI - CVE-2020-8840)
 (reported by threedr3am@github)

2.9.10.2 (03-Jan-2020)

#2526: Block two more gadget types (ehcache/JNDI - CVE-2019-20330)
  (repoerted by UltramanGaia)

2.9.10.1 (20-Oct-2019)

#2478: Block two more gadget types (commons-dbcp, p6spy,
  CVE-2019-16942 / CVE-2019-16943)
 (reported by b5mali4 / root@codersec.net)
#2498: Block one more gadget type (log4j-extras/1.2, CVE-2019-17531)

2.9.10 (21-Sep-2019)

#2331: `JsonMappingException` through nested getter with generic wildcard return type
#2334: Block one more gadget type (CVE-2019-12384)
#2341: Block one more gadget type (CVE-2019-12814)
#2374: `ObjectMapper. getRegisteredModuleIds()` throws NPE if no modules registered
#2387: Block yet another deserialization gadget (CVE-2019-14379)
#2389: Block yet another deserialization gadget (CVE-2019-14439)
 (reported by xiexq)
#2404: FAIL_ON_MISSING_EXTERNAL_TYPE_ID_PROPERTY setting ignored when
  creator properties are buffered
 (contributed by Joe B)
#2410: Block one more gadget type (CVE-2019-14540)
  (reported by iSafeBlue@github / blue@ixsec.org)
#2420: Block one more gadget type (no CVE allocated yet)
  (reported by crazylirui@gmail.com)
#2449: Block one more gadget type (CVE-2019-14540)
  (reported by kingkk)
#2460: Block one more gadget type (ehcache, CVE-2019-17267)
  (reported by Fei Lu)
#2462: Block two more gadget types (commons-configuration)
#2469: Block one more gadget type (xalan2)

2.9.9 (16-May-2019)

#1408: Call to `TypeVariable.getBounds()` without synchronization unsafe on some platforms
 (reported by Thomas K)
#2221: `DeserializationProblemHandler.handleUnknownTypeId()` returning `Void.class`,
  enableDefaultTyping causing NPE
 (reported by MeyerNils@github)
#2251: Getter that returns an abstract collection breaks a delegating `@JsonCreator`
#2265: Inconsistent handling of Collections$UnmodifiableList vs Collections$UnmodifiableRandomAccessList
 (reported by Joffrey B)
#2299: Fix for using jackson-databind in an OSGi environment under Android
 (contributed by Christoph F)
#2303: Deserialize null, when java type is "TypeRef of TypeRef of T", does not provide "Type(Type(null))"
 (reported by Cyril M)
#2324: `StringCollectionDeserializer` fails with custom collection
 (reported byb Daniil B)
#2326: Block one more gadget type (CVE-2019-12086)
- Prevent String coercion of `null` in `WritableObjectId` when calling `JsonGenerator.writeObjectId()`,
  mostly relevant for formats like YAML that have native Object Ids

2.9.8 (15-Dec-2018)

#1662: `ByteBuffer` serialization is broken if offset is not 0
 (reported by j-baker@github)
#2155: Type parameters are checked for equality while isAssignableFrom expected
 (reported by frankfiedler@github)
#2167: Large ISO-8601 Dates are formatted/serialized incorrectly
#2181: Don't re-use dynamic serializers for property-updating copy constructors
 (suggested by Pavel N)
#2183: Base64 JsonMappingException: Unexpected end-of-input
 (reported by ViToni@github)
#2186: Block more classes from polymorphic deserialization (CVE-2018-19360,
  CVE-2018-19361, CVE-2018-19362)
 (reported by Guixiong Wu)
#2197: Illegal reflective access operation warning when using `java.lang.Void`
  as value type
 (reported by René K)
#2202: StdKeyDeserializer Class method _getToStringResolver is slow causing Thread Block
 (reported by sushobhitrajan@github)

2.9.7 (19-Sep-2018)

#2060: `UnwrappingBeanPropertyWriter` incorrectly assumes the found serializer is
  of type `UnwrappingBeanSerializer`
 (reported by Petar T)
#2064: Cannot set custom format for `SqlDateSerializer` globally
 (reported by Brandon K)
#2079: NPE when visiting StaticListSerializerBase
 (reported by WorldSEnder@github)
#2082: `FactoryBasedEnumDeserializer` should be cachable
#2088: `@JsonUnwrapped` fields are skipped when using `PropertyBasedCreator` if
  they appear after the last creator property
 (reported, fix contributed by 6bangs@github)
#2096: `TreeTraversingParser` does not take base64 variant into account
 (reported by tangiel@github)
#2097: Block more classes from polymorphic deserialization (CVE-2018-14718
  - CVE-2018-14721)
#2109: Canonical string for reference type is built incorrectly
 (reported by svarzee@github)
#2120: `NioPathDeserializer` improvement
 (contributed by Semyon L)
#2128: Location information included twice for some `JsonMappingException`s

2.9.6 (12-Jun-2018)

#955: Add `MapperFeature.USE_BASE_TYPE_AS_DEFAULT_IMPL` to use declared base type
   as `defaultImpl` for polymorphic deserialization
  (contributed by mikeldpl@github)
#1328: External property polymorphic deserialization does not work with enums
#1565: Deserialization failure with Polymorphism using JsonTypeInfo `defaultImpl`,
  subtype as target
#1964: Failed to specialize `Map` type during serialization where key type
  incompatibility overidden via "raw" types
 (reported by ptirador@github)
#1990: MixIn `@JsonProperty` for `Object.hashCode()` is ignored
 (reported by Freddy B)
#1991: Context attributes are not passed/available to custom serializer if object is in POJO
 (reported by dletin@github)
#1998: Removing "type" attribute with Mixin not taken in account if
  using ObjectMapper.copy()
 (reported by SBKila@github)
#1999: "Duplicate property" issue should mention which class it complains about
 (reported by Ondrej Z)
#2001: Deserialization issue with `@JsonIgnore` and `@JsonCreator` + `@JsonProperty`
  for same property name
 (reported, fix contributed by Jakub S)
#2015: `@Jsonsetter with Nulls.SKIP` collides with
  `DeserializationFeature.READ_UNKNOWN_ENUM_VALUES_AS_NULL` when parsing enum
 (reported by ndori@github)
#2016: Delegating JsonCreator disregards JsonDeserialize info
 (reported by Carter K)
#2019: Abstract Type mapping in 2.9 fails when multiple modules are registered
 (reported by asger82@github)
#2021: Delegating JsonCreator disregards `JsonDeserialize.using` annotation
#2023: `JsonFormat.Feature.ACCEPT_EMPTY_STRING_AS_NULL_OBJECT` not working
  with `null` coercion with `@JsonSetter`
#2027: Concurrency error causes `IllegalStateException` on `BeanPropertyMap`
 (reported by franboragina@github)
#2032: CVE-2018-11307: Potential information exfiltration with default typing, serialization gadget from MyBatis
 (reported by Guixiong Wu)
#2034: Serialization problem with type specialization of nested generic types
 (reported by Reinhard P)
#2038: JDK Serializing and using Deserialized `ObjectMapper` loses linkage
  back from `JsonParser.getCodec()`
 (reported by Chetan N)
#2051: Implicit constructor property names are not renamed properly with
  `PropertyNamingStrategy`
#2052: CVE-2018-12022: Block polymorphic deserialization of types from Jodd-db library
 (reported by Guixiong Wu)
#2058: CVE-2018-12023: Block polymorphic deserialization of types from Oracle JDBC driver
 (reported by Guixiong Wu)

2.9.5 (26-Mar-2018)

#1911: Allow serialization of `BigDecimal` as String, using
  `@JsonFormat(shape=Shape.String)`, config overrides
 (suggested by cen1@github)
#1912: `BeanDeserializerModifier.updateBuilder()` not work to set custom
  deserializer on a property (since 2.9.0)
 (contributed by Deblock T)
#1931: Two more `c3p0` gadgets to exploit default typing issue
 (reported by lilei@venusgroup.com.cn)
#1932: `EnumMap` cannot deserialize with type inclusion as property
#1940: `Float` values with integer value beyond `int` lose precision if
  bound to `long`
 (reported by Aniruddha M)
#1941: `TypeFactory.constructFromCanonical()` throws NPE for Unparameterized
  generic canonical strings
 (reported by ayushgp@github)
#1947: `MapperFeature.AUTO_DETECT_XXX` do not work if all disabled
 (reported by Timur S)
#1977: Serializing an Iterator with multiple sub-types fails after upgrading to 2.9.x
 (reported by ssivanand@github)
#1978: Using @JsonUnwrapped annotation in builderdeserializer hangs in infinite loop
 (reported by roeltje25@github)

2.9.4 (24-Jan-2018)

#1382: `@JsonProperty(access=READ_ONLY)` unxepected behaviour with `Collections`
 (reported by hexfaker@github)
#1673: Serialising generic value classes via Reference Types (like Optional) fails
  to include type information
 (reported by Pier-Luc W)
#1729: Integer bounds verification when calling `TokenBuffer.getIntValue()`
 (reported by Kevin G)
#1853: Deserialise from Object (using Creator methods) returns field name instead of value
 (reported by Alexander S)
#1854: NPE deserializing collection with `@JsonCreator` and `ACCEPT_CASE_INSENSITIVE_PROPERTIES`
 (reported by rue-jw@github)
#1855: Blacklist for more serialization gadgets (dbcp/tomcat, spring)
#1859: Issue handling unknown/unmapped Enum keys
 (reported by remya11@github)
#1868: Class name handling for JDK unmodifiable Collection types changed
  (reported by Rob W)
#1870: Remove `final` on inherited methods in `BuilderBasedDeserializer` to allow
  overriding by subclasses
  (requested by Ville K)
#1878: `@JsonBackReference` property is always ignored when deserializing since 2.9.0
 (reported by reda-alaoui@github)
#1895: Per-type config override "JsonFormat.Shape.OBJECT" for Map.Entry not working
 (reported by mcortella@github)
#1899: Another two gadgets to exploit default typing issue in jackson-databind
 (reported by OneSourceCat@github)
#1906: Add string format specifier for error message in `PropertyValueBuffer`
 (reported by Joe S)
#1907: Remove `getClass()` from `_valueType` argument for error reporting
 (reported by Joe S)

2.9.3 (09-Dec-2017)

#1604: Nested type arguments doesn't work with polymorphic types
#1794: `StackTraceElementDeserializer` not working if field visibility changed
 (reported by dsingley@github)
#1799: Allow creation of custom sub-types of `NullNode`, `BooleanNode`, `MissingNode`
#1804: `ValueInstantiator.canInstantiate()` ignores `canCreateUsingArrayDelegate()`
 (reported byb henryptung@github)
#1807: Jackson-databind caches plain map deserializer and use it even map has `@JsonDeserializer`
 (reported by lexas2509@github)
#1823: ClassNameIdResolver doesn't handle resolve Collections$SingletonMap & Collections$SingletonSet
 (reported by Peter J)
#1831: `ObjectReader.readValue(JsonNode)` does not work correctly with polymorphic types,
  value to update
 (reported by basmastr@github)
#1835: ValueInjector break from 2.8.x to 2.9.x
 (repoted by kinigitbyday@github)
#1842: `null` String for `Exception`s deserialized as String "null" instead of `null`
 (reported by ZeleniJure@github)
#1843: Include name of unsettable property in exception from `SetterlessProperty.set()`
 (suggested by andreh7@github)
#1844: Map "deep" merge only adds new items, but not override existing values
 (reported by alinakovalenko@github)

2.9.2 (14-Oct-2017)

(possibly) #1756: Deserialization error with custom `AnnotationIntrospector`
 (reported by Daniel N)
#1705: Non-generic interface method hides type resolution info from generic base class
  (reported by Tim B)
 NOTE: was originally reported fixed in 2.9.1 -- turns out it wasn't.
#1767: Allow `DeserializationProblemHandler` to respond to primitive types
 (reported by nhtzr@github)
#1768: Improve `TypeFactory.constructFromCanonical()` to work with
  `java.lang.reflect.Type.getTypeName()' format
 (suggested by Luís C)
#1771: Pass missing argument for string formatting in `ObjectMapper`
 (reported by Nils B)
#1788: `StdDateFormat._parseAsISO8601()` does not parse "fractional" timezone correctly
#1793: `java.lang.NullPointerException` in `ObjectArraySerializer.acceptJsonFormatVisitor()`
  for array value with `@JsonValue`
 (reported by Vincent D)

2.9.1 (07-Sep-2017)

#1725: `NPE` In `TypeFactory. constructParametricType(...)`
 (reported by ctytgat@github)
#1730: InvalidFormatException` for `JsonToken.VALUE_EMBEDDED_OBJECT`
 (reported by zigzago@github)
#1744: StdDateFormat: add option to serialize timezone offset with a colon
 (contributed by Bertrand R)
#1745: StdDateFormat: accept and truncate millis larger than 3 digits
 (suggested by Bertrand R)
#1749: StdDateFormat: performance improvement of '_format(..)' method 
 (contributed by Bertrand R)
#1759: Reuse `Calendar` instance during parsing by `StdDateFormat`
 (contributed by Bertrand R)
- Fix `DelegatingDeserializer` constructor to pass `handledType()` (and
  not type of deserializer being delegated to!)
- Add `Automatic-Module-Name` ("com.fasterxml.jackson.databind") for JDK 9 module system

2.9.0 (30-Jul-2017)

#219: SqlDateSerializer does not obey SerializationConfig.Feature.WRITE_DATES_AS_TIMESTAMPS
 (reported by BrentDouglas@github)
#265: Add descriptive exception for attempts to use `@JsonWrapped` via Creator parameter
#291: @JsonTypeInfo with As.EXTERNAL_PROPERTY doesn't work if external type property
  is referenced more than once
 (reported by Starkom@github)
#357: StackOverflowError with contentConverter that returns array type
 (reported by Florian S)
#383: Recursive `@JsonUnwrapped` (`child` with same type) fail: "No _valueDeserializer assigned"
 (reported by tdavis@github)
#403: Make FAIL_ON_NULL_FOR_PRIMITIVES apply to primitive arrays and other types that wrap primitives
 (reported by Harleen S)
#476: Allow "Serialize as POJO" using `@JsonFormat(shape=Shape.OBJECT)` class annotation
#507: Support for default `@JsonView` for a class
 (suggested by Mark W)
#687: Exception deserializing a collection @JsonIdentityInfo and a property based creator
#865: `JsonFormat.Shape.OBJECT` ignored when class implements `Map.Entry`
#888: Allow specifying custom exclusion comparator via `@JsonInclude`,
  using `JsonInclude.Include.CUSTOM`
#994: `DeserializationFeature.UNWRAP_SINGLE_VALUE_ARRAYS` only works for POJOs, Maps
#1029: Add a way to define property name aliases
#1035: `@JsonAnySetter` assumes key of `String`, does not consider declared type.
 (reported by Michael F)
#1060: Allow use of `@JsonIgnoreProperties` for POJO-valued arrays, `Collection`s
#1106: Add `MapperFeature.ALLOW_COERCION_OF_SCALARS` for enabling/disabling coercions
#1284: Make `StdKeySerializers` use new `JsonGenerator.writeFieldId()` for `int`/`long` keys
#1320: Add `ObjectNode.put(String, BigInteger)`
 (proposed by Jan L)
#1341: `DeserializationFeature.FAIL_ON_MISSING_EXTERNAL_TYPE_ID_PROPERTY`
 (contributed by Connor K)
#1347: Extend `ObjectMapper.configOverrides()` to allow changing visibility rules
#1356: Differentiate between input and code exceptions on deserialization
 (suggested by Nick B)
#1369: Improve `@JsonCreator` detection via `AnnotationIntrospector`
 by passing `MappingConfig`
#1371: Add `MapperFeature.INFER_CREATOR_FROM_CONSTRUCTOR_PROPERTIES` to allow
 disabling use of `@CreatorProperties` as explicit `@JsonCreator` equivalent
#1376: Add ability to disable JsonAnySetter/JsonAnyGetter via mixin
 (suggested by brentryan@github)
#1399: Add support for `@JsonMerge` to allow "deep update"
#1402: Use `@JsonSetter(nulls=...)` to specify handling of `null` values during deserialization
#1406: `ObjectMapper.readTree()` methods do not return `null` on end-of-input
 (reported by Fabrizio C)
#1407: `@JsonFormat.pattern` is ignored for `java.sql.Date` valued properties
 (reported by sangpire@github)
#1415: Creating CollectionType for non generic collection class broken
#1428: Allow `@JsonValue` on a field, not just getter
#1434: Explicitly pass null on invoke calls with no arguments
 (contributed by Emiliano C)
#1433: `ObjectMapper.convertValue()` with null does not consider null conversions
  (`JsonDeserializer.getNullValue()`)
 (contributed by jdmichal@github)
#1440: Wrong `JsonStreamContext` in `DeserializationProblemHandler` when reading
  `TokenBuffer` content
 (reported by Patrick G)
#1444: Change `ObjectMapper.setSerializationInclusion()` to apply to content inclusion too
#1450: `SimpleModule.addKeyDeserializer()' should throw `IllegalArgumentException` if `null`
  reference of `KeyDeserializer` passed
 (suggested by PawelJagus@github)
#1454: Support `@JsonFormat.lenient` for `java.util.Date`, `java.util.Calendar`
#1474: Replace use of `Class.newInstance()` (deprecated in Java 9) with call via Constructor
#1480: Add support for serializing `boolean`/`Boolean` as number (0 or 1)
 (suggested by jwilmoth@github)
#1520: Case insensitive enum deserialization with `MapperFeature.ACCEPT_CASE_INSENSITIVE_ENUMS`
 (contributed by Ana-Eliza B)
#1522: Global `@JsonInclude(Include.NON_NULL)` for all properties with a specific type
 (contributed by Carsten W)
#1544: EnumMapDeserializer assumes a pure EnumMap and does not support EnumMap derived classes
 (reported by Lyor G)
#1550: Unexpected behavior with `@JsonInclude(JsonInclude.Include.NON_EMPTY)` and
 `java.util.Date` serialization
#1551: `JsonMappingException` with polymorphic type and `JsonIdentityInfo` when basic type is abstract
 (reported by acm073@github)
#1552: Map key converted to byte array is not serialized as base64 string
 (reported by nmatt@github)
#1554: Support deserialization of `Shape.OBJECT` ("as POJO") for `Map`s (and map-like types)
#1556: Add `ObjectMapper.updateValue()` method to update instance with given overrides
 (suggested by syncer@github)
#1583: Add a `DeserializationFeature.FAIL_ON_TRAILING_TOKENS` to force reading of the
  whole input as single value
#1592: Add support for handling primitive/discrepancy problem with type refinements
#1605: Allow serialization of `InetAddress` as simple numeric host address
 (requested by Jared J)
#1616: Extraneous type id mapping added for base type itself
#1619: By-pass annotation introspection for array types
#1637: `ObjectReader.at()` with `JsonPointer` stops after first collection
 (reported by Chris P)
#1653: Convenience overload(s) for ObjectMapper#registerSubtypes
#1655: `@JsonAnyGetter` uses different `bean` parameter in `SimpleBeanPropertyFilter`
 (reported by georgeflugq@github)
#1678: Rewrite `StdDateFormat` ISO-8601 handling functionality
#1684: Rewrite handling of type ids to let `JsonGenerator` handle (more of) details
#1688: Deserialization fails for `java.nio.file.Path` implementations when default typing
  enabled
 (reported by Christian B)
#1690: Prevent use of quoted number (index) for Enum deserialization via
  `MapperFeature.ALLOW_COERCION_OF_SCALARS`
 (requested by magdel@github)

2.8.11.4 (25-Jul-2019)

#2334: Block one more gadget type (CVE-2019-12384)
#2341: Block one more gadget type (CVE-2019-12814)
#2387: Block one more gadget type (CVE-2019-14379)
#2389: Block one more gadget type (CVE-2019-14439)
 (reported by xiexq)

2.8.11.3 (23-Nov-2018)

#2326: Block one more gadget type (CVE-2019-12086)
 (contributed by MaximilianTews@github)

2.8.11.2 (08-Jun-2018)

#1941: `TypeFactory.constructFromCanonical()` throws NPE for Unparameterized
  generic canonical strings
 (reported by ayushgp@github)
#2032: CVE-2018-11307: Potential information exfiltration with default typing, serialization gadget from MyBatis
 (reported by Guixiong Wu)
#2052: CVE-2018-12022: Block polymorphic deserialization of types from Jodd-db library
 (reported by Guixiong Wu)
#2058: CVE-2018-12023: Block polymorphic deserialization of types from Oracle JDBC driver
 (reported by Guixiong Wu)

2.8.11.1 (11-Feb-2018)

#1872: `NullPointerException` in `SubTypeValidator.validateSubType` when
  validating Spring interface
 (reported by Rob W)
#1899: Another two gadgets to exploit default typing issue in jackson-databind
 (reported by OneSourceCat@github)
#1931: Two more `c3p0` gadgets to exploit default typing issue

2.8.11 (24-Dec-2017)

#1604: Nested type arguments doesn't work with polymorphic types
#1680: Blacklist couple more types for deserialization
#1767: Allow `DeserializationProblemHandler` to respond to primitive types
 (reported by nhtzr@github)
#1768: Improve `TypeFactory.constructFromCanonical()` to work with
  `java.lang.reflect.Type.getTypeName()` format
#1804: `ValueInstantiator.canInstantiate()` ignores `canCreateUsingArrayDelegate()`
 (reported by henryptung@github)
#1807: Jackson-databind caches plain map deserializer and use it even map has `@JsonDeserializer`
 (reported by lexas2509@github)
#1855: Blacklist for more serialization gadgets (dbcp/tomcat, spring)

2.8.10 (24-Aug-2017)

#1657: `StdDateFormat` deserializes dates with no tz/offset as UTC instead of
  configured timezone
 (reported by Bertrand R)
#1680: Blacklist couple more types for deserialization
#1658: Infinite recursion when deserializing a class extending a Map,
  with a recursive value type
 (reported by Kevin G)
#1679: `StackOverflowError` in Dynamic `StdKeySerializer`
#1711: Delegating creator fails to work for binary data (`byte[]`) with
 binary formats (CBOR, Smile)
#1735: Missing type checks when using polymorphic type ids
 (reported by Lukas Euler)
#1737: Block more JDK types from polymorphic deserialization

2.8.9 (12-Jun-2017)

#1595: `JsonIgnoreProperties.allowSetters` is not working in Jackson 2.8
 (reported by Javy L)
#1597: Escape JSONP breaking characters
 (contributed by Marco C)
#1629: `FromStringDeserializer` ignores registered `DeserializationProblemHandler`
  for `java.util.UUID`
 (reported by Andrew J)
#1642: Support `READ_UNKNOWN_ENUM_VALUES_AS_NULL` with `@JsonCreator`
 (contributed by Joe L)
#1647: Missing properties from base class when recursive types are involved
 (reported by Slobodan P)
#1648: `DateTimeSerializerBase` ignores configured date format when creating contextual
 (reported by Bertrand R)
#1651: `StdDateFormat` fails to parse 'zulu' date when TimeZone other than UTC
 (reported by Bertrand R)

2.8.8.1 (19-Apr-2017)

#1585: Invoke ServiceLoader.load() inside of a privileged block when loading
  modules using `ObjectMapper.findModules()`
 (contributed by Ivo S)
#1599: Jackson Deserializer security vulnerability
 (reported by ayound@github)
#1607: @JsonIdentityReference not used when setup on class only
 (reported by vboulaye@github)

2.8.8 (05-Apr-2017)

(partial) #994: `DeserializationFeature.UNWRAP_SINGLE_VALUE_ARRAYS` only works for POJOs, Maps
#1345: `@JsonProperty(access = READ_ONLY)` together with generated constructor (Lombok) causes
 exception: "Could not find creator property with name ..."
 (reported by Raniz85@github)
#1533: `AsPropertyTypeDeserializer` ignores `DeserializationFeature.ACCEPT_EMPTY_STRING_AS_NULL_OBJECT`
#1543: JsonFormat.Shape.NUMBER_INT does not work when defined on enum type in 2.8
 (reported by Alex P)
#1570: `Enum` key for `Map` ignores `SerializationFeature.WRITE_ENUMS_USING_INDEX`
 (reported by SolaKun@github)
#1573: Missing properties when deserializing using a builder class with a non-default
  constructor and a mutator annotated with `@JsonUnwrapped`
 (reported by Joshua J)
#1575: Problem with `@JsonIgnoreProperties` on recursive property (regression in 2.8)
 (reported by anujkumar04@github)
- Minor fix to creation of `PropertyMetadata`, had one path that could lead to NPE

2.8.7 (21-Feb-2017)

#935: `@JsonProperty(access = Access.READ_ONLY)` - unexpected behaviour
#1317: '@JsonIgnore' annotation not working with creator properties, serialization

2.8.6 (12-Jan-2017)

#349: @JsonAnySetter with @JsonUnwrapped: deserialization fails with arrays
 (reported by hdave@github)
#1388: `@JsonIdentityInfo`: id has to be the first key in deserialization when
  deserializing with `@JsonCreator`
 (reported by moodysalem@github)
#1425: `JsonNode.binaryValue()` ignores illegal character if it's the last one
 (reported by binoternary@github)
#1453: `UntypedObjectDeserializer` does not retain `float` type (over `double`)
#1456: `TypeFactory` type resolution broken in 2.7 for generic types
   when using `constructType` with context
#1473: Add explicit deserializer for `StringBuilder` due to Java 9 changes
#1493: `ACCEPT_CASE_INSENSITIVE_PROPERTIES` fails with `@JsonUnwrapped`

2.8.5 (14-Nov-2016)

#1417: Further issues with `@JsonInclude` with `NON_DEFAULT`
#1421: ACCEPT_SINGLE_VALUE_AS_ARRAY partially broken in 2.7.x, 2.8.x
#1429: `StdKeyDeserializer` can erroneously use a static factory method
  with more than one argument
#1432: Off by 1 bug in PropertyValueBuffer
 (reported by Kevin D)
#1438: `ACCEPT_CASE_INSENSITIVE_PROPERTIES` is not respected for creator properties
 (reported by Jayson M)
#1439: NPE when using with filter id, serializing `java.util.Map` types
#1441: Failure with custom Enum key deserializer, polymorphic types
 (reported by Nathanial O)
#1445: Map key deserializerModifiers ignored
 (reported by alfonsobonso@github)
- Improvements to #1411 fix to ensure consistent `null` key handling

2.8.4 (14-Oct-2016)

#466: Jackson ignores Type information when raw return type is BigDecimal or BigInteger 
#1001: Parameter names module gets confused with delegate creator which is a static method
#1324: Boolean parsing with `StdDeserializer` is too slow with huge integer value
 (reported by pavankumar-parankusam@github)
#1383: Problem with `@JsonCreator` with 1-arg factory-method, implicit param names
#1384: `@JsonDeserialize(keyUsing = ...)` does not work correctly together with
  DefaultTyping.NON_FINAL
 (reported by Oleg Z)
#1385: Polymorphic type lost when using `@JsonValue`
 (reported by TomMarkuske@github)
#1389 Problem with handling of multi-argument creator with Enums
 (fix contributed by Pavel P)
#1392: Custom UnmodifiableSetMixin Fails in Jackson 2.7+ but works in Jackson 2.6
 (reported by Rob W)
#1395: Problems deserializing primitive `long` field while using `TypeResolverBuilder`
 (reported by UghZan3@github)
#1403: Reference-chain hints use incorrect class-name for inner classes
 (reported by Josh G)
#1411: MapSerializer._orderEntries should check for null keys
 (reported by Jörn H)

2.8.3 (17-Sep-2016)

#1351: `@JsonInclude(NON_DEFAULT)` doesn't omit null fields
 (reported by Gili T)
#1353: Improve error-handling for `java.net.URL` deserialization
#1361: Change `TokenBuffer` to use new `writeEmbeddedObject()` if possible

2.8.2 (30-Aug-2016)

#1315: Binding numeric values can BigDecimal lose precision
 (reported by Andrew S)
#1327: Class level `@JsonInclude(JsonInclude.Include.NON_EMPTY)` is ignored
 (reported by elruwen@github)
#1335: Unconditionally call `TypeIdResolver.getDescForKnownTypeIds`
 (contributed by Chris J-Y)

2.8.1 (20-Jul-2016)

#1256: `Optional.empty()` not excluded if property declared with type `Object`
#1288: Type id not exposed for `JsonTypeInfo.As.EXTERNAL_PROPERTY` even when `visible` set to `true`
 (reported by libetl@github)
#1289: Optimize construction of `ArrayList`, `LinkedHashMap` instances
#1291: Backward-incompatible behaviour of 2.8: deserializing enum types
   with two static factory methods fail by default
#1297: Deserialization of generic type with Map.class
 (reported by Arek G)
#1302: NPE for `ResolvedRecursiveType` in 2.8.0 due to caching

2.8.0 (04-Jul-2016)

#621: Allow definition of "ignorable types" without annotation (using
  `Mapper.configOverride(type).setIsIgnoredType(true)`
#867: Support `SerializationFeature.WRITE_EMPTY_JSON_ARRAYS ` for `JsonNode`
#903: Add `JsonGenerator` reference to `SerializerProvider`
#931: Add new method in `Deserializers.Base` to support `ReferenceType`
#960: `@JsonCreator` not working on a factory with no arguments for an enum type
 (reported by Artur J)
#990: Allow failing on `null` values for creator (add 
  `DeserializationFeature.FAIL_ON_NULL_CREATOR_PROPERTIES`)
 (contributed by mkokho@github)
#999: External property is not deserialized
 (reported by Aleksandr O)
#1017: Add new mapping exception type ('InvalidTypeIdException') for subtype resolution errors
 (suggested by natnan@github)
#1028: Ignore USE_BIG_DECIMAL_FOR_FLOATS for NaN/Infinity
 (reported by Vladimir K, lightoze@github)
#1047: Allow use of `@JsonAnySetter` on a Map-valued field, no need for setter
#1082: Can not use static Creator factory methods for `Enum`s, with JsonCreator.Mode.PROPERTIES
 (contributed by Lokesh K)
#1084: Change `TypeDeserializerBase` to take `JavaType` for `defaultImpl`, NOT `Class`
#1126: Allow deserialization of unknown Enums using a predefined value
 (contributed by Alejandro R)
#1136: Implement `TokenBuffer.writeEmbeddedObject(Object)`
 (suggested by Gregoire C, gcxRun@github)
#1165: CoreXMLDeserializers does not handle time-only XMLGregorianCalendars
 (reported, contributed fix by Ross G)
#1181: Add the ability to specify the initial capacity of the ArrayNode
 (suggested by Matt V, mveitas@github)
#1184: Allow overriding of `transient` with explicit inclusion with `@JsonProperty`
 (suggested by Maarten B)
#1187: Refactor `AtomicReferenceDeserializer` into `ReferenceTypeDeserializer`
#1204: Add a convenience accessor `JavaType.hasContentType()` (true for container or reference type)
#1206: Add "anchor type" member for `ReferenceType`
#1211: Change `JsonValueSerializer` to get `AnnotatedMethod`, not "raw" method
#1217: `@JsonIgnoreProperties` on Pojo fields not working for deserialization
 (reported by Lokesh K)
#1221: Use `Throwable.addSuppressed()` directly and/or via try-with-resources
#1232: Add support for `JsonFormat.Feature.ACCEPT_CASE_INSENSITIVE_PROPERTIES`
#1233: Add support for `JsonFormat.Feature.WRITE_SORTED_MAP_ENTRIES`
#1235: `java.nio.file.Path` support incomplete
 (reported by, fix contributed by Benson M)
#1261: JsonIdentityInfo broken deserialization involving forward references and/or cycles
 (reported by, fix contributed by Ari F)
#1270: Generic type returned from type id resolver seems to be ignored
 (reported by Benson M)
#1277: Add caching of resolved generic types for `TypeFactory`
 (requested by Andriy P)

2.7.9.5 (23-Nov-2018)

#2097: Block more classes from polymorphic deserialization (CVE-2018-14718
  - CVE-2018-14721)
 (reported by Guixiong Wu)
#2109: Canonical string for reference type is built incorrectly
 (reported by svarzee@github)
#2186: Block more classes from polymorphic deserialization (CVE-2018-19360,
  CVE-2018-19361, CVE-2018-19362)
 (reported by Guixiong Wu)

2.7.9 (04-Feb-2017)

#1367: No Object Id found for an instance when using `@ConstructorProperties`
#1505: @JsonEnumDefaultValue should take precedence over FAIL_ON_NUMBERS_FOR_ENUMS
 (suggested by Stephan S)
#1506: Missing `KeyDeserializer` for `CharSequence`
#1513: `MapSerializer._orderEntries()` throws NPE when operating on `ConcurrentHashMap`
 (reported by Sovietaced@github)
- Simplified processing of class annotations (for `AnnotatedClass`) to try to
  solve rare concurrency problems with "root name" annotations.

2.7.8 (26-Sep-2016)

#877: @JsonIgnoreProperties`: ignoring the "cause" property of `Throwable` on GAE
#1359: Improve `JsonNode` deserializer to create `FloatNode` if parser supports
#1362: ObjectReader.readValues()` ignores offset and length when reading an array
 (reported by wastevenson@github)
#1363: The static field ClassUtil.sCached can cause a class loader leak
 (reported by Stuart D)
#1368: Problem serializing `JsonMappingException` due to addition of non-ignored
  `processor` property (added in 2.7)
 (reported, suggesed fix by Josh C)
#1383: Problem with `@JsonCreator` with 1-arg factory-method, implicit param names

2.7.7 (27-Aug-2016)

#1322: EnumMap keys not using enum's `@JsonProperty` values unlike Enum values
 (reported by MichaelChambers@github)
#1332: Fixed ArrayIndexOutOfBoundException for enum by index deser
 (reported by Max D)
#1344: Deserializing locale assumes JDK separator (underscore), does not
  accept RFC specified (hyphen)
 (reported by Jim M)

2.7.6 (23-Jul-2016)

#1215: Problem with type specialization for Maps with `@JsonDeserialize(as=subtype)`
 (reported by brentryan@github)
#1279: Ensure DOM parsing defaults to not expanding external entities
#1288: Type id not exposed for `JsonTypeInfo.As.EXTERNAL_PROPERTY` even when `visible` set to `true`
#1299: Timestamp deserialization error
 (reported by liyuj@github)
#1301: Problem with `JavaType.toString()` for recursive (self-referential) types
 (reported by Brian P)
#1307: `TypeWrappedDeserializer` doesn't delegate the `getNullValue()` method to `_deserializer`
 (reported by vfries@github)

2.7.5 (11-Jun-2016)

#1098: DeserializationFeature.FAIL_ON_INVALID_SUBTYPE does not work with
  `JsonTypeInfo.Id.CLASS`
 (reported by szaccaria@github)
#1223: `BasicClassIntrospector.forSerialization(...).findProperties` should
  respect MapperFeature.AUTO_DETECT_GETTERS/SETTERS?
 (reported by William H)
#1225: `JsonMappingException` should override getProcessor()
 (reported by Nick B)

2.6.7.1 (11-Jul-2017)

#1383: Problem with `@JsonCreator` with 1-arg factory-method, implicit param names
#1599: Backport the extra safety checks for polymorphic deserialization

2.6.7 (05-Jun-2016)

#1194: Incorrect signature for generic type via `JavaType.getGenericSignature
#1228: @JsonAnySetter does not deserialize null to Deserializer's NullValue
 (contributed by Eric S)
#1231: `@JsonSerialize(as=superType)` behavior disallowed in 2.7.4
 (reported by Mark W)
#1248: `Annotated` returns raw type in place of Generic Type in 2.7.x
 (reported by Andrew J, apjoseph@github)
#1253: Problem with context handling for `TokenBuffer`, field name
#1260: `NullPointerException` in `JsonNodeDeserializer`
 (reported by Eric S)

2.7.4 (29-Apr-2016)

#1122: Jackson 2.7 and Lombok: 'Conflicting/ambiguous property name definitions'
#1178: `@JsonSerialize(contentAs=superType)` behavior disallowed in 2.7
#1186: SimpleAbstractTypeResolver breaks generic parameters
 (reported by tobiash@github)
#1189: Converter called twice results in ClassCastException
 (reported by carrino@github)
#1191: Non-matching quotes used in error message for date parsing
#1194: Incorrect signature for generic type via `JavaType.getGenericSignature
#1195: `JsonMappingException` not Serializable due to 2.7 reference to source (parser)
 (reported by mjustin@github)
#1197: `SNAKE_CASE` doesn't work when using Lombok's `@AllArgsConstructor`
#1198: Problem with `@JsonTypeInfo.As.EXTERNAL_PROPERTY`, `defaultImpl`, missing type id, NPE
#1203: `@JsonTypeInfo` does not work correctly for ReferenceTypes like `AtomicReference`
#1208: treeToValue doesn't handle POJONodes that contain exactly the requested value type
  (reported by Tom M)
- Improve handling of custom content (de)serializers for `AtomicReference`

2.7.3 (16-Mar-2016)

#1125: Problem with polymorphic types, losing properties from base type(s)
#1150: Problem with Object id handling, explicit `null` token
 (reported by Xavi T)
#1154: @JsonFormat.pattern on dates is now ignored if shape is not explicitely provided
 (reported by Yoann R)
#1161: `DeserializationFeature.READ_ENUMS_USING_TO_STRING` not dynamically
  changeable with 2.7
 (reported by asa-git@github)
- Minor fixes to `AnnotationIntrospector.findEnumValues()` to correct problems with
  merging of explicit enum value names.

2.7.2 (26-Feb-2016)

#1124: JsonAnyGetter ignores JsonSerialize(contentUsing=...)
 (reported by Jiri M)
#1128: UnrecognizedPropertyException in 2.7.1 for properties that work with version 2.6.5
 (reported by Roleek@github)
#1129: When applying type modifiers, don't ignore container types.
#1130: NPE in `StdDateFormat` hashCode and equals
 (reported by Kazuki S, kazuki43zoo@github)
#1134: Jackson 2.7 doesn't work with jdk6 due to use of `Collections.emptyIterator()`
 (reported by Timur S, saladinkzn@github)

2.7.1-1 (03-Feb-2016)

Special one-off "micro patch" for:

#1115: Problems with deprecated `TypeFactory.constructType(type, ctxt)` methods if `ctxt` is `null`

2.7.1 (02-Feb-2016)

#1079: Add back `TypeFactory.constructType(Type, Class)` as "deprecated" in 2.7.1
#1083: Field in base class is not recognized, when using `@JsonType.defaultImpl`
 (reported by Julian H)
#1095: Prevent coercion of `int` from empty String to `null` if
  `DeserializationFeature .FAIL_ON_NULL_FOR_PRIMITIVES` is `true`
 (reported by yzmyyff@github)
#1102: Handling of deprecated `SimpleType.construct()` too minimalistic
 (reported by Thibault K)
#1109: @JsonFormat is ignored by the DateSerializer unless either a custom pattern
  or a timezone are specified
 (contributed by Aleks S)

2.7.0 (10-Jan-2016)

#76: Problem handling datatypes Recursive type parameters
 (reported by Aram K)
#357: StackOverflowError with contentConverter that returns array type
 (reported by Florian S)
#432: `StdValueInstantiator` unwraps exceptions, losing context
 (reported by Miles K)
#497: Add new JsonInclude.Include feature to exclude maps after exclusion removes all elements
#803: Allow use of `StdDateFormat.setLenient()`
 (suggested by raj-ghodke@github)
#819: Add support for setting `FormatFeature` via `ObjectReader`, `ObjectWriter`
#857: Add support for java.beans.Transient (requires Java 7)
 (suggested by Thomas M)
#898: Add `ObjectMapper.getSerializerProviderInstance()`
#905: Add support for `@ConstructorProperties` (requires Java 7)
 (requested by Jonas K)
#909: Rename PropertyNamingStrategy CAMEL_CASE_TO_LOWER_CASE_WITH_UNDERSCORES as SNAKE_CASE,
   PASCAL_CASE_TO_CAMEL_CASE as UPPER_CAMEL_CASE
 (suggested by marcottedan@github)
#915: ObjectMapper default timezone is GMT, should be UTC
 (suggested by Infrag@github)
#918: Add `MapperFeature.ALLOW_EXPLICIT_PROPERTY_RENAMING`
 (contributed by David H)
#924: `SequenceWriter.writeAll()` could accept `Iterable`
 (suggested by Jiri-Kremser@github(
#932: Rewrite ser/deser for `AtomicReference`, based on "optional" ser/desers
#933: Close some gaps to allow using the `tryToResolveUnresolved` flows
#936: Deserialization into List subtype with JsonCreator no longer works
 (reported by adamjoeldavis@github)
#948: Support leap seconds, any number of millisecond digits for ISO-8601 Dates.
 (contributed by Jesse W)
#952: Revert non-empty handling of primitive numbers wrt `NON_EMPTY`; make
  `NON_DEFAULT` use extended criteria
#957: Merge `datatype-jdk7` stuff in (java.nio.file.Path handling)
#959: Schema generation: consider active view, discard non-included properties
#963: Add PropertyNameStrategy `KEBAB_CASE`
 (requested by Daniel M)
#978: ObjectMapper#canSerialize(Object.class) returns false even though FAIL_ON_EMPTY_BEANS is disabled
 (reported by Shumpei A)
#997: Add `MapperFeature.OVERRIDE_PUBLIC_ACCESS_MODIFIERS`
#998: Allow use of `NON_DEFAULT` for POJOs without default constructor
#1000: Add new mapping exception type for enums and UUIDs
 (suggesed by natnan@github)
#1010: Support for array delegator
 (contributed by Hugo W)
#1011: Change ObjectWriter::withAttributes() to take a Map with some kind of wildcard types
 (suggested by David B)
#1043: @JsonFormat(with = JsonFormat.Feature.ACCEPT_SINGLE_VALUE_AS_ARRAY) does not work on fields
 (reported by fabiolaa@github)
#1044: Add `AnnotationIntrospector.resolveSetterConflict(...)` to allow custom setter conflict resolution
 (suggested by clydebarrow@github)
- Make `JsonValueFormat` (self-)serializable, deserializable, to/from valid external
  value (as per JSON Schema spec)

INCOMPATIBILITIES:

- While unlikely to be problematic, #959 above required an addition of `SerializerProvider`
  argument for `depositSchemaProperty()` method `BeanProperty` and `PropertyWriter` interfaces
- JDK baseline now Java 7 (JDK 1.7), from Java 6/JDK 1.6

2.6.6 (05-Apr-2016)

#1088: NPE possibility in SimpleMixinResolver
 (reported by Laird N)
#1099: Fix custom comparator container node traversal
 (contributed by Daniel N)
#1108: Jackson not continue to parse after DeserializationFeature.FAIL_ON_INVALID_SUBTYPE error
 (reported by jefferyyuan@github)
#1112: Detailed error message from custom key deserializer is discarded
 (contributed by Benson M)
#1120: String value omitted from weirdStringException
 (reported by Benson M)
#1123: Serializing and Deserializing Locale.ROOT
 (reported by hookumsnivy@github)

2.6.5 (19-Jan-2016)

#1052: Don't generate a spurious NullNode after parsing an embedded object
 (reported by philipa@github)
#1061: Problem with Object Id and Type Id as Wrapper Object (regression in 2.5.1)
#1073: Add try-catch around `java.sql` type serializers
 (suggested by claudemt@github)
#1078: ObjectMapper.copy() still does not preserve _registeredModuleTypes
 (reported by ajonkisz@github)

2.6.4 (07-Dec-2015)

#984: JsonStreamContexts are not build the same way for write.. and convert methods
 (reported by Antibrumm@github)
#989: Deserialization from "{}" to java.lang.Object causes "out of END_OBJECT token" error
 (reported by Ievgen P)
#1003: JsonTypeInfo.As.EXTERNAL_PROPERTY does not work with a Delegate
 (reported by alexwen@github)
#1005: Synthetic constructors confusing Jackson data binding
 (reported by Jayson M)
#1013: `@JsonUnwrapped` is not treated as assuming `@JsonProperty("")`
 (reported by David B)
#1036: Problem with case-insensitive deserialization
 (repoted by Dmitry R)
- Fix a minor problem with `@JsonNaming` not recognizing default value

2.6.3 (12-Oct-2015)

#749: `EnumMap` serialization ignores `SerializationFeature.WRITE_ENUMS_USING_TO_STRING`
 (reported by scubasau@github)
#938: Regression: `StackOverflowError` with recursive types that contain `Map.Entry`
 (reported by jloisel@github)
#939: Regression: DateConversionError in 2.6.x 
 (reported by Andreas P, anpieber@github)
#940: Add missing `hashCode()` implementations for `JsonNode` types that did not have them
 (contributed by Sergio M)
#941: Deserialization from "{}" to ObjectNode field causes "out of END_OBJECT token" error
 (reported by Sadayuki F)
#942: Handle null type id for polymorphic values that use external type id
 (reported by Warren B, stormboy@github)
#943: Incorrect serialization of enum map key
 (reported by Benson M)
#944: Failure to use custom deserializer for key deserializer
 (contributed by Benson M)
#949: Report the offending substring when number parsing fails
 (contributed by Jesse W)
#965: BigDecimal values via @JsonTypeInfo/@JsonSubTypes get rounded
 (reported by gmjabs@github)

2.6.2 (14-Sep-2015)

#894: When using withFactory on ObjectMapper, the created Factory has a TypeParser
  which still has the original Factory
 (reported by lufe66@github)
#899: Problem serializing `ObjectReader` (and possibly `ObjectMapper`)
#913: ObjectMapper.copy does not preserve MappingJsonFactory features
 (reported, fixed by Daniel W)
#922: ObjectMapper.copy() does not preserve _registeredModuleTypes
#928: Problem deserializing External Type Id if type id comes before POJO

2.6.1 (09-Aug-2015)

#873: Add missing OSGi import
#881: BeanDeserializerBase having issues with non-CreatorProperty properties.
 (reported by dharaburda@github)
#884: ArrayIndexOutOfBoundException for `BeanPropertyMap` (with ObjectId)
 (reported by alterGauner@github)
#889: Configuring an ObjectMapper's DateFormat changes time zone
 (reported by Andy W, wilkinsona@github)
#890: Exception deserializing a byte[] when the target type comes from an annotation
 (reported by gmjabs@github)

2.6.0 (19-Jul-2015)

#77: Allow injection of 'transient' fields
#95: Allow read-only properties with `@JsonIgnoreProperties(allowGetters=true)`
#222: EXTERNAL_PROPERTY adds property multiple times and in multiple places
 (reported by Rob E, thatsnotright@github)
#296: Serialization of transient fields with public getters (add
    MapperFeature.PROPAGATE_TRANSIENT_MARKER)
 (suggested by Michal L)
#312: Support Type Id mappings where two ids map to same Class
#348: ObjectMapper.valueToTree does not work with @JsonRawValue
 (reported by Chris P, pimlottc@github)
#504: Add `DeserializationFeature.USE_LONG_FOR_INTS`
 (suggested by Jeff S)
#624: Allow setting external `ClassLoader` to use, via `TypeFactory`
#649: Make `BeanDeserializer` use new `parser.nextFieldName()` and `.hasTokenId()` methods
#664: Add `DeserializationFeature.ACCEPT_FLOAT_AS_INT` to prevent coercion of floating point
 numbers int `int`/`long`/`Integer`/`Long`
 (requested by wenzis@github)
#677: Specifying `Enum` value serialization using `@JsonProperty`
 (requested by Allen C, allenchen1154@github)
#679: Add `isEmpty()` implementation for `JsonNode` serializers
#688: Provide a means for an ObjectMapper to discover mixin annotation classes on demand
 (requested by Laird N)
#689: Add `ObjectMapper.setDefaultPrettyPrinter(PrettyPrinter)`
 (requested by derknorton@github)
#696: Copy constructor does not preserve `_injectableValues`
 (reported by Charles A)
#698: Add support for referential types (ReferenceType)
#700: Cannot Change Default Abstract Type Mapper from LinkedHashMap
 (reported by wealdtech@github)
#725: Auto-detect multi-argument constructor with implicit names if it is the only visible creator
#727: Improve `ObjectWriter.forType()` to avoid forcing base type for container types
#734: Add basic error-recovery for `ObjectReader.readValues()`
#737: Add support for writing raw values in TokenBuffer
 (suggested by Guillaume S, gsmet@github)
#740: Ensure proper `null` (as empty) handling for `AtomicReference`
#741: Pass `DeserializationContext' argument for `JsonDeserializer` methods "getNullValue()"
 and "getEmptyValue()"
#743: Add `RawValue` helper type, for piping raw values through `TokenBuffer`
#756: Disabling SerializationFeature.FAIL_ON_EMPTY_BEANS does not affect `canSerialize()`
 (reported by nickwongdev@github)
#762: Add `ObjectWriter.withoutRootName()`, `ObjectReader.withoutRootName()`
#765: `SimpleType.withStaticTyping()` impl incorrect
#769: Fix `JacksonAnnotationIntrospector.findDeserializer` to return `Object` (as per
  `AnnotationIntrospector`); similarly for other `findXxx(De)Serializer(...)` methods
#777: Allow missing build method if its name is empty ("")
 (suggested by galdosd@github)
#781: Support handling of `@JsonProperty.required` for Creator methods
#787: Add `ObjectMapper setFilterProvider(FilterProvider)` to allow chaining
 (suggested by rgoldberg@githin)
#790: Add `JsonNode.equals(Comparator<JsonNode>, JsonNode)` to support
  configurable/external equality comparison
#794: Add `SerializationFeature.WRITE_DATES_WITH_ZONE_ID` to allow inclusion/exclusion of
  timezone id for date/time values (as opposed to timezone offset)
#795: Converter annotation not honored for abstract types
 (reported by myrosia@github)
#797: `JsonNodeFactory` method `numberNode(long)` produces `IntNode` for small numbers
#810: Force value coercion for `java.util.Properties`, so that values are `String`s
#811: Add new option, `JsonInclude.Include.NON_ABSENT` (to support exclusion of
  JDK8/Guava Optionals)
#812: Java 8 breaks Class-value annotation properties, wrt generics: need to work around
#813: Add support for new property of `@JsonProperty.access` to support
  read-only/write-only use cases
#820: Add new method for `ObjectReader`, to bind from JSON Pointer position
 (contributed by Jerry Y, islanderman@github)
#824: Contextual `TimeZone` changes don't take effect wrt `java.util.Date`,
  `java.util.Calendar` serialization
#826: Replaced synchronized HashMap with ConcurrentHashMap in TypeDeserializerBase._findDeserializer
 (contributed by Lars P)
#827: Fix for polymorphic custom map key serializer
 (reported by mjr6140@gitgub)
#828: Respect DeserializationFeatures.WRAP_EXCEPTIONS in CollectionDeserializer
 (contributed by Steve G, thezerobit@github)
#840: Change semantics of `@JsonPropertyOrder(alphabetic)` to only count `true` value
#848: Custom serializer not used if POJO has `@JsonValue`
#849: Possible problem with `NON_EMPTY` exclusion, `int`s, `Strings`
#868: Annotations are lost in the case of duplicate methods
- Remove old cglib compatibility tests; cause problems in Eclipse
- Add `withFilterId()` method in `JsonSerializer` (demote from `BeanSerializer`)

2.5.5 (07-Dec-2015)

#844: Using JsonCreator still causes invalid path references in JsonMappingException
 (reported by Ian B)
#852: Accept scientific number notation for quoted numbers too
#878: serializeWithType on BeanSerializer does not setCurrentValue
 (reported by Chi K, chikim79@github)

2.5.4 (09-Jun-2015)

#676: Deserialization of class with generic collection inside depends on
  how is was deserialized first time
 (reported by lunaticare@github)
#771: Annotation bundles ignored when added to Mixin
 (reported by Andrew D)
#774: NPE from SqlDateSerializer as _useTimestamp is not checked for being null
 (reported by mrowkow@github)
#785: Add handlings for classes which are available in `Thread.currentThread().getContextClassLoader()`
 (contributed by Charles A)
#792: Ensure Constructor Parameter annotations are linked with those of Field, Getter, or Setter
#793: `ObjectMapper.readTree()` does not work with defaultTyping enabled
 (reported by gracefulgopher@github)
#801: Using `@JsonCreator` cause generating invalid path reference in `JsonMappingException`
 (contributed by Kamil B)
#815: Presence of PropertyNamingStrategy Makes Deserialization fail
#816: Allow date-only ISO strings to have no time zone
 (contributed by Andrew G)
- Fix handling of Enums wrt JSON Schema, when 'toString()' used for serialization

2.5.3 (24-Apr-2015)

#731: XmlAdapter result marshaling error in case of ValueType=Object
 (reported, debugged by Dmitry S)
#742: Allow deserialization of `null` Object Id (missing already allowed)
#744: Custom deserializer with parent object update failing
 (reported by migel@github)
#745: EnumDeserializer.deserializerForCreator fails when used to deserialize a Map key
 (contributed by John M)
#761: Builder deserializer: in-compatible type exception when return type is super type
 (contributed by Alexey G)
#766: Fix Infinite recursion (StackOverflowError) when serializing a SOAP object
 (contributed by Alain G)

2.5.2 (29-Mar-2015)

#609: Problem resolving locally declared generic type
 (repoted by Hal H)
#691: NullSerializer for MapProperty failing when using polymorphic handling
 (reported by Antibrumm@github)
#703: Multiple calls to ObjectMapper#canSerialize(Object.class) returns different values
 (reported by flexfrank@github)
#705: JsonAnyGetter doesn't work with JsonSerialize (except with keyUsing)
 (reported by natnan@github)
#728: TypeFactory#_fromVariable returns unknownType() even though it has enough information
  to provide a more specific type
 (reported by jkochaniak@github)
#733: MappingIterator should move past errors or not return hasNext() == true
 (reported by Lorrin N, lorrin@github)
#738: @JsonTypeInfo non-deterministically ignored in 2.5.1 (concurrency issue)
 (reported by Dylan S, dylanscott@github)
- Improvement to handling of custom `ValueInstantiator` for delegating mode; no more NPE
  if `getDelegateCreator()` returns null
- Refactor `TypedKey` into separate util class

2.5.1 (06-Feb-2015)

#667: Problem with bogus conflict between single-arg-String vs `CharSequence` constructor
#669: JSOG usage of @JsonTypeInfo and @JsonIdentityInfo(generator=JSOGGenerator.class) fails
 (reported by ericali78@github)
#671: Adding `java.util.Currency` deserialization support for maps
 (contributed by Alexandre S-C)
#674: Spring CGLIB proxies not handled as intended
 (reported by Zoltan F)
#682: Class<?>-valued Map keys not serialized properly
 (reported by Ludevik@github)
#684: FAIL_ON_NUMBERS_FOR_ENUMS does not fail when integer value is quoted
 (reported by kllp@github)
#696: Copy constructor does not preserve `_injectableValues`
 (reported by Charles A)
- Add a work-around in `ISO8601DateFormat` to allow omission of ':' from timezone
- Bit more work to complete #633

2.5.0 (01-Jan-2015)

#47: Support `@JsonValue` for (Map) key serialization 
#113: Problem deserializing polymorphic types with @JsonCreator
#165: Add `DeserializationContext.getContextualType()` to let deserializer
  known the expected type.
#299: Add `DeserializationFeature.FAIL_ON_UNRESOLVED_OBJECT_IDS` to allow missing
  Object Ids (as global default)
#408: External type id does not allow use of 'visible=true'
#421: @JsonCreator not used in case of multiple creators with parameter names
 (reported by Lovro P, lpandzic@github)
#427: Make array and Collection serializers call `JsonGenerator.writeStartArray(int)`
#521: Keep bundle annotations, prevent problems with recursive annotation types
 (reported by tea-dragon@github)
#527: Add support for `@JsonInclude(content=Include.NON_NULL)` (and others) for Maps
#528: Add support for `JsonType.As.EXISTING_PROPERTY`
 (reported by heapifyman@github; implemented by fleebytes@github)
#539: Problem with post-procesing of "empty bean" serializer; was not calling
  'BeanSerializerModifier.modifySerializer()` for empty beans
 (reported by Fabien R, fabienrenaud@github)
#540: Support deserializing `[]` as null or empty collection when the java type
  is a not an object, `DeserializationFeature.ACCEPT_EMPTY_ARRAY_AS_NULL_OBJECT`
 (requested by Fabien R, fabienrenaud@github)
#543: Problem resolving self-referential recursive types
 (reported by ahgittin@github)
#550: Minor optimization: prune introspection of "well-known" JDK types
#552: Improved handling for ISO-8601 (date) format
 (contributed by Jerome G, geronimo-iia@github)
#559: Add `getDateFormat()`, `getPropertyNamingStrategy()` in `ObjectMapper`
#560: @JsonCreator to deserialize BigInteger to Enum
 (requested by gisupp@github)
#565: Add support for handling `Map.Entry`
#566: Add support for case-insensitive deserialization (`MapperFeature.ACCEPT_CASE_INSENSITIVE_PROPERTIES`)
 (contributed by Michael R)
#571: Add support in ObjectMapper for custom `ObjectReader`, `ObjectWriter` (sub-classes)
#572: Override default serialization of Enums
 (requested by herau@github)
#576: Add fluent API for adding mixins
 (contributed by Adam S, adstro@github)
#594: `@JsonValue` on enum not used when enum value is a Map key
 (reported by chrylis@github)
#596: Add support for `@JsonProperty.defaultValue`, exposed via `BeanProperty.getMetadata().getDefaultValue()`
#597: Improve error messaging for cases where JSON Creator returns null (which
  is illegal)
 (contributed by Aurelien L)
#599: Add a simple mechanism for avoiding multiple registrations of the same module
#607: Allow (re)config of `JsonParser.Feature`s via `ObjectReader`
#608: Allow (re)config of `JsonGenerator.Feature`s via `ObjectWriter`
#614: Add a mechanism for using `@JsonCreator.mode` for resolving possible ambiguity between
  delegating- and property-based creators
#616: Add `SerializationFeature.WRITE_DURATIONS_AS_TIMESTAMPS`
#622: Support for non-scalar ObjectId Reference deserialiazation (like JSOG)
#623: Add `StdNodeBasedDeserializer`
#630: Add `KeyDeserializer` for `Class`
#631: Update `current value` of `JsonParser`, `JsonGenerator` from standard serializers,
 deserializers
 (suggested by Antibrumm@github)
#633: Allow returning null value from IdResolver to make type information optional
 (requested by Antibrumm@github)
#634: Add `typeFromId(DatabindContext,String)` in `TypeIdDeserializer`
#636: `ClassNotFoundException` for classes not (yet) needed during serialization
 (contributed by mspiegel@github)
#638: Add annotation-based method(s) for injecting properties during serialization
 (using @JsonAppend, VirtualBeanPropertyWriter)
#647: Deserialization fails when @JsonUnwrapped property contains an object with same property name
 (reported by Konstantin L)
#653: Jackson doesn't follow JavaBean naming convention (added `MapperFeature.USE_STD_BEAN_NAMING`)
#654: Add support for (re)configuring `JsonGenerator.setRootValueSeparator()` via `ObjectWriter`
#655: Add `ObjectWriter.writeValues()` for writing value sequences
#660: `@JsonCreator`-annotated factory method is ignored if constructor exists
- Allow use of `Shape.ARRAY` for Enums, as an alias to 'use index'
- Start using `JsonGenerator.writeStartArray(int)` to help data formats
  that benefit from knowing number of elements in arrays (and would otherwise
  need to buffer values to know length)
- Added new overload for `JsonSerializer.isEmpty()`, to eventually solve #588
- Improve error messaging (related to [jaxb-annotations#38]) to include known subtype ids.

2.4.6 (23-Apr-2015)

#735: (complete fix) @JsonDeserialize on Map with contentUsing custom deserializer overwrites default behavior
 (reported by blackfyre512@github) (regression due to #604)
$744: Custom deserializer with parent object update fails

2.4.5.1 (26-Mar-2015)

Special one-off "micro patch" for:

#706: Add support for `@JsonUnwrapped` via JSON Schema module
#707: Error in getting string representation of an ObjectNode with a float number value
 (reported by @navidqar)
#735: (partial) @JsonDeserialize on Map with contentUsing custom deserializer overwrites default behavior

2.4.5 (13-Jan-2015)

#635: Reduce cachability of `Map` deserializers, to avoid problems with per-property config changes
    (regression due to #604)
#656: `defaultImpl` configuration is ignored for `WRAPPER_OBJECT`
- Solve potential cyclic-resolution problem for `UntypedObjectDeserializer`

2.4.4 (24-Nov-2014)

(jackson-core)#158: Setter confusion on assignable types
 (reported by tsquared2763@github)
#245: Calls to ObjectMapper.addMixInAnnotations() on an instance returned by ObjectMapper.copy()
 don't work
 (reported by Erik D)
#580: delegate deserializers choke on a (single) abstract/polymorphic parameter
 (reported by Ian B, tea-dragon@github)
#590: Binding invalid Currency gives nonsense at end of the message
 (reported by Jerbell@github)
#592: Wrong `TokenBuffer` delegate deserialization using `@JsonCreator`
 (reported by Eugene L)
#601: ClassCastException for a custom serializer for enum key in `EnumMap`
 (reported by Benson M)
#604: `Map` deserializers not being cached, causing performance problems
#610: Fix forward reference in hierarchies
 (contributed by zeito@github)
#619: Off by one error in AnnotatedWithParams
 (reported by stevetodd@github)
- Minor fix to `EnumSerializer` regarding detection "serialize using index"
- Minor fix to number serializers, to call proper callback for schema generation

2.4.3 (02-Oct-2014)

#496: Wrong result with `new TextNode("false").asBoolean(true)`
 (reported by Ivar R, ivarru@github)
#511: DeserializationFeature.FAIL_ON_INVALID_SUBTYPE does not work
 (reported by sbelikov@github)
#523: MapDeserializer and friends do not report the field/key name for mapping exceptions
 (reported by Ian B, tea-dragon@github)
#524: @JsonIdentityReference(alwaysAsId = true) Custom resolver is reset to SimpleObjectIdResolver
 (reported by pkokorev@github)
#541: @JsonProperty in @JsonCreator is conflicting with POJOs getters/attributes
 (reported by fabienrenaud@github)
#543: Problem resolving self-referential generic types
#570: Add Support for Parsing All Compliant ISO-8601 Date Formats
 (requested by pfconrey@github)
- Fixed a problem with `acceptJsonFormatVisitor` with Collection/array types that
  are marked with `@JsonValue`; could cause NPE in JSON Schema generator module.

2.4.2 (14-Aug-2014)

#515: Mixin annotations lost when using a mixin class hierarchy with non-mixin interfaces
 (reported by 'stevebread@github')
- Fixed a problem related to [jackson-dataformat-smile#19].

2.4.1.2 (12-Jul-2014)

Special one-off "micro patch" for:

#503: Concurrency issue inside com.fasterxml.jackson.databind.util.LRUMap.get(Object)
 (reported by fjtc@github)

2.4.1.1 (18-Jun-2014)

Special one-off "micro patch" for:

#491: Temporary work-around for issue #490 (full fix for 2.5 needs to be
  in `jackson-annotations`)
#506: Index is never set for Collection and Array in InvalidFormatException.Reference
 (reported by Fabrice D, fabdouglas@github)
- Fixed a problem related to [jackson-dataformat-smile#19].

2.4.1 (17-Jun-2014)

#479: NPE on trying to deserialize a `String[]` that contains null
 (reported by huxi@github)
#482: Make date parsing error behavior consistent with JDK
 (suggested by Steve S, sanbeg@github)
#489 (partial): TypeFactory cache prevents garbage collection of custom ClassLoader
 (reported by sftwrengnr@github)

2.4.0 (02-Jun-2014)

#81: Allow use of @JsonUnwrapped with typed (@JsonTypeInfo) classes, provided
  that (new) feature `SerializationFeature.FAIL_ON_UNWRAPPED_TYPE_IDENTIFIERS`
  is disabled
 (constributed by Ben F, UnquietCode@github)
#88: Prevent use of type information for `JsonNode` via default typing
 (reported by electricmonk@github)
#149: Allow use of "stringified" indexes for Enum values
 (requested by chenboxiang@github)
#176: Allow use external Object Id resolver (to use with @JsonIdentityInfo etc)
 (implemented by Pascal G)
#193: Conflicting property name definitions
 (reported by Stuart J, sgjohnston@github)
#323: Serialization of the field with deserialization config
 (reported by metanet@github)
#327: Should not consider explicitly differing renames a fail, as long as all are explicit
#335: Allow use of `@JsonPropertyOrder(alphabetic=true)` for Map properties
#351: ObjectId does not properly handle forward references during deserialization
 (contributed by pgelinas)
#352 Add `ObjectMapper.setConfig()` for overriding `SerializationConfig`/`DeserializationConfig`
#353: Problems with polymorphic types, `JsonNode` (related to #88)
 (reported by cemo@github)
#359: Converted object not using explicitly annotated serializer
 (reported by Florian S [fschopp@github])
#369: Incorrect comparison for renaming in `POJOPropertyBuilder`
#375: Add `readValue()`/`readPropertyValue()` methods in `DeserializationContext`
#376: Add support for `@JsonFormat(shape=STRING)` for number serializers
#381: Allow inlining/unwrapping of value from single-component JSON array
 (contributed by yinzara@github)
#390: Change order in which managed/back references are resolved (now back-ref
 first, then forward)
 (requested by zAlbee@github)
#407: Properly use null handlers for value types when serializer Collection
 and array types
 (contributed by Will P)
#425: Add support for using `Void.class` as "no class", instead of `NoClass.class`
#428: `PropertyNamingStrategy` will rename even explicit name from `@JsonProperty`
 (reported by turskip@github)
#435: Performance bottleneck in TypeFactory._fromClass
 (reported by Sean D, sdonovanuk@github)
#434: Ensure that DecimalNodes with mathematically equal values are equal
 (contributed by Francis G)
#435: Performance bottleneck in TypeFactory._fromClass
 (reported by sdonovanuk@github)
#438: Add support for accessing `@JsonProperty(index=N)` annotations
#442: Make `@JsonUnwrapped` indicate property inclusion
 (suggested by Ben F)
#447: ArrayNode#addAll should accept Collection<? extends JsonNode>
 (suggested by alias@github)
#461: Add new standard naming strategy, `PropertyNamingStrategy.LowerCaseStrategy`
#463: Add 'JsonNode.asText(String defaultValue)`
 (suggested by Chris C)
#464: Include `JsonLocation` in more mapping exceptions
 (contributed by Andy C (q3aiml@github))
#465: Make it easier to support serialization of custom subtypes of `Number`
#467: Unwanted POJO's embedded in tree via serialization to tree
 (reported by Benson M)
- Slightly improve `SqlDateSerializer` to support `@JsonFormat`
- Improve handling of native type ids (YAML, CBOR) to use non-native type ids
  as fallback

2.3.5 (13-Jan-2015)

#496: Wrong result for TextNode("false").asBoolean(true)
 (reported by Ivar R, ivarru@github)
#543: Problems resolving self-referential generic types.
#656: defaultImpl configuration is ignored for WRAPPER_OBJECT

2.3.4 (17-Jul-2014)

#459: BeanDeserializerBuilder copy constructor not copying `_injectables`
#462: Annotation-provided Deserializers are not contextualized inside CreatorProperties
 (reported by aarondav@github)

2.3.3 (10-Apr-2014)

#420: Remove 'final' modifier from `BeanDeserializerBase.deserializeWithType`
 (requested by Ghoughpteighbteau@github)
#422: Allow use of "True" and "False" as aliases for booleans when coercing from
  JSON String
#423: Fix `CalendarSerializer` to work with custom format
 (reported by sergeymetallic@github)
#433: `ObjectMapper`'s `.valueToTree()` wraps `JsonSerializable` objects into a POJONode
 (reported by Francis G)
- Fix null-handling for `CollectionSerializer`

2.3.2 (01-Mar-2014)

#378: Fix a problem with custom enum deserializer construction
 (reported by BokoEnos@github)
#379: Fix a problem with (re)naming of Creator properties; needed to make
 Paranamer module work with NamingStrategy.
 (reported by Chris P, cpilsworth@github)
#398: Should deserialize empty (not null) URI from empty String
 (reported by pgieser@github)
#406: @JsonTypeIdResolver not working with external type ids
 (reported by Martin T)
#411: NumberDeserializers throws exception with NaN and +/- Infinity
 (reported by clarkbreyman@github)
#412: ObjectMapper.writerWithType() does not change root name being used
 (repoted by jhalterman@github)
- Added `BeanSerializerBase._serializeObjectId()` needed by modules that
  override standard BeanSerializer; specifically, XML module.

2.3.1 (28-Dec-2013)

#346: Fix problem deserializing `ObjectNode`, with @JsonCreator, empty
  JSON Object
 (reported by gaff78@github)
#358: `IterableSerializer` ignoring annotated content serializer
 (reported by Florian S)
#361: Reduce sync overhead for SerializerCache by using volatile, double-locking
 (contributed by stuartwdouglas@github)
#362: UUID output as Base64 String with ObjectMapper.convertValue()
 (reported by jknack@github)
#367: Make `TypeNameIdResolver` call `TypeResolver` for resolving base type
 (suggested by Ben F)
#370: Fail to add Object Id for POJO with no properties
 (reported by jh3141@github)
- Fix for [jackson-module-afterburner#38]: need to remove @JacksonStdImpl from
  `RawSerializer`, to avoid accidental removal of proper handling.

2.3.0 (13-Nov-2013)

#48: Add support for `InetSocketAddress`
 (contributed by Nick T)
#152: Add support for traversing `JsonNode` with (new!) `JsonPointer` implementation
 (suggested by fge@github)
#208: Accept "fromString()" as an implicit Creator (factory) method (alias for "valueOf()")
 (requested by David P)
#215: Allow registering custom `CharacterEscapes` to use for serialization,
 via `ObjectWriter.with(CharacterEscapes)` (and `ObjectMapper.writer(CharacterEscapes)`)
#227: Allow "generic" Enum serializers, deserializers, via `SimpleModule`
#234: Incorrect type information for deeply nested Maps
 (reported by Andrei P)
#237: Add `DeserializationFeature.FAIL_ON_READING_DUP_TREE_KEY` to optionally
  throw `JsonMappingException` on duplicate keys, tree model (`JsonNode`)
#238: Allow existence of overlapping getter, is-getter (choose 'regular' getter)
#239: Support `ByteBuffer`
 (suggested by mckamey@github)
#240: Make sure `@JsonSerialize.include` does not accidentally override
  class inclusion settings
 (requested by thierryhenrio@github)
#253: `DelegatingDeserializer` causes problems for Managed/BackReferences
 (reported by bfelaco@github)
#257: Make `UntypedObjectDeserializer` support overides for `List`, `Map` etc
#268: Add new variant of `ObjectMapper.canSerialize()` that can return `Throwable`
 that caused false to be returned (if any)
#269: Add support for new `@JsonPropertyDescription` via `AnnotationIntrospector`
 as well as `BeanProperty.getMedata().getDescription()`
#270: Add `SerializationFeature.USE_EQUALITY_FOR_OBJECT_ID` to allow use of equality
 (instead of identity) for figuring out when to use Object Id
 (requested by beku8@github)
#271: Support handling of `@JsonUnwrapped` for in-built JSON Schema generation
#277: Make `TokenBuffer` support new native type and object ids
#302: Add `setNamingStrategy` in `Module.SetupContext`
 (suggested by Miguel C)
#305: Add support for accessing `TypeFactory` via `TypeIdResolverBase`
 (not yet via `TypeIdResolver` interface), other configuration
#306: Allow use of `@JsonFilter` for properties, not just classes 
#307: Allow use of `@JsonFilter` for Maps in addition to POJOs
#308: Improve serialization and deserialization speed of `java.util.UUID` by 4x
 (suggested by David P)
#310: Improve `java.util.UUID` serialization with binary codecs, to use "raw" form.
#311: Make sure that "creator properties" are alphabetically ordered too, if
  so requested.
#315: Allow per-property definition of null serializer to use, using
 new `@JsonSerialize(nullsUsing=xxx)` annotation property
#317: Fix `JsonNode` support for nulls bound to `ObjectNode`, `ArrayNode`
 (contributed by Seth P)
#318: Problems with `ObjectMapper.updateValue()`, creator property-backed accessors
#319: Add support for per-call ("contextual") attributes, with defaulting,
 to allow keeping track of state during (de)serialization
#324: Make sure to throw `JsonMappingException` from `EnumDeserializer` creator,
  not `IllegalArgumentException`
 (reported by beverku@github)
#326: Support `@JsonFilter` for "any getter" properties
#334: Make `ArrayNode`, `ObjectNode` non-final again
#337: `AnySetter` does not support polymorphic types
 (reported by askvortsov@github)
#340: AtomicReference not working with polymorphic types
#342: Add `DeserializationFeature.FAIL_ON_IGNORED_PROPERTIES` to make `ObjectMapper`
  throw exception when encountering explicitly ignored properties
 (requested by Ruslan M)
[JACKSON-890]: Support managed/back-references for polymorphic (abstract) types
- Add 'BeanPropertyWriter.isUnwrapping()' for future needs (by Afterburner)
- Add coercions from String "null" (as if null token was parsed) for primitives/Wrappers.
- Add `JsonDeserializer.handledType()`

2.2.4 (10-Jun-2014)

#292: Problems with abstract `Map`s, `Collection`s, polymorphic deserialization
#324: EnumDeserializer should throw JsonMappingException, not IllegalArgumentException
#346: Problems deserializing `ObjectNode` from empty JSON Object, with @JsonCreator

2.2.3 (22-Aug-2013)

#234: Problems with serializing types for deeply nested generic Maps, default typing 
#251: SerializationFeature.WRITE_BIGDECIMAL_AS_PLAIN ignored with JsonNode
  serialization
 (reported by fge@github)
#259: Fix a problem with JSON Schema generation for `@JsonValue`
 (reported by Lior L)
#267: Handle negative, stringified timestamps
 (reported by Drecth@github)
#281: Make `NullNode` use configured null-value serializer
#287: Fix problems with converters, Maps with Object values
 (reported by antubis@github)
#288: Fix problem with serialization converters assigned with annotations
 (reported by cemo@github)

2.2.2 (26-May-2013)

#216: Problems with Android, 1.6-only types
#217: JsonProcessingExceptions not all wrapped as expected
 (reported by karldmoore@github)
#220: ContainerNode missing 'createNumber(BigInteger)'
 (reported by Pascal G)
#223: Duplicated nulls with @JsonFormat(shape=Shape.ARRAY)
 (reported by lukegh@github)
#226: Field mapping fail on deserialization to common referenced object when
  @JsonUnwrapped is used
 (reported by ikvia@github)
#232: Converting bound BigDecimal value to tree fails with WRITE_BIGDECIMAL_AS_PLAIN
 (reported by celkings@github)
- Minor fix to handle primitive types for key deserializer lookups
- Add convenience method `MappingIterator.getCurrentLocation()`
 (suggested by Tomdz@github)

2.2.1 (03-May-2013)

#214: Problem with LICENSE, NOTICE, Android packaging
 (reported by thierryd@github)

2.2.0 (22-Apr-2013)

Fixes:

#23: Fixing typing of root-level collections
#118: JsonTypeInfo.as.EXTERNAL_PROPERTY not working correctly
 with missing type id, scalar types
#130: TimeZone not set for GregorianCalendar, even if configured
#144: MissingNode.isValueNode() should return 'false'
 (reported by 'fge@github')
#146: Creator properties were not being renamed as expected
 (contributed by Christoper C)
#188: Problem with ObjectId serialization, 'alwaysAsId' references

Improvements:

#116: JavaType implements `java.lang.reflect.Type` (as does `TypeReference`)
#147: Defer reporting of problems with missing creator parameters
 (contributed by Christoper C)
#155: Make `ObjectNode` and `ArrayNode` final (other node types already were)
 (requested by fge@github)
#161: Add deserializer for java.util.concurrent.ArrayBlockingQueue
#173: Add 'JsonNode.traverse(ObjectCodec)' for convenience
#181: Improve error reporting for missing '_valueDeserializer'
#194: Add `FloatNode` type in tree model (JsonNode)
 (requested by msteiger@github)
#199: Allow deserializing `Iterable` instances (as basic `Collection`s)
 (requested by electrum@github)
#206: Make 'ObjectMapper.createDeserializationContext()' overridable
 (requested by noter@github)
#207: Add explicit support for `short` datatypes, for tree model
 (contributed by msteiger@github)

New features:

#120: Extend BeanDeserializerModifier to work with non-POJO deserializers
#121: Extend BeanSerializerModifier to work with non-POJO serializers
#124: Add support for serialization converters (@JsonSerializer(converter=...))
#124: Add support for deserialization converters (@JsonDeserializer(converter=...))
#140: Add 'SerializationFeature.WRITE_BIGDECIMAL_AS_PLAIN' to allow forcing
  of non-scientific notation when serializing BigDecimals.
 (suggested by phedny@github)
#148: Add 'DeserializationFeature.FAIL_ON_INVALID_SUBTYPE`, which allows mapping
  entries with missing or invalid type id into null references (instead of failing).
  Also allows use of '@JsonTypeInfo.defaultImpl = NoClass.class' as alternative.
#159: Add more accessors in 'MappingIterator': getParser(), getParserSchema(),
  readAll()
 (suggested by Tom D)
#190: Add 'MapperFeature.ALLOW_FINAL_FIELDS_AS_MUTATORS' (default: true) for
 pruning out final fields (to avoid using as mutators)
 (requested by Eric T)
#195: Add 'MapperFeature.INFER_PROPERTY_MUTATORS' (default: enabled) for finer
  control of what mutators are auto-detected.
 (requested by Dain S)
#198: Add SPI metadata, handling in ObjectMapper (findModules()), for
  automatic registration of auto-detected extension modules
 (suggested by 'beamerblvd@github')
#203: Added new features to support advanced date/time handling:
  - SerializationFeature.WRITE_DATE_TIMESTAMPS_AS_NANOSECONDS
  - DeserializationFeature.READ_DATE_TIMESTAMPS_AS_NANOSECONDS
  - DeserializationFeature.ADJUST_DATES_TO_CONTEXT_TIME_ZONE

Other:

#126: Update JDK baseline to 1.6
* API under 'com.fasterxml.jackson.databind.jsonFormatVisitors' changed significantly
  based on experiences with external JSON Schema generator.
* Version information accessed via code-generated access class, instead of reading
  VERSION.txt
* Added 2 methods in Converter interface: getInputType(), getOutputType(),
  to allow programmatic overrides (needed by JAXB annotation module)

2.1.4 (26-Feb-2013)

* [JACKSON-887]: StackOverflow with parameterized sub-class field
 (reported by Alexander M)
* [#130]: TimeZone not set for GregorianCalendar, when deserializing
* [#157]: NPE when registering module twice
* [#162]: JsonNodeFactory: work around an old bug with BigDecimal and zero
 (submitted by fge@github)
* [#166]: Incorrect optimization for `ObjectMapper.convertValue(Class)`
 (reported by Eric T)
* [#167]: Problems with @JsonValue, polymorphic types (regression from 1.x)
 (reported by Eric T)
* [#170]: Problems deserializing `java.io.File` if creator auto-discovery disabled
 (reported by Eric T)
* [#175]: NPE for JsonMappingException, if no path is specified
 (reported by bramp@github)

2.1.3 (19-Jan-2013)

* [Issue#141]: ACCEPT_EMPTY_STRING_AS_NULL_OBJECT not working for enums
* [Issue#142]: Serialization of class containing EnumMap with polymorphic enum
  fails to generate class type data
 (reported by kidavis4@github)

2.1.2 (04-Dec-2012)

* [Issue#106]: NPE in ObjectArraySerializer.createContextual(...)
* [Issue#117]: HandlerInstantiator defaulting not working
 (reported by Alexander B)
* [Issue#118]: Problems with JsonTypeInfo.As.EXTERNAL_PROPERTY, scalar values
 (reported by Adva11@github)
* [Issue#119]: Problems with @JsonValue, JsonTypeInfo.As.EXTERNAL_PROPERTY
 (reported by Adva11@github)
* [Issue#122]: ObjectMapper.copy() was not copying underlying mix-in map
 (reported by rzlo@github)

2.1.1 (11-Nov-2012)

Fixes:

* [JACKSON-875]: Enum values not found if Feature.USE_ANNOTATIONS disabled
 (reported by Laurent P)
* [Issue#93]: ObjectNode.setAll() broken; would not add anything for
  empty ObjectNodes.
 (reported by Francis G)
* Making things implement java.io.Serializable:
  - Issues: #94, #99, #100, #102
    (reported by Sean B)
* [Issue#96]: Problem with JsonTypeInfo.As.EXTERNAL_PROPERTY, defaultImpl
 (reported by Adva11@github)

2.1.0 (08-Oct-2012)

  New minor version for 2.x series. Major improvements in multiple areas,
  including:

  - Dataformat auto-detection
  - More `@JsonFormat.shape` variant to serialize Collections as
    JSON Objects, POJOs as JSON Arrays (csv-like).
  - Much more configuration accessible via ObjectReader, ObjectWriter
  - New mechanism for JSON Schema generation, other uses (in future)

Fixes:

* [JACKSON-830]/[Issue#19]: Change OSGi bundle name to be fully-qualified
* ]JACKSON-847]: Make @JsonIdentityInfo work with property-based creator
* [JACKSON-851]: State corruption with ObjectWriter, DefaultPrettyPrinter
 (reported by Duncan A)
* [Issue#75]: Too aggressive KeySerializer caching
* Minor fix wrt [Issue#11], coercion needed extra checks

Improvements:

* [JACKSON-758]: Remove 'IOException' from throws clauses of "writeValueAsString"
  and "writeValueAsBytes" of ObjectMapper/ObjectWriter
 (suggested by G-T Chen)
* [JACKSON-839]: Allow "upgrade" of integer number types for
  UntypedObjectDeserializer, even with default typing enabled.
* [JACKSON-850]: Allow use of zero-arg factory methods as "default creator"
  (suggested by Razvan D)
* [Issue#9]: Implement 'required' JSON Schema attribute for bean properties
* [Issue#20]: Add new exception type, InvalidFormatException (sub-type of
  JsonMappingException) to indicate data format problems
 (suggested by HolySamosa@github)
* [Issue#30]: ObjectReader and ObjectWriter now try to pre-fetch root
  (de)serializer if possible; minor performance improvement (2% for small POJOs).
* [Issue#33]: Simplified/clarified definition of 'ObjectReader.readValues()';
  minor change in behavior for JSON Array "wrapped" sequences
* [Issue#60]: Add 'JsonNode.hasNonNull(...)' method(s)
 (suggested by Jeff S on mailing list) 
* [Issue#64]: Add new "standard" PropertyNamingStrategy, PascalCaseStrategy
  (PropertyNamingStrategy.PASCAL_CASE_TO_CAMEL_CASE)
 (contributed by Sean B)
* [Issue#65]: Add getters to `ObjectMapper`, DeserializationContext/-Factory.
 (contributed by Dmitry K)
* [Issue#69]: Add `PropertyName` abstraction, new methods in AnnotationIntrospector
* [Issue#80]: Make `DecimalNode` normalize input, to make "1.0" and "1.00"equal
 (reported by fge@github)

New features:

* [Issue#15]: Support data format auto-detection via ObjectReader (added
  'withFormatDetection(...)' fluent factories)
* [Issue#21]: Add 'ObjectNode.set(...)' method (and related) to improve
  chaining, semantic consistency of Tree Model API
 (suggested by fge@Github)
* [Issue#22]: Add 'ObjectMapper.setAnnotationIntrospectors()' which allows
  defining different introspectors for serialization, deserialization
* [Issue#24]: Allow serialization of Enums as JSON Objects
 (suggested by rveloso@github)
* [Issue#28]: Add 'ObjectMapper.copy()', to create non-linked copy of
  mapper, with same configuration settings
* [Issue#29]: Allow serializing, deserializing POJOs as JSON Arrays
  by using `@JsonFormat(shape=Shape.ARRAY)`
* [Issue#40]: Allow serialization of Collections as JSON Objects
  (and deserialization from)
 (suggested by 'rveloso@github')
* [Issue#42]: Allow specifying Base64 variant to use for Base64-encoded data
  using ObjectReader.with(Base64Variant), ObjectWriter.with(Base64Variant).
 (suggested by 'mpfau@github')
* [Issue#45]: Add '@JsonNaming' annotation to define per-class PropertyNamingStrategy
 (suggested by Mark W)
* [Pull#58]: Make 'MappingIterator' implement 'Closable'
 (contributed by Pascal G)
* [Issue#72]: Add 'MapperFeature.USE_WRAPPER_NAME_AS_PROPERTY_NAME' to use
  wrapper name annotations for renaming properties
* [Issue#87]: Add 'StdDelegatingSerializer', 'StdDelegatingDeserializer' to
  simplify writing of two-step handlers
* (issue #4 of jackson-annotations): Add `@JsonIdentityReference(alwaysAsId=true)`
  to force ALL references to an object written as Object Id, even the first one.
* Added 'ObjectReader#withHandler' to allow for reconfiguring deserialization
  problem handler
 (suggested by 'electricmonk')

Other changes:

* New variant of AnnotationIntrospector.getFormat(), to support class
  annotations
* It is now possible to serialize instances of plain old Object, iff
  'FAIL_ON_EMPTY_BEANS' is disabled.
* Trying to remove reference to "JSON" in datatype conversion errors
 (since databinding is format-agnostic)

INCOMPATIBILITIES: (rats!)

* Note that [Issue#33] (see above) is, technically speaking, backwards
  imcompatible change. It is estimated that it should NOT affect most
  users, as changes are to edge cases (and undocumented ones at that).
  However, it can potentially cause problems with upgrade.
* Implementation of `JsonFormatVisitable` resulting in 2 new methods
  being added in `BeanPropertyFilter` interface -- this is unfortunate,
  but was required to support full traversability.

2.0.4 (26-Jun-2012)

* [Issue#6]: element count for PrettyPrinter, endObject wrong
   (reported by "thebluemountain")
* [JACKSON-838]: Utf8StreamParser._reportInvalidToken() skips letters
    from reported token name
   (reported by Lóránt Pintér)
* [JACKSON-841] Data is doubled in SegmentedStringWriter output
   (reported by Scott S)
* [JACKSON-842] ArrayIndexOutOfBoundsException when skipping C-style comments
   (reported by Sebastien R)

2.0.3: no version 2.0.3 released -- only used for extension modules

2.0.2 [14-May-2012]

Fixes:

* [Issue#14]: Annotations were not included from parent classes of
  mix-in classes
 (reported by @guillaup)
* [JACKSON-824]: Combination of JSON Views, ObjectMapper.readerForUpdating()
  was not working
 (reported by Nir S)
(and all fixes from 1.9.7)

Improvements:

* [Issue#11]: Improve ObjectMapper.convertValue()/.treeToValue() to use
  cast if possible

2.0.1 [23-Apr-2012]

Fixes:

* [JACKSON-827] Ensure core packages work on JDK 1.5
 (reported by Pascal g)
* [JACKSON-829] Custom serializers not working for List<String> properties,
  @JsonSerialize(contentUsing)
 (reported by James R)

Improvements:

* [Issue#5]: Add support for maps with java.util.Locale keys to the set of
  StdKeyDeserializers
 (contributed by Ryan G)

2.0.0 [25-Mar-2012]

Fixes:

* [JACKSON-368]: Problems with managed references, abstract types
* [JACKSON-711]: Delegating @JsonCreator did not work with Injectable values
* [JACKSON-798]: Problem with external type id, creators
  (reported by Casey L)
(and all fixes up until and including 1.9.6)

Improvements:

* [JACKSON-546]: Indicate end-of-input with JsonMappingException instead
  of EOFException, when there is no parsing exception
* [JACKSON-664]: Reduce overhead of type resolution by adding caching
  in TypeFactory
* [JACKSON-690]: Pass DeserializationContext through ValueInstantiator
* [JACKSON-695]: Add 'isEmpty(value)' in JsonSerializer to allow
  customizing handling of serialization of empty values
* [JACKSON-710]: 'ObjectMapper.convertValue()' should ignore root value
  wrapping/unwrapping settings
* [JACKSON-730] Split various features (JsonParser, JsonGenerator,
  SerializationConfig, DeserializationConfig) into per-factory
  features (MapperFeature, JsonFactory.Feature) an per
  instance features (existing ones)
* [JACKSON-732]: Allow 'AnnotationIntrospector.findContentDeserializer()'
  (and similar) to return instance, not just Class<?> for instance
 (requested by James R)
* [JACKSON-736]: Add (more) access to array, container and map serializers
* [JACKSON-737]: Allow accessing of "creator properties" for BeanDeserializer
* [JACKSON-748]: Add 'registerSubtypes' to 'Module.setupContext' (and SimpleModule)
* [JACKSON-749]: Make @JsonValue work for Enum deserialization
* [JACKSON-769]: ObjectNode/ArrayNode: change 'put', 'insert', 'add' to return
  'this node' (unless already returning something)
* [JACKSON-770]: Simplify method naming for JsonNode, drop unnecessary 'get' prefix
  from methods like 'getTextValue()' (becomes 'textValue()')
* [JACKSON-777]: Rename 'SerializationConfig.Feature' as 'SerializationFeature',
  'DeserializationConfig.Feature' as 'DeserializationFeature'
* [JACKSON-780]: MissingNode, NullNode should return 'defaultValue' from 'asXxx' methods,
  (not 0 for numbers), as they are not numeric types
* [JACKSON-787]: Allow use of @JsonIgnoreProperties for properties (fields, getters, setters)
* [JACKSON-795]: @JsonValue was not working for Maps, Collections
* [JACKSON-800]: Add 'Module.SetupContext#addDeserializationProblemHandler'
 (suggested by James R)

New features:

* [JACKSON-107]: Add support for Object Identity (to handled cycles, shared refs),
  with @JsonIdentityInfo
* [JACKSON-435]: Allow per-property Date formatting using @JsonFormat.
* [JACKSON-437]: Allow injecting of type id as POJO property, by setting
  new '@JsonTypeInfo.visible' property to true.
* [JACKSON-469]: Support "Builder pattern" for deserialiation; that is, allow
  use of separate Builder object for data binding, creating actual value
* [JACKSON-608]: Allow use of JSON Views for deserialization
* [JACKSON-636]: Add 'SerializationFeature.ORDER_MAP_ENTRIES_BY_KEYS' to allow
  forced sorting of Maps during serialization
  (suggested by Joern H)
* [JACKSON-669]: Allow prefix/suffix for @JsonUnwrapped properties
 (requested by Aner P)
* [JACKSON-707]: Add 'JsonNode.deepCopy()', to create safe deep copies
  of ObjectNodes, ArrayNodes.
* [JACKSON-714]: Add general-purpose @JsonFormat annotation
* [JACKSON-718]: Added 'JsonNode.canConvertToInt()', 'JsonNode.canConvertToLong()'
* [JACKSON-747]: Allow changing of 'SerializationFeature' for ObjectWriter,
  'DeserializationFeature' for ObjectReader.
* [JACKSON-752]: Add @JsonInclude (replacement of @JsonSerialize.include)
* [JACKSON-754]: Add @JacksonAnnotationsInside for creating "annotation
  bundles" (also: AnnotationIntrospector.isAnnotationBundle())
* [JACKSON-762]: Allow using @JsonTypeId to specify property to use as
  type id, instead of using separate type id resolver.
* [JACKSON-764]: Allow specifying "root name" to use for root wrapping
  via ObjectReader, ObjectWriter.
* [JACKSON-772]: Add 'JsonNode.withArray()' to use for traversing Array nodes.
* [JACKSON-793]: Add support for configurable Locale, TimeZone to use
  (via SerializationConfig, DeserializationConfig)
* [JACKSON-805]: Add 'SerializationFeature.WRITE_SINGLE_ELEM_ARRAYS_UNWRAPPED'
  to improve interoperability with BadgerFish/Jettison
* [JACKSON-810]: Deserialization Feature: Allow unknown Enum values via
  'DeserializationFeature.READ_UNKNOWN_ENUM_VALUES_AS_NULL'
  (suggested by Raymond R)
* [JACKSON-813]: Add '@JsonSerializableSchema.id' attribute, to indicate
  'id' value to add to generated JSON Schemas.

[entries for versions 1.x and earlier not retained; refer to earlier releases)<|MERGE_RESOLUTION|>--- conflicted
+++ resolved
@@ -4,7 +4,6 @@
 === Releases === 
 ------------------------------------------------------------------------
 
-<<<<<<< HEAD
 2.11.0 (not yet released)
 
 #953: i-I case conversion problem in Turkish locale with case-insensitive deserialization
@@ -48,8 +47,6 @@
 #2647: Add `ObjectMapper.createParser()` and `createGenerator()` methods
 - Add `SerializerProvider.findContentValueSerializer()` methods
 
-=======
->>>>>>> a79be26b
 2.10.4 (not yet released)
 
 -
