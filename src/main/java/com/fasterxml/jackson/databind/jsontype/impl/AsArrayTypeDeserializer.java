--- conflicted
+++ resolved
@@ -143,18 +143,13 @@
             p.nextToken();
             return result;
         }
-<<<<<<< HEAD
-        if (_defaultImpl != null) {
-            return _idResolver.idFromBaseType(ctxt);
-=======
 
         // 11-Nov-2020, tatu: I don't think this branch ever gets executed by
         //    unit tests so do not think it would actually work; commented out
         //    in 2.12.0
 /*        if (_defaultImpl != null) {
             p.nextToken();
-            return _idResolver.idFromBaseType();
->>>>>>> d8ff3ac0
+            return _idResolver.idFromBaseType(ctxt);
         }
         */
 
