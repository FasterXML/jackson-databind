package com.fasterxml.jackson.databind.introspect;

import java.lang.annotation.Annotation;
import java.lang.reflect.AnnotatedElement;
import java.lang.reflect.Constructor;
import java.lang.reflect.Method;
import java.lang.reflect.Modifier;
import java.util.ArrayList;
import java.util.Collections;
import java.util.List;

import com.fasterxml.jackson.databind.JavaType;
import com.fasterxml.jackson.databind.cfg.MapperConfig;
import com.fasterxml.jackson.databind.introspect.AnnotatedClass.Creators;
import com.fasterxml.jackson.databind.type.TypeFactory;
import com.fasterxml.jackson.databind.util.ClassUtil;

/**
 * Helper class used to contain details of how Creators (annotated constructors
 * and static methods) are discovered to be accessed by and via {@link AnnotatedClass}.
 */
final class AnnotatedCreatorCollector
    extends CollectorBase
{
    // // // Configuration

    private final JavaType _primaryType;
    private final TypeResolutionContext _typeContext;

    private final boolean _collectAnnotations;

    // // // Collected state

    private AnnotatedConstructor _defaultConstructor;

    AnnotatedCreatorCollector(MapperConfig<?> config, JavaType type,
            TypeResolutionContext tc)
    {
        super(config);
        _primaryType = type;
        _typeContext = tc;
        _collectAnnotations = (_intr != null) && !ClassUtil.isJDKClass(type.getRawClass());


    }

<<<<<<< HEAD
    public static Creators collectCreators(MapperConfig<?> config,
            TypeResolutionContext tc, 
=======
    /**
     * @since 2.11.3
     */
    public static Creators collectCreators(AnnotationIntrospector intr,
            TypeFactory typeFactory, TypeResolutionContext tc,
>>>>>>> 700b52c4
            JavaType type, Class<?> primaryMixIn, boolean collectAnnotations)
    {
        // Constructor also always members of resolved class, parent == resolution context
<<<<<<< HEAD
        return new AnnotatedCreatorCollector(config, type, tc)
                .collect(primaryMixIn);
    }

    Creators collect(Class<?> primaryMixIn)
=======
        return new AnnotatedCreatorCollector(intr, tc, checkClassAnnotations)
                .collect(typeFactory, type, primaryMixIn);
    }

    Creators collect(TypeFactory typeFactory, JavaType type, Class<?> primaryMixIn)
>>>>>>> 700b52c4
    {
    // 30-Apr-2016, tatu: [databind#1215]: Actually, while true, this does
    //   NOT apply to context since sub-class may have type bindings
//        TypeResolutionContext typeContext = new TypeResolutionContext.Basic(_typeFactory, _type.getBindings());

<<<<<<< HEAD
        List<AnnotatedConstructor> constructors = _findPotentialConstructors(_primaryType, primaryMixIn);
        List<AnnotatedMethod> factories = _findPotentialFactories(_primaryType, primaryMixIn);
=======
        List<AnnotatedConstructor> constructors = _findPotentialConstructors(type, primaryMixIn);
        List<AnnotatedMethod> factories = _findPotentialFactories(typeFactory, type, primaryMixIn);
>>>>>>> 700b52c4

        /* And then... let's remove all constructors that are deemed
         * ignorable after all annotations have been properly collapsed.
         */
        // AnnotationIntrospector is null if annotations not enabled; if so, can skip:
        if (_collectAnnotations) {
            if (_defaultConstructor != null) {
                if (_intr.hasIgnoreMarker(_config, _defaultConstructor)) {
                    _defaultConstructor = null;
                }
            }
            // count down to allow safe removal
            for (int i = constructors.size(); --i >= 0; ) {
                if (_intr.hasIgnoreMarker(_config, constructors.get(i))) {
                    constructors.remove(i);
                }
            }
            for (int i = factories.size(); --i >= 0; ) {
                if (_intr.hasIgnoreMarker(_config, factories.get(i))) {
                    factories.remove(i);
                }
            }
        }
        return new AnnotatedClass.Creators(_defaultConstructor, constructors, factories);
    }

    /**
     * Helper method for locating constructors (and matching mix-in overrides)
     * we might want to use; this is needed in order to mix information between
     * the two and construct resulting {@link AnnotatedConstructor}s
     */
    private List<AnnotatedConstructor> _findPotentialConstructors(JavaType type,
            Class<?> primaryMixIn)
    {
        ClassUtil.Ctor defaultCtor = null;
        List<ClassUtil.Ctor> ctors = null;

        // 18-Jun-2016, tatu: Enum constructors will never be useful (unlike
        //    possibly static factory methods); but they can be royal PITA
        //    due to some oddities by JVM; see:
        //    [https://github.com/FasterXML/jackson-module-parameter-names/issues/35]
        //    for more. So, let's just skip them.
        if (!type.isEnumType()) {
            ClassUtil.Ctor[] declaredCtors = ClassUtil.getConstructors(type.getRawClass());
            for (ClassUtil.Ctor ctor : declaredCtors) {
                if (!isIncludableConstructor(ctor.getConstructor())) {
                    continue;
                }
                if (ctor.getParamCount() == 0) {
                    defaultCtor = ctor;
                } else {
                    if (ctors == null) {
                        ctors = new ArrayList<>();
                    }
                    ctors.add(ctor);
                }
            }
        }
        List<AnnotatedConstructor> result;
        int ctorCount;
        if (ctors == null) {
            result = Collections.emptyList();
            // Nothing found? Short-circuit
            if (defaultCtor == null) { 
                return result;
            }
            ctorCount = 0;
        } else {
            ctorCount = ctors.size();
            result = new ArrayList<>(ctorCount);
            for (int i = 0; i < ctorCount; ++i) {
                result.add(null);
            }
        }

        // so far so good; but do we also need to find mix-ins overrides?
        if (primaryMixIn != null) {
            MemberKey[] ctorKeys = null;
            for (ClassUtil.Ctor mixinCtor : ClassUtil.getConstructors(primaryMixIn)) {
                if (mixinCtor.getParamCount() == 0) {
                    if (defaultCtor != null) {
                        _defaultConstructor = constructDefaultConstructor(defaultCtor, mixinCtor);
                        defaultCtor = null;
                    }
                    continue;
                }
                if (ctors != null) {
                    if (ctorKeys == null) {
                        ctorKeys = new MemberKey[ctorCount];
                        for (int i = 0; i < ctorCount; ++i) {
                            ctorKeys[i] = new MemberKey(ctors.get(i).getConstructor());
                        }
                    }
                    MemberKey key = new MemberKey(mixinCtor.getConstructor());
    
                    for (int i = 0; i < ctorCount; ++i) {
                        if (key.equals(ctorKeys[i])) {
                            result.set(i,
                                    constructNonDefaultConstructor(ctors.get(i), mixinCtor));
                            break;
                        }
                    }
                }
            }
        }
        // Ok: anything within mix-ins has been resolved; anything remaining we must resolve
        if (defaultCtor != null) {
            _defaultConstructor = constructDefaultConstructor(defaultCtor, null);
        }
        for (int i = 0; i < ctorCount; ++i) {
            AnnotatedConstructor ctor = result.get(i);
            if (ctor == null) {
                result.set(i,
                        constructNonDefaultConstructor(ctors.get(i), null));
            }
        }
        return result;
    }

    private List<AnnotatedMethod> _findPotentialFactories(TypeFactory typeFactory,
            JavaType type, Class<?> primaryMixIn)
    {
        List<Method> candidates = null;

        // First find all potentially relevant static methods
        for (Method m : ClassUtil.getClassMethods(type.getRawClass())) {
            if (!Modifier.isStatic(m.getModifiers())) {
                continue;
            }
            // all factory methods are fine:
            //int argCount = m.getParameterTypes().length;
            if (candidates == null) {
                candidates = new ArrayList<>();
            }
            candidates.add(m);
        }
        // and then locate mix-ins, if any
        if (candidates == null) {
            return Collections.emptyList();
        }
        // 05-Sep-2020, tatu: Important fix wrt [databind#2821] -- static methods
        //   do NOT have type binding context of the surrounding class and although
        //   passing that should not break things, it appears to... Regardless,
        //   it should not be needed or useful as those bindings are only available
        //   to non-static members
        TypeResolutionContext typeResCtxt = new TypeResolutionContext.Empty(typeFactory);

        int factoryCount = candidates.size();
        List<AnnotatedMethod> result = new ArrayList<>(factoryCount);
        for (int i = 0; i < factoryCount; ++i) {
            result.add(null);
        }
        // so far so good; but do we also need to find mix-ins overrides?
        if (primaryMixIn != null) {
            MemberKey[] methodKeys = null;
            for (Method mixinFactory : primaryMixIn.getDeclaredMethods()) {
                if (!Modifier.isStatic(mixinFactory.getModifiers())) {
                    continue;
                }
                if (methodKeys == null) {
                    methodKeys = new MemberKey[factoryCount];
                    for (int i = 0; i < factoryCount; ++i) {
                        methodKeys[i] = new MemberKey(candidates.get(i));
                    }
                }
                MemberKey key = new MemberKey(mixinFactory);
                for (int i = 0; i < factoryCount; ++i) {
                    if (key.equals(methodKeys[i])) {
                        result.set(i,
                                constructFactoryCreator(candidates.get(i),
                                        typeResCtxt, mixinFactory));
                        break;
                    }
                }
            }
        }
        // Ok: anything within mix-ins has been resolved; anything remaining we must resolve
        for (int i = 0; i < factoryCount; ++i) {
            AnnotatedMethod factory = result.get(i);
            if (factory == null) {
                result.set(i,
                        constructFactoryCreator(candidates.get(i),
                                typeResCtxt, null));
            }
        }
        return result;
    }

    protected AnnotatedConstructor constructDefaultConstructor(ClassUtil.Ctor ctor,
            ClassUtil.Ctor mixin)
    {
        return new AnnotatedConstructor(_typeContext, ctor.getConstructor(),
                collectAnnotations(ctor, mixin),
                // 16-Jun-2019, tatu: default is zero-args, so can't have parameter annotations
                NO_ANNOTATION_MAPS);
    }

    protected AnnotatedConstructor constructNonDefaultConstructor(ClassUtil.Ctor ctor,
            ClassUtil.Ctor mixin)
    {
        final int paramCount = ctor.getParamCount();
        if (_intr == null) { // when annotation processing is disabled
            return new AnnotatedConstructor(_typeContext, ctor.getConstructor(),
                    _emptyAnnotationMap(), _emptyAnnotationMaps(paramCount));
        }

        /* Looks like JDK has discrepancy, whereas annotations for implicit 'this'
         * (for non-static inner classes) are NOT included, but type is?
         * Strange, sounds like a bug. Alas, we can't really fix that...
         */
        if (paramCount == 0) { // no-arg default constructors, can simplify slightly
            return new AnnotatedConstructor(_typeContext, ctor.getConstructor(),
                    collectAnnotations(ctor, mixin),
                    NO_ANNOTATION_MAPS);
        }
        // Also: enum value constructors
        AnnotationMap[] resolvedAnnotations;
        Annotation[][] paramAnns = ctor.getParameterAnnotations();
        if (paramCount != paramAnns.length) {
            // Limits of the work-around (to avoid hiding real errors):
            // first, only applicable for member classes and then either:

            resolvedAnnotations = null;
            Class<?> dc = ctor.getDeclaringClass();
            // (a) is enum, which have two extra hidden params (name, index)
            if (ClassUtil.isEnumType(dc) && (paramCount == paramAnns.length + 2)) {
                Annotation[][] old = paramAnns;
                paramAnns = new Annotation[old.length+2][];
                System.arraycopy(old, 0, paramAnns, 2, old.length);
                resolvedAnnotations = collectAnnotations(paramAnns, null);
            } else if (dc.isMemberClass()) {
                // (b) non-static inner classes, get implicit 'this' for parameter, not  annotation
                if (paramCount == (paramAnns.length + 1)) {
                    // hack attack: prepend a null entry to make things match
                    Annotation[][] old = paramAnns;
                    paramAnns = new Annotation[old.length+1][];
                    System.arraycopy(old, 0, paramAnns, 1, old.length);
                    paramAnns[0] = NO_ANNOTATIONS;
                    resolvedAnnotations = collectAnnotations(paramAnns, null);
                }
            }
            if (resolvedAnnotations == null) {
                throw new IllegalStateException(String.format(
"Internal error: constructor for %s has mismatch: %d parameters; %d sets of annotations",
ctor.getDeclaringClass().getName(), paramCount, paramAnns.length));
            }
        } else {
            resolvedAnnotations = collectAnnotations(paramAnns,
                    (mixin == null) ? null : mixin.getParameterAnnotations());
        }
        return new AnnotatedConstructor(_typeContext, ctor.getConstructor(),
                collectAnnotations(ctor, mixin), resolvedAnnotations);
    }

    protected AnnotatedMethod constructFactoryCreator(Method m,
            TypeResolutionContext typeResCtxt, Method mixin)
    {
        final int paramCount = m.getParameterTypes().length;
        if (_intr == null) { // when annotation processing is disabled
            return new AnnotatedMethod(typeResCtxt, m, _emptyAnnotationMap(),
                    _emptyAnnotationMaps(paramCount));
        }
        if (paramCount == 0) { // common enough we can slightly optimize
            return new AnnotatedMethod(typeResCtxt, m, collectAnnotations(m, mixin),
                    NO_ANNOTATION_MAPS);
        }
        return new AnnotatedMethod(typeResCtxt, m, collectAnnotations(m, mixin),
                collectAnnotations(m.getParameterAnnotations(),
                        (mixin == null) ? null : mixin.getParameterAnnotations()));
    }

    private AnnotationMap[] collectAnnotations(Annotation[][] mainAnns, Annotation[][] mixinAnns) {
        if (_collectAnnotations) {
            final int count = mainAnns.length;
            AnnotationMap[] result = new AnnotationMap[count];
            for (int i = 0; i < count; ++i) {
                AnnotationCollector c = collectAnnotations(AnnotationCollector.emptyCollector(),
                        mainAnns[i]);
                if (mixinAnns != null) {
                    c = collectAnnotations(c, mixinAnns[i]);
                }
                result[i] = c.asAnnotationMap();
            }
            return result;
        }
        return NO_ANNOTATION_MAPS;
    }

    // // NOTE: these are only called when we know we have AnnotationIntrospector

    private AnnotationMap collectAnnotations(ClassUtil.Ctor main, ClassUtil.Ctor mixin) {
        if (_collectAnnotations) {
            AnnotationCollector c = collectAnnotations(main.getDeclaredAnnotations());
            if (mixin != null) {
                c = collectAnnotations(c, mixin.getDeclaredAnnotations());
            }
            return c.asAnnotationMap();
        }
        return _emptyAnnotationMap();
    }

    private final AnnotationMap collectAnnotations(AnnotatedElement main, AnnotatedElement mixin) {
        AnnotationCollector c = collectAnnotations(main.getDeclaredAnnotations());
        if (mixin != null) {
            c = collectAnnotations(c, mixin.getDeclaredAnnotations());
        }
        return c.asAnnotationMap();
    }

    // for [databind#1005]: do not use or expose synthetic constructors
    private static boolean isIncludableConstructor(Constructor<?> c) {
        return !c.isSynthetic();
    }
}<|MERGE_RESOLUTION|>--- conflicted
+++ resolved
@@ -44,44 +44,23 @@
 
     }
 
-<<<<<<< HEAD
     public static Creators collectCreators(MapperConfig<?> config,
             TypeResolutionContext tc, 
-=======
-    /**
-     * @since 2.11.3
-     */
-    public static Creators collectCreators(AnnotationIntrospector intr,
-            TypeFactory typeFactory, TypeResolutionContext tc,
->>>>>>> 700b52c4
             JavaType type, Class<?> primaryMixIn, boolean collectAnnotations)
     {
         // Constructor also always members of resolved class, parent == resolution context
-<<<<<<< HEAD
         return new AnnotatedCreatorCollector(config, type, tc)
                 .collect(primaryMixIn);
     }
 
     Creators collect(Class<?> primaryMixIn)
-=======
-        return new AnnotatedCreatorCollector(intr, tc, checkClassAnnotations)
-                .collect(typeFactory, type, primaryMixIn);
-    }
-
-    Creators collect(TypeFactory typeFactory, JavaType type, Class<?> primaryMixIn)
->>>>>>> 700b52c4
     {
     // 30-Apr-2016, tatu: [databind#1215]: Actually, while true, this does
     //   NOT apply to context since sub-class may have type bindings
 //        TypeResolutionContext typeContext = new TypeResolutionContext.Basic(_typeFactory, _type.getBindings());
 
-<<<<<<< HEAD
         List<AnnotatedConstructor> constructors = _findPotentialConstructors(_primaryType, primaryMixIn);
         List<AnnotatedMethod> factories = _findPotentialFactories(_primaryType, primaryMixIn);
-=======
-        List<AnnotatedConstructor> constructors = _findPotentialConstructors(type, primaryMixIn);
-        List<AnnotatedMethod> factories = _findPotentialFactories(typeFactory, type, primaryMixIn);
->>>>>>> 700b52c4
 
         /* And then... let's remove all constructors that are deemed
          * ignorable after all annotations have been properly collapsed.
@@ -201,8 +180,8 @@
         return result;
     }
 
-    private List<AnnotatedMethod> _findPotentialFactories(TypeFactory typeFactory,
-            JavaType type, Class<?> primaryMixIn)
+    private List<AnnotatedMethod> _findPotentialFactories(JavaType type,
+            Class<?> primaryMixIn)
     {
         List<Method> candidates = null;
 
@@ -227,7 +206,7 @@
         //   passing that should not break things, it appears to... Regardless,
         //   it should not be needed or useful as those bindings are only available
         //   to non-static members
-        TypeResolutionContext typeResCtxt = new TypeResolutionContext.Empty(typeFactory);
+        TypeResolutionContext typeResCtxt = new TypeResolutionContext.Empty(_config.getTypeFactory());
 
         int factoryCount = candidates.size();
         List<AnnotatedMethod> result = new ArrayList<>(factoryCount);
