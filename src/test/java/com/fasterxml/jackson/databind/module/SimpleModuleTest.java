--- conflicted
+++ resolved
@@ -3,6 +3,7 @@
 import java.util.*;
 
 import com.fasterxml.jackson.core.*;
+import com.fasterxml.jackson.core.exc.StreamReadException;
 import com.fasterxml.jackson.annotation.JsonPropertyOrder;
 import com.fasterxml.jackson.databind.*;
 import com.fasterxml.jackson.databind.cfg.MapperBuilder;
@@ -35,12 +36,7 @@
         public CustomBeanSerializer() { super(CustomBean.class); }
 
         @Override
-<<<<<<< HEAD
         public void serialize(CustomBean value, JsonGenerator g, SerializerProvider provider)
-=======
-        public void serialize(CustomBean value, JsonGenerator jgen, SerializerProvider provider)
-            throws IOException
->>>>>>> 65f53406
         {
             // We will write it as a String, with '|' as delimiter
             g.writeString(value.str + "|" + value.num);
@@ -50,17 +46,12 @@
     static class CustomBeanDeserializer extends JsonDeserializer<CustomBean>
     {
         @Override
-<<<<<<< HEAD
         public CustomBean deserialize(JsonParser p, DeserializationContext ctxt)
-=======
-        public CustomBean deserialize(JsonParser jp, DeserializationContext ctxt)
-            throws IOException
->>>>>>> 65f53406
         {
             String text = p.getText();
             int ix = text.indexOf('|');
             if (ix < 0) {
-                throw new JsonParseException(p, "Failed to parse String value of \""+text+"\"");
+                throw new StreamReadException(p, "Failed to parse String value of \""+text+"\"");
             }
             String str = text.substring(0, ix);
             int num = Integer.parseInt(text.substring(ix+1));
@@ -73,12 +64,7 @@
         public SimpleEnumSerializer() { super(SimpleEnum.class); }
 
         @Override
-<<<<<<< HEAD
         public void serialize(SimpleEnum value, JsonGenerator g, SerializerProvider provider)
-=======
-        public void serialize(SimpleEnum value, JsonGenerator jgen, SerializerProvider provider)
-            throws IOException
->>>>>>> 65f53406
         {
             g.writeString(value.name().toLowerCase());
         }
@@ -87,12 +73,7 @@
     static class SimpleEnumDeserializer extends JsonDeserializer<SimpleEnum>
     {
         @Override
-<<<<<<< HEAD
         public SimpleEnum deserialize(JsonParser p, DeserializationContext ctxt)
-=======
-        public SimpleEnum deserialize(JsonParser jp, DeserializationContext ctxt)
-            throws IOException
->>>>>>> 65f53406
         {
             return SimpleEnum.valueOf(p.getText().toUpperCase());
         }
