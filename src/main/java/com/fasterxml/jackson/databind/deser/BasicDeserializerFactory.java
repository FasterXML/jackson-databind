--- conflicted
+++ resolved
@@ -559,15 +559,9 @@
     /* Creator introspection: factory creators
     /**********************************************************************
      */
-<<<<<<< HEAD
-    
-    protected void _addFactoryCreators(DeserializationContext ctxt,
-            CreatorCollectionState ccState)
-=======
 
     protected void _addExplicitFactoryCreators
         (DeserializationContext ctxt, CreatorCollectionState ccState)
->>>>>>> 1e320893
         throws JsonMappingException
     {
         final DeserializationConfig config = ctxt.getConfig();
@@ -577,13 +571,6 @@
         final VisibilityChecker vchecker = ccState.vchecker;
         final Map<AnnotatedWithParams, BeanPropertyDefinition[]> creatorParams = ccState.creatorParams;
 
-<<<<<<< HEAD
-        List<CreatorCandidate> nonAnnotated = new LinkedList<>();
-
-        int explCount = 0;
-
-=======
->>>>>>> 1e320893
         // 21-Sep-2017, tatu: First let's handle explicitly annotated ones
         for (AnnotatedMethod factory : beanDesc.getFactoryMethods()) {
             JsonCreator.Mode creatorMode = intr.findCreatorAnnotation(ctxt.getConfig(), factory);
@@ -591,11 +578,7 @@
             if (creatorMode == null) {
                 // Only potentially accept 1-argument factory methods
                 if ((argCount == 1) && vchecker.isCreatorVisible(factory)) {
-<<<<<<< HEAD
-                    nonAnnotated.add(CreatorCandidate.construct(config, factory, null));
-=======
-                    ccState.addImplicitFactoryCandidate(CreatorCandidate.construct(intr, factory, null));
->>>>>>> 1e320893
+                    ccState.addImplicitFactoryCandidate(CreatorCandidate.construct(config, factory, null));
                 }
                 continue;
             }
@@ -633,10 +616,11 @@
             CreatorCollectionState ccState, List<CreatorCandidate> factoryCandidates)
         throws JsonMappingException
     {
+        final DeserializationConfig config = ctxt.getConfig();
         final BeanDescription beanDesc = ccState.beanDesc;
         final CreatorCollector creators = ccState.creators;
         final AnnotationIntrospector intr = ccState.annotationIntrospector();
-        final VisibilityChecker<?> vchecker = ccState.vchecker;
+        final VisibilityChecker vchecker = ccState.vchecker;
         final Map<AnnotatedWithParams, BeanPropertyDefinition[]> creatorParams = ccState.creatorParams;
 
         // And then implicitly found
