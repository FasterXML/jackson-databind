--- conflicted
+++ resolved
@@ -102,17 +102,11 @@
     }
 
     // [databind#381]
-<<<<<<< HEAD
-    public void testSingleValueArrayDeserialization() throws Exception {
+    public void testSingleValueArrayDeserialization() throws Exception
+    {
         final ObjectMapper mapper = jsonMapperBuilder()
                 .enable(DeserializationFeature.UNWRAP_SINGLE_VALUE_ARRAYS)
                 .build();
-=======
-    public void testSingleValueArrayDeserialization() throws Exception
-    {
-        final ObjectMapper mapper = new ObjectMapper();
-        mapper.enable(DeserializationFeature.UNWRAP_SINGLE_VALUE_ARRAYS);
->>>>>>> eade0e26
         final IOException exp;
         try {
             throw new IOException("testing");
@@ -166,7 +160,7 @@
                 .build();
 
         ObjectMapper mapper = JsonMapper.builder()
-                .activateDefaultTyping(typeValidator, ObjectMapper.DefaultTyping.NON_FINAL)
+                .activateDefaultTyping(typeValidator, DefaultTyping.NON_FINAL)
                 .build();
 
         final IOException exp = new IOException("the outer exception");
@@ -214,16 +208,10 @@
     }
 
     public void testSingleValueArrayDeserializationException() throws Exception {
-<<<<<<< HEAD
         final ObjectMapper mapper = jsonMapperBuilder()
                 .disable(DeserializationFeature.UNWRAP_SINGLE_VALUE_ARRAYS)
                 .build();
-        
-=======
-        final ObjectMapper mapper = new ObjectMapper();
-        mapper.disable(DeserializationFeature.UNWRAP_SINGLE_VALUE_ARRAYS);
-
->>>>>>> eade0e26
+
         final IOException exp;
         try {
             throw new IOException("testing");
