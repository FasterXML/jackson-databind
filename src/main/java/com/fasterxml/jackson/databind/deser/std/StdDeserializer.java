--- conflicted
+++ resolved
@@ -962,33 +962,11 @@
             _verifyNullForPrimitiveCoercion(ctxt, text);
             return  0.0f;
         }
-<<<<<<< HEAD
-        return _parseFloatPrimitive(ctxt, text);
-    }
-=======
         return _parseFloatPrimitive(p, ctxt, text);
-}
->>>>>>> 023733e1
-
-    /**
-     * @since 2.9
-     */
-    protected final float _parseFloatPrimitive(DeserializationContext ctxt, String text)
+    }
+
+    protected final float _parseFloatPrimitive(JsonParser p, DeserializationContext ctxt, String text)
         throws JacksonException
-    {
-        try {
-            return NumberInput.parseFloat(text);
-        } catch (IllegalArgumentException iae) { }
-        Number v = (Number) ctxt.handleWeirdStringValue(Float.TYPE, text,
-                "not a valid `float` value");
-        return _nonNullNumber(v).floatValue();
-    }
-
-    /**
-     * @since 2.14
-     */
-    protected final float _parseFloatPrimitive(JsonParser p, DeserializationContext ctxt, String text)
-            throws IOException
     {
         try {
             return NumberInput.parseFloat(text, p.isEnabled(StreamReadFeature.USE_FAST_DOUBLE_PARSER));
@@ -1007,8 +985,6 @@
      *
      * @return One of {@link Float} constants referring to special value decoded,
      *   if value matched; {@code null} otherwise.
-     *
-     * @since 2.12
      */
     protected Float _checkFloatSpecialValue(String text)
     {
@@ -1091,22 +1067,8 @@
         return _parseDoublePrimitive(p, ctxt, text);
     }
 
-    protected final double _parseDoublePrimitive(DeserializationContext ctxt, String text)
+    protected final double _parseDoublePrimitive(JsonParser p, DeserializationContext ctxt, String text)
         throws JacksonException
-    {
-        try {
-            return _parseDouble(text);
-        } catch (IllegalArgumentException iae) { }
-        Number v = (Number) ctxt.handleWeirdStringValue(Double.TYPE, text,
-                "not a valid `double` value (as String to convert)");
-        return _nonNullNumber(v).doubleValue();
-    }
-
-    /**
-     * @since 2.14
-     */
-    protected final double _parseDoublePrimitive(JsonParser p, DeserializationContext ctxt, String text)
-            throws IOException
     {
         try {
             return _parseDouble(text, p.isEnabled(StreamReadFeature.USE_FAST_DOUBLE_PARSER));
@@ -1131,8 +1093,6 @@
     /**
      * Helper method for encapsulating calls to low-level double value parsing; single place
      * just because we need a work-around that must be applied to all calls.
-     *
-     * @since 2.14
      */
     protected final static double _parseDouble(final String numStr, final boolean useFastParser) throws NumberFormatException
     {
@@ -1148,8 +1108,6 @@
      *
      * @return One of {@link Double} constants referring to special value decoded,
      *   if value matched; {@code null} otherwise.
-     *
-     * @since 2.12
      */
     protected Double _checkDoubleSpecialValue(String text)
     {
