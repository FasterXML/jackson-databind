package com.fasterxml.jackson.databind.ser.jdk;

import java.util.*;

import com.fasterxml.jackson.annotation.*;

import com.fasterxml.jackson.core.*;
import com.fasterxml.jackson.databind.*;
import com.fasterxml.jackson.databind.annotation.JsonSerialize;
import com.fasterxml.jackson.databind.jsontype.TypeSerializer;
import com.fasterxml.jackson.databind.module.SimpleModule;
import com.fasterxml.jackson.databind.ser.std.StdSerializer;
import com.fasterxml.jackson.databind.ser.std.ToStringSerializer;

/**
 * Unit tests for verifying serialization of simple basic non-structured
 * types; primitives (and/or their wrappers), Strings.
 */
public class EnumSerializationTest
    extends BaseMapTest
{
    /**
     * Test enumeration for verifying Enum serialization functionality.
     */
    protected enum TestEnum {
        A, B, C;
        private TestEnum() { }

        @Override public String toString() { return name().toLowerCase(); }
    }

    /**
     * Alternative version that forces use of "toString-serializer".
     */
    @JsonSerialize(using=ToStringSerializer.class)
    protected enum AnnotatedTestEnum {
        A2, B2, C2;
        private AnnotatedTestEnum() { }

        @Override public String toString() { return name().toLowerCase(); }
    }

    protected enum EnumWithJsonValue {
        A("foo"), B("bar");
        private final String name;
        private EnumWithJsonValue(String n) {
            name = n;
        }

        @Override
        public String toString() { return name; }

        @JsonValue
        public String external() { return "value:"+name; }
    }

    protected static interface ToStringMixin {
        @Override
        @JsonValue public String toString();
    }

    protected static enum SerializableEnum implements JacksonSerializable
    {
        A, B, C;

        private SerializableEnum() { }

        @Override
        public void serializeWithType(JsonGenerator g, SerializerProvider provider, TypeSerializer typeSer)
        {
            serialize(g, provider);
        }

        @Override
        public void serialize(JsonGenerator g, SerializerProvider provider)
        {
            g.writeString("foo");
        }
    }

    protected static enum LowerCaseEnum {
        A, B, C;
        private LowerCaseEnum() { }
        @Override
        public String toString() { return name().toLowerCase(); }
    }

    static class MapBean {
        public Map<TestEnum,Integer> map = new HashMap<TestEnum,Integer>();
        
        public void add(TestEnum key, int value) {
            map.put(key, Integer.valueOf(value));
        }
    }

    static enum NOT_OK {
        V1("v1"); 
        protected String key;
        // any runtime-persistent annotation is fine
        NOT_OK(@JsonProperty String key) { this.key = key; }
    }

    static enum OK {
        V1("v1");
        protected String key;
        OK(String key) { this.key = key; }
    }

    @SuppressWarnings("rawtypes")
    static class LowerCasingEnumSerializer extends StdSerializer<Enum>
    {
        public LowerCasingEnumSerializer() { super(Enum.class); }
        @Override
        public void serialize(Enum value, JsonGenerator g,
                SerializerProvider provider) {
            g.writeString(value.name().toLowerCase());
        }
    }

    protected static enum LC749Enum {
        A, B, C;
        private LC749Enum() { }
        @Override
        public String toString() { return name().toLowerCase(); }
    }

    // for [databind#1322]
    protected enum EnumWithJsonProperty {
        @JsonProperty("aleph")
        A;
    }

    // [databind#2871]: add `@JsonKey`
    protected enum EnumWithJsonKey {
        A("a"), B("b");
        private final String name;
        private EnumWithJsonKey(String n) {
            name = n;
        }

        @Override
        public String toString() { return name; }

        @JsonKey
        public String externalKey() { return "key:"+name; }

        @JsonValue
        public String externalValue() { return "value:"+name; }
    }

    /*
    /**********************************************************************
    /* Test methods
    /**********************************************************************
     */

    private final ObjectMapper MAPPER = newJsonMapper();
    
    public void testSimple() throws Exception
    {
        assertEquals("\"B\"", MAPPER.writeValueAsString(TestEnum.B));
    }

    public void testEnumSet() throws Exception
    {
        final EnumSet<TestEnum> value = EnumSet.of(TestEnum.B);
        assertEquals("[\"B\"]", MAPPER.writeValueAsString(value));
    }

    /**
     * Whereas regular Enum serializer uses enum names, some users
     * prefer calling toString() instead. So let's verify that
     * this can be done using annotation for enum class.
     */
    public void testEnumUsingToString() throws Exception
    {
        assertEquals("\"c2\"", MAPPER.writeValueAsString(AnnotatedTestEnum.C2));
    }

    public void testSubclassedEnums() throws Exception
    {
        assertEquals("\"B\"", MAPPER.writeValueAsString(EnumWithSubClass.B));
    }

    public void testEnumsWithJsonValue() throws Exception {
        assertEquals("\"value:bar\"", MAPPER.writeValueAsString(EnumWithJsonValue.B));
    }

    public void testEnumsWithJsonValueUsingMixin() throws Exception
    {
        // can't share, as new mix-ins are added
        ObjectMapper mapper = jsonMapperBuilder()
                .addMixIn(TestEnum.class, ToStringMixin.class)
                .build();
        assertEquals("\"b\"", mapper.writeValueAsString(TestEnum.B));
    }

    // [databind#601]
    public void testEnumsWithJsonValueInMap() throws Exception
    {
        EnumMap<EnumWithJsonValue,String> input = new EnumMap<EnumWithJsonValue,String>(EnumWithJsonValue.class);
        input.put(EnumWithJsonValue.B, "x");
        // 24-Sep-2015, tatu: SHOULD actually use annotated method, as per:
        assertEquals("{\"value:bar\":\"x\"}", MAPPER.writeValueAsString(input));
    }

    /**
     * Test for ensuring that @JsonSerializable is used with Enum types as well
     * as with any other types.
     */
    public void testSerializableEnum() throws Exception
    {
        assertEquals("\"foo\"", MAPPER.writeValueAsString(SerializableEnum.A));
    }

    public void testToStringEnum() throws Exception
    {
        ObjectMapper m = jsonMapperBuilder()
                .configure(SerializationFeature.WRITE_ENUMS_USING_TO_STRING, true)
                .build();
        assertEquals("\"b\"", m.writeValueAsString(LowerCaseEnum.B));

        // [databind#749] but should also be able to dynamically disable
        assertEquals("\"B\"",
                m.writer().without(SerializationFeature.WRITE_ENUMS_USING_TO_STRING)
                    .writeValueAsString(LowerCaseEnum.B));
    }

    public void testToStringEnumWithEnumMap() throws Exception
    {
        ObjectMapper m = jsonMapperBuilder()
                .enable(SerializationFeature.WRITE_ENUMS_USING_TO_STRING)
                .build();
        EnumMap<LowerCaseEnum,String> enums = new EnumMap<LowerCaseEnum,String>(LowerCaseEnum.class);
        enums.put(LowerCaseEnum.C, "value");
        assertEquals("{\"c\":\"value\"}", m.writeValueAsString(enums));
    }

    public void testAsIndex() throws Exception
    {
        // By default, serialize using name
        ObjectMapper m = new ObjectMapper();
        assertFalse(m.isEnabled(SerializationFeature.WRITE_ENUMS_USING_INDEX));
        assertEquals(q("B"), m.writeValueAsString(TestEnum.B));

        // but we can change (dynamically, too!) it to be number-based
        m = jsonMapperBuilder()
                .enable(SerializationFeature.WRITE_ENUMS_USING_INDEX)
                .build();
        assertEquals("1", m.writeValueAsString(TestEnum.B));
    }

    public void testAnnotationsOnEnumCtor() throws Exception
    {
        assertEquals(q("V1"), MAPPER.writeValueAsString(OK.V1));
        assertEquals(q("V1"), MAPPER.writeValueAsString(NOT_OK.V1));
        assertEquals(q("V2"), MAPPER.writeValueAsString(NOT_OK2.V2));
    }

    // [databind#227]
    public void testGenericEnumSerializer() throws Exception
    {
        // By default, serialize using name
        SimpleModule module = new SimpleModule("foobar");
        module.addSerializer(Enum.class, new LowerCasingEnumSerializer());
<<<<<<< HEAD
        ObjectMapper mapper = jsonMapperBuilder()
                .addModule(module)
                .build();
        assertEquals(quote("b"), mapper.writeValueAsString(TestEnum.B));
=======
        m.registerModule(module);
        assertEquals(q("b"), m.writeValueAsString(TestEnum.B));
>>>>>>> 27f62d3c
    }

    // [databind#749]

    public void testEnumMapSerDefault() throws Exception {
        final ObjectMapper mapper = newJsonMapper();
        EnumMap<LC749Enum, String> m = new EnumMap<LC749Enum, String>(LC749Enum.class);
        m.put(LC749Enum.A, "value");
        assertEquals("{\"A\":\"value\"}", mapper.writeValueAsString(m));
    }
    
    public void testEnumMapSerDisableToString() throws Exception {
        final ObjectMapper mapper = new ObjectMapper();
        ObjectWriter w = mapper.writer().without(SerializationFeature.WRITE_ENUMS_USING_TO_STRING);
        EnumMap<LC749Enum, String> m = new EnumMap<LC749Enum, String>(LC749Enum.class);
        m.put(LC749Enum.A, "value");
        assertEquals("{\"A\":\"value\"}", w.writeValueAsString(m));
    }

    public void testEnumMapSerEnableToString() throws Exception {
        final ObjectMapper mapper = new ObjectMapper();
        ObjectWriter w = mapper.writer().with(SerializationFeature.WRITE_ENUMS_USING_TO_STRING);
        EnumMap<LC749Enum, String> m = new EnumMap<LC749Enum, String>(LC749Enum.class);
        m.put(LC749Enum.A, "value");
        assertEquals("{\"a\":\"value\"}", w.writeValueAsString(m));
    }

    // [databind#1322]
    public void testEnumsWithJsonProperty() throws Exception {
        assertEquals(q("aleph"), MAPPER.writeValueAsString(EnumWithJsonProperty.A));
    }

    // [databind#1535]
    public void testEnumKeysWithJsonProperty() throws Exception {
        Map<EnumWithJsonProperty,Integer> input = new HashMap<EnumWithJsonProperty,Integer>();
        input.put(EnumWithJsonProperty.A, 13);
        assertEquals(a2q("{'aleph':13}"), MAPPER.writeValueAsString(input));
    }

    // [databind#1322]
    public void testEnumsWithJsonPropertyInSet() throws Exception
    {
        assertEquals("[\"aleph\"]",
                MAPPER.writeValueAsString(EnumSet.of(EnumWithJsonProperty.A)));
    }

    // [databind#1322]
    public void testEnumsWithJsonPropertyAsKey() throws Exception
    {
        EnumMap<EnumWithJsonProperty,String> input = new EnumMap<EnumWithJsonProperty,String>(EnumWithJsonProperty.class);
        input.put(EnumWithJsonProperty.A, "b");
        assertEquals("{\"aleph\":\"b\"}", MAPPER.writeValueAsString(input));
    }

    // [databind#2871]
    public void testEnumWithJsonKey() throws Exception
    {
        // First with EnumMap
        EnumMap<EnumWithJsonKey, EnumWithJsonKey> input1 = new EnumMap<>(EnumWithJsonKey.class);
        input1.put(EnumWithJsonKey.A, EnumWithJsonKey.B);
        assertEquals(a2q("{'key:a':'value:b'}"), MAPPER.writeValueAsString(input1));

        // Then regular Map with Enums
        Map<EnumWithJsonKey, EnumWithJsonKey> input2
            = Collections.singletonMap(EnumWithJsonKey.A, EnumWithJsonKey.B);
        assertEquals(a2q("{'key:a':'value:b'}"), MAPPER.writeValueAsString(input2));
    }
}

// [JACKSON-757], non-inner enum
enum NOT_OK2 {
    V2("v2"); 
    protected String key;
    // any runtime-persistent annotation is fine
    NOT_OK2(@JsonProperty String key) { this.key = key; }
}<|MERGE_RESOLUTION|>--- conflicted
+++ resolved
@@ -263,15 +263,10 @@
         // By default, serialize using name
         SimpleModule module = new SimpleModule("foobar");
         module.addSerializer(Enum.class, new LowerCasingEnumSerializer());
-<<<<<<< HEAD
         ObjectMapper mapper = jsonMapperBuilder()
                 .addModule(module)
                 .build();
-        assertEquals(quote("b"), mapper.writeValueAsString(TestEnum.B));
-=======
-        m.registerModule(module);
-        assertEquals(q("b"), m.writeValueAsString(TestEnum.B));
->>>>>>> 27f62d3c
+        assertEquals(q("b"), mapper.writeValueAsString(TestEnum.B));
     }
 
     // [databind#749]
