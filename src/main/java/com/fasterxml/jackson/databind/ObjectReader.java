package com.fasterxml.jackson.databind;

import java.io.*;
import java.net.URL;
import java.util.*;
import java.util.concurrent.ConcurrentHashMap;

import com.fasterxml.jackson.core.*;
import com.fasterxml.jackson.core.filter.FilteringParserDelegate;
import com.fasterxml.jackson.core.filter.JsonPointerBasedFilter;
import com.fasterxml.jackson.core.filter.TokenFilter;
import com.fasterxml.jackson.core.type.ResolvedType;
import com.fasterxml.jackson.core.type.TypeReference;

import com.fasterxml.jackson.databind.cfg.ContextAttributes;
import com.fasterxml.jackson.databind.cfg.DeserializationContexts;
import com.fasterxml.jackson.databind.deser.DefaultDeserializationContext;
import com.fasterxml.jackson.databind.deser.DeserializationProblemHandler;
import com.fasterxml.jackson.databind.node.ArrayNode;
import com.fasterxml.jackson.databind.node.JsonNodeFactory;
import com.fasterxml.jackson.databind.node.ObjectNode;
import com.fasterxml.jackson.databind.node.TreeTraversingParser;
import com.fasterxml.jackson.databind.type.SimpleType;
import com.fasterxml.jackson.databind.type.TypeFactory;
import com.fasterxml.jackson.databind.util.ClassUtil;

/**
 * Builder object that can be used for per-serialization configuration of
 * deserialization parameters, such as root type to use or object
 * to update (instead of constructing new instance).
 *<p>
 * Uses "mutant factory" pattern so that instances are immutable
 * (and thus fully thread-safe with no external synchronization);
 * new instances are constructed for different configurations.
 * Instances are initially constructed by {@link ObjectMapper} and can be
 * reused, shared, cached; both because of thread-safety and because
 * instances are relatively light-weight.
 *<p>
 * NOTE: this class is NOT meant as sub-classable by users. It is left as
 * non-final mostly to allow frameworks  that require bytecode generation for proxying
 * and similar use cases, but there is no expectation that functionality
 * should be extended by sub-classing.
 */
public class ObjectReader
    implements Versioned
    // NOTE: since 3.x, NO LONGER JDK Serializable
{
    protected final static JavaType JSON_NODE_TYPE = SimpleType.constructUnsafe(JsonNode.class);

    /*
    /**********************************************************************
    /* Immutable configuration from ObjectMapper
    /**********************************************************************
     */

    /**
     * General serialization configuration settings; while immutable,
     * can use copy-constructor to create modified instances as necessary.
     */
    protected final DeserializationConfig _config;

    /**
     * Blueprint instance of deserialization context; used for creating
     * actual instance when needed.
     */
    protected final DeserializationContexts _contexts;

    /**
     * Factory used for constructing {@link JsonParser}s
     */
    protected final TokenStreamFactory _parserFactory;

    /**
     * Flag that indicates whether root values are expected to be unwrapped or not
     */
    protected final boolean _unwrapRoot;

    /**
     * Filter to be consider for JsonParser.  
     * Default value to be null as filter not considered.
     */
    private final TokenFilter _filter;

    /*
    /**********************************************************************
    /* Configuration that can be changed during building
    /**********************************************************************
     */

    /**
     * Declared type of value to instantiate during deserialization.
     * Defines which deserializer to use; as well as base type of instance
     * to construct if an updatable value is not configured to be used
     * (subject to changes by embedded type information, for polymorphic
     * types). If {@link #_valueToUpdate} is non-null, only used for
     * locating deserializer.
     */
    protected final JavaType _valueType;

    /**
     * We may pre-fetch deserializer as soon as {@link #_valueType}
     * is known, and if so, reuse it afterwards.
     * This allows avoiding further deserializer lookups and increases
     * performance a bit on cases where readers are reused.
     */
    protected final JsonDeserializer<Object> _rootDeserializer;
    
    /**
     * Instance to update with data binding; if any. If null,
     * a new instance is created, if non-null, properties of
     * this value object will be updated instead.
     * Note that value can be of almost any type, except not
     * {@link com.fasterxml.jackson.databind.type.ArrayType}; array
     * types cannot be modified because array size is immutable.
     */
    protected final Object _valueToUpdate;

    /**
     * When using data format that uses a schema, schema is passed
     * to parser.
     */
    protected final FormatSchema _schema;

    /**
     * Values that can be injected during deserialization, if any.
     */
    protected final InjectableValues _injectableValues;

    /*
    /**********************************************************************
    /* Caching
    /**********************************************************************
     */

    /**
     * Root-level cached deserializers.
     * Passed by {@link ObjectMapper}, shared with it.
     */
    final protected ConcurrentHashMap<JavaType, JsonDeserializer<Object>> _rootDeserializers;

    /*
    /**********************************************************************
    /* Life-cycle, construction
    /**********************************************************************
     */

    /**
     * Constructor used by {@link ObjectMapper} for initial instantiation
     */
    protected ObjectReader(ObjectMapper mapper, DeserializationConfig config) {
        this(mapper, config, null, null, null, null);
    }

    /**
     * Constructor called when a root deserializer should be fetched based
     * on other configuration.
     */
    protected ObjectReader(ObjectMapper mapper, DeserializationConfig config,
            JavaType valueType, Object valueToUpdate,
            FormatSchema schema, InjectableValues injectableValues)
    {
        _config = config;
        _contexts = mapper._deserializationContexts;
        _rootDeserializers = mapper._rootDeserializers;
        _parserFactory = mapper._streamFactory;
        _valueType = valueType;
        _valueToUpdate = valueToUpdate;
        _schema = schema;
        _injectableValues = injectableValues;
        _unwrapRoot = config.useRootWrapping();

        _rootDeserializer = _prefetchRootDeserializer(valueType);
        _filter = null;
    }
    
    /**
     * Copy constructor used for building variations.
     */
    protected ObjectReader(ObjectReader base, DeserializationConfig config,
            JavaType valueType, JsonDeserializer<Object> rootDeser, Object valueToUpdate,
            FormatSchema schema, InjectableValues injectableValues)
    {
        _config = config;
        _contexts = base._contexts;

        _rootDeserializers = base._rootDeserializers;
        _parserFactory = base._parserFactory;

        _valueType = valueType;
        _rootDeserializer = rootDeser;
        _valueToUpdate = valueToUpdate;
        _schema = schema;
        _injectableValues = injectableValues;
        _unwrapRoot = config.useRootWrapping();
        _filter = base._filter;
    }

    /**
     * Copy constructor used when modifying simple feature flags
     */
    protected ObjectReader(ObjectReader base, DeserializationConfig config)
    {
        _config = config;
        _contexts = base._contexts;

        _rootDeserializers = base._rootDeserializers;
        _parserFactory = base._parserFactory;

        _valueType = base._valueType;
        _rootDeserializer = base._rootDeserializer;
        _valueToUpdate = base._valueToUpdate;
        _schema = base._schema;
        _injectableValues = base._injectableValues;
        _unwrapRoot = config.useRootWrapping();
        _filter = base._filter;
    }

    protected ObjectReader(ObjectReader base, TokenFilter filter) {
        _config = base._config;
        _contexts = base._contexts;
        _rootDeserializers = base._rootDeserializers;
        _parserFactory = base._parserFactory;
        _valueType = base._valueType;
        _rootDeserializer = base._rootDeserializer;
        _valueToUpdate = base._valueToUpdate;
        _schema = base._schema;
        _injectableValues = base._injectableValues;
        _unwrapRoot = base._unwrapRoot;
        _filter = filter;
    }
    
    /**
     * Method that will return version information stored in and read from jar
     * that contains this class.
     */
    @Override
    public Version version() {
        return com.fasterxml.jackson.databind.cfg.PackageVersion.VERSION;
    }

    /*
    /**********************************************************************
    /* Helper methods used internally for invoking constructors
    /* Need to be overridden if sub-classing (not recommended)
    /* is used.
    /**********************************************************************
     */

    /**
     * Factory method called by various "withXxx()" methods
     */
    protected ObjectReader _new(ObjectReader base, DeserializationConfig config) {
        return new ObjectReader(base, config);
    }

    /**
     * Factory method called by various "withXxx()" methods
     */
    protected ObjectReader _new(ObjectReader base, DeserializationConfig config,
            JavaType valueType, JsonDeserializer<Object> rootDeser, Object valueToUpdate,
            FormatSchema schema, InjectableValues injectableValues) {
        return new ObjectReader(base, config, valueType, rootDeser,  valueToUpdate,
                 schema,  injectableValues);
    }

    /**
     * Factory method used to create {@link MappingIterator} instances;
     * either default, or custom subtype.
     */
    protected <T> MappingIterator<T> _newIterator(JsonParser p, DeserializationContext ctxt,
            JsonDeserializer<?> deser, boolean parserManaged)
    {
        return new MappingIterator<T>(_valueType, p, ctxt,
                deser, parserManaged, _valueToUpdate);
    }

    /*
    /**********************************************************************
    /* Methods for initializing parser instance to use
    /**********************************************************************
     */

    protected JsonToken _initForReading(DefaultDeserializationContext ctxt, JsonParser p)
        throws IOException
    {
        ctxt.assignParser(p);

        // First: must point to a token; if not pointing to one, advance.
        // This occurs before first read from JsonParser, as well as
        // after clearing of current token.
        JsonToken t = p.currentToken();
        if (t == null) { // and then we must get something...
            t = p.nextToken();
            if (t == null) {
                // Throw mapping exception, since it's failure to map, not an actual parsing problem
                ctxt.reportInputMismatch(_valueType,
                        "No content to map due to end-of-input");
            }
        }
        return t;
    }

    /**
     * Alternative to {@link #_initForReading} used in cases where reading
     * of multiple values means that we may or may not want to advance the stream,
     * but need to do other initialization.
     *<p>
     * Base implementation only sets configured {@link FormatSchema}, if any, on parser.
     */
    protected void _initForMultiRead(DefaultDeserializationContext ctxt, JsonParser p)
        throws IOException
    {
        ctxt.assignParser(p);
    }

    /*
    /**********************************************************************
    /* Life-cycle, fluent factory methods for DeserializationFeatures
    /**********************************************************************
     */

    /**
     * Method for constructing a new reader instance that is configured
     * with specified feature enabled.
     */
    public ObjectReader with(DeserializationFeature feature) {
        return _with(_config.with(feature));
    }

    /**
     * Method for constructing a new reader instance that is configured
     * with specified features enabled.
     */
    public ObjectReader with(DeserializationFeature first,
            DeserializationFeature... other)
    {
        return _with(_config.with(first, other));
    }    

    /**
     * Method for constructing a new reader instance that is configured
     * with specified features enabled.
     */
    public ObjectReader withFeatures(DeserializationFeature... features) {
        return _with(_config.withFeatures(features));
    }    

    /**
     * Method for constructing a new reader instance that is configured
     * with specified feature disabled.
     */
    public ObjectReader without(DeserializationFeature feature) {
        return _with(_config.without(feature)); 
    }

    /**
     * Method for constructing a new reader instance that is configured
     * with specified features disabled.
     */
    public ObjectReader without(DeserializationFeature first,
            DeserializationFeature... other) {
        return _with(_config.without(first, other));
    }    

    /**
     * Method for constructing a new reader instance that is configured
     * with specified features disabled.
     */
    public ObjectReader withoutFeatures(DeserializationFeature... features) {
        return _with(_config.withoutFeatures(features));
    }    

    /*
    /**********************************************************************
    /* Life-cycle, fluent factory methods for JsonParser.Features
    /**********************************************************************
     */

    /**
     * Method for constructing a new reader instance that is configured
     * with specified feature enabled.
     */
    public ObjectReader with(StreamReadFeature feature) {
        return _with(_config.with(feature));
    }

    /**
     * Method for constructing a new reader instance that is configured
     * with specified features enabled.
     */
    public ObjectReader withFeatures(StreamReadFeature... features) {
        return _with(_config.withFeatures(features));
    }    

    /**
     * Method for constructing a new reader instance that is configured
     * with specified feature disabled.
     */
    public ObjectReader without(StreamReadFeature feature) {
        return _with(_config.without(feature)); 
    }

    /**
     * Method for constructing a new reader instance that is configured
     * with specified features disabled.
     */
    public ObjectReader withoutFeatures(StreamReadFeature... features) {
        return _with(_config.withoutFeatures(features));
    }

    /*
    /**********************************************************************
    /* Life-cycle, fluent factory methods for FormatFeature
    /**********************************************************************
     */

    /**
     * Method for constructing a new reader instance that is configured
     * with specified feature enabled.
     */
    public ObjectReader with(FormatFeature feature) {
        return _with(_config.with(feature));
    }

    /**
     * Method for constructing a new reader instance that is configured
     * with specified features enabled.
     */
    public ObjectReader withFeatures(FormatFeature... features) {
        return _with(_config.withFeatures(features));
    }    

    /**
     * Method for constructing a new reader instance that is configured
     * with specified feature disabled.
     */
    public ObjectReader without(FormatFeature feature) {
        return _with(_config.without(feature)); 
    }

    /**
     * Method for constructing a new reader instance that is configured
     * with specified features disabled.
     */
    public ObjectReader withoutFeatures(FormatFeature... features) {
        return _with(_config.withoutFeatures(features));
    }
    
    /*
    /**********************************************************************
    /* Life-cycle, fluent factory methods, other
    /**********************************************************************
     */

    /**
     * Convenience method to bind from {@link JsonPointer}.  
     * {@link JsonPointerBasedFilter} is registered and will be used for parsing later. 
     */
    public ObjectReader at(String value) {
        return new ObjectReader(this, new JsonPointerBasedFilter(value));
    }

    /**
     * Convenience method to bind from {@link JsonPointer}
      * {@link JsonPointerBasedFilter} is registered and will be used for parsing later.
     */
    public ObjectReader at(JsonPointer pointer) {
        return new ObjectReader(this, new JsonPointerBasedFilter(pointer));
    }

    /**
     * Mutant factory method that will construct a new instance that has
     * specified underlying {@link DeserializationConfig}.
     *<p>
     * NOTE: use of this method is not recommended, as there are many other
     * re-configuration methods available.
     */
    public ObjectReader with(DeserializationConfig config) {
        return _with(config);
    }    

    /**
     * Method for constructing a new instance with configuration that uses
     * passed {@link InjectableValues} to provide injectable values.
     *<p>
     * Note that the method does NOT change state of this reader, but
     * rather construct and returns a newly configured instance.
     */
    public ObjectReader with(InjectableValues injectableValues)
    {
        if (_injectableValues == injectableValues) {
            return this;
        }
        return _new(this, _config,
                _valueType, _rootDeserializer, _valueToUpdate,
                _schema, injectableValues);
    }

    /**
     * Method for constructing a new reader instance with configuration that uses
     * passed {@link JsonNodeFactory} for constructing {@link JsonNode}
     * instances.
     *<p>
     * Note that the method does NOT change state of this reader, but
     * rather construct and returns a newly configured instance.
     */
    public ObjectReader with(JsonNodeFactory f) {
        return _with(_config.with(f));
    }

    /**
     * Method for constructing a new instance with configuration that
     * specifies what root name to expect for "root name unwrapping".
     * See {@link DeserializationConfig#withRootName(String)} for
     * details.
     *<p>
     * Note that the method does NOT change state of this reader, but
     * rather construct and returns a newly configured instance.
     */
    public ObjectReader withRootName(String rootName) {
        return _with(_config.withRootName(rootName));
    }

    public ObjectReader withRootName(PropertyName rootName) {
        return _with(_config.withRootName(rootName));
    }
    
    /**
     * Convenience method that is same as calling:
     *<code>
     *   withRootName("")
     *</code>
     * which will forcibly prevent use of root name wrapping when writing
     * values with this {@link ObjectReader}.
     */
    public ObjectReader withoutRootName() {
        return _with(_config.withRootName(PropertyName.NO_NAME));
    }
    
    /**
     * Method for constructing a new instance with configuration that
     * passes specified {@link FormatSchema} to {@link JsonParser} that
     * is constructed for parsing content.
     *<p>
     * Note that the method does NOT change state of this reader, but
     * rather construct and returns a newly configured instance.
     */
    public ObjectReader with(FormatSchema schema)
    {
        if (_schema == schema) {
            return this;
        }
        _verifySchemaType(schema);
        return _new(this, _config, _valueType, _rootDeserializer, _valueToUpdate,
                schema, _injectableValues);
    }

    /**
     * Method for constructing a new reader instance that is configured
     * to data bind into specified type.
     *<p>
     * Note that the method does NOT change state of this reader, but
     * rather construct and returns a newly configured instance.
     */
    public ObjectReader forType(JavaType valueType)
    {
        if (valueType != null && valueType.equals(_valueType)) {
            return this;
        }
        JsonDeserializer<Object> rootDeser = _prefetchRootDeserializer(valueType);
        return _new(this, _config, valueType, rootDeser,
                _valueToUpdate, _schema, _injectableValues);
    }    

    /**
     * Method for constructing a new reader instance that is configured
     * to data bind into specified type.
     *<p>
     * Note that the method does NOT change state of this reader, but
     * rather construct and returns a newly configured instance.
     */
    public ObjectReader forType(Class<?> valueType) {
        return forType(_config.constructType(valueType));
    }    

    /**
     * Method for constructing a new reader instance that is configured
     * to data bind into specified type.
     *<p>
     * Note that the method does NOT change state of this reader, but
     * rather construct and returns a newly configured instance.
     */
    public ObjectReader forType(TypeReference<?> valueTypeRef) {
        return forType(_config.getTypeFactory().constructType(valueTypeRef.getType()));
    }

    /**
     * Method for constructing a new instance with configuration that
     * updates passed Object (as root value), instead of constructing 
     * a new value.
     *<p>
     * Note that the method does NOT change state of this reader, but
     * rather construct and returns a newly configured instance.
     */
    public ObjectReader withValueToUpdate(Object value)
    {
        if (value == _valueToUpdate) return this;
        if (value == null) {
            // 18-Oct-2016, tatu: Actually, should be allowed, to remove value
            //   to update, if any
            return _new(this, _config, _valueType, _rootDeserializer, null,
                    _schema, _injectableValues);
        }
        JavaType t;
        
        /* no real benefit from pre-fetching, as updating readers are much
         * less likely to be reused, and value type may also be forced
         * with a later chained call...
         */
        if (_valueType == null) {
            t = _config.constructType(value.getClass());
        } else {
            t = _valueType;
        }
        return _new(this, _config, t, _rootDeserializer, value,
                _schema, _injectableValues);
    }

    /**
     * Method for constructing a new instance with configuration that
     * uses specified View for filtering.
     *<p>
     * Note that the method does NOT change state of this reader, but
     * rather construct and returns a newly configured instance.
     */
    public ObjectReader withView(Class<?> activeView) {
        return _with(_config.withView(activeView));
    }

    public ObjectReader with(Locale l) {
        return _with(_config.with(l));
    }

    public ObjectReader with(TimeZone tz) {
        return _with(_config.with(tz));
    }

    public ObjectReader withHandler(DeserializationProblemHandler h) {
        return _with(_config.withHandler(h));
    }

    public ObjectReader with(Base64Variant defaultBase64) {
        return _with(_config.with(defaultBase64));
    }

    public ObjectReader with(ContextAttributes attrs) {
        return _with(_config.with(attrs));
    }

    public ObjectReader withAttributes(Map<?,?> attrs) {
        return _with(_config.withAttributes(attrs));
    }

    public ObjectReader withAttribute(Object key, Object value) {
        return _with( _config.withAttribute(key, value));
    }

    public ObjectReader withoutAttribute(Object key) {
        return _with(_config.withoutAttribute(key));
    }

    /*
    /**********************************************************************
    /* Internal factory methods
    /**********************************************************************
     */
    
    protected final ObjectReader _with(DeserializationConfig newConfig) {
        if (newConfig == _config) {
            return this;
        }
        return _new(this, newConfig);
    }

    /*
    /**********************************************************************
    /* Simple accessors
    /**********************************************************************
     */
    
    public boolean isEnabled(DeserializationFeature f) {
        return _config.isEnabled(f);
    }

    public boolean isEnabled(MapperFeature f) {
        return _config.isEnabled(f);
    }

    public boolean isEnabled(StreamReadFeature f) {
        return _config.isEnabled(f);
    }

    public DeserializationConfig getConfig() {
        return _config;
    }

    /**
     * @since 3.0
     */
    public TokenStreamFactory parserFactory() {
        return _parserFactory;
    }

    /**
     * @since 3.0
     */
    public TypeFactory typeFactory() {
        return _config.getTypeFactory();
    }

    public ContextAttributes getAttributes() {
        return _config.getAttributes();
    }

    public InjectableValues getInjectableValues() {
        return _injectableValues;
    }

    /**
     * @deprecated Since 3.0 use {@link #typeFactory}
     */
    @Deprecated
    public TypeFactory getTypeFactory() {
        return typeFactory();
    }

    /*
    /**********************************************************************
    /* Public API: constructing Parsers that are properly linked
    /* to `ObjectReadContext`
    /**********************************************************************
     */

    /**
     * Factory method for constructing {@link JsonParser} that is properly
     * wired to allow callbacks for deserialization: basically
     * constructs a {@link ObjectReadContext} and then calls
     * {@link TokenStreamFactory#createParser(ObjectReadContext,java.io.File)}.
     *
     * @since 3.0
     */
    public JsonParser createParser(File src) throws IOException {
        DefaultDeserializationContext ctxt = createDeserializationContext();
        return ctxt.assignAndReturnParser(_parserFactory.createParser(ctxt, src));
    }

    /**
     * Factory method for constructing {@link JsonParser} that is properly
     * wired to allow callbacks for deserialization: basically
     * constructs a {@link ObjectReadContext} and then calls
     * {@link TokenStreamFactory#createParser(ObjectReadContext,java.net.URL)}.
     *
     * @since 3.0
     */
    public JsonParser createParser(URL src) throws IOException {
        DefaultDeserializationContext ctxt = createDeserializationContext();
        return ctxt.assignAndReturnParser(_parserFactory.createParser(ctxt, src));
    }

    /**
     * Factory method for constructing {@link JsonParser} that is properly
     * wired to allow callbacks for deserialization: basically
     * constructs a {@link ObjectReadContext} and then calls
     * {@link TokenStreamFactory#createParser(ObjectReadContext,InputStream)}.
     *
     * @since 3.0
     */
    public JsonParser createParser(InputStream in) throws IOException {
        DefaultDeserializationContext ctxt = createDeserializationContext();
        return ctxt.assignAndReturnParser(_parserFactory.createParser(ctxt, in));
    }

    /**
     * Factory method for constructing {@link JsonParser} that is properly
     * wired to allow callbacks for deserialization: basically
     * constructs a {@link ObjectReadContext} and then calls
     * {@link TokenStreamFactory#createParser(ObjectReadContext,Reader)}.
     *
     * @since 3.0
     */
    public JsonParser createParser(Reader r) throws IOException {
        DefaultDeserializationContext ctxt = createDeserializationContext();
        return ctxt.assignAndReturnParser(_parserFactory.createParser(ctxt, r));
    }

    /**
     * Factory method for constructing {@link JsonParser} that is properly
     * wired to allow callbacks for deserialization: basically
     * constructs a {@link ObjectReadContext} and then calls
     * {@link TokenStreamFactory#createParser(ObjectReadContext,byte[])}.
     *
     * @since 3.0
     */
    public JsonParser createParser(byte[] data) throws IOException {
        DefaultDeserializationContext ctxt = createDeserializationContext();
        return ctxt.assignAndReturnParser(_parserFactory.createParser(ctxt, data));
    }

    /**
     * Factory method for constructing {@link JsonParser} that is properly
     * wired to allow callbacks for deserialization: basically
     * constructs a {@link ObjectReadContext} and then calls
     * {@link TokenStreamFactory#createParser(ObjectReadContext,byte[],int,int)}.
     *
     * @since 3.0
     */
    public JsonParser createParser(byte[] data, int offset, int len) throws IOException {
        DefaultDeserializationContext ctxt = createDeserializationContext();
        return ctxt.assignAndReturnParser(_parserFactory.createParser(ctxt, data, offset, len));
    }

    /**
     * Factory method for constructing {@link JsonParser} that is properly
     * wired to allow callbacks for deserialization: basically
     * constructs a {@link ObjectReadContext} and then calls
     * {@link TokenStreamFactory#createParser(ObjectReadContext,String)}.
     *
     * @since 3.0
     */
    public JsonParser createParser(String content) throws IOException {
        DefaultDeserializationContext ctxt = createDeserializationContext();
        return ctxt.assignAndReturnParser(_parserFactory.createParser(ctxt, content));
    }

    /**
     * Factory method for constructing {@link JsonParser} that is properly
     * wired to allow callbacks for deserialization: basically
     * constructs a {@link ObjectReadContext} and then calls
     * {@link TokenStreamFactory#createParser(ObjectReadContext,char[])}.
     *
     * @since 3.0
     */
    public JsonParser createParser(char[] content) throws IOException {
        DefaultDeserializationContext ctxt = createDeserializationContext();
        return ctxt.assignAndReturnParser(_parserFactory.createParser(ctxt, content));
    }

    /**
     * Factory method for constructing {@link JsonParser} that is properly
     * wired to allow callbacks for deserialization: basically
     * constructs a {@link ObjectReadContext} and then calls
     * {@link TokenStreamFactory#createParser(ObjectReadContext,char[],int,int)}.
     *
     * @since 3.0
     */
    public JsonParser createParser(char[] content, int offset, int len) throws IOException {
        DefaultDeserializationContext ctxt = createDeserializationContext();
        return ctxt.assignAndReturnParser(_parserFactory.createParser(ctxt, content, offset, len));
    }

    /**
     * Factory method for constructing {@link JsonParser} that is properly
     * wired to allow callbacks for deserialization: basically
     * constructs a {@link ObjectReadContext} and then calls
     * {@link TokenStreamFactory#createParser(ObjectReadContext,DataInput)}.
     *
     * @since 3.0
     */
    public JsonParser createParser(DataInput content) throws IOException {
        DefaultDeserializationContext ctxt = createDeserializationContext();
        return ctxt.assignAndReturnParser(_parserFactory.createParser(ctxt, content));
    }

    /**
     * Factory method for constructing non-blocking {@link JsonParser} that is properly
     * wired to allow configuration access (and, if relevant for parser, callbacks):
     * essentially constructs a {@link ObjectReadContext} and then calls
     * {@link TokenStreamFactory#createParser(ObjectReadContext,DataInput)}.
     *
     * @since 3.0
     */
    public JsonParser createNonBlockingByteArrayParser() throws IOException {
        DefaultDeserializationContext ctxt = createDeserializationContext();
        return ctxt.assignAndReturnParser(_parserFactory.createNonBlockingByteArrayParser(ctxt));
    }
    
    /*
    /**********************************************************************
    /* Convenience methods for JsonNode creation
    /**********************************************************************
     */

    public ObjectNode createObjectNode() {
        return _config.getNodeFactory().objectNode();
    }

    public ArrayNode createArrayNode() {
        return _config.getNodeFactory().arrayNode();
    }

    /*
    /**********************************************************************
    /* Deserialization methods; first ones for pre-constructed parsers
    /**********************************************************************
     */

    /**
     * Method that binds content read using given parser, using
     * configuration of this reader, including expected result type.
     * Value return is either newly constructed, or root value that
     * was specified with {@link #withValueToUpdate(Object)}.
     *<p>
     * NOTE: this method never tries to auto-detect format, since actual
     * (data-format specific) parser is given.
     */
    @SuppressWarnings("unchecked")
    public <T> T readValue(JsonParser p) throws IOException
    {
        DefaultDeserializationContext ctxt = createDeserializationContext(p);
        return (T) _bind(ctxt, p, _valueToUpdate);
    }

    /**
     * Convenience method that binds content read using given parser, using
     * configuration of this reader, except that expected value type
     * is specified with the call (instead of currently configured root type).
     * Value return is either newly constructed, or root value that
     * was specified with {@link #withValueToUpdate(Object)}.
     *<p>
     * NOTE: this method never tries to auto-detect format, since actual
     * (data-format specific) parser is given.
     */
    @SuppressWarnings("unchecked")
    public <T> T readValue(JsonParser p, Class<T> valueType) throws IOException
    {
        return (T) forType(valueType).readValue(p);
    }

    /**
     * Convenience method that binds content read using given parser, using
     * configuration of this reader, except that expected value type
     * is specified with the call (instead of currently configured root type).
     * Value return is either newly constructed, or root value that
     * was specified with {@link #withValueToUpdate(Object)}.
     *<p>
     * NOTE: this method never tries to auto-detect format, since actual
     * (data-format specific) parser is given.
     */
    @SuppressWarnings("unchecked")
<<<<<<< HEAD
=======
    @Override
>>>>>>> e8d07ead
    public <T> T readValue(JsonParser p, TypeReference<T> valueTypeRef) throws IOException
    {
        return (T) forType(valueTypeRef).readValue(p);
    }

    /**
     * Convenience method that binds content read using given parser, using
     * configuration of this reader, except that expected value type
     * is specified with the call (instead of currently configured root type).
     * Value return is either newly constructed, or root value that
     * was specified with {@link #withValueToUpdate(Object)}.
     *<p>
     * NOTE: this method never tries to auto-detect format, since actual
     * (data-format specific) parser is given.
     */
    @SuppressWarnings("unchecked")
    public <T> T readValue(JsonParser p, ResolvedType valueType) throws IOException {
        return (T) forType((JavaType)valueType).readValue(p);
    }

    /**
     * Type-safe overloaded method, basically alias for {@link #readValue(JsonParser, ResolvedType)}.
     *<p>
     * NOTE: this method never tries to auto-detect format, since actual
     * (data-format specific) parser is given.
     */
    @SuppressWarnings("unchecked")
    public <T> T readValue(JsonParser p, JavaType valueType) throws IOException {
        return (T) forType(valueType).readValue(p);
    }

    /**
     * Convenience method that is equivalent to:
     *<pre>
     *   withType(valueType).readValues(p);
     *</pre>
     *<p>
     * Method reads a sequence of Objects from parser stream.
     * Sequence can be either root-level "unwrapped" sequence (without surrounding
     * JSON array), or a sequence contained in a JSON Array.
     * In either case {@link JsonParser} <b>MUST</b> point to the first token of
     * the first element, OR not point to any token (in which case it is advanced
     * to the next token). This means, specifically, that for wrapped sequences,
     * parser MUST NOT point to the surrounding <code>START_ARRAY</code> (one that
     * contains values to read) but rather to the token following it which is the first
     * token of the first value to read.
     *<p>
     * NOTE: this method never tries to auto-detect format, since actual
     * (data-format specific) parser is given.
     */
    public <T> Iterator<T> readValues(JsonParser p, Class<T> valueType) throws IOException {
        return forType(valueType).readValues(p);
    }

    /**
     * Convenience method that is equivalent to:
     *<pre>
     *   withType(valueTypeRef).readValues(p);
     *</pre>
     *<p>
     * Method reads a sequence of Objects from parser stream.
     * Sequence can be either root-level "unwrapped" sequence (without surrounding
     * JSON array), or a sequence contained in a JSON Array.
     * In either case {@link JsonParser} <b>MUST</b> point to the first token of
     * the first element, OR not point to any token (in which case it is advanced
     * to the next token). This means, specifically, that for wrapped sequences,
     * parser MUST NOT point to the surrounding <code>START_ARRAY</code> (one that
     * contains values to read) but rather to the token following it which is the first
     * token of the first value to read.
     *<p>
     * NOTE: this method never tries to auto-detect format, since actual
     * (data-format specific) parser is given.
     */
<<<<<<< HEAD
=======
    @Override
>>>>>>> e8d07ead
    public <T> Iterator<T> readValues(JsonParser p, TypeReference<T> valueTypeRef) throws IOException {
        return forType(valueTypeRef).readValues(p);
    }

    /**
     * Convenience method that is equivalent to:
     *<pre>
     *   withType(valueType).readValues(p);
     *</pre>
     *<p>
     * Method reads a sequence of Objects from parser stream.
     * Sequence can be either root-level "unwrapped" sequence (without surrounding
     * JSON array), or a sequence contained in a JSON Array.
     * In either case {@link JsonParser} <b>MUST</b> point to the first token of
     * the first element, OR not point to any token (in which case it is advanced
     * to the next token). This means, specifically, that for wrapped sequences,
     * parser MUST NOT point to the surrounding <code>START_ARRAY</code> (one that
     * contains values to read) but rather to the token following it which is the first
     * token of the first value to read.
     *<p>
     * NOTE: this method never tries to auto-detect format, since actual
     * (data-format specific) parser is given.
     */
    public <T> Iterator<T> readValues(JsonParser p, ResolvedType valueType) throws IOException {
        return readValues(p, (JavaType) valueType);
    }

    /**
     * Convenience method that is equivalent to:
     *<pre>
     *   withType(valueType).readValues(p);
     *</pre>
     *<p>
     * Method reads a sequence of Objects from parser stream.
     * Sequence can be either root-level "unwrapped" sequence (without surrounding
     * JSON array), or a sequence contained in a JSON Array.
     * In either case {@link JsonParser} <b>MUST</b> point to the first token of
     * the first element, OR not point to any token (in which case it is advanced
     * to the next token). This means, specifically, that for wrapped sequences,
     * parser MUST NOT point to the surrounding <code>START_ARRAY</code> (one that
     * contains values to read) but rather to the token following it which is the first
     * token of the first value to read.
     *<p>
     * NOTE: this method never tries to auto-detect format, since actual
     * (data-format specific) parser is given.
     */
    public <T> Iterator<T> readValues(JsonParser p, JavaType valueType) throws IOException {
        return forType(valueType).readValues(p);
    }

    /*
    /**********************************************************************
    /* TreeCodec impl
    /**********************************************************************
     */

    public JsonParser treeAsTokens(TreeNode n) {
        return treeAsTokens((JsonNode) n, createDeserializationContext());
    }

    protected JsonParser treeAsTokens(JsonNode n, DeserializationContext ctxt) {
        return new TreeTraversingParser(n, ctxt);
    }

    /**
     * Convenience method that binds content read using given parser, using
     * configuration of this reader, except that content is bound as
     * JSON tree instead of configured root value type.
     *<p>
     * Note: if an object was specified with {@link #withValueToUpdate}, it
     * will be ignored.
     *<p>
     * NOTE: this method never tries to auto-detect format, since actual
     * (data-format specific) parser is given.
     */
    @SuppressWarnings("unchecked")
    public <T extends TreeNode> T readTree(JsonParser p) throws IOException {
        return (T) _bindAsTree(createDeserializationContext(p), p);
    }

    /*
    /**********************************************************************
    /* Deserialization methods; others similar to what ObjectMapper has
    /**********************************************************************
     */

    /**
     * Method that binds content read from given input source,
     * using configuration of this reader.
     * Value return is either newly constructed, or root value that
     * was specified with {@link #withValueToUpdate(Object)}.
     */
    @SuppressWarnings("unchecked")
    public <T> T readValue(InputStream src) throws IOException
    {
        DefaultDeserializationContext ctxt = createDeserializationContext();
        return (T) _bindAndClose(ctxt,
                _considerFilter(_parserFactory.createParser(ctxt, src), false));
    }

    /**
     * Method that binds content read from given input source,
     * using configuration of this reader.
     * Value return is either newly constructed, or root value that
     * was specified with {@link #withValueToUpdate(Object)}.
     */
    @SuppressWarnings("unchecked")
    public <T> T readValue(Reader src) throws IOException
    {
        DefaultDeserializationContext ctxt = createDeserializationContext();
        return (T) _bindAndClose(ctxt,
                _considerFilter(_parserFactory.createParser(ctxt, src), false));
    }

    /**
     * Method that binds content read from given JSON string,
     * using configuration of this reader.
     * Value return is either newly constructed, or root value that
     * was specified with {@link #withValueToUpdate(Object)}.
     */
    @SuppressWarnings("unchecked")
    public <T> T readValue(String src) throws IOException
    {
        DefaultDeserializationContext ctxt = createDeserializationContext();
        return (T) _bindAndClose(ctxt,
                _considerFilter(_parserFactory.createParser(ctxt, src), false));
    }

    /**
     * Method that binds content read from given byte array,
     * using configuration of this reader.
     * Value return is either newly constructed, or root value that
     * was specified with {@link #withValueToUpdate(Object)}.
     */
    @SuppressWarnings("unchecked")
    public <T> T readValue(byte[] src) throws IOException
    {
        DefaultDeserializationContext ctxt = createDeserializationContext();
        return (T) _bindAndClose(ctxt,
                _considerFilter(_parserFactory.createParser(ctxt, src), false));
    }

    /**
     * Method that binds content read from given byte array,
     * using configuration of this reader.
     * Value return is either newly constructed, or root value that
     * was specified with {@link #withValueToUpdate(Object)}.
     */
    @SuppressWarnings("unchecked")
    public <T> T readValue(byte[] src, int offset, int length) throws IOException
    {
        DefaultDeserializationContext ctxt = createDeserializationContext();
        return (T) _bindAndClose(ctxt,
                _considerFilter(_parserFactory.createParser(ctxt, src, offset, length), false));
    }
    
    @SuppressWarnings("unchecked")
    public <T> T readValue(File src) throws IOException
    {
        DefaultDeserializationContext ctxt = createDeserializationContext();
        return (T) _bindAndClose(ctxt,
                _considerFilter(_parserFactory.createParser(ctxt, src), false));
    }

    /**
     * Method that binds content read from given input source,
     * using configuration of this reader.
     * Value return is either newly constructed, or root value that
     * was specified with {@link #withValueToUpdate(Object)}.
     */
    @SuppressWarnings("unchecked")
    public <T> T readValue(URL src) throws IOException
    {
        DefaultDeserializationContext ctxt = createDeserializationContext();
        return (T) _bindAndClose(ctxt,
                _considerFilter(_parserFactory.createParser(ctxt, src), false));
    }

    /**
     * Convenience method for converting results from given JSON tree into given
     * value type. Basically short-cut for:
     *<pre>
     *   objectReader.readValue(src.traverse())
     *</pre>
     */
    @SuppressWarnings("unchecked")
    public <T> T readValue(JsonNode src) throws IOException
    {
        DefaultDeserializationContext ctxt = createDeserializationContext();
        return (T) _bindAndClose(ctxt,
                _considerFilter(treeAsTokens(src, ctxt), false));
    }

    @SuppressWarnings("unchecked")
    public <T> T readValue(DataInput src) throws IOException
    {
        DefaultDeserializationContext ctxt = createDeserializationContext();
        return (T) _bindAndClose(ctxt,
                _considerFilter(_parserFactory.createParser(ctxt, src), false));
    }

    /**
     * Method that reads content from given input source,
     * using configuration of this reader, and binds it as JSON Tree.
     *<p>
     * Note that if an object was specified with a call to
     * {@link #withValueToUpdate(Object)}
     * it will just be ignored; result is always a newly constructed
     * {@link JsonNode} instance.
     */
    public JsonNode readTree(InputStream in) throws IOException
    {
        DefaultDeserializationContext ctxt = createDeserializationContext();
        return _bindAndCloseAsTree(ctxt,
                _considerFilter(_parserFactory.createParser(ctxt, in), false));
    }
    
    /**
     * Method that reads content from given input source,
     * using configuration of this reader, and binds it as JSON Tree.
     *<p>
     * Note that if an object was specified with a call to
     * {@link #withValueToUpdate(Object)}
     * it will just be ignored; result is always a newly constructed
     * {@link JsonNode} instance.
     */
    public JsonNode readTree(Reader r) throws IOException
    {
        DefaultDeserializationContext ctxt = createDeserializationContext();
        return _bindAndCloseAsTree(ctxt,
                _considerFilter(_parserFactory.createParser(ctxt, r), false));
    }

    /**
     * Method that reads content from given JSON input String,
     * using configuration of this reader, and binds it as JSON Tree.
     *<p>
     * Note that if an object was specified with a call to
     * {@link #withValueToUpdate(Object)}
     * it will just be ignored; result is always a newly constructed
     * {@link JsonNode} instance.
     */
    public JsonNode readTree(String json) throws IOException
    {
        DefaultDeserializationContext ctxt = createDeserializationContext();
        return _bindAndCloseAsTree(ctxt,
                _considerFilter(_parserFactory.createParser(ctxt, json), false));
    }

    public JsonNode readTree(DataInput src) throws IOException
    {
        DefaultDeserializationContext ctxt = createDeserializationContext();
        return _bindAndCloseAsTree(ctxt,
                _considerFilter(_parserFactory.createParser(ctxt, src), false));
    }

    /*
    /**********************************************************************
    /* Deserialization methods; reading sequence of values
    /**********************************************************************
     */
    
    /**
     * Method for reading sequence of Objects from parser stream.
     *<p>
     * Sequence can be either root-level "unwrapped" sequence (without surrounding
     * JSON array), or a sequence contained in a JSON Array.
     * In either case {@link JsonParser} must point to the first token of
     * the first element, OR not point to any token (in which case it is advanced
     * to the next token). This means, specifically, that for wrapped sequences,
     * parser MUST NOT point to the surrounding <code>START_ARRAY</code> but rather
     * to the token following it.
     */
    public <T> MappingIterator<T> readValues(JsonParser p)
        throws IOException
    {
        DeserializationContext ctxt = createDeserializationContext(p);
        // false -> do not close as caller gave parser instance
        return _newIterator(p, ctxt, _findRootDeserializer(ctxt), false);
    }
    
    /**
     * Method for reading sequence of Objects from parser stream.
     *<p>
     * Sequence can be either wrapped or unwrapped root-level sequence:
     * wrapped means that the elements are enclosed in JSON Array;
     * and unwrapped that elements are directly accessed at main level.
     * Assumption is that iff the first token of the document is
     * <code>START_ARRAY</code>, we have a wrapped sequence; otherwise
     * unwrapped. For wrapped sequences, leading <code>START_ARRAY</code>
     * is skipped, so that for both cases, underlying {@link JsonParser}
     * will point to what is expected to be the first token of the first
     * element.
     *<p>
     * Note that the wrapped vs unwrapped logic means that it is NOT
     * possible to use this method for reading an unwrapped sequence
     * of elements written as JSON Arrays: to read such sequences, one
     * has to use {@link #readValues(JsonParser)}, making sure parser
     * points to the first token of the first element (i.e. the second
     * <code>START_ARRAY</code> which is part of the first element).
     */
    public <T> MappingIterator<T> readValues(InputStream src) throws IOException
    {
        DefaultDeserializationContext ctxt = createDeserializationContext();
        return _bindAndReadValues(ctxt,
                _considerFilter(_parserFactory.createParser(ctxt, src), true));
    }
    
    /**
     * Overloaded version of {@link #readValue(InputStream)}.
     */
    @SuppressWarnings("resource")
    public <T> MappingIterator<T> readValues(Reader src) throws IOException
    {
        DefaultDeserializationContext ctxt = createDeserializationContext();
        JsonParser p = _considerFilter(_parserFactory.createParser(ctxt, src), true);
        _initForMultiRead(ctxt, p);
        p.nextToken();
        return _newIterator(p, ctxt, _findRootDeserializer(ctxt), true);
    }
    
    /**
     * Overloaded version of {@link #readValue(InputStream)}.
     * 
     * @param json String that contains JSON content to parse
     */
    @SuppressWarnings("resource")
    public <T> MappingIterator<T> readValues(String json) throws IOException
    {
        DefaultDeserializationContext ctxt = createDeserializationContext();
        JsonParser p = _considerFilter(_parserFactory.createParser(ctxt, json), true);
        _initForMultiRead(ctxt, p);
        p.nextToken();
        return _newIterator(p, ctxt, _findRootDeserializer(ctxt), true);
    }

    /**
     * Overloaded version of {@link #readValue(InputStream)}.
     */
    public <T> MappingIterator<T> readValues(byte[] src, int offset, int length) throws IOException
    {
        DefaultDeserializationContext ctxt = createDeserializationContext();
        return _bindAndReadValues(ctxt,
                _considerFilter(_parserFactory.createParser(ctxt, src, offset, length), true));
    }

    /**
     * Overloaded version of {@link #readValue(InputStream)}.
     */
    public final <T> MappingIterator<T> readValues(byte[] src) throws IOException {
        return readValues(src, 0, src.length);
    }

    /**
     * Overloaded version of {@link #readValue(InputStream)}.
     */
    public <T> MappingIterator<T> readValues(File src) throws IOException
    {
        DefaultDeserializationContext ctxt = createDeserializationContext();
        return _bindAndReadValues(ctxt,
                _considerFilter(_parserFactory.createParser(ctxt, src), true));
    }

    /**
     * Overloaded version of {@link #readValue(InputStream)}.
     * 
     * @param src URL to read to access JSON content to parse.
     */
    public <T> MappingIterator<T> readValues(URL src) throws IOException
    {
        DefaultDeserializationContext ctxt = createDeserializationContext();
        return _bindAndReadValues(ctxt,
                _considerFilter(_parserFactory.createParser(ctxt, src), true));
    }

    public <T> MappingIterator<T> readValues(DataInput src) throws IOException
    {
        DefaultDeserializationContext ctxt = createDeserializationContext();
        return _bindAndReadValues(ctxt,
                _considerFilter(_parserFactory.createParser(ctxt, src), true));
    }

    /*
    /**********************************************************************
    /* Implementation of rest of ObjectCodec methods
    /**********************************************************************
     */

    public <T> T treeToValue(TreeNode n, Class<T> valueType) throws JsonProcessingException
    {
        try {
            return readValue(treeAsTokens(n), valueType);
        } catch (JsonProcessingException e) {
            throw e;
        } catch (IOException e) { // should not occur, no real i/o...
            throw JsonMappingException.fromUnexpectedIOE(e);
        }
    }

    /*
    /**********************************************************************
    /* Helper methods, data-binding
    /**********************************************************************
     */

    /**
     * Actual implementation of value reading+binding operation.
     */
    protected Object _bind(DefaultDeserializationContext ctxt,
            JsonParser p, Object valueToUpdate) throws IOException
    {
        /* First: may need to read the next token, to initialize state (either
         * before first read from parser, or after previous token has been cleared)
         */
        Object result;
        JsonToken t = _initForReading(ctxt, p);
        if (t == JsonToken.VALUE_NULL) {
            if (valueToUpdate == null) {
                result = _findRootDeserializer(ctxt).getNullValue(ctxt);
            } else {
                result = valueToUpdate;
            }
        } else if (t == JsonToken.END_ARRAY || t == JsonToken.END_OBJECT) {
            result = valueToUpdate;
        } else { // pointing to event other than null
            JsonDeserializer<Object> deser = _findRootDeserializer(ctxt);
            if (_unwrapRoot) {
                result = _unwrapAndDeserialize(p, ctxt, _valueType, deser);
            } else {
                if (valueToUpdate == null) {
                    result = deser.deserialize(p, ctxt);
                } else {
                    // 20-Mar-2017, tatu: Important! May be different from `valueToUpdate`
                    //   for immutable Objects like Java arrays; logical result
                    result = deser.deserialize(p, ctxt, valueToUpdate);
                }
            }
        }
        // Need to consume the token too
        p.clearCurrentToken();
        if (_config.isEnabled(DeserializationFeature.FAIL_ON_TRAILING_TOKENS)) {
            _verifyNoTrailingTokens(p, ctxt, _valueType);
        }
        return result;
    }

    protected Object _bindAndClose(DefaultDeserializationContext ctxt,
            JsonParser p0) throws IOException
    {
        try (JsonParser p = p0) {
            Object result;

            JsonToken t = _initForReading(ctxt, p);
            if (t == JsonToken.VALUE_NULL) {
                if (_valueToUpdate == null) {
                    result = _findRootDeserializer(ctxt).getNullValue(ctxt);
                } else {
                    result = _valueToUpdate;
                }
            } else if (t == JsonToken.END_ARRAY || t == JsonToken.END_OBJECT) {
                result = _valueToUpdate;
            } else {
                JsonDeserializer<Object> deser = _findRootDeserializer(ctxt);
                if (_unwrapRoot) {
                    result = _unwrapAndDeserialize(p, ctxt, _valueType, deser);
                } else {
                    if (_valueToUpdate == null) {
                        result = deser.deserialize(p, ctxt);
                    } else {
                        deser.deserialize(p, ctxt, _valueToUpdate);
                        result = _valueToUpdate;                    
                    }
                }
            }
            if (_config.isEnabled(DeserializationFeature.FAIL_ON_TRAILING_TOKENS)) {
                _verifyNoTrailingTokens(p, ctxt, _valueType);
            }
            return result;
        }
    }

    protected final JsonNode _bindAndCloseAsTree(DefaultDeserializationContext ctxt,
            JsonParser p0) throws IOException {
        try (JsonParser p = p0) {
            return _bindAsTree(ctxt, p);
        }
    }

    protected final JsonNode _bindAsTree(DefaultDeserializationContext ctxt,
            JsonParser p) throws IOException
    {
        JsonToken t = p.currentToken();
        if (t == null) {
            t = p.nextToken();
            if (t == null) { // [databind#1406]: expose end-of-input as `null`
                return null;
            }
        }
        Object result;
        if (t == JsonToken.VALUE_NULL) {
            result = ctxt.getNodeFactory().nullNode();
        } else {
            JsonDeserializer<Object> deser = _findTreeDeserializer(ctxt);
            if (_unwrapRoot) {
                // NOTE: will do "check if trailing" check in call
                return (JsonNode) _unwrapAndDeserialize(p, ctxt, JSON_NODE_TYPE, deser);
            }
            result = deser.deserialize(p, ctxt);
        }
        if (_config.isEnabled(DeserializationFeature.FAIL_ON_TRAILING_TOKENS)) {
            _verifyNoTrailingTokens(p, ctxt, JSON_NODE_TYPE);
        }
        return (JsonNode) result;
    }

    protected <T> MappingIterator<T> _bindAndReadValues(DefaultDeserializationContext ctxt,
            JsonParser p) throws IOException
    {
        _initForMultiRead(ctxt, p);
        p.nextToken();
        return _newIterator(p, ctxt, _findRootDeserializer(ctxt), true);
    }

    protected Object _unwrapAndDeserialize(JsonParser p, DeserializationContext ctxt,
            JavaType rootType, JsonDeserializer<Object> deser) throws IOException
    {
        PropertyName expRootName = _config.findRootName(rootType);
        // 12-Jun-2015, tatu: Should try to support namespaces etc but...
        String expSimpleName = expRootName.getSimpleName();

        if (p.currentToken() != JsonToken.START_OBJECT) {
            ctxt.reportWrongTokenException(rootType, JsonToken.START_OBJECT,
                    "Current token not START_OBJECT (needed to unwrap root name '%s'), but %s",
                    expSimpleName, p.currentToken());
        }
        if (p.nextToken() != JsonToken.FIELD_NAME) {
            ctxt.reportWrongTokenException(rootType, JsonToken.FIELD_NAME,
                    "Current token not FIELD_NAME (to contain expected root name '%s'), but %s", 
                    expSimpleName, p.currentToken());
        }
        String actualName = p.currentName();
        if (!expSimpleName.equals(actualName)) {
            ctxt.reportInputMismatch(rootType,
                    "Root name '%s' does not match expected ('%s') for type %s",
                    actualName, expSimpleName, rootType);
        }
        // ok, then move to value itself....
        p.nextToken();
        Object result;
        if (_valueToUpdate == null) {
            result = deser.deserialize(p, ctxt);
        } else {
            deser.deserialize(p, ctxt, _valueToUpdate);
            result = _valueToUpdate;                    
        }
        // and last, verify that we now get matching END_OBJECT
        if (p.nextToken() != JsonToken.END_OBJECT) {
            ctxt.reportWrongTokenException(rootType, JsonToken.END_OBJECT,
                    "Current token not END_OBJECT (to match wrapper object with root name '%s'), but %s",
                    expSimpleName, p.currentToken());
        }
        if (_config.isEnabled(DeserializationFeature.FAIL_ON_TRAILING_TOKENS)) {
            _verifyNoTrailingTokens(p, ctxt, _valueType);
        }
        return result;
    }

    /**
     * Consider filter when creating JsonParser.  
     */
    protected JsonParser _considerFilter(final JsonParser p, boolean multiValue) {
        // 26-Mar-2016, tatu: Need to allow multiple-matches at least if we have
        //    have a multiple-value read (that is, "readValues()").
        return ((_filter == null) || FilteringParserDelegate.class.isInstance(p))
                ? p : new FilteringParserDelegate(p, _filter, false, multiValue);
    }

    protected final void _verifyNoTrailingTokens(JsonParser p, DeserializationContext ctxt,
            JavaType bindType)
        throws IOException
    {
        JsonToken t = p.nextToken();
        if (t != null) {
            Class<?> bt = ClassUtil.rawClass(bindType);
            if (bt == null) {
                if (_valueToUpdate != null) {
                    bt = _valueToUpdate.getClass();
                }
            }
            ctxt.reportTrailingTokens(bt, p, t);
        }
    }

    /*
    /**********************************************************************
    /* Internal methods, other
    /**********************************************************************
     */

    protected void _verifySchemaType(FormatSchema schema)
    {
        if (schema != null) {
            if (!_parserFactory.canUseSchema(schema)) {
                    throw new IllegalArgumentException("Cannot use FormatSchema of type "+schema.getClass().getName()
                            +" for format "+_parserFactory.getFormatName());
            }
        }
    }

    /**
     * Internal helper method called to create an instance of {@link DeserializationContext}
     * for deserializing a single root value.
     * Can be overridden if a custom context is needed.
     */
    protected DefaultDeserializationContext createDeserializationContext() {
        return _contexts.createContext(_config, _schema, _injectableValues);
    }

    protected DefaultDeserializationContext createDeserializationContext(JsonParser p) {
        return _contexts.createContext(_config, _schema, _injectableValues)
                .assignParser(p);
    }

    protected InputStream _inputStream(URL src) throws IOException {
        return src.openStream();
    }

    protected InputStream _inputStream(File f) throws IOException {
        return new FileInputStream(f);
    }

    protected void _reportUndetectableSource(Object src) throws JsonProcessingException
    {
        // 17-Aug-2015, tatu: Unfortunately, no parser/generator available so:
        throw new JsonParseException(null, "Cannot use source of type "
                +src.getClass().getName()+" with format auto-detection: must be byte- not char-based");
    }

    /*
    /**********************************************************************
    /* Helper methods, locating deserializers etc
    /**********************************************************************
     */
    
    /**
     * Method called to locate deserializer for the passed root-level value.
     */
    protected JsonDeserializer<Object> _findRootDeserializer(DeserializationContext ctxt)
        throws JsonMappingException
    {
        if (_rootDeserializer != null) {
            return _rootDeserializer;
        }

        // Sanity check: must have actual type...
        JavaType t = _valueType;
        if (t == null) {
            ctxt.reportBadDefinition((JavaType) null,
                    "No value type configured for ObjectReader");
        }
        // First: have we already seen it?
        JsonDeserializer<Object> deser = _rootDeserializers.get(t);
        if (deser != null) {
            return deser;
        }
        // Nope: need to ask provider to resolve it
        deser = ctxt.findRootValueDeserializer(t);
        if (deser == null) { // can this happen?
            ctxt.reportBadDefinition(t, "Cannot find a deserializer for type "+t);
        }
        _rootDeserializers.put(t, deser);
        return deser;
    }

    protected JsonDeserializer<Object> _findTreeDeserializer(DeserializationContext ctxt)
        throws JsonMappingException
    {
        JsonDeserializer<Object> deser = _rootDeserializers.get(JSON_NODE_TYPE);
        if (deser == null) {
            // Nope: need to ask provider to resolve it
            deser = ctxt.findRootValueDeserializer(JSON_NODE_TYPE);
            if (deser == null) { // can this happen?
                ctxt.reportBadDefinition(JSON_NODE_TYPE,
                        "Cannot find a deserializer for type "+JSON_NODE_TYPE);
            }
            _rootDeserializers.put(JSON_NODE_TYPE, deser);
        }
        return deser;
    }

    /**
     * Method called to locate deserializer ahead of time, if permitted
     * by configuration. Method also is NOT to throw an exception if
     * access fails.
     */
    protected JsonDeserializer<Object> _prefetchRootDeserializer(JavaType valueType)
    {
        if ((valueType == null) || !_config.isEnabled(DeserializationFeature.EAGER_DESERIALIZER_FETCH)) {
            return null;
        }
        // already cached?
        JsonDeserializer<Object> deser = _rootDeserializers.get(valueType);
        if (deser == null) {
            try {
                // If not, need to resolve; for which we need a temporary context as well:
                DeserializationContext ctxt = createDeserializationContext();
                deser = ctxt.findRootValueDeserializer(valueType);
                if (deser != null) {
                    _rootDeserializers.put(valueType, deser);
                }
                return deser;
            } catch (JsonProcessingException e) {
                // need to swallow?
            }
        }
        return deser;
    }
}<|MERGE_RESOLUTION|>--- conflicted
+++ resolved
@@ -914,8 +914,7 @@
      * (data-format specific) parser is given.
      */
     @SuppressWarnings("unchecked")
-    public <T> T readValue(JsonParser p) throws IOException
-    {
+    public <T> T readValue(JsonParser p) throws IOException {
         DefaultDeserializationContext ctxt = createDeserializationContext(p);
         return (T) _bind(ctxt, p, _valueToUpdate);
     }
@@ -930,10 +929,8 @@
      * NOTE: this method never tries to auto-detect format, since actual
      * (data-format specific) parser is given.
      */
-    @SuppressWarnings("unchecked")
-    public <T> T readValue(JsonParser p, Class<T> valueType) throws IOException
-    {
-        return (T) forType(valueType).readValue(p);
+    public <T> T readValue(JsonParser p, Class<T> valueType) throws IOException {
+        return forType(valueType).readValue(p);
     }
 
     /**
@@ -946,14 +943,8 @@
      * NOTE: this method never tries to auto-detect format, since actual
      * (data-format specific) parser is given.
      */
-    @SuppressWarnings("unchecked")
-<<<<<<< HEAD
-=======
-    @Override
->>>>>>> e8d07ead
-    public <T> T readValue(JsonParser p, TypeReference<T> valueTypeRef) throws IOException
-    {
-        return (T) forType(valueTypeRef).readValue(p);
+    public <T> T readValue(JsonParser p, TypeReference<T> valueTypeRef) throws IOException {
+        return forType(valueTypeRef).readValue(p);
     }
 
     /**
@@ -1024,10 +1015,6 @@
      * NOTE: this method never tries to auto-detect format, since actual
      * (data-format specific) parser is given.
      */
-<<<<<<< HEAD
-=======
-    @Override
->>>>>>> e8d07ead
     public <T> Iterator<T> readValues(JsonParser p, TypeReference<T> valueTypeRef) throws IOException {
         return forType(valueTypeRef).readValues(p);
     }
