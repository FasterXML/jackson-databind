package com.fasterxml.jackson.databind.deser;

import java.io.Serializable;
import java.util.*;
import java.util.concurrent.*;
import java.util.concurrent.atomic.AtomicReference;

import com.fasterxml.jackson.annotation.JacksonInject;
import com.fasterxml.jackson.annotation.JsonCreator;
import com.fasterxml.jackson.annotation.JsonIgnoreProperties;
import com.fasterxml.jackson.annotation.JsonCreator.Mode;

import com.fasterxml.jackson.core.JsonLocation;

import com.fasterxml.jackson.databind.*;
import com.fasterxml.jackson.databind.cfg.DeserializerFactoryConfig;
import com.fasterxml.jackson.databind.cfg.HandlerInstantiator;
import com.fasterxml.jackson.databind.deser.impl.CreatorCandidate;
import com.fasterxml.jackson.databind.deser.impl.CreatorCollector;
import com.fasterxml.jackson.databind.deser.impl.JavaUtilCollectionsDeserializers;
import com.fasterxml.jackson.databind.deser.std.*;
import com.fasterxml.jackson.databind.ext.OptionalHandlerFactory;
import com.fasterxml.jackson.databind.ext.jdk8.Jdk8OptionalDeserializer;
import com.fasterxml.jackson.databind.ext.jdk8.OptionalDoubleDeserializer;
import com.fasterxml.jackson.databind.ext.jdk8.OptionalIntDeserializer;
import com.fasterxml.jackson.databind.ext.jdk8.OptionalLongDeserializer;
import com.fasterxml.jackson.databind.introspect.*;
import com.fasterxml.jackson.databind.jsontype.TypeDeserializer;
import com.fasterxml.jackson.databind.type.*;
import com.fasterxml.jackson.databind.util.*;

/**
 * Abstract factory base class that can provide deserializers for standard
 * JDK classes, including collection classes and simple heuristics for
 * "upcasting" common collection interface types
 * (such as {@link java.util.Collection}).
 *<p>
 * Since all simple deserializers are eagerly instantiated, and there is
 * no additional introspection or customizability of these types,
 * this factory is stateless.
 */
@SuppressWarnings("serial")
public abstract class BasicDeserializerFactory
    extends DeserializerFactory
    implements java.io.Serializable
{
    private final static Class<?> CLASS_OBJECT = Object.class;
    private final static Class<?> CLASS_STRING = String.class;
    private final static Class<?> CLASS_CHAR_SEQUENCE = CharSequence.class;
    private final static Class<?> CLASS_ITERABLE = Iterable.class;
    private final static Class<?> CLASS_MAP_ENTRY = Map.Entry.class;
    private final static Class<?> CLASS_SERIALIZABLE = Serializable.class;

    /**
     * We need a placeholder for creator properties that don't have name
     * but are marked with `@JsonWrapped` annotation.
     */
    protected final static PropertyName UNWRAPPED_CREATOR_PARAM_NAME = new PropertyName("@JsonUnwrapped");
<<<<<<< HEAD
    
    /* We do some defaulting for abstract Map classes and
     * interfaces, to avoid having to use exact types or annotations in
     * cases where the most common concrete Maps will do.
     */
    @SuppressWarnings("rawtypes")
    final static HashMap<String, Class<? extends Map>> _mapFallbacks =
        new HashMap<String, Class<? extends Map>>();
    static {
        _mapFallbacks.put(Map.class.getName(), LinkedHashMap.class);
        _mapFallbacks.put(ConcurrentMap.class.getName(), ConcurrentHashMap.class);
        _mapFallbacks.put(SortedMap.class.getName(), TreeMap.class);

        _mapFallbacks.put(java.util.NavigableMap.class.getName(), TreeMap.class);
        _mapFallbacks.put(java.util.concurrent.ConcurrentNavigableMap.class.getName(),
                java.util.concurrent.ConcurrentSkipListMap.class);
    }

    /* We do some defaulting for abstract Collection classes and
     * interfaces, to avoid having to use exact types or annotations in
     * cases where the most common concrete Collection will do.
     */
    @SuppressWarnings("rawtypes")
    final static HashMap<String, Class<? extends Collection>> _collectionFallbacks =
        new HashMap<String, Class<? extends Collection>>();
    static {
        _collectionFallbacks.put(Collection.class.getName(), ArrayList.class);
        _collectionFallbacks.put(List.class.getName(), ArrayList.class);
        _collectionFallbacks.put(Set.class.getName(), HashSet.class);
        _collectionFallbacks.put(SortedSet.class.getName(), TreeSet.class);
        _collectionFallbacks.put(Queue.class.getName(), LinkedList.class);

        // then JDK 1.6 types:
        // 17-May-2013, tatu: [databind#216] Should be fine to use straight Class references EXCEPT
        //   that some god-forsaken platforms (... looking at you, Android) do not
        //   include these. So, use "soft" references...
        _collectionFallbacks.put("java.util.Deque", LinkedList.class);
        _collectionFallbacks.put("java.util.NavigableSet", TreeSet.class);
    }
=======
>>>>>>> 3776b6a6

    /*
    /**********************************************************************
    /* Config
    /**********************************************************************
     */

    /**
     * Configuration settings for this factory; immutable instance (just like this
     * factory), new version created via copy-constructor (fluent-style)
     */
    protected final DeserializerFactoryConfig _factoryConfig;

    /*
    /**********************************************************************
    /* Life cycle
    /**********************************************************************
     */

    protected BasicDeserializerFactory(DeserializerFactoryConfig config) {
        _factoryConfig = config;
    }
    
    /**
     * Method for getting current {@link DeserializerFactoryConfig}.
      *<p>
     * Note that since instances are immutable, you can NOT change settings
     * by accessing an instance and calling methods: this will simply create
     * new instance of config object.
     */
    public DeserializerFactoryConfig getFactoryConfig() {
        return _factoryConfig;
    }

    protected abstract DeserializerFactory withConfig(DeserializerFactoryConfig config);

    /*
    /**********************************************************************
    /* Configuration handling: fluent factories
    /**********************************************************************
     */

    /**
     * Convenience method for creating a new factory instance with additional deserializer
     * provider.
     */
    @Override
    public final DeserializerFactory withAdditionalDeserializers(Deserializers additional) {
        return withConfig(_factoryConfig.withAdditionalDeserializers(additional));
    }

    /**
     * Convenience method for creating a new factory instance with additional
     * {@link KeyDeserializers}.
     */
    @Override
    public final DeserializerFactory withAdditionalKeyDeserializers(KeyDeserializers additional) {
        return withConfig(_factoryConfig.withAdditionalKeyDeserializers(additional));
    }
    
    /**
     * Convenience method for creating a new factory instance with additional
     * {@link BeanDeserializerModifier}.
     */
    @Override
    public final DeserializerFactory withDeserializerModifier(BeanDeserializerModifier modifier) {
        return withConfig(_factoryConfig.withDeserializerModifier(modifier));
    }

    /**
     * Convenience method for creating a new factory instance with additional
     * {@link ValueInstantiators}.
     */
    @Override
    public final DeserializerFactory withValueInstantiators(ValueInstantiators instantiators) {
        return withConfig(_factoryConfig.withValueInstantiators(instantiators));
    }

    /*
    /**********************************************************************
    /* JsonDeserializerFactory impl (partial): ValueInstantiators
    /**********************************************************************
     */

    /**
     * Value instantiator is created both based on creator annotations,
     * and on optional externally provided instantiators (registered through
     * module interface).
     */
    @Override
    public ValueInstantiator findValueInstantiator(DeserializationContext ctxt,
            BeanDescription beanDesc)
        throws JsonMappingException
    {
        final DeserializationConfig config = ctxt.getConfig();

        ValueInstantiator instantiator = null;
        // Check @JsonValueInstantiator before anything else
        AnnotatedClass ac = beanDesc.getClassInfo();
        Object instDef = ctxt.getAnnotationIntrospector().findValueInstantiator(ctxt.getConfig(), ac);
        if (instDef != null) {
            instantiator = _valueInstantiatorInstance(config, ac, instDef);
        }
        if (instantiator == null) {
            // Second: see if some of standard Jackson/JDK types might provide value
            // instantiators.
            instantiator = _findStdValueInstantiator(config, beanDesc);
            if (instantiator == null) {
                instantiator = _constructDefaultValueInstantiator(ctxt, beanDesc);
            }
        }

        // finally: anyone want to modify ValueInstantiator?
        if (_factoryConfig.hasValueInstantiators()) {
            for (ValueInstantiators insts : _factoryConfig.valueInstantiators()) {
                instantiator = insts.findValueInstantiator(config, beanDesc, instantiator);
                // let's do sanity check; easier to spot buggy handlers
                if (instantiator == null) {
                    ctxt.reportBadTypeDefinition(beanDesc,
						"Broken registered ValueInstantiators (of type %s): returned null ValueInstantiator",
						insts.getClass().getName());
                }
            }
        }
        return instantiator;
    }

    private ValueInstantiator _findStdValueInstantiator(DeserializationConfig config,
            BeanDescription beanDesc)
        throws JsonMappingException
    {
        Class<?> raw = beanDesc.getBeanClass();
        if (raw == JsonLocation.class) {
            return new JsonLocationInstantiator();
        }
        // [databind#1868]: empty List/Set/Map
        if (Collection.class.isAssignableFrom(raw)) {
            if (Collections.EMPTY_SET.getClass() == raw) {
                return new ConstantValueInstantiator(Collections.EMPTY_SET);
            }
            if (Collections.EMPTY_LIST.getClass() == raw) {
                return new ConstantValueInstantiator(Collections.EMPTY_LIST);
            }
        } else if (Map.class.isAssignableFrom(raw)) {
            if (Collections.EMPTY_MAP.getClass() == raw) {
                return new ConstantValueInstantiator(Collections.EMPTY_MAP);
            }
        }
        return null;
    }

    /**
     * Method that will construct standard default {@link ValueInstantiator}
     * using annotations (like @JsonCreator) and visibility rules
     */
    protected ValueInstantiator _constructDefaultValueInstantiator(DeserializationContext ctxt,
            BeanDescription beanDesc)
        throws JsonMappingException
    {
        CreatorCollector creators = new CreatorCollector(beanDesc, ctxt.getConfig());
        AnnotationIntrospector intr = ctxt.getAnnotationIntrospector();
        
        // need to construct suitable visibility checker:
        final DeserializationConfig config = ctxt.getConfig();
        VisibilityChecker vchecker = config.getDefaultVisibilityChecker(beanDesc.getBeanClass(),
                beanDesc.getClassInfo());

        /* 24-Sep-2014, tatu: Tricky part first; need to merge resolved property information
         *  (which has creator parameters sprinkled around) with actual creator
         *  declarations (which are needed to access creator annotation, amongst other things).
         *  Easiest to combine that info first, then pass it to remaining processing.
         */
        /* 15-Mar-2015, tatu: Alas, this won't help with constructors that only have implicit
         *   names. Those will need to be resolved later on.
         */
        Map<AnnotatedWithParams,BeanPropertyDefinition[]> creatorDefs = _findCreatorsFromProperties(ctxt,
                beanDesc);
        // Important: first add factory methods; then constructors, so
        // latter can override former!
        _addFactoryCreators(ctxt, beanDesc, vchecker, intr, creators, creatorDefs);
        // constructors only usable on concrete types:
        if (beanDesc.getType().isConcrete()) {
            _addConstructorCreators(ctxt, beanDesc, vchecker, intr, creators, creatorDefs);
        }
        return creators.constructValueInstantiator(ctxt);
    }

    protected Map<AnnotatedWithParams,BeanPropertyDefinition[]> _findCreatorsFromProperties(DeserializationContext ctxt,
            BeanDescription beanDesc) throws JsonMappingException
    {
        Map<AnnotatedWithParams,BeanPropertyDefinition[]> result = Collections.emptyMap();
        for (BeanPropertyDefinition propDef : beanDesc.findProperties()) {
            Iterator<AnnotatedParameter> it = propDef.getConstructorParameters();
            while (it.hasNext()) {
                AnnotatedParameter param = it.next();
                AnnotatedWithParams owner = param.getOwner();
                BeanPropertyDefinition[] defs = result.get(owner);
                final int index = param.getIndex();
                
                if (defs == null) {
                    if (result.isEmpty()) { // since emptyMap is immutable need to create a 'real' one
                        result = new LinkedHashMap<AnnotatedWithParams,BeanPropertyDefinition[]>();
                    }
                    defs = new BeanPropertyDefinition[owner.getParameterCount()];
                    result.put(owner, defs);
                } else {
                    if (defs[index] != null) {
                        ctxt.reportBadTypeDefinition(beanDesc,
"Conflict: parameter #%d of %s bound to more than one property; %s vs %s",
index, owner, defs[index], propDef);
                    }
                }
                defs[index] = propDef;
            }
        }
        return result;
    }
    
    public ValueInstantiator _valueInstantiatorInstance(DeserializationConfig config,
            Annotated annotated, Object instDef)
        throws JsonMappingException
    {
        if (instDef == null) {
            return null;
        }

        ValueInstantiator inst;
        
        if (instDef instanceof ValueInstantiator) {
            return (ValueInstantiator) instDef;
        }
        if (!(instDef instanceof Class)) {
            throw new IllegalStateException("AnnotationIntrospector returned key deserializer definition of type "
                    +instDef.getClass().getName()
                    +"; expected type KeyDeserializer or Class<KeyDeserializer> instead");
        }
        Class<?> instClass = (Class<?>)instDef;
        if (ClassUtil.isBogusClass(instClass)) {
            return null;
        }
        if (!ValueInstantiator.class.isAssignableFrom(instClass)) {
            throw new IllegalStateException("AnnotationIntrospector returned Class "+instClass.getName()
                    +"; expected Class<ValueInstantiator>");
        }
        HandlerInstantiator hi = config.getHandlerInstantiator();
        if (hi != null) {
            inst = hi.valueInstantiatorInstance(config, annotated, instClass);
            if (inst != null) {
                return inst;
            }
        }
        return (ValueInstantiator) ClassUtil.createInstance(instClass,
                config.canOverrideAccessModifiers());
    }

    /*
    /**********************************************************************
    /* Creator introspection, main methods
    /**********************************************************************
     */

    protected void _addConstructorCreators(DeserializationContext ctxt,
            BeanDescription beanDesc, VisibilityChecker vchecker,
            AnnotationIntrospector intr, CreatorCollector creators,
            Map<AnnotatedWithParams,BeanPropertyDefinition[]> creatorParams)
        throws JsonMappingException
    {
        // 25-Jan-2017, tatu: As per [databind#1501], [databind#1502], [databind#1503], best
        //     for now to skip attempts at using anything but no-args constructor (see
        //     `InnerClassProperty` construction for that)
        final boolean isNonStaticInnerClass = beanDesc.isNonStaticInnerClass();
        if (isNonStaticInnerClass) {
            // TODO: look for `@JsonCreator` annotated ones, throw explicit exception?
            return;
        }

        // First things first: the "default constructor" (zero-arg
        // constructor; whether implicit or explicit) is NOT included
        // in list of constructors, so needs to be handled separately.
        AnnotatedConstructor defaultCtor = beanDesc.findDefaultConstructor();
        if (defaultCtor != null) {
            if (!creators.hasDefaultCreator() || _hasCreatorAnnotation(ctxt, defaultCtor)) {
                creators.setDefaultCreator(defaultCtor);
            }
        }
        // 21-Sep-2017, tatu: First let's handle explicitly annotated ones
        List<CreatorCandidate> nonAnnotated = new LinkedList<>();
        int explCount = 0;
        for (AnnotatedConstructor ctor : beanDesc.getConstructors()) {
            JsonCreator.Mode creatorMode = intr.findCreatorAnnotation(ctxt.getConfig(), ctor);
            if (Mode.DISABLED == creatorMode) {
                continue;
            }
            if (creatorMode == null) {
                // let's check Visibility here, to avoid further processing for non-visible?
                boolean visible = (ctor.getParameterCount() == 1)
                        ? vchecker.isScalarConstructorVisible(ctor)
                        : vchecker.isCreatorVisible(ctor);
                if (visible) {
                    nonAnnotated.add(CreatorCandidate.construct(intr, ctor, creatorParams.get(ctor)));
                }
                continue;
            }
            switch (creatorMode) {
            case DELEGATING:
                _addExplicitDelegatingCreator(ctxt, beanDesc, creators,
                        CreatorCandidate.construct(intr, ctor, null));
                break;
            case PROPERTIES:
                _addExplicitPropertyCreator(ctxt, beanDesc, creators,
                        CreatorCandidate.construct(intr, ctor, creatorParams.get(ctor)));
                break;
            default:
                _addExplicitAnyCreator(ctxt, beanDesc, creators,
                        CreatorCandidate.construct(intr, ctor, creatorParams.get(ctor)));
                break;
            }
            ++explCount;
        }
        // And only if and when those handled, consider potentially visible ones
        if (explCount > 0) { // TODO: split method into two since we could have expl factories
            return;
        }
        List<AnnotatedWithParams> implicitCtors = null;

        for (CreatorCandidate candidate : nonAnnotated) {
            final int argCount = candidate.paramCount();
            final AnnotatedWithParams ctor = candidate.creator();
            // some single-arg factory methods (String, number) are auto-detected
            if (argCount == 1) {
                BeanPropertyDefinition propDef = candidate.propertyDef(0);
                boolean useProps = _checkIfCreatorPropertyBased(intr, ctor, propDef);
                if (useProps) {
                    SettableBeanProperty[] properties = new SettableBeanProperty[1];
                    PropertyName name = candidate.paramName(0);
                    properties[0] = constructCreatorProperty(ctxt, beanDesc, name, 0,
                            candidate.parameter(0), candidate.injection(0));
                    creators.addPropertyCreator(ctor, false, properties);
                } else {
                    /*boolean added = */ _handleSingleArgumentCreator(creators,
                            ctor, false, true); // not-annotated, yes, visible
                    // one more thing: sever link to creator property, to avoid possible later
                    // problems with "unresolved" constructor property
                    if (propDef != null) {
                        ((POJOPropertyBuilder) propDef).removeConstructors();
                    }
                }
                // regardless, fully handled
                continue;
            }

            // 2 or more args; all params must have names or be injectable
            // 14-Mar-2015, tatu (2.6): Or, as per [#725], implicit names will also
            //   do, with some constraints. But that will require bit post processing...

            int nonAnnotatedParamIndex = -1;
            SettableBeanProperty[] properties = new SettableBeanProperty[argCount];
            int explicitNameCount = 0;
            int implicitWithCreatorCount = 0;
            int injectCount = 0;

            for (int i = 0; i < argCount; ++i) {
                final AnnotatedParameter param = ctor.getParameter(i);
                BeanPropertyDefinition propDef = candidate.propertyDef(i);
                JacksonInject.Value injectId = intr.findInjectableValue(param);
                final PropertyName name = (propDef == null) ? null : propDef.getFullName();

                if (propDef != null && propDef.isExplicitlyNamed()) {
                    ++explicitNameCount;
                    properties[i] = constructCreatorProperty(ctxt, beanDesc, name, i, param, injectId);
                    continue;
                }
                if (injectId != null) {
                    ++injectCount;
                    properties[i] = constructCreatorProperty(ctxt, beanDesc, name, i, param, injectId);
                    continue;
                }
                NameTransformer unwrapper = intr.findUnwrappingNameTransformer(param);
                if (unwrapper != null) {
                    _reportUnwrappedCreatorProperty(ctxt, beanDesc, param);
                    /*
                    properties[i] = constructCreatorProperty(ctxt, beanDesc, UNWRAPPED_CREATOR_PARAM_NAME, i, param, null);
                    ++explicitNameCount;
                    */
                    continue;
                }
                // One more thing: implicit names are ok iff ctor has creator annotation
                /*
                if (isCreator && (name != null && !name.isEmpty())) {
                    ++implicitWithCreatorCount;
                    properties[i] = constructCreatorProperty(ctxt, beanDesc, name, i, param, injectId);
                    continue;
                }
                */
                if (nonAnnotatedParamIndex < 0) {
                    nonAnnotatedParamIndex = i;
                }
            }

            final int namedCount = explicitNameCount + implicitWithCreatorCount;

            // Ok: if named or injectable, we have more work to do
            if ((explicitNameCount > 0) || (injectCount > 0)) {
                // simple case; everything covered:
                if ((namedCount + injectCount) == argCount) {
                    creators.addPropertyCreator(ctor, false, properties);
                    continue;
                }
                if ((explicitNameCount == 0) && ((injectCount + 1) == argCount)) {
                    // Secondary: all but one injectable, one un-annotated (un-named)
                    creators.addDelegatingCreator(ctor, false, properties, 0);
                    continue;
                }
                // otherwise, epic fail?
                // 16-Mar-2015, tatu: due to [#725], need to be more permissive. For now let's
                //    only report problem if there's no implicit name
                PropertyName impl = candidate.findImplicitParamName(nonAnnotatedParamIndex);
                if (impl == null || impl.isEmpty()) {
                    // Let's consider non-static inner class as a special case...
                    // 25-Jan-2017, tatu: Non-static inner classes skipped altogether, now
                    /*
                    if ((nonAnnotatedParamIndex == 0) && isNonStaticInnerClass) {
                        throw new IllegalArgumentException("Non-static inner classes like "
                                +ctor.getDeclaringClass().getName()+" cannot use @JsonCreator for constructors");
                    }
                    */
                    ctxt.reportBadTypeDefinition(beanDesc,
"Argument #%d of constructor %s has no property name annotation; must have name when multiple-parameter constructor annotated as Creator",
nonAnnotatedParamIndex, ctor);
                }
            }
            // [#725]: as a fallback, all-implicit names may work as well
            if (!creators.hasDefaultCreator()) {
                if (implicitCtors == null) {
                    implicitCtors = new LinkedList<>();
                }
                implicitCtors.add(ctor);
            }
        }
        // last option, as per [#725]: consider implicit-names-only, visible constructor,
        // if just one found
        if ((implicitCtors != null) && !creators.hasDelegatingCreator()
                && !creators.hasPropertyBasedCreator()) {
            _checkImplicitlyNamedConstructors(ctxt, beanDesc, vchecker, intr,
                    creators, implicitCtors);
        }
    }

    protected void _addFactoryCreators(DeserializationContext ctxt,
            BeanDescription beanDesc, VisibilityChecker vchecker,
            AnnotationIntrospector intr, CreatorCollector creators,
            Map<AnnotatedWithParams,BeanPropertyDefinition[]> creatorParams)
        throws JsonMappingException
    {
        List<CreatorCandidate> nonAnnotated = new LinkedList<>();
        int explCount = 0;

        // 21-Sep-2017, tatu: First let's handle explicitly annotated ones
        for (AnnotatedMethod factory : beanDesc.getFactoryMethods()) {
            JsonCreator.Mode creatorMode = intr.findCreatorAnnotation(ctxt.getConfig(), factory);
            final int argCount = factory.getParameterCount();
            if (creatorMode == null) {
                // Only potentially accept 1-argument factory methods
                if ((argCount == 1) && vchecker.isCreatorVisible(factory)) {
                    nonAnnotated.add(CreatorCandidate.construct(intr, factory, null));
                }
                continue;
            }
            if (creatorMode == Mode.DISABLED) {
                continue;
            }
            
            // zero-arg method factory methods fine, as long as explicit
            if (argCount == 0) {
                creators.setDefaultCreator(factory);
                continue;
            }

            switch (creatorMode) {
            case DELEGATING:
                _addExplicitDelegatingCreator(ctxt, beanDesc, creators,
                        CreatorCandidate.construct(intr, factory, null));
                break;
            case PROPERTIES:
                _addExplicitPropertyCreator(ctxt, beanDesc, creators,
                        CreatorCandidate.construct(intr, factory, creatorParams.get(factory)));
                break;
            case DEFAULT:
            default:
                _addExplicitAnyCreator(ctxt, beanDesc, creators,
                        CreatorCandidate.construct(intr, factory, creatorParams.get(factory)));
                break;
            }
            ++explCount;
        }
        // And only if and when those handled, consider potentially visible ones
        if (explCount > 0) { // TODO: split method into two since we could have expl factories
            return;
        }
        // And then implicitly found
        for (CreatorCandidate candidate : nonAnnotated) {
            final int argCount = candidate.paramCount();
            AnnotatedWithParams factory = candidate.creator();
            final BeanPropertyDefinition[] propDefs = creatorParams.get(factory);
            // some single-arg factory methods (String, number) are auto-detected
            if (argCount != 1) {
                continue; // 2 and more args? Must be explicit, handled earlier
            }
            BeanPropertyDefinition argDef = candidate.propertyDef(0);
            boolean useProps = _checkIfCreatorPropertyBased(intr, factory, argDef);
            if (!useProps) { // not property based but delegating
                /*boolean added=*/ _handleSingleArgumentCreator(creators,
                        factory, false, vchecker.isCreatorVisible(factory));
                // 23-Sep-2016, tatu: [databind#1383]: Need to also sever link to avoid possible
                //    later problems with "unresolved" constructor property
                if (argDef != null) {
                    ((POJOPropertyBuilder) argDef).removeConstructors();
                }
                continue;
            }
            AnnotatedParameter nonAnnotatedParam = null;            
            SettableBeanProperty[] properties = new SettableBeanProperty[argCount];
            int implicitNameCount = 0;
            int explicitNameCount = 0;
            int injectCount = 0;
            
            for (int i = 0; i < argCount; ++i) {
                final AnnotatedParameter param = factory.getParameter(i);
                BeanPropertyDefinition propDef = (propDefs == null) ? null : propDefs[i];
                JacksonInject.Value injectable = intr.findInjectableValue(param);
                final PropertyName name = (propDef == null) ? null : propDef.getFullName();

                if (propDef != null && propDef.isExplicitlyNamed()) {
                    ++explicitNameCount;
                    properties[i] = constructCreatorProperty(ctxt, beanDesc, name, i, param, injectable);
                    continue;
                }
                if (injectable != null) {
                    ++injectCount;
                    properties[i] = constructCreatorProperty(ctxt, beanDesc, name, i, param, injectable);
                    continue;
                }
                NameTransformer unwrapper = intr.findUnwrappingNameTransformer(param);
                if (unwrapper != null) {
                    _reportUnwrappedCreatorProperty(ctxt, beanDesc, param);
                    /*
                    properties[i] = constructCreatorProperty(ctxt, beanDesc, UNWRAPPED_CREATOR_PARAM_NAME, i, param, null);
                    ++implicitNameCount;
                    */
                    continue;
                }
                /* 25-Sep-2014, tatu: Actually, we may end up "losing" naming due to higher-priority constructor
                 *  (see TestCreators#testConstructorCreator() test). And just to avoid running into that problem,
                 *  let's add one more work around
                 */
                /*
                PropertyName name2 = _findExplicitParamName(param, intr);
                if (name2 != null && !name2.isEmpty()) {
                    // Hmmh. Ok, fine. So what are we to do with it... ?
                    // For now... skip. May need to revisit this, should this become problematic
                    continue main_loop;
                }
                */
                if (nonAnnotatedParam == null) {
                    nonAnnotatedParam = param;
                }
            }
            final int namedCount = explicitNameCount + implicitNameCount;
            
            // Ok: if named or injectable, we have more work to do
            if (explicitNameCount > 0 || injectCount > 0) {
                // simple case; everything covered:
                if ((namedCount + injectCount) == argCount) {
                    creators.addPropertyCreator(factory, false, properties);
                } else if ((explicitNameCount == 0) && ((injectCount + 1) == argCount)) {
                    // [712] secondary: all but one injectable, one un-annotated (un-named)
                    creators.addDelegatingCreator(factory, false, properties, 0);
                } else { // otherwise, epic fail
                    ctxt.reportBadTypeDefinition(beanDesc,
"Argument #%d of factory method %s has no property name annotation; must have name when multiple-parameter constructor annotated as Creator",
                    nonAnnotatedParam.getIndex(), factory);
                }
            }
        }
    }

    /*
    /**********************************************************************
    /* Creator introspection, explicitly annotated creators
    /**********************************************************************
     */

    /**
     * Helper method called when there is the explicit "is-creator" with mode of "delegating"
     */
    protected void _addExplicitDelegatingCreator(DeserializationContext ctxt,
            BeanDescription beanDesc, CreatorCollector creators,
            CreatorCandidate candidate)
        throws JsonMappingException
    {
        // Somewhat simple: find injectable values, if any, ensure there is one
        // and just one delegated argument; report violations if any

        int ix = -1;
        final int argCount = candidate.paramCount();
        SettableBeanProperty[] properties = new SettableBeanProperty[argCount];
        for (int i = 0; i < argCount; ++i) {
            AnnotatedParameter param = candidate.parameter(i);
            JacksonInject.Value injectId = candidate.injection(i);
            if (injectId != null) {
                properties[i] = constructCreatorProperty(ctxt, beanDesc, null, i, param, injectId);
                continue;
            }
            if (ix < 0) {
                ix = i;
                continue;
            }
            // Illegal to have more than one value to delegate to
            ctxt.reportBadTypeDefinition(beanDesc,
                    "More than one argument (#%d and #%d) left as delegating for Creator %s: only one allowed",
                    ix, i, candidate);
        }
        // Also, let's require that one Delegating argument does eixt
        if (ix < 0) {
            ctxt.reportBadTypeDefinition(beanDesc,
                    "No argument left as delegating for Creator %s: exactly one required", candidate);
        }
        // 17-Jan-2018, tatu: as per [databind#1853] need to ensure we will distinguish
        //   "well-known" single-arg variants (String, int/long, boolean) from "generic" delegating...
        if (argCount == 1) {
            _handleSingleArgumentCreator(creators, candidate.creator(), true, true);
            // one more thing: sever link to creator property, to avoid possible later
            // problems with "unresolved" constructor property
            BeanPropertyDefinition paramDef = candidate.propertyDef(0);
            if (paramDef != null) {
                ((POJOPropertyBuilder) paramDef).removeConstructors();
            }
            return;
        }
        creators.addDelegatingCreator(candidate.creator(), true, properties, ix);
    }

    /**
     * Helper method called when there is the explicit "is-creator" with mode of "properties-based"
     */
    protected void _addExplicitPropertyCreator(DeserializationContext ctxt,
            BeanDescription beanDesc, CreatorCollector creators,
            CreatorCandidate candidate)
        throws JsonMappingException
    {
        final int paramCount = candidate.paramCount();
        SettableBeanProperty[] properties = new SettableBeanProperty[paramCount];

        for (int i = 0; i < paramCount; ++i) {
            JacksonInject.Value injectId = candidate.injection(i);
            AnnotatedParameter param = candidate.parameter(i);
            PropertyName name = candidate.paramName(i);
            if (name == null) {
                // 21-Sep-2017, tatu: Looks like we want to block accidental use of Unwrapped,
                //   as that will not work with Creators well at all
                NameTransformer unwrapper = ctxt.getAnnotationIntrospector().findUnwrappingNameTransformer(param);
                if (unwrapper != null) {
                    _reportUnwrappedCreatorProperty(ctxt, beanDesc, param);
                    /*
                    properties[i] = constructCreatorProperty(ctxt, beanDesc, UNWRAPPED_CREATOR_PARAM_NAME, i, param, null);
                    ++explicitNameCount;
                    */
                }
                name = candidate.findImplicitParamName(i);
                // Must be injectable or have name; without either won't work
                if ((name == null) && (injectId == null)) {
                    ctxt.reportBadTypeDefinition(beanDesc,
"Argument #%d has no property name, is not Injectable: can not use as Creator %s", i, candidate);
                }
            }
            properties[i] = constructCreatorProperty(ctxt, beanDesc, name, i, param, injectId);
        }
        creators.addPropertyCreator(candidate.creator(), true, properties);
    }

    /**
     * Helper method called when there is the explicit "is-creator", but no mode declaration.
     */
    protected void _addExplicitAnyCreator(DeserializationContext ctxt,
            BeanDescription beanDesc, CreatorCollector creators,
            CreatorCandidate candidate)
        throws JsonMappingException
    {
        // Looks like there's bit of magic regarding 1-parameter creators; others simpler:
        if (1 != candidate.paramCount()) {
            // Ok: for delegates, we want one and exactly one parameter without
            // injection AND without name
            int oneNotInjected = candidate.findOnlyParamWithoutInjection();
            if (oneNotInjected >= 0) {
                // getting close; but most not have name
                if (candidate.paramName(oneNotInjected) == null) {
                    _addExplicitDelegatingCreator(ctxt, beanDesc, creators, candidate);
                    return;
                }
            }
            _addExplicitPropertyCreator(ctxt, beanDesc, creators, candidate);
            return;
        }
        AnnotatedParameter param = candidate.parameter(0);
        JacksonInject.Value injectId = candidate.injection(0);
        PropertyName paramName = candidate.explicitParamName(0);
        BeanPropertyDefinition paramDef = candidate.propertyDef(0);

        // If there's injection or explicit name, should be properties-based
        boolean useProps = (paramName != null) || (injectId != null);
        if (!useProps && (paramDef != null)) {
            // One more thing: if implicit name matches property with a getter
            // or field, we'll consider it property-based as well

            // 25-May-2018, tatu: as per [databind#2051], looks like we have to get
            //    not implicit name, but name with possible strategy-based-rename
//            paramName = candidate.findImplicitParamName(0);
            paramName = candidate.paramName(0);
            useProps = (paramName != null) && paramDef.couldSerialize();
        }
        if (useProps) {
            SettableBeanProperty[] properties = new SettableBeanProperty[] {
                    constructCreatorProperty(ctxt, beanDesc, paramName, 0, param, injectId)
            };
            creators.addPropertyCreator(candidate.creator(), true, properties);
            return;
        }
        _handleSingleArgumentCreator(creators, candidate.creator(), true, true);

        // one more thing: sever link to creator property, to avoid possible later
        // problems with "unresolved" constructor property
        if (paramDef != null) {
            ((POJOPropertyBuilder) paramDef).removeConstructors();
        }
    }

    /*
    /**********************************************************************
    /* Creator introspection, helper methods
    /**********************************************************************
     */

    private boolean _checkIfCreatorPropertyBased(AnnotationIntrospector intr,
            AnnotatedWithParams creator, BeanPropertyDefinition propDef)
    {
        // If explicit name, or inject id, property-based
        if (((propDef != null) && propDef.isExplicitlyNamed())
                || (intr.findInjectableValue(creator.getParameter(0)) != null)) {
            return true;
        }
        if (propDef != null) {
            // One more thing: if implicit name matches property with a getter
            // or field, we'll consider it property-based as well
            String implName = propDef.getName();
            if (implName != null && !implName.isEmpty()) {
                if (propDef.couldSerialize()) {
                    return true;
                }
            }
        }
        // in absence of everything else, default to delegating
        return false;
    }

    private void _checkImplicitlyNamedConstructors(DeserializationContext ctxt,
            BeanDescription beanDesc, VisibilityChecker vchecker,
            AnnotationIntrospector intr, CreatorCollector creators,
            List<AnnotatedWithParams> implicitCtors) throws JsonMappingException
    {
        AnnotatedWithParams found = null;
        SettableBeanProperty[] foundProps = null;

        // Further checks: (a) must have names for all parameters, (b) only one visible
        // Also, since earlier matching of properties and creators relied on existence of
        // `@JsonCreator` (or equivalent) annotation, we need to do bit more re-inspection...

        main_loop:
        for (AnnotatedWithParams ctor : implicitCtors) {
            // 21-Sep-2017, tatu: Note that "scalar constructors" are always delegating,
            //    so use regular creator visibility here.
//            if (!_constructorVisible(vchecker, ctor)) {
            if (!vchecker.isCreatorVisible(ctor)) {
                continue;
            }
            // as per earlier notes, only end up here if no properties associated with creator
            final int argCount = ctor.getParameterCount();
            SettableBeanProperty[] properties = new SettableBeanProperty[argCount];
            for (int i = 0; i < argCount; ++i) {
                final AnnotatedParameter param = ctor.getParameter(i);
                final PropertyName name = _findParamName(param, intr);

                // must have name (implicit fine)
                if (name == null || name.isEmpty()) {
                    continue main_loop;
                }
                properties[i] = constructCreatorProperty(ctxt, beanDesc, name, param.getIndex(),
                        param, /*injectId*/ null);
            }
            if (found != null) { // only one allowed; but multiple not an error
                found = null;
                break;
            }
            found = ctor;
            foundProps = properties;
        }
        // found one and only one visible? Ship it!
        if (found != null) {
            creators.addPropertyCreator(found, /*isCreator*/ false, foundProps);
            BasicBeanDescription bbd = (BasicBeanDescription) beanDesc;
            // Also: add properties, to keep error messages complete wrt known properties...
            for (SettableBeanProperty prop : foundProps) {
                PropertyName pn = prop.getFullName();
                if (!bbd.hasProperty(pn)) {
                    BeanPropertyDefinition newDef = SimpleBeanPropertyDefinition.construct(
                            ctxt.getConfig(), prop.getMember(), pn);
                    bbd.addProperty(newDef);
                }
            }
        }
    }

    protected boolean _handleSingleArgumentCreator(CreatorCollector creators,
            AnnotatedWithParams ctor, boolean isCreator, boolean isVisible)
    {
        // otherwise either 'simple' number, String, or general delegate:
        Class<?> type = ctor.getRawParameterType(0);
        if (type == String.class || type == CLASS_CHAR_SEQUENCE) {
            if (isCreator || isVisible) {
                creators.addStringCreator(ctor, isCreator);
            }
            return true;
        }
        if (type == int.class || type == Integer.class) {
            if (isCreator || isVisible) {
                creators.addIntCreator(ctor, isCreator);
            }
            return true;
        }
        if (type == long.class || type == Long.class) {
            if (isCreator || isVisible) {
                creators.addLongCreator(ctor, isCreator);
            }
            return true;
        }
        if (type == double.class || type == Double.class) {
            if (isCreator || isVisible) {
                creators.addDoubleCreator(ctor, isCreator);
            }
            return true;
        }
        if (type == boolean.class || type == Boolean.class) {
            if (isCreator || isVisible) {
                creators.addBooleanCreator(ctor, isCreator);
            }
            return true;
        }
        // Delegating Creator ok iff it has @JsonCreator (etc)
        if (isCreator) {
            creators.addDelegatingCreator(ctor, isCreator, null, 0);
            return true;
        }
        return false;
    }

    // 01-Dec-2016, tatu: As per [databind#265] we cannot yet support passing
    //   of unwrapped values through creator properties, so fail fast
    protected void _reportUnwrappedCreatorProperty(DeserializationContext ctxt,
            BeanDescription beanDesc, AnnotatedParameter param)
        throws JsonMappingException
    {
        ctxt.reportBadDefinition(beanDesc.getType(), String.format(
                "Cannot define Creator parameter %d as `@JsonUnwrapped`: combination not yet supported",
                param.getIndex()));
    }

    /**
     * Method that will construct a property object that represents
     * a logical property passed via Creator (constructor or static
     * factory method)
     */
    protected SettableBeanProperty constructCreatorProperty(DeserializationContext ctxt,
            BeanDescription beanDesc, PropertyName name, int index,
            AnnotatedParameter param,
            JacksonInject.Value injectable)
        throws JsonMappingException
    {
        final AnnotationIntrospector intr = ctxt.getAnnotationIntrospector();
        PropertyMetadata metadata;
        {
            if (intr == null) {
                metadata = PropertyMetadata.STD_REQUIRED_OR_OPTIONAL;
            } else {
                Boolean b = intr.hasRequiredMarker(param);
                String desc = intr.findPropertyDescription(param);
                Integer idx = intr.findPropertyIndex(param);
                String def = intr.findPropertyDefaultValue(param);
                metadata = PropertyMetadata.construct(b, desc, idx, def);
            }
        }
        JavaType type = resolveMemberAndTypeAnnotations(ctxt, param, param.getType());
        BeanProperty.Std property = new BeanProperty.Std(name, type,
                intr.findWrapperName(param), param, metadata);
        // Type deserializer: either comes from property (and already resolved)
        TypeDeserializer typeDeser = (TypeDeserializer) type.getTypeHandler();
        // or if not, based on type being referenced:
        if (typeDeser == null) {
            typeDeser = ctxt.findTypeDeserializer(type);
        }
        // Note: contextualization of typeDeser _should_ occur in constructor of CreatorProperty
        // so it is not called directly here

        Object injectableValueId = (injectable == null) ? null : injectable.getId();
        
        SettableBeanProperty prop = new CreatorProperty(name, type, property.getWrapperName(),
                typeDeser, beanDesc.getClassAnnotations(), param, index, injectableValueId,
                metadata);
        JsonDeserializer<?> deser = findDeserializerFromAnnotation(ctxt, param);
        if (deser == null) {
            deser = type.getValueHandler();
        }
        if (deser != null) {
            // As per [databind#462] need to ensure we contextualize deserializer before passing it on
            deser = ctxt.handlePrimaryContextualization(deser, prop, type);
            prop = prop.withValueDeserializer(deser);
        }
        return prop;
    }

    private PropertyName _findParamName(AnnotatedParameter param, AnnotationIntrospector intr)
    {
        if (param != null && intr != null) {
            PropertyName name = intr.findNameForDeserialization(param);
            if (name != null) {
                return name;
            }
            // 14-Apr-2014, tatu: Need to also consider possible implicit name
            //  (for JDK8, or via paranamer)

            String str = intr.findImplicitPropertyName(param);
            if (str != null && !str.isEmpty()) {
                return PropertyName.construct(str);
            }
        }
        return null;
    }

    /*
    protected PropertyName _findImplicitParamName(AnnotatedParameter param, AnnotationIntrospector intr)
    {
        String str = intr.findImplicitPropertyName(param);
        if (str != null && !str.isEmpty()) {
            return PropertyName.construct(str);
        }
        return null;
    }

    protected boolean _checkIfCreatorPropertyBased(AnnotationIntrospector intr,
            AnnotatedWithParams creator, BeanPropertyDefinition propDef)
    {
        // If explicit name, or inject id, property-based
        if (((propDef != null) && propDef.isExplicitlyNamed())
                || (intr.findInjectableValue(creator.getParameter(0)) != null)) {
            return true;
        }
        if (propDef != null) {
            // One more thing: if implicit name matches property with a getter
            // or field, we'll consider it property-based as well
            String implName = propDef.getName();
            if (implName != null && !implName.isEmpty()) {
                if (propDef.couldSerialize()) {
                    return true;
                }
            }
        }
        // in absence of everything else, default to delegating
        return false;
    }
*/

    /*
    /**********************************************************************
    /* JsonDeserializerFactory impl: array deserializers
    /**********************************************************************
     */

    @Override
    public JsonDeserializer<?> createArrayDeserializer(DeserializationContext ctxt,
            ArrayType type, final BeanDescription beanDesc)
        throws JsonMappingException
    {
        final DeserializationConfig config = ctxt.getConfig();
        JavaType elemType = type.getContentType();
        
        // Very first thing: is deserializer hard-coded for elements?
        JsonDeserializer<Object> contentDeser = elemType.getValueHandler();
        // Then optional type info: if type has been resolved, we may already know type deserializer:
        TypeDeserializer elemTypeDeser = elemType.getTypeHandler();
        // but if not, may still be possible to find:
        if (elemTypeDeser == null) {
            elemTypeDeser = ctxt.findTypeDeserializer(elemType);
        }
        // 23-Nov-2010, tatu: Custom array deserializer?
        JsonDeserializer<?>  deser = _findCustomArrayDeserializer(type,
                config, beanDesc, elemTypeDeser, contentDeser);
        if (deser == null) {
            if (contentDeser == null) {
                Class<?> raw = elemType.getRawClass();
                if (elemType.isPrimitive()) {
                    return PrimitiveArrayDeserializers.forType(raw);
                }
                if (raw == String.class) {
                    return StringArrayDeserializer.instance;
                }
            }
            deser = new ObjectArrayDeserializer(type, contentDeser, elemTypeDeser);
        }
        // and then new with 2.2: ability to post-process it too (Issue#120)
        if (_factoryConfig.hasDeserializerModifiers()) {
            for (BeanDeserializerModifier mod : _factoryConfig.deserializerModifiers()) {
                deser = mod.modifyArrayDeserializer(config, type, beanDesc, deser);
            }
        }
        return deser;
    }

    /*
    /**********************************************************************
    /* JsonDeserializerFactory impl: Collection(-like) deserializers
    /**********************************************************************
     */

    @Override
    public JsonDeserializer<?> createCollectionDeserializer(DeserializationContext ctxt,
            CollectionType type, BeanDescription beanDesc)
        throws JsonMappingException
    {
        JavaType contentType = type.getContentType();
        // Very first thing: is deserializer hard-coded for elements?
        JsonDeserializer<Object> contentDeser = contentType.getValueHandler();
        final DeserializationConfig config = ctxt.getConfig();

        // Then optional type info: if type has been resolved, we may already know type deserializer:
        TypeDeserializer contentTypeDeser = contentType.getTypeHandler();
        // but if not, may still be possible to find:
        if (contentTypeDeser == null) {
            contentTypeDeser = ctxt.findTypeDeserializer(contentType);
        }
        // 23-Nov-2010, tatu: Custom deserializer?
        JsonDeserializer<?> deser = _findCustomCollectionDeserializer(type,
                config, beanDesc, contentTypeDeser, contentDeser);
        if (deser == null) {
            Class<?> collectionClass = type.getRawClass();
            if (contentDeser == null) { // not defined by annotation
                // [databind#1853]: Map `Set<ENUM>` to `EnumSet<ENUM>`
                if (contentType.isEnumType() && (collectionClass == Set.class)) {
                    collectionClass = EnumSet.class;
                    type = (CollectionType) config.getTypeFactory().constructSpecializedType(type, collectionClass);
                }
                // One special type: EnumSet:
                if (EnumSet.class.isAssignableFrom(collectionClass)) {
                    // 25-Jan-2018, tatu: shouldn't we pass `contentDeser`?
                    deser = new EnumSetDeserializer(contentType, null);
                }
            }
        }

        /* One twist: if we are being asked to instantiate an interface or
         * abstract Collection, we need to either find something that implements
         * the thing, or give up.
         *
         * Note that we do NOT try to guess based on secondary interfaces
         * here; that would probably not work correctly since casts would
         * fail later on (as the primary type is not the interface we'd
         * be implementing)
         */
        if (deser == null) {
            if (type.isInterface() || type.isAbstract()) {
                CollectionType implType = _mapAbstractCollectionType(type, config);
                if (implType == null) {
                    // [databind#292]: Actually, may be fine, but only if polymorphich deser enabled
                    if (type.getTypeHandler() == null) {
                        throw new IllegalArgumentException("Cannot find a deserializer for non-concrete Collection type "+type);
                    }
                    deser = AbstractDeserializer.constructForNonPOJO(beanDesc);
                } else {
                    type = implType;
                    // But if so, also need to re-check creators...
                    beanDesc = ctxt.introspectForCreation(type);
                }
            }
            if (deser == null) {
                ValueInstantiator inst = findValueInstantiator(ctxt, beanDesc);
                if (!inst.canCreateUsingDefault()) {
                    // [databind#161]: No default constructor for ArrayBlockingQueue...
                    if (type.hasRawClass(ArrayBlockingQueue.class)) {
                        return new ArrayBlockingQueueDeserializer(type, contentDeser, contentTypeDeser, inst);
                    }
                    // 10-Jan-2017, tatu: `java.util.Collections` types need help:
                    deser = JavaUtilCollectionsDeserializers.findForCollection(ctxt, type);
                    if (deser != null) {
                        return deser;
                    }
                }
                // Can use more optimal deserializer if content type is String, so:
                if (contentType.hasRawClass(String.class)) {
                    // no value type deserializer because Strings are one of natural/native types:
                    deser = new StringCollectionDeserializer(type, contentDeser, inst);
                } else {
                    deser = new CollectionDeserializer(type, contentDeser, contentTypeDeser, inst);
                }
            }
        }
        // allow post-processing it too
        if (_factoryConfig.hasDeserializerModifiers()) {
            for (BeanDeserializerModifier mod : _factoryConfig.deserializerModifiers()) {
                deser = mod.modifyCollectionDeserializer(config, type, beanDesc, deser);
            }
        }
        return deser;
    }

    protected CollectionType _mapAbstractCollectionType(JavaType type, DeserializationConfig config)
    {
        final Class<?> collectionClass = ContainerDefaultMappings.findCollectionFallback(type);
        if (collectionClass != null) {
            return (CollectionType) config.constructSpecializedType(type, collectionClass);
        }
        return null;
    }

    // Copied almost verbatim from "createCollectionDeserializer" -- should try to share more code
    @Override
    public JsonDeserializer<?> createCollectionLikeDeserializer(DeserializationContext ctxt,
            CollectionLikeType type, final BeanDescription beanDesc)
        throws JsonMappingException
    {
        JavaType contentType = type.getContentType();
        // Very first thing: is deserializer hard-coded for elements?
        JsonDeserializer<Object> contentDeser = contentType.getValueHandler();
        final DeserializationConfig config = ctxt.getConfig();

        // Then optional type info (1.5): if type has been resolved, we may already know type deserializer:
        TypeDeserializer contentTypeDeser = contentType.getTypeHandler();
        // but if not, may still be possible to find:
        if (contentTypeDeser == null) {
            contentTypeDeser = ctxt.findTypeDeserializer(contentType);
        }
        JsonDeserializer<?> deser = _findCustomCollectionLikeDeserializer(type, config, beanDesc,
                contentTypeDeser, contentDeser);
        if (deser != null) {
            // and then new with 2.2: ability to post-process it too (Issue#120)
            if (_factoryConfig.hasDeserializerModifiers()) {
                for (BeanDeserializerModifier mod : _factoryConfig.deserializerModifiers()) {
                    deser = mod.modifyCollectionLikeDeserializer(config, type, beanDesc, deser);
                }
            }
        }
        return deser;
    }

    /*
    /**********************************************************************
    /* JsonDeserializerFactory impl: Map(-like) deserializers
    /**********************************************************************
     */

    @Override
    public JsonDeserializer<?> createMapDeserializer(DeserializationContext ctxt,
            MapType type, BeanDescription beanDesc)
        throws JsonMappingException
    {
        final DeserializationConfig config = ctxt.getConfig();
        JavaType keyType = type.getKeyType();
        JavaType contentType = type.getContentType();
        
        // First: is there annotation-specified deserializer for values?
        @SuppressWarnings("unchecked")
        JsonDeserializer<Object> contentDeser = (JsonDeserializer<Object>) contentType.getValueHandler();

        // Ok: need a key deserializer (null indicates 'default' here)
        KeyDeserializer keyDes = (KeyDeserializer) keyType.getValueHandler();
        // Then optional type info; either attached to type, or resolved separately:
        TypeDeserializer contentTypeDeser = contentType.getTypeHandler();
        // but if not, may still be possible to find:
        if (contentTypeDeser == null) {
            contentTypeDeser = ctxt.findTypeDeserializer(contentType);
        }

        // 23-Nov-2010, tatu: Custom deserializer?
        JsonDeserializer<?> deser = _findCustomMapDeserializer(type, config, beanDesc,
                keyDes, contentTypeDeser, contentDeser);

        if (deser == null) {
            // Value handling is identical for all, but EnumMap requires special handling for keys
            Class<?> mapClass = type.getRawClass();
            // [databind#1853]: Map `Map<ENUM,x>` to `EnumMap<ENUM,x>`
            if ((mapClass == Map.class) && keyType.isEnumType()) {
                mapClass = EnumMap.class;
                type = (MapType) config.getTypeFactory().constructSpecializedType(type, mapClass);
//                type = (MapType) config.getTypeFactory().constructMapType(mapClass, keyType, contentType);
            }
            if (EnumMap.class.isAssignableFrom(mapClass)) {
                ValueInstantiator inst;

                // 06-Mar-2017, tatu: Should only need to check ValueInstantiator for
                //    custom sub-classes, see [databind#1544]
                if (mapClass == EnumMap.class) {
                    inst = null;
                } else {
                    inst = findValueInstantiator(ctxt, beanDesc);
                }
                Class<?> kt = keyType.getRawClass();
                if (kt == null || !kt.isEnum()) {
                    throw new IllegalArgumentException("Cannot construct EnumMap; generic (key) type not available");
                }
                deser = new EnumMapDeserializer(type, inst, null,
                        contentDeser, contentTypeDeser, null);
            }

            // Otherwise, generic handler works ok.
    
            /* But there is one more twist: if we are being asked to instantiate
             * an interface or abstract Map, we need to either find something
             * that implements the thing, or give up.
             *
             * Note that we do NOT try to guess based on secondary interfaces
             * here; that would probably not work correctly since casts would
             * fail later on (as the primary type is not the interface we'd
             * be implementing)
             */
            if (deser == null) {
                if (type.isInterface() || type.isAbstract()) {
                    MapType fallback = _mapAbstractMapType(type, config);
                    if (fallback != null) {
                        type = (MapType) fallback;
                        mapClass = type.getRawClass();
                        // But if so, also need to re-check creators...
                        beanDesc = ctxt.introspectForCreation(type);
                    } else {
                        // [databind#292]: Actually, may be fine, but only if polymorphic deser enabled
                        if (type.getTypeHandler() == null) {
                            throw new IllegalArgumentException("Cannot find a deserializer for non-concrete Map type "+type);
                        }
                        deser = AbstractDeserializer.constructForNonPOJO(beanDesc);
                    }
                } else {
                    // 10-Jan-2017, tatu: `java.util.Collections` types need help:
                    deser = JavaUtilCollectionsDeserializers.findForMap(ctxt, type);
                    if (deser != null) {
                        return deser;
                    }
                }
                if (deser == null) {
                    ValueInstantiator inst = findValueInstantiator(ctxt, beanDesc);
                    // 01-May-2016, tatu: Which base type to use here gets tricky, since
                    //   most often it ought to be `Map` or `EnumMap`, but due to abstract
                    //   mapping it will more likely be concrete type like `HashMap`.
                    //   So, for time being, just pass `Map.class`
                    MapDeserializer md = new MapDeserializer(type, inst, keyDes, contentDeser, contentTypeDeser);
                    JsonIgnoreProperties.Value ignorals = config.getDefaultPropertyIgnorals(Map.class,
                            beanDesc.getClassInfo());
                    Set<String> ignored = (ignorals == null) ? null
                            : ignorals.findIgnoredForDeserialization();
                    md.setIgnorableProperties(ignored);
                    deser = md;
                }
            }
        }
        if (_factoryConfig.hasDeserializerModifiers()) {
            for (BeanDeserializerModifier mod : _factoryConfig.deserializerModifiers()) {
                deser = mod.modifyMapDeserializer(config, type, beanDesc, deser);
            }
        }
        return deser;
    }

    protected MapType _mapAbstractMapType(JavaType type, DeserializationConfig config)
    {
        final Class<?> mapClass = ContainerDefaultMappings.findMapFallback(type);
        if (mapClass != null) {
            return (MapType) config.constructSpecializedType(type, mapClass);
        }
        return null;
    }

    
    // Copied almost verbatim from "createMapDeserializer" -- should try to share more code
    @Override
    public JsonDeserializer<?> createMapLikeDeserializer(DeserializationContext ctxt,
            MapLikeType type, final BeanDescription beanDesc)
        throws JsonMappingException
    {
        JavaType keyType = type.getKeyType();
        JavaType contentType = type.getContentType();
        final DeserializationConfig config = ctxt.getConfig();
        
        // First: is there annotation-specified deserializer for values?
        @SuppressWarnings("unchecked")
        JsonDeserializer<Object> contentDeser = (JsonDeserializer<Object>) contentType.getValueHandler();
        
        // Ok: need a key deserializer (null indicates 'default' here)
        KeyDeserializer keyDes = (KeyDeserializer) keyType.getValueHandler();
        /* !!! 24-Jan-2012, tatu: NOTE: impls MUST use resolve() to find key deserializer!
        if (keyDes == null) {
            keyDes = p.findKeyDeserializer(config, keyType, property);
        }
        */
        // Then optional type info (1.5); either attached to type, or resolve separately:
        TypeDeserializer contentTypeDeser = contentType.getTypeHandler();
        // but if not, may still be possible to find:
        if (contentTypeDeser == null) {
            contentTypeDeser = ctxt.findTypeDeserializer(contentType);
        }
        JsonDeserializer<?> deser = _findCustomMapLikeDeserializer(type, config,
                beanDesc, keyDes, contentTypeDeser, contentDeser);
        if (deser != null) {
            // and then new with 2.2: ability to post-process it too (Issue#120)
            if (_factoryConfig.hasDeserializerModifiers()) {
                for (BeanDeserializerModifier mod : _factoryConfig.deserializerModifiers()) {
                    deser = mod.modifyMapLikeDeserializer(config, type, beanDesc, deser);
                }
            }
        }
        return deser;
    }

    /*
    /**********************************************************************
    /* JsonDeserializerFactory impl: other types
    /**********************************************************************
     */

    /**
     * Factory method for constructing serializers of {@link Enum} types.
     */
    @Override
    public JsonDeserializer<?> createEnumDeserializer(DeserializationContext ctxt,
            JavaType type, BeanDescription beanDesc)
        throws JsonMappingException
    {
        final DeserializationConfig config = ctxt.getConfig();
        final Class<?> enumClass = type.getRawClass();
        // 23-Nov-2010, tatu: Custom deserializer?
        JsonDeserializer<?> deser = _findCustomEnumDeserializer(enumClass, config, beanDesc);

        if (deser == null) {
            ValueInstantiator valueInstantiator = _constructDefaultValueInstantiator(ctxt, beanDesc);
            SettableBeanProperty[] creatorProps = (valueInstantiator == null) ? null
                    : valueInstantiator.getFromObjectArguments(ctxt);
            // May have @JsonCreator for static factory method:
            for (AnnotatedMethod factory : beanDesc.getFactoryMethods()) {
                if (_hasCreatorAnnotation(ctxt, factory)) {
                    if (factory.getParameterCount() == 0) { // [databind#960]
                        deser = EnumDeserializer.deserializerForNoArgsCreator(config, enumClass, factory);
                        break;
                    }
                    Class<?> returnType = factory.getRawReturnType();
                    // usually should be class, but may be just plain Enum<?> (for Enum.valueOf()?)
                    if (returnType.isAssignableFrom(enumClass)) {
                        deser = EnumDeserializer.deserializerForCreator(config, enumClass, factory, valueInstantiator, creatorProps);
                        break;
                    }
                }
            }
           
            // Need to consider @JsonValue if one found
            if (deser == null) {
                deser = new EnumDeserializer(constructEnumResolver(enumClass,
                        config, beanDesc.findJsonValueAccessor()),
                        config.isEnabled(MapperFeature.ACCEPT_CASE_INSENSITIVE_ENUMS));
            }
        }

        // and then post-process it too
        if (_factoryConfig.hasDeserializerModifiers()) {
            for (BeanDeserializerModifier mod : _factoryConfig.deserializerModifiers()) {
                deser = mod.modifyEnumDeserializer(config, type, beanDesc, deser);
            }
        }
        return deser;
    }

    @Override
    public JsonDeserializer<?> createTreeDeserializer(DeserializationConfig config,
            JavaType nodeType, BeanDescription beanDesc)
        throws JsonMappingException
    {
        @SuppressWarnings("unchecked")
        Class<? extends JsonNode> nodeClass = (Class<? extends JsonNode>) nodeType.getRawClass();
        // 23-Nov-2010, tatu: Custom deserializer?
        JsonDeserializer<?> custom = _findCustomTreeNodeDeserializer(nodeClass, config,
                beanDesc);
        if (custom != null) {
            return custom;
        }
        return JsonNodeDeserializer.getDeserializer(nodeClass);
    }

    @Override
    public JsonDeserializer<?> createReferenceDeserializer(DeserializationContext ctxt,
            ReferenceType type, BeanDescription beanDesc)
        throws JsonMappingException
    {
        JavaType contentType = type.getContentType();
        // Very first thing: is deserializer hard-coded for elements?
        JsonDeserializer<Object> contentDeser = contentType.getValueHandler();
        final DeserializationConfig config = ctxt.getConfig();
        // Then optional type info: if type has been resolved, we may already know type deserializer:
        TypeDeserializer contentTypeDeser = contentType.getTypeHandler();
        if (contentTypeDeser == null) { // or if not, may be able to find:
            contentTypeDeser = ctxt.findTypeDeserializer(contentType);
        }
        JsonDeserializer<?> deser = _findCustomReferenceDeserializer(type, config, beanDesc,
                contentTypeDeser, contentDeser);

        if (deser == null) {
            // 19-Sep-2017, tatu: Java 8 Optional directly supported in 3.x:
            if (type.isTypeOrSubTypeOf(Optional.class)) {
                // Not sure this can really work but let's try:
                ValueInstantiator inst = type.hasRawClass(Optional.class) ? null
                        : findValueInstantiator(ctxt, beanDesc);
                return new Jdk8OptionalDeserializer(type, inst, contentTypeDeser, contentDeser);
            }
            if (type.isTypeOrSubTypeOf(AtomicReference.class)) {
                // 23-Oct-2016, tatu: Note that subtypes are probably not supportable
                //    without either forcing merging (to avoid having to create instance)
                //    or something else...
                ValueInstantiator inst = type.hasRawClass(AtomicReference.class) ? null
                        : findValueInstantiator(ctxt, beanDesc);
                return new AtomicReferenceDeserializer(type, inst, contentTypeDeser, contentDeser);
            }
            if (type.hasRawClass(OptionalInt.class)) {
                return new OptionalIntDeserializer();
            }
            if (type.hasRawClass(OptionalLong.class)) {
                return new OptionalLongDeserializer();
            }
            if (type.hasRawClass(OptionalDouble.class)) {
                return new OptionalDoubleDeserializer();
            }
        }
        if (deser != null) {
            // and then post-process
            if (_factoryConfig.hasDeserializerModifiers()) {
                for (BeanDeserializerModifier mod : _factoryConfig.deserializerModifiers()) {
                    deser = mod.modifyReferenceDeserializer(config, type, beanDesc, deser);
                }
            }
        }
        return deser;
    }

    /*
    /**********************************************************************
    /* JsonDeserializerFactory impl (partial): type deserializers
    /**********************************************************************
     */

    /**
     * Overridable method called after checking all other types.
     */
    protected JsonDeserializer<?> findOptionalStdDeserializer(DeserializationContext ctxt,
            JavaType type, BeanDescription beanDesc)
        throws JsonMappingException
    {
        return OptionalHandlerFactory.instance.findDeserializer(type, ctxt.getConfig(), beanDesc);
    }
    
    /*
    /**********************************************************************
    /* JsonDeserializerFactory impl (partial): key deserializers
    /**********************************************************************
     */
    
    @Override
    public KeyDeserializer createKeyDeserializer(DeserializationContext ctxt,
            JavaType type)
        throws JsonMappingException
    {
        final DeserializationConfig config = ctxt.getConfig();
        KeyDeserializer deser = null;
        if (_factoryConfig.hasKeyDeserializers()) {
            BeanDescription beanDesc = config.introspectClassAnnotations(type.getRawClass());
            for (KeyDeserializers d  : _factoryConfig.keyDeserializers()) {
                deser = d.findKeyDeserializer(type, config, beanDesc);
                if (deser != null) {
                    break;
                }
            }
        }
        // the only non-standard thing is this:
        if (deser == null) {
            if (type.isEnumType()) {
                deser = _createEnumKeyDeserializer(ctxt, type);
            } else {
                deser = StdKeyDeserializers.findStringBasedKeyDeserializer(ctxt, type);
            }
        }
        // and then post-processing
        if (deser != null) {
            if (_factoryConfig.hasDeserializerModifiers()) {
                for (BeanDeserializerModifier mod : _factoryConfig.deserializerModifiers()) {
                    deser = mod.modifyKeyDeserializer(config, type, deser);
                }
            }
        }
        return deser;
    }

    private KeyDeserializer _createEnumKeyDeserializer(DeserializationContext ctxt,
            JavaType type)
        throws JsonMappingException
    {
        final DeserializationConfig config = ctxt.getConfig();
        Class<?> enumClass = type.getRawClass();

        BeanDescription beanDesc = ctxt.introspect(type);
        // 24-Sep-2015, bim: a key deserializer is the preferred thing.
        KeyDeserializer des = findKeyDeserializerFromAnnotation(ctxt, beanDesc.getClassInfo());
        if (des != null) {
            return des;
        } else {
            // 24-Sep-2015, bim: if no key deser, look for enum deserializer first, then a plain deser.
            JsonDeserializer<?> custom = _findCustomEnumDeserializer(enumClass, config, beanDesc);
            if (custom != null) {
                return StdKeyDeserializers.constructDelegatingKeyDeserializer(config, type, custom);
            }
            JsonDeserializer<?> valueDesForKey = findDeserializerFromAnnotation(ctxt, beanDesc.getClassInfo());
            if (valueDesForKey != null) {
                return StdKeyDeserializers.constructDelegatingKeyDeserializer(config, type, valueDesForKey);
            }
        }
        EnumResolver enumRes = constructEnumResolver(enumClass, config, beanDesc.findJsonValueAccessor());
        // May have @JsonCreator for static factory method:
        for (AnnotatedMethod factory : beanDesc.getFactoryMethods()) {
            if (_hasCreatorAnnotation(ctxt, factory)) {
                int argCount = factory.getParameterCount();
                if (argCount == 1) {
                    Class<?> returnType = factory.getRawReturnType();
                    // usually should be class, but may be just plain Enum<?> (for Enum.valueOf()?)
                    if (returnType.isAssignableFrom(enumClass)) {
                        // note: mostly copied from 'EnumDeserializer.deserializerForCreator(...)'
                        if (factory.getRawParameterType(0) != String.class) {
                            throw new IllegalArgumentException("Parameter #0 type for factory method ("+factory+") not suitable, must be java.lang.String");
                        }
                        if (config.canOverrideAccessModifiers()) {
                            ClassUtil.checkAndFixAccess(factory.getMember(),
                                    ctxt.isEnabled(MapperFeature.OVERRIDE_PUBLIC_ACCESS_MODIFIERS));
                        }
                        return StdKeyDeserializers.constructEnumKeyDeserializer(enumRes, factory);
                    }
                }
                throw new IllegalArgumentException("Unsuitable method ("+factory+") decorated with @JsonCreator (for Enum type "
                        +enumClass.getName()+")");
            }
        }
        // Also, need to consider @JsonValue, if one found
        return StdKeyDeserializers.constructEnumKeyDeserializer(enumRes);
    }

    /*
    /**********************************************************************
    /* Extended API
    /**********************************************************************
     */

    /**
     * Helper method called to find one of default serializers for "well-known"
     * platform types: JDK-provided types, and small number of public Jackson
     * API types.
     */
    public JsonDeserializer<?> findDefaultDeserializer(DeserializationContext ctxt,
            JavaType type, BeanDescription beanDesc)
        throws JsonMappingException
    {
        Class<?> rawType = type.getRawClass();
        // Object ("untyped"), and as of 2.10 (see [databind#2115]), `java.io.Serializable`
        if ((rawType == CLASS_OBJECT) || (rawType == CLASS_SERIALIZABLE)) {
            // 11-Feb-2015, tatu: As per [databind#700] need to be careful wrt non-default Map, List.
            DeserializationConfig config = ctxt.getConfig();
            JavaType lt, mt;
            
            if (ctxt.getConfig().hasAbstractTypeResolvers()) {
                lt = _findRemappedType(config, List.class);
                mt = _findRemappedType(config, Map.class);
            } else {
                lt = mt = null;
            }
            return new UntypedObjectDeserializer(lt, mt);
        }
        // String and equivalents
        if (rawType == CLASS_STRING || rawType == CLASS_CHAR_SEQUENCE) {
            return StringDeserializer.instance;
        }
        if (rawType == CLASS_ITERABLE) {
            // [databind#199]: Can and should 'upgrade' to a Collection type:
            TypeFactory tf = ctxt.getTypeFactory();
            JavaType[] tps = tf.findTypeParameters(type, CLASS_ITERABLE);
            JavaType elemType = (tps == null || tps.length != 1) ? TypeFactory.unknownType() : tps[0];
            CollectionType ct = tf.constructCollectionType(Collection.class, elemType);
            // Should we re-introspect beanDesc? For now let's not...
            return createCollectionDeserializer(ctxt, ct, beanDesc);
        }
        if (rawType == CLASS_MAP_ENTRY) {
            // 28-Apr-2015, tatu: TypeFactory does it all for us already so
            JavaType kt = type.containedTypeOrUnknown(0);
            JavaType vt = type.containedTypeOrUnknown(1);
            TypeDeserializer vts = (TypeDeserializer) vt.getTypeHandler();
            if (vts == null) {
                vts = ctxt.findTypeDeserializer(vt);
            }
            JsonDeserializer<Object> valueDeser = vt.getValueHandler();
            KeyDeserializer keyDes = (KeyDeserializer) kt.getValueHandler();
            return new MapEntryDeserializer(type, keyDes, valueDeser, vts);
        }
        String clsName = rawType.getName();
        if (rawType.isPrimitive() || clsName.startsWith("java.")) {
            // Primitives/wrappers, other Numbers:
            JsonDeserializer<?> deser = NumberDeserializers.find(rawType, clsName);
            if (deser == null) {
                deser = DateDeserializers.find(rawType, clsName);
            }
            if (deser != null) {
                return deser;
            }
        }
        // and a few Jackson types as well:
        if (rawType == TokenBuffer.class) {
            return new TokenBufferDeserializer();
        }
        JsonDeserializer<?> deser = findOptionalStdDeserializer(ctxt, type, beanDesc);
        if (deser != null) {
            return deser;
        }
        return StdJdkDeserializers.find(rawType, clsName);
    }

    private JavaType _findRemappedType(DeserializationConfig config, Class<?> rawType)
            throws JsonMappingException
    {
        JavaType type = config.mapAbstractType(config.constructType(rawType));
        return (type == null || type.hasRawClass(rawType)) ? null : type;
    }

    /*
    /**********************************************************************
    /* Helper methods, finding custom deserializers
    /**********************************************************************
     */

    protected JsonDeserializer<?> _findCustomTreeNodeDeserializer(Class<? extends JsonNode> type,
            DeserializationConfig config, BeanDescription beanDesc)
        throws JsonMappingException
    {
        for (Deserializers d  : _factoryConfig.deserializers()) {
            JsonDeserializer<?> deser = d.findTreeNodeDeserializer(type, config, beanDesc);
            if (deser != null) {
                return deser;
            }
        }
        return null;
    }

    protected JsonDeserializer<?> _findCustomReferenceDeserializer(ReferenceType type,
            DeserializationConfig config, BeanDescription beanDesc,
            TypeDeserializer contentTypeDeserializer, JsonDeserializer<?> contentDeserializer)
        throws JsonMappingException
    {
        for (Deserializers d  : _factoryConfig.deserializers()) {
            JsonDeserializer<?> deser = d.findReferenceDeserializer(type, config, beanDesc,
                    contentTypeDeserializer, contentDeserializer);
            if (deser != null) {
                return deser;
            }
        }
        return null;
    }

    @SuppressWarnings("unchecked")
    protected JsonDeserializer<Object> _findCustomBeanDeserializer(JavaType type,
            DeserializationConfig config, BeanDescription beanDesc)
        throws JsonMappingException
    {
        for (Deserializers d  : _factoryConfig.deserializers()) {
            JsonDeserializer<?> deser = d.findBeanDeserializer(type, config, beanDesc);
            if (deser != null) {
                return (JsonDeserializer<Object>) deser;
            }
        }
        return null;
    }

    protected JsonDeserializer<?> _findCustomArrayDeserializer(ArrayType type,
            DeserializationConfig config, BeanDescription beanDesc,
            TypeDeserializer elementTypeDeserializer, JsonDeserializer<?> elementDeserializer)
        throws JsonMappingException
    {
        for (Deserializers d  : _factoryConfig.deserializers()) {
            JsonDeserializer<?> deser = d.findArrayDeserializer(type, config,
                    beanDesc, elementTypeDeserializer, elementDeserializer);
            if (deser != null) {
                return deser;
            }
        }
        return null;
    }
    
    protected JsonDeserializer<?> _findCustomCollectionDeserializer(CollectionType type,
            DeserializationConfig config, BeanDescription beanDesc,
            TypeDeserializer elementTypeDeserializer, JsonDeserializer<?> elementDeserializer)
        throws JsonMappingException
    {
        for (Deserializers d  : _factoryConfig.deserializers()) {
            JsonDeserializer<?> deser = d.findCollectionDeserializer(type, config, beanDesc,
                    elementTypeDeserializer, elementDeserializer);
            if (deser != null) {
                return deser;
            }
        }
        return null;
    }
    
    protected JsonDeserializer<?> _findCustomCollectionLikeDeserializer(CollectionLikeType type,
            DeserializationConfig config, BeanDescription beanDesc,
            TypeDeserializer elementTypeDeserializer, JsonDeserializer<?> elementDeserializer)
        throws JsonMappingException
    {
        for (Deserializers d  : _factoryConfig.deserializers()) {
            JsonDeserializer<?> deser = d.findCollectionLikeDeserializer(type, config, beanDesc,
                    elementTypeDeserializer, elementDeserializer);
            if (deser != null) {
                return deser;
            }
        }
        return null;
    }

    protected JsonDeserializer<?> _findCustomEnumDeserializer(Class<?> type,
            DeserializationConfig config, BeanDescription beanDesc)
        throws JsonMappingException
    {
        for (Deserializers d  : _factoryConfig.deserializers()) {
            JsonDeserializer<?> deser = d.findEnumDeserializer(type, config, beanDesc);
            if (deser != null) {
                return deser;
            }
        }
        return null;
    }
    
    protected JsonDeserializer<?> _findCustomMapDeserializer(MapType type,
            DeserializationConfig config, BeanDescription beanDesc,
            KeyDeserializer keyDeserializer,
            TypeDeserializer elementTypeDeserializer, JsonDeserializer<?> elementDeserializer)
        throws JsonMappingException
    {
        for (Deserializers d  : _factoryConfig.deserializers()) {
            JsonDeserializer<?> deser = d.findMapDeserializer(type, config, beanDesc,
                    keyDeserializer, elementTypeDeserializer, elementDeserializer);
            if (deser != null) {
                return deser;
            }
        }
        return null;
    }

    protected JsonDeserializer<?> _findCustomMapLikeDeserializer(MapLikeType type,
            DeserializationConfig config, BeanDescription beanDesc,
            KeyDeserializer keyDeserializer,
            TypeDeserializer elementTypeDeserializer, JsonDeserializer<?> elementDeserializer)
        throws JsonMappingException
    {
        for (Deserializers d  : _factoryConfig.deserializers()) {
            JsonDeserializer<?> deser = d.findMapLikeDeserializer(type, config, beanDesc,
                    keyDeserializer, elementTypeDeserializer, elementDeserializer);
            if (deser != null) {
                return deser;
            }
        }
        return null;
    }

    /*
    /**********************************************************************
    /* Helper methods, value/content/key type introspection
    /**********************************************************************
     */
    
    /**
     * Helper method called to check if a class or method
     * has annotation that tells which class to use for deserialization; and if
     * so, to instantiate, that deserializer to use.
     * Note that deserializer will NOT yet be contextualized so caller needs to
     * take care to call contextualization appropriately.
     * Returns null if no such annotation found.
     */
    protected JsonDeserializer<Object> findDeserializerFromAnnotation(DeserializationContext ctxt,
            Annotated ann)
        throws JsonMappingException
    {
        AnnotationIntrospector intr = ctxt.getAnnotationIntrospector();
        if (intr != null) {
            Object deserDef = intr.findDeserializer(ctxt.getConfig(), ann);
            if (deserDef != null) {
                return ctxt.deserializerInstance(ann, deserDef);
            }
        }
        return null;
    }

    /**
     * Helper method called to check if a class or method
     * has annotation that tells which class to use for deserialization.
     * Returns null if no such annotation found.
     */
    protected KeyDeserializer findKeyDeserializerFromAnnotation(DeserializationContext ctxt,
            Annotated ann)
            throws JsonMappingException
    {
        AnnotationIntrospector intr = ctxt.getAnnotationIntrospector();
        if (intr != null) {
            Object deserDef = intr.findKeyDeserializer(ctxt.getConfig(), ann);
            if (deserDef != null) {
                return ctxt.keyDeserializerInstance(ann, deserDef);
            }
        }
        return null;
    }

    protected JsonDeserializer<Object> findContentDeserializerFromAnnotation(DeserializationContext ctxt,
            Annotated ann)
        throws JsonMappingException
    {
        AnnotationIntrospector intr = ctxt.getAnnotationIntrospector();
        if (intr != null) {
            Object deserDef = intr.findContentDeserializer(ctxt.getConfig(), ann);
            if (deserDef != null) {
                return ctxt.deserializerInstance(ann, deserDef);
            }
        }
        return null;
    }
    
    /**
     * Helper method used to resolve additional type-related annotation information
     * like type overrides, or handler (serializer, deserializer) overrides,
     * so that from declared field, property or constructor parameter type
     * is used as the base and modified based on annotations, if any.
     */
    protected JavaType resolveMemberAndTypeAnnotations(DeserializationContext ctxt,
            AnnotatedMember member, JavaType type)
        throws JsonMappingException
    {
        AnnotationIntrospector intr = ctxt.getAnnotationIntrospector();
        if (intr == null) {
            return type;
        }

        // First things first: see if we can find annotations on declared
        // type

        if (type.isMapLikeType()) {
            JavaType keyType = type.getKeyType();
            if (keyType != null) {
                Object kdDef = intr.findKeyDeserializer(ctxt.getConfig(), member);
                KeyDeserializer kd = ctxt.keyDeserializerInstance(member, kdDef);
                if (kd != null) {
                    type = ((MapLikeType) type).withKeyValueHandler(kd);
                    keyType = type.getKeyType(); // just in case it's used below
                }
            }
        }

        if (type.hasContentType()) { // that is, is either container- or reference-type
            Object cdDef = intr.findContentDeserializer(ctxt.getConfig(), member);
            JsonDeserializer<?> cd = ctxt.deserializerInstance(member, cdDef);
            if (cd != null) {
                type = type.withContentValueHandler(cd);
            }
            TypeDeserializer contentTypeDeser = ctxt.findPropertyContentTypeDeserializer(type,
                    (AnnotatedMember) member);            	
            if (contentTypeDeser != null) {
                type = type.withContentTypeHandler(contentTypeDeser);
            }
        }
        TypeDeserializer valueTypeDeser = ctxt.findPropertyTypeDeserializer(type, (AnnotatedMember) member);
        if (valueTypeDeser != null) {
            type = type.withTypeHandler(valueTypeDeser);
        }

        // Second part: find actual type-override annotations on member, if any

        // 18-Jun-2016, tatu: Should we re-do checks for annotations on refined
        //   subtypes as well? Code pre-2.8 did not do this, but if we get bug
        //   reports may need to consider
        type = intr.refineDeserializationType(ctxt.getConfig(), member, type);
        return type;
    }

    protected EnumResolver constructEnumResolver(Class<?> enumClass,
            DeserializationConfig config, AnnotatedMember jsonValueAccessor)
    {
        if (jsonValueAccessor != null) {
            if (config.canOverrideAccessModifiers()) {
                ClassUtil.checkAndFixAccess(jsonValueAccessor.getMember(),
                        config.isEnabled(MapperFeature.OVERRIDE_PUBLIC_ACCESS_MODIFIERS));
            }
            return EnumResolver.constructUnsafeUsingMethod(enumClass,
                    jsonValueAccessor, config.getAnnotationIntrospector());
        }
        // 14-Mar-2016, tatu: We used to check `DeserializationFeature.READ_ENUMS_USING_TO_STRING`
        //   here, but that won't do: it must be dynamically changeable...
        return EnumResolver.constructUnsafe(enumClass, config.getAnnotationIntrospector());
    }

    protected boolean _hasCreatorAnnotation(DeserializationContext ctxt,
            Annotated ann) {
        AnnotationIntrospector intr = ctxt.getAnnotationIntrospector();
        if (intr != null) {
            JsonCreator.Mode mode = intr.findCreatorAnnotation(ctxt.getConfig(), ann);
            return (mode != null) && (mode != JsonCreator.Mode.DISABLED); 
        }
        return false;
    }
<<<<<<< HEAD
=======
    
    /*
    /**********************************************************
    /* Deprecated helper methods
    /**********************************************************
     */
    
    /**
     * Method called to see if given method has annotations that indicate
     * a more specific type than what the argument specifies.
     *
     * @deprecated Since 2.8; call {@link #resolveMemberAndTypeAnnotations} instead
     */
    @Deprecated
    protected JavaType modifyTypeByAnnotation(DeserializationContext ctxt,
            Annotated a, JavaType type)
        throws JsonMappingException
    {
        AnnotationIntrospector intr = ctxt.getAnnotationIntrospector();
        if (intr == null) {
            return type;
        }
        return intr.refineDeserializationType(ctxt.getConfig(), a, type);
    }

    /**
     * @deprecated since 2.8 call {@link #resolveMemberAndTypeAnnotations} instead.
     */
    @Deprecated // since 2.8
    protected JavaType resolveType(DeserializationContext ctxt,
            BeanDescription beanDesc, JavaType type, AnnotatedMember member)
        throws JsonMappingException
    {
        return resolveMemberAndTypeAnnotations(ctxt, member, type);
    }

    /**
     * @deprecated since 2.8 call <code>findJsonValueMethod</code> on {@link BeanDescription} instead
     */
    @Deprecated // not used, possibly remove as early as 2.9
    protected AnnotatedMethod _findJsonValueFor(DeserializationConfig config, JavaType enumType)
    {
        if (enumType == null) {
            return null;
        }
        BeanDescription beanDesc = config.introspect(enumType);
        return beanDesc.findJsonValueMethod();
    }

    /**
     * Helper class to contain default mappings for abstract JDK {@link java.util.Collection}
     * and {@link java.util.Map} types. Separated out here to defer cost of creating lookups
     * until mappings are actually needed.
     *
     * @since 2.10
     */
    @SuppressWarnings("rawtypes")
    protected static class ContainerDefaultMappings {
        // We do some defaulting for abstract Collection classes and
        // interfaces, to avoid having to use exact types or annotations in
        // cases where the most common concrete Collection will do.
        final static HashMap<String, Class<? extends Collection>> _collectionFallbacks;
        static {
            HashMap<String, Class<? extends Collection>> fallbacks = new HashMap<>();

            final Class<? extends Collection> DEFAULT_LIST = ArrayList.class;
            final Class<? extends Collection> DEFAULT_SET = HashSet.class;

            fallbacks.put(Collection.class.getName(), DEFAULT_LIST);
            fallbacks.put(List.class.getName(), DEFAULT_LIST);
            fallbacks.put(Set.class.getName(), DEFAULT_SET);
            fallbacks.put(SortedSet.class.getName(), TreeSet.class);
            fallbacks.put(Queue.class.getName(), LinkedList.class);

            // 09-Feb-2019, tatu: How did we miss these? Related in [databind#2251] problem
            fallbacks.put(AbstractList.class.getName(), DEFAULT_LIST);
            fallbacks.put(AbstractSet.class.getName(), DEFAULT_SET);

            // 09-Feb-2019, tatu: And more esoteric types added in JDK6
            fallbacks.put(Deque.class.getName(), LinkedList.class);
            fallbacks.put(NavigableSet.class.getName(), TreeSet.class);

            _collectionFallbacks = fallbacks;
        }

        // We do some defaulting for abstract Map classes and
        // interfaces, to avoid having to use exact types or annotations in
        // cases where the most common concrete Maps will do.
        final static HashMap<String, Class<? extends Map>> _mapFallbacks;
        static {
            HashMap<String, Class<? extends Map>> fallbacks = new HashMap<>();

            final Class<? extends Map> DEFAULT_MAP = LinkedHashMap.class;
            fallbacks.put(Map.class.getName(), DEFAULT_MAP);
            fallbacks.put(AbstractMap.class.getName(), DEFAULT_MAP);
            fallbacks.put(ConcurrentMap.class.getName(), ConcurrentHashMap.class);
            fallbacks.put(SortedMap.class.getName(), TreeMap.class);

            fallbacks.put(java.util.NavigableMap.class.getName(), TreeMap.class);
            fallbacks.put(java.util.concurrent.ConcurrentNavigableMap.class.getName(),
                    java.util.concurrent.ConcurrentSkipListMap.class);

            _mapFallbacks = fallbacks;
        }

        public static Class<?> findCollectionFallback(JavaType type) {
            return _collectionFallbacks.get(type.getRawClass().getName());
        }

        public static Class<?> findMapFallback(JavaType type) {
            return _mapFallbacks.get(type.getRawClass().getName());
        }
    }
>>>>>>> 3776b6a6
}<|MERGE_RESOLUTION|>--- conflicted
+++ resolved
@@ -56,48 +56,6 @@
      * but are marked with `@JsonWrapped` annotation.
      */
     protected final static PropertyName UNWRAPPED_CREATOR_PARAM_NAME = new PropertyName("@JsonUnwrapped");
-<<<<<<< HEAD
-    
-    /* We do some defaulting for abstract Map classes and
-     * interfaces, to avoid having to use exact types or annotations in
-     * cases where the most common concrete Maps will do.
-     */
-    @SuppressWarnings("rawtypes")
-    final static HashMap<String, Class<? extends Map>> _mapFallbacks =
-        new HashMap<String, Class<? extends Map>>();
-    static {
-        _mapFallbacks.put(Map.class.getName(), LinkedHashMap.class);
-        _mapFallbacks.put(ConcurrentMap.class.getName(), ConcurrentHashMap.class);
-        _mapFallbacks.put(SortedMap.class.getName(), TreeMap.class);
-
-        _mapFallbacks.put(java.util.NavigableMap.class.getName(), TreeMap.class);
-        _mapFallbacks.put(java.util.concurrent.ConcurrentNavigableMap.class.getName(),
-                java.util.concurrent.ConcurrentSkipListMap.class);
-    }
-
-    /* We do some defaulting for abstract Collection classes and
-     * interfaces, to avoid having to use exact types or annotations in
-     * cases where the most common concrete Collection will do.
-     */
-    @SuppressWarnings("rawtypes")
-    final static HashMap<String, Class<? extends Collection>> _collectionFallbacks =
-        new HashMap<String, Class<? extends Collection>>();
-    static {
-        _collectionFallbacks.put(Collection.class.getName(), ArrayList.class);
-        _collectionFallbacks.put(List.class.getName(), ArrayList.class);
-        _collectionFallbacks.put(Set.class.getName(), HashSet.class);
-        _collectionFallbacks.put(SortedSet.class.getName(), TreeSet.class);
-        _collectionFallbacks.put(Queue.class.getName(), LinkedList.class);
-
-        // then JDK 1.6 types:
-        // 17-May-2013, tatu: [databind#216] Should be fine to use straight Class references EXCEPT
-        //   that some god-forsaken platforms (... looking at you, Android) do not
-        //   include these. So, use "soft" references...
-        _collectionFallbacks.put("java.util.Deque", LinkedList.class);
-        _collectionFallbacks.put("java.util.NavigableSet", TreeSet.class);
-    }
-=======
->>>>>>> 3776b6a6
 
     /*
     /**********************************************************************
@@ -1383,7 +1341,6 @@
         return null;
     }
 
-    
     // Copied almost verbatim from "createMapDeserializer" -- should try to share more code
     @Override
     public JsonDeserializer<?> createMapLikeDeserializer(DeserializationContext ctxt,
@@ -2022,56 +1979,6 @@
         }
         return false;
     }
-<<<<<<< HEAD
-=======
-    
-    /*
-    /**********************************************************
-    /* Deprecated helper methods
-    /**********************************************************
-     */
-    
-    /**
-     * Method called to see if given method has annotations that indicate
-     * a more specific type than what the argument specifies.
-     *
-     * @deprecated Since 2.8; call {@link #resolveMemberAndTypeAnnotations} instead
-     */
-    @Deprecated
-    protected JavaType modifyTypeByAnnotation(DeserializationContext ctxt,
-            Annotated a, JavaType type)
-        throws JsonMappingException
-    {
-        AnnotationIntrospector intr = ctxt.getAnnotationIntrospector();
-        if (intr == null) {
-            return type;
-        }
-        return intr.refineDeserializationType(ctxt.getConfig(), a, type);
-    }
-
-    /**
-     * @deprecated since 2.8 call {@link #resolveMemberAndTypeAnnotations} instead.
-     */
-    @Deprecated // since 2.8
-    protected JavaType resolveType(DeserializationContext ctxt,
-            BeanDescription beanDesc, JavaType type, AnnotatedMember member)
-        throws JsonMappingException
-    {
-        return resolveMemberAndTypeAnnotations(ctxt, member, type);
-    }
-
-    /**
-     * @deprecated since 2.8 call <code>findJsonValueMethod</code> on {@link BeanDescription} instead
-     */
-    @Deprecated // not used, possibly remove as early as 2.9
-    protected AnnotatedMethod _findJsonValueFor(DeserializationConfig config, JavaType enumType)
-    {
-        if (enumType == null) {
-            return null;
-        }
-        BeanDescription beanDesc = config.introspect(enumType);
-        return beanDesc.findJsonValueMethod();
-    }
 
     /**
      * Helper class to contain default mappings for abstract JDK {@link java.util.Collection}
@@ -2137,5 +2044,4 @@
             return _mapFallbacks.get(type.getRawClass().getName());
         }
     }
->>>>>>> 3776b6a6
 }