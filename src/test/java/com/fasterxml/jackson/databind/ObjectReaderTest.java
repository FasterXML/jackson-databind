--- conflicted
+++ resolved
@@ -36,9 +36,9 @@
     }
 
     /*
-    /**********************************************************
+    /**********************************************************************
     /* Test methods, simple read/write with defaults
-    /**********************************************************
+    /**********************************************************************
      */
 
     public void testSimpleViaParser() throws Exception
@@ -115,9 +115,9 @@
     }
 
     /*
-    /**********************************************************
+    /**********************************************************************
     /* Test methods, some alternative JSON settings
-    /**********************************************************
+    /**********************************************************************
      */
 
     public void testJsonReadFeaturesComments() throws Exception
@@ -173,9 +173,9 @@
     }
 
     /*
-    /**********************************************************
+    /**********************************************************************
     /* Test methods, config setting verification
-    /**********************************************************
+    /**********************************************************************
      */
 
     public void testFeatureSettings() throws Exception
@@ -408,7 +408,7 @@
     /**********************************************************************
      */
 
-    public void testTreeToValue() throws Exception
+    public void testTreeToValue()
     {
         ArrayNode n = MAPPER.createArrayNode();
         n.add("xyz");
@@ -421,29 +421,6 @@
         assertEquals(1, arr.length);
         assertEquals("xyz", arr[0]);
     }
-<<<<<<< HEAD
-=======
-
-    public void testCodecUnsupportedWrites() throws Exception
-    {
-        ObjectReader r = MAPPER.readerFor(String.class);
-        JsonGenerator g = MAPPER.createGenerator(new StringWriter());
-        ObjectNode n = MAPPER.createObjectNode();
-        try {
-            r.writeTree(g, n);
-            fail("Should not pass");
-        } catch (UnsupportedOperationException e) {
-            ;
-        }
-        try {
-            r.writeValue(g, "Foo");
-            fail("Should not pass");
-        } catch (UnsupportedOperationException e) {
-            ;
-        }
-        g.close();
-    }
->>>>>>> 6a66bb99
 
     /*
     /**********************************************************************
