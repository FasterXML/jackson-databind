package com.fasterxml.jackson.databind.deser;

import java.util.*;
import java.util.concurrent.*;
import java.util.concurrent.atomic.AtomicReference;

import com.fasterxml.jackson.annotation.JacksonInject;
import com.fasterxml.jackson.annotation.JsonCreator;
import com.fasterxml.jackson.annotation.JsonIgnoreProperties;
import com.fasterxml.jackson.annotation.JsonCreator.Mode;

import com.fasterxml.jackson.core.JsonLocation;
import com.fasterxml.jackson.databind.*;
import com.fasterxml.jackson.databind.cfg.DeserializerFactoryConfig;
import com.fasterxml.jackson.databind.cfg.HandlerInstantiator;
import com.fasterxml.jackson.databind.deser.impl.CreatorCandidate;
import com.fasterxml.jackson.databind.deser.impl.CreatorCollector;
import com.fasterxml.jackson.databind.deser.impl.JavaUtilCollectionsDeserializers;
import com.fasterxml.jackson.databind.deser.std.*;
import com.fasterxml.jackson.databind.ext.OptionalHandlerFactory;
import com.fasterxml.jackson.databind.ext.jdk8.Jdk8OptionalDeserializer;
import com.fasterxml.jackson.databind.ext.jdk8.OptionalDoubleDeserializer;
import com.fasterxml.jackson.databind.ext.jdk8.OptionalIntDeserializer;
import com.fasterxml.jackson.databind.ext.jdk8.OptionalLongDeserializer;
import com.fasterxml.jackson.databind.introspect.*;
import com.fasterxml.jackson.databind.jsontype.TypeDeserializer;
import com.fasterxml.jackson.databind.type.*;
import com.fasterxml.jackson.databind.util.*;

/**
 * Abstract factory base class that can provide deserializers for standard
 * JDK classes, including collection classes and simple heuristics for
 * "upcasting" common collection interface types
 * (such as {@link java.util.Collection}).
 *<p>
 * Since all simple deserializers are eagerly instantiated, and there is
 * no additional introspection or customizability of these types,
 * this factory is stateless.
 */
@SuppressWarnings("serial")
public abstract class BasicDeserializerFactory
    extends DeserializerFactory
    implements java.io.Serializable
{
    private final static Class<?> CLASS_OBJECT = Object.class;
    private final static Class<?> CLASS_STRING = String.class;
    private final static Class<?> CLASS_CHAR_SEQUENCE = CharSequence.class;
    private final static Class<?> CLASS_ITERABLE = Iterable.class;
    private final static Class<?> CLASS_MAP_ENTRY = Map.Entry.class;

    /**
     * We need a placeholder for creator properties that don't have name
     * but are marked with `@JsonWrapped` annotation.
     */
    protected final static PropertyName UNWRAPPED_CREATOR_PARAM_NAME = new PropertyName("@JsonUnwrapped");
    
    /* We do some defaulting for abstract Map classes and
     * interfaces, to avoid having to use exact types or annotations in
     * cases where the most common concrete Maps will do.
     */
    @SuppressWarnings("rawtypes")
    final static HashMap<String, Class<? extends Map>> _mapFallbacks =
        new HashMap<String, Class<? extends Map>>();
    static {
        _mapFallbacks.put(Map.class.getName(), LinkedHashMap.class);
        _mapFallbacks.put(ConcurrentMap.class.getName(), ConcurrentHashMap.class);
        _mapFallbacks.put(SortedMap.class.getName(), TreeMap.class);

        _mapFallbacks.put(java.util.NavigableMap.class.getName(), TreeMap.class);
        _mapFallbacks.put(java.util.concurrent.ConcurrentNavigableMap.class.getName(),
                java.util.concurrent.ConcurrentSkipListMap.class);
    }

    /* We do some defaulting for abstract Collection classes and
     * interfaces, to avoid having to use exact types or annotations in
     * cases where the most common concrete Collection will do.
     */
    @SuppressWarnings("rawtypes")
    final static HashMap<String, Class<? extends Collection>> _collectionFallbacks =
        new HashMap<String, Class<? extends Collection>>();
    static {
        _collectionFallbacks.put(Collection.class.getName(), ArrayList.class);
        _collectionFallbacks.put(List.class.getName(), ArrayList.class);
        _collectionFallbacks.put(Set.class.getName(), HashSet.class);
        _collectionFallbacks.put(SortedSet.class.getName(), TreeSet.class);
        _collectionFallbacks.put(Queue.class.getName(), LinkedList.class);

        // then JDK 1.6 types:
        // 17-May-2013, tatu: [databind#216] Should be fine to use straight Class references EXCEPT
        //   that some god-forsaken platforms (... looking at you, Android) do not
        //   include these. So, use "soft" references...
        _collectionFallbacks.put("java.util.Deque", LinkedList.class);
        _collectionFallbacks.put("java.util.NavigableSet", TreeSet.class);
    }

    /*
    /**********************************************************************
    /* Config
    /**********************************************************************
     */
    
    /**
     * Configuration settings for this factory; immutable instance (just like this
     * factory), new version created via copy-constructor (fluent-style)
     */
    protected final DeserializerFactoryConfig _factoryConfig;

    /*
    /**********************************************************************
    /* Life cycle
    /**********************************************************************
     */

    protected BasicDeserializerFactory(DeserializerFactoryConfig config) {
        _factoryConfig = config;
    }
    
    /**
     * Method for getting current {@link DeserializerFactoryConfig}.
      *<p>
     * Note that since instances are immutable, you can NOT change settings
     * by accessing an instance and calling methods: this will simply create
     * new instance of config object.
     */
    public DeserializerFactoryConfig getFactoryConfig() {
        return _factoryConfig;
    }

    protected abstract DeserializerFactory withConfig(DeserializerFactoryConfig config);

    /*
    /**********************************************************************
    /* Configuration handling: fluent factories
    /**********************************************************************
     */

    /**
     * Convenience method for creating a new factory instance with additional deserializer
     * provider.
     */
    @Override
    public final DeserializerFactory withAdditionalDeserializers(Deserializers additional) {
        return withConfig(_factoryConfig.withAdditionalDeserializers(additional));
    }

    /**
     * Convenience method for creating a new factory instance with additional
     * {@link KeyDeserializers}.
     */
    @Override
    public final DeserializerFactory withAdditionalKeyDeserializers(KeyDeserializers additional) {
        return withConfig(_factoryConfig.withAdditionalKeyDeserializers(additional));
    }
    
    /**
     * Convenience method for creating a new factory instance with additional
     * {@link BeanDeserializerModifier}.
     */
    @Override
    public final DeserializerFactory withDeserializerModifier(BeanDeserializerModifier modifier) {
        return withConfig(_factoryConfig.withDeserializerModifier(modifier));
    }

    /**
     * Convenience method for creating a new factory instance with additional
     * {@link ValueInstantiators}.
     */
    @Override
    public final DeserializerFactory withValueInstantiators(ValueInstantiators instantiators) {
        return withConfig(_factoryConfig.withValueInstantiators(instantiators));
    }

    /*
    /**********************************************************************
    /* JsonDeserializerFactory impl (partial): ValueInstantiators
    /**********************************************************************
     */

    /**
     * Value instantiator is created both based on creator annotations,
     * and on optional externally provided instantiators (registered through
     * module interface).
     */
    @Override
    public ValueInstantiator findValueInstantiator(DeserializationContext ctxt,
            BeanDescription beanDesc)
        throws JsonMappingException
    {
        final DeserializationConfig config = ctxt.getConfig();

        ValueInstantiator instantiator = null;
        // Check @JsonValueInstantiator before anything else
        AnnotatedClass ac = beanDesc.getClassInfo();
        Object instDef = ctxt.getAnnotationIntrospector().findValueInstantiator(ctxt.getConfig(), ac);
        if (instDef != null) {
            instantiator = _valueInstantiatorInstance(config, ac, instDef);
        }
        if (instantiator == null) {
            // Second: see if some of standard Jackson/JDK types might provide value
            // instantiators.
            instantiator = _findStdValueInstantiator(config, beanDesc);
            if (instantiator == null) {
                instantiator = _constructDefaultValueInstantiator(ctxt, beanDesc);
            }
        }

        // finally: anyone want to modify ValueInstantiator?
        if (_factoryConfig.hasValueInstantiators()) {
            for (ValueInstantiators insts : _factoryConfig.valueInstantiators()) {
                instantiator = insts.findValueInstantiator(config, beanDesc, instantiator);
                // let's do sanity check; easier to spot buggy handlers
                if (instantiator == null) {
                    ctxt.reportBadTypeDefinition(beanDesc,
						"Broken registered ValueInstantiators (of type %s): returned null ValueInstantiator",
						insts.getClass().getName());
                }
            }
        }

        // Sanity check: does the chosen ValueInstantiator have incomplete creators?
        if (instantiator.getIncompleteParameter() != null) {
            final AnnotatedParameter nonAnnotatedParam = instantiator.getIncompleteParameter();
            final AnnotatedWithParams ctor = nonAnnotatedParam.getOwner();
            throw new IllegalArgumentException("Argument #"+nonAnnotatedParam.getIndex()+" of constructor "+ctor+" has no property name annotation; must have name when multiple-parameter constructor annotated as Creator");
        }

        return instantiator;
    }

    private ValueInstantiator _findStdValueInstantiator(DeserializationConfig config,
            BeanDescription beanDesc)
        throws JsonMappingException
    {
        Class<?> raw = beanDesc.getBeanClass();
        if (raw == JsonLocation.class) {
            return new JsonLocationInstantiator();
        }
        // [databind#1868]: empty List/Set/Map
        if (Collection.class.isAssignableFrom(raw)) {
            if (Collections.EMPTY_SET.getClass() == raw) {
                return new ConstantValueInstantiator(Collections.EMPTY_SET);
            }
            if (Collections.EMPTY_LIST.getClass() == raw) {
                return new ConstantValueInstantiator(Collections.EMPTY_LIST);
            }
        } else if (Map.class.isAssignableFrom(raw)) {
            if (Collections.EMPTY_MAP.getClass() == raw) {
                return new ConstantValueInstantiator(Collections.EMPTY_MAP);
            }
        }
        return null;
    }

    /**
     * Method that will construct standard default {@link ValueInstantiator}
     * using annotations (like @JsonCreator) and visibility rules
     */
    protected ValueInstantiator _constructDefaultValueInstantiator(DeserializationContext ctxt,
            BeanDescription beanDesc)
        throws JsonMappingException
    {
        CreatorCollector creators = new CreatorCollector(beanDesc, ctxt.getConfig());
        AnnotationIntrospector intr = ctxt.getAnnotationIntrospector();
        
        // need to construct suitable visibility checker:
        final DeserializationConfig config = ctxt.getConfig();
        VisibilityChecker vchecker = config.getDefaultVisibilityChecker(beanDesc.getBeanClass(),
                beanDesc.getClassInfo());

        /* 24-Sep-2014, tatu: Tricky part first; need to merge resolved property information
         *  (which has creator parameters sprinkled around) with actual creator
         *  declarations (which are needed to access creator annotation, amongst other things).
         *  Easiest to combine that info first, then pass it to remaining processing.
         */
        /* 15-Mar-2015, tatu: Alas, this won't help with constructors that only have implicit
         *   names. Those will need to be resolved later on.
         */
        Map<AnnotatedWithParams,BeanPropertyDefinition[]> creatorDefs = _findCreatorsFromProperties(ctxt,
                beanDesc);
        // Important: first add factory methods; then constructors, so
        // latter can override former!
        _addFactoryCreators(ctxt, beanDesc, vchecker, intr, creators, creatorDefs);
        // constructors only usable on concrete types:
        if (beanDesc.getType().isConcrete()) {
            _addConstructorCreators(ctxt, beanDesc, vchecker, intr, creators, creatorDefs);
        }
        return creators.constructValueInstantiator(config);
    }

    protected Map<AnnotatedWithParams,BeanPropertyDefinition[]> _findCreatorsFromProperties(DeserializationContext ctxt,
            BeanDescription beanDesc) throws JsonMappingException
    {
        Map<AnnotatedWithParams,BeanPropertyDefinition[]> result = Collections.emptyMap();
        for (BeanPropertyDefinition propDef : beanDesc.findProperties()) {
            Iterator<AnnotatedParameter> it = propDef.getConstructorParameters();
            while (it.hasNext()) {
                AnnotatedParameter param = it.next();
                AnnotatedWithParams owner = param.getOwner();
                BeanPropertyDefinition[] defs = result.get(owner);
                final int index = param.getIndex();
                
                if (defs == null) {
                    if (result.isEmpty()) { // since emptyMap is immutable need to create a 'real' one
                        result = new LinkedHashMap<AnnotatedWithParams,BeanPropertyDefinition[]>();
                    }
                    defs = new BeanPropertyDefinition[owner.getParameterCount()];
                    result.put(owner, defs);
                } else {
                    if (defs[index] != null) {
                        ctxt.reportBadTypeDefinition(beanDesc,
"Conflict: parameter #%d of %s bound to more than one property; %s vs %s",
index, owner, defs[index], propDef);
                    }
                }
                defs[index] = propDef;
            }
        }
        return result;
    }
    
    public ValueInstantiator _valueInstantiatorInstance(DeserializationConfig config,
            Annotated annotated, Object instDef)
        throws JsonMappingException
    {
        if (instDef == null) {
            return null;
        }

        ValueInstantiator inst;
        
        if (instDef instanceof ValueInstantiator) {
            return (ValueInstantiator) instDef;
        }
        if (!(instDef instanceof Class)) {
            throw new IllegalStateException("AnnotationIntrospector returned key deserializer definition of type "
                    +instDef.getClass().getName()
                    +"; expected type KeyDeserializer or Class<KeyDeserializer> instead");
        }
        Class<?> instClass = (Class<?>)instDef;
        if (ClassUtil.isBogusClass(instClass)) {
            return null;
        }
        if (!ValueInstantiator.class.isAssignableFrom(instClass)) {
            throw new IllegalStateException("AnnotationIntrospector returned Class "+instClass.getName()
                    +"; expected Class<ValueInstantiator>");
        }
        HandlerInstantiator hi = config.getHandlerInstantiator();
        if (hi != null) {
            inst = hi.valueInstantiatorInstance(config, annotated, instClass);
            if (inst != null) {
                return inst;
            }
        }
        return (ValueInstantiator) ClassUtil.createInstance(instClass,
                config.canOverrideAccessModifiers());
    }

    /*
    /**********************************************************
    /* Creator introspection, main methods
    /**********************************************************
     */

<<<<<<< HEAD
    protected void _addConstructorCreators(DeserializationContext ctxt,
            BeanDescription beanDesc, VisibilityChecker vchecker,
            AnnotationIntrospector intr, CreatorCollector creators,
            Map<AnnotatedWithParams,BeanPropertyDefinition[]> creatorParams)
        throws JsonMappingException
=======
    protected void _addDeserializerConstructors(DeserializationContext ctxt,
            BeanDescription beanDesc, VisibilityChecker<?> vchecker,
         AnnotationIntrospector intr, CreatorCollector creators,
         Map<AnnotatedWithParams,BeanPropertyDefinition[]> creatorParams)
                 throws JsonMappingException
>>>>>>> 69f6f52d
    {
        // 25-Jan-2017, tatu: As per [databind#1501], [databind#1502], [databind#1503], best
        //     for now to skip attempts at using anything but no-args constructor (see
        //     `InnerClassProperty` construction for that)
        final boolean isNonStaticInnerClass = beanDesc.isNonStaticInnerClass();
        if (isNonStaticInnerClass) {
            // TODO: look for `@JsonCreator` annotated ones, throw explicit exception?
            return;
        }

        // First things first: the "default constructor" (zero-arg
        // constructor; whether implicit or explicit) is NOT included
        // in list of constructors, so needs to be handled separately.
        AnnotatedConstructor defaultCtor = beanDesc.findDefaultConstructor();
        if (defaultCtor != null) {
            if (!creators.hasDefaultCreator() || _hasCreatorAnnotation(ctxt, defaultCtor)) {
                creators.setDefaultCreator(defaultCtor);
            }
        }
        // 21-Sep-2017, tatu: First let's handle explicitly annotated ones
        List<CreatorCandidate> nonAnnotated = new LinkedList<>();
        int explCount = 0;
        for (AnnotatedConstructor ctor : beanDesc.getConstructors()) {
            JsonCreator.Mode creatorMode = intr.findCreatorAnnotation(ctxt.getConfig(), ctor);
            if (Mode.DISABLED == creatorMode) {
                continue;
            }
            if (creatorMode == null) {
                // let's check Visibility here, to avoid further processing for non-visible?
                boolean visible = (ctor.getParameterCount() == 1)
                        ? vchecker.isScalarConstructorVisible(ctor)
                        : vchecker.isCreatorVisible(ctor);
                if (visible) {
                    nonAnnotated.add(CreatorCandidate.construct(intr, ctor, creatorParams.get(ctor)));
                }
                continue;
            }
            switch (creatorMode) {
            case DELEGATING:
                _addExplicitDelegatingCreator(ctxt, beanDesc, creators,
                        CreatorCandidate.construct(intr, ctor, null));
                break;
            case PROPERTIES:
                _addExplicitPropertyCreator(ctxt, beanDesc, creators,
                        CreatorCandidate.construct(intr, ctor, creatorParams.get(ctor)));
                break;
            default:
                _addExplicitAnyCreator(ctxt, beanDesc, creators,
                        CreatorCandidate.construct(intr, ctor, creatorParams.get(ctor)));
                break;
            }
            ++explCount;
        }
        // And only if and when those handled, consider potentially visible ones
        if (explCount > 0) { // TODO: split method into two since we could have expl factories
            return;
        }
        List<AnnotatedWithParams> implicitCtors = null;

        for (CreatorCandidate candidate : nonAnnotated) {
            final int argCount = candidate.paramCount();
            final AnnotatedWithParams ctor = candidate.creator();
            // some single-arg factory methods (String, number) are auto-detected
            if (argCount == 1) {
                BeanPropertyDefinition propDef = candidate.propertyDef(0);
                boolean useProps = _checkIfCreatorPropertyBased(intr, ctor, propDef);
                if (useProps) {
                    SettableBeanProperty[] properties = new SettableBeanProperty[1];
                    PropertyName name = candidate.paramName(0);
                    properties[0] = constructCreatorProperty(ctxt, beanDesc, name, 0,
                            candidate.parameter(0), candidate.injection(0));
                    creators.addPropertyCreator(ctor, false, properties);
                } else {
                    /*boolean added = */ _handleSingleArgumentCreator(creators,
                            ctor, false, true); // not-annotated, yes, visible
                    // one more thing: sever link to creator property, to avoid possible later
                    // problems with "unresolved" constructor property
                    if (propDef != null) {
                        ((POJOPropertyBuilder) propDef).removeConstructors();
                    }
                }
                // regardless, fully handled
                continue;
            }

            // 2 or more args; all params must have names or be injectable
            // 14-Mar-2015, tatu (2.6): Or, as per [#725], implicit names will also
            //   do, with some constraints. But that will require bit post processing...

            int nonAnnotatedParamIndex = -1;
            SettableBeanProperty[] properties = new SettableBeanProperty[argCount];
            int explicitNameCount = 0;
            int implicitWithCreatorCount = 0;
            int injectCount = 0;

            for (int i = 0; i < argCount; ++i) {
                final AnnotatedParameter param = ctor.getParameter(i);
                BeanPropertyDefinition propDef = candidate.propertyDef(i);
                JacksonInject.Value injectId = intr.findInjectableValue(param);
                final PropertyName name = (propDef == null) ? null : propDef.getFullName();

                if (propDef != null && propDef.isExplicitlyNamed()) {
                    ++explicitNameCount;
                    properties[i] = constructCreatorProperty(ctxt, beanDesc, name, i, param, injectId);
                    continue;
                }
                if (injectId != null) {
                    ++injectCount;
                    properties[i] = constructCreatorProperty(ctxt, beanDesc, name, i, param, injectId);
                    continue;
                }
                NameTransformer unwrapper = intr.findUnwrappingNameTransformer(param);
                if (unwrapper != null) {
                    _reportUnwrappedCreatorProperty(ctxt, beanDesc, param);
                    /*
                    properties[i] = constructCreatorProperty(ctxt, beanDesc, UNWRAPPED_CREATOR_PARAM_NAME, i, param, null);
                    ++explicitNameCount;
                    */
                    continue;
                }
                // One more thing: implicit names are ok iff ctor has creator annotation
                /*
                if (isCreator && (name != null && !name.isEmpty())) {
                    ++implicitWithCreatorCount;
                    properties[i] = constructCreatorProperty(ctxt, beanDesc, name, i, param, injectId);
                    continue;
                }
                */
                if (nonAnnotatedParamIndex < 0) {
                    nonAnnotatedParamIndex = i;
                }
            }

            final int namedCount = explicitNameCount + implicitWithCreatorCount;

            // Ok: if named or injectable, we have more work to do
            if ((explicitNameCount > 0) || (injectCount > 0)) {
                // simple case; everything covered:
                if ((namedCount + injectCount) == argCount) {
                    creators.addPropertyCreator(ctor, false, properties);
                    continue;
                }
                if ((explicitNameCount == 0) && ((injectCount + 1) == argCount)) {
                    // Secondary: all but one injectable, one un-annotated (un-named)
                    creators.addDelegatingCreator(ctor, false, properties, 0);
                    continue;
                }
                // otherwise, epic fail?
                // 16-Mar-2015, tatu: due to [#725], need to be more permissive. For now let's
                //    only report problem if there's no implicit name
                PropertyName impl = candidate.findImplicitParamName(nonAnnotatedParamIndex);
                if (impl == null || impl.isEmpty()) {
                    // Let's consider non-static inner class as a special case...
                    // 25-Jan-2017, tatu: Non-static inner classes skipped altogether, now
                    /*
                    if ((nonAnnotatedParamIndex == 0) && isNonStaticInnerClass) {
                        throw new IllegalArgumentException("Non-static inner classes like "
                                +ctor.getDeclaringClass().getName()+" cannot use @JsonCreator for constructors");
                    }
                    */
                    ctxt.reportBadTypeDefinition(beanDesc,
"Argument #%d of constructor %s has no property name annotation; must have name when multiple-parameter constructor annotated as Creator",
nonAnnotatedParamIndex, ctor);
                }
            }
            // [#725]: as a fallback, all-implicit names may work as well
            if (!creators.hasDefaultCreator()) {
                if (implicitCtors == null) {
                    implicitCtors = new LinkedList<>();
                }
                implicitCtors.add(ctor);
            }
        }
        // last option, as per [#725]: consider implicit-names-only, visible constructor,
        // if just one found
        if ((implicitCtors != null) && !creators.hasDelegatingCreator()
                && !creators.hasPropertyBasedCreator()) {
            _checkImplicitlyNamedConstructors(ctxt, beanDesc, vchecker, intr,
                    creators, implicitCtors);
        }
    }

    protected void _addFactoryCreators(DeserializationContext ctxt,
            BeanDescription beanDesc, VisibilityChecker vchecker,
            AnnotationIntrospector intr, CreatorCollector creators,
            Map<AnnotatedWithParams,BeanPropertyDefinition[]> creatorParams)
        throws JsonMappingException
    {
        List<CreatorCandidate> nonAnnotated = new LinkedList<>();
        int explCount = 0;

        // 21-Sep-2017, tatu: First let's handle explicitly annotated ones
        for (AnnotatedMethod factory : beanDesc.getFactoryMethods()) {
            JsonCreator.Mode creatorMode = intr.findCreatorAnnotation(ctxt.getConfig(), factory);
            final int argCount = factory.getParameterCount();
            if (creatorMode == null) {
                // Only potentially accept 1-argument factory methods
                if ((argCount == 1) && vchecker.isCreatorVisible(factory)) {
                    nonAnnotated.add(CreatorCandidate.construct(intr, factory, null));
                }
                continue;
            }
            if (creatorMode == Mode.DISABLED) {
                continue;
            }
            
            // zero-arg method factory methods fine, as long as explicit
            if (argCount == 0) {
                creators.setDefaultCreator(factory);
                continue;
            }

            switch (creatorMode) {
            case DELEGATING:
                _addExplicitDelegatingCreator(ctxt, beanDesc, creators,
                        CreatorCandidate.construct(intr, factory, null));
                break;
            case PROPERTIES:
                _addExplicitPropertyCreator(ctxt, beanDesc, creators,
                        CreatorCandidate.construct(intr, factory, creatorParams.get(factory)));
                break;
            case DEFAULT:
            default:
                _addExplicitAnyCreator(ctxt, beanDesc, creators,
                        CreatorCandidate.construct(intr, factory, creatorParams.get(factory)));
                break;
            }
            ++explCount;
        }
        // And only if and when those handled, consider potentially visible ones
        if (explCount > 0) { // TODO: split method into two since we could have expl factories
            return;
        }
        // And then implicitly found
        for (CreatorCandidate candidate : nonAnnotated) {
            final int argCount = candidate.paramCount();
            AnnotatedWithParams factory = candidate.creator();
            final BeanPropertyDefinition[] propDefs = creatorParams.get(factory);
            // some single-arg factory methods (String, number) are auto-detected
            if (argCount != 1) {
                continue; // 2 and more args? Must be explicit, handled earlier
            }
            BeanPropertyDefinition argDef = candidate.propertyDef(0);
            boolean useProps = _checkIfCreatorPropertyBased(intr, factory, argDef);
            if (!useProps) { // not property based but delegating
                /*boolean added=*/ _handleSingleArgumentCreator(creators,
                        factory, false, vchecker.isCreatorVisible(factory));
                // 23-Sep-2016, tatu: [databind#1383]: Need to also sever link to avoid possible
                //    later problems with "unresolved" constructor property
                if (argDef != null) {
                    ((POJOPropertyBuilder) argDef).removeConstructors();
                }
                continue;
            }
            AnnotatedParameter nonAnnotatedParam = null;            
            SettableBeanProperty[] properties = new SettableBeanProperty[argCount];
            int implicitNameCount = 0;
            int explicitNameCount = 0;
            int injectCount = 0;
            
            for (int i = 0; i < argCount; ++i) {
                final AnnotatedParameter param = factory.getParameter(i);
                BeanPropertyDefinition propDef = (propDefs == null) ? null : propDefs[i];
                JacksonInject.Value injectable = intr.findInjectableValue(param);
                final PropertyName name = (propDef == null) ? null : propDef.getFullName();

                if (propDef != null && propDef.isExplicitlyNamed()) {
                    ++explicitNameCount;
                    properties[i] = constructCreatorProperty(ctxt, beanDesc, name, i, param, injectable);
                    continue;
                }
                if (injectable != null) {
                    ++injectCount;
                    properties[i] = constructCreatorProperty(ctxt, beanDesc, name, i, param, injectable);
                    continue;
                }
                NameTransformer unwrapper = intr.findUnwrappingNameTransformer(param);
                if (unwrapper != null) {
                    _reportUnwrappedCreatorProperty(ctxt, beanDesc, param);
                    /*
                    properties[i] = constructCreatorProperty(ctxt, beanDesc, UNWRAPPED_CREATOR_PARAM_NAME, i, param, null);
                    ++implicitNameCount;
                    */
                    continue;
                }
                /* 25-Sep-2014, tatu: Actually, we may end up "losing" naming due to higher-priority constructor
                 *  (see TestCreators#testConstructorCreator() test). And just to avoid running into that problem,
                 *  let's add one more work around
                 */
                /*
                PropertyName name2 = _findExplicitParamName(param, intr);
                if (name2 != null && !name2.isEmpty()) {
                    // Hmmh. Ok, fine. So what are we to do with it... ?
                    // For now... skip. May need to revisit this, should this become problematic
                    continue main_loop;
                }
                */
                if (nonAnnotatedParam == null) {
                    nonAnnotatedParam = param;
                }
            }
            final int namedCount = explicitNameCount + implicitNameCount;
            
            // Ok: if named or injectable, we have more work to do
            if (explicitNameCount > 0 || injectCount > 0) {
                // simple case; everything covered:
                if ((namedCount + injectCount) == argCount) {
                    creators.addPropertyCreator(factory, false, properties);
                } else if ((explicitNameCount == 0) && ((injectCount + 1) == argCount)) {
                    // [712] secondary: all but one injectable, one un-annotated (un-named)
                    creators.addDelegatingCreator(factory, false, properties, 0);
                } else { // otherwise, epic fail
                    ctxt.reportBadTypeDefinition(beanDesc,
"Argument #%d of factory method %s has no property name annotation; must have name when multiple-parameter constructor annotated as Creator",
                    nonAnnotatedParam.getIndex(), factory);
                }
            }
        }
    }

    /*
    /**********************************************************
    /* Creator introspection, explicitly annotated creators
    /**********************************************************
     */

    /**
     * Helper method called when there is the explicit "is-creator" with mode of "delegating"
     */
    protected void _addExplicitDelegatingCreator(DeserializationContext ctxt,
            BeanDescription beanDesc, CreatorCollector creators,
            CreatorCandidate candidate)
        throws JsonMappingException
    {
        // Somewhat simple: find injectable values, if any, ensure there is one
        // and just one delegated argument; report violations if any

        int ix = -1;
        final int argCount = candidate.paramCount();
        SettableBeanProperty[] properties = new SettableBeanProperty[argCount];
        for (int i = 0; i < argCount; ++i) {
            AnnotatedParameter param = candidate.parameter(i);
            JacksonInject.Value injectId = candidate.injection(i);
            if (injectId != null) {
                properties[i] = constructCreatorProperty(ctxt, beanDesc, null, i, param, injectId);
                continue;
            }
            if (ix < 0) {
                ix = i;
                continue;
            }
            // Illegal to have more than one value to delegate to
            ctxt.reportBadTypeDefinition(beanDesc,
                    "More than one argument (#%d and #%d) left as delegating for Creator %s: only one allowed",
                    ix, i, candidate);
        }
        // Also, let's require that one Delegating argument does eixt
        if (ix < 0) {
            ctxt.reportBadTypeDefinition(beanDesc,
                    "No argument left as delegating for Creator %s: exactly one required", candidate);
        }
        // 17-Jan-2018, tatu: as per [databind#1853] need to ensure we will distinguish
        //   "well-known" single-arg variants (String, int/long, boolean) from "generic" delegating...
        if (argCount == 1) {
            _handleSingleArgumentCreator(creators, candidate.creator(), true, true);
            // one more thing: sever link to creator property, to avoid possible later
            // problems with "unresolved" constructor property
            BeanPropertyDefinition paramDef = candidate.propertyDef(0);
            if (paramDef != null) {
                ((POJOPropertyBuilder) paramDef).removeConstructors();
            }
            return;
        }
        creators.addDelegatingCreator(candidate.creator(), true, properties, ix);
    }

    /**
     * Helper method called when there is the explicit "is-creator" with mode of "properties-based"
     */
    protected void _addExplicitPropertyCreator(DeserializationContext ctxt,
            BeanDescription beanDesc, CreatorCollector creators,
            CreatorCandidate candidate)
        throws JsonMappingException
    {
        final int paramCount = candidate.paramCount();
        SettableBeanProperty[] properties = new SettableBeanProperty[paramCount];

        for (int i = 0; i < paramCount; ++i) {
            JacksonInject.Value injectId = candidate.injection(i);
            AnnotatedParameter param = candidate.parameter(i);
            PropertyName name = candidate.paramName(i);
            if (name == null) {
                // 21-Sep-2017, tatu: Looks like we want to block accidental use of Unwrapped,
                //   as that will not work with Creators well at all
                NameTransformer unwrapper = ctxt.getAnnotationIntrospector().findUnwrappingNameTransformer(param);
                if (unwrapper != null) {
                    _reportUnwrappedCreatorProperty(ctxt, beanDesc, param);
                    /*
                    properties[i] = constructCreatorProperty(ctxt, beanDesc, UNWRAPPED_CREATOR_PARAM_NAME, i, param, null);
                    ++explicitNameCount;
                    */
                }
                name = candidate.findImplicitParamName(i);
                // Must be injectable or have name; without either won't work
                if ((name == null) && (injectId == null)) {
                    ctxt.reportBadTypeDefinition(beanDesc,
"Argument #%d has no property name, is not Injectable: can not use as Creator %s", i, candidate);
                }
            }
            properties[i] = constructCreatorProperty(ctxt, beanDesc, name, i, param, injectId);
        }
        creators.addPropertyCreator(candidate.creator(), true, properties);
    }

    /**
     * Helper method called when there is the explicit "is-creator", but no mode declaration.
     */
    protected void _addExplicitAnyCreator(DeserializationContext ctxt,
            BeanDescription beanDesc, CreatorCollector creators,
            CreatorCandidate candidate)
        throws JsonMappingException
    {
        // Looks like there's bit of magic regarding 1-parameter creators; others simpler:
        if (1 != candidate.paramCount()) {
            // Ok: for delegates, we want one and exactly one parameter without
            // injection AND without name
            int oneNotInjected = candidate.findOnlyParamWithoutInjection();
            if (oneNotInjected >= 0) {
                // getting close; but most not have name
                if (candidate.paramName(oneNotInjected) == null) {
                    _addExplicitDelegatingCreator(ctxt, beanDesc, creators, candidate);
                    return;
                }
            }
            _addExplicitPropertyCreator(ctxt, beanDesc, creators, candidate);
            return;
        }
        AnnotatedParameter param = candidate.parameter(0);
        JacksonInject.Value injectId = candidate.injection(0);
        PropertyName paramName = candidate.explicitParamName(0);
        BeanPropertyDefinition paramDef = candidate.propertyDef(0);

        // If there's injection or explicit name, should be properties-based
        boolean useProps = (paramName != null) || (injectId != null);
        if (!useProps && (paramDef != null)) {
            // One more thing: if implicit name matches property with a getter
            // or field, we'll consider it property-based as well
            paramName = candidate.findImplicitParamName(0);
            useProps = (paramName != null) && paramDef.couldSerialize();
        }
        if (useProps) {
            SettableBeanProperty[] properties = new SettableBeanProperty[] {
                    constructCreatorProperty(ctxt, beanDesc, paramName, 0, param, injectId)
            };
            creators.addPropertyCreator(candidate.creator(), true, properties);
            return;
        }
        _handleSingleArgumentCreator(creators, candidate.creator(), true, true);

        // one more thing: sever link to creator property, to avoid possible later
        // problems with "unresolved" constructor property
        if (paramDef != null) {
            ((POJOPropertyBuilder) paramDef).removeConstructors();
        }
    }

    /*
    /**********************************************************
    /* Creator introspection, helper methods
    /**********************************************************
     */

    private boolean _checkIfCreatorPropertyBased(AnnotationIntrospector intr,
            AnnotatedWithParams creator, BeanPropertyDefinition propDef)
    {
        // If explicit name, or inject id, property-based
        if (((propDef != null) && propDef.isExplicitlyNamed())
                || (intr.findInjectableValue(creator.getParameter(0)) != null)) {
            return true;
        }
        if (propDef != null) {
            // One more thing: if implicit name matches property with a getter
            // or field, we'll consider it property-based as well
            String implName = propDef.getName();
            if (implName != null && !implName.isEmpty()) {
                if (propDef.couldSerialize()) {
                    return true;
                }
            }
        }
        // in absence of everything else, default to delegating
        return false;
    }

    private void _checkImplicitlyNamedConstructors(DeserializationContext ctxt,
            BeanDescription beanDesc, VisibilityChecker vchecker,
            AnnotationIntrospector intr, CreatorCollector creators,
            List<AnnotatedWithParams> implicitCtors) throws JsonMappingException
    {
        AnnotatedWithParams found = null;
        SettableBeanProperty[] foundProps = null;

        // Further checks: (a) must have names for all parameters, (b) only one visible
        // Also, since earlier matching of properties and creators relied on existence of
        // `@JsonCreator` (or equivalent) annotation, we need to do bit more re-inspection...

        main_loop:
        for (AnnotatedWithParams ctor : implicitCtors) {
            // 21-Sep-2017, tatu: Note that "scalar constructors" are always delegating,
            //    so use regular creator visibility here.
//            if (!_constructorVisible(vchecker, ctor)) {
            if (!vchecker.isCreatorVisible(ctor)) {
                continue;
            }
            // as per earlier notes, only end up here if no properties associated with creator
            final int argCount = ctor.getParameterCount();
            SettableBeanProperty[] properties = new SettableBeanProperty[argCount];
            for (int i = 0; i < argCount; ++i) {
                final AnnotatedParameter param = ctor.getParameter(i);
                final PropertyName name = _findParamName(param, intr);

                // must have name (implicit fine)
                if (name == null || name.isEmpty()) {
                    continue main_loop;
                }
                properties[i] = constructCreatorProperty(ctxt, beanDesc, name, param.getIndex(),
                        param, /*injectId*/ null);
            }
            if (found != null) { // only one allowed; but multiple not an error
                found = null;
                break;
            }
            found = ctor;
            foundProps = properties;
        }
        // found one and only one visible? Ship it!
        if (found != null) {
            creators.addPropertyCreator(found, /*isCreator*/ false, foundProps);
            BasicBeanDescription bbd = (BasicBeanDescription) beanDesc;
            // Also: add properties, to keep error messages complete wrt known properties...
            for (SettableBeanProperty prop : foundProps) {
                PropertyName pn = prop.getFullName();
                if (!bbd.hasProperty(pn)) {
                    BeanPropertyDefinition newDef = SimpleBeanPropertyDefinition.construct(
                            ctxt.getConfig(), prop.getMember(), pn);
                    bbd.addProperty(newDef);
                }
            }
        }
    }

    protected boolean _handleSingleArgumentCreator(CreatorCollector creators,
            AnnotatedWithParams ctor, boolean isCreator, boolean isVisible)
    {
        // otherwise either 'simple' number, String, or general delegate:
        Class<?> type = ctor.getRawParameterType(0);
        if (type == String.class || type == CLASS_CHAR_SEQUENCE) {
            if (isCreator || isVisible) {
                creators.addStringCreator(ctor, isCreator);
            }
            return true;
        }
        if (type == int.class || type == Integer.class) {
            if (isCreator || isVisible) {
                creators.addIntCreator(ctor, isCreator);
            }
            return true;
        }
        if (type == long.class || type == Long.class) {
            if (isCreator || isVisible) {
                creators.addLongCreator(ctor, isCreator);
            }
            return true;
        }
        if (type == double.class || type == Double.class) {
            if (isCreator || isVisible) {
                creators.addDoubleCreator(ctor, isCreator);
            }
            return true;
        }
        if (type == boolean.class || type == Boolean.class) {
            if (isCreator || isVisible) {
                creators.addBooleanCreator(ctor, isCreator);
            }
            return true;
        }
        // Delegating Creator ok iff it has @JsonCreator (etc)
        if (isCreator) {
            creators.addDelegatingCreator(ctor, isCreator, null, 0);
            return true;
        }
        return false;
    }

    // 01-Dec-2016, tatu: As per [databind#265] we cannot yet support passing
    //   of unwrapped values through creator properties, so fail fast
    protected void _reportUnwrappedCreatorProperty(DeserializationContext ctxt,
            BeanDescription beanDesc, AnnotatedParameter param)
        throws JsonMappingException
    {
        ctxt.reportBadDefinition(beanDesc.getType(), String.format(
                "Cannot define Creator parameter %d as `@JsonUnwrapped`: combination not yet supported",
                param.getIndex()));
    }

    /**
     * Method that will construct a property object that represents
     * a logical property passed via Creator (constructor or static
     * factory method)
     */
    protected SettableBeanProperty constructCreatorProperty(DeserializationContext ctxt,
            BeanDescription beanDesc, PropertyName name, int index,
            AnnotatedParameter param,
            JacksonInject.Value injectable)
        throws JsonMappingException
    {
        final DeserializationConfig config = ctxt.getConfig();
        final AnnotationIntrospector intr = ctxt.getAnnotationIntrospector();
        PropertyMetadata metadata;
        {
            if (intr == null) {
                metadata = PropertyMetadata.STD_REQUIRED_OR_OPTIONAL;
            } else {
                Boolean b = intr.hasRequiredMarker(param);
                String desc = intr.findPropertyDescription(param);
                Integer idx = intr.findPropertyIndex(param);
                String def = intr.findPropertyDefaultValue(param);
                metadata = PropertyMetadata.construct(b, desc, idx, def);
            }
        }
        JavaType type = resolveMemberAndTypeAnnotations(ctxt, param, param.getType());
        BeanProperty.Std property = new BeanProperty.Std(name, type,
                intr.findWrapperName(param), param, metadata);
        // Type deserializer: either comes from property (and already resolved)
        TypeDeserializer typeDeser = (TypeDeserializer) type.getTypeHandler();
        // or if not, based on type being referenced:
        if (typeDeser == null) {
            typeDeser = findTypeDeserializer(config, type);
        }
        // Note: contextualization of typeDeser _should_ occur in constructor of CreatorProperty
        // so it is not called directly here

        Object injectableValueId = (injectable == null) ? null : injectable.getId();
        
        SettableBeanProperty prop = new CreatorProperty(name, type, property.getWrapperName(),
                typeDeser, beanDesc.getClassAnnotations(), param, index, injectableValueId,
                metadata);
        JsonDeserializer<?> deser = findDeserializerFromAnnotation(ctxt, param);
        if (deser == null) {
            deser = type.getValueHandler();
        }
        if (deser != null) {
            // As per [databind#462] need to ensure we contextualize deserializer before passing it on
            deser = ctxt.handlePrimaryContextualization(deser, prop, type);
            prop = prop.withValueDeserializer(deser);
        }
        return prop;
    }

    private PropertyName _findParamName(AnnotatedParameter param, AnnotationIntrospector intr)
    {
        if (param != null && intr != null) {
            PropertyName name = intr.findNameForDeserialization(param);
            if (name != null) {
                return name;
            }
            // 14-Apr-2014, tatu: Need to also consider possible implicit name
            //  (for JDK8, or via paranamer)

            String str = intr.findImplicitPropertyName(param);
            if (str != null && !str.isEmpty()) {
                return PropertyName.construct(str);
            }
        }
        return null;
    }

    /*
    protected PropertyName _findImplicitParamName(AnnotatedParameter param, AnnotationIntrospector intr)
    {
        String str = intr.findImplicitPropertyName(param);
        if (str != null && !str.isEmpty()) {
            return PropertyName.construct(str);
        }
        return null;
    }

    protected boolean _checkIfCreatorPropertyBased(AnnotationIntrospector intr,
            AnnotatedWithParams creator, BeanPropertyDefinition propDef)
    {
        // If explicit name, or inject id, property-based
        if (((propDef != null) && propDef.isExplicitlyNamed())
                || (intr.findInjectableValue(creator.getParameter(0)) != null)) {
            return true;
        }
        if (propDef != null) {
            // One more thing: if implicit name matches property with a getter
            // or field, we'll consider it property-based as well
            String implName = propDef.getName();
            if (implName != null && !implName.isEmpty()) {
                if (propDef.couldSerialize()) {
                    return true;
                }
            }
        }
        // in absence of everything else, default to delegating
        return false;
    }
*/
    
    /*
    /**********************************************************
    /* JsonDeserializerFactory impl: array deserializers
    /**********************************************************
     */
        
    @Override
    public JsonDeserializer<?> createArrayDeserializer(DeserializationContext ctxt,
            ArrayType type, final BeanDescription beanDesc)
        throws JsonMappingException
    {
        final DeserializationConfig config = ctxt.getConfig();
        JavaType elemType = type.getContentType();
        
        // Very first thing: is deserializer hard-coded for elements?
        JsonDeserializer<Object> contentDeser = elemType.getValueHandler();
        // Then optional type info: if type has been resolved, we may already know type deserializer:
        TypeDeserializer elemTypeDeser = elemType.getTypeHandler();
        // but if not, may still be possible to find:
        if (elemTypeDeser == null) {
            elemTypeDeser = findTypeDeserializer(config, elemType);
        }
        // 23-Nov-2010, tatu: Custom array deserializer?
        JsonDeserializer<?>  deser = _findCustomArrayDeserializer(type,
                config, beanDesc, elemTypeDeser, contentDeser);
        if (deser == null) {
            if (contentDeser == null) {
                Class<?> raw = elemType.getRawClass();
                if (elemType.isPrimitive()) {
                    return PrimitiveArrayDeserializers.forType(raw);
                }
                if (raw == String.class) {
                    return StringArrayDeserializer.instance;
                }
            }
            deser = new ObjectArrayDeserializer(type, contentDeser, elemTypeDeser);
        }
        // and then new with 2.2: ability to post-process it too (Issue#120)
        if (_factoryConfig.hasDeserializerModifiers()) {
            for (BeanDeserializerModifier mod : _factoryConfig.deserializerModifiers()) {
                deser = mod.modifyArrayDeserializer(config, type, beanDesc, deser);
            }
        }
        return deser;
    }

    /*
    /**********************************************************
    /* JsonDeserializerFactory impl: Collection(-like) deserializers
    /**********************************************************
     */

    @Override
    public JsonDeserializer<?> createCollectionDeserializer(DeserializationContext ctxt,
            CollectionType type, BeanDescription beanDesc)
        throws JsonMappingException
    {
        JavaType contentType = type.getContentType();
        // Very first thing: is deserializer hard-coded for elements?
        JsonDeserializer<Object> contentDeser = contentType.getValueHandler();
        final DeserializationConfig config = ctxt.getConfig();

        // Then optional type info: if type has been resolved, we may already know type deserializer:
        TypeDeserializer contentTypeDeser = contentType.getTypeHandler();
        // but if not, may still be possible to find:
        if (contentTypeDeser == null) {
            contentTypeDeser = findTypeDeserializer(config, contentType);
        }
        // 23-Nov-2010, tatu: Custom deserializer?
        JsonDeserializer<?> deser = _findCustomCollectionDeserializer(type,
                config, beanDesc, contentTypeDeser, contentDeser);
        if (deser == null) {
            Class<?> collectionClass = type.getRawClass();
            if (contentDeser == null) { // not defined by annotation
                // [databind#1853]: Map `Set<ENUM>` to `EnumSet<ENUM>`
                if (contentType.isEnumType() && (collectionClass == Set.class)) {
                    collectionClass = EnumSet.class;
                    type = (CollectionType) config.getTypeFactory().constructSpecializedType(type, collectionClass);
                }
                // One special type: EnumSet:
                if (EnumSet.class.isAssignableFrom(collectionClass)) {
                    // 25-Jan-2018, tatu: shouldn't we pass `contentDeser`?
                    deser = new EnumSetDeserializer(contentType, null);
                }
            }
        }

        /* One twist: if we are being asked to instantiate an interface or
         * abstract Collection, we need to either find something that implements
         * the thing, or give up.
         *
         * Note that we do NOT try to guess based on secondary interfaces
         * here; that would probably not work correctly since casts would
         * fail later on (as the primary type is not the interface we'd
         * be implementing)
         */
        if (deser == null) {
            if (type.isInterface() || type.isAbstract()) {
                CollectionType implType = _mapAbstractCollectionType(type, config);
                if (implType == null) {
                    // [databind#292]: Actually, may be fine, but only if polymorphich deser enabled
                    if (type.getTypeHandler() == null) {
                        throw new IllegalArgumentException("Cannot find a deserializer for non-concrete Collection type "+type);
                    }
                    deser = AbstractDeserializer.constructForNonPOJO(beanDesc);
                } else {
                    type = implType;
                    // But if so, also need to re-check creators...
                    beanDesc = config.introspectForCreation(type);
                }
            }
            if (deser == null) {
                ValueInstantiator inst = findValueInstantiator(ctxt, beanDesc);
                if (!inst.canCreateUsingDefault()) {
                    // [databind#161]: No default constructor for ArrayBlockingQueue...
                    if (type.hasRawClass(ArrayBlockingQueue.class)) {
                        return new ArrayBlockingQueueDeserializer(type, contentDeser, contentTypeDeser, inst);
                    }
                    // 10-Jan-2017, tatu: `java.util.Collections` types need help:
                    deser = JavaUtilCollectionsDeserializers.findForCollection(ctxt, type);
                    if (deser != null) {
                        return deser;
                    }
                }
                // Can use more optimal deserializer if content type is String, so:
                if (contentType.hasRawClass(String.class)) {
                    // no value type deserializer because Strings are one of natural/native types:
                    deser = new StringCollectionDeserializer(type, contentDeser, inst);
                } else {
                    deser = new CollectionDeserializer(type, contentDeser, contentTypeDeser, inst);
                }
            }
        }
        // allow post-processing it too
        if (_factoryConfig.hasDeserializerModifiers()) {
            for (BeanDeserializerModifier mod : _factoryConfig.deserializerModifiers()) {
                deser = mod.modifyCollectionDeserializer(config, type, beanDesc, deser);
            }
        }
        return deser;
    }

    protected CollectionType _mapAbstractCollectionType(JavaType type, DeserializationConfig config)
    {
        Class<?> collectionClass = type.getRawClass();
        collectionClass = _collectionFallbacks.get(collectionClass.getName());
        if (collectionClass == null) {
            return null;
        }
        return (CollectionType) config.constructSpecializedType(type, collectionClass);
    }
    
    // Copied almost verbatim from "createCollectionDeserializer" -- should try to share more code
    @Override
    public JsonDeserializer<?> createCollectionLikeDeserializer(DeserializationContext ctxt,
            CollectionLikeType type, final BeanDescription beanDesc)
        throws JsonMappingException
    {
        JavaType contentType = type.getContentType();
        // Very first thing: is deserializer hard-coded for elements?
        JsonDeserializer<Object> contentDeser = contentType.getValueHandler();
        final DeserializationConfig config = ctxt.getConfig();

        // Then optional type info (1.5): if type has been resolved, we may already know type deserializer:
        TypeDeserializer contentTypeDeser = contentType.getTypeHandler();
        // but if not, may still be possible to find:
        if (contentTypeDeser == null) {
            contentTypeDeser = findTypeDeserializer(config, contentType);
        }
        JsonDeserializer<?> deser = _findCustomCollectionLikeDeserializer(type, config, beanDesc,
                contentTypeDeser, contentDeser);
        if (deser != null) {
            // and then new with 2.2: ability to post-process it too (Issue#120)
            if (_factoryConfig.hasDeserializerModifiers()) {
                for (BeanDeserializerModifier mod : _factoryConfig.deserializerModifiers()) {
                    deser = mod.modifyCollectionLikeDeserializer(config, type, beanDesc, deser);
                }
            }
        }
        return deser;
    }

    /*
    /**********************************************************
    /* JsonDeserializerFactory impl: Map(-like) deserializers
    /**********************************************************
     */

    @Override
    public JsonDeserializer<?> createMapDeserializer(DeserializationContext ctxt,
            MapType type, BeanDescription beanDesc)
        throws JsonMappingException
    {
        final DeserializationConfig config = ctxt.getConfig();
        JavaType keyType = type.getKeyType();
        JavaType contentType = type.getContentType();
        
        // First: is there annotation-specified deserializer for values?
        @SuppressWarnings("unchecked")
        JsonDeserializer<Object> contentDeser = (JsonDeserializer<Object>) contentType.getValueHandler();

        // Ok: need a key deserializer (null indicates 'default' here)
        KeyDeserializer keyDes = (KeyDeserializer) keyType.getValueHandler();
        // Then optional type info; either attached to type, or resolved separately:
        TypeDeserializer contentTypeDeser = contentType.getTypeHandler();
        // but if not, may still be possible to find:
        if (contentTypeDeser == null) {
            contentTypeDeser = findTypeDeserializer(config, contentType);
        }

        // 23-Nov-2010, tatu: Custom deserializer?
        JsonDeserializer<?> deser = _findCustomMapDeserializer(type, config, beanDesc,
                keyDes, contentTypeDeser, contentDeser);

        if (deser == null) {
            // Value handling is identical for all, but EnumMap requires special handling for keys
            Class<?> mapClass = type.getRawClass();
            // [databind#1853]: Map `Map<ENUM,x>` to `EnumMap<ENUM,x>`
            if ((mapClass == Map.class) && keyType.isEnumType()) {
                mapClass = EnumMap.class;
                type = (MapType) config.getTypeFactory().constructSpecializedType(type, mapClass);
//                type = (MapType) config.getTypeFactory().constructMapType(mapClass, keyType, contentType);
            }
            if (EnumMap.class.isAssignableFrom(mapClass)) {
                ValueInstantiator inst;

                // 06-Mar-2017, tatu: Should only need to check ValueInstantiator for
                //    custom sub-classes, see [databind#1544]
                if (mapClass == EnumMap.class) {
                    inst = null;
                } else {
                    inst = findValueInstantiator(ctxt, beanDesc);
                }
                Class<?> kt = keyType.getRawClass();
                if (kt == null || !kt.isEnum()) {
                    throw new IllegalArgumentException("Cannot construct EnumMap; generic (key) type not available");
                }
                deser = new EnumMapDeserializer(type, inst, null,
                        contentDeser, contentTypeDeser, null);
            }

            // Otherwise, generic handler works ok.
    
            /* But there is one more twist: if we are being asked to instantiate
             * an interface or abstract Map, we need to either find something
             * that implements the thing, or give up.
             *
             * Note that we do NOT try to guess based on secondary interfaces
             * here; that would probably not work correctly since casts would
             * fail later on (as the primary type is not the interface we'd
             * be implementing)
             */
            if (deser == null) {
                if (type.isInterface() || type.isAbstract()) {
                    @SuppressWarnings("rawtypes")
                    Class<? extends Map> fallback = _mapFallbacks.get(mapClass.getName());
                    if (fallback != null) {
                        mapClass = fallback;
                        type = (MapType) config.constructSpecializedType(type, mapClass);
                        // But if so, also need to re-check creators...
                        beanDesc = config.introspectForCreation(type);
                    } else {
                        // [databind#292]: Actually, may be fine, but only if polymorphic deser enabled
                        if (type.getTypeHandler() == null) {
                            throw new IllegalArgumentException("Cannot find a deserializer for non-concrete Map type "+type);
                        }
                        deser = AbstractDeserializer.constructForNonPOJO(beanDesc);
                    }
                } else {
                    // 10-Jan-2017, tatu: `java.util.Collections` types need help:
                    deser = JavaUtilCollectionsDeserializers.findForMap(ctxt, type);
                    if (deser != null) {
                        return deser;
                    }
                }
                if (deser == null) {
                    ValueInstantiator inst = findValueInstantiator(ctxt, beanDesc);
                    // 01-May-2016, tatu: Which base type to use here gets tricky, since
                    //   most often it ought to be `Map` or `EnumMap`, but due to abstract
                    //   mapping it will more likely be concrete type like `HashMap`.
                    //   So, for time being, just pass `Map.class`
                    MapDeserializer md = new MapDeserializer(type, inst, keyDes, contentDeser, contentTypeDeser);
                    JsonIgnoreProperties.Value ignorals = config.getDefaultPropertyIgnorals(Map.class,
                            beanDesc.getClassInfo());
                    Set<String> ignored = (ignorals == null) ? null
                            : ignorals.findIgnoredForDeserialization();
                    md.setIgnorableProperties(ignored);
                    deser = md;
                }
            }
        }
        if (_factoryConfig.hasDeserializerModifiers()) {
            for (BeanDeserializerModifier mod : _factoryConfig.deserializerModifiers()) {
                deser = mod.modifyMapDeserializer(config, type, beanDesc, deser);
            }
        }
        return deser;
    }

    // Copied almost verbatim from "createMapDeserializer" -- should try to share more code
    @Override
    public JsonDeserializer<?> createMapLikeDeserializer(DeserializationContext ctxt,
            MapLikeType type, final BeanDescription beanDesc)
        throws JsonMappingException
    {
        JavaType keyType = type.getKeyType();
        JavaType contentType = type.getContentType();
        final DeserializationConfig config = ctxt.getConfig();
        
        // First: is there annotation-specified deserializer for values?
        @SuppressWarnings("unchecked")
        JsonDeserializer<Object> contentDeser = (JsonDeserializer<Object>) contentType.getValueHandler();
        
        // Ok: need a key deserializer (null indicates 'default' here)
        KeyDeserializer keyDes = (KeyDeserializer) keyType.getValueHandler();
        /* !!! 24-Jan-2012, tatu: NOTE: impls MUST use resolve() to find key deserializer!
        if (keyDes == null) {
            keyDes = p.findKeyDeserializer(config, keyType, property);
        }
        */
        // Then optional type info (1.5); either attached to type, or resolve separately:
        TypeDeserializer contentTypeDeser = contentType.getTypeHandler();
        // but if not, may still be possible to find:
        if (contentTypeDeser == null) {
            contentTypeDeser = findTypeDeserializer(config, contentType);
        }
        JsonDeserializer<?> deser = _findCustomMapLikeDeserializer(type, config,
                beanDesc, keyDes, contentTypeDeser, contentDeser);
        if (deser != null) {
            // and then new with 2.2: ability to post-process it too (Issue#120)
            if (_factoryConfig.hasDeserializerModifiers()) {
                for (BeanDeserializerModifier mod : _factoryConfig.deserializerModifiers()) {
                    deser = mod.modifyMapLikeDeserializer(config, type, beanDesc, deser);
                }
            }
        }
        return deser;
    }

    /*
    /**********************************************************
    /* JsonDeserializerFactory impl: other types
    /**********************************************************
     */
    
    /**
     * Factory method for constructing serializers of {@link Enum} types.
     */
    @Override
    public JsonDeserializer<?> createEnumDeserializer(DeserializationContext ctxt,
            JavaType type, BeanDescription beanDesc)
        throws JsonMappingException
    {
        final DeserializationConfig config = ctxt.getConfig();
        final Class<?> enumClass = type.getRawClass();
        // 23-Nov-2010, tatu: Custom deserializer?
        JsonDeserializer<?> deser = _findCustomEnumDeserializer(enumClass, config, beanDesc);

        if (deser == null) {
            ValueInstantiator valueInstantiator = _constructDefaultValueInstantiator(ctxt, beanDesc);
            SettableBeanProperty[] creatorProps = (valueInstantiator == null) ? null
                    : valueInstantiator.getFromObjectArguments(ctxt.getConfig());
            // May have @JsonCreator for static factory method:
            for (AnnotatedMethod factory : beanDesc.getFactoryMethods()) {
                if (_hasCreatorAnnotation(ctxt, factory)) {
                    if (factory.getParameterCount() == 0) { // [databind#960]
                        deser = EnumDeserializer.deserializerForNoArgsCreator(config, enumClass, factory);
                        break;
                    }
                    Class<?> returnType = factory.getRawReturnType();
                    // usually should be class, but may be just plain Enum<?> (for Enum.valueOf()?)
                    if (returnType.isAssignableFrom(enumClass)) {
                        deser = EnumDeserializer.deserializerForCreator(config, enumClass, factory, valueInstantiator, creatorProps);
                        break;
                    }
                }
            }
           
            // Need to consider @JsonValue if one found
            if (deser == null) {
                deser = new EnumDeserializer(constructEnumResolver(enumClass,
                        config, beanDesc.findJsonValueAccessor()),
                        config.isEnabled(MapperFeature.ACCEPT_CASE_INSENSITIVE_ENUMS));
            }
        }

        // and then post-process it too
        if (_factoryConfig.hasDeserializerModifiers()) {
            for (BeanDeserializerModifier mod : _factoryConfig.deserializerModifiers()) {
                deser = mod.modifyEnumDeserializer(config, type, beanDesc, deser);
            }
        }
        return deser;
    }

    @Override
    public JsonDeserializer<?> createTreeDeserializer(DeserializationConfig config,
            JavaType nodeType, BeanDescription beanDesc)
        throws JsonMappingException
    {
        @SuppressWarnings("unchecked")
        Class<? extends JsonNode> nodeClass = (Class<? extends JsonNode>) nodeType.getRawClass();
        // 23-Nov-2010, tatu: Custom deserializer?
        JsonDeserializer<?> custom = _findCustomTreeNodeDeserializer(nodeClass, config,
                beanDesc);
        if (custom != null) {
            return custom;
        }
        return JsonNodeDeserializer.getDeserializer(nodeClass);
    }

    @Override
    public JsonDeserializer<?> createReferenceDeserializer(DeserializationContext ctxt,
            ReferenceType type, BeanDescription beanDesc)
        throws JsonMappingException
    {
        JavaType contentType = type.getContentType();
        // Very first thing: is deserializer hard-coded for elements?
        JsonDeserializer<Object> contentDeser = contentType.getValueHandler();
        final DeserializationConfig config = ctxt.getConfig();
        // Then optional type info: if type has been resolved, we may already know type deserializer:
        TypeDeserializer contentTypeDeser = contentType.getTypeHandler();
        if (contentTypeDeser == null) { // or if not, may be able to find:
            contentTypeDeser = findTypeDeserializer(config, contentType);
        }
        JsonDeserializer<?> deser = _findCustomReferenceDeserializer(type, config, beanDesc,
                contentTypeDeser, contentDeser);

        if (deser == null) {
            // 19-Sep-2017, tatu: Java 8 Optional directly supported in 3.x:
            if (type.isTypeOrSubTypeOf(Optional.class)) {
                // Not sure this can really work but let's try:
                ValueInstantiator inst = type.hasRawClass(Optional.class) ? null
                        : findValueInstantiator(ctxt, beanDesc);
                return new Jdk8OptionalDeserializer(type, inst, contentTypeDeser, contentDeser);
            }
            if (type.isTypeOrSubTypeOf(AtomicReference.class)) {
                // 23-Oct-2016, tatu: Note that subtypes are probably not supportable
                //    without either forcing merging (to avoid having to create instance)
                //    or something else...
                ValueInstantiator inst = type.hasRawClass(AtomicReference.class) ? null
                        : findValueInstantiator(ctxt, beanDesc);
                return new AtomicReferenceDeserializer(type, inst, contentTypeDeser, contentDeser);
            }
            if (type.hasRawClass(OptionalInt.class)) {
                return new OptionalIntDeserializer();
            }
            if (type.hasRawClass(OptionalLong.class)) {
                return new OptionalLongDeserializer();
            }
            if (type.hasRawClass(OptionalDouble.class)) {
                return new OptionalDoubleDeserializer();
            }
        }
        if (deser != null) {
            // and then post-process
            if (_factoryConfig.hasDeserializerModifiers()) {
                for (BeanDeserializerModifier mod : _factoryConfig.deserializerModifiers()) {
                    deser = mod.modifyReferenceDeserializer(config, type, beanDesc, deser);
                }
            }
        }
        return deser;
    }

    /*
    /**********************************************************
    /* JsonDeserializerFactory impl (partial): type deserializers
    /**********************************************************
     */

    @Override
    public TypeDeserializer findTypeDeserializer(final DeserializationConfig config,
            JavaType baseType)
        throws JsonMappingException
    {
        BeanDescription bean = config.introspectClassAnnotations(baseType.getRawClass());
        return config.getTypeResolverProvider().findTypeDeserializer(config, baseType,
                bean.getClassInfo());

//      JavaType defaultType = mapAbstractType(config, baseType);
        
        /*
        BeanDescription bean = config.introspectClassAnnotations(baseType.getRawClass());
        AnnotatedClass ac = bean.getClassInfo();
        AnnotationIntrospector ai = config.getAnnotationIntrospector();
        TypeResolverBuilder<?> b = ai.findTypeResolver(config,
                ac, baseType, ai.findPolymorphicTypeInfo(config, ac));

        // Ok: if there is no explicit type info handler, we may want to
        // use a default. If so, config object knows what to use.
        Collection<NamedType> subtypes = null;
        if (b == null) {
            b = config.getDefaultTyper(baseType);
            if (b == null) {
                return null;
            }
        } else {
            subtypes = config.getSubtypeResolver().collectAndResolveSubtypesByTypeId(config, ac);
        }
        // May need to figure out default implementation, if none found yet
        // (note: check for abstract type is not 100% mandatory, more of an optimization)
        if ((b.getDefaultImpl() == null) && baseType.isAbstract()) {
            JavaType defaultType = mapAbstractType(config, baseType);
            if ((defaultType != null) && !defaultType.hasRawClass(baseType.getRawClass())) {
                b = b.defaultImpl(defaultType.getRawClass());
            }
        }
        return b.buildTypeDeserializer(config, baseType, subtypes);
        */
/*
        // 05-Apt-2018, tatu: Since we get non-mapping exception due to various limitations,
        //    map to better type here
        try {
            return b.buildTypeDeserializer(config, baseType, subtypes);
        } catch (IllegalArgumentException e0) {
            InvalidDefinitionException e = InvalidDefinitionException.from((JsonParser) null,
                    e0.getMessage(), baseType);
            e.initCause(e0);
            throw e;
        }
*/
    }

    /**
     * Overridable method called after checking all other types.
     */
    protected JsonDeserializer<?> findOptionalStdDeserializer(DeserializationContext ctxt,
            JavaType type, BeanDescription beanDesc)
        throws JsonMappingException
    {
        return OptionalHandlerFactory.instance.findDeserializer(type, ctxt.getConfig(), beanDesc);
    }
    
    /*
    /**********************************************************
    /* JsonDeserializerFactory impl (partial): key deserializers
    /**********************************************************
     */
    
    @Override
    public KeyDeserializer createKeyDeserializer(DeserializationContext ctxt,
            JavaType type)
        throws JsonMappingException
    {
        final DeserializationConfig config = ctxt.getConfig();
        KeyDeserializer deser = null;
        if (_factoryConfig.hasKeyDeserializers()) {
            BeanDescription beanDesc = config.introspectClassAnnotations(type.getRawClass());
            for (KeyDeserializers d  : _factoryConfig.keyDeserializers()) {
                deser = d.findKeyDeserializer(type, config, beanDesc);
                if (deser != null) {
                    break;
                }
            }
        }
        // the only non-standard thing is this:
        if (deser == null) {
            if (type.isEnumType()) {
                deser = _createEnumKeyDeserializer(ctxt, type);
            } else {
                deser = StdKeyDeserializers.findStringBasedKeyDeserializer(config, type);
            }
        }
        // and then post-processing
        if (deser != null) {
            if (_factoryConfig.hasDeserializerModifiers()) {
                for (BeanDeserializerModifier mod : _factoryConfig.deserializerModifiers()) {
                    deser = mod.modifyKeyDeserializer(config, type, deser);
                }
            }
        }
        return deser;
    }

    private KeyDeserializer _createEnumKeyDeserializer(DeserializationContext ctxt,
            JavaType type)
        throws JsonMappingException
    {
        final DeserializationConfig config = ctxt.getConfig();
        Class<?> enumClass = type.getRawClass();

        BeanDescription beanDesc = config.introspect(type);
        // 24-Sep-2015, bim: a key deserializer is the preferred thing.
        KeyDeserializer des = findKeyDeserializerFromAnnotation(ctxt, beanDesc.getClassInfo());
        if (des != null) {
            return des;
        } else {
            // 24-Sep-2015, bim: if no key deser, look for enum deserializer first, then a plain deser.
            JsonDeserializer<?> custom = _findCustomEnumDeserializer(enumClass, config, beanDesc);
            if (custom != null) {
                return StdKeyDeserializers.constructDelegatingKeyDeserializer(config, type, custom);
            }
            JsonDeserializer<?> valueDesForKey = findDeserializerFromAnnotation(ctxt, beanDesc.getClassInfo());
            if (valueDesForKey != null) {
                return StdKeyDeserializers.constructDelegatingKeyDeserializer(config, type, valueDesForKey);
            }
        }
        EnumResolver enumRes = constructEnumResolver(enumClass, config, beanDesc.findJsonValueAccessor());
        // May have @JsonCreator for static factory method:
        for (AnnotatedMethod factory : beanDesc.getFactoryMethods()) {
            if (_hasCreatorAnnotation(ctxt, factory)) {
                int argCount = factory.getParameterCount();
                if (argCount == 1) {
                    Class<?> returnType = factory.getRawReturnType();
                    // usually should be class, but may be just plain Enum<?> (for Enum.valueOf()?)
                    if (returnType.isAssignableFrom(enumClass)) {
                        // note: mostly copied from 'EnumDeserializer.deserializerForCreator(...)'
                        if (factory.getRawParameterType(0) != String.class) {
                            throw new IllegalArgumentException("Parameter #0 type for factory method ("+factory+") not suitable, must be java.lang.String");
                        }
                        if (config.canOverrideAccessModifiers()) {
                            ClassUtil.checkAndFixAccess(factory.getMember(),
                                    ctxt.isEnabled(MapperFeature.OVERRIDE_PUBLIC_ACCESS_MODIFIERS));
                        }
                        return StdKeyDeserializers.constructEnumKeyDeserializer(enumRes, factory);
                    }
                }
                throw new IllegalArgumentException("Unsuitable method ("+factory+") decorated with @JsonCreator (for Enum type "
                        +enumClass.getName()+")");
            }
        }
        // Also, need to consider @JsonValue, if one found
        return StdKeyDeserializers.constructEnumKeyDeserializer(enumRes);
    }

    /*
    /**********************************************************
    /* Extended API
    /**********************************************************
     */

    /**
     * Method called to create a type information deserializer for values of
     * given non-container property, if one is needed.
     * If not needed (no polymorphic handling configured for property), should return null.
     *<p>
     * Note that this method is only called for non-container bean properties,
     * and not for values in container types or root values (or container properties)
     *
     * @param baseType Declared base type of the value to deserializer (actual
     *    deserializer type will be this type or its subtype)
     * 
     * @return Type deserializer to use for given base type, if one is needed; null if not.
     */
    public TypeDeserializer findPropertyTypeDeserializer(DeserializationConfig config,
            JavaType baseType, AnnotatedMember accessor)
        throws JsonMappingException
    {
        return config.getTypeResolverProvider().findPropertyTypeDeserializer(config, accessor, baseType);

        /*
        AnnotationIntrospector ai = config.getAnnotationIntrospector();
        TypeResolverBuilder<?> b = ai.findPropertyTypeResolver(config,
                annotated, baseType,
                ai.findPolymorphicTypeInfo(config, annotated));
        // Defaulting: if no annotations on member, check value class
        if (b == null) {
            return findTypeDeserializer(config, baseType);
        }
        // but if annotations found, may need to resolve subtypes:
        Collection<NamedType> subtypes = config.getSubtypeResolver().collectAndResolveSubtypesByTypeId(
                config, annotated, baseType);
        return b.buildTypeDeserializer(config, baseType, subtypes);
        */
    }
    
    /**
     * Method called to find and create a type information deserializer for values of
     * given container (list, array, map) property, if one is needed.
     * If not needed (no polymorphic handling configured for property), should return null.
     *<p>
     * Note that this method is only called for container bean properties,
     * and not for values in container types or root values (or non-container properties)
     * 
     * @param containerType Type of property; must be a container type
     * @param accessor Field or method that contains container property
     */    
    public TypeDeserializer findPropertyContentTypeDeserializer(DeserializationConfig config,
            JavaType containerType, AnnotatedMember accessor)
        throws JsonMappingException
    {
        return config.getTypeResolverProvider().findPropertyContentTypeDeserializer(config, accessor, containerType);
/*
        AnnotationIntrospector ai = config.getAnnotationIntrospector();
        TypeResolverBuilder<?> b = ai.findPropertyContentTypeResolver(config,
                accessor, containerType,
                ai.findPolymorphicTypeInfo(config, accessor));
        JavaType contentType = containerType.getContentType();
        // Defaulting: if no annotations on member, check class
        if (b == null) {
            return findTypeDeserializer(config, contentType);
        }
        // but if annotations found, may need to resolve subtypes:
        Collection<NamedType> subtypes = config.getSubtypeResolver().collectAndResolveSubtypesByTypeId(
                config, accessor, contentType);
        return b.buildTypeDeserializer(config, contentType, subtypes);
        */
    }

    /**
     * Helper method called to find one of default serializers for "well-known"
     * platform types: JDK-provided types, and small number of public Jackson
     * API types.
     */
    public JsonDeserializer<?> findDefaultDeserializer(DeserializationContext ctxt,
            JavaType type, BeanDescription beanDesc)
        throws JsonMappingException
    {
        Class<?> rawType = type.getRawClass();
        // Object ("untyped"), String equivalents:
        if (rawType == CLASS_OBJECT) {
            // 11-Feb-2015, tatu: As per [databind#700] need to be careful wrt non-default Map, List.
            DeserializationConfig config = ctxt.getConfig();
            JavaType lt, mt;
            
            if (ctxt.getConfig().hasAbstractTypeResolvers()) {
                lt = _findRemappedType(config, List.class);
                mt = _findRemappedType(config, Map.class);
            } else {
                lt = mt = null;
            }
            return new UntypedObjectDeserializer(lt, mt);
        }
        if (rawType == CLASS_STRING || rawType == CLASS_CHAR_SEQUENCE) {
            return StringDeserializer.instance;
        }
        if (rawType == CLASS_ITERABLE) {
            // [databind#199]: Can and should 'upgrade' to a Collection type:
            TypeFactory tf = ctxt.getTypeFactory();
            JavaType[] tps = tf.findTypeParameters(type, CLASS_ITERABLE);
            JavaType elemType = (tps == null || tps.length != 1) ? TypeFactory.unknownType() : tps[0];
            CollectionType ct = tf.constructCollectionType(Collection.class, elemType);
            // Should we re-introspect beanDesc? For now let's not...
            return createCollectionDeserializer(ctxt, ct, beanDesc);
        }
        if (rawType == CLASS_MAP_ENTRY) {
            // 28-Apr-2015, tatu: TypeFactory does it all for us already so
            JavaType kt = type.containedTypeOrUnknown(0);
            JavaType vt = type.containedTypeOrUnknown(1);
            TypeDeserializer vts = (TypeDeserializer) vt.getTypeHandler();
            if (vts == null) {
                vts = findTypeDeserializer(ctxt.getConfig(), vt);
            }
            JsonDeserializer<Object> valueDeser = vt.getValueHandler();
            KeyDeserializer keyDes = (KeyDeserializer) kt.getValueHandler();
            return new MapEntryDeserializer(type, keyDes, valueDeser, vts);
        }
        String clsName = rawType.getName();
        if (rawType.isPrimitive() || clsName.startsWith("java.")) {
            // Primitives/wrappers, other Numbers:
            JsonDeserializer<?> deser = NumberDeserializers.find(rawType, clsName);
            if (deser == null) {
                deser = DateDeserializers.find(rawType, clsName);
            }
            if (deser != null) {
                return deser;
            }
        }
        // and a few Jackson types as well:
        if (rawType == TokenBuffer.class) {
            return new TokenBufferDeserializer();
        }
        JsonDeserializer<?> deser = findOptionalStdDeserializer(ctxt, type, beanDesc);
        if (deser != null) {
            return deser;
        }
        return StdJdkDeserializers.find(rawType, clsName);
    }

    private JavaType _findRemappedType(DeserializationConfig config, Class<?> rawType)
            throws JsonMappingException
    {
        JavaType type = config.mapAbstractType(config.constructType(rawType));
        return (type == null || type.hasRawClass(rawType)) ? null : type;
    }

    /*
    /**********************************************************
    /* Helper methods, finding custom deserializers
    /**********************************************************
     */

    protected JsonDeserializer<?> _findCustomTreeNodeDeserializer(Class<? extends JsonNode> type,
            DeserializationConfig config, BeanDescription beanDesc)
        throws JsonMappingException
    {
        for (Deserializers d  : _factoryConfig.deserializers()) {
            JsonDeserializer<?> deser = d.findTreeNodeDeserializer(type, config, beanDesc);
            if (deser != null) {
                return deser;
            }
        }
        return null;
    }

    protected JsonDeserializer<?> _findCustomReferenceDeserializer(ReferenceType type,
            DeserializationConfig config, BeanDescription beanDesc,
            TypeDeserializer contentTypeDeserializer, JsonDeserializer<?> contentDeserializer)
        throws JsonMappingException
    {
        for (Deserializers d  : _factoryConfig.deserializers()) {
            JsonDeserializer<?> deser = d.findReferenceDeserializer(type, config, beanDesc,
                    contentTypeDeserializer, contentDeserializer);
            if (deser != null) {
                return deser;
            }
        }
        return null;
    }

    @SuppressWarnings("unchecked")
    protected JsonDeserializer<Object> _findCustomBeanDeserializer(JavaType type,
            DeserializationConfig config, BeanDescription beanDesc)
        throws JsonMappingException
    {
        for (Deserializers d  : _factoryConfig.deserializers()) {
            JsonDeserializer<?> deser = d.findBeanDeserializer(type, config, beanDesc);
            if (deser != null) {
                return (JsonDeserializer<Object>) deser;
            }
        }
        return null;
    }

    protected JsonDeserializer<?> _findCustomArrayDeserializer(ArrayType type,
            DeserializationConfig config, BeanDescription beanDesc,
            TypeDeserializer elementTypeDeserializer, JsonDeserializer<?> elementDeserializer)
        throws JsonMappingException
    {
        for (Deserializers d  : _factoryConfig.deserializers()) {
            JsonDeserializer<?> deser = d.findArrayDeserializer(type, config,
                    beanDesc, elementTypeDeserializer, elementDeserializer);
            if (deser != null) {
                return deser;
            }
        }
        return null;
    }
    
    protected JsonDeserializer<?> _findCustomCollectionDeserializer(CollectionType type,
            DeserializationConfig config, BeanDescription beanDesc,
            TypeDeserializer elementTypeDeserializer, JsonDeserializer<?> elementDeserializer)
        throws JsonMappingException
    {
        for (Deserializers d  : _factoryConfig.deserializers()) {
            JsonDeserializer<?> deser = d.findCollectionDeserializer(type, config, beanDesc,
                    elementTypeDeserializer, elementDeserializer);
            if (deser != null) {
                return deser;
            }
        }
        return null;
    }
    
    protected JsonDeserializer<?> _findCustomCollectionLikeDeserializer(CollectionLikeType type,
            DeserializationConfig config, BeanDescription beanDesc,
            TypeDeserializer elementTypeDeserializer, JsonDeserializer<?> elementDeserializer)
        throws JsonMappingException
    {
        for (Deserializers d  : _factoryConfig.deserializers()) {
            JsonDeserializer<?> deser = d.findCollectionLikeDeserializer(type, config, beanDesc,
                    elementTypeDeserializer, elementDeserializer);
            if (deser != null) {
                return deser;
            }
        }
        return null;
    }

    protected JsonDeserializer<?> _findCustomEnumDeserializer(Class<?> type,
            DeserializationConfig config, BeanDescription beanDesc)
        throws JsonMappingException
    {
        for (Deserializers d  : _factoryConfig.deserializers()) {
            JsonDeserializer<?> deser = d.findEnumDeserializer(type, config, beanDesc);
            if (deser != null) {
                return deser;
            }
        }
        return null;
    }
    
    protected JsonDeserializer<?> _findCustomMapDeserializer(MapType type,
            DeserializationConfig config, BeanDescription beanDesc,
            KeyDeserializer keyDeserializer,
            TypeDeserializer elementTypeDeserializer, JsonDeserializer<?> elementDeserializer)
        throws JsonMappingException
    {
        for (Deserializers d  : _factoryConfig.deserializers()) {
            JsonDeserializer<?> deser = d.findMapDeserializer(type, config, beanDesc,
                    keyDeserializer, elementTypeDeserializer, elementDeserializer);
            if (deser != null) {
                return deser;
            }
        }
        return null;
    }

    protected JsonDeserializer<?> _findCustomMapLikeDeserializer(MapLikeType type,
            DeserializationConfig config, BeanDescription beanDesc,
            KeyDeserializer keyDeserializer,
            TypeDeserializer elementTypeDeserializer, JsonDeserializer<?> elementDeserializer)
        throws JsonMappingException
    {
        for (Deserializers d  : _factoryConfig.deserializers()) {
            JsonDeserializer<?> deser = d.findMapLikeDeserializer(type, config, beanDesc,
                    keyDeserializer, elementTypeDeserializer, elementDeserializer);
            if (deser != null) {
                return deser;
            }
        }
        return null;
    }

    /*
    /**********************************************************
    /* Helper methods, value/content/key type introspection
    /**********************************************************
     */
    
    /**
     * Helper method called to check if a class or method
     * has annotation that tells which class to use for deserialization; and if
     * so, to instantiate, that deserializer to use.
     * Note that deserializer will NOT yet be contextualized so caller needs to
     * take care to call contextualization appropriately.
     * Returns null if no such annotation found.
     */
    protected JsonDeserializer<Object> findDeserializerFromAnnotation(DeserializationContext ctxt,
            Annotated ann)
        throws JsonMappingException
    {
        AnnotationIntrospector intr = ctxt.getAnnotationIntrospector();
        if (intr != null) {
            Object deserDef = intr.findDeserializer(ctxt.getConfig(), ann);
            if (deserDef != null) {
                return ctxt.deserializerInstance(ann, deserDef);
            }
        }
        return null;
    }

    /**
     * Helper method called to check if a class or method
     * has annotation that tells which class to use for deserialization.
     * Returns null if no such annotation found.
     */
    protected KeyDeserializer findKeyDeserializerFromAnnotation(DeserializationContext ctxt,
            Annotated ann)
            throws JsonMappingException
    {
        AnnotationIntrospector intr = ctxt.getAnnotationIntrospector();
        if (intr != null) {
            Object deserDef = intr.findKeyDeserializer(ctxt.getConfig(), ann);
            if (deserDef != null) {
                return ctxt.keyDeserializerInstance(ann, deserDef);
            }
        }
        return null;
    }

    protected JsonDeserializer<Object> findContentDeserializerFromAnnotation(DeserializationContext ctxt,
            Annotated ann)
        throws JsonMappingException
    {
        AnnotationIntrospector intr = ctxt.getAnnotationIntrospector();
        if (intr != null) {
            Object deserDef = intr.findContentDeserializer(ctxt.getConfig(), ann);
            if (deserDef != null) {
                return ctxt.deserializerInstance(ann, deserDef);
            }
        }
        return null;
    }
    
    /**
     * Helper method used to resolve additional type-related annotation information
     * like type overrides, or handler (serializer, deserializer) overrides,
     * so that from declared field, property or constructor parameter type
     * is used as the base and modified based on annotations, if any.
     */
    protected JavaType resolveMemberAndTypeAnnotations(DeserializationContext ctxt,
            AnnotatedMember member, JavaType type)
        throws JsonMappingException
    {
        AnnotationIntrospector intr = ctxt.getAnnotationIntrospector();
        if (intr == null) {
            return type;
        }

        // First things first: see if we can find annotations on declared
        // type

        if (type.isMapLikeType()) {
            JavaType keyType = type.getKeyType();
            if (keyType != null) {
                Object kdDef = intr.findKeyDeserializer(ctxt.getConfig(), member);
                KeyDeserializer kd = ctxt.keyDeserializerInstance(member, kdDef);
                if (kd != null) {
                    type = ((MapLikeType) type).withKeyValueHandler(kd);
                    keyType = type.getKeyType(); // just in case it's used below
                }
            }
        }

        if (type.hasContentType()) { // that is, is either container- or reference-type
            Object cdDef = intr.findContentDeserializer(ctxt.getConfig(), member);
            JsonDeserializer<?> cd = ctxt.deserializerInstance(member, cdDef);
            if (cd != null) {
                type = type.withContentValueHandler(cd);
            }
            TypeDeserializer contentTypeDeser = findPropertyContentTypeDeserializer(
                    ctxt.getConfig(), type, (AnnotatedMember) member);            	
            if (contentTypeDeser != null) {
                type = type.withContentTypeHandler(contentTypeDeser);
            }
        }
        TypeDeserializer valueTypeDeser = findPropertyTypeDeserializer(ctxt.getConfig(),
                    type, (AnnotatedMember) member);
        if (valueTypeDeser != null) {
            type = type.withTypeHandler(valueTypeDeser);
        }

        // Second part: find actual type-override annotations on member, if any

        // 18-Jun-2016, tatu: Should we re-do checks for annotations on refined
        //   subtypes as well? Code pre-2.8 did not do this, but if we get bug
        //   reports may need to consider
        type = intr.refineDeserializationType(ctxt.getConfig(), member, type);
        return type;
    }

    protected EnumResolver constructEnumResolver(Class<?> enumClass,
            DeserializationConfig config, AnnotatedMember jsonValueAccessor)
    {
        if (jsonValueAccessor != null) {
            if (config.canOverrideAccessModifiers()) {
                ClassUtil.checkAndFixAccess(jsonValueAccessor.getMember(),
                        config.isEnabled(MapperFeature.OVERRIDE_PUBLIC_ACCESS_MODIFIERS));
            }
            return EnumResolver.constructUnsafeUsingMethod(enumClass,
                    jsonValueAccessor, config.getAnnotationIntrospector());
        }
        // 14-Mar-2016, tatu: We used to check `DeserializationFeature.READ_ENUMS_USING_TO_STRING`
        //   here, but that won't do: it must be dynamically changeable...
        return EnumResolver.constructUnsafe(enumClass, config.getAnnotationIntrospector());
    }

    protected boolean _hasCreatorAnnotation(DeserializationContext ctxt,
            Annotated ann) {
        AnnotationIntrospector intr = ctxt.getAnnotationIntrospector();
        if (intr != null) {
            JsonCreator.Mode mode = intr.findCreatorAnnotation(ctxt.getConfig(), ann);
            return (mode != null) && (mode != JsonCreator.Mode.DISABLED); 
        }
        return false;
    }
}<|MERGE_RESOLUTION|>--- conflicted
+++ resolved
@@ -98,7 +98,7 @@
     /* Config
     /**********************************************************************
      */
-    
+
     /**
      * Configuration settings for this factory; immutable instance (just like this
      * factory), new version created via copy-constructor (fluent-style)
@@ -356,24 +356,16 @@
     }
 
     /*
-    /**********************************************************
+    /**********************************************************************
     /* Creator introspection, main methods
-    /**********************************************************
-     */
-
-<<<<<<< HEAD
+    /**********************************************************************
+     */
+
     protected void _addConstructorCreators(DeserializationContext ctxt,
             BeanDescription beanDesc, VisibilityChecker vchecker,
             AnnotationIntrospector intr, CreatorCollector creators,
             Map<AnnotatedWithParams,BeanPropertyDefinition[]> creatorParams)
         throws JsonMappingException
-=======
-    protected void _addDeserializerConstructors(DeserializationContext ctxt,
-            BeanDescription beanDesc, VisibilityChecker<?> vchecker,
-         AnnotationIntrospector intr, CreatorCollector creators,
-         Map<AnnotatedWithParams,BeanPropertyDefinition[]> creatorParams)
-                 throws JsonMappingException
->>>>>>> 69f6f52d
     {
         // 25-Jan-2017, tatu: As per [databind#1501], [databind#1502], [databind#1503], best
         //     for now to skip attempts at using anything but no-args constructor (see
@@ -695,9 +687,9 @@
     }
 
     /*
-    /**********************************************************
+    /**********************************************************************
     /* Creator introspection, explicitly annotated creators
-    /**********************************************************
+    /**********************************************************************
      */
 
     /**
@@ -841,9 +833,9 @@
     }
 
     /*
-    /**********************************************************
+    /**********************************************************************
     /* Creator introspection, helper methods
-    /**********************************************************
+    /**********************************************************************
      */
 
     private boolean _checkIfCreatorPropertyBased(AnnotationIntrospector intr,
@@ -1083,13 +1075,13 @@
         return false;
     }
 */
-    
+
     /*
-    /**********************************************************
+    /**********************************************************************
     /* JsonDeserializerFactory impl: array deserializers
-    /**********************************************************
-     */
-        
+    /**********************************************************************
+     */
+
     @Override
     public JsonDeserializer<?> createArrayDeserializer(DeserializationContext ctxt,
             ArrayType type, final BeanDescription beanDesc)
@@ -1131,9 +1123,9 @@
     }
 
     /*
-    /**********************************************************
+    /**********************************************************************
     /* JsonDeserializerFactory impl: Collection(-like) deserializers
-    /**********************************************************
+    /**********************************************************************
      */
 
     @Override
@@ -1267,9 +1259,9 @@
     }
 
     /*
-    /**********************************************************
+    /**********************************************************************
     /* JsonDeserializerFactory impl: Map(-like) deserializers
-    /**********************************************************
+    /**********************************************************************
      */
 
     @Override
@@ -1424,11 +1416,11 @@
     }
 
     /*
-    /**********************************************************
+    /**********************************************************************
     /* JsonDeserializerFactory impl: other types
-    /**********************************************************
-     */
-    
+    /**********************************************************************
+     */
+
     /**
      * Factory method for constructing serializers of {@link Enum} types.
      */
@@ -1550,9 +1542,9 @@
     }
 
     /*
-    /**********************************************************
+    /**********************************************************************
     /* JsonDeserializerFactory impl (partial): type deserializers
-    /**********************************************************
+    /**********************************************************************
      */
 
     @Override
@@ -1619,9 +1611,9 @@
     }
     
     /*
-    /**********************************************************
+    /**********************************************************************
     /* JsonDeserializerFactory impl (partial): key deserializers
-    /**********************************************************
+    /**********************************************************************
      */
     
     @Override
@@ -1711,9 +1703,9 @@
     }
 
     /*
-    /**********************************************************
+    /**********************************************************************
     /* Extended API
-    /**********************************************************
+    /**********************************************************************
      */
 
     /**
@@ -1862,9 +1854,9 @@
     }
 
     /*
-    /**********************************************************
+    /**********************************************************************
     /* Helper methods, finding custom deserializers
-    /**********************************************************
+    /**********************************************************************
      */
 
     protected JsonDeserializer<?> _findCustomTreeNodeDeserializer(Class<? extends JsonNode> type,
@@ -2000,9 +1992,9 @@
     }
 
     /*
-    /**********************************************************
+    /**********************************************************************
     /* Helper methods, value/content/key type introspection
-    /**********************************************************
+    /**********************************************************************
      */
     
     /**
