--- conflicted
+++ resolved
@@ -1654,14 +1654,8 @@
                 return StdKeyDeserializers.constructDelegatingKeyDeserializer(config, type, valueDesForKey);
             }
         }
-<<<<<<< HEAD
         EnumResolver enumRes = constructEnumResolver(ctxt, enumClass, beanDesc.findJsonValueAccessor());
         // May have @JsonCreator for static factory method:
-=======
-        EnumResolver enumRes = constructEnumResolver(enumClass, config, beanDesc.findJsonValueAccessor());
-
-        // May have @JsonCreator for static factory method
->>>>>>> a322447b
         for (AnnotatedMethod factory : beanDesc.getFactoryMethods()) {
             if (_hasCreatorAnnotation(ctxt, factory)) {
                 int argCount = factory.getParameterCount();
