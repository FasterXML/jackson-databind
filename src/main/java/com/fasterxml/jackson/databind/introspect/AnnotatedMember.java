package com.fasterxml.jackson.databind.introspect;

import java.lang.annotation.Annotation;
import java.lang.reflect.Member;
import java.util.Collections;

import com.fasterxml.jackson.databind.util.ClassUtil;

/**
 * Intermediate base class for annotated entities that are members of
 * a class; fields, methods and constructors. This is a superset
 * of things that can represent logical properties as it contains
 * constructors in addition to fields and methods.
 */
public abstract class AnnotatedMember
    extends Annotated
    implements java.io.Serializable
{
    private static final long serialVersionUID = 1L; // since 2.5

    // 19-Dec-2014, tatu: Similarly, assumed NOT to be needed in cases where
    //    owning object (ObjectMapper or relatives) is being JDK-serialized
    /**
     * Context object needed for resolving generic type associated with this
     * member (method parameter or return value, or field type).
     */
    protected final transient TypeResolutionContext _typeContext;

    // Transient since information not needed after construction, so
    // no need to persist
    protected final transient AnnotationMap _annotations;

    protected AnnotatedMember(TypeResolutionContext ctxt, AnnotationMap annotations) {
        super();
        _typeContext = ctxt;
        _annotations = annotations;
    }

    /**
     * Copy-constructor.
     */
    protected AnnotatedMember(AnnotatedMember base) {
        _typeContext = base._typeContext;
        _annotations = base._annotations;
    }

    /**
     * Fluent factory method that will construct a new instance that uses specified
     * instance annotations instead of currently configured ones.
     */
    public abstract Annotated withAnnotations(AnnotationMap fallback);

    /**
     * Actual physical class in which this memmber was declared.
     */
    public abstract Class<?> getDeclaringClass();

    public abstract Member getMember();

    public String getFullName() {
        return getDeclaringClass().getName() + "#" + getName();
    }

    @Override
    public final <A extends Annotation> A getAnnotation(Class<A> acls) {
        if (_annotations == null) {
            return null;
        }
        return _annotations.get(acls);
    }

    @Override
    public final boolean hasAnnotation(Class<?> acls) {
        if (_annotations == null) {
            return false;
        }
        return _annotations.has(acls);
    }

    @Override
    public boolean hasOneOf(Class<? extends Annotation>[] annoClasses) {
        if (_annotations == null) {
            return false;
        }
        return _annotations.hasOneOf(annoClasses);
    }

<<<<<<< HEAD
=======
    @Override
    @Deprecated
    public Iterable<Annotation> annotations() {
        if (_annotations == null) {
            return Collections.emptyList();
        }
        return _annotations.annotations();
    }

    /**
     *<p>
     * NOTE: promoted in 2.9 from `Annotated` up
     */
>>>>>>> 8fda858c
    public AnnotationMap getAllAnnotations() { // alas, used by at least one module, hence public
        return _annotations;
    }

    /**
     * Method that can be called to modify access rights, by calling
     * {@link java.lang.reflect.AccessibleObject#setAccessible} on
     * the underlying annotated element.
     *<p>
     * Note that caller should verify that
     * {@link com.fasterxml.jackson.databind.MapperFeature#CAN_OVERRIDE_ACCESS_MODIFIERS}
     * is enabled before calling this method; as well as pass
     * <code>force</code> flag appropriately.
     */
    public final void fixAccess(boolean force) {
        Member m = getMember();
        if (m != null) { // may be null for virtual members
            ClassUtil.checkAndFixAccess(m, force);
        }
    }

    /**
     * Optional method that can be used to assign value of
     * this member on given object, if this is a supported
     * operation for member type.
     *<p>
     * This is implemented for fields and single-argument
     * member methods; but not for constructor parameters or
     * other types of methods (like static methods)
     */
    public abstract void setValue(Object pojo, Object value)
        throws UnsupportedOperationException, IllegalArgumentException;

    /**
     * Optional method that can be used to access the value of
     * this member on given object, if this is a supported
     * operation for member type.
     *<p>
     * This is implemented for fields and no-argument
     * member methods; but not for constructor parameters or
     * other types of methods (like static methods)
     */
    public abstract Object getValue(Object pojo)
        throws UnsupportedOperationException, IllegalArgumentException;
}<|MERGE_RESOLUTION|>--- conflicted
+++ resolved
@@ -85,22 +85,10 @@
         return _annotations.hasOneOf(annoClasses);
     }
 
-<<<<<<< HEAD
-=======
-    @Override
+    /**
+     * @deprecated Since 3.0
+     */
     @Deprecated
-    public Iterable<Annotation> annotations() {
-        if (_annotations == null) {
-            return Collections.emptyList();
-        }
-        return _annotations.annotations();
-    }
-
-    /**
-     *<p>
-     * NOTE: promoted in 2.9 from `Annotated` up
-     */
->>>>>>> 8fda858c
     public AnnotationMap getAllAnnotations() { // alas, used by at least one module, hence public
         return _annotations;
     }
