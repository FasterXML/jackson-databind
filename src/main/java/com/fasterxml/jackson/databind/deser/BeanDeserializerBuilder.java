--- conflicted
+++ resolved
@@ -2,6 +2,7 @@
 
 import java.util.*;
 
+import com.fasterxml.jackson.annotation.JsonFormat;
 import com.fasterxml.jackson.databind.*;
 import com.fasterxml.jackson.databind.annotation.JsonPOJOBuilder;
 import com.fasterxml.jackson.databind.deser.impl.BeanPropertyMap;
@@ -353,31 +354,9 @@
             props = _addIdProp(_properties,
                     new ObjectIdValueProperty(_objectIdReader, PropertyMetadata.STD_REQUIRED));
         }
-        BeanPropertyMap propertyMap = BeanPropertyMap.construct(_config, props,
-<<<<<<< HEAD
-                _collectAliases(props));
-=======
-                _collectAliases(props),
-                _findCaseInsensitivity());
-        propertyMap.assignIndexes();
->>>>>>> d0514973
-
-        // view processing must be enabled if:
-        // (a) fields are not included by default (when deserializing with view), OR
-        // (b) one of properties has view(s) to included in defined
-        boolean anyViews = !_config.isEnabled(MapperFeature.DEFAULT_VIEW_INCLUSION);
-        if (!anyViews) {
-            for (SettableBeanProperty prop : props) {
-                if (prop.hasViews()) {
-                    anyViews = true;
-                    break;
-                }
-            }
-        }
-
-        return new BeanDeserializer(this,
-                _beanDesc, propertyMap, _backRefProperties, _ignorableProps, _ignoreAllUnknown,
-                anyViews);
+        return new BeanDeserializer(this, _beanDesc,
+                _constructPropMap(props), _backRefProperties, _ignorableProps, _ignoreAllUnknown,
+                _anyViews(props));
     }
 
     /**
@@ -430,27 +409,8 @@
         } else {
             props = _properties.values();
         }
-        BeanPropertyMap propertyMap = BeanPropertyMap.construct(_config, props,
-<<<<<<< HEAD
-                _collectAliases(props));
-=======
-                _collectAliases(props),
-                _findCaseInsensitivity());
-        propertyMap.assignIndexes();
->>>>>>> d0514973
-
-        boolean anyViews = !_config.isEnabled(MapperFeature.DEFAULT_VIEW_INCLUSION);
-
-        if (!anyViews) {
-            for (SettableBeanProperty prop : props) {
-                if (prop.hasViews()) {
-                    anyViews = true;
-                    break;
-                }
-            }
-        }
-
-        return createBuilderBasedDeserializer(valueType, propertyMap, anyViews);
+        return createBuilderBasedDeserializer(valueType, _constructPropMap(props),
+                _anyViews(props));
     }
 
     /**
@@ -528,7 +488,37 @@
         }
         return result;
     }
-    
+
+    protected boolean _anyViews(Collection<SettableBeanProperty> props)
+    {
+        // view processing must be enabled if:
+        // (a) fields are not included by default (when deserializing with view), OR
+        // (b) one of properties has view(s) to included in defined
+        if (!_config.isEnabled(MapperFeature.DEFAULT_VIEW_INCLUSION)) {
+            return true;
+        }
+        for (SettableBeanProperty prop : props) {
+            if (prop.hasViews()) {
+                return true;
+            }
+        }
+        return false;
+    }
+
+    protected BeanPropertyMap _constructPropMap(Collection<SettableBeanProperty> props)
+    {
+        // 07-May-2020, tatu: First find combination of per-type config overrides (higher
+        //   precedence) and per-type annotations (lower):
+        JsonFormat.Value format = _beanDesc.findExpectedFormat(null);
+        // and see if any of those has explicit definition; if not, use global baseline default
+        Boolean B = format.getFeature(JsonFormat.Feature.ACCEPT_CASE_INSENSITIVE_PROPERTIES);
+        boolean caseInsensitive = (B == null)
+                ? _config.isEnabled(MapperFeature.ACCEPT_CASE_INSENSITIVE_PROPERTIES)
+                : B.booleanValue();
+
+        return BeanPropertyMap.construct(_config, props, _collectAliases(props), caseInsensitive);
+    }
+
     protected PropertyName[][] _collectAliases(Collection<SettableBeanProperty> props)
     {
         PropertyName[][] result = null;
@@ -553,15 +543,4 @@
         }
         return result;
     }
-
-    // @since 2.12
-    protected boolean _findCaseInsensitivity() {
-        // 07-May-2020, tatu: First find combination of per-type config overrides (higher
-        //   precedence) and per-type annotations (lower):
-        JsonFormat.Value format = _beanDesc.findExpectedFormat(null);
-        // and see if any of those has explicit definition; if not, use global baseline default
-        Boolean B = format.getFeature(JsonFormat.Feature.ACCEPT_CASE_INSENSITIVE_PROPERTIES);
-        return (B == null) ? _config.isEnabled(MapperFeature.ACCEPT_CASE_INSENSITIVE_PROPERTIES)
-                : B.booleanValue();
-    }
 }