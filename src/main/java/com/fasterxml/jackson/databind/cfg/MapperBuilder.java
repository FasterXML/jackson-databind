package com.fasterxml.jackson.databind.cfg;

import java.security.AccessController;
import java.security.PrivilegedAction;
import java.text.DateFormat;
import java.util.*;
import java.util.function.Consumer;
import java.util.function.UnaryOperator;

import com.fasterxml.jackson.annotation.JsonInclude;
<<<<<<< HEAD
import com.fasterxml.jackson.annotation.JsonSetter;
import com.fasterxml.jackson.annotation.JsonTypeInfo;
=======
import com.fasterxml.jackson.annotation.JsonTypeInfo;
import com.fasterxml.jackson.annotation.PropertyAccessor;
>>>>>>> 01ed12c8
import com.fasterxml.jackson.core.*;
import com.fasterxml.jackson.core.util.DefaultPrettyPrinter;
import com.fasterxml.jackson.core.util.Snapshottable;
import com.fasterxml.jackson.databind.*;
import com.fasterxml.jackson.databind.ObjectMapper.DefaultTyping;
import com.fasterxml.jackson.databind.deser.*;
import com.fasterxml.jackson.databind.introspect.BasicClassIntrospector;
import com.fasterxml.jackson.databind.introspect.ClassIntrospector;
import com.fasterxml.jackson.databind.introspect.JacksonAnnotationIntrospector;
import com.fasterxml.jackson.databind.introspect.MixInResolver;
import com.fasterxml.jackson.databind.introspect.MixInHandler;
import com.fasterxml.jackson.databind.introspect.VisibilityChecker;
import com.fasterxml.jackson.databind.jsontype.NamedType;
import com.fasterxml.jackson.databind.jsontype.NoneShallPassValidator;
import com.fasterxml.jackson.databind.jsontype.PolymorphicTypeValidator;
import com.fasterxml.jackson.databind.jsontype.SubtypeResolver;
import com.fasterxml.jackson.databind.jsontype.TypeResolverBuilder;
import com.fasterxml.jackson.databind.jsontype.TypeResolverProvider;
import com.fasterxml.jackson.databind.jsontype.impl.DefaultTypeResolverBuilder;
import com.fasterxml.jackson.databind.jsontype.impl.StdSubtypeResolver;
import com.fasterxml.jackson.databind.node.JsonNodeFactory;
import com.fasterxml.jackson.databind.ser.*;
import com.fasterxml.jackson.databind.type.TypeFactory;
import com.fasterxml.jackson.databind.type.TypeModifier;
import com.fasterxml.jackson.databind.util.ArrayBuilders;
import com.fasterxml.jackson.databind.util.LinkedNode;
import com.fasterxml.jackson.databind.util.RootNameLookup;
import com.fasterxml.jackson.databind.util.StdDateFormat;

/**
 * Since {@link ObjectMapper} instances are immutable in  Jackson 3.x for full thread-safety,
 * we need means to construct configured instances. This is the shared base API for
 * builders for all types of mappers.
 *
 * @since 3.0
 */
public abstract class MapperBuilder<M extends ObjectMapper,
    B extends MapperBuilder<M,B>>
{
    protected final static int DEFAULT_MAPPER_FEATURES = MapperConfig.collectFeatureDefaults(MapperFeature.class);
    protected final static int DEFAULT_SER_FEATURES = MapperConfig.collectFeatureDefaults(SerializationFeature.class);
    protected final static int DEFAULT_DESER_FEATURES = MapperConfig.collectFeatureDefaults(DeserializationFeature.class);

    protected final static PrettyPrinter DEFAULT_PRETTY_PRINTER = new DefaultPrettyPrinter();
    protected final static AnnotationIntrospector DEFAULT_ANNOTATION_INTROSPECTOR = new JacksonAnnotationIntrospector();

    protected final static PolymorphicTypeValidator DEFAULT_TYPE_VALIDATOR = new NoneShallPassValidator();    

    protected final static BaseSettings DEFAULT_BASE_SETTINGS = new BaseSettings(
            DEFAULT_ANNOTATION_INTROSPECTOR,
             null,
            null, // no default typing, by default
            DEFAULT_TYPE_VALIDATOR, // and polymorphic type by class won't pass either
            StdDateFormat.instance, null,
            Locale.getDefault(),
            null, // to indicate "use Jackson default TimeZone" (UTC)
            Base64Variants.getDefaultVariant(),
            JsonNodeFactory.instance
    );

    protected final static TypeResolverProvider DEFAULT_TYPE_RESOLVER_PROVIDER = new TypeResolverProvider();

    protected final static AbstractTypeResolver[] NO_ABSTRACT_TYPE_RESOLVERS = new AbstractTypeResolver[0];

    /*
    /**********************************************************************
    /* Basic settings
    /**********************************************************************
     */

    protected BaseSettings _baseSettings;

    /**
     * Underlying stream factory
     */
    protected TokenStreamFactory _streamFactory;

    /**
     * Various configuration setting overrides, both global base settings
     * and per-class overrides.
     */
    protected final ConfigOverrides _configOverrides;

    /*
    /**********************************************************************
    /* Modules
    /**********************************************************************
     */

    /**
     * Modules registered for addition, indexed by registration id.
     */
    protected Map<Object, com.fasterxml.jackson.databind.Module> _modules;

    /*
    /**********************************************************************
    /* Handlers, introspection
    /**********************************************************************
     */

    /**
     * Specific factory used for creating {@link JavaType} instances;
     * needed to allow modules to add more custom type handling
     * (mostly to support types of non-Java JVM languages)
     */
    protected TypeFactory _typeFactory;

    /**
     * Introspector used to figure out Bean properties needed for bean serialization
     * and deserialization. Overridable so that it is possible to change low-level
     * details of introspection, like adding new annotation types.
     */
    protected ClassIntrospector _classIntrospector;

    /**
     * Entity responsible for construction actual type resolvers
     * ({@link com.fasterxml.jackson.databind.jsontype.TypeSerializer}s,
     * {@link com.fasterxml.jackson.databind.jsontype.TypeDeserializer}s).
     */
    protected TypeResolverProvider _typeResolverProvider;

    protected SubtypeResolver _subtypeResolver;

    /**
     * Handler responsible for resolving mix-in classes registered, if any.
     */
    protected MixInHandler _mixInHandler;

    /*
    /**********************************************************************
    /* Factories for serialization
    /**********************************************************************
     */

    /**
     * {@link SerializationContexts} to use as factory for stateful {@link SerializerProvider}s
     */
    protected SerializationContexts _serializationContexts;

    protected SerializerFactory _serializerFactory;
    
    protected FilterProvider _filterProvider;

    protected PrettyPrinter _defaultPrettyPrinter;

    /*
    /**********************************************************************
    /* Factories etc for deserialization
    /**********************************************************************
     */

    /**
     * Factory to use for creating per-operation contexts.
     */
    protected DeserializationContexts _deserializationContexts;

    protected DeserializerFactory _deserializerFactory;

    /**
     * Provider for values to inject in deserialized POJOs.
     */
    protected InjectableValues _injectableValues;

    /**
     * Optional handlers that application may register to try to work-around
     * various problem situations during deserialization
     */
    protected LinkedNode<DeserializationProblemHandler> _problemHandlers;

    protected AbstractTypeResolver[] _abstractTypeResolvers;

    /*
    /**********************************************************************
    /* Feature flags: ser, deser
    /**********************************************************************
     */

    /**
     * Set of shared mapper features enabled.
     */
    protected int _mapperFeatures;

    /**
     * Set of {@link SerializationFeature}s enabled.
     */
    protected int _serFeatures;

    /**
     * Set of {@link DeserializationFeature}s enabled.
     */
    protected int _deserFeatures;

    /*
    /**********************************************************************
    /* Feature flags: generation, parsing
    /**********************************************************************
     */

    /**
     * States of {@link StreamReadFeature}s to enable/disable.
     */
    protected int _streamReadFeatures;

    /**
     * States of {@link StreamWriteFeature}s to enable/disable.
     */
    protected int _streamWriteFeatures;

    /**
     * Optional per-format parser feature flags.
     */
    protected int _formatReadFeatures;

    /**
     * Optional per-format generator feature flags.
     */
    protected int _formatWriteFeatures;

    /*
    /**********************************************************************
    /* Transient state
    /**********************************************************************
     */

    /**
     * Configuration state after direct access, immediately before registration
     * of modules (if any) and construction of actual mapper. Retained after
     * first access, and returned from {@link #saveStateApplyModules()}, to
     * allow future "rebuild".
     */
    protected transient MapperBuilderState _savedState;
    
    /*
    /**********************************************************************
    /* Life-cycle
    /**********************************************************************
     */

    protected MapperBuilder(TokenStreamFactory streamFactory)
    {
        _streamFactory = streamFactory;
        _baseSettings = DEFAULT_BASE_SETTINGS;
        _configOverrides = new ConfigOverrides();
        _modules = null;

        _streamReadFeatures = streamFactory.getStreamReadFeatures();
        _streamWriteFeatures = streamFactory.getStreamWriteFeatures();
        _formatReadFeatures = streamFactory.getFormatReadFeatures();
        _formatWriteFeatures = streamFactory.getFormatWriteFeatures();

        _mapperFeatures = DEFAULT_MAPPER_FEATURES;
        // Some overrides we may need based on format
        if (streamFactory.requiresPropertyOrdering()) {
            _mapperFeatures |= MapperFeature.SORT_PROPERTIES_ALPHABETICALLY.getMask();
        }
        _deserFeatures = DEFAULT_DESER_FEATURES;
        _serFeatures = DEFAULT_SER_FEATURES;

        _typeFactory = null;
        _classIntrospector = null;
        _typeResolverProvider = null;
        _subtypeResolver = null;
        _mixInHandler = null;

        _serializerFactory = null;
        _serializationContexts = null;
        _filterProvider = null;

        _deserializerFactory = null;
        _deserializationContexts = null;
        _injectableValues = null;

        _problemHandlers = null;
        _abstractTypeResolvers = NO_ABSTRACT_TYPE_RESOLVERS;
    }

    /**
     * Constructor used to support "rebuild", starting with a previously taken
     * snapshot, in order to create mappers that start with a known state of
     * configuration, including a set of modules to register.
     */
    protected MapperBuilder(MapperBuilderState state)
    {
        _streamFactory = state._streamFactory;
        _baseSettings = state._baseSettings;
        _configOverrides = Snapshottable.takeSnapshot(state._configOverrides);

        _streamReadFeatures = state._streamReadFeatures;
        _streamWriteFeatures = state._streamWriteFeatures;
        _formatReadFeatures = state._formatReadFeatures;
        _formatWriteFeatures = state._formatWriteFeatures;
        _mapperFeatures = state._mapperFeatures;
        _deserFeatures = state._deserFeatures;
        _serFeatures = state._serFeatures;

        // Handlers, introspection
        _typeFactory = Snapshottable.takeSnapshot(state._typeFactory);

        _classIntrospector = state._classIntrospector;
        _typeResolverProvider = state._typeResolverProvider;
        _subtypeResolver = Snapshottable.takeSnapshot(state._subtypeResolver);
        _mixInHandler = (MixInHandler) Snapshottable.takeSnapshot(state._mixInHandler);

        // Factories for serialization
        _serializationContexts = state._serializationContexts;
        _serializerFactory = state._serializerFactory;
        _filterProvider = state._filterProvider;
        _defaultPrettyPrinter = state._defaultPrettyPrinter;

        // Factories for deserialization
        _deserializationContexts = state._deserializationContexts;
        _deserializerFactory = state._deserializerFactory;
        _injectableValues = Snapshottable.takeSnapshot(state._injectableValues);
        _problemHandlers = state._problemHandlers;
        _abstractTypeResolvers = state._abstractTypeResolvers;

        // Modules
        if (state._modules == null) {
            _modules = null;
        } else {
            _modules = new LinkedHashMap<>();
            for (Object mod : state._modules) {
                addModule((com.fasterxml.jackson.databind.Module) mod);
            }
        }
    }

    /*
    protected MapperBuilder(MapperBuilder<?,?> base)
    {
        _streamFactory = base._streamFactory;
        _baseSettings = base._baseSettings;
        _configOverrides = base._configOverrides;

        _mapperFeatures = base._mapperFeatures;
        _serFeatures = base._serFeatures;
        _deserFeatures = base._deserFeatures;

        _streamReadFeatures = base._streamReadFeatures;
        _stremWriteFeatures = base._stremWriteFeatures;
        _formatReadFeatures = base._formatReadFeatures;
        _formatWriteFeatures = base._formatWriteFeatures;

        _typeFactory = base._typeFactory;
        _classIntrospector = base._classIntrospector;
        _typeResolverProvider = base._typeResolverProvider;
        _subtypeResolver = base._subtypeResolver;
        _mixInHandler = base._mixInHandler;

        _serializerFactory = base._serializerFactory;
        _serializationContexts = base._serializationContexts;
        _filterProvider = base._filterProvider;

        _deserializerFactory = base._deserializerFactory;
        _deserializationContext = base._deserializationContext;
        _injectableValues = base._injectableValues;

        _problemHandlers = base._problemHandlers;
    }
    */

    /*
    /**********************************************************************
    /* Methods for actual build process
    /**********************************************************************
     */

    /**
     * Method to call to create actual mapper instance.
     *<p>
     * Implementation detail: usually construction occurs by passing {@code this}
     * builder instance to constructor of specific mapper type builder builds.
     */
    public abstract M build();

    /**
     * Method called by mapper being constructed to first save state (delegated to
     * {@link #_saveState()}), then apply modules (if any), and then return
     * the saved state (but retain reference to it). If method has been called previously,
     * it will simply return retained state.
     */
    public MapperBuilderState saveStateApplyModules()
    {
        if (_savedState == null) {
            _savedState = _saveState();
            if (_modules != null) {
                ModuleContextBase ctxt = _constructModuleContext();
                _modules.values().forEach(m -> m.setupModule(ctxt));
                // and since context may buffer some changes, ensure those are flushed:
                ctxt.applyChanges(this);
            }
        }
        return _savedState;
    }

    protected ModuleContextBase _constructModuleContext() {
        return new ModuleContextBase(this, _configOverrides);
    }

    protected abstract MapperBuilderState _saveState();

    /*
    /**********************************************************************
    /* Secondary factory methods
    /**********************************************************************
     */
    
    public SerializationConfig buildSerializationConfig(ConfigOverrides configOverrides,
            MixInHandler mixins, TypeFactory tf, ClassIntrospector classIntr, SubtypeResolver str,
            RootNameLookup rootNames,
            FilterProvider filterProvider)
    {
        return new SerializationConfig(this,
                _mapperFeatures, _serFeatures, _streamWriteFeatures, _formatWriteFeatures,
                configOverrides,
                tf, classIntr, mixins, str, rootNames,
                filterProvider);
    }

    public DeserializationConfig buildDeserializationConfig(ConfigOverrides configOverrides,
            MixInHandler mixins, TypeFactory tf, ClassIntrospector classIntr, SubtypeResolver str,
            RootNameLookup rootNames)
    {
        return new DeserializationConfig(this,
                _mapperFeatures, _deserFeatures, _streamReadFeatures, _formatReadFeatures,
                configOverrides,
                tf, classIntr, mixins, str, rootNames,
                _abstractTypeResolvers);
    }

    /*
    /**********************************************************************
    /* Accessors, features
    /**********************************************************************
     */

    public boolean isEnabled(MapperFeature f) {
        return f.enabledIn(_mapperFeatures);
    }
    public boolean isEnabled(DeserializationFeature f) {
        return f.enabledIn(_deserFeatures);
    }
    public boolean isEnabled(SerializationFeature f) {
        return f.enabledIn(_serFeatures);
    }

    public boolean isEnabled(StreamReadFeature f) {
        return f.enabledIn(_streamReadFeatures);
    }
    public boolean isEnabled(StreamWriteFeature f) {
        return f.enabledIn(_streamWriteFeatures);
    }

    /*
    /**********************************************************************
    /* Accessors, base settings
    /**********************************************************************
     */

    public BaseSettings baseSettings() {
        return _baseSettings;
    }

    public TokenStreamFactory streamFactory() {
        return _streamFactory;
    }

    public AnnotationIntrospector annotationIntrospector() {
        return _baseSettings.getAnnotationIntrospector();
    }

    /*
    /**********************************************************************
    /* Accessors, introspection
    /**********************************************************************
     */

    public TypeFactory typeFactory() {
        if (_typeFactory == null) {
            _typeFactory = _defaultTypeFactory();
        }
        return _typeFactory;
    }

    /**
     * Overridable method for changing default {@link SubtypeResolver} instance to use
     */
    protected TypeFactory _defaultTypeFactory() {
        return TypeFactory.defaultInstance();
    }

    public ClassIntrospector classIntrospector() {
        if (_classIntrospector == null) {
            _classIntrospector = _defaultClassIntrospector();
        }
        return _classIntrospector;
    }

    /**
     * Overridable method for changing default {@link SubtypeResolver} instance to use
     */
    protected ClassIntrospector _defaultClassIntrospector() {
        return new BasicClassIntrospector();
    }

    public TypeResolverProvider typeResolverProvider() {
        if (_typeResolverProvider == null) {
            _typeResolverProvider = _defaultTypeResolverProvider();
        }
        return _typeResolverProvider;
    }

    /**
     * Overridable method for changing default {@link TypeResolverProvider} instance to use
     */
    protected TypeResolverProvider _defaultTypeResolverProvider() {
        return new TypeResolverProvider();
    }

    public SubtypeResolver subtypeResolver() {
        if (_subtypeResolver == null) {
            _subtypeResolver = _defaultSubtypeResolver();
        }
        return _subtypeResolver;
    }

    /**
     * Overridable method for changing default {@link SubtypeResolver} prototype
     * to use.
     */
    protected SubtypeResolver _defaultSubtypeResolver() {
        return new StdSubtypeResolver();
    }

    public MixInHandler mixInHandler() {
        if (_mixInHandler == null) {
            _mixInHandler = _defaultMixInHandler();
        }
        return _mixInHandler;
    }

    /**
     * Overridable method for changing default {@link MixInHandler} prototype
     * to use.
     */
    protected MixInHandler _defaultMixInHandler() {
        return new MixInHandler(null);
    }

    /*
    /**********************************************************************
    /* Accessors, serialization factories, related
    /**********************************************************************
     */

    public SerializationContexts serializationContexts() {
        if (_serializationContexts == null) {
            _serializationContexts = _defaultSerializationContexts();
        }
        return _serializationContexts;
    }

    /**
     * Overridable method for changing default {@link SerializerProvider} prototype
     * to use.
     */
    protected SerializationContexts _defaultSerializationContexts() {
        return new SerializationContexts.DefaultImpl();
    }

    public SerializerFactory serializerFactory() {
        if (_serializerFactory == null) {
            _serializerFactory = _defaultSerializerFactory();
        }
        return _serializerFactory;
    }

    protected SerializerFactory _defaultSerializerFactory() {
        return BeanSerializerFactory.instance;
    }

    public FilterProvider filterProvider() {
        return _filterProvider;
    }
    
    public PrettyPrinter defaultPrettyPrinter() {
        if (_defaultPrettyPrinter == null) {
            _defaultPrettyPrinter = _defaultPrettyPrinter();
        }
        return _defaultPrettyPrinter;
    }

    protected PrettyPrinter _defaultPrettyPrinter() {
        return DEFAULT_PRETTY_PRINTER;
    }

    /*
    /**********************************************************************
    /* Accessors, deserialization factories, related
    /**********************************************************************
     */

    public DeserializationContexts deserializationContexts() {
        if (_deserializationContexts == null) {
            _deserializationContexts = _defaultDeserializationContexts();
        }
        return _deserializationContexts;
    }

    /**
     * Overridable method for changing default {@link SerializerProvider} prototype
     * to use.
     */
    protected DeserializationContexts _defaultDeserializationContexts() {
        return new DeserializationContexts.DefaultImpl();
    }

    public DeserializerFactory deserializerFactory() {
        if (_deserializerFactory == null) {
            _deserializerFactory = _defaultDeserializerFactory();
        }
        return _deserializerFactory;
    }

    DeserializerFactory _defaultDeserializerFactory() {
        return BeanDeserializerFactory.instance;
    }

    public InjectableValues injectableValues() {
        return _injectableValues;
    }

    public LinkedNode<DeserializationProblemHandler> deserializationProblemHandlers() {
        return _problemHandlers;
    }
    
    /*
    /**********************************************************************
    /* Changing features: mapper, ser, deser
    /**********************************************************************
     */

    public B enable(MapperFeature... features) {
        for (MapperFeature f : features) {
            _mapperFeatures |= f.getMask();
        }
        return _this();
    }

    public B disable(MapperFeature... features) {
        for (MapperFeature f : features) {
            _mapperFeatures &= ~f.getMask();
        }
        return _this();
    }

    public B configure(MapperFeature feature, boolean state)
    {
        if (state) {
            _mapperFeatures |= feature.getMask();
        } else {
            _mapperFeatures &= ~feature.getMask();
        }
        return _this();
    }

    public B enable(SerializationFeature... features) {
        for (SerializationFeature f : features) {
            _serFeatures |= f.getMask();
        }
        return _this();
    }

    public B disable(SerializationFeature... features) {
        for (SerializationFeature f : features) {
            _serFeatures &= ~f.getMask();
        }
        return _this();
    }

    public B configure(SerializationFeature feature, boolean state)
    {
        if (state) {
            _serFeatures |= feature.getMask();
        } else {
            _serFeatures &= ~feature.getMask();
        }
        return _this();
    }

    public B enable(DeserializationFeature... features) {
        for (DeserializationFeature f : features) {
            _deserFeatures |= f.getMask();
        }
        return _this();
    }

    public B disable(DeserializationFeature... features) {
        for (DeserializationFeature f : features) {
            _deserFeatures &= ~f.getMask();
        }
        return _this();
    }

    public B configure(DeserializationFeature feature, boolean state)
    {
        if (state) {
            _deserFeatures |= feature.getMask();
        } else {
            _deserFeatures &= ~feature.getMask();
        }
        return _this();
    }

    /*
    /**********************************************************************
    /* Changing features: parser, generator
    /**********************************************************************
     */

    public B enable(StreamReadFeature... features) {
        for (StreamReadFeature f : features) {
            _streamReadFeatures |= f.getMask();
        }
        return _this();
    }

    public B disable(StreamReadFeature... features) {
        for (StreamReadFeature f : features) {
            _streamReadFeatures &= ~f.getMask();
        }
        return _this();
    }

    public B configure(StreamReadFeature feature, boolean state) {
        if (state) {
            _streamReadFeatures |= feature.getMask();
        } else {
            _streamReadFeatures &= ~feature.getMask();
        }
        return _this();
    }

    public B enable(StreamWriteFeature... features) {
        for (StreamWriteFeature f : features) {
            _streamWriteFeatures |= f.getMask();
        }
        return _this();
    }

    public B disable(StreamWriteFeature... features) {
        for (StreamWriteFeature f : features) {
            _streamWriteFeatures &= ~f.getMask();
        }
        return _this();
    }

    public B configure(StreamWriteFeature feature, boolean state) {
        if (state) {
            _streamWriteFeatures |= feature.getMask();
        } else {
            _streamWriteFeatures &= ~feature.getMask();
        }
        return _this();
    }

    /*
    /**********************************************************************
    /* Changing settings, config overrides
    /**********************************************************************
     */

    /**
     * Method for changing config overrides for specific type, through
     * callback to specific handler.
     */
    public B withConfigOverride(Class<?> forType,
            Consumer<MutableConfigOverride> handler) {
        handler.accept(_configOverrides.findOrCreateOverride(forType));
        return _this();
    }

    /**
     * Method for changing various aspects of configuration overrides.
     */
    public B withAllConfigOverrides(Consumer<ConfigOverrides> handler) {
        handler.accept(_configOverrides);
        return _this();
    }

    /**
     * Method for changing currently configured default {@link VisibilityChecker},
     * object used for determining whether given property element
     * (method, field, constructor) can be auto-detected or not.
     * Checker to modify is used for all POJO types for which there is no specific
     * per-type checker.
     *
     * @param handler Function that is given current default visibility checker and that
     *    needs to return either checker as is, or a new instance created using one or more of
     *    {@code withVisibility} (and similar) calls.
     */
    public B changeDefaultVisibility(UnaryOperator<VisibilityChecker> handler) {
        VisibilityChecker oldV = _configOverrides.getDefaultVisibility();
        VisibilityChecker newV = handler.apply(oldV);
        if (newV != oldV) {
            Objects.requireNonNull(newV, "Can not assign null default VisibilityChecker");
            _configOverrides.setDefaultVisibility(newV);
        }
        return _this();
    }

    /**
     * Method for changing currently default settings for property inclusion, used for determining
     * whether POJO properties with certain value should be excluded or not: most common case being
     * exclusion of `null` values.
     */
    public B changeDefaultPropertyInclusion(UnaryOperator<JsonInclude.Value> handler) {
        JsonInclude.Value oldIncl = _configOverrides.getDefaultInclusion();
        JsonInclude.Value newIncl = handler.apply(oldIncl);
        if (newIncl != oldIncl) {
            Objects.requireNonNull(newIncl, "Can not assign null default Property Inclusion");
            _configOverrides.setDefaultInclusion(newIncl);
        }
        //public ObjectMapper setDefaultPropertyInclusion() {
        return _this();
    }

    /**
     * Method for changing currently default settings for handling of `null` values during
     * deserialization, regarding whether they are set as-is, ignored completely, or possible
     * transformed into "empty" value of the target type (if any).
     */
    public B changeDefaultNullHandling(UnaryOperator<JsonSetter.Value> handler) {
        JsonSetter.Value oldIncl = _configOverrides.getDefaultNullHandling();
        JsonSetter.Value newIncl = handler.apply(oldIncl);
        if (newIncl != oldIncl) {
            Objects.requireNonNull(newIncl, "Can not assign null default Null Handling");
            _configOverrides.setDefaultNullHandling(newIncl);
        }
        return _this();
    }

    /**
     * Method for setting default Setter configuration, regarding things like
     * merging, null-handling; used for properties for which there are
     * no per-type or per-property overrides (via annotations or config overrides).
     */
    public B defaultMergeable(Boolean b) {
        _configOverrides.setDefaultMergeable(b);
        return _this();
    }

    /*
    /**********************************************************************
    /* Module registration, discovery, access
    /**********************************************************************
     */

    /**
     * Method that will drop all modules added (via {@link #addModule} and similar
     * calls) to this builder.
     */
    public B removeAllModules() {
        _modules = null;
        return _this();
    }

    /**
     * Method will add given module to be registered when mapper is built, possibly
     * replacing an earlier instance of the module (as specified by its
     * {@link Module#getRegistrationId()}).
     * Actual registration occurs in addition order (considering last add to count,
     * in case of re-registration for same id) when {@link #build()} is called.
     */
    public B addModule(com.fasterxml.jackson.databind.Module module)
    {
        if (module.getModuleName() == null) {
            throw new IllegalArgumentException("Module without defined name");
        }
        if (module.version() == null) {
            throw new IllegalArgumentException("Module without defined version");
        }
        // If dups are ok we still need a key, but just need to ensure it is unique so:
        final Object moduleId = module.getRegistrationId();
        if (_modules == null) {
            _modules = new LinkedHashMap<>();
        } else {
            // Important: since order matters, we won't try to simply replace existing one.
            // Could do in different order (put, and only re-order if there was old value),
            // but simple does it for now.
            _modules.remove(moduleId);
        }
        _modules.put(moduleId, module);
        return _this();
    }

    public B addModules(com.fasterxml.jackson.databind.Module... modules)
    {
        for (com.fasterxml.jackson.databind.Module module : modules) {
            addModule(module);
        }
        return _this();
    }

    public B addModules(Iterable<? extends com.fasterxml.jackson.databind.Module> modules)
    {
        for (com.fasterxml.jackson.databind.Module module : modules) {
            addModule(module);
        }
        return _this();
    }

    /**
     * Method for locating available methods, using JDK {@link ServiceLoader}
     * facility, along with module-provided SPI.
     *<p>
     * Note that method does not do any caching, so calls should be considered
     * potentially expensive.
     */
    public static List<com.fasterxml.jackson.databind.Module> findModules() {
        return findModules(null);
    }

    /**
     * Method for locating available methods, using JDK {@link ServiceLoader}
     * facility, along with module-provided SPI.
     *<p>
     * Note that method does not do any caching, so calls should be considered
     * potentially expensive.
     */
    public static List<com.fasterxml.jackson.databind.Module> findModules(ClassLoader classLoader)
    {
        ArrayList<com.fasterxml.jackson.databind.Module> modules = new ArrayList<>();
        ServiceLoader<com.fasterxml.jackson.databind.Module> loader = secureGetServiceLoader(com.fasterxml.jackson.databind.Module.class, classLoader);
        for (com.fasterxml.jackson.databind.Module module : loader) {
            modules.add(module);
        }
        return modules;
    }

    private static <T> ServiceLoader<T> secureGetServiceLoader(final Class<T> clazz, final ClassLoader classLoader) {
        final SecurityManager sm = System.getSecurityManager();
        if (sm == null) {
            return (classLoader == null) ?
                    ServiceLoader.load(clazz) : ServiceLoader.load(clazz, classLoader);
        }
        return AccessController.doPrivileged(new PrivilegedAction<ServiceLoader<T>>() {
            @Override
            public ServiceLoader<T> run() {
                return (classLoader == null) ?
                        ServiceLoader.load(clazz) : ServiceLoader.load(clazz, classLoader);
            }
        });
    }

    /**
     * Convenience method that is functionally equivalent to:
     *<code>
     *   addModules(builder.findModules());
     *</code>
     *<p>
     * As with {@link #findModules()}, no caching is done for modules, so care
     * needs to be taken to either create and share a single mapper instance;
     * or to cache introspected set of modules.
     */
    public B findAndAddModules() {
        return addModules(findModules());
    }

    /**
     * "Accessor" method that will expose set of registered modules, in addition
     * order, to given handler.
     */
    public B withModules(Consumer<com.fasterxml.jackson.databind.Module> handler) {
        if (_modules != null) {
            _modules.values().forEach(handler);
        }
        return _this();
    }

    /*
    /**********************************************************************
    /* Changing base settings
    /**********************************************************************
     */

    public B baseSettings(BaseSettings b) {
        _baseSettings = b;
        return _this();
    }

    /**
     * Method for replacing {@link AnnotationIntrospector} used by the
     * mapper instance to be built.
     * Note that doing this will replace the current introspector, which
     * may lead to unavailability of core Jackson annotations.
     * If you want to combine handling of multiple introspectors,
     * have a look at {@link com.fasterxml.jackson.databind.introspect.AnnotationIntrospectorPair}.
     *
     * @see com.fasterxml.jackson.databind.introspect.AnnotationIntrospectorPair
     */
    public B annotationIntrospector(AnnotationIntrospector intr) {
        _baseSettings = _baseSettings.withAnnotationIntrospector(intr);
        return _this();
    }

    public B nodeFactory(JsonNodeFactory f) {
        _baseSettings = _baseSettings.with(f);
        return _this();
    }

    /*
    /**********************************************************************
    /* Changing introspection helpers
    /**********************************************************************
     */

    public B typeFactory(TypeFactory f) {
        _typeFactory = f;
        return _this();
    }

    public B addTypeModifier(TypeModifier modifier) {
        // important! Need to use getter, to force lazy construction if need be
        _typeFactory = typeFactory()
                .withModifier(modifier);
        return _this();
    }

    protected B typeResolverProvider(TypeResolverProvider p) {
        _typeResolverProvider = p;
        return _this();
    }

    public B classIntrospector(ClassIntrospector ci) {
        _classIntrospector = ci;
        return _this();
    }

    public B subtypeResolver(SubtypeResolver r) {
        _subtypeResolver = r;
        return _this();
    }

    public B polymorphicTypeValidator(PolymorphicTypeValidator ptv) {
        _baseSettings = _baseSettings.with(ptv);
        return _this();
    }

    /**
     * Method for configuring {@link HandlerInstantiator} to use for creating
     * instances of handlers (such as serializers, deserializers, type and type
     * id resolvers), given a class.
     *
     * @param hi Instantiator to use; if null, use the default implementation
     */
    public B handlerInstantiator(HandlerInstantiator hi) {
        _baseSettings = _baseSettings.with(hi);
        return _this();
    }

    public B propertyNamingStrategy(PropertyNamingStrategy s) {
        _baseSettings = _baseSettings.with(s);
        return _this();
    }

    /*
    /**********************************************************************
    /* Changing factories, serialization
    /**********************************************************************
     */

    public B serializerFactory(SerializerFactory f) {
        _serializerFactory = f;
        return _this();
    }

    public B serializationContexts(SerializationContexts ctxt) {
        _serializationContexts = ctxt;
        return _this();
    }

    /**
     * Method for configuring this mapper to use specified {@link FilterProvider} for
     * mapping Filter Ids to actual filter instances.
     *<p>
     * Note that usually it is better to use method in {@link ObjectWriter}, but sometimes
     * this method is more convenient. For example, some frameworks only allow configuring
     * of ObjectMapper instances and not {@link ObjectWriter}s.
     */
    public B filterProvider(FilterProvider prov) {
        _filterProvider = prov;
        return _this();
    }

    public B defaultPrettyPrinter(PrettyPrinter pp) {
        _defaultPrettyPrinter = pp;
        return _this();
    }

    /*
    /**********************************************************************
    /* Changing factories, related, deserialization
    /**********************************************************************
     */

    public B deserializerFactory(DeserializerFactory f) {
        _deserializerFactory = f;
        return _this();
    }

    public B deserializationContext(DeserializationContexts ctxt) {
        _deserializationContexts = ctxt;
        return _this();
    }

    public B injectableValues(InjectableValues v) {
        _injectableValues = v;
        return _this();
    }

    /**
     * Method used for adding a {@link DeserializationProblemHandler} for this
     * builder, at the head of the list (meaning it has priority over handler
     * registered earlier).
     */
    public B addHandler(DeserializationProblemHandler h) {
        if (!LinkedNode.contains(_problemHandlers, h)) {
            _problemHandlers = new LinkedNode<>(h, _problemHandlers);
        }
        return _this();
    }

    /**
     * Method that may be used to remove all {@link DeserializationProblemHandler}s added
     * to this builder (if any).
     */
    public B clearProblemHandlers() {
        _problemHandlers = null;
        return _this();
    }

    /**
     * Method for inserting specified {@link AbstractTypeResolver} as the first resolver
     * in chain of possibly multiple resolvers.
     */
    public B addAbstractTypeResolver(AbstractTypeResolver resolver) {
        if (resolver == null) {
            throw new IllegalArgumentException("Cannot pass null resolver");
        }
        _abstractTypeResolvers = ArrayBuilders.insertInListNoDup(_abstractTypeResolvers, resolver);
        return _this();
    }

    /*
    /**********************************************************************
    /* Changing settings, date/time
    /**********************************************************************
     */

    /**
     * Method for configuring the default {@link DateFormat} to use when serializing time
     * values as Strings, and deserializing from JSON Strings.
     * If you need per-request configuration, factory methods in
     * {@link ObjectReader} and {@link ObjectWriter} instead.
     */
    public B defaultDateFormat(DateFormat f) {
        _baseSettings = _baseSettings.with(f);
        configure(SerializationFeature.WRITE_DATES_AS_TIMESTAMPS, (f == null));
        return _this();
    }

    /**
     * Method for overriding default TimeZone to use for formatting.
     * Default value used is UTC (NOT default TimeZone of JVM).
     */
    public B defaultTimeZone(TimeZone tz) {
        _baseSettings = _baseSettings.with(tz);
        return _this();
    }

    /**
     * Method for overriding default locale to use for formatting.
     * Default value used is {@link Locale#getDefault()}.
     */
    public B defaultLocale(Locale locale) {
        _baseSettings = _baseSettings.with(locale);
        return _this();
    }

    /*
    /**********************************************************************
    /* Changing settings, formatting
    /**********************************************************************
     */

    /**
     * Method that will configure default {@link Base64Variant} that
     * <code>byte[]</code> serializers and deserializers will use.
     * 
     * @param v Base64 variant to use
     * 
     * @return This mapper, for convenience to allow chaining
     */
    public B defaultBase64Variant(Base64Variant v) {
        _baseSettings = _baseSettings.with(v);
        return _this();
    }

    /*
    /**********************************************************************
    /* Adding Mix-ins
    /**********************************************************************
     */

    /**
     * Method that may be used to completely change mix-in handling by providing
     * alternate {@link MixInHandler} implementation.
     * Most of the time this is NOT the method you want to call, and rather are looking
     * for {@link #mixInOverrides}.
     */
    public B mixInHandler(MixInHandler h) {
        _mixInHandler = h;
        return _this();
    }

    /**
     * Method that allows defining "override" mix-in resolver: something that is checked first,
     * before simple mix-in definitions.
     */
    public B mixInOverrides(MixInResolver r) {
        _mixInHandler = mixInHandler().withOverrides(r);
        return _this();
    }
    
    /**
     * Method to use for defining mix-in annotations to use for augmenting
     * annotations that processable (serializable / deserializable)
     * classes have.
     * This convenience method is equivalent to iterating over all entries
     * and calling {@link #addMixIn} with `key` and `value` of each entry.
     */
    public B addMixIns(Map<Class<?>, Class<?>> sourceMixins)
    {
        mixInHandler().addLocalDefinitions(sourceMixins);
        return _this();
    }

    /**
     * Method to use for defining mix-in annotations to use for augmenting
     * annotations that classes have, for purpose of configuration serialization
     * and/or deserialization processing.
     * Mixing in is done when introspecting class annotations and properties.
     * Annotations from "mixin" class (and its supertypes)
     * will <b>override</b>
     * annotations that target classes (and their super-types) have.
     *<p>
     * Note that standard mixin handler implementations will only allow a single mix-in
     * source class per target, so if there was a previous mix-in defined target it will
     * be cleared. This also means that you can remove mix-in definition by specifying
     * {@code mixinSource} of {@code null}
     */
    public B addMixIn(Class<?> target, Class<?> mixinSource)
    {
        mixInHandler().addLocalDefinition(target, mixinSource);
        return _this();
    }

    /*
    /**********************************************************************
    /* Subtype registration
    /**********************************************************************
     */

    public B registerSubtypes(Class<?>... subtypes) {
        subtypeResolver().registerSubtypes(subtypes);
        return _this();
    }

    public B registerSubtypes(NamedType... subtypes) {
        subtypeResolver().registerSubtypes(subtypes);
        return _this();
    }

    public B registerSubtypes(Collection<Class<?>> subtypes) {
        subtypeResolver().registerSubtypes(subtypes);
        return _this();
    }

    /*
    /**********************************************************************
    /* Default typing (temporarily)
    /**********************************************************************
     */

    /**
     * Convenience method that is equivalent to calling
     *<pre>
     *  enableDefaultTyping(DefaultTyping.OBJECT_AND_NON_CONCRETE);
     *</pre>
     *<p>
     * NOTE: use of Default Typing can be a potential security risk if incoming
     * content comes from untrusted sources, and it is recommended that this
     * is either not done, or, if enabled, use {@link #setDefaultTyping}
     * passing a custom {@link TypeResolverBuilder} implementation that white-lists
     * legal types to use.
     */
    public B enableDefaultTyping() {
        return enableDefaultTyping(DefaultTyping.OBJECT_AND_NON_CONCRETE);
    }

    /**
     * Convenience method that is equivalent to calling
     *<pre>
     *  enableDefaultTyping(dti, JsonTypeInfo.As.WRAPPER_ARRAY);
     *</pre>
     *<p>
     * NOTE: use of Default Typing can be a potential security risk if incoming
     * content comes from untrusted sources, and it is recommended that this
     * is either not done, or, if enabled, use {@link #setDefaultTyping}
     * passing a custom {@link TypeResolverBuilder} implementation that white-lists
     * legal types to use.
     */
    public B enableDefaultTyping(DefaultTyping dti) {
        return enableDefaultTyping(dti, JsonTypeInfo.As.WRAPPER_ARRAY);
    }

    /**
     * Method for enabling automatic inclusion of type information, needed
     * for proper deserialization of polymorphic types (unless types
     * have been annotated with {@link com.fasterxml.jackson.annotation.JsonTypeInfo}).
     *<P>
     * NOTE: use of <code>JsonTypeInfo.As#EXTERNAL_PROPERTY</code> <b>NOT SUPPORTED</b>;
     * and attempts of do so will throw an {@link IllegalArgumentException} to make
     * this limitation explicit.
     *<p>
     * NOTE: use of Default Typing can be a potential security risk if incoming
     * content comes from untrusted sources, and it is recommended that this
     * is either not done, or, if enabled, use {@link #setDefaultTyping}
     * passing a custom {@link TypeResolverBuilder} implementation that white-lists
     * legal types to use.
     * 
     * @param applicability Defines kinds of types for which additional type information
     *    is added; see {@link DefaultTyping} for more information.
     */
    public B enableDefaultTyping(DefaultTyping applicability, JsonTypeInfo.As includeAs)
    {
        // 18-Sep-2014, tatu: Let's add explicit check to ensure no one tries to
        //   use "As.EXTERNAL_PROPERTY", since that will not work (with 2.5+)
        if (includeAs == JsonTypeInfo.As.EXTERNAL_PROPERTY) {
            throw new IllegalArgumentException("Cannot use includeAs of "+includeAs+" for Default Typing");
        }
        return setDefaultTyping(_defaultDefaultTypingResolver(applicability, includeAs));
    }

    /**
     * Method for enabling automatic inclusion of type information -- needed
     * for proper deserialization of polymorphic types (unless types
     * have been annotated with {@link com.fasterxml.jackson.annotation.JsonTypeInfo}) --
     * using "As.PROPERTY" inclusion mechanism and specified property name
     * to use for inclusion (default being "@class" since default type information
     * always uses class name as type identifier)
     *<p>
     * NOTE: use of Default Typing can be a potential security risk if incoming
     * content comes from untrusted sources, and it is recommended that this
     * is either not done, or, if enabled, use {@link #setDefaultTyping}
     * passing a custom {@link TypeResolverBuilder} implementation that white-lists
     * legal types to use.
     */
    public B enableDefaultTypingAsProperty(DefaultTyping applicability, String propertyName)
    {
        return setDefaultTyping(_defaultDefaultTypingResolver(applicability, propertyName));
    }

    /**
     * Method for disabling automatic inclusion of type information; if so, only
     * explicitly annotated types (ones with
     * {@link com.fasterxml.jackson.annotation.JsonTypeInfo}) will have
     * additional embedded type information.
     */
    public B disableDefaultTyping() {
        return setDefaultTyping(null);
    }

    /**
     * Method for enabling automatic inclusion of type information, using
     * specified handler object for determining which types this affects,
     * as well as details of how information is embedded.
     *<p>
     * NOTE: use of Default Typing can be a potential security risk if incoming
     * content comes from untrusted sources, so care should be taken to use
     * a {@link TypeResolverBuilder} that can limit allowed classes to
     * deserialize.
     * 
     * @param typer Type information inclusion handler
     */
    public B setDefaultTyping(TypeResolverBuilder<?> typer) {
        _baseSettings = _baseSettings.with(typer);
        return _this();
    }

    /**
     * Overridable method for changing default {@link TypeResolverBuilder} to construct
     * for "default typing".
     */
    protected TypeResolverBuilder<?> _defaultDefaultTypingResolver(DefaultTyping applicability,
            JsonTypeInfo.As includeAs) {
        return new DefaultTypeResolverBuilder(applicability, includeAs);
    }

    /**
     * Overridable method for changing default {@link TypeResolverBuilder} to construct
     * for "default typing".
     */
    protected TypeResolverBuilder<?> _defaultDefaultTypingResolver(DefaultTyping applicability,
            String propertyName) {
        return new DefaultTypeResolverBuilder(applicability, propertyName);
    }

    /*
    /**********************************************************************
    /* Default typing
    /**********************************************************************
     */

    /**
     * Convenience method that is equivalent to calling
     *<pre>
     *  enableDefaultTyping(subtypeValidator, DefaultTyping.OBJECT_AND_NON_CONCRETE);
     *</pre>
     *<p>
     * NOTE: choice of {@link PolymorphicTypeValidator} to pass is critical for security
     * as allowing all subtypes can be risky for untrusted content.
     */
    public B enableDefaultTyping(PolymorphicTypeValidator subtypeValidator) {
        _mapper.enableDefaultTyping(subtypeValidator);
        return _this();
    }

    /**
     * Convenience method that is equivalent to calling
     *<pre>
     *  enableDefaultTyping(subtypeValidator, dti, JsonTypeInfo.As.WRAPPER_ARRAY);
     *</pre>
     *<p>
     * NOTE: choice of {@link PolymorphicTypeValidator} to pass is critical for security
     * as allowing all subtypes can be risky for untrusted content.
     */
    public B enableDefaultTyping(PolymorphicTypeValidator subtypeValidator,
            DefaultTyping dti) {
        _mapper.enableDefaultTyping(subtypeValidator, dti);
        return _this();
    }

    /**
     * Method for enabling automatic inclusion of type information, needed
     * for proper deserialization of polymorphic types (unless types
     * have been annotated with {@link com.fasterxml.jackson.annotation.JsonTypeInfo}).
     *<P>
     * NOTE: use of <code>JsonTypeInfo.As#EXTERNAL_PROPERTY</code> <b>NOT SUPPORTED</b>;
     * and attempts of do so will throw an {@link IllegalArgumentException} to make
     * this limitation explicit.
     *<p>
     * NOTE: choice of {@link PolymorphicTypeValidator} to pass is critical for security
     * as allowing all subtypes can be risky for untrusted content.
     * 
     * @param applicability Defines kinds of types for which additional type information
     *    is added; see {@link DefaultTyping} for more information.
     */
    public B enableDefaultTyping(PolymorphicTypeValidator subtypeValidator,
            DefaultTyping applicability, JsonTypeInfo.As includeAs)
    {
        _mapper.enableDefaultTyping(subtypeValidator, applicability, includeAs);
        return _this();
    }

    /**
     * Method for enabling automatic inclusion of type information -- needed
     * for proper deserialization of polymorphic types (unless types
     * have been annotated with {@link com.fasterxml.jackson.annotation.JsonTypeInfo}) --
     * using "As.PROPERTY" inclusion mechanism and specified property name
     * to use for inclusion (default being "@class" since default type information
     * always uses class name as type identifier)
     *<p>
     * NOTE: choice of {@link PolymorphicTypeValidator} to pass is critical for security
     * as allowing all subtypes can be risky for untrusted content.
     */
    public B enableDefaultTypingAsProperty(PolymorphicTypeValidator subtypeValidator,
            DefaultTyping applicability, String propertyName)
    {
        _mapper.enableDefaultTypingAsProperty(subtypeValidator, applicability, propertyName);
        return _this();
    }

    /**
     * Method for disabling automatic inclusion of type information; if so, only
     * explicitly annotated types (ones with
     * {@link com.fasterxml.jackson.annotation.JsonTypeInfo}) will have
     * additional embedded type information.
     */
    public B disableDefaultTyping() {
        _mapper.disableDefaultTyping();
        return _this();
    }
    
    /*
    /**********************************************************************
    /* Other helper methods
    /**********************************************************************
     */

    // silly convenience cast method we need
    @SuppressWarnings("unchecked")
    protected final B _this() { return (B) this; }
}<|MERGE_RESOLUTION|>--- conflicted
+++ resolved
@@ -8,18 +8,12 @@
 import java.util.function.UnaryOperator;
 
 import com.fasterxml.jackson.annotation.JsonInclude;
-<<<<<<< HEAD
 import com.fasterxml.jackson.annotation.JsonSetter;
 import com.fasterxml.jackson.annotation.JsonTypeInfo;
-=======
-import com.fasterxml.jackson.annotation.JsonTypeInfo;
-import com.fasterxml.jackson.annotation.PropertyAccessor;
->>>>>>> 01ed12c8
 import com.fasterxml.jackson.core.*;
 import com.fasterxml.jackson.core.util.DefaultPrettyPrinter;
 import com.fasterxml.jackson.core.util.Snapshottable;
 import com.fasterxml.jackson.databind.*;
-import com.fasterxml.jackson.databind.ObjectMapper.DefaultTyping;
 import com.fasterxml.jackson.databind.deser.*;
 import com.fasterxml.jackson.databind.introspect.BasicClassIntrospector;
 import com.fasterxml.jackson.databind.introspect.ClassIntrospector;
@@ -1316,14 +1310,15 @@
      *  enableDefaultTyping(DefaultTyping.OBJECT_AND_NON_CONCRETE);
      *</pre>
      *<p>
-     * NOTE: use of Default Typing can be a potential security risk if incoming
-     * content comes from untrusted sources, and it is recommended that this
-     * is either not done, or, if enabled, use {@link #setDefaultTyping}
-     * passing a custom {@link TypeResolverBuilder} implementation that white-lists
-     * legal types to use.
-     */
-    public B enableDefaultTyping() {
-        return enableDefaultTyping(DefaultTyping.OBJECT_AND_NON_CONCRETE);
+     * NOTE: choice of {@link PolymorphicTypeValidator} to configure is of
+     * crucial importance to security when deserializing untrusted content:
+     * this because allowing deserializing of any type can lead to malicious
+     * attacks using "deserialization gadgets". Implementations should use
+     * allow-listing to specify acceptable types unless source of content
+     * is fully trusted to only send safe types.
+     */
+    public B enableDefaultTyping(PolymorphicTypeValidator subtypeValidator) {
+        return enableDefaultTyping(subtypeValidator, DefaultTyping.OBJECT_AND_NON_CONCRETE);
     }
 
     /**
@@ -1332,14 +1327,17 @@
      *  enableDefaultTyping(dti, JsonTypeInfo.As.WRAPPER_ARRAY);
      *</pre>
      *<p>
-     * NOTE: use of Default Typing can be a potential security risk if incoming
-     * content comes from untrusted sources, and it is recommended that this
-     * is either not done, or, if enabled, use {@link #setDefaultTyping}
-     * passing a custom {@link TypeResolverBuilder} implementation that white-lists
-     * legal types to use.
-     */
-    public B enableDefaultTyping(DefaultTyping dti) {
-        return enableDefaultTyping(dti, JsonTypeInfo.As.WRAPPER_ARRAY);
+     * NOTE: choice of {@link PolymorphicTypeValidator} to configure is of
+     * crucial importance to security when deserializing untrusted content:
+     * this because allowing deserializing of any type can lead to malicious
+     * attacks using "deserialization gadgets". Implementations should use
+     * allow-listing to specify acceptable types unless source of content
+     * is fully trusted to only send safe types.
+     */
+    public B enableDefaultTyping(PolymorphicTypeValidator subtypeValidator,
+            DefaultTyping dti) {
+        return enableDefaultTyping(subtypeValidator,
+                dti, JsonTypeInfo.As.WRAPPER_ARRAY);
     }
 
     /**
@@ -1351,23 +1349,25 @@
      * and attempts of do so will throw an {@link IllegalArgumentException} to make
      * this limitation explicit.
      *<p>
-     * NOTE: use of Default Typing can be a potential security risk if incoming
-     * content comes from untrusted sources, and it is recommended that this
-     * is either not done, or, if enabled, use {@link #setDefaultTyping}
-     * passing a custom {@link TypeResolverBuilder} implementation that white-lists
-     * legal types to use.
+     * NOTE: choice of {@link PolymorphicTypeValidator} to configure is of
+     * crucial importance to security when deserializing untrusted content:
+     * this because allowing deserializing of any type can lead to malicious
+     * attacks using "deserialization gadgets". Implementations should use
+     * allow-listing to specify acceptable types unless source of content
+     * is fully trusted to only send safe types.
      * 
      * @param applicability Defines kinds of types for which additional type information
      *    is added; see {@link DefaultTyping} for more information.
      */
-    public B enableDefaultTyping(DefaultTyping applicability, JsonTypeInfo.As includeAs)
-    {
-        // 18-Sep-2014, tatu: Let's add explicit check to ensure no one tries to
-        //   use "As.EXTERNAL_PROPERTY", since that will not work (with 2.5+)
+    public B enableDefaultTyping(PolymorphicTypeValidator subtypeValidator,
+            DefaultTyping applicability, JsonTypeInfo.As includeAs)
+    {
+        // Use if "As.EXTERNAL_PROPERTY" will not work, check to ensure no attempts made
         if (includeAs == JsonTypeInfo.As.EXTERNAL_PROPERTY) {
             throw new IllegalArgumentException("Cannot use includeAs of "+includeAs+" for Default Typing");
         }
-        return setDefaultTyping(_defaultDefaultTypingResolver(applicability, includeAs));
+        return setDefaultTyping(_defaultDefaultTypingResolver(subtypeValidator,
+                applicability, includeAs));
     }
 
     /**
@@ -1378,15 +1378,18 @@
      * to use for inclusion (default being "@class" since default type information
      * always uses class name as type identifier)
      *<p>
-     * NOTE: use of Default Typing can be a potential security risk if incoming
-     * content comes from untrusted sources, and it is recommended that this
-     * is either not done, or, if enabled, use {@link #setDefaultTyping}
-     * passing a custom {@link TypeResolverBuilder} implementation that white-lists
-     * legal types to use.
-     */
-    public B enableDefaultTypingAsProperty(DefaultTyping applicability, String propertyName)
-    {
-        return setDefaultTyping(_defaultDefaultTypingResolver(applicability, propertyName));
+     * NOTE: choice of {@link PolymorphicTypeValidator} to configure is of
+     * crucial importance to security when deserializing untrusted content:
+     * this because allowing deserializing of any type can lead to malicious
+     * attacks using "deserialization gadgets". Implementations should use
+     * allow-listing to specify acceptable types unless source of content
+     * is fully trusted to only send safe types.
+     */
+    public B enableDefaultTypingAsProperty(PolymorphicTypeValidator subtypeValidator,
+            DefaultTyping applicability, String propertyName)
+    {
+        return setDefaultTyping(_defaultDefaultTypingResolver(subtypeValidator,
+                applicability, propertyName));
     }
 
     /**
@@ -1420,106 +1423,20 @@
      * Overridable method for changing default {@link TypeResolverBuilder} to construct
      * for "default typing".
      */
-    protected TypeResolverBuilder<?> _defaultDefaultTypingResolver(DefaultTyping applicability,
-            JsonTypeInfo.As includeAs) {
-        return new DefaultTypeResolverBuilder(applicability, includeAs);
+    protected TypeResolverBuilder<?> _defaultDefaultTypingResolver(PolymorphicTypeValidator subtypeValidator,
+            DefaultTyping applicability, JsonTypeInfo.As includeAs) {
+        return new DefaultTypeResolverBuilder(subtypeValidator, applicability, includeAs);
     }
 
     /**
      * Overridable method for changing default {@link TypeResolverBuilder} to construct
      * for "default typing".
      */
-    protected TypeResolverBuilder<?> _defaultDefaultTypingResolver(DefaultTyping applicability,
-            String propertyName) {
-        return new DefaultTypeResolverBuilder(applicability, propertyName);
-    }
-
-    /*
-    /**********************************************************************
-    /* Default typing
-    /**********************************************************************
-     */
-
-    /**
-     * Convenience method that is equivalent to calling
-     *<pre>
-     *  enableDefaultTyping(subtypeValidator, DefaultTyping.OBJECT_AND_NON_CONCRETE);
-     *</pre>
-     *<p>
-     * NOTE: choice of {@link PolymorphicTypeValidator} to pass is critical for security
-     * as allowing all subtypes can be risky for untrusted content.
-     */
-    public B enableDefaultTyping(PolymorphicTypeValidator subtypeValidator) {
-        _mapper.enableDefaultTyping(subtypeValidator);
-        return _this();
-    }
-
-    /**
-     * Convenience method that is equivalent to calling
-     *<pre>
-     *  enableDefaultTyping(subtypeValidator, dti, JsonTypeInfo.As.WRAPPER_ARRAY);
-     *</pre>
-     *<p>
-     * NOTE: choice of {@link PolymorphicTypeValidator} to pass is critical for security
-     * as allowing all subtypes can be risky for untrusted content.
-     */
-    public B enableDefaultTyping(PolymorphicTypeValidator subtypeValidator,
-            DefaultTyping dti) {
-        _mapper.enableDefaultTyping(subtypeValidator, dti);
-        return _this();
-    }
-
-    /**
-     * Method for enabling automatic inclusion of type information, needed
-     * for proper deserialization of polymorphic types (unless types
-     * have been annotated with {@link com.fasterxml.jackson.annotation.JsonTypeInfo}).
-     *<P>
-     * NOTE: use of <code>JsonTypeInfo.As#EXTERNAL_PROPERTY</code> <b>NOT SUPPORTED</b>;
-     * and attempts of do so will throw an {@link IllegalArgumentException} to make
-     * this limitation explicit.
-     *<p>
-     * NOTE: choice of {@link PolymorphicTypeValidator} to pass is critical for security
-     * as allowing all subtypes can be risky for untrusted content.
-     * 
-     * @param applicability Defines kinds of types for which additional type information
-     *    is added; see {@link DefaultTyping} for more information.
-     */
-    public B enableDefaultTyping(PolymorphicTypeValidator subtypeValidator,
-            DefaultTyping applicability, JsonTypeInfo.As includeAs)
-    {
-        _mapper.enableDefaultTyping(subtypeValidator, applicability, includeAs);
-        return _this();
-    }
-
-    /**
-     * Method for enabling automatic inclusion of type information -- needed
-     * for proper deserialization of polymorphic types (unless types
-     * have been annotated with {@link com.fasterxml.jackson.annotation.JsonTypeInfo}) --
-     * using "As.PROPERTY" inclusion mechanism and specified property name
-     * to use for inclusion (default being "@class" since default type information
-     * always uses class name as type identifier)
-     *<p>
-     * NOTE: choice of {@link PolymorphicTypeValidator} to pass is critical for security
-     * as allowing all subtypes can be risky for untrusted content.
-     */
-    public B enableDefaultTypingAsProperty(PolymorphicTypeValidator subtypeValidator,
-            DefaultTyping applicability, String propertyName)
-    {
-        _mapper.enableDefaultTypingAsProperty(subtypeValidator, applicability, propertyName);
-        return _this();
-    }
-
-    /**
-     * Method for disabling automatic inclusion of type information; if so, only
-     * explicitly annotated types (ones with
-     * {@link com.fasterxml.jackson.annotation.JsonTypeInfo}) will have
-     * additional embedded type information.
-     */
-    public B disableDefaultTyping() {
-        _mapper.disableDefaultTyping();
-        return _this();
-    }
-    
+    protected TypeResolverBuilder<?> _defaultDefaultTypingResolver(PolymorphicTypeValidator subtypeValidator,
+            DefaultTyping applicability, String propertyName) {
+        return new DefaultTypeResolverBuilder(subtypeValidator, applicability, propertyName);
+    }
+
     /*
     /**********************************************************************
     /* Other helper methods
