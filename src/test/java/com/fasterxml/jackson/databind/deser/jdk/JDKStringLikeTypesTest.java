--- conflicted
+++ resolved
@@ -363,40 +363,13 @@
         final UUID value = UUID.fromString("76e6d183-5f68-4afa-b94a-922c1fdb83f8");
 
         // first, null should come as null
-<<<<<<< HEAD
-        TokenBuffer buf = TokenBuffer.forGeneration();
-        buf.writeObject(null);
-        assertNull(MAPPER.readValue(buf.asParser(), UUID.class));
-        buf.close();
-
-        // then, UUID itself come as is:
-        buf = TokenBuffer.forGeneration();
-        buf.writeObject(value);
-        assertSame(value, MAPPER.readValue(buf.asParser(), UUID.class));
-
-        // and finally from byte[]
-        // oh crap; JDK UUID just... sucks. Not even byte[] accessors or constructors? Huh?
-        ByteArrayOutputStream bytes = new ByteArrayOutputStream();
-        DataOutputStream out = new DataOutputStream(bytes);
-        out.writeLong(value.getMostSignificantBits());
-        out.writeLong(value.getLeastSignificantBits());
-        byte[] data = bytes.toByteArray();
-        assertEquals(16, data.length);
-        
-        buf.writeObject(data);
-
-        UUID value2 = MAPPER.readValue(buf.asParser(), UUID.class);
-        
-        assertEquals(value, value2);
-        buf.close();
-=======
-        try (TokenBuffer buf = new TokenBuffer(null, false)) {
+        try (TokenBuffer buf = TokenBuffer.forGeneration()) {
             buf.writeObject(null);
             assertNull(MAPPER.readValue(buf.asParser(), UUID.class));
         }
 
         // then, UUID itself come as is:
-        try (TokenBuffer buf = new TokenBuffer(null, false)) {
+        try (TokenBuffer buf = TokenBuffer.forGeneration()) {
             buf.writeObject(value);
             assertSame(value, MAPPER.readValue(buf.asParser(), UUID.class));
     
@@ -415,7 +388,7 @@
             UUID value2 = MAPPER.readValue(buf.asParser(), UUID.class);
             
             assertEquals(value, value2);
-        }
->>>>>>> 09898398
+            buf.close();
+        }
     }
 }