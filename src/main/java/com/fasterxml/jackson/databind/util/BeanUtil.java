--- conflicted
+++ resolved
@@ -171,55 +171,10 @@
     /**********************************************************
      */
 
-<<<<<<< HEAD
     // 24-Sep-2017, tatu: note that "std" here refers to earlier (1.x, 2.x) distinction
     //   between "legacy" (slightly non-conforming) and "std" (fully conforming): with 3.x
     //   only latter exists.
-    protected static String stdManglePropertyName(final String basename, final int offset)
-=======
-    /**
-     * Method called to figure out name of the property, given 
-     * corresponding suggested name based on a method or field name.
-     *
-     * @param basename Name of accessor/mutator method, not including prefix
-     *  ("get"/"is"/"set")
-     */
-    protected static String legacyManglePropertyName(final String basename, final int offset)
-    {
-        final int end = basename.length();
-        if (end == offset) { // empty name, nope
-            return null;
-        }
-        // next check: is the first character upper case? If not, return as is
-        char c = basename.charAt(offset);
-        char d = Character.toLowerCase(c);
-        
-        if (c == d) {
-            return basename.substring(offset);
-        }
-        // otherwise, lower case initial chars. Common case first, just one char
-        StringBuilder sb = new StringBuilder(end - offset);
-        sb.append(d);
-        int i = offset+1;
-        for (; i < end; ++i) {
-            c = basename.charAt(i);
-            d = Character.toLowerCase(c);
-            if (c == d) {
-                sb.append(basename, i, end);
-                break;
-            }
-            sb.append(d);
-        }
-        return sb.toString();
-    }
-
-    /**
-     * Note: public only since 2.11
-     *
-     * @since 2.5
-     */
     public static String stdManglePropertyName(final String basename, final int offset)
->>>>>>> e1de974b
     {
         final int end = basename.length();
         if (end == offset) { // empty name, nope
