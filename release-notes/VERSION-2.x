--- conflicted
+++ resolved
@@ -4,16 +4,14 @@
 === Releases === 
 ------------------------------------------------------------------------
 
-<<<<<<< HEAD
 2.14.0 (not yet released)
 
 No changes since 2.13
-=======
+
 2.13.2 (not yet released)
 
 #3344: `Set.of()` (Java 9) cannot be deserialized with polymorphic handling
  (reported by Sam K)
->>>>>>> 00161854
 
 2.13.1 (19-Dec-2021)
 
