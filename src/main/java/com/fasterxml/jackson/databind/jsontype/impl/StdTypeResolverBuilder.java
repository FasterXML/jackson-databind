package com.fasterxml.jackson.databind.jsontype.impl;

import java.util.Collection;

import com.fasterxml.jackson.annotation.JsonTypeInfo;

import com.fasterxml.jackson.databind.*;
import com.fasterxml.jackson.databind.cfg.MapperConfig;
import com.fasterxml.jackson.databind.jsontype.*;

/**
 * Default {@link TypeResolverBuilder} implementation.
 */
public class StdTypeResolverBuilder
    implements TypeResolverBuilder<StdTypeResolverBuilder>
{
    // Configuration settings:

    protected JsonTypeInfo.Id _idType;

    protected JsonTypeInfo.As _includeAs;

    protected String _typeProperty;

    /**
     * Whether type id should be exposed to deserializers or not
     */
    protected boolean _typeIdVisible = false;
    
    /**
     * Default class to use in case type information is not available
     * or is broken.
     */
    protected Class<?> _defaultImpl;
    
    // Objects
    
    protected TypeIdResolver _customIdResolver;
    
    /*
    /**********************************************************
    /* Construction, initialization, actual building
    /**********************************************************
     */

    public StdTypeResolverBuilder() { }

    public StdTypeResolverBuilder(JsonTypeInfo.Value settings) {
        if (settings != null) {
            _idType = settings.getIdType();
            if (_idType == null) {
                throw new IllegalArgumentException("idType cannot be null");
            }
            _includeAs = settings.getInclusionType();
            _typeProperty = _propName(settings.getPropertyName(), _idType);
            _defaultImpl = settings.getDefaultImpl();
        }
    }

    /**
     * @since 2.9
     */
    public StdTypeResolverBuilder(JsonTypeInfo.Id idType,
            JsonTypeInfo.As idAs, String propName)
    {
        if (idType == null) {
            throw new IllegalArgumentException("idType cannot be null");
        }
        _idType = idType;
        _includeAs = idAs;
        _typeProperty = _propName(propName, _idType);
    }

    protected static String _propName(String propName, JsonTypeInfo.Id idType) {
        if (propName == null) {
            propName = idType.getDefaultPropertyName();
        }
        return propName;
    }

    public static StdTypeResolverBuilder noTypeInfoBuilder() {
        return new StdTypeResolverBuilder(JsonTypeInfo.Id.NONE, null, null);
    }

    @Override
    public StdTypeResolverBuilder init(JsonTypeInfo.Value settings, TypeIdResolver idRes)
    {
        _customIdResolver = idRes;

        if (settings != null) {
            _idType = settings.getIdType();
            if (_idType == null) {
                throw new IllegalArgumentException("idType cannot be null");
            }
            _includeAs = settings.getInclusionType();
    
            // Let's also initialize property name as per idType default
            _typeProperty = settings.getPropertyName();
            if (_typeProperty == null) {
                _typeProperty = _idType.getDefaultPropertyName();
            }
            _typeIdVisible = settings.getIdVisible();
            _defaultImpl = settings.getDefaultImpl();
        }
        return this;
    }

    @Override
    public TypeSerializer buildTypeSerializer(SerializationConfig config,
            JavaType baseType, Collection<NamedType> subtypes)
    {
        if (_idType == JsonTypeInfo.Id.NONE) { return null; }
        // 03-Oct-2016, tatu: As per [databind#1395] better prevent use for primitives,
        //    regardless of setting
        if (baseType.isPrimitive()) {
            return null;
        }
        TypeIdResolver idRes = idResolver(config, baseType, subTypeValidator(config),
                subtypes, true, false);
        switch (_includeAs) {
        case WRAPPER_ARRAY:
            return new AsArrayTypeSerializer(idRes, null);
        case PROPERTY:
            return new AsPropertyTypeSerializer(idRes, null, _typeProperty);
        case WRAPPER_OBJECT:
            return new AsWrapperTypeSerializer(idRes, null);
        case EXTERNAL_PROPERTY:
            return new AsExternalTypeSerializer(idRes, null, _typeProperty);
        case EXISTING_PROPERTY:
        	// as per [#528]
        	return new AsExistingPropertyTypeSerializer(idRes, null, _typeProperty);
        }
        throw new IllegalStateException("Do not know how to construct standard type serializer for inclusion type: "+_includeAs);
    }

    @Override
    public TypeDeserializer buildTypeDeserializer(DeserializationConfig config,
            JavaType baseType, Collection<NamedType> subtypes)
    {
        if (_idType == JsonTypeInfo.Id.NONE) { return null; }
        // 03-Oct-2016, tatu: As per [databind#1395] better prevent use for primitives,
        //    regardless of setting
        if (baseType.isPrimitive()) {
            return null;
        }

<<<<<<< HEAD
        TypeIdResolver idRes = idResolver(config, baseType, subtypes, false, true);
=======
        // 27-Apr-2019, tatu: Part of [databind#2195]; must first check whether any subtypes
        //    of basetypes might be denied or allowed
        final PolymorphicTypeValidator subTypeValidator = verifyBaseTypeValidity(config, baseType);
        
        TypeIdResolver idRes = idResolver(config, baseType, subTypeValidator, subtypes, false, true);

>>>>>>> 2c49e102
        JavaType defaultImpl = defineDefaultImpl(config, baseType);

        // First, method for converting type info to type id:
        switch (_includeAs) {
        case WRAPPER_ARRAY:
            return new AsArrayTypeDeserializer(baseType, idRes,
                    _typeProperty, _typeIdVisible, defaultImpl);
        case PROPERTY:
        case EXISTING_PROPERTY: // as per [#528] same class as PROPERTY
            return new AsPropertyTypeDeserializer(baseType, idRes,
                    _typeProperty, _typeIdVisible, defaultImpl, _includeAs);
        case WRAPPER_OBJECT:
            return new AsWrapperTypeDeserializer(baseType, idRes,
                    _typeProperty, _typeIdVisible, defaultImpl);
        case EXTERNAL_PROPERTY:
            return new AsExternalTypeDeserializer(baseType, idRes,
                    _typeProperty, _typeIdVisible, defaultImpl);
        }
        throw new IllegalStateException("Do not know how to construct standard type serializer for inclusion type: "+_includeAs);
    }

    protected JavaType defineDefaultImpl(DeserializationConfig config, JavaType baseType) {
        JavaType defaultImpl;
        if (_defaultImpl == null) {
            //Fis of issue #955
            if (config.isEnabled(MapperFeature.USE_BASE_TYPE_AS_DEFAULT_IMPL) && !baseType.isAbstract()) {
                defaultImpl = baseType;
            } else {
                defaultImpl = null;
            }
        } else {
            // 20-Mar-2016, tatu: Can finally add a check for type compatibility BUT
            //   if so, need to add explicit checks for marker types. Not ideal, but
            //   seems like a reasonable compromise.
            // NOTE: `Void` actually means that for unknown type id we should get `null`
            //  value -- NOT that there is no default implementation.
            if (_defaultImpl == Void.class) {
                defaultImpl = config.getTypeFactory().constructType(_defaultImpl);
            } else {
                if (baseType.hasRawClass(_defaultImpl)) { // common enough to check
                    defaultImpl = baseType;
                } else if (baseType.isTypeOrSuperTypeOf(_defaultImpl)) {
                    // most common case with proper base type...
                    defaultImpl = config.getTypeFactory()
                            .constructSpecializedType(baseType, _defaultImpl);
                } else {
                    // 05-Apr-2018, tatu: As [databind#1565] and [databind#1861] need to allow
                    //    some cases of seemingly incompatible `defaultImpl`. Easiest to just clear
                    //    the setting.

                    /*
                    throw new IllegalArgumentException(
                            String.format("Invalid \"defaultImpl\" (%s): not a subtype of basetype (%s)",
                                    ClassUtil.nameOf(_defaultImpl), ClassUtil.nameOf(baseType.getRawClass()))
                            );
                            */
                    defaultImpl = null;
                }
            }
        }
        return defaultImpl;
    }

    /*
    /**********************************************************
    /* Construction, configuration
    /**********************************************************
     */

    @Override
    public StdTypeResolverBuilder defaultImpl(Class<?> defaultImpl) {
        _defaultImpl = defaultImpl;
        return this;
    }

    /*
    /**********************************************************
    /* Accessors
    /**********************************************************
     */

    @Override public Class<?> getDefaultImpl() { return _defaultImpl; }

    public String getTypeProperty() { return _typeProperty; }
    public boolean isTypeIdVisible() { return _typeIdVisible; }

    /*
    /**********************************************************
    /* Internal/subtype factory methods
    /**********************************************************
     */

    /**
     * Helper method that will either return configured custom
     * type id resolver, or construct a standard resolver
     * given configuration.
     */
    protected TypeIdResolver idResolver(MapperConfig<?> config,
            JavaType baseType, PolymorphicTypeValidator subtypeValidator,
            Collection<NamedType> subtypes, boolean forSer, boolean forDeser)
    {
        // Custom id resolver?
        if (_customIdResolver != null) { return _customIdResolver; }
        if (_idType == null) throw new IllegalStateException("Cannot build, 'init()' not yet called");
        switch (_idType) {
        case CLASS:
            return ClassNameIdResolver.construct(baseType, config, subtypeValidator);
        case MINIMAL_CLASS:
            return MinimalClassNameIdResolver.construct(baseType, config, subtypeValidator);
        case NAME:
            return TypeNameIdResolver.construct(config, baseType, subtypes, forSer, forDeser);
        case NONE: // hmmh. should never get this far with 'none'
            return null;
        case CUSTOM: // need custom resolver...
        }
        throw new IllegalStateException("Do not know how to construct standard type id resolver for idType: "+_idType);
    }

    /*
    /**********************************************************
    /* Internal/subtype factory methods
    /**********************************************************
     */

    
    protected PolymorphicTypeValidator verifyBaseTypeValidity(MapperConfig<?> config,
            JavaType baseType)
    {
        return subTypeValidator(config);
    }
    
    /**
     * Overridable helper method for determining actual validator to use when constructing
     * type serializers and type deserializers.
     *<p>
     * Default implementation simply uses one configured and accessible using
     * {@link MapperConfig#getPolymorphicTypeValidator()}.
     *
     * @since 2.10
     */
    public PolymorphicTypeValidator subTypeValidator(MapperConfig<?> config) {
        return config.getPolymorphicTypeValidator();
    }
}<|MERGE_RESOLUTION|>--- conflicted
+++ resolved
@@ -144,16 +144,11 @@
             return null;
         }
 
-<<<<<<< HEAD
-        TypeIdResolver idRes = idResolver(config, baseType, subtypes, false, true);
-=======
         // 27-Apr-2019, tatu: Part of [databind#2195]; must first check whether any subtypes
         //    of basetypes might be denied or allowed
         final PolymorphicTypeValidator subTypeValidator = verifyBaseTypeValidity(config, baseType);
         
         TypeIdResolver idRes = idResolver(config, baseType, subTypeValidator, subtypes, false, true);
-
->>>>>>> 2c49e102
         JavaType defaultImpl = defineDefaultImpl(config, baseType);
 
         // First, method for converting type info to type id:
