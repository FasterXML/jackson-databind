package com.fasterxml.jackson.databind.deser.std;

import java.io.IOException;

import com.fasterxml.jackson.annotation.JsonFormat;

import com.fasterxml.jackson.core.*;

import com.fasterxml.jackson.databind.*;
import com.fasterxml.jackson.databind.annotation.JacksonStdImpl;
import com.fasterxml.jackson.databind.deser.ContextualDeserializer;
import com.fasterxml.jackson.databind.deser.SettableBeanProperty;
import com.fasterxml.jackson.databind.deser.ValueInstantiator;
import com.fasterxml.jackson.databind.introspect.AnnotatedMethod;
import com.fasterxml.jackson.databind.type.LogicalType;
import com.fasterxml.jackson.databind.util.ClassUtil;
import com.fasterxml.jackson.databind.util.CompactStringObjectMap;
import com.fasterxml.jackson.databind.util.EnumResolver;

/**
 * Deserializer class that can deserialize instances of
 * specified Enum class from Strings and Integers.
 */
@JacksonStdImpl // was missing until 2.6
public class EnumDeserializer
    extends StdScalarDeserializer<Object>
    implements ContextualDeserializer
{
    private static final long serialVersionUID = 1L;

    protected Object[] _enumsByIndex;
    
    /**
     * @since 2.8
     */
    private final Enum<?> _enumDefaultValue;

    /**
     * @since 2.7.3
     */
    protected final CompactStringObjectMap _lookupByName;

    /**
     * Alternatively, we may need a different lookup object if "use toString"
     * is defined.
     *
     * @since 2.7.3
     */
    protected CompactStringObjectMap _lookupByToString;

    protected final Boolean _caseInsensitive;

    /**
     * @since 2.9
     */
    public EnumDeserializer(EnumResolver byNameResolver, Boolean caseInsensitive)
    {
        super(byNameResolver.getEnumClass());
        _lookupByName = byNameResolver.constructLookup();
        _enumsByIndex = byNameResolver.getRawEnums();
        _enumDefaultValue = byNameResolver.getDefaultValue();
        _caseInsensitive = caseInsensitive;
    }

    /**
     * @since 2.9
     */
    protected EnumDeserializer(EnumDeserializer base, Boolean caseInsensitive)
    {
        super(base);
        _lookupByName = base._lookupByName;
        _enumsByIndex = base._enumsByIndex;
        _enumDefaultValue = base._enumDefaultValue;
        _caseInsensitive = caseInsensitive;
    }

    /**
     * @deprecated Since 2.9
     */
    @Deprecated
    public EnumDeserializer(EnumResolver byNameResolver) {
        this(byNameResolver, null);
    }
    
    /**
     * @deprecated Since 2.8
     */
    @Deprecated
    public static JsonDeserializer<?> deserializerForCreator(DeserializationConfig config,
            Class<?> enumClass, AnnotatedMethod factory) {
        return deserializerForCreator(config, enumClass, factory, null, null);
    }

    /**
     * Factory method used when Enum instances are to be deserialized
     * using a creator (static factory method)
     * 
     * @return Deserializer based on given factory method
     *
     * @since 2.8
     */
    public static JsonDeserializer<?> deserializerForCreator(DeserializationConfig config,
            Class<?> enumClass, AnnotatedMethod factory,
            ValueInstantiator valueInstantiator, SettableBeanProperty[] creatorProps)
    {
        if (config.canOverrideAccessModifiers()) {
            ClassUtil.checkAndFixAccess(factory.getMember(),
                    config.isEnabled(MapperFeature.OVERRIDE_PUBLIC_ACCESS_MODIFIERS));
        }
        return new FactoryBasedEnumDeserializer(enumClass, factory,
                factory.getParameterType(0),
                valueInstantiator, creatorProps);
    }

    /**
     * Factory method used when Enum instances are to be deserialized
     * using a zero-/no-args factory method
     * 
     * @return Deserializer based on given no-args factory method
     *
     * @since 2.8
     */
    public static JsonDeserializer<?> deserializerForNoArgsCreator(DeserializationConfig config,
            Class<?> enumClass, AnnotatedMethod factory)
    {
        if (config.canOverrideAccessModifiers()) {
            ClassUtil.checkAndFixAccess(factory.getMember(),
                    config.isEnabled(MapperFeature.OVERRIDE_PUBLIC_ACCESS_MODIFIERS));
        }
        return new FactoryBasedEnumDeserializer(enumClass, factory);
    }

    /**
     * @since 2.9
     */
    public EnumDeserializer withResolved(Boolean caseInsensitive) {
        if (_caseInsensitive == caseInsensitive) {
            return this;
        }
        return new EnumDeserializer(this, caseInsensitive);
    }
    
    @Override // since 2.9
    public JsonDeserializer<?> createContextual(DeserializationContext ctxt,
            BeanProperty property) throws JsonMappingException
    {
        Boolean caseInsensitive = findFormatFeature(ctxt, property, handledType(),
                JsonFormat.Feature.ACCEPT_CASE_INSENSITIVE_PROPERTIES);
        if (caseInsensitive == null) {
            caseInsensitive = _caseInsensitive;
        }
        return withResolved(caseInsensitive);
    }

    /*
    /**********************************************************
    /* Default JsonDeserializer implementation
    /**********************************************************
     */

    /**
     * Because of costs associated with constructing Enum resolvers,
     * let's cache instances by default.
     */
    @Override
    public boolean isCachable() { return true; }

    @Override // since 2.12
    public LogicalType logicalType() {
        return LogicalType.Enum;
    }

    @Override
    public Object deserialize(JsonParser p, DeserializationContext ctxt) throws IOException
    {
        String text;
        JsonToken curr = p.currentToken();

        // Usually should just get string value:
<<<<<<< HEAD
        if (curr == JsonToken.VALUE_STRING || curr == JsonToken.FIELD_NAME) {
            text = p.getText();

=======
        // 04-Sep-2020, tatu: for 2.11.3 / 2.12.0, removed "FIELD_NAME" as allowed;
        //   did not work and gave odd error message.
        if (curr == JsonToken.VALUE_STRING) {
            CompactStringObjectMap lookup = ctxt.isEnabled(DeserializationFeature.READ_ENUMS_USING_TO_STRING)
                    ? _getToStringLookup(ctxt) : _lookupByName;
            final String name = p.getText();
            Object result = lookup.find(name);
            if (result == null) {
                return _deserializeAltString(p, ctxt, lookup, name);
            }
            return result;
        }
>>>>>>> efb15ea2
        // But let's consider int acceptable as well (if within ordinal range)
        } else if (curr == JsonToken.VALUE_NUMBER_INT) {
            // ... unless told not to do that
            int index = p.getIntValue();
            if (ctxt.isEnabled(DeserializationFeature.FAIL_ON_NUMBERS_FOR_ENUMS)) {
                return ctxt.handleWeirdNumberValue(_enumClass(), index,
                        "not allowed to deserialize Enum value out of number: disable DeserializationConfig.DeserializationFeature.FAIL_ON_NUMBERS_FOR_ENUMS to allow"
                        );
            }
            if (index >= 0 && index < _enumsByIndex.length) {
                return _enumsByIndex[index];
            }
            if ((_enumDefaultValue != null)
                    && ctxt.isEnabled(DeserializationFeature.READ_UNKNOWN_ENUM_VALUES_USING_DEFAULT_VALUE)) {
                return _enumDefaultValue;
            }
            if (!ctxt.isEnabled(DeserializationFeature.READ_UNKNOWN_ENUM_VALUES_AS_NULL)) {
                return ctxt.handleWeirdNumberValue(_enumClass(), index,
                        "index value outside legal index range [0..%s]",
                        _enumsByIndex.length-1);
            }
            return null;
        } else if (curr == JsonToken.START_OBJECT) {
            // 29-Jun-2020, tatu: New! "Scalar from Object" (mostly for XML)
            text = ctxt.extractScalarFromObject(p, this, _valueClass);
        } else {
            return _deserializeOther(p, ctxt);
        }

        CompactStringObjectMap lookup = ctxt.isEnabled(DeserializationFeature.READ_ENUMS_USING_TO_STRING)
                ? _getToStringLookup(ctxt) : _lookupByName;
        Object result = lookup.find(text);
        if (result == null) {
            String trimmed = text.trim();
            if ((trimmed == text) || (result = lookup.find(trimmed)) == null) {
                return _deserializeAltString(p, ctxt, lookup, trimmed);
            }
        }
        return result;
    }

    /*
    /**********************************************************
    /* Internal helper methods
    /**********************************************************
     */
    
    private final Object _deserializeAltString(JsonParser p, DeserializationContext ctxt,
            CompactStringObjectMap lookup, String name) throws IOException
    {
        name = name.trim();
        if (name.length() == 0) {
            if (ctxt.isEnabled(DeserializationFeature.ACCEPT_EMPTY_STRING_AS_NULL_OBJECT)) {
                return getEmptyValue(ctxt);
            }
        } else {
            // [databind#1313]: Case insensitive enum deserialization
            if (Boolean.TRUE.equals(_caseInsensitive)) {
                Object match = lookup.findCaseInsensitive(name);
                if (match != null) {
                    return match;
                }
            } else if (!ctxt.isEnabled(DeserializationFeature.FAIL_ON_NUMBERS_FOR_ENUMS)) {
                // [databind#149]: Allow use of 'String' indexes as well -- unless prohibited (as per above)
                char c = name.charAt(0);
                if (c >= '0' && c <= '9') {
                    try {
                        int index = Integer.parseInt(name);
                        if (!ctxt.isEnabled(MapperFeature.ALLOW_COERCION_OF_SCALARS)) {
                            return ctxt.handleWeirdStringValue(_enumClass(), name,
"value looks like quoted Enum index, but `MapperFeature.ALLOW_COERCION_OF_SCALARS` prevents use"
                                    );
                        }
                        if (index >= 0 && index < _enumsByIndex.length) {
                            return _enumsByIndex[index];
                        }
                    } catch (NumberFormatException e) {
                        // fine, ignore, was not an integer
                    }
                }
            }
        }
        if ((_enumDefaultValue != null)
                && ctxt.isEnabled(DeserializationFeature.READ_UNKNOWN_ENUM_VALUES_USING_DEFAULT_VALUE)) {
            return _enumDefaultValue;
        }
        if (!ctxt.isEnabled(DeserializationFeature.READ_UNKNOWN_ENUM_VALUES_AS_NULL)) {
            return ctxt.handleWeirdStringValue(_enumClass(), name,
                    "not one of the values accepted for Enum class: %s",  lookup.keys());
        }
        return null;
    }

    protected Object _deserializeOther(JsonParser p, DeserializationContext ctxt) throws IOException
    {
        // [databind#381]
        if (p.hasToken(JsonToken.START_ARRAY)) {
            return _deserializeFromArray(p, ctxt);
        }
        return ctxt.handleUnexpectedToken(_enumClass(), p);
    }

    protected Class<?> _enumClass() {
        return handledType();
    }

    protected CompactStringObjectMap _getToStringLookup(DeserializationContext ctxt)
    {
        CompactStringObjectMap lookup = _lookupByToString;
        // note: exact locking not needed; all we care for here is to try to
        // reduce contention for the initial resolution
        if (lookup == null) {
            synchronized (this) {
                lookup = EnumResolver.constructUnsafeUsingToString(_enumClass(),
                        ctxt.getAnnotationIntrospector())
                    .constructLookup();
            }
            _lookupByToString = lookup;
        }
        return lookup;
    }
}<|MERGE_RESOLUTION|>--- conflicted
+++ resolved
@@ -177,24 +177,10 @@
         JsonToken curr = p.currentToken();
 
         // Usually should just get string value:
-<<<<<<< HEAD
-        if (curr == JsonToken.VALUE_STRING || curr == JsonToken.FIELD_NAME) {
-            text = p.getText();
-
-=======
         // 04-Sep-2020, tatu: for 2.11.3 / 2.12.0, removed "FIELD_NAME" as allowed;
         //   did not work and gave odd error message.
         if (curr == JsonToken.VALUE_STRING) {
-            CompactStringObjectMap lookup = ctxt.isEnabled(DeserializationFeature.READ_ENUMS_USING_TO_STRING)
-                    ? _getToStringLookup(ctxt) : _lookupByName;
-            final String name = p.getText();
-            Object result = lookup.find(name);
-            if (result == null) {
-                return _deserializeAltString(p, ctxt, lookup, name);
-            }
-            return result;
-        }
->>>>>>> efb15ea2
+            text = p.getText();
         // But let's consider int acceptable as well (if within ordinal range)
         } else if (curr == JsonToken.VALUE_NUMBER_INT) {
             // ... unless told not to do that
