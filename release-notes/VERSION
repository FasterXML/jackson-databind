--- conflicted
+++ resolved
@@ -4,7 +4,6 @@
 === Releases ===
 ------------------------------------------------------------------------
 
-<<<<<<< HEAD
 2.5.4 (not yet released)
 
 #676: Deserialization of class with generic collection inside depends on
@@ -14,6 +13,8 @@
  (reported by Andrew D)
 #774: NPE from SqlDateSerializer as _useTimestamp is not checked for being null
  (reported by mrowkow@github)
+#785: Add handlings for classes which are available in `Thread.currentThread().getContextClassLoader()`
+ (contributed by Charles A)
 - Fix handling of Enums wrt JSON Schema, when 'toString()' used for serialization
 
 2.5.3 (24-Apr-2015)
@@ -143,14 +144,6 @@
   need to buffer values to know length)
 - Added new overload for `JsonSerializer.isEmpty()`, to eventually solve #588
 - Improve error messaging (related to [jaxb-annotations#38]) to include known subtype ids.
-=======
-2.4.6.1 (not yet released)
-
-#676: Deserialization of class with generic collection inside depends on
-  how is was deserialized first time
-#785: Add handlings for classes which are available in `Thread.currentThread().getContextClassLoader()`
- (contributed by Charles A)
->>>>>>> 7db1f440
 
 2.4.6 (23-Apr-2015)
 
