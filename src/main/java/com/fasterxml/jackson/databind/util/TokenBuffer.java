--- conflicted
+++ resolved
@@ -2179,25 +2179,11 @@
             }
         }
 
-<<<<<<< HEAD
-        private Object findObjectId(int index) {
+        public Object findObjectId(int index) {
             return (_nativeIds == null) ? null : _nativeIds.get(_objectIdIndex(index));
         }
 
-        private Object findTypeId(int index) {
-=======
-        /**
-         * @since 2.3
-         */
-        Object findObjectId(int index) {
-            return (_nativeIds == null) ? null : _nativeIds.get(_objectIdIndex(index));
-        }
-        
-        /**
-         * @since 2.3
-         */
-        Object findTypeId(int index) {
->>>>>>> 2e494a9a
+        public Object findTypeId(int index) {
             return (_nativeIds == null) ? null : _nativeIds.get(_typeIdIndex(index));
         }
 
