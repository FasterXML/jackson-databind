package com.fasterxml.jackson.databind.deser.std;

import java.io.IOException;
import java.util.*;

import com.fasterxml.jackson.annotation.JsonFormat;
import com.fasterxml.jackson.annotation.Nulls;

import com.fasterxml.jackson.core.*;
import com.fasterxml.jackson.core.JsonParser.NumberType;
import com.fasterxml.jackson.core.exc.InputCoercionException;
import com.fasterxml.jackson.core.io.NumberInput;

import com.fasterxml.jackson.databind.*;
import com.fasterxml.jackson.databind.annotation.JacksonStdImpl;
import com.fasterxml.jackson.databind.cfg.CoercionAction;
import com.fasterxml.jackson.databind.cfg.CoercionInputShape;
import com.fasterxml.jackson.databind.deser.*;
import com.fasterxml.jackson.databind.deser.impl.NullsAsEmptyProvider;
import com.fasterxml.jackson.databind.deser.impl.NullsConstantProvider;
import com.fasterxml.jackson.databind.deser.impl.NullsFailProvider;
import com.fasterxml.jackson.databind.introspect.AnnotatedMember;
import com.fasterxml.jackson.databind.jsontype.TypeDeserializer;
import com.fasterxml.jackson.databind.type.LogicalType;
import com.fasterxml.jackson.databind.util.AccessPattern;
import com.fasterxml.jackson.databind.util.ClassUtil;
import com.fasterxml.jackson.databind.util.Converter;

/**
 * Base class for common deserializers. Contains shared
 * base functionality for dealing with primitive values, such
 * as (re)parsing from String.
 */
public abstract class StdDeserializer<T>
    extends JsonDeserializer<T>
    implements ValueInstantiator.Gettable
{
    /**
     * Bitmask that covers {@link DeserializationFeature#USE_BIG_INTEGER_FOR_INTS}
     * and {@link DeserializationFeature#USE_LONG_FOR_INTS}, used for more efficient
     * cheks when coercing integral values for untyped deserialization.
     */
    protected final static int F_MASK_INT_COERCIONS =
            DeserializationFeature.USE_BIG_INTEGER_FOR_INTS.getMask()
            | DeserializationFeature.USE_LONG_FOR_INTS.getMask();

    /**
     * Type of values this deserializer handles: sometimes exact types, other times
     * most specific supertype of types deserializer handles (which may be as generic
     * as {@link Object} in some case)
     */
    final protected Class<?> _valueClass;

    final protected JavaType _valueType;

    protected StdDeserializer(Class<?> vc) {
        _valueClass = Objects.requireNonNull(vc, "`null` not accepted as handled type");
        _valueType = null;
    }

    protected StdDeserializer(JavaType valueType) {
        _valueType = Objects.requireNonNull(valueType, "`null` not accepted as value type");
        _valueClass = valueType.getRawClass();
    }

    /**
     * Copy-constructor for sub-classes to use, most often when creating
     * new instances via {@link com.fasterxml.jackson.databind.JsonDeserializer#createContextual}.
     */
    protected StdDeserializer(StdDeserializer<?> src) {
        _valueClass = src._valueClass;
        _valueType = src._valueType;
    }

    /*
    /**********************************************************************
    /* Accessors
    /**********************************************************************
     */

    @Override
    public Class<?> handledType() { return _valueClass; }

    /*
    /**********************************************************************
    /* Extended API
    /**********************************************************************
     */

    /**
     * Exact structured type this deserializer handles, if known.
     */
    public JavaType getValueType() { return _valueType; }

    /**
     * Convenience method for getting handled type as {@link JavaType}, regardless
     * of whether deserializer has one already resolved (and accessible via
     * {@link #getValueType()}) or not: equivalent to:
     *<pre>
     *   if (getValueType() != null) {
     *        return getValueType();
     *   }
     *   return ctxt.constructType(handledType());
     *</pre>
     * 
     * @since 2.10
     */
    public JavaType getValueType(DeserializationContext ctxt) {
        if (_valueType != null) {
            return _valueType;
        }
        return ctxt.constructType(_valueClass);
    }

    /**
     * @since 2.12
     */
    @Override // for ValueInstantiator.Gettable
    public ValueInstantiator getValueInstantiator() { return null; }

    /**
     * Method that can be called to determine if given deserializer is the default
     * deserializer Jackson uses; as opposed to a custom deserializer installed by
     * a module or calling application. Determination is done using
     * {@link JacksonStdImpl} annotation on deserializer class.
     */
    protected boolean isDefaultDeserializer(JsonDeserializer<?> deserializer) {
        return ClassUtil.isJacksonStdImpl(deserializer);
    }

    protected boolean isDefaultKeyDeserializer(KeyDeserializer keyDeser) {
        return ClassUtil.isJacksonStdImpl(keyDeser);
    }

    /*
    /**********************************************************************
    /* Partial deserialize method implementation 
    /**********************************************************************
     */

    /**
     * Base implementation that does not assume specific type
     * inclusion mechanism. Sub-classes are expected to override
     * this method if they are to handle type information.
     */
    @Override
    public Object deserializeWithType(JsonParser p, DeserializationContext ctxt,
            TypeDeserializer typeDeserializer) throws IOException {
        return typeDeserializer.deserializeTypedFromAny(p, ctxt);
    }

    /*
    /**********************************************************************
    /* High-level handling of secondary input shapes (with possible coercion)
    /**********************************************************************
     */

    /**
     * Helper method that allows easy support for array-related coercion features:
     * checks for either empty array, or single-value array-wrapped value (if coercion
     * enabled by {@code CoercionConfigs} (since 2.12), and either reports
     * an exception (if no coercion allowed), or returns appropriate
     * result value using coercion mechanism indicated.
     *<p>
     * This method should NOT be called if Array representation is explicitly supported
     * for type: it should only be called in case it is otherwise unrecognized.
     *<p>
     * NOTE: in case of unwrapped single element, will handle actual decoding
     * by calling {@link #_deserializeWrappedValue}, which by default calls
     * {@link #deserialize(JsonParser, DeserializationContext)}.
     */
    @SuppressWarnings("unchecked")
    protected T _deserializeFromArray(JsonParser p, DeserializationContext ctxt) throws IOException
    {
        final CoercionAction act = _findCoercionFromEmptyArray(ctxt);
        final boolean unwrap = ctxt.isEnabled(DeserializationFeature.UNWRAP_SINGLE_VALUE_ARRAYS);

        if (unwrap || (act != CoercionAction.Fail)) {
            JsonToken t = p.nextToken();
            if (t == JsonToken.END_ARRAY) {
                switch (act) {
                case AsEmpty:
                    return (T) getEmptyValue(ctxt);
                case AsNull:
                case TryConvert:
                    return (T) getNullValue(ctxt);
                default:
                }
            } else if (unwrap) {
                final T parsed = _deserializeWrappedValue(p, ctxt);
                if (p.nextToken() != JsonToken.END_ARRAY) {
                    handleMissingEndArrayForSingle(p, ctxt);
                }
                return parsed;
            }
        }
        return (T) ctxt.handleUnexpectedToken(getValueType(ctxt), JsonToken.START_ARRAY, p, null);
    }

    /**
     * Helper method to call in case deserializer does not support native automatic
     * use of incoming String values, but there may be standard coercions to consider.
     *
     * @since 2.12
     */
    @SuppressWarnings("unchecked")
    protected T _deserializeFromString(JsonParser p, DeserializationContext ctxt)
            throws IOException
    {
        final ValueInstantiator inst = getValueInstantiator();
        final String value = p.getValueAsString();
        final Class<?> rawTargetType = handledType();

        if ((inst != null) && inst.canCreateFromString()) {
            return (T) inst.createFromString(ctxt, value);
        }

        if (value.length() == 0) {
            final CoercionAction act = ctxt.findCoercionAction(logicalType(), rawTargetType,
                    CoercionInputShape.EmptyString);
            return (T) _deserializeFromEmptyString(p, ctxt, act, rawTargetType,
                    "empty String (\"\")");
        }
        if (_isBlank(value)) {
            final CoercionAction act = ctxt.findCoercionFromBlankString(logicalType(), rawTargetType,
                    CoercionAction.Fail);
            return (T) _deserializeFromEmptyString(p, ctxt, act, rawTargetType,
                    "blank String (all whitespace)");
        }

        // 28-Sep-2011, tatu: Ok this is not clean at all; but since there are legacy
        //   systems that expect conversions in some cases, let's just add a minimal
        //   patch (note: same could conceivably be used for numbers too).
        if ((inst != null) && inst.canCreateFromBoolean()) {
            // 29-May-2020, tatu: With 2.12 can and should use CoercionConfig so:
            if (ctxt.findCoercionAction(LogicalType.Boolean, Boolean.class,
                    CoercionInputShape.String) == CoercionAction.TryConvert) {
                String str = value.trim();
                if ("true".equals(str)) {
                    return (T) inst.createFromBoolean(ctxt, true);
                }
                if ("false".equals(str)) {
                    return (T) inst.createFromBoolean(ctxt, false);
                }
            }
        }
        return (T) ctxt.handleMissingInstantiator(rawTargetType, inst, ctxt.getParser(),
                "no String-argument constructor/factory method to deserialize from String value ('%s')",
                value);
    }

    protected Object _deserializeFromEmptyString(JsonParser p, DeserializationContext ctxt,
            CoercionAction act, Class<?> rawTargetType, String desc) throws IOException
    {
        switch (act) {
        case AsEmpty:
            return getEmptyValue(ctxt);
        case TryConvert:
            // hmmmh... empty or null, typically? Assume "as null" for now
        case AsNull:
            return null;
        case Fail:
            break;
        }
        final ValueInstantiator inst = getValueInstantiator();

        // 03-Jun-2020, tatu: Should ideally call `handleUnexpectedToken()` instead, but
        //    since this call was already made, use it.
        return ctxt.handleMissingInstantiator(rawTargetType, inst, p,
"Cannot deserialize value of type %s from %s (no String-argument constructor/factory method; coercion not enabled)",
                ClassUtil.getTypeDescription(getValueType(ctxt)), desc);
    }

    /**
     * Helper called to support {@link DeserializationFeature#UNWRAP_SINGLE_VALUE_ARRAYS}:
     * default implementation simply calls
     * {@link #deserialize(JsonParser, DeserializationContext)},
     * but handling may be overridden.
     */
    protected T _deserializeWrappedValue(JsonParser p, DeserializationContext ctxt) throws IOException
    {
        // 23-Mar-2017, tatu: Let's specifically block recursive resolution to avoid
        //   either supporting nested arrays, or to cause infinite looping.
        if (p.hasToken(JsonToken.START_ARRAY)) {
            String msg = String.format(
"Cannot deserialize value of type %s out of %s token: nested Arrays not allowed with %s",
                    ClassUtil.nameOf(_valueClass), JsonToken.START_ARRAY,
                    "DeserializationFeature.UNWRAP_SINGLE_VALUE_ARRAYS");
            @SuppressWarnings("unchecked")
            T result = (T) ctxt.handleUnexpectedToken(getValueType(ctxt), p.currentToken(), p, msg);
            return result;
        }
        return (T) deserialize(p, ctxt);
    }
    
    /*
    /**********************************************************************
    /* Helper methods for sub-classes, parsing: while mostly
    /* useful for numeric types, can be also useful for dealing
    /* with things serialized as numbers (such as Dates).
    /**********************************************************************
     */

<<<<<<< HEAD
=======
    @Deprecated // since 2.12, use overloaded variant that does NOT take target type
    protected final boolean _parseBooleanPrimitive(DeserializationContext ctxt,
            JsonParser p, Class<?> targetType) throws IOException {
        return _parseBooleanPrimitive(p, ctxt);
    }

>>>>>>> 22d95950
    /**
     * @param ctxt Deserialization context for accessing configuration
     * @param p Underlying parser
     * @param targetType Actual type that is being deserialized, typically
     *    same as {@link #handledType}, and not necessarily {@code boolean}
     *    (may be {@code boolean[]} or {@code AtomicBoolean} for example);
     *    used for coercion config access
     */
    protected final boolean _parseBooleanPrimitive(JsonParser p, DeserializationContext ctxt)
            throws IOException
    {
        final JsonToken t = p.currentToken();
        // usually caller should have handled but:
        if (t == JsonToken.VALUE_TRUE) return true;
        if (t == JsonToken.VALUE_FALSE) return false;
        if (t == JsonToken.VALUE_NULL) {
            _verifyNullForPrimitive(ctxt);
            return false;
        }

        // may accept ints too, (0 == false, otherwise true)
        if (t == JsonToken.VALUE_NUMBER_INT) {
            Boolean b = _coerceBooleanFromInt(ctxt, p, Boolean.TYPE);
            // may get `null`, Boolean.TRUE or Boolean.FALSE so:
            return (b == Boolean.TRUE);
        }
        // And finally, let's allow Strings to be converted too
        if (t == JsonToken.VALUE_STRING) {
            String text = p.getText();
            CoercionAction act = _checkFromStringCoercion(ctxt, text,
                    LogicalType.Boolean, Boolean.TYPE);
            if (act == CoercionAction.AsNull) {
                _verifyNullForPrimitive(ctxt);
                return false;
            }
            if (act == CoercionAction.AsEmpty) {
                return false;
            }
            text = text.trim();
            // [databind#422]: Allow aliases
            // 13-Jun-2020, tatu: ... should we consider "lenient" vs "strict" here?
            if ("true".equals(text) || "True".equals(text)) {
                return true;
            }
            if ("false".equals(text) || "False".equals(text)) {
                return false;
            }
            if (_hasTextualNull(text)) {
                _verifyNullForPrimitiveCoercion(ctxt, text);
                return false;
            }
            Boolean b = (Boolean) ctxt.handleWeirdStringValue(Boolean.TYPE, text,
                    "only \"true\" or \"false\" recognized");
            return Boolean.TRUE.equals(b);
        }
        // 12-Jun-2020, tatu: For some reason calling `_deserializeFromArray()` won't work so:
        if (t == JsonToken.START_ARRAY && ctxt.isEnabled(DeserializationFeature.UNWRAP_SINGLE_VALUE_ARRAYS)) {
            p.nextToken();
            final boolean parsed = _parseBooleanPrimitive(p, ctxt);
            _verifyEndArrayForSingle(p, ctxt);
            return parsed;
        }
        return ((Boolean) ctxt.handleUnexpectedToken(ctxt.constructType(Boolean.TYPE), p)).booleanValue();
    }

    /**
     * Helper method called for cases where non-primitive, boolean-based value
     * is to be deserialized: result of this method will be {@link java.lang.Boolean},
     * although actual target type may be something different.
     *<p>
     * Note: does NOT dynamically access "empty value" or "null value" of deserializer
     * since those values could be of type other than {@link java.lang.Boolean}.
     * Caller may need to translate from 3 possible result types into appropriately
     * matching output types.
     *
     * @param p Underlying parser
     * @param ctxt Deserialization context for accessing configuration
     * @param targetType Actual type that is being deserialized, may be
     *    same as {@link #handledType} but could be {@code AtomicBoolean} for example.
     *    Used for coercion config access.
     *
     * @since 2.12
     */
    protected final Boolean _parseBoolean(JsonParser p, DeserializationContext ctxt,
            Class<?> targetType)
        throws IOException
    {
        switch (p.currentTokenId()) {
        case JsonTokenId.ID_STRING:
            String text = p.getText();
            CoercionAction act = _checkFromStringCoercion(ctxt, text,
                    LogicalType.Boolean, targetType);
            if (act == CoercionAction.AsNull) {
                return null;
            }
            if (act == CoercionAction.AsEmpty) {
                return false;
            }
            text = text.trim();
            // [databind#422]: Allow aliases
            if ("true".equals(text) || "True".equals(text)) {
                return true;
            }
            if ("false".equals(text) || "False".equals(text)) {
                return false;
            }
            if (_checkTextualNull(ctxt, text)) {
                return null;
            }
            return (Boolean) ctxt.handleWeirdStringValue(targetType, text,
                    "only \"true\" or \"false\" recognized");
        case JsonTokenId.ID_TRUE:
            return true;
        case JsonTokenId.ID_FALSE:
            return false;
        case JsonTokenId.ID_NULL: // null fine for non-primitive
            return null;
        case JsonTokenId.ID_NUMBER_INT:
            // may accept ints too, (0 == false, otherwise true)
            return _coerceBooleanFromInt(ctxt, p, targetType);
        case JsonTokenId.ID_START_ARRAY: // unwrapping / from-empty-array coercion?
            return (Boolean) _deserializeFromArray(p, ctxt);
        }
        return (Boolean) ctxt.handleUnexpectedToken(ctxt.constructType(targetType), p);
    }

    protected final byte _parseBytePrimitive(DeserializationContext ctxt, JsonParser p)
        throws IOException
    {
        final JsonToken t = p.currentToken();
        if (t == JsonToken.VALUE_NUMBER_INT) return p.getByteValue();
        if (t == JsonToken.VALUE_NULL) {
            _verifyNullForPrimitive(ctxt);
            return (byte) 0;
        }
        if (t == JsonToken.VALUE_STRING) { // let's do implicit re-parse
            String text = p.getText();
            CoercionAction act = _checkFromStringCoercion(ctxt, text,
                    LogicalType.Integer, Byte.TYPE);
            if (act == CoercionAction.AsNull) {
                return (byte) 0; // no need to check as does not come from `null`, explicit coercion
            }
            if (act == CoercionAction.AsEmpty) {
                return (byte) 0;
            }
            text = text.trim();
            if (_hasTextualNull(text)) {
                _verifyNullForPrimitiveCoercion(ctxt, text);
                return (byte) 0;
            }
            int value;
            try {
                value = NumberInput.parseInt(text);
            } catch (IllegalArgumentException iae) {
                return (Byte) ctxt.handleWeirdStringValue(_valueClass, text,
                        "not a valid `byte` value");
            }
            // So far so good: but does it fit?
            // as per [JACKSON-804], allow range up to 255, inclusive
            if (_byteOverflow(value)) {
                return (Byte) ctxt.handleWeirdStringValue(_valueClass, text,
                        "overflow, value cannot be represented as 8-bit value");
                // fall-through for deferred fails
            }
            return (byte) value;
        }
        if (t == JsonToken.VALUE_NUMBER_FLOAT) {
            CoercionAction act = _checkFloatToIntCoercion(ctxt, p, Byte.TYPE);
            if (act == CoercionAction.AsNull) {
                return (byte) 0;
            }
            if (act == CoercionAction.AsEmpty) {
                return (byte) 0;
            }
            return p.getByteValue();
        }
        // 12-Jun-2020, tatu: For some reason calling `_deserializeFromArray()` won't work so:
        if (t == JsonToken.START_ARRAY && ctxt.isEnabled(DeserializationFeature.UNWRAP_SINGLE_VALUE_ARRAYS)) {
            p.nextToken();
            final byte parsed = _parseBytePrimitive(ctxt, p);
            _verifyEndArrayForSingle(p, ctxt);
            return parsed;
        }
        return ((Byte) ctxt.handleUnexpectedToken(ctxt.constructType(Byte.TYPE), p)).byteValue();
    }

    protected final short _parseShortPrimitive(DeserializationContext ctxt, JsonParser p)
        throws IOException
    {
        final JsonToken t = p.currentToken();
        if (t == JsonToken.VALUE_NUMBER_INT) return p.getShortValue();
        if (t == JsonToken.VALUE_NULL) {
            _verifyNullForPrimitive(ctxt);
            return (short) 0;
        }
        if (t == JsonToken.VALUE_STRING) { // let's do implicit re-parse
            String text = p.getText();
            CoercionAction act = _checkFromStringCoercion(ctxt, text,
                    LogicalType.Integer, Short.TYPE);
            if (act == CoercionAction.AsNull) {
                return (short) 0; // no need to check as does not come from `null`, explicit coercion
            }
            if (act == CoercionAction.AsEmpty) {
                return (short) 0;
            }
            text = text.trim();
            if (_hasTextualNull(text)) {
                _verifyNullForPrimitiveCoercion(ctxt, text);
                return (short) 0;
            }
            int value;
            try {
                value = NumberInput.parseInt(text);
            } catch (IllegalArgumentException iae) {
                return (Short) ctxt.handleWeirdStringValue(Short.TYPE, text,
                        "not a valid `short` value");
            }
            if (_shortOverflow(value)) {
                return (Short) ctxt.handleWeirdStringValue(Short.TYPE, text,
                        "overflow, value cannot be represented as 16-bit value");
            }
            return (short) value;
        }
        if (t == JsonToken.VALUE_NUMBER_FLOAT) {
            CoercionAction act = _checkFloatToIntCoercion(ctxt, p, Short.TYPE);
            if (act == CoercionAction.AsNull) {
                return (short) 0;
            }
            if (act == CoercionAction.AsEmpty) {
                return (short) 0;
            }
            return p.getShortValue();
        }
        // 12-Jun-2020, tatu: For some reason calling `_deserializeFromArray()` won't work so:
        if (t == JsonToken.START_ARRAY && ctxt.isEnabled(DeserializationFeature.UNWRAP_SINGLE_VALUE_ARRAYS)) {
            p.nextToken();
            final short parsed = _parseShortPrimitive(ctxt, p);
            _verifyEndArrayForSingle(p, ctxt);
            return parsed;
        }
        return ((Short) ctxt.handleUnexpectedToken(ctxt.constructType(Short.TYPE), p)).shortValue();
    }

    protected final int _parseIntPrimitive(DeserializationContext ctxt, JsonParser p)
        throws IOException
    {
        CoercionAction act;
        switch (p.currentTokenId()) {
        case JsonTokenId.ID_NUMBER_INT:
            return p.getIntValue();
        case JsonTokenId.ID_NULL:
            _verifyNullForPrimitive(ctxt);
            return 0;
        case JsonTokenId.ID_STRING:
            String text = p.getText();
            act = _checkFromStringCoercion(ctxt, text,
                    LogicalType.Integer, Integer.TYPE);
            if (act == CoercionAction.AsNull) {
                return 0; // no need to check as does not come from `null`, explicit coercion
            }
            if (act == CoercionAction.AsEmpty) {
                return 0;
            }
            text = text.trim();
            if (_hasTextualNull(text)) {
                _verifyNullForPrimitiveCoercion(ctxt, text);
                return 0;
            }
            return _parseIntPrimitive(ctxt, text);
        case JsonTokenId.ID_NUMBER_FLOAT:
            act = _checkFloatToIntCoercion(ctxt, p, Integer.TYPE);
            if (act == CoercionAction.AsNull) {
                return 0;
            }
            if (act == CoercionAction.AsEmpty) {
                return 0;
            }
            return p.getValueAsInt();
        case JsonTokenId.ID_START_ARRAY:
            if (ctxt.isEnabled(DeserializationFeature.UNWRAP_SINGLE_VALUE_ARRAYS)) {
                p.nextToken();
                final int parsed = _parseIntPrimitive(ctxt, p);
                _verifyEndArrayForSingle(p, ctxt);
                return parsed;
            }
            break;
        default:
        }
        // Otherwise, no can do:
        return ((Number) ctxt.handleUnexpectedToken(ctxt.constructType(Integer.TYPE), p)).intValue();
    }

    protected final int _parseIntPrimitive(DeserializationContext ctxt, String text) throws IOException
    {
        try {
            if (text.length() > 9) {
                long l = Long.parseLong(text);
                if (_intOverflow(l)) {
                    Number v = (Number) ctxt.handleWeirdStringValue(Integer.TYPE, text,
                        "Overflow: numeric value (%s) out of range of int (%d -%d)",
                        text, Integer.MIN_VALUE, Integer.MAX_VALUE);
                    return _nonNullNumber(v).intValue();
                }
                return (int) l;
            }
            return NumberInput.parseInt(text);
        } catch (IllegalArgumentException iae) {
            Number v = (Number) ctxt.handleWeirdStringValue(Integer.TYPE, text,
                    "not a valid `int` value");
            return _nonNullNumber(v).intValue();
        }
    }

    protected final long _parseLongPrimitive(DeserializationContext ctxt, JsonParser p)
            throws IOException
    {
        CoercionAction act;
        switch (p.currentTokenId()) {
        case JsonTokenId.ID_NUMBER_INT:
            return p.getLongValue();
        case JsonTokenId.ID_NULL:
            _verifyNullForPrimitive(ctxt);
            return 0L;
        case JsonTokenId.ID_STRING:
            String text = p.getText();
            act = _checkFromStringCoercion(ctxt, text,
                    LogicalType.Integer, Long.TYPE);
            if (act == CoercionAction.AsNull) {
                return 0L; // no need to check as does not come from `null`, explicit coercion
            }
            if (act == CoercionAction.AsEmpty) {
                return 0L;
            }
            text = text.trim();
            if (_hasTextualNull(text)) {
                _verifyNullForPrimitiveCoercion(ctxt, text);
                return 0L;
            }
            return _parseLongPrimitive(ctxt, text);
        case JsonTokenId.ID_NUMBER_FLOAT:
            act = _checkFloatToIntCoercion(ctxt, p, Long.TYPE);
            if (act == CoercionAction.AsNull) {
                return 0L;
            }
            if (act == CoercionAction.AsEmpty) {
                return 0L;
            }
            return p.getValueAsLong();
        case JsonTokenId.ID_START_ARRAY:
            if (ctxt.isEnabled(DeserializationFeature.UNWRAP_SINGLE_VALUE_ARRAYS)) {
                p.nextToken();
                final long parsed = _parseLongPrimitive(ctxt, p);
                _verifyEndArrayForSingle(p, ctxt);
                return parsed;
            }
            break;
        default:
        }
        return ((Number) ctxt.handleUnexpectedToken(ctxt.constructType(Long.TYPE), p)).longValue();
    }

    protected final long _parseLongPrimitive(DeserializationContext ctxt, String text) throws IOException
    {
        try {
            return NumberInput.parseLong(text);
        } catch (IllegalArgumentException iae) { }
        {
            Number v = (Number) ctxt.handleWeirdStringValue(Long.TYPE, text,
                    "not a valid `long` value");
            return _nonNullNumber(v).longValue();
        }
    }

    protected final float _parseFloatPrimitive(DeserializationContext ctxt, JsonParser p)
        throws IOException
    {
        CoercionAction act;
        switch (p.currentTokenId()) {
        case JsonTokenId.ID_NUMBER_INT:
        case JsonTokenId.ID_NUMBER_FLOAT:
            return p.getFloatValue();
        case JsonTokenId.ID_NULL:
            _verifyNullForPrimitive(ctxt);
            return 0f;
        case JsonTokenId.ID_STRING:
            String text = p.getText();
            act = _checkFromStringCoercion(ctxt, text,
                    LogicalType.Integer, Float.TYPE);
            if (act == CoercionAction.AsNull) {
                return  0.0f; // no need to check as does not come from `null`, explicit coercion
            }
            if (act == CoercionAction.AsEmpty) {
                return  0.0f;
            }
            text = text.trim();
            if (_hasTextualNull(text)) {
                _verifyNullForPrimitiveCoercion(ctxt, text);
                return  0.0f;
            }
            return _parseFloatPrimitive(ctxt, text);
        case JsonTokenId.ID_START_ARRAY:
            if (ctxt.isEnabled(DeserializationFeature.UNWRAP_SINGLE_VALUE_ARRAYS)) {
                p.nextToken();
                final float parsed = _parseFloatPrimitive(ctxt, p);
                _verifyEndArrayForSingle(p, ctxt);
                return parsed;
            }
            break;
        }
        return ((Number) ctxt.handleUnexpectedToken(ctxt.constructType(Float.TYPE), p)).floatValue();
    }

    /**
     * @since 2.9
     */
    protected final float _parseFloatPrimitive(DeserializationContext ctxt, String text)
        throws IOException
    {
        switch (text.charAt(0)) {
        case 'I':
            if (_isPosInf(text)) {
                return Float.POSITIVE_INFINITY;
            }
            break;
        case 'N':
            if (_isNaN(text)) { return Float.NaN; }
            break;
        case '-':
            if (_isNegInf(text)) {
                return Float.NEGATIVE_INFINITY;
            }
            break;
        }
        try {
            return Float.parseFloat(text);
        } catch (IllegalArgumentException iae) { }
        Number v = (Number) ctxt.handleWeirdStringValue(Float.TYPE, text,
                "not a valid `float` value");
        return _nonNullNumber(v).floatValue();
    }

    protected final double _parseDoublePrimitive(DeserializationContext ctxt, JsonParser p)
        throws IOException
    {
        CoercionAction act;
        switch (p.currentTokenId()) {
        case JsonTokenId.ID_NUMBER_INT:
        case JsonTokenId.ID_NUMBER_FLOAT:
            return p.getDoubleValue();
        case JsonTokenId.ID_NULL:
            _verifyNullForPrimitive(ctxt);
            return 0.0;
        case JsonTokenId.ID_STRING:
            String text = p.getText();
            act = _checkFromStringCoercion(ctxt, text,
                    LogicalType.Integer, Double.TYPE);
            if (act == CoercionAction.AsNull) {
                return  0.0; // no need to check as does not come from `null`, explicit coercion
            }
            if (act == CoercionAction.AsEmpty) {
                return  0.0;
            }
            text = text.trim();
            if (_hasTextualNull(text)) {
                _verifyNullForPrimitiveCoercion(ctxt, text);
                return  0.0;
            }
            return _parseDoublePrimitive(ctxt, text);
        case JsonTokenId.ID_START_ARRAY:
            if (ctxt.isEnabled(DeserializationFeature.UNWRAP_SINGLE_VALUE_ARRAYS)) {
                p.nextToken();
                final double parsed = _parseDoublePrimitive(ctxt, p);
                _verifyEndArrayForSingle(p, ctxt);
                return parsed;
            }
            break;
        }
        return ((Number) ctxt.handleUnexpectedToken(ctxt.constructType(Double.TYPE), p)).doubleValue();
    }

    protected final double _parseDoublePrimitive(DeserializationContext ctxt, String text)
        throws IOException
    {
        switch (text.charAt(0)) {
        case 'I':
            if (_isPosInf(text)) {
                return Double.POSITIVE_INFINITY;
            }
            break;
        case 'N':
            if (_isNaN(text)) {
                return Double.NaN;
            }
            break;
        case '-':
            if (_isNegInf(text)) {
                return Double.NEGATIVE_INFINITY;
            }
            break;
        }
        try {
            return parseDouble(text);
        } catch (IllegalArgumentException iae) { }
        Number v = (Number) ctxt.handleWeirdStringValue(Double.TYPE, text,
                "not a valid `double` value (as String to convert)");
        return _nonNullNumber(v).doubleValue();
    }

    protected java.util.Date _parseDate(JsonParser p, DeserializationContext ctxt)
        throws IOException
    {
        switch (p.currentTokenId()) {
        case JsonTokenId.ID_STRING:
            return _parseDate(p.getText().trim(), ctxt);
        case JsonTokenId.ID_NUMBER_INT:
            {
                long ts;
                try {
                    ts = p.getLongValue();
                // 16-Jan-2019, tatu: 2.10 uses InputCoercionException, earlier JsonParseException
                //     (but leave both until 3.0)
                } catch (JsonParseException | InputCoercionException e) {
                    Number v = (Number) ctxt.handleWeirdNumberValue(_valueClass, p.getNumberValue(),
                            "not a valid 64-bit `long` for creating `java.util.Date`");
                    ts = v.longValue();
                }
                return new java.util.Date(ts);
            }
        case JsonTokenId.ID_NULL:
            return (java.util.Date) getNullValue(ctxt);
        case JsonTokenId.ID_START_ARRAY:
            return _parseDateFromArray(p, ctxt);
        }
        return (java.util.Date) ctxt.handleUnexpectedToken(getValueType(ctxt), p);
    }

    // @since 2.9
    protected java.util.Date _parseDateFromArray(JsonParser p, DeserializationContext ctxt)
            throws IOException
    {
        final CoercionAction act = _findCoercionFromEmptyArray(ctxt);
        final boolean unwrap = ctxt.isEnabled(DeserializationFeature.UNWRAP_SINGLE_VALUE_ARRAYS);

        if (unwrap || (act != CoercionAction.Fail)) {
            JsonToken t = p.nextToken();
            if (t == JsonToken.END_ARRAY) {
                switch (act) {
                case AsEmpty:
                    return (java.util.Date) getEmptyValue(ctxt);
                case AsNull:
                case TryConvert:
                    return (java.util.Date) getNullValue(ctxt);
                default:
                }
            } else if (unwrap) {
                final Date parsed = _parseDate(p, ctxt);
                _verifyEndArrayForSingle(p, ctxt);
                return parsed;
            }
        }
        return (java.util.Date) ctxt.handleUnexpectedToken(getValueType(ctxt), JsonToken.START_ARRAY, p, null);
    }

    /**
     * @since 2.8
     */
    protected java.util.Date _parseDate(String value, DeserializationContext ctxt)
        throws IOException
    {
        try {
            // Take empty Strings to mean 'empty' Value, usually 'null':
            if (value.length() == 0) {
                final CoercionAction act = _checkFromStringCoercion(ctxt, value);
                switch (act) { // note: Fail handled above
                case AsEmpty:
                    return new java.util.Date(0L);
                case AsNull:
                case TryConvert:
                default:
                }
                return null;
            }
            // 10-Jun-2020, tatu: Legacy handling from pre-2.12... should we still have it?
            if (_hasTextualNull(value)) {
                return null;
            }
            return ctxt.parseDate(value);
        } catch (IllegalArgumentException iae) {
            return (java.util.Date) ctxt.handleWeirdStringValue(_valueClass, value,
                    "not a valid representation (error: %s)",
                    ClassUtil.exceptionMessage(iae));
        }
    }

    /**
     * Helper method for encapsulating calls to low-level double value parsing; single place
     * just because we need a work-around that must be applied to all calls.
     */
    protected final static double parseDouble(String numStr) throws NumberFormatException
    {
        // avoid some nasty float representations... but should it be MIN_NORMAL or MIN_VALUE?
        if (NumberInput.NASTY_SMALL_DOUBLE.equals(numStr)) {
            return Double.MIN_NORMAL; // since 2.7; was MIN_VALUE prior
        }
        return Double.parseDouble(numStr);
    }

    /**
     * Helper method used for accessing String value, if possible, doing
     * necessary conversion or throwing exception as necessary.
     *
     * @since 2.1
     */
    protected final String _parseString(JsonParser p, DeserializationContext ctxt) throws IOException
    {
        if (p.hasToken(JsonToken.VALUE_STRING)) {
            return p.getText();
        }
        // 07-Nov-2019, tatu: [databind#2535] Need to support byte[]->Base64 same as `StringDeserializer`
        if (p.hasToken(JsonToken.VALUE_EMBEDDED_OBJECT)) {
            Object ob = p.getEmbeddedObject();
            if (ob instanceof byte[]) {
                return ctxt.getBase64Variant().encode((byte[]) ob, false);
            }
            if (ob == null) {
                return null;
            }
            // otherwise, try conversion using toString()...
            return ob.toString();
        }
        String value = p.getValueAsString();
        if (value != null) {
            return value;
        }
        return (String) ctxt.handleUnexpectedToken(ctxt.constructType(String.class), p);
    }

    /**
     * Helper method called to determine if we are seeing String value of
     * "null", and, further, that it should be coerced to null just like
     * null token.
     */
    protected boolean _hasTextualNull(String value) {
        return "null".equals(value);
    }

    protected final boolean _isNegInf(String text) {
        return "-Infinity".equals(text) || "-INF".equals(text);
    }

    protected final boolean _isPosInf(String text) {
        return "Infinity".equals(text) || "INF".equals(text);
    }

    protected final boolean _isNaN(String text) { return "NaN".equals(text); }

    // @since 2.12
    protected final static boolean _isBlank(String text)
    {
        final int len = text.length();
        for (int i = 0; i < len; ++i) {
            if (text.charAt(i) > 0x0020) {
                return false;
            }
        }
        return true;
    }

    /*
    /**********************************************************************
    /* Helper methods for sub-classes, new (2.12+)
    /**********************************************************************
     */

    /**
     * @since 2.12
     */
    protected CoercionAction _checkFromStringCoercion(DeserializationContext ctxt, String value)
        throws IOException
    {
        return _checkFromStringCoercion(ctxt, value, logicalType(), handledType());
    }

    /**
     * @since 2.12
     */
    protected CoercionAction _checkFromStringCoercion(DeserializationContext ctxt, String value,
            LogicalType logicalType, Class<?> rawTargetType)
        throws IOException
    {
        final CoercionAction act;

        if (value.length() == 0) {
            act = ctxt.findCoercionAction(logicalType, rawTargetType,
                    CoercionInputShape.EmptyString);
            return _checkCoercionActionFail(ctxt, act, "empty String (\"\")");
        } else if (_isBlank(value)) {
            act = ctxt.findCoercionFromBlankString(logicalType, rawTargetType, CoercionAction.Fail);
            return _checkCoercionActionFail(ctxt, act, "blank String (all whitespace)");
        } else {
            act = ctxt.findCoercionAction(logicalType, rawTargetType, CoercionInputShape.String);
            if (act == CoercionAction.Fail) {
                // since it MIGHT (but might not), create desc here, do not use helper
                ctxt.reportInputMismatch(this,
"Cannot coerce String value (\"%s\") to %s (but might if coercion using `CoercionConfig` was enabled)",
value, _coercedTypeDesc());
            }
        }
        return act;
    }

    /**
     * @since 2.12
     */
    protected CoercionAction _checkFloatToIntCoercion(DeserializationContext ctxt, JsonParser p,
            Class<?> rawTargetType)
        throws IOException
    {
        final CoercionAction act = ctxt.findCoercionAction(LogicalType.Integer,
                rawTargetType, CoercionInputShape.Float);
        if (act == CoercionAction.Fail) {
            _checkCoercionActionFail(ctxt, act, "Floating-point value ("+p.getText()+")");
        }
        return act;
    }

    /**
     * @since 2.12
     */
    protected Boolean _coerceBooleanFromInt(DeserializationContext ctxt, JsonParser p,
            Class<?> rawTargetType)
        throws IOException
    {
        CoercionAction act = ctxt.findCoercionAction(LogicalType.Boolean, rawTargetType, CoercionInputShape.Integer);
        switch (act) {
        case Fail:
            _checkCoercionActionFail(ctxt, act, "Integer value ("+p.getText()+")");
            break;
        case AsNull:
            return null;
        case AsEmpty:
            return Boolean.FALSE;
        default:
        }
        // 13-Oct-2016, tatu: As per [databind#1324], need to be careful wrt
        //    degenerate case of huge integers, legal in JSON.
        //    Also note that number tokens can not have WS to trim:
        if (p.getNumberType() == NumberType.INT) {
            // but minor optimization for common case is possible:
            return p.getIntValue() != 0;
        }
        return !"0".equals(p.getText());
    }

    protected CoercionAction _checkCoercionActionFail(DeserializationContext ctxt,
            CoercionAction act, String inputDesc) throws IOException
    {
        if (act == CoercionAction.Fail) {
            ctxt.reportInputMismatch(this,
"Cannot coerce %s to %s (but could if coercion was enabled using `CoercionConfig`)",
inputDesc, _coercedTypeDesc());
        }
        return act;
    }

    /**
     * Method called when otherwise unrecognized String value is encountered for
     * a non-primitive type: should see if it is String value {@code "null"}, and if so,
     * whether it is acceptable according to configuration or not
     *
     * @since 2.12
     */
    protected boolean _checkTextualNull(DeserializationContext ctxt, String text)
            throws JsonMappingException
    {
        if (_hasTextualNull(text)) {
            if (!ctxt.isEnabled(MapperFeature.ALLOW_COERCION_OF_SCALARS)) {
                _reportFailedNullCoerce(ctxt, true,  MapperFeature.ALLOW_COERCION_OF_SCALARS, "String \"null\"");
            }
            return true;
        }
        return false;
    }

    /*
    /**********************************************************************
    /* Helper methods for sub-classes, coercions, older (pre-2.12), non-deprecated
    /**********************************************************************
     */

    /**
     * Helper method called in case where an integral number is encountered, but
     * config settings suggest that a coercion may be needed to "upgrade"
     * {@link java.lang.Number} into "bigger" type like {@link java.lang.Long} or
     * {@link java.math.BigInteger}
     *
     * @see DeserializationFeature#USE_BIG_INTEGER_FOR_INTS
     * @see DeserializationFeature#USE_LONG_FOR_INTS
     *
     * @since 2.6
     */
    protected Object _coerceIntegral(JsonParser p, DeserializationContext ctxt) throws IOException
    {
        int feats = ctxt.getDeserializationFeatures();
        if (DeserializationFeature.USE_BIG_INTEGER_FOR_INTS.enabledIn(feats)) {
            return p.getBigIntegerValue();
        }
        if (DeserializationFeature.USE_LONG_FOR_INTS.enabledIn(feats)) {
            return p.getLongValue();
        }
        return p.getNumberValue(); // should be optimal, whatever it is
    }

    /**
     * Method called to verify that {@code null} token from input is acceptable
     * for primitive (unboxed) target type. It should NOT be called if {@code null}
     * was received by other means (coerced due to configuration, or even from
     * optionally acceptable String {@code "null"} token).
     *
     * @since 2.9
     */
    protected final void _verifyNullForPrimitive(DeserializationContext ctxt) throws JsonMappingException
    {
        if (ctxt.isEnabled(DeserializationFeature.FAIL_ON_NULL_FOR_PRIMITIVES)) {
            ctxt.reportInputMismatch(this,
"Cannot coerce `null` to %s (disable `DeserializationFeature.FAIL_ON_NULL_FOR_PRIMITIVES` to allow)",
                    _coercedTypeDesc());
        }
    }

    /**
     * Method called to verify that text value {@code "null"} from input is acceptable
     * for primitive (unboxed) target type. It should not be called if actual
     * {@code null} token was received, or if null is a result of coercion from
     * Some other input type.
     *
     * @since 2.9
     */
    protected final void _verifyNullForPrimitiveCoercion(DeserializationContext ctxt, String str) throws JsonMappingException
    {
        Enum<?> feat;
        boolean enable;

        if (!ctxt.isEnabled(MapperFeature.ALLOW_COERCION_OF_SCALARS)) {
            feat = MapperFeature.ALLOW_COERCION_OF_SCALARS;
            enable = true;
        } else if (ctxt.isEnabled(DeserializationFeature.FAIL_ON_NULL_FOR_PRIMITIVES)) {
            feat = DeserializationFeature.FAIL_ON_NULL_FOR_PRIMITIVES;
            enable = false;
        } else {
            return;
        }
        String strDesc = str.isEmpty() ? "empty String (\"\")" : String.format("String \"%s\"", str);
        _reportFailedNullCoerce(ctxt, enable, feat, strDesc);
    }

    protected void _reportFailedNullCoerce(DeserializationContext ctxt, boolean state, Enum<?> feature,
            String inputDesc) throws JsonMappingException
    {
        String enableDesc = state ? "enable" : "disable";
        ctxt.reportInputMismatch(this, "Cannot coerce %s to Null value as %s (%s `%s.%s` to allow)",
            inputDesc, _coercedTypeDesc(), enableDesc, feature.getClass().getSimpleName(), feature.name());
    }

    /**
     * Helper method called to get a description of type into which a scalar value coercion
     * is (most likely) being applied, to be used for constructing exception messages
     * on coerce failure.
     *
     * @return Message with backtick-enclosed name of type this deserializer supports
     *
     * @since 2.9
     */
    protected String _coercedTypeDesc() {
        boolean structured;
        String typeDesc;

        JavaType t = getValueType();
        if ((t != null) && !t.isPrimitive()) {
            structured = (t.isContainerType() || t.isReferenceType());
            typeDesc = ClassUtil.getTypeDescription(t);
        } else {
            Class<?> cls = handledType();
            structured = cls.isArray() || Collection.class.isAssignableFrom(cls)
                || Map.class.isAssignableFrom(cls);
            typeDesc = ClassUtil.getClassDescription(cls);
        }
        if (structured) {
            return "element of "+typeDesc;
        }
        return typeDesc+" value";
    }

    /*
    /**********************************************************************
    /* Helper methods for sub-classes, coercions, older (pre-2.12), deprecated
    /**********************************************************************
     */

    // Removed from 3.0

    /*
    /**********************************************************************
    /* Helper methods for sub-classes, resolving dependencies
    /**********************************************************************
     */

    /**
     * Helper method used to locate deserializers for properties the
     * type this deserializer handles contains (usually for properties of
     * bean types)
     *
     * @param type Type of property to deserialize
     * @param property Actual property object (field, method, constuctor parameter) used
     *     for passing deserialized values; provided so deserializer can be contextualized if necessary
     */
    protected JsonDeserializer<Object> findDeserializer(DeserializationContext ctxt,
            JavaType type, BeanProperty property)
        throws JsonMappingException
    {
        return ctxt.findContextualValueDeserializer(type, property);
    }

    /**
     * Helper method to check whether given text refers to what looks like a clean simple
     * integer number, consisting of optional sign followed by a sequence of digits.
     */
    protected final boolean _isIntNumber(String text)
    {
        final int len = text.length();
        if (len > 0) {
            char c = text.charAt(0);
            // skip leading sign (plus not allowed for strict JSON numbers but...)
            int i = (c == '-' || c == '+') ? 1 : 0;
            for (; i < len; ++i) {
                int ch = text.charAt(i);
                if (ch > '9' || ch < '0') {
                    return false;
                }
            }
            return true;
        }
        return false;
    }

    /*
    /**********************************************************************
    /* Helper methods for: deserializer construction
    /**********************************************************************
     */

    /**
     * Helper method that can be used to see if specified property has annotation
     * indicating that a converter is to be used for contained values (contents
     * of structured types; array/List/Map values)
     *
     * @param existingDeserializer (optional) configured content
     *    serializer if one already exists.
     */
    protected JsonDeserializer<?> findConvertingContentDeserializer(DeserializationContext ctxt,
            BeanProperty prop, JsonDeserializer<?> existingDeserializer)
        throws JsonMappingException
    {
        final AnnotationIntrospector intr = ctxt.getAnnotationIntrospector();
        if (_neitherNull(intr, prop)) {
            AnnotatedMember member = prop.getMember();
            if (member != null) {
                Object convDef = intr.findDeserializationContentConverter(ctxt.getConfig(), member);
                if (convDef != null) {
                    Converter<Object,Object> conv = ctxt.converterInstance(prop.getMember(), convDef);
                    JavaType delegateType = conv.getInputType(ctxt.getTypeFactory());
                    if (existingDeserializer == null) {
                        existingDeserializer = ctxt.findContextualValueDeserializer(delegateType, prop);
                    }
                    return new StdConvertingDeserializer<Object>(conv, delegateType, existingDeserializer);
                }
            }
        }
        return existingDeserializer;
    }

    /*
    /**********************************************************************
    /* Helper methods for: accessing contextual config settings
    /**********************************************************************
     */

    /**
     * Helper method that may be used to find if this deserializer has specific
     * {@link JsonFormat} settings, either via property, or through type-specific
     * defaulting.
     *
     * @param typeForDefaults Type (erased) used for finding default format settings, if any
     */
    protected JsonFormat.Value findFormatOverrides(DeserializationContext ctxt,
            BeanProperty prop, Class<?> typeForDefaults)
    {
        if (prop != null) {
            return prop.findPropertyFormat(ctxt.getConfig(), typeForDefaults);
        }
        // even without property or AnnotationIntrospector, may have type-specific defaults
        return ctxt.getDefaultPropertyFormat(typeForDefaults);
    }

    /**
     * Convenience method that uses {@link #findFormatOverrides} to find possible
     * defaults and/of overrides, and then calls
     * <code>JsonFormat.Value.getFeature(feat)</code>
     * to find whether that feature has been specifically marked as enabled or disabled.
     *
     * @param typeForDefaults Type (erased) used for finding default format settings, if any
     */
    protected Boolean findFormatFeature(DeserializationContext ctxt,
            BeanProperty prop, Class<?> typeForDefaults, JsonFormat.Feature feat)
    {
        JsonFormat.Value format = findFormatOverrides(ctxt, prop, typeForDefaults);
        if (format != null) {
            return format.getFeature(feat);
        }
        return null;
    }

    /**
     * Method called to find {@link NullValueProvider} for a primary property, using
     * "value nulls" setting. If no provider found (not defined, or is "skip"),
     * will return `null`.
     */
    protected final NullValueProvider findValueNullProvider(DeserializationContext ctxt,
            SettableBeanProperty prop, PropertyMetadata propMetadata)
        throws JsonMappingException
    {
        if (prop != null) {
            return _findNullProvider(ctxt, prop, propMetadata.getValueNulls(),
                    prop.getValueDeserializer());
        }
        return null;
    }

    /**
     * Method called to find {@link NullValueProvider} for a contents of a structured
     * primary property (Collection, Map, array), using
     * "content nulls" setting. If no provider found (not defined),
     * will return given value deserializer (which is a null value provider itself).
     */
    protected NullValueProvider findContentNullProvider(DeserializationContext ctxt,
            BeanProperty prop, JsonDeserializer<?> valueDeser)
        throws JsonMappingException
    {
        final Nulls nulls = findContentNullStyle(ctxt, prop);
        if (nulls == Nulls.SKIP) {
            return NullsConstantProvider.skipper();
        }
        // 09-Dec-2019, tatu: [databind#2567] need to ensure correct target type (element,
        //    not container), so inlined here before calling _findNullProvider
        if (nulls == Nulls.FAIL) {
            if (prop == null) {
                JavaType type = ctxt.constructType(valueDeser.handledType());
                // should always be container? But let's double-check just in case:
                if (type.isContainerType()) {
                    type = type.getContentType();
                }
                return NullsFailProvider.constructForRootValue(type);
            }
            return NullsFailProvider.constructForProperty(prop, prop.getType().getContentType());
        }

        NullValueProvider prov = _findNullProvider(ctxt, prop, nulls, valueDeser);
        if (prov != null) {
            return prov;
        }
        return valueDeser;
    }

    protected Nulls findContentNullStyle(DeserializationContext ctxt, BeanProperty prop)
        throws JsonMappingException
    {
        if (prop != null) {
            return prop.getMetadata().getContentNulls();
        }
        return null;
    }

    protected final NullValueProvider _findNullProvider(DeserializationContext ctxt,
            BeanProperty prop, Nulls nulls, JsonDeserializer<?> valueDeser)
        throws JsonMappingException
    {
        if (nulls == Nulls.FAIL) {
            if (prop == null) {
                return NullsFailProvider.constructForRootValue(ctxt.constructType(valueDeser.handledType()));
            }
            return NullsFailProvider.constructForProperty(prop);
        }
        if (nulls == Nulls.AS_EMPTY) {
            // cannot deal with empty values if there is no value deserializer that
            // can indicate what "empty value" is:
            if (valueDeser == null) {
                return null;
            }

            // Let's first do some sanity checking...
            // NOTE: although we could use `ValueInstantiator.Gettable` in general,
            // let's not since that would prevent being able to use custom impls:
            if (valueDeser instanceof BeanDeserializerBase) {
                ValueInstantiator vi = ((BeanDeserializerBase) valueDeser).getValueInstantiator();
                if (!vi.canCreateUsingDefault()) {
                    final JavaType type = prop.getType();
                    ctxt.reportBadDefinition(type,
                            String.format("Cannot create empty instance of %s, no default Creator", type));
                }
            }
            // Second: can with pre-fetch value?
            {
                AccessPattern access = valueDeser.getEmptyAccessPattern();
                if (access == AccessPattern.ALWAYS_NULL) {
                    return NullsConstantProvider.nuller();
                }
                if (access == AccessPattern.CONSTANT) {
                    return NullsConstantProvider.forValue(valueDeser.getEmptyValue(ctxt));
                }
            }
            return new NullsAsEmptyProvider(valueDeser);
        }
        if (nulls == Nulls.SKIP) {
            return NullsConstantProvider.skipper();
        }
        return null;
    }

    // @since 2.12
    protected CoercionAction _findCoercionFromEmptyString(DeserializationContext ctxt) {
        return ctxt.findCoercionAction(logicalType(), handledType(),
                CoercionInputShape.EmptyString);
    }

    // @since 2.12
    protected CoercionAction _findCoercionFromEmptyArray(DeserializationContext ctxt) {
        return ctxt.findCoercionAction(logicalType(), handledType(),
                CoercionInputShape.EmptyArray);
    }

    // @since 2.12
    protected CoercionAction _findCoercionFromBlankString(DeserializationContext ctxt) {
        return ctxt.findCoercionFromBlankString(logicalType(), handledType(),
                CoercionAction.Fail);
    }

    /*
    /**********************************************************************
    /* Helper methods for sub-classes, problem reporting
    /**********************************************************************
     */

    /**
     * Method called to deal with a property that did not map to a known
     * Bean property. Method can deal with the problem as it sees fit (ignore,
     * throw exception); but if it does return, it has to skip the matching
     * Json content parser has.
     *
     * @param p Parser that points to value of the unknown property
     * @param ctxt Context for deserialization; allows access to the parser,
     *    error reporting functionality
     * @param instanceOrClass Instance that is being populated by this
     *   deserializer, or if not known, Class that would be instantiated.
     *   If null, will assume type is what {@link #handledType} returns.
     * @param propName Name of the property that cannot be mapped
     */
    protected void handleUnknownProperty(JsonParser p, DeserializationContext ctxt,
            Object instanceOrClass, String propName)
        throws IOException
    {
        if (instanceOrClass == null) {
            instanceOrClass = handledType();
        }
        // Maybe we have configured handler(s) to take care of it?
        if (ctxt.handleUnknownProperty(p, this, instanceOrClass, propName)) {
            return;
        }
        // But if we do get this far, need to skip whatever value we
        // are pointing to now (although handler is likely to have done that already)
        p.skipChildren();
    }

    protected void handleMissingEndArrayForSingle(JsonParser p, DeserializationContext ctxt)
        throws IOException
    {
        ctxt.reportWrongTokenException(this, JsonToken.END_ARRAY,
"Attempted to unwrap '%s' value from an array (with `DeserializationFeature.UNWRAP_SINGLE_VALUE_ARRAYS`) but it contains more than one value",
handledType().getName());
        // 05-May-2016, tatu: Should recover somehow (maybe skip until END_ARRAY);
        //     but for now just fall through
    }

    protected void _verifyEndArrayForSingle(JsonParser p, DeserializationContext ctxt) throws IOException
    {
        JsonToken t = p.nextToken();
        if (t != JsonToken.END_ARRAY) {
            handleMissingEndArrayForSingle(p, ctxt);
        }
    }

    /*
    /**********************************************************************
    /* Helper methods, other
    /**********************************************************************
     */

    protected final static boolean _neitherNull(Object a, Object b) {
        return (a != null) && (b != null);
    }

    protected final boolean _byteOverflow(int value) {
        // 07-nov-2016, tatu: We support "unsigned byte" as well
        //    as Java signed range since that's relatively common usage
        return (value < Byte.MIN_VALUE || value > 255);
    }

    protected final boolean _shortOverflow(int value) {
        return (value < Short.MIN_VALUE || value > Short.MAX_VALUE);
    }

    protected final boolean _intOverflow(long value) {
        return (value < Integer.MIN_VALUE || value > Integer.MAX_VALUE);
    }

    protected Number _nonNullNumber(Number n) {
        if (n == null) {
            n = Integer.valueOf(0);
        }
        return n;
    }
}<|MERGE_RESOLUTION|>--- conflicted
+++ resolved
@@ -301,15 +301,6 @@
     /**********************************************************************
      */
 
-<<<<<<< HEAD
-=======
-    @Deprecated // since 2.12, use overloaded variant that does NOT take target type
-    protected final boolean _parseBooleanPrimitive(DeserializationContext ctxt,
-            JsonParser p, Class<?> targetType) throws IOException {
-        return _parseBooleanPrimitive(p, ctxt);
-    }
-
->>>>>>> 22d95950
     /**
      * @param ctxt Deserialization context for accessing configuration
      * @param p Underlying parser
