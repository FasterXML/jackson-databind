--- conflicted
+++ resolved
@@ -50,14 +50,10 @@
     <packageVersion.dir>tools/jackson/databind/cfg</packageVersion.dir>
     <packageVersion.package>tools.jackson.databind.cfg</packageVersion.package>
 
-<<<<<<< HEAD
-    <version.powermock>2.0.0</version.powermock>
-=======
     <version.powermock>2.0.9</version.powermock>
 
     <!-- for Reproducible Builds -->
     <project.build.outputTimestamp>2022-09-18T00:00:00Z</project.build.outputTimestamp>
->>>>>>> 0fe97e0d
   </properties>
 
   <dependencies>
