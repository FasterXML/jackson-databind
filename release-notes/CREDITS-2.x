--- conflicted
+++ resolved
@@ -1045,7 +1045,10 @@
   * Reported, suggested fix for #2610: `EXTERNAL_PROPERTY` doesn't work with `@JsonIgnoreProperties`
   (2.10.3)
 
-<<<<<<< HEAD
+Endre Stølsvik (stolsvik@github)
+  * Reported #2679: `ObjectMapper.readValue("123", Void.TYPE)` throws "should never occur"
+  (2.10.4)
+
 Máté Rédecsi (rmatesz@github)
   * Reported #953: i-I case convertion problem in Turkish locale with case-insensitive deserialization
  (2.11.0)
@@ -1096,9 +1099,4 @@
  
 Robin Roos (robinroos@github)
   * Contributed #2636: ObjectReader readValue lacks Class<T> argument
- (2.11.0)
-=======
-Endre Stølsvik (stolsvik@github)
-  * Reported #2679: `ObjectMapper.readValue("123", Void.TYPE)` throws "should never occur"
-  (2.10.4)
->>>>>>> 74e333a4
+ (2.11.0)