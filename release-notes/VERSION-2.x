Project: jackson-databind

------------------------------------------------------------------------
=== Releases === 
------------------------------------------------------------------------

<<<<<<< HEAD
2.13.0 (not yet released) 

#2509: `AnnotatedMethod.getValue()/setValue()` doesn't have useful exception message
 (reported by henryptung@github)
 (fix contributed by Stephan S)
#2828: Add `DatabindException` as intermediate subtype of `JsonMappingException`
#2900: Jackson does not support deserializing new Java 9 unmodifiable collections
 (reported by Daniel H)
#2989: Allocate TokenBuffer instance via context objects (to allow format-specific
  buffer types)
#3001: Add mechanism for setting default `ContextAttributes` for `ObjectMapper`
#3002: Add `DeserializationContext.readTreeAsValue()` methods for more convenient
  conversions for deserializers to use
#3011: Clean up support of typed "unmodifiable", "singleton" Maps/Sets/Collections
#3033: Extend internal bitfield of `MapperFeature` to be `long`
#3035: Add `removeMixIn()` method in `MapperBuilder`
#3036: Backport `MapperBuilder` lambda-taking methods: `withConfigOverride()`,
  `withCoercionConfig()`, `withCoercionConfigDefaults()`
#3080: configOverrides(boolean.class) silently ignored, whereas .configOverride(Boolean.class)
  works for both primitives and boxed boolean values
 (reported by Asaf R)
#3082: Dont track unknown props in buffer if `ignoreAllUnknown` is true
 (contributed by David H)
#3091: Should allow deserialization of java.time types via opaque
   `JsonToken.VALUE_EMBEDDED_OBJECT`
#3099: Optimize "AnnotatedConstructor.call()" case by passing explicit null
#3101: Add AnnotationIntrospector.XmlExtensions interface for decoupling javax dependencies
#3110: Custom SimpleModule not included in list returned by ObjectMapper.getRegisteredModuleIds()
  after registration
 (reported by dkindler@github)
#3117: Use more limiting default visibility settings for JDK types (java.*, javax.*)
#3122: Deep merge for `JsonNode` using `ObjectReader.readTree()`
 (reported by Eric S)
#3125: IllegalArgumentException: Conflicting setter definitions for property
  with more than 2 setters
 (reported by mistyzyq@github)
#3130: Serializing java.lang.Thread fails on JDK 11 and above (should suppress
  serialization of ClassLoader)
#3143: String-based `Map` key deserializer is not deterministic when there is no
  single arg constructor
 (reported by Halil İbrahim Ş)
#3154: Add ArrayNode#set(int index, primitive_type value)
 (contributed by Tarekk Mohamed A)
#3174: DOM `Node` serialization omits the default namespace declaration
 (contributed by Morten A-G)
#3177: Support `suppressed` property when deserializing `Throwable`
 (contributed by Klaas D)
#3187: `AnnotatedMember.equals()` does not work reliably
 (contributed by Klaas D)
#3193: Add `MapperFeature.APPLY_DEFAULT_VALUES`, initially for Scala module
 (suggested by Nick B)
- Fix to avoid problem with `BigDecimalNode`, scale of `Integer.MIN_VALUE` (see
  [dataformats-binary#264] for details)
- Extend handling of `FAIL_ON_NULL_FOR_PRIMITIVES` to cover coercion from (Empty) String
  via `AsNull`
- Add `mvnw` wrapper

2.12.4 (not yet released)
=======
2.12.4 (06-Jul-2021)
>>>>>>> 0e231952

#3139: Deserialization of "empty" subtype with DEDUCTION failed
 (reported by JoeWoo; fix provided by drekbour@github)
#3146: Merge findInjectableValues() results in AnnotationIntrospectorPair
 (contributed by Joe B)
#3171: READ_UNKNOWN_ENUM_VALUES_USING_DEFAULT_VALUE doesn't work with empty strings
 (reported by unintended@github)

2.12.3 (12-Apr-2021)

#3108: `TypeFactory` cannot convert `Collection` sub-type without type parameters
  to canonical form and back
 (reported by lbilger@github)
- Fix for [modules-java8#207]: prevent fail on secondary Java 8 date/time types

2.12.2 (03-Mar-2021)

#754: EXTERNAL_PROPERTY does not work well with `@JsonCreator` and
   `FAIL_ON_UNKNOWN_PROPERTIES`
 (reported by Vassil D)
#3008: String property deserializes null as "null" for
   `JsonTypeInfo.As.EXTERNAL_PROPERTY`
#3022: Property ignorals cause `BeanDeserializer `to forget how to read
  from arrays (not copying `_arrayDelegateDeserializer`)
 (reported by Gian M)
#3025: UntypedObjectDeserializer` mixes multiple unwrapped
  collections (related to #2733)
 (fix contributed by Migwel@github)
#3038: Two cases of incorrect error reporting about DeserializationFeature
 (reported by Jelle V)
#3045: Bug in polymorphic deserialization with `@JsonCreator`, `@JsonAnySetter`,
  `JsonTypeInfo.As.EXTERNAL_PROPERTY`
 (reported by martineaus83@github)
#3055: Polymorphic subtype deduction ignores `defaultImpl` attribute
 (contributed by drekbour@github)
#3056: MismatchedInputException: Cannot deserialize instance of
  `com.fasterxml.jackson.databind.node.ObjectNode` out of VALUE_NULL token
 (reported by Stexxen@github)
#3060: Missing override for `hasAsKey()` in `AnnotationIntrospectorPair`
#3062: Creator lookup fails with `InvalidDefinitionException` for conflict
  between single-double/single-Double arg constructor
#3068: `MapDeserializer` forcing `JsonMappingException` wrapping even if
  WRAP_EXCEPTIONS set to false
 (reported by perkss@github)

2.12.1 (08-Jan-2021)

#2962: Auto-detection of constructor-based creator method skipped if there is
   an annotated factory-based creator method (regression from 2.11)
 (reported by Halil I-S)
#2972: `ObjectMapper.treeToValue()` no longer invokes `JsonDeserializer.getNullValue()`
 (reported by andpal@github)
#2973: DeserializationProblemHandler is not invoked when trying to deserializing String
 (reported by zigzago@github)
#2978: Fix failing `double` JsonCreators in jackson 2.12.0
 (contributed by Carter K)
#2979: Conflicting in POJOPropertiesCollector when having namingStrategy
 (reported, fix suggested by SunYiJun)
#2990: Breaking API change in `BasicClassIntrospector` (2.12.0)
 (reported, fix contributed by Faron D)
#3005: `JsonNode.requiredAt()` does NOT fail on some path expressions
#3009: Exception thrown when `Collections.synchronizedList()` is serialized
  with type info, deserialized
 (reported by pcloves@github)

2.12.0 (29-Nov-2020)

#43: Add option to resolve type from multiple existing properties,
  `@JsonTypeInfo(use=DEDUCTION)`
 (contributed by drekbour@github)
#426: `@JsonIgnoreProperties` does not prevent Exception Conflicting getter/setter
  definitions for property
 (reported by gmkll@github)
#921: Deserialization Not Working Right with Generic Types and Builders
 (reported by Mike G; fix contributed by Ville K)
#1296: Add `@JsonIncludeProperties(propertyNames)` (reverse of `@JsonIgnoreProperties`)
 (contributed Baptiste P)
#1458: `@JsonAnyGetter` should be allowed on a field
 (contributed by Dominik K)
#1498: Allow handling of single-arg constructor as property based by default
 (requested by Lovro P)
#1852: Allow case insensitive deserialization of String value into
  `boolean`/`Boolean` (esp for Excel)
 (requested by Patrick J)
#1886: Allow use of `@JsonFormat(with=JsonFormat.Feature.ACCEPT_CASE_INSENSITIVE_PROPERTIES)`
  on Class
#1919: Abstract class included as part of known type ids for error message
  when using JsonSubTypes
 (reported by Incara@github)
#2066: Distinguish null from empty string for UUID deserialization
 (requested by leonshaw@github)
#2091: `ReferenceType` does not expose valid containedType
 (reported by Nate B)
#2113: Add `CoercionConfig[s]` mechanism for configuring allowed coercions
#2118: `JsonProperty.Access.READ_ONLY` does not work with "getter-as-setter" `Collection`s
 (reported by Xiang Z)
#2215: Support `BigInteger` and `BigDecimal` creators in `StdValueInstantiator`
 (requested by David N, implementation contributed by Tiago M)
#2283: `JsonProperty.Access.READ_ONLY` fails with collections when a property name is specified
 (reported by Yona A)
#2644: `BigDecimal` precision not retained for polymorphic deserialization
 (reported by rost5000@github)
#2675: Support use of `Void` valued properties (`MapperFeature.ALLOW_VOID_VALUED_PROPERTIES`)
#2683: Explicitly fail (de)serialization of `java.time.*` types in absence of
  registered custom (de)serializers
#2707: Improve description included in by `DeserializationContext.handleUnexpectedToken()`
#2709: Support for JDK 14 record types (`java.lang.Record`)
 (contributed by Youri B)
#2715: `PropertyNamingStrategy` class initialization depends on its subclass, this can
  lead to class loading deadlock
 (reported by fangwentong@github)
#2719: `FAIL_ON_IGNORED_PROPERTIES` does not throw on `READONLY` properties with
  an explicit name
 (reported, fix contributed by David B)
#2726: Add Gradle Module Metadata for version alignment with Gradle 6
 (contributed by Jendrik J)
#2732: Allow `JsonNode` auto-convert into `ArrayNode` if duplicates found (for XML)
#2733: Allow values of "untyped" auto-convert into `List` if duplicates found (for XML)
#2751: Add `ValueInstantiator.createContextual(...)
#2761: Support multiple names in `JsonSubType.Type`
 (contributed by Swayam R)
#2775: Disabling `FAIL_ON_INVALID_SUBTYPE` breaks polymorphic deserialization of Enums
 (reported by holgerknoche@github)
#2776: Explicitly fail (de)serialization of `org.joda.time.*` types in absence of registered
  custom (de)serializers
#2784: Trailing zeros are stripped when deserializing BigDecimal values inside a
  @JsonUnwrapped property
 (reported by mjustin@github)
#2800: Extract getter/setter/field name mangling from `BeanUtil` into
  pluggable `AccessorNamingStrategy`
#2804: Throw `InvalidFormatException` instead of `MismatchedInputException`
   for ACCEPT_FLOAT_AS_INT coercion failures
 (requested by mjustin@github)
#2871: Add `@JsonKey` annotation (similar to `@JsonValue`) for customizable
  serialization of Map keys
 (requested by CidTori@github; implementation contributed by Kevin B)
#2873: `MapperFeature.ACCEPT_CASE_INSENSITIVE_ENUMS` should work for enum as keys
 (fix contributed by Ilya G)
#2879: Add support for disabling special handling of "Creator properties" wrt
  alphabetic property ordering
 (contributed by Sergiy Y)
#2885: Add `JsonNode.canConvertToExactIntegral()` to indicate whether floating-point/BigDecimal
  values could be converted to integers losslessly
 (requested by Oguzhan U; implementation contributed by Siavash S)
#2895: Improve static factory method generic type resolution logic
 (contributed by Carter K)
#2903: Allow preventing "Enum from integer" coercion using new `CoercionConfig` system
#2909: `@JsonValue` not considered when evaluating inclusion
 (reported by chrylis@github)
#2910: Make some java platform modules optional
 (contributed by XakepSDK@github)
#2925: Add support for serializing `java.sql.Blob`
 (contributed by M Rizky S)
#2928: `AnnotatedCreatorCollector` should avoid processing synthetic static
  (factory) methods
 (contributed by Carter K)
#2931: Add errorprone static analysis profile to detect bugs at build time
 (contributed by Carter K)
#2932: Problem with implicit creator name detection for constructor detection
- Add `BeanDeserializerBase.isCaseInsensitive()`
- Some refactoring of `CollectionDeserializer` to solve CSV array handling issues
- Full "LICENSE" included in jar for easier access by compliancy tools

2.11.4 (12-Dec-2020)

#2894: Fix type resolution for static methods (regression in 2.11.3 due to #2821 fix)
 (reported by Łukasz W)
#2944: `@JsonCreator` on constructor not compatible with `@JsonIdentityInfo`,
  `PropertyGenerator`
 (reported by Lucian H)
- Add debug improvements wrt #2807 (`ClassUtil.getClassMethods()`)

2.11.3 (02-Oct-2020)

#2795: Cannot detect creator arguments of mixins for JDK types
 (reported by Marcos P)
#2815: Add `JsonFormat.Shape` awareness for UUID serialization (`UUIDSerializer`)
#2821: Json serialization fails or a specific case that contains generics and
  static methods with generic parameters (2.11.1 -> 2.11.2 regression)
 (reported by Lari H)
#2822: Using JsonValue and JsonFormat on one field does not work as expected
 (reported by Nils-Christian E)
#2840: `ObjectMapper.activateDefaultTypingAsProperty()` is not using
  parameter `PolymorphicTypeValidator`
 (reported by Daniel W)
#2846: Problem deserialization "raw generic" fields (like `Map`) in 2.11.2
- Fix issues with `MapLikeType.isTrueMapType()`,
  `CollectionLikeType.isTrueCollectionType()`

2.11.2 (02-Aug-2020)

#2783: Parser/Generator features not set when using `ObjectMapper.createParser()`,
  `createGenerator()`
#2785: Polymorphic subtypes not registering on copied ObjectMapper (2.11.1)
 (reported, fix contributed by Joshua S)
#2789: Failure to read AnnotatedField value in Jackson 2.11
 (reported by isaki@github)
#2796: `TypeFactory.constructType()` does not take `TypeBindings` correctly
 (reported by Daniel H)

2.11.1 (25-Jun-2020)

#2486: Builder Deserialization with JsonCreator Value vs Array
 (reported by Ville K)
#2725: JsonCreator on static method in Enum and Enum used as key in map
  fails randomly
 (reported by Michael C)
#2755: `StdSubtypeResolver` is not thread safe (possibly due to copy
  not being made with `ObjectMapper.copy()`)
 (reported by tjwilson90@github)
#2757: "Conflicting setter definitions for property" exception for `Map`
  subtype during deserialization
 (reported by Frank S)
#2758: Fail to deserialize local Records
 (reported by Johannes K)
#2759: Rearranging of props when property-based generator is in use leads
  to incorrect output
 (reported by Oleg C)
#2760: Jackson doesn't respect `CAN_OVERRIDE_ACCESS_MODIFIERS=false` for
  deserializer properties
 (reported by Johannes K)
#2767: `DeserializationFeature.UNWRAP_SINGLE_VALUE_ARRAYS` don't support `Map`
  type field
 (reported by abomb4@github)
#2770: JsonParser from MismatchedInputException cannot getText() for
  floating-point value
 (reported by João G)

2.11.0 (26-Apr-2020)

#953: i-I case conversion problem in Turkish locale with case-insensitive deserialization
 (reported by Máté R)
#962: `@JsonInject` fails on trying to find deserializer even if inject-only
 (reported by David B)
#1983: Polymorphic deserialization should handle case-insensitive Type Id property name
  if `MapperFeature.ACCEPT_CASE_INSENSITIVE_PROPERTIES` is enabled
 (reported by soundvibe@github, fix contributed by Oleksandr P)
#2049: TreeTraversingParser and UTF8StreamJsonParser create contexts differently
 (reported by Antonio P)
#2352: Support use of `@JsonAlias` for enum values
 (contributed by Robert D)
#2365: `declaringClass` of "enum-as-POJO" not removed for `ObjectMapper` with
  a naming strategy
 (reported by Tynakuh@github)
#2480: Fix `JavaType.isEnumType()` to support sub-classes
#2487: BeanDeserializerBuilder Protected Factory Method for Extension
 (contributed by Ville K)
#2503: Support `@JsonSerialize(keyUsing)` and `@JsonDeserialize(keyUsing)` on Key class
#2511: Add `SerializationFeature.WRITE_SELF_REFERENCES_AS_NULL`
 (contributed by Joongsoo P)
#2515: `ObjectMapper.registerSubtypes(NamedType...)` doesn't allow registering
  same POJO for two different type ids
 (contributed by Joseph K)
#2522: `DeserializationContext.handleMissingInstantiator()` throws
  `MismatchedInputException` for non-static inner classes
#2525: Incorrect `JsonStreamContext` for `TokenBuffer` and `TreeTraversingParser`
#2527: Add `AnnotationIntrospector.findRenameByField()` to support Kotlin's
  "is-getter" naming convention
#2555: Use `@JsonProperty(index)` for sorting properties on serialization
#2565: Java 8 `Optional` not working with `@JsonUnwrapped` on unwrappable type
 (reported by Haowei W)
#2587: Add `MapperFeature.BLOCK_UNSAFE_POLYMORPHIC_BASE_TYPES` to allow blocking
  use of unsafe base type for polymorphic deserialization
#2589: `DOMDeserializer`: setExpandEntityReferences(false) may not prevent
  external entity expansion in all cases [CVE-2020-25649]
 (reported by Bartosz B)
#2592: `ObjectMapper.setSerializationInclusion()` is ignored for `JsonAnyGetter`
 (reported by Oleksii K)
#2608: `ValueInstantiationException` when deserializing using a builder and
  `UNWRAP_SINGLE_VALUE_ARRAYS`
 (reported by cadrake@github)
#2627: JsonIgnoreProperties(ignoreUnknown = true) does not work on field and method level
 (reported by robotmrv@github)
#2632: Failure to resolve generic type parameters on serialization
 (reported by Simone D)
#2635: JsonParser cannot getText() for input stream on MismatchedInputException
 (reported by João G)
#2636: ObjectReader readValue lacks Class<T> argument
 (contributed by Robin R)
#2643: Change default textual serialization of `java.util.Date`/`Calendar`
  to include colon in timezone offset
#2647: Add `ObjectMapper.createParser()` and `createGenerator()` methods
#2657: Allow serialization of `Properties` with non-String values
#2663: Add new factory method for creating custom `EnumValues` to pass to `EnumDeserializer
 (requested by Rafal K)
#2668: `IllegalArgumentException` thrown for mismatched subclass deserialization
 (reported by nbruno@github)
#2693: Add convenience methods for creating `List`, `Map` valued `ObjectReader`s
  (ObjectMapper.readerForListOf())
- Add `SerializerProvider.findContentValueSerializer()` methods

2.10.5.1 (02-Dec-2020)

#2589: (see desc on 2.11.0 -- backported)

2.10.5 (21-Jul-2020)

#2787 (partial fix): NPE after add mixin for enum
 (reported by Denis K)

2.10.4 (03-May-2020)

#2679: `ObjectMapper.readValue("123", Void.TYPE)` throws "should never occur"
 (reported by Endre S)

2.10.3 (03-Mar-2020)

#2482: `JSONMappingException` `Location` column number is one line Behind the actual
  location
 (reported by Kamal A, fixed by Ivo S)
#2599: NoClassDefFoundError at DeserializationContext.<init> on Android 4.1.2
  and Jackson 2.10.0
 (reported by Tobias P)
#2602: ByteBufferSerializer produces unexpected results with a duplicated ByteBuffer
  and a position > 0
 (reported by Eduard T)
#2605: Failure to deserializer polymorphic subtypes of base type `Enum`
 (reported by uewle@github)
#2610: `EXTERNAL_PROPERTY` doesn't work with `@JsonIgnoreProperties`
 (reported, fix suggested by Alexander S)

2.10.2 (05-Jan-2020)

#2101: `FAIL_ON_NULL_FOR_PRIMITIVES` failure does not indicate field name in exception message
 (reported by raderio@github)

2.10.1 (09-Nov-2019)

#2457: Extended enum values are not handled as enums when used as Map keys
 (reported by Andrey K)
#2473: Array index missing in path of `JsonMappingException` for `Collection<String>`,
  with custom deserializer
 (reported by João G)
#2475: `StringCollectionSerializer` calls `JsonGenerator.setCurrentValue(value)`,
  which messes up current value for sibling properties
 (reported by Ryan B)
#2485: Add `uses` for `Module` in module-info
 (contributed by Marc M)
#2513: BigDecimalAsStringSerializer in NumberSerializer throws IllegalStateException in 2.10
 (reported by Johan H)
#2519: Serializing `BigDecimal` values inside containers ignores shape override
 (reported by Richard W)
#2520: Sub-optimal exception message when failing to deserialize non-static inner classes
 (reported by Mark S)
#2529: Add tests to ensure `EnumSet` and `EnumMap` work correctly with "null-as-empty"
#2534: Add `BasicPolymorphicTypeValidator.Builder.allowIfSubTypeIsArray()`
#2535: Allow String-to-byte[] coercion for String-value collections

2.10.0 (26-Sep-2019)

#18: Make `JsonNode` serializable
#1093: Default typing does not work with `writerFor(Object.class)`
 (reported by hoomanv@github)
#1675: Remove "impossible" `IOException` in `readTree()` and `readValue()` `ObjectMapper`
  methods which accept Strings
 (requested by matthew-pwnieexpress@github)
#1954: Add Builder pattern for creating configured `ObjectMapper` instances
#1995: Limit size of `DeserializerCache`, auto-flush on exceeding
#2059: Remove `final` modifier for `TypeFactory`
 (requested by Thibaut R)
#2077: `JsonTypeInfo` with a subtype having `JsonFormat.Shape.ARRAY` and
  no fields generates `{}` not `[]`
 (reported by Sadayuki F)
#2115: Support naive deserialization of `Serializable` values as "untyped", same
  as `java.lang.Object`
 (requested by Christopher S)
#2116: Make NumberSerializers.Base public and its inherited classes not final
 (requested by Édouard M)
#2126: `DeserializationContext.instantiationException()` throws `InvalidDefinitionException`
#2129: Add `SerializationFeature.WRITE_ENUM_KEYS_USING_INDEX`, separate from value setting
 (suggested by renzihui@github)
#2133: Improve `DeserializationProblemHandler.handleUnexpectedToken()` to allow handling of
  Collection problems
 (contributed by Semyon L)
#2149: Add `MapperFeature.ACCEPT_CASE_INSENSITIVE_VALUES`
 (suggested by Craig P)
#2153: Add `JsonMapper` to replace generic `ObjectMapper` usage
#2164: `FactoryBasedEnumDeserializer` does not respect
  `DeserializationFeature.WRAP_EXCEPTIONS`
 (reported by Yiqiu H)
#2187: Make `JsonNode.toString()` use shared `ObjectMapper` to produce valid json
#2189: `TreeTraversingParser` does not check int bounds
 (reported by Alexander S)
#2195: Add abstraction `PolymorphicTypeValidator`, for limiting subtypes allowed by
  default typing, `@JsonTypeInfo`
#2196: Type safety for `readValue()` with `TypeReference`
 (suggested by nguyenfilip@github)
#2204: Add `JsonNode.isEmpty()` as convenience alias
#2211: Change of behavior (2.8 -> 2.9) with `ObjectMapper.readTree(input)` with no content
#2217: Suboptimal memory allocation in `TextNode.getBinaryValue()`
 (reported by Christoph B)
#2220: Force serialization always for `convertValue()`; avoid short-cuts
#2223: Add `missingNode()` method in `JsonNodeFactory`
#2227: Minor cleanup of exception message for `Enum` binding failure
 (reported by RightHandedMonkey@github)
#2230: `WRITE_BIGDECIMAL_AS_PLAIN` is ignored if `@JsonFormat` is used
 (reported by Pavel C)
#2236: Type id not provided on `Double.NaN`, `Infinity` with `@JsonTypeInfo`
 (reported by C-B-B@github)
#2237: Add "required" methods in `JsonNode`: `required(String | int)`,
  `requiredAt(JsonPointer)`
#2241: Add `PropertyNamingStrategy.LOWER_DOT_CASE` for dot-delimited names
 (contributed by zenglian@github.com)
#2251: Getter that returns an abstract collection breaks a delegating `@JsonCreator`
#2265: Inconsistent handling of Collections$UnmodifiableList vs Collections$UnmodifiableRandomAccessList
#2273: Add basic Java 9+ module info
#2280: JsonMerge not work with constructor args
 (reported by Deblock T)
#2309: READ_ENUMS_USING_TO_STRING doesn't support null values
 (reported, fix suggested by Ben A)
#2311: Unnecessary MultiView creation for property writers
 (suggested by Manuel H)
#2331: `JsonMappingException` through nested getter with generic wildcard return type
 (reported by sunchezz89@github)
#2336: `MapDeserializer` can not merge `Map`s with polymorphic values
 (reported by Robert G)
#2338: Suboptimal return type for `JsonNode.withArray()`
 (reported by Victor N)
#2339: Suboptimal return type for `ObjectNode.set()`
 (reported by Victor N)
#2348: Add sanity checks for `ObjectMapper.readXXX()` methods
 (requested by ebundy@github)
#2349: Add option `DefaultTyping.EVERYTHING` to support Kotlin data classes
#2357: Lack of path on MismatchedInputException
 (suggested by TheEin@github)
#2378: `@JsonAlias` doesn't work with AutoValue
 (reported by David H)
#2390: `Iterable` serialization breaks when adding `@JsonFilter` annotation
 (reported by Chris M)
#2392: `BeanDeserializerModifier.modifyDeserializer()` not applied to custom bean deserializers
 (reported by andreasbaus@github)
#2393: `TreeTraversingParser.getLongValue()` incorrectly checks `canConvertToInt()`
 (reported by RabbidDog@github)
#2398: Replace recursion in `TokenBuffer.copyCurrentStructure()` with iteration
 (reported by Sam S)
#2415: Builder-based POJO deserializer should pass builder instance, not type,
  to `handleUnknownVanilla()`
 (proposed by Vladimir T, follow up to #822)
#2416: Optimize `ValueInstantiator` construction for default `Collection`, `Map` types
#2422: `scala.collection.immutable.ListMap` fails to serialize since 2.9.3
 (reported by dejanlokar1@github)
#2424: Add global config override setting for `@JsonFormat.lenient()`
#2428: Use "activateDefaultTyping" over "enableDefaultTyping" in 2.10 with new methods
#2430: Change `ObjectMapper.valueToTree()` to convert `null` to `NullNode`
#2432: Add support for module bundles
 (contributed by Marcos P)
#2433: Improve `NullNode.equals()`
 (suggested by David B)
#2442: `ArrayNode.addAll()` adds raw `null` values which cause NPE on `deepCopy()`
  and `toString()`
 (reported, fix contributed by Hesham M)
#2446: Java 11: Unable to load JDK7 types (annotations, java.nio.file.Path): no Java7 support added
 (reported by David C)
#2451: Add new `JsonValueFormat` value, `UUID`
#2453: Add `DeserializationContext.readTree(JsonParser)` convenience method
#2458: `Nulls` property metadata ignored for creators
 (reported  by XakepSDK@github)
#2466: Didn't find class "java.nio.file.Path" below Android api 26
 (reported by KevynBct@github)
#2467: Accept `JsonTypeInfo.As.WRAPPER_ARRAY` with no second argument to
  deserialize as "null value"
 (contributed by Martin C)

[2.9.10.x micro-patches omitted]

2.9.10 (21-Sep-2019)

#2331: `JsonMappingException` through nested getter with generic wildcard return type
#2334: Block one more gadget type (CVE-2019-12384)
#2341: Block one more gadget type (CVE-2019-12814)
#2374: `ObjectMapper. getRegisteredModuleIds()` throws NPE if no modules registered
#2387: Block yet another deserialization gadget (CVE-2019-14379)
#2389: Block yet another deserialization gadget (CVE-2019-14439)
 (reported by xiexq)
#2404: FAIL_ON_MISSING_EXTERNAL_TYPE_ID_PROPERTY setting ignored when
  creator properties are buffered
 (contributed by Joe B)
#2410: Block one more gadget type (HikariCP, CVE-2019-14540)
  (reported by iSafeBlue@github / blue@ixsec.org)
#2420: Block one more gadget type (cxf-jax-rs, no CVE allocated yet)
  (reported by crazylirui@gmail.com)
#2449: Block one more gadget type (HikariCP, CVE-2019-14439 / CVE-2019-16335)
  (reported by kingkk)
#2460: Block one more gadget type (ehcache, CVE-2019-17267)
  (reported by Fei Lu)
#2462: Block two more gadget types (commons-configuration/-2)
#2469: Block one more gadget type (xalan2)

2.9.9 (16-May-2019)

#1408: Call to `TypeVariable.getBounds()` without synchronization unsafe on some platforms
 (reported by Thomas K)
#2221: `DeserializationProblemHandler.handleUnknownTypeId()` returning `Void.class`,
  enableDefaultTyping causing NPE
 (reported by MeyerNils@github)
#2251: Getter that returns an abstract collection breaks a delegating `@JsonCreator`
#2265: Inconsistent handling of Collections$UnmodifiableList vs Collections$UnmodifiableRandomAccessList
 (reported by Joffrey B)
#2299: Fix for using jackson-databind in an OSGi environment under Android
 (contributed by Christoph F)
#2303: Deserialize null, when java type is "TypeRef of TypeRef of T", does not provide "Type(Type(null))"
 (reported by Cyril M)
#2324: `StringCollectionDeserializer` fails with custom collection
 (reported byb Daniil B)
#2326: Block one more gadget type (CVE-2019-12086)
- Prevent String coercion of `null` in `WritableObjectId` when calling `JsonGenerator.writeObjectId()`,
  mostly relevant for formats like YAML that have native Object Ids

2.9.8 (15-Dec-2018)

#1662: `ByteBuffer` serialization is broken if offset is not 0
 (reported by j-baker@github)
#2155: Type parameters are checked for equality while isAssignableFrom expected
 (reported by frankfiedler@github)
#2167: Large ISO-8601 Dates are formatted/serialized incorrectly
#2181: Don't re-use dynamic serializers for property-updating copy constructors
 (suggested by Pavel N)
#2183: Base64 JsonMappingException: Unexpected end-of-input
 (reported by ViToni@github)
#2186: Block more classes from polymorphic deserialization (CVE-2018-19360,
  CVE-2018-19361, CVE-2018-19362)
 (reported by Guixiong Wu)
#2197: Illegal reflective access operation warning when using `java.lang.Void`
  as value type
 (reported by René K)
#2202: StdKeyDeserializer Class method _getToStringResolver is slow causing Thread Block
 (reported by sushobhitrajan@github)

2.9.7 (19-Sep-2018)

#2060: `UnwrappingBeanPropertyWriter` incorrectly assumes the found serializer is
  of type `UnwrappingBeanSerializer`
 (reported by Petar T)
#2064: Cannot set custom format for `SqlDateSerializer` globally
 (reported by Brandon K)
#2079: NPE when visiting StaticListSerializerBase
 (reported by WorldSEnder@github)
#2082: `FactoryBasedEnumDeserializer` should be cachable
#2088: `@JsonUnwrapped` fields are skipped when using `PropertyBasedCreator` if
  they appear after the last creator property
 (reported, fix contributed by 6bangs@github)
#2096: `TreeTraversingParser` does not take base64 variant into account
 (reported by tangiel@github)
#2097: Block more classes from polymorphic deserialization (CVE-2018-14718
  - CVE-2018-14721)
#2109: Canonical string for reference type is built incorrectly
 (reported by svarzee@github)
#2120: `NioPathDeserializer` improvement
 (contributed by Semyon L)
#2128: Location information included twice for some `JsonMappingException`s

2.9.6 (12-Jun-2018)

#955: Add `MapperFeature.USE_BASE_TYPE_AS_DEFAULT_IMPL` to use declared base type
   as `defaultImpl` for polymorphic deserialization
  (contributed by mikeldpl@github)
#1328: External property polymorphic deserialization does not work with enums
#1565: Deserialization failure with Polymorphism using JsonTypeInfo `defaultImpl`,
  subtype as target
#1964: Failed to specialize `Map` type during serialization where key type
  incompatibility overidden via "raw" types
 (reported by ptirador@github)
#1990: MixIn `@JsonProperty` for `Object.hashCode()` is ignored
 (reported by Freddy B)
#1991: Context attributes are not passed/available to custom serializer if object is in POJO
 (reported by dletin@github)
#1998: Removing "type" attribute with Mixin not taken in account if
  using ObjectMapper.copy()
 (reported by SBKila@github)
#1999: "Duplicate property" issue should mention which class it complains about
 (reported by Ondrej Z)
#2001: Deserialization issue with `@JsonIgnore` and `@JsonCreator` + `@JsonProperty`
  for same property name
 (reported, fix contributed by Jakub S)
#2015: `@Jsonsetter with Nulls.SKIP` collides with
  `DeserializationFeature.READ_UNKNOWN_ENUM_VALUES_AS_NULL` when parsing enum
 (reported by ndori@github)
#2016: Delegating JsonCreator disregards JsonDeserialize info
 (reported by Carter K)
#2019: Abstract Type mapping in 2.9 fails when multiple modules are registered
 (reported by asger82@github)
#2021: Delegating JsonCreator disregards `JsonDeserialize.using` annotation
#2023: `JsonFormat.Feature.ACCEPT_EMPTY_STRING_AS_NULL_OBJECT` not working
  with `null` coercion with `@JsonSetter`
#2027: Concurrency error causes `IllegalStateException` on `BeanPropertyMap`
 (reported by franboragina@github)
#2032: CVE-2018-11307: Potential information exfiltration with default typing, serialization gadget from MyBatis
 (reported by Guixiong Wu)
#2034: Serialization problem with type specialization of nested generic types
 (reported by Reinhard P)
#2038: JDK Serializing and using Deserialized `ObjectMapper` loses linkage
  back from `JsonParser.getCodec()`
 (reported by Chetan N)
#2051: Implicit constructor property names are not renamed properly with
  `PropertyNamingStrategy`
#2052: CVE-2018-12022: Block polymorphic deserialization of types from Jodd-db library
 (reported by Guixiong Wu)
#2058: CVE-2018-12023: Block polymorphic deserialization of types from Oracle JDBC driver
 (reported by Guixiong Wu)

2.9.5 (26-Mar-2018)

#1911: Allow serialization of `BigDecimal` as String, using
  `@JsonFormat(shape=Shape.String)`, config overrides
 (suggested by cen1@github)
#1912: `BeanDeserializerModifier.updateBuilder()` not work to set custom
  deserializer on a property (since 2.9.0)
 (contributed by Deblock T)
#1931: Two more `c3p0` gadgets to exploit default typing issue
 (reported by lilei@venusgroup.com.cn)
#1932: `EnumMap` cannot deserialize with type inclusion as property
#1940: `Float` values with integer value beyond `int` lose precision if
  bound to `long`
 (reported by Aniruddha M)
#1941: `TypeFactory.constructFromCanonical()` throws NPE for Unparameterized
  generic canonical strings
 (reported by ayushgp@github)
#1947: `MapperFeature.AUTO_DETECT_XXX` do not work if all disabled
 (reported by Timur S)
#1977: Serializing an Iterator with multiple sub-types fails after upgrading to 2.9.x
 (reported by ssivanand@github)
#1978: Using @JsonUnwrapped annotation in builderdeserializer hangs in infinite loop
 (reported by roeltje25@github)

2.9.4 (24-Jan-2018)

#1382: `@JsonProperty(access=READ_ONLY)` unxepected behaviour with `Collections`
 (reported by hexfaker@github)
#1673: Serialising generic value classes via Reference Types (like Optional) fails
  to include type information
 (reported by Pier-Luc W)
#1729: Integer bounds verification when calling `TokenBuffer.getIntValue()`
 (reported by Kevin G)
#1853: Deserialise from Object (using Creator methods) returns field name instead of value
 (reported by Alexander S)
#1854: NPE deserializing collection with `@JsonCreator` and `ACCEPT_CASE_INSENSITIVE_PROPERTIES`
 (reported by rue-jw@github)
#1855: Blacklist for more serialization gadgets (dbcp/tomcat, spring, CVE-2017-17485)
#1859: Issue handling unknown/unmapped Enum keys
 (reported by remya11@github)
#1868: Class name handling for JDK unmodifiable Collection types changed
  (reported by Rob W)
#1870: Remove `final` on inherited methods in `BuilderBasedDeserializer` to allow
  overriding by subclasses
  (requested by Ville K)
#1878: `@JsonBackReference` property is always ignored when deserializing since 2.9.0
 (reported by reda-alaoui@github)
#1895: Per-type config override "JsonFormat.Shape.OBJECT" for Map.Entry not working
 (reported by mcortella@github)
#1899: Another two gadgets to exploit default typing issue in jackson-databind
 (reported by OneSourceCat@github)
#1906: Add string format specifier for error message in `PropertyValueBuffer`
 (reported by Joe S)
#1907: Remove `getClass()` from `_valueType` argument for error reporting
 (reported by Joe S)

2.9.3 (09-Dec-2017)

#1604: Nested type arguments doesn't work with polymorphic types
#1794: `StackTraceElementDeserializer` not working if field visibility changed
 (reported by dsingley@github)
#1799: Allow creation of custom sub-types of `NullNode`, `BooleanNode`, `MissingNode`
#1804: `ValueInstantiator.canInstantiate()` ignores `canCreateUsingArrayDelegate()`
 (reported byb henryptung@github)
#1807: Jackson-databind caches plain map deserializer and use it even map has `@JsonDeserializer`
 (reported by lexas2509@github)
#1823: ClassNameIdResolver doesn't handle resolve Collections$SingletonMap & Collections$SingletonSet
 (reported by Peter J)
#1831: `ObjectReader.readValue(JsonNode)` does not work correctly with polymorphic types,
  value to update
 (reported by basmastr@github)
#1835: ValueInjector break from 2.8.x to 2.9.x
 (repoted by kinigitbyday@github)
#1842: `null` String for `Exception`s deserialized as String "null" instead of `null`
 (reported by ZeleniJure@github)
#1843: Include name of unsettable property in exception from `SetterlessProperty.set()`
 (suggested by andreh7@github)
#1844: Map "deep" merge only adds new items, but not override existing values
 (reported by alinakovalenko@github)

2.9.2 (14-Oct-2017)

(possibly) #1756: Deserialization error with custom `AnnotationIntrospector`
 (reported by Daniel N)
#1705: Non-generic interface method hides type resolution info from generic base class
  (reported by Tim B)
 NOTE: was originally reported fixed in 2.9.1 -- turns out it wasn't.
#1767: Allow `DeserializationProblemHandler` to respond to primitive types
 (reported by nhtzr@github)
#1768: Improve `TypeFactory.constructFromCanonical()` to work with
  `java.lang.reflect.Type.getTypeName()' format
 (suggested by Luís C)
#1771: Pass missing argument for string formatting in `ObjectMapper`
 (reported by Nils B)
#1788: `StdDateFormat._parseAsISO8601()` does not parse "fractional" timezone correctly
#1793: `java.lang.NullPointerException` in `ObjectArraySerializer.acceptJsonFormatVisitor()`
  for array value with `@JsonValue`
 (reported by Vincent D)

2.9.1 (07-Sep-2017)

#1725: `NPE` In `TypeFactory. constructParametricType(...)`
 (reported by ctytgat@github)
#1730: InvalidFormatException` for `JsonToken.VALUE_EMBEDDED_OBJECT`
 (reported by zigzago@github)
#1744: StdDateFormat: add option to serialize timezone offset with a colon
 (contributed by Bertrand R)
#1745: StdDateFormat: accept and truncate millis larger than 3 digits
 (suggested by Bertrand R)
#1749: StdDateFormat: performance improvement of '_format(..)' method 
 (contributed by Bertrand R)
#1759: Reuse `Calendar` instance during parsing by `StdDateFormat`
 (contributed by Bertrand R)
- Fix `DelegatingDeserializer` constructor to pass `handledType()` (and
  not type of deserializer being delegated to!)
- Add `Automatic-Module-Name` ("com.fasterxml.jackson.databind") for JDK 9 module system

2.9.0 (30-Jul-2017)

#219: SqlDateSerializer does not obey SerializationConfig.Feature.WRITE_DATES_AS_TIMESTAMPS
 (reported by BrentDouglas@github)
#265: Add descriptive exception for attempts to use `@JsonWrapped` via Creator parameter
#291: @JsonTypeInfo with As.EXTERNAL_PROPERTY doesn't work if external type property
  is referenced more than once
 (reported by Starkom@github)
#357: StackOverflowError with contentConverter that returns array type
 (reported by Florian S)
#383: Recursive `@JsonUnwrapped` (`child` with same type) fail: "No _valueDeserializer assigned"
 (reported by tdavis@github)
#403: Make FAIL_ON_NULL_FOR_PRIMITIVES apply to primitive arrays and other types that wrap primitives
 (reported by Harleen S)
#476: Allow "Serialize as POJO" using `@JsonFormat(shape=Shape.OBJECT)` class annotation
#507: Support for default `@JsonView` for a class
 (suggested by Mark W)
#687: Exception deserializing a collection @JsonIdentityInfo and a property based creator
#865: `JsonFormat.Shape.OBJECT` ignored when class implements `Map.Entry`
#888: Allow specifying custom exclusion comparator via `@JsonInclude`,
  using `JsonInclude.Include.CUSTOM`
#994: `DeserializationFeature.UNWRAP_SINGLE_VALUE_ARRAYS` only works for POJOs, Maps
#1029: Add a way to define property name aliases
#1035: `@JsonAnySetter` assumes key of `String`, does not consider declared type.
 (reported by Michael F)
#1060: Allow use of `@JsonIgnoreProperties` for POJO-valued arrays, `Collection`s
#1106: Add `MapperFeature.ALLOW_COERCION_OF_SCALARS` for enabling/disabling coercions
#1284: Make `StdKeySerializers` use new `JsonGenerator.writeFieldId()` for `int`/`long` keys
#1320: Add `ObjectNode.put(String, BigInteger)`
 (proposed by Jan L)
#1341: `DeserializationFeature.FAIL_ON_MISSING_EXTERNAL_TYPE_ID_PROPERTY`
 (contributed by Connor K)
#1347: Extend `ObjectMapper.configOverrides()` to allow changing visibility rules
#1356: Differentiate between input and code exceptions on deserialization
 (suggested by Nick B)
#1369: Improve `@JsonCreator` detection via `AnnotationIntrospector`
 by passing `MappingConfig`
#1371: Add `MapperFeature.INFER_CREATOR_FROM_CONSTRUCTOR_PROPERTIES` to allow
 disabling use of `@CreatorProperties` as explicit `@JsonCreator` equivalent
#1376: Add ability to disable JsonAnySetter/JsonAnyGetter via mixin
 (suggested by brentryan@github)
#1399: Add support for `@JsonMerge` to allow "deep update"
#1402: Use `@JsonSetter(nulls=...)` to specify handling of `null` values during deserialization
#1406: `ObjectMapper.readTree()` methods do not return `null` on end-of-input
 (reported by Fabrizio C)
#1407: `@JsonFormat.pattern` is ignored for `java.sql.Date` valued properties
 (reported by sangpire@github)
#1415: Creating CollectionType for non generic collection class broken
#1428: Allow `@JsonValue` on a field, not just getter
#1434: Explicitly pass null on invoke calls with no arguments
 (contributed by Emiliano C)
#1433: `ObjectMapper.convertValue()` with null does not consider null conversions
  (`JsonDeserializer.getNullValue()`)
 (contributed by jdmichal@github)
#1440: Wrong `JsonStreamContext` in `DeserializationProblemHandler` when reading
  `TokenBuffer` content
 (reported by Patrick G)
#1444: Change `ObjectMapper.setSerializationInclusion()` to apply to content inclusion too
#1450: `SimpleModule.addKeyDeserializer()' should throw `IllegalArgumentException` if `null`
  reference of `KeyDeserializer` passed
 (suggested by PawelJagus@github)
#1454: Support `@JsonFormat.lenient` for `java.util.Date`, `java.util.Calendar`
#1474: Replace use of `Class.newInstance()` (deprecated in Java 9) with call via Constructor
#1480: Add support for serializing `boolean`/`Boolean` as number (0 or 1)
 (suggested by jwilmoth@github)
#1520: Case insensitive enum deserialization with `MapperFeature.ACCEPT_CASE_INSENSITIVE_ENUMS`
 (contributed by Ana-Eliza B)
#1522: Global `@JsonInclude(Include.NON_NULL)` for all properties with a specific type
 (contributed by Carsten W)
#1544: EnumMapDeserializer assumes a pure EnumMap and does not support EnumMap derived classes
 (reported by Lyor G)
#1550: Unexpected behavior with `@JsonInclude(JsonInclude.Include.NON_EMPTY)` and
 `java.util.Date` serialization
#1551: `JsonMappingException` with polymorphic type and `JsonIdentityInfo` when basic type is abstract
 (reported by acm073@github)
#1552: Map key converted to byte array is not serialized as base64 string
 (reported by nmatt@github)
#1554: Support deserialization of `Shape.OBJECT` ("as POJO") for `Map`s (and map-like types)
#1556: Add `ObjectMapper.updateValue()` method to update instance with given overrides
 (suggested by syncer@github)
#1583: Add a `DeserializationFeature.FAIL_ON_TRAILING_TOKENS` to force reading of the
  whole input as single value
#1592: Add support for handling primitive/discrepancy problem with type refinements
#1605: Allow serialization of `InetAddress` as simple numeric host address
 (requested by Jared J)
#1616: Extraneous type id mapping added for base type itself
#1619: By-pass annotation introspection for array types
#1637: `ObjectReader.at()` with `JsonPointer` stops after first collection
 (reported by Chris P)
#1653: Convenience overload(s) for ObjectMapper#registerSubtypes
#1655: `@JsonAnyGetter` uses different `bean` parameter in `SimpleBeanPropertyFilter`
 (reported by georgeflugq@github)
#1678: Rewrite `StdDateFormat` ISO-8601 handling functionality
#1684: Rewrite handling of type ids to let `JsonGenerator` handle (more of) details
#1688: Deserialization fails for `java.nio.file.Path` implementations when default typing
  enabled
 (reported by Christian B)
#1690: Prevent use of quoted number (index) for Enum deserialization via
  `MapperFeature.ALLOW_COERCION_OF_SCALARS`
 (requested by magdel@github)

2.8.11.4 (25-Jul-2019)

#2334: Block one more gadget type (CVE-2019-12384)
#2341: Block one more gadget type (CVE-2019-12814)
#2387: Block one more gadget type (CVE-2019-14379)
#2389: Block one more gadget type (CVE-2019-14439)
 (reported by xiexq)

2.8.11.3 (23-Nov-2018)

#2326: Block one more gadget type (CVE-2019-12086)
 (contributed by MaximilianTews@github)

2.8.11.2 (08-Jun-2018)

#1941: `TypeFactory.constructFromCanonical()` throws NPE for Unparameterized
  generic canonical strings
 (reported by ayushgp@github)
#2032: CVE-2018-11307: Potential information exfiltration with default typing, serialization gadget from MyBatis
 (reported by Guixiong Wu)
#2052: CVE-2018-12022: Block polymorphic deserialization of types from Jodd-db library
 (reported by Guixiong Wu)
#2058: CVE-2018-12023: Block polymorphic deserialization of types from Oracle JDBC driver
 (reported by Guixiong Wu)

2.8.11.1 (11-Feb-2018)

#1872: `NullPointerException` in `SubTypeValidator.validateSubType` when
  validating Spring interface
 (reported by Rob W)
#1899: Another two gadgets to exploit default typing issue (CVE-2018-5968)
 (reported by OneSourceCat@github)
#1931: Two more `c3p0` gadgets to exploit default typing issue (c3p0, CVE-2018-7489)

2.8.11 (24-Dec-2017)

#1604: Nested type arguments doesn't work with polymorphic types
#1680: Blacklist couple more types for deserialization
#1767: Allow `DeserializationProblemHandler` to respond to primitive types
 (reported by nhtzr@github)
#1768: Improve `TypeFactory.constructFromCanonical()` to work with
  `java.lang.reflect.Type.getTypeName()` format
#1804: `ValueInstantiator.canInstantiate()` ignores `canCreateUsingArrayDelegate()`
 (reported by henryptung@github)
#1807: Jackson-databind caches plain map deserializer and use it even map has `@JsonDeserializer`
 (reported by lexas2509@github)
#1855: Blacklist for more serialization gadgets (dbcp/tomcat, spring / CVE-2017-17485)

2.8.10 (24-Aug-2017)

#1657: `StdDateFormat` deserializes dates with no tz/offset as UTC instead of
  configured timezone
 (reported by Bertrand R)
#1680: Blacklist couple more types for deserialization
#1658: Infinite recursion when deserializing a class extending a Map,
  with a recursive value type
 (reported by Kevin G)
#1679: `StackOverflowError` in Dynamic `StdKeySerializer`
#1711: Delegating creator fails to work for binary data (`byte[]`) with
 binary formats (CBOR, Smile)
#1735: Missing type checks when using polymorphic type ids
 (reported by Lukas Euler)
#1737: Block more JDK types from polymorphic deserialization (CVE 2017-15095)

2.8.9 (12-Jun-2017)

#1595: `JsonIgnoreProperties.allowSetters` is not working in Jackson 2.8
 (reported by Javy L)
#1597: Escape JSONP breaking characters
 (contributed by Marco C)
#1629: `FromStringDeserializer` ignores registered `DeserializationProblemHandler`
  for `java.util.UUID`
 (reported by Andrew J)
#1642: Support `READ_UNKNOWN_ENUM_VALUES_AS_NULL` with `@JsonCreator`
 (contributed by Joe L)
#1647: Missing properties from base class when recursive types are involved
 (reported by Slobodan P)
#1648: `DateTimeSerializerBase` ignores configured date format when creating contextual
 (reported by Bertrand R)
#1651: `StdDateFormat` fails to parse 'zulu' date when TimeZone other than UTC
 (reported by Bertrand R)

2.8.8.1 (19-Apr-2017)

#1585: Invoke ServiceLoader.load() inside of a privileged block when loading
  modules using `ObjectMapper.findModules()`
 (contributed by Ivo S)
#1599: Jackson Deserializer security vulnerability (CVE-2017-7525)
 (reported by ayound@github)
#1607: @JsonIdentityReference not used when setup on class only
 (reported by vboulaye@github)

2.8.8 (05-Apr-2017)

(partial) #994: `DeserializationFeature.UNWRAP_SINGLE_VALUE_ARRAYS` only works for POJOs, Maps
#1345: `@JsonProperty(access = READ_ONLY)` together with generated constructor (Lombok) causes
 exception: "Could not find creator property with name ..."
 (reported by Raniz85@github)
#1533: `AsPropertyTypeDeserializer` ignores `DeserializationFeature.ACCEPT_EMPTY_STRING_AS_NULL_OBJECT`
#1543: JsonFormat.Shape.NUMBER_INT does not work when defined on enum type in 2.8
 (reported by Alex P)
#1570: `Enum` key for `Map` ignores `SerializationFeature.WRITE_ENUMS_USING_INDEX`
 (reported by SolaKun@github)
#1573: Missing properties when deserializing using a builder class with a non-default
  constructor and a mutator annotated with `@JsonUnwrapped`
 (reported by Joshua J)
#1575: Problem with `@JsonIgnoreProperties` on recursive property (regression in 2.8)
 (reported by anujkumar04@github)
- Minor fix to creation of `PropertyMetadata`, had one path that could lead to NPE

2.8.7 (21-Feb-2017)

#935: `@JsonProperty(access = Access.READ_ONLY)` - unexpected behaviour
#1317: '@JsonIgnore' annotation not working with creator properties, serialization

2.8.6 (12-Jan-2017)

#349: @JsonAnySetter with @JsonUnwrapped: deserialization fails with arrays
 (reported by hdave@github)
#1388: `@JsonIdentityInfo`: id has to be the first key in deserialization when
  deserializing with `@JsonCreator`
 (reported by moodysalem@github)
#1425: `JsonNode.binaryValue()` ignores illegal character if it's the last one
 (reported by binoternary@github)
#1453: `UntypedObjectDeserializer` does not retain `float` type (over `double`)
#1456: `TypeFactory` type resolution broken in 2.7 for generic types
   when using `constructType` with context
#1473: Add explicit deserializer for `StringBuilder` due to Java 9 changes
#1493: `ACCEPT_CASE_INSENSITIVE_PROPERTIES` fails with `@JsonUnwrapped`

2.8.5 (14-Nov-2016)

#1417: Further issues with `@JsonInclude` with `NON_DEFAULT`
#1421: ACCEPT_SINGLE_VALUE_AS_ARRAY partially broken in 2.7.x, 2.8.x
#1429: `StdKeyDeserializer` can erroneously use a static factory method
  with more than one argument
#1432: Off by 1 bug in PropertyValueBuffer
 (reported by Kevin D)
#1438: `ACCEPT_CASE_INSENSITIVE_PROPERTIES` is not respected for creator properties
 (reported by Jayson M)
#1439: NPE when using with filter id, serializing `java.util.Map` types
#1441: Failure with custom Enum key deserializer, polymorphic types
 (reported by Nathanial O)
#1445: Map key deserializerModifiers ignored
 (reported by alfonsobonso@github)
- Improvements to #1411 fix to ensure consistent `null` key handling

2.8.4 (14-Oct-2016)

#466: Jackson ignores Type information when raw return type is BigDecimal or BigInteger 
#1001: Parameter names module gets confused with delegate creator which is a static method
#1324: Boolean parsing with `StdDeserializer` is too slow with huge integer value
 (reported by pavankumar-parankusam@github)
#1383: Problem with `@JsonCreator` with 1-arg factory-method, implicit param names
#1384: `@JsonDeserialize(keyUsing = ...)` does not work correctly together with
  DefaultTyping.NON_FINAL
 (reported by Oleg Z)
#1385: Polymorphic type lost when using `@JsonValue`
 (reported by TomMarkuske@github)
#1389 Problem with handling of multi-argument creator with Enums
 (fix contributed by Pavel P)
#1392: Custom UnmodifiableSetMixin Fails in Jackson 2.7+ but works in Jackson 2.6
 (reported by Rob W)
#1395: Problems deserializing primitive `long` field while using `TypeResolverBuilder`
 (reported by UghZan3@github)
#1403: Reference-chain hints use incorrect class-name for inner classes
 (reported by Josh G)
#1411: MapSerializer._orderEntries should check for null keys
 (reported by Jörn H)

2.8.3 (17-Sep-2016)

#1351: `@JsonInclude(NON_DEFAULT)` doesn't omit null fields
 (reported by Gili T)
#1353: Improve error-handling for `java.net.URL` deserialization
#1361: Change `TokenBuffer` to use new `writeEmbeddedObject()` if possible

2.8.2 (30-Aug-2016)

#1315: Binding numeric values can BigDecimal lose precision
 (reported by Andrew S)
#1327: Class level `@JsonInclude(JsonInclude.Include.NON_EMPTY)` is ignored
 (reported by elruwen@github)
#1335: Unconditionally call `TypeIdResolver.getDescForKnownTypeIds`
 (contributed by Chris J-Y)

2.8.1 (20-Jul-2016)

#1256: `Optional.empty()` not excluded if property declared with type `Object`
#1288: Type id not exposed for `JsonTypeInfo.As.EXTERNAL_PROPERTY` even when `visible` set to `true`
 (reported by libetl@github)
#1289: Optimize construction of `ArrayList`, `LinkedHashMap` instances
#1291: Backward-incompatible behaviour of 2.8: deserializing enum types
   with two static factory methods fail by default
#1297: Deserialization of generic type with Map.class
 (reported by Arek G)
#1302: NPE for `ResolvedRecursiveType` in 2.8.0 due to caching

2.8.0 (04-Jul-2016)

#621: Allow definition of "ignorable types" without annotation (using
  `Mapper.configOverride(type).setIsIgnoredType(true)`
#867: Support `SerializationFeature.WRITE_EMPTY_JSON_ARRAYS ` for `JsonNode`
#903: Add `JsonGenerator` reference to `SerializerProvider`
#931: Add new method in `Deserializers.Base` to support `ReferenceType`
#960: `@JsonCreator` not working on a factory with no arguments for an enum type
 (reported by Artur J)
#990: Allow failing on `null` values for creator (add 
  `DeserializationFeature.FAIL_ON_NULL_CREATOR_PROPERTIES`)
 (contributed by mkokho@github)
#999: External property is not deserialized
 (reported by Aleksandr O)
#1017: Add new mapping exception type ('InvalidTypeIdException') for subtype resolution errors
 (suggested by natnan@github)
#1028: Ignore USE_BIG_DECIMAL_FOR_FLOATS for NaN/Infinity
 (reported by Vladimir K, lightoze@github)
#1047: Allow use of `@JsonAnySetter` on a Map-valued field, no need for setter
#1082: Can not use static Creator factory methods for `Enum`s, with JsonCreator.Mode.PROPERTIES
 (contributed by Lokesh K)
#1084: Change `TypeDeserializerBase` to take `JavaType` for `defaultImpl`, NOT `Class`
#1126: Allow deserialization of unknown Enums using a predefined value
 (contributed by Alejandro R)
#1136: Implement `TokenBuffer.writeEmbeddedObject(Object)`
 (suggested by Gregoire C, gcxRun@github)
#1165: CoreXMLDeserializers does not handle time-only XMLGregorianCalendars
 (reported, contributed fix by Ross G)
#1181: Add the ability to specify the initial capacity of the ArrayNode
 (suggested by Matt V, mveitas@github)
#1184: Allow overriding of `transient` with explicit inclusion with `@JsonProperty`
 (suggested by Maarten B)
#1187: Refactor `AtomicReferenceDeserializer` into `ReferenceTypeDeserializer`
#1204: Add a convenience accessor `JavaType.hasContentType()` (true for container or reference type)
#1206: Add "anchor type" member for `ReferenceType`
#1211: Change `JsonValueSerializer` to get `AnnotatedMethod`, not "raw" method
#1217: `@JsonIgnoreProperties` on Pojo fields not working for deserialization
 (reported by Lokesh K)
#1221: Use `Throwable.addSuppressed()` directly and/or via try-with-resources
#1232: Add support for `JsonFormat.Feature.ACCEPT_CASE_INSENSITIVE_PROPERTIES`
#1233: Add support for `JsonFormat.Feature.WRITE_SORTED_MAP_ENTRIES`
#1235: `java.nio.file.Path` support incomplete
 (reported by, fix contributed by Benson M)
#1261: JsonIdentityInfo broken deserialization involving forward references and/or cycles
 (reported by, fix contributed by Ari F)
#1270: Generic type returned from type id resolver seems to be ignored
 (reported by Benson M)
#1277: Add caching of resolved generic types for `TypeFactory`
 (requested by Andriy P)

2.7.9.5 (23-Nov-2018)

#2097: Block more classes from polymorphic deserialization (CVE-2018-14718
  - CVE-2018-14721)
 (reported by Guixiong Wu)
#2109: Canonical string for reference type is built incorrectly
 (reported by svarzee@github)
#2186: Block more classes from polymorphic deserialization (CVE-2018-19360,
  CVE-2018-19361, CVE-2018-19362)
 (reported by Guixiong Wu)

2.7.9 (04-Feb-2017)

#1367: No Object Id found for an instance when using `@ConstructorProperties`
#1505: @JsonEnumDefaultValue should take precedence over FAIL_ON_NUMBERS_FOR_ENUMS
 (suggested by Stephan S)
#1506: Missing `KeyDeserializer` for `CharSequence`
#1513: `MapSerializer._orderEntries()` throws NPE when operating on `ConcurrentHashMap`
 (reported by Sovietaced@github)
- Simplified processing of class annotations (for `AnnotatedClass`) to try to
  solve rare concurrency problems with "root name" annotations.

2.7.8 (26-Sep-2016)

#877: @JsonIgnoreProperties`: ignoring the "cause" property of `Throwable` on GAE
#1359: Improve `JsonNode` deserializer to create `FloatNode` if parser supports
#1362: ObjectReader.readValues()` ignores offset and length when reading an array
 (reported by wastevenson@github)
#1363: The static field ClassUtil.sCached can cause a class loader leak
 (reported by Stuart D)
#1368: Problem serializing `JsonMappingException` due to addition of non-ignored
  `processor` property (added in 2.7)
 (reported, suggesed fix by Josh C)
#1383: Problem with `@JsonCreator` with 1-arg factory-method, implicit param names

2.7.7 (27-Aug-2016)

#1322: EnumMap keys not using enum's `@JsonProperty` values unlike Enum values
 (reported by MichaelChambers@github)
#1332: Fixed ArrayIndexOutOfBoundException for enum by index deser
 (reported by Max D)
#1344: Deserializing locale assumes JDK separator (underscore), does not
  accept RFC specified (hyphen)
 (reported by Jim M)

2.7.6 (23-Jul-2016)

#1215: Problem with type specialization for Maps with `@JsonDeserialize(as=subtype)`
 (reported by brentryan@github)
#1279: Ensure DOM parsing defaults to not expanding external entities
#1288: Type id not exposed for `JsonTypeInfo.As.EXTERNAL_PROPERTY` even when `visible` set to `true`
#1299: Timestamp deserialization error
 (reported by liyuj@github)
#1301: Problem with `JavaType.toString()` for recursive (self-referential) types
 (reported by Brian P)
#1307: `TypeWrappedDeserializer` doesn't delegate the `getNullValue()` method to `_deserializer`
 (reported by vfries@github)

2.7.5 (11-Jun-2016)

#1098: DeserializationFeature.FAIL_ON_INVALID_SUBTYPE does not work with
  `JsonTypeInfo.Id.CLASS`
 (reported by szaccaria@github)
#1223: `BasicClassIntrospector.forSerialization(...).findProperties` should
  respect MapperFeature.AUTO_DETECT_GETTERS/SETTERS?
 (reported by William H)
#1225: `JsonMappingException` should override getProcessor()
 (reported by Nick B)

2.6.7.1 (11-Jul-2017)

#1383: Problem with `@JsonCreator` with 1-arg factory-method, implicit param names
#1599: Backport the extra safety checks for polymorphic deserialization

2.6.7 (05-Jun-2016)

#1194: Incorrect signature for generic type via `JavaType.getGenericSignature
#1228: @JsonAnySetter does not deserialize null to Deserializer's NullValue
 (contributed by Eric S)
#1231: `@JsonSerialize(as=superType)` behavior disallowed in 2.7.4
 (reported by Mark W)
#1248: `Annotated` returns raw type in place of Generic Type in 2.7.x
 (reported by Andrew J, apjoseph@github)
#1253: Problem with context handling for `TokenBuffer`, field name
#1260: `NullPointerException` in `JsonNodeDeserializer`
 (reported by Eric S)

2.7.4 (29-Apr-2016)

#1122: Jackson 2.7 and Lombok: 'Conflicting/ambiguous property name definitions'
#1178: `@JsonSerialize(contentAs=superType)` behavior disallowed in 2.7
#1186: SimpleAbstractTypeResolver breaks generic parameters
 (reported by tobiash@github)
#1189: Converter called twice results in ClassCastException
 (reported by carrino@github)
#1191: Non-matching quotes used in error message for date parsing
#1194: Incorrect signature for generic type via `JavaType.getGenericSignature
#1195: `JsonMappingException` not Serializable due to 2.7 reference to source (parser)
 (reported by mjustin@github)
#1197: `SNAKE_CASE` doesn't work when using Lombok's `@AllArgsConstructor`
#1198: Problem with `@JsonTypeInfo.As.EXTERNAL_PROPERTY`, `defaultImpl`, missing type id, NPE
#1203: `@JsonTypeInfo` does not work correctly for ReferenceTypes like `AtomicReference`
#1208: treeToValue doesn't handle POJONodes that contain exactly the requested value type
  (reported by Tom M)
- Improve handling of custom content (de)serializers for `AtomicReference`

2.7.3 (16-Mar-2016)

#1125: Problem with polymorphic types, losing properties from base type(s)
#1150: Problem with Object id handling, explicit `null` token
 (reported by Xavi T)
#1154: @JsonFormat.pattern on dates is now ignored if shape is not explicitely provided
 (reported by Yoann R)
#1161: `DeserializationFeature.READ_ENUMS_USING_TO_STRING` not dynamically
  changeable with 2.7
 (reported by asa-git@github)
- Minor fixes to `AnnotationIntrospector.findEnumValues()` to correct problems with
  merging of explicit enum value names.

2.7.2 (26-Feb-2016)

#1124: JsonAnyGetter ignores JsonSerialize(contentUsing=...)
 (reported by Jiri M)
#1128: UnrecognizedPropertyException in 2.7.1 for properties that work with version 2.6.5
 (reported by Roleek@github)
#1129: When applying type modifiers, don't ignore container types.
#1130: NPE in `StdDateFormat` hashCode and equals
 (reported by Kazuki S, kazuki43zoo@github)
#1134: Jackson 2.7 doesn't work with jdk6 due to use of `Collections.emptyIterator()`
 (reported by Timur S, saladinkzn@github)

2.7.1-1 (03-Feb-2016)

Special one-off "micro patch" for:

#1115: Problems with deprecated `TypeFactory.constructType(type, ctxt)` methods if `ctxt` is `null`

2.7.1 (02-Feb-2016)

#1079: Add back `TypeFactory.constructType(Type, Class)` as "deprecated" in 2.7.1
#1083: Field in base class is not recognized, when using `@JsonType.defaultImpl`
 (reported by Julian H)
#1095: Prevent coercion of `int` from empty String to `null` if
  `DeserializationFeature .FAIL_ON_NULL_FOR_PRIMITIVES` is `true`
 (reported by yzmyyff@github)
#1102: Handling of deprecated `SimpleType.construct()` too minimalistic
 (reported by Thibault K)
#1109: @JsonFormat is ignored by the DateSerializer unless either a custom pattern
  or a timezone are specified
 (contributed by Aleks S)

2.7.0 (10-Jan-2016)

#76: Problem handling datatypes Recursive type parameters
 (reported by Aram K)
#357: StackOverflowError with contentConverter that returns array type
 (reported by Florian S)
#432: `StdValueInstantiator` unwraps exceptions, losing context
 (reported by Miles K)
#497: Add new JsonInclude.Include feature to exclude maps after exclusion removes all elements
#803: Allow use of `StdDateFormat.setLenient()`
 (suggested by raj-ghodke@github)
#819: Add support for setting `FormatFeature` via `ObjectReader`, `ObjectWriter`
#857: Add support for java.beans.Transient (requires Java 7)
 (suggested by Thomas M)
#898: Add `ObjectMapper.getSerializerProviderInstance()`
#905: Add support for `@ConstructorProperties` (requires Java 7)
 (requested by Jonas K)
#909: Rename PropertyNamingStrategy CAMEL_CASE_TO_LOWER_CASE_WITH_UNDERSCORES as SNAKE_CASE,
   PASCAL_CASE_TO_CAMEL_CASE as UPPER_CAMEL_CASE
 (suggested by marcottedan@github)
#915: ObjectMapper default timezone is GMT, should be UTC
 (suggested by Infrag@github)
#918: Add `MapperFeature.ALLOW_EXPLICIT_PROPERTY_RENAMING`
 (contributed by David H)
#924: `SequenceWriter.writeAll()` could accept `Iterable`
 (suggested by Jiri-Kremser@github(
#932: Rewrite ser/deser for `AtomicReference`, based on "optional" ser/desers
#933: Close some gaps to allow using the `tryToResolveUnresolved` flows
#936: Deserialization into List subtype with JsonCreator no longer works
 (reported by adamjoeldavis@github)
#948: Support leap seconds, any number of millisecond digits for ISO-8601 Dates.
 (contributed by Jesse W)
#952: Revert non-empty handling of primitive numbers wrt `NON_EMPTY`; make
  `NON_DEFAULT` use extended criteria
#957: Merge `datatype-jdk7` stuff in (java.nio.file.Path handling)
#959: Schema generation: consider active view, discard non-included properties
#963: Add PropertyNameStrategy `KEBAB_CASE`
 (requested by Daniel M)
#978: ObjectMapper#canSerialize(Object.class) returns false even though FAIL_ON_EMPTY_BEANS is disabled
 (reported by Shumpei A)
#997: Add `MapperFeature.OVERRIDE_PUBLIC_ACCESS_MODIFIERS`
#998: Allow use of `NON_DEFAULT` for POJOs without default constructor
#1000: Add new mapping exception type for enums and UUIDs
 (suggesed by natnan@github)
#1010: Support for array delegator
 (contributed by Hugo W)
#1011: Change ObjectWriter::withAttributes() to take a Map with some kind of wildcard types
 (suggested by David B)
#1043: @JsonFormat(with = JsonFormat.Feature.ACCEPT_SINGLE_VALUE_AS_ARRAY) does not work on fields
 (reported by fabiolaa@github)
#1044: Add `AnnotationIntrospector.resolveSetterConflict(...)` to allow custom setter conflict resolution
 (suggested by clydebarrow@github)
- Make `JsonValueFormat` (self-)serializable, deserializable, to/from valid external
  value (as per JSON Schema spec)

INCOMPATIBILITIES:

- While unlikely to be problematic, #959 above required an addition of `SerializerProvider`
  argument for `depositSchemaProperty()` method `BeanProperty` and `PropertyWriter` interfaces
- JDK baseline now Java 7 (JDK 1.7), from Java 6/JDK 1.6

2.6.6 (05-Apr-2016)

#1088: NPE possibility in SimpleMixinResolver
 (reported by Laird N)
#1099: Fix custom comparator container node traversal
 (contributed by Daniel N)
#1108: Jackson not continue to parse after DeserializationFeature.FAIL_ON_INVALID_SUBTYPE error
 (reported by jefferyyuan@github)
#1112: Detailed error message from custom key deserializer is discarded
 (contributed by Benson M)
#1120: String value omitted from weirdStringException
 (reported by Benson M)
#1123: Serializing and Deserializing Locale.ROOT
 (reported by hookumsnivy@github)

2.6.5 (19-Jan-2016)

#1052: Don't generate a spurious NullNode after parsing an embedded object
 (reported by philipa@github)
#1061: Problem with Object Id and Type Id as Wrapper Object (regression in 2.5.1)
#1073: Add try-catch around `java.sql` type serializers
 (suggested by claudemt@github)
#1078: ObjectMapper.copy() still does not preserve _registeredModuleTypes
 (reported by ajonkisz@github)

2.6.4 (07-Dec-2015)

#984: JsonStreamContexts are not build the same way for write.. and convert methods
 (reported by Antibrumm@github)
#989: Deserialization from "{}" to java.lang.Object causes "out of END_OBJECT token" error
 (reported by Ievgen P)
#1003: JsonTypeInfo.As.EXTERNAL_PROPERTY does not work with a Delegate
 (reported by alexwen@github)
#1005: Synthetic constructors confusing Jackson data binding
 (reported by Jayson M)
#1013: `@JsonUnwrapped` is not treated as assuming `@JsonProperty("")`
 (reported by David B)
#1036: Problem with case-insensitive deserialization
 (repoted by Dmitry R)
- Fix a minor problem with `@JsonNaming` not recognizing default value

2.6.3 (12-Oct-2015)

#749: `EnumMap` serialization ignores `SerializationFeature.WRITE_ENUMS_USING_TO_STRING`
 (reported by scubasau@github)
#938: Regression: `StackOverflowError` with recursive types that contain `Map.Entry`
 (reported by jloisel@github)
#939: Regression: DateConversionError in 2.6.x 
 (reported by Andreas P, anpieber@github)
#940: Add missing `hashCode()` implementations for `JsonNode` types that did not have them
 (contributed by Sergio M)
#941: Deserialization from "{}" to ObjectNode field causes "out of END_OBJECT token" error
 (reported by Sadayuki F)
#942: Handle null type id for polymorphic values that use external type id
 (reported by Warren B, stormboy@github)
#943: Incorrect serialization of enum map key
 (reported by Benson M)
#944: Failure to use custom deserializer for key deserializer
 (contributed by Benson M)
#949: Report the offending substring when number parsing fails
 (contributed by Jesse W)
#965: BigDecimal values via @JsonTypeInfo/@JsonSubTypes get rounded
 (reported by gmjabs@github)

2.6.2 (14-Sep-2015)

#894: When using withFactory on ObjectMapper, the created Factory has a TypeParser
  which still has the original Factory
 (reported by lufe66@github)
#899: Problem serializing `ObjectReader` (and possibly `ObjectMapper`)
#913: ObjectMapper.copy does not preserve MappingJsonFactory features
 (reported, fixed by Daniel W)
#922: ObjectMapper.copy() does not preserve _registeredModuleTypes
#928: Problem deserializing External Type Id if type id comes before POJO

2.6.1 (09-Aug-2015)

#873: Add missing OSGi import
#881: BeanDeserializerBase having issues with non-CreatorProperty properties.
 (reported by dharaburda@github)
#884: ArrayIndexOutOfBoundException for `BeanPropertyMap` (with ObjectId)
 (reported by alterGauner@github)
#889: Configuring an ObjectMapper's DateFormat changes time zone
 (reported by Andy W, wilkinsona@github)
#890: Exception deserializing a byte[] when the target type comes from an annotation
 (reported by gmjabs@github)

2.6.0 (19-Jul-2015)

#77: Allow injection of 'transient' fields
#95: Allow read-only properties with `@JsonIgnoreProperties(allowGetters=true)`
#222: EXTERNAL_PROPERTY adds property multiple times and in multiple places
 (reported by Rob E, thatsnotright@github)
#296: Serialization of transient fields with public getters (add
    MapperFeature.PROPAGATE_TRANSIENT_MARKER)
 (suggested by Michal L)
#312: Support Type Id mappings where two ids map to same Class
#348: ObjectMapper.valueToTree does not work with @JsonRawValue
 (reported by Chris P, pimlottc@github)
#504: Add `DeserializationFeature.USE_LONG_FOR_INTS`
 (suggested by Jeff S)
#624: Allow setting external `ClassLoader` to use, via `TypeFactory`
#649: Make `BeanDeserializer` use new `parser.nextFieldName()` and `.hasTokenId()` methods
#664: Add `DeserializationFeature.ACCEPT_FLOAT_AS_INT` to prevent coercion of floating point
 numbers int `int`/`long`/`Integer`/`Long`
 (requested by wenzis@github)
#677: Specifying `Enum` value serialization using `@JsonProperty`
 (requested by Allen C, allenchen1154@github)
#679: Add `isEmpty()` implementation for `JsonNode` serializers
#688: Provide a means for an ObjectMapper to discover mixin annotation classes on demand
 (requested by Laird N)
#689: Add `ObjectMapper.setDefaultPrettyPrinter(PrettyPrinter)`
 (requested by derknorton@github)
#696: Copy constructor does not preserve `_injectableValues`
 (reported by Charles A)
#698: Add support for referential types (ReferenceType)
#700: Cannot Change Default Abstract Type Mapper from LinkedHashMap
 (reported by wealdtech@github)
#725: Auto-detect multi-argument constructor with implicit names if it is the only visible creator
#727: Improve `ObjectWriter.forType()` to avoid forcing base type for container types
#734: Add basic error-recovery for `ObjectReader.readValues()`
#737: Add support for writing raw values in TokenBuffer
 (suggested by Guillaume S, gsmet@github)
#740: Ensure proper `null` (as empty) handling for `AtomicReference`
#741: Pass `DeserializationContext' argument for `JsonDeserializer` methods "getNullValue()"
 and "getEmptyValue()"
#743: Add `RawValue` helper type, for piping raw values through `TokenBuffer`
#756: Disabling SerializationFeature.FAIL_ON_EMPTY_BEANS does not affect `canSerialize()`
 (reported by nickwongdev@github)
#762: Add `ObjectWriter.withoutRootName()`, `ObjectReader.withoutRootName()`
#765: `SimpleType.withStaticTyping()` impl incorrect
#769: Fix `JacksonAnnotationIntrospector.findDeserializer` to return `Object` (as per
  `AnnotationIntrospector`); similarly for other `findXxx(De)Serializer(...)` methods
#777: Allow missing build method if its name is empty ("")
 (suggested by galdosd@github)
#781: Support handling of `@JsonProperty.required` for Creator methods
#787: Add `ObjectMapper setFilterProvider(FilterProvider)` to allow chaining
 (suggested by rgoldberg@githin)
#790: Add `JsonNode.equals(Comparator<JsonNode>, JsonNode)` to support
  configurable/external equality comparison
#794: Add `SerializationFeature.WRITE_DATES_WITH_ZONE_ID` to allow inclusion/exclusion of
  timezone id for date/time values (as opposed to timezone offset)
#795: Converter annotation not honored for abstract types
 (reported by myrosia@github)
#797: `JsonNodeFactory` method `numberNode(long)` produces `IntNode` for small numbers
#810: Force value coercion for `java.util.Properties`, so that values are `String`s
#811: Add new option, `JsonInclude.Include.NON_ABSENT` (to support exclusion of
  JDK8/Guava Optionals)
#812: Java 8 breaks Class-value annotation properties, wrt generics: need to work around
#813: Add support for new property of `@JsonProperty.access` to support
  read-only/write-only use cases
#820: Add new method for `ObjectReader`, to bind from JSON Pointer position
 (contributed by Jerry Y, islanderman@github)
#824: Contextual `TimeZone` changes don't take effect wrt `java.util.Date`,
  `java.util.Calendar` serialization
#826: Replaced synchronized HashMap with ConcurrentHashMap in TypeDeserializerBase._findDeserializer
 (contributed by Lars P)
#827: Fix for polymorphic custom map key serializer
 (reported by mjr6140@gitgub)
#828: Respect DeserializationFeatures.WRAP_EXCEPTIONS in CollectionDeserializer
 (contributed by Steve G, thezerobit@github)
#840: Change semantics of `@JsonPropertyOrder(alphabetic)` to only count `true` value
#848: Custom serializer not used if POJO has `@JsonValue`
#849: Possible problem with `NON_EMPTY` exclusion, `int`s, `Strings`
#868: Annotations are lost in the case of duplicate methods
- Remove old cglib compatibility tests; cause problems in Eclipse
- Add `withFilterId()` method in `JsonSerializer` (demote from `BeanSerializer`)

2.5.5 (07-Dec-2015)

#844: Using JsonCreator still causes invalid path references in JsonMappingException
 (reported by Ian B)
#852: Accept scientific number notation for quoted numbers too
#878: serializeWithType on BeanSerializer does not setCurrentValue
 (reported by Chi K, chikim79@github)

2.5.4 (09-Jun-2015)

#676: Deserialization of class with generic collection inside depends on
  how is was deserialized first time
 (reported by lunaticare@github)
#771: Annotation bundles ignored when added to Mixin
 (reported by Andrew D)
#774: NPE from SqlDateSerializer as _useTimestamp is not checked for being null
 (reported by mrowkow@github)
#785: Add handlings for classes which are available in `Thread.currentThread().getContextClassLoader()`
 (contributed by Charles A)
#792: Ensure Constructor Parameter annotations are linked with those of Field, Getter, or Setter
#793: `ObjectMapper.readTree()` does not work with defaultTyping enabled
 (reported by gracefulgopher@github)
#801: Using `@JsonCreator` cause generating invalid path reference in `JsonMappingException`
 (contributed by Kamil B)
#815: Presence of PropertyNamingStrategy Makes Deserialization fail
#816: Allow date-only ISO strings to have no time zone
 (contributed by Andrew G)
- Fix handling of Enums wrt JSON Schema, when 'toString()' used for serialization

2.5.3 (24-Apr-2015)

#731: XmlAdapter result marshaling error in case of ValueType=Object
 (reported, debugged by Dmitry S)
#742: Allow deserialization of `null` Object Id (missing already allowed)
#744: Custom deserializer with parent object update failing
 (reported by migel@github)
#745: EnumDeserializer.deserializerForCreator fails when used to deserialize a Map key
 (contributed by John M)
#761: Builder deserializer: in-compatible type exception when return type is super type
 (contributed by Alexey G)
#766: Fix Infinite recursion (StackOverflowError) when serializing a SOAP object
 (contributed by Alain G)

2.5.2 (29-Mar-2015)

#609: Problem resolving locally declared generic type
 (repoted by Hal H)
#691: NullSerializer for MapProperty failing when using polymorphic handling
 (reported by Antibrumm@github)
#703: Multiple calls to ObjectMapper#canSerialize(Object.class) returns different values
 (reported by flexfrank@github)
#705: JsonAnyGetter doesn't work with JsonSerialize (except with keyUsing)
 (reported by natnan@github)
#728: TypeFactory#_fromVariable returns unknownType() even though it has enough information
  to provide a more specific type
 (reported by jkochaniak@github)
#733: MappingIterator should move past errors or not return hasNext() == true
 (reported by Lorrin N, lorrin@github)
#738: @JsonTypeInfo non-deterministically ignored in 2.5.1 (concurrency issue)
 (reported by Dylan S, dylanscott@github)
- Improvement to handling of custom `ValueInstantiator` for delegating mode; no more NPE
  if `getDelegateCreator()` returns null
- Refactor `TypedKey` into separate util class

2.5.1 (06-Feb-2015)

#667: Problem with bogus conflict between single-arg-String vs `CharSequence` constructor
#669: JSOG usage of @JsonTypeInfo and @JsonIdentityInfo(generator=JSOGGenerator.class) fails
 (reported by ericali78@github)
#671: Adding `java.util.Currency` deserialization support for maps
 (contributed by Alexandre S-C)
#674: Spring CGLIB proxies not handled as intended
 (reported by Zoltan F)
#682: Class<?>-valued Map keys not serialized properly
 (reported by Ludevik@github)
#684: FAIL_ON_NUMBERS_FOR_ENUMS does not fail when integer value is quoted
 (reported by kllp@github)
#696: Copy constructor does not preserve `_injectableValues`
 (reported by Charles A)
- Add a work-around in `ISO8601DateFormat` to allow omission of ':' from timezone
- Bit more work to complete #633

2.5.0 (01-Jan-2015)

#47: Support `@JsonValue` for (Map) key serialization 
#113: Problem deserializing polymorphic types with @JsonCreator
#165: Add `DeserializationContext.getContextualType()` to let deserializer
  known the expected type.
#299: Add `DeserializationFeature.FAIL_ON_UNRESOLVED_OBJECT_IDS` to allow missing
  Object Ids (as global default)
#408: External type id does not allow use of 'visible=true'
#421: @JsonCreator not used in case of multiple creators with parameter names
 (reported by Lovro P, lpandzic@github)
#427: Make array and Collection serializers call `JsonGenerator.writeStartArray(int)`
#521: Keep bundle annotations, prevent problems with recursive annotation types
 (reported by tea-dragon@github)
#527: Add support for `@JsonInclude(content=Include.NON_NULL)` (and others) for Maps
#528: Add support for `JsonType.As.EXISTING_PROPERTY`
 (reported by heapifyman@github; implemented by fleebytes@github)
#539: Problem with post-procesing of "empty bean" serializer; was not calling
  'BeanSerializerModifier.modifySerializer()` for empty beans
 (reported by Fabien R, fabienrenaud@github)
#540: Support deserializing `[]` as null or empty collection when the java type
  is a not an object, `DeserializationFeature.ACCEPT_EMPTY_ARRAY_AS_NULL_OBJECT`
 (requested by Fabien R, fabienrenaud@github)
#543: Problem resolving self-referential recursive types
 (reported by ahgittin@github)
#550: Minor optimization: prune introspection of "well-known" JDK types
#552: Improved handling for ISO-8601 (date) format
 (contributed by Jerome G, geronimo-iia@github)
#559: Add `getDateFormat()`, `getPropertyNamingStrategy()` in `ObjectMapper`
#560: @JsonCreator to deserialize BigInteger to Enum
 (requested by gisupp@github)
#565: Add support for handling `Map.Entry`
#566: Add support for case-insensitive deserialization (`MapperFeature.ACCEPT_CASE_INSENSITIVE_PROPERTIES`)
 (contributed by Michael R)
#571: Add support in ObjectMapper for custom `ObjectReader`, `ObjectWriter` (sub-classes)
#572: Override default serialization of Enums
 (requested by herau@github)
#576: Add fluent API for adding mixins
 (contributed by Adam S, adstro@github)
#594: `@JsonValue` on enum not used when enum value is a Map key
 (reported by chrylis@github)
#596: Add support for `@JsonProperty.defaultValue`, exposed via `BeanProperty.getMetadata().getDefaultValue()`
#597: Improve error messaging for cases where JSON Creator returns null (which
  is illegal)
 (contributed by Aurelien L)
#599: Add a simple mechanism for avoiding multiple registrations of the same module
#607: Allow (re)config of `JsonParser.Feature`s via `ObjectReader`
#608: Allow (re)config of `JsonGenerator.Feature`s via `ObjectWriter`
#614: Add a mechanism for using `@JsonCreator.mode` for resolving possible ambiguity between
  delegating- and property-based creators
#616: Add `SerializationFeature.WRITE_DURATIONS_AS_TIMESTAMPS`
#622: Support for non-scalar ObjectId Reference deserialiazation (like JSOG)
#623: Add `StdNodeBasedDeserializer`
#630: Add `KeyDeserializer` for `Class`
#631: Update `current value` of `JsonParser`, `JsonGenerator` from standard serializers,
 deserializers
 (suggested by Antibrumm@github)
#633: Allow returning null value from IdResolver to make type information optional
 (requested by Antibrumm@github)
#634: Add `typeFromId(DatabindContext,String)` in `TypeIdDeserializer`
#636: `ClassNotFoundException` for classes not (yet) needed during serialization
 (contributed by mspiegel@github)
#638: Add annotation-based method(s) for injecting properties during serialization
 (using @JsonAppend, VirtualBeanPropertyWriter)
#647: Deserialization fails when @JsonUnwrapped property contains an object with same property name
 (reported by Konstantin L)
#653: Jackson doesn't follow JavaBean naming convention (added `MapperFeature.USE_STD_BEAN_NAMING`)
#654: Add support for (re)configuring `JsonGenerator.setRootValueSeparator()` via `ObjectWriter`
#655: Add `ObjectWriter.writeValues()` for writing value sequences
#660: `@JsonCreator`-annotated factory method is ignored if constructor exists
- Allow use of `Shape.ARRAY` for Enums, as an alias to 'use index'
- Start using `JsonGenerator.writeStartArray(int)` to help data formats
  that benefit from knowing number of elements in arrays (and would otherwise
  need to buffer values to know length)
- Added new overload for `JsonSerializer.isEmpty()`, to eventually solve #588
- Improve error messaging (related to [jaxb-annotations#38]) to include known subtype ids.

2.4.6 (23-Apr-2015)

#735: (complete fix) @JsonDeserialize on Map with contentUsing custom deserializer overwrites default behavior
 (reported by blackfyre512@github) (regression due to #604)
$744: Custom deserializer with parent object update fails

2.4.5.1 (26-Mar-2015)

Special one-off "micro patch" for:

#706: Add support for `@JsonUnwrapped` via JSON Schema module
#707: Error in getting string representation of an ObjectNode with a float number value
 (reported by @navidqar)
#735: (partial) @JsonDeserialize on Map with contentUsing custom deserializer overwrites default behavior

2.4.5 (13-Jan-2015)

#635: Reduce cachability of `Map` deserializers, to avoid problems with per-property config changes
    (regression due to #604)
#656: `defaultImpl` configuration is ignored for `WRAPPER_OBJECT`
- Solve potential cyclic-resolution problem for `UntypedObjectDeserializer`

2.4.4 (24-Nov-2014)

(jackson-core)#158: Setter confusion on assignable types
 (reported by tsquared2763@github)
#245: Calls to ObjectMapper.addMixInAnnotations() on an instance returned by ObjectMapper.copy()
 don't work
 (reported by Erik D)
#580: delegate deserializers choke on a (single) abstract/polymorphic parameter
 (reported by Ian B, tea-dragon@github)
#590: Binding invalid Currency gives nonsense at end of the message
 (reported by Jerbell@github)
#592: Wrong `TokenBuffer` delegate deserialization using `@JsonCreator`
 (reported by Eugene L)
#601: ClassCastException for a custom serializer for enum key in `EnumMap`
 (reported by Benson M)
#604: `Map` deserializers not being cached, causing performance problems
#610: Fix forward reference in hierarchies
 (contributed by zeito@github)
#619: Off by one error in AnnotatedWithParams
 (reported by stevetodd@github)
- Minor fix to `EnumSerializer` regarding detection "serialize using index"
- Minor fix to number serializers, to call proper callback for schema generation

2.4.3 (02-Oct-2014)

#496: Wrong result with `new TextNode("false").asBoolean(true)`
 (reported by Ivar R, ivarru@github)
#511: DeserializationFeature.FAIL_ON_INVALID_SUBTYPE does not work
 (reported by sbelikov@github)
#523: MapDeserializer and friends do not report the field/key name for mapping exceptions
 (reported by Ian B, tea-dragon@github)
#524: @JsonIdentityReference(alwaysAsId = true) Custom resolver is reset to SimpleObjectIdResolver
 (reported by pkokorev@github)
#541: @JsonProperty in @JsonCreator is conflicting with POJOs getters/attributes
 (reported by fabienrenaud@github)
#543: Problem resolving self-referential generic types
#570: Add Support for Parsing All Compliant ISO-8601 Date Formats
 (requested by pfconrey@github)
- Fixed a problem with `acceptJsonFormatVisitor` with Collection/array types that
  are marked with `@JsonValue`; could cause NPE in JSON Schema generator module.

2.4.2 (14-Aug-2014)

#515: Mixin annotations lost when using a mixin class hierarchy with non-mixin interfaces
 (reported by 'stevebread@github')
- Fixed a problem related to [jackson-dataformat-smile#19].

2.4.1.2 (12-Jul-2014)

Special one-off "micro patch" for:

#503: Concurrency issue inside com.fasterxml.jackson.databind.util.LRUMap.get(Object)
 (reported by fjtc@github)

2.4.1.1 (18-Jun-2014)

Special one-off "micro patch" for:

#491: Temporary work-around for issue #490 (full fix for 2.5 needs to be
  in `jackson-annotations`)
#506: Index is never set for Collection and Array in InvalidFormatException.Reference
 (reported by Fabrice D, fabdouglas@github)
- Fixed a problem related to [jackson-dataformat-smile#19].

2.4.1 (17-Jun-2014)

#479: NPE on trying to deserialize a `String[]` that contains null
 (reported by huxi@github)
#482: Make date parsing error behavior consistent with JDK
 (suggested by Steve S, sanbeg@github)
#489 (partial): TypeFactory cache prevents garbage collection of custom ClassLoader
 (reported by sftwrengnr@github)

2.4.0 (02-Jun-2014)

#81: Allow use of @JsonUnwrapped with typed (@JsonTypeInfo) classes, provided
  that (new) feature `SerializationFeature.FAIL_ON_UNWRAPPED_TYPE_IDENTIFIERS`
  is disabled
 (constributed by Ben F, UnquietCode@github)
#88: Prevent use of type information for `JsonNode` via default typing
 (reported by electricmonk@github)
#149: Allow use of "stringified" indexes for Enum values
 (requested by chenboxiang@github)
#176: Allow use external Object Id resolver (to use with @JsonIdentityInfo etc)
 (implemented by Pascal G)
#193: Conflicting property name definitions
 (reported by Stuart J, sgjohnston@github)
#323: Serialization of the field with deserialization config
 (reported by metanet@github)
#327: Should not consider explicitly differing renames a fail, as long as all are explicit
#335: Allow use of `@JsonPropertyOrder(alphabetic=true)` for Map properties
#351: ObjectId does not properly handle forward references during deserialization
 (contributed by pgelinas)
#352 Add `ObjectMapper.setConfig()` for overriding `SerializationConfig`/`DeserializationConfig`
#353: Problems with polymorphic types, `JsonNode` (related to #88)
 (reported by cemo@github)
#359: Converted object not using explicitly annotated serializer
 (reported by Florian S [fschopp@github])
#369: Incorrect comparison for renaming in `POJOPropertyBuilder`
#375: Add `readValue()`/`readPropertyValue()` methods in `DeserializationContext`
#376: Add support for `@JsonFormat(shape=STRING)` for number serializers
#381: Allow inlining/unwrapping of value from single-component JSON array
 (contributed by yinzara@github)
#390: Change order in which managed/back references are resolved (now back-ref
 first, then forward)
 (requested by zAlbee@github)
#407: Properly use null handlers for value types when serializer Collection
 and array types
 (contributed by Will P)
#425: Add support for using `Void.class` as "no class", instead of `NoClass.class`
#428: `PropertyNamingStrategy` will rename even explicit name from `@JsonProperty`
 (reported by turskip@github)
#435: Performance bottleneck in TypeFactory._fromClass
 (reported by Sean D, sdonovanuk@github)
#434: Ensure that DecimalNodes with mathematically equal values are equal
 (contributed by Francis G)
#435: Performance bottleneck in TypeFactory._fromClass
 (reported by sdonovanuk@github)
#438: Add support for accessing `@JsonProperty(index=N)` annotations
#442: Make `@JsonUnwrapped` indicate property inclusion
 (suggested by Ben F)
#447: ArrayNode#addAll should accept Collection<? extends JsonNode>
 (suggested by alias@github)
#461: Add new standard naming strategy, `PropertyNamingStrategy.LowerCaseStrategy`
#463: Add 'JsonNode.asText(String defaultValue)`
 (suggested by Chris C)
#464: Include `JsonLocation` in more mapping exceptions
 (contributed by Andy C (q3aiml@github))
#465: Make it easier to support serialization of custom subtypes of `Number`
#467: Unwanted POJO's embedded in tree via serialization to tree
 (reported by Benson M)
- Slightly improve `SqlDateSerializer` to support `@JsonFormat`
- Improve handling of native type ids (YAML, CBOR) to use non-native type ids
  as fallback

2.3.5 (13-Jan-2015)

#496: Wrong result for TextNode("false").asBoolean(true)
 (reported by Ivar R, ivarru@github)
#543: Problems resolving self-referential generic types.
#656: defaultImpl configuration is ignored for WRAPPER_OBJECT

2.3.4 (17-Jul-2014)

#459: BeanDeserializerBuilder copy constructor not copying `_injectables`
#462: Annotation-provided Deserializers are not contextualized inside CreatorProperties
 (reported by aarondav@github)

2.3.3 (10-Apr-2014)

#420: Remove 'final' modifier from `BeanDeserializerBase.deserializeWithType`
 (requested by Ghoughpteighbteau@github)
#422: Allow use of "True" and "False" as aliases for booleans when coercing from
  JSON String
#423: Fix `CalendarSerializer` to work with custom format
 (reported by sergeymetallic@github)
#433: `ObjectMapper`'s `.valueToTree()` wraps `JsonSerializable` objects into a POJONode
 (reported by Francis G)
- Fix null-handling for `CollectionSerializer`

2.3.2 (01-Mar-2014)

#378: Fix a problem with custom enum deserializer construction
 (reported by BokoEnos@github)
#379: Fix a problem with (re)naming of Creator properties; needed to make
 Paranamer module work with NamingStrategy.
 (reported by Chris P, cpilsworth@github)
#398: Should deserialize empty (not null) URI from empty String
 (reported by pgieser@github)
#406: @JsonTypeIdResolver not working with external type ids
 (reported by Martin T)
#411: NumberDeserializers throws exception with NaN and +/- Infinity
 (reported by clarkbreyman@github)
#412: ObjectMapper.writerWithType() does not change root name being used
 (repoted by jhalterman@github)
- Added `BeanSerializerBase._serializeObjectId()` needed by modules that
  override standard BeanSerializer; specifically, XML module.

2.3.1 (28-Dec-2013)

#346: Fix problem deserializing `ObjectNode`, with @JsonCreator, empty
  JSON Object
 (reported by gaff78@github)
#358: `IterableSerializer` ignoring annotated content serializer
 (reported by Florian S)
#361: Reduce sync overhead for SerializerCache by using volatile, double-locking
 (contributed by stuartwdouglas@github)
#362: UUID output as Base64 String with ObjectMapper.convertValue()
 (reported by jknack@github)
#367: Make `TypeNameIdResolver` call `TypeResolver` for resolving base type
 (suggested by Ben F)
#370: Fail to add Object Id for POJO with no properties
 (reported by jh3141@github)
- Fix for [jackson-module-afterburner#38]: need to remove @JacksonStdImpl from
  `RawSerializer`, to avoid accidental removal of proper handling.

2.3.0 (13-Nov-2013)

#48: Add support for `InetSocketAddress`
 (contributed by Nick T)
#152: Add support for traversing `JsonNode` with (new!) `JsonPointer` implementation
 (suggested by fge@github)
#208: Accept "fromString()" as an implicit Creator (factory) method (alias for "valueOf()")
 (requested by David P)
#215: Allow registering custom `CharacterEscapes` to use for serialization,
 via `ObjectWriter.with(CharacterEscapes)` (and `ObjectMapper.writer(CharacterEscapes)`)
#227: Allow "generic" Enum serializers, deserializers, via `SimpleModule`
#234: Incorrect type information for deeply nested Maps
 (reported by Andrei P)
#237: Add `DeserializationFeature.FAIL_ON_READING_DUP_TREE_KEY` to optionally
  throw `JsonMappingException` on duplicate keys, tree model (`JsonNode`)
#238: Allow existence of overlapping getter, is-getter (choose 'regular' getter)
#239: Support `ByteBuffer`
 (suggested by mckamey@github)
#240: Make sure `@JsonSerialize.include` does not accidentally override
  class inclusion settings
 (requested by thierryhenrio@github)
#253: `DelegatingDeserializer` causes problems for Managed/BackReferences
 (reported by bfelaco@github)
#257: Make `UntypedObjectDeserializer` support overides for `List`, `Map` etc
#268: Add new variant of `ObjectMapper.canSerialize()` that can return `Throwable`
 that caused false to be returned (if any)
#269: Add support for new `@JsonPropertyDescription` via `AnnotationIntrospector`
 as well as `BeanProperty.getMedata().getDescription()`
#270: Add `SerializationFeature.USE_EQUALITY_FOR_OBJECT_ID` to allow use of equality
 (instead of identity) for figuring out when to use Object Id
 (requested by beku8@github)
#271: Support handling of `@JsonUnwrapped` for in-built JSON Schema generation
#277: Make `TokenBuffer` support new native type and object ids
#302: Add `setNamingStrategy` in `Module.SetupContext`
 (suggested by Miguel C)
#305: Add support for accessing `TypeFactory` via `TypeIdResolverBase`
 (not yet via `TypeIdResolver` interface), other configuration
#306: Allow use of `@JsonFilter` for properties, not just classes 
#307: Allow use of `@JsonFilter` for Maps in addition to POJOs
#308: Improve serialization and deserialization speed of `java.util.UUID` by 4x
 (suggested by David P)
#310: Improve `java.util.UUID` serialization with binary codecs, to use "raw" form.
#311: Make sure that "creator properties" are alphabetically ordered too, if
  so requested.
#315: Allow per-property definition of null serializer to use, using
 new `@JsonSerialize(nullsUsing=xxx)` annotation property
#317: Fix `JsonNode` support for nulls bound to `ObjectNode`, `ArrayNode`
 (contributed by Seth P)
#318: Problems with `ObjectMapper.updateValue()`, creator property-backed accessors
#319: Add support for per-call ("contextual") attributes, with defaulting,
 to allow keeping track of state during (de)serialization
#324: Make sure to throw `JsonMappingException` from `EnumDeserializer` creator,
  not `IllegalArgumentException`
 (reported by beverku@github)
#326: Support `@JsonFilter` for "any getter" properties
#334: Make `ArrayNode`, `ObjectNode` non-final again
#337: `AnySetter` does not support polymorphic types
 (reported by askvortsov@github)
#340: AtomicReference not working with polymorphic types
#342: Add `DeserializationFeature.FAIL_ON_IGNORED_PROPERTIES` to make `ObjectMapper`
  throw exception when encountering explicitly ignored properties
 (requested by Ruslan M)
[JACKSON-890]: Support managed/back-references for polymorphic (abstract) types
- Add 'BeanPropertyWriter.isUnwrapping()' for future needs (by Afterburner)
- Add coercions from String "null" (as if null token was parsed) for primitives/Wrappers.
- Add `JsonDeserializer.handledType()`

2.2.4 (10-Jun-2014)

#292: Problems with abstract `Map`s, `Collection`s, polymorphic deserialization
#324: EnumDeserializer should throw JsonMappingException, not IllegalArgumentException
#346: Problems deserializing `ObjectNode` from empty JSON Object, with @JsonCreator

2.2.3 (22-Aug-2013)

#234: Problems with serializing types for deeply nested generic Maps, default typing 
#251: SerializationFeature.WRITE_BIGDECIMAL_AS_PLAIN ignored with JsonNode
  serialization
 (reported by fge@github)
#259: Fix a problem with JSON Schema generation for `@JsonValue`
 (reported by Lior L)
#267: Handle negative, stringified timestamps
 (reported by Drecth@github)
#281: Make `NullNode` use configured null-value serializer
#287: Fix problems with converters, Maps with Object values
 (reported by antubis@github)
#288: Fix problem with serialization converters assigned with annotations
 (reported by cemo@github)

2.2.2 (26-May-2013)

#216: Problems with Android, 1.6-only types
#217: JsonProcessingExceptions not all wrapped as expected
 (reported by karldmoore@github)
#220: ContainerNode missing 'createNumber(BigInteger)'
 (reported by Pascal G)
#223: Duplicated nulls with @JsonFormat(shape=Shape.ARRAY)
 (reported by lukegh@github)
#226: Field mapping fail on deserialization to common referenced object when
  @JsonUnwrapped is used
 (reported by ikvia@github)
#232: Converting bound BigDecimal value to tree fails with WRITE_BIGDECIMAL_AS_PLAIN
 (reported by celkings@github)
- Minor fix to handle primitive types for key deserializer lookups
- Add convenience method `MappingIterator.getCurrentLocation()`
 (suggested by Tomdz@github)

2.2.1 (03-May-2013)

#214: Problem with LICENSE, NOTICE, Android packaging
 (reported by thierryd@github)

2.2.0 (22-Apr-2013)

Fixes:

#23: Fixing typing of root-level collections
#118: JsonTypeInfo.as.EXTERNAL_PROPERTY not working correctly
 with missing type id, scalar types
#130: TimeZone not set for GregorianCalendar, even if configured
#144: MissingNode.isValueNode() should return 'false'
 (reported by 'fge@github')
#146: Creator properties were not being renamed as expected
 (contributed by Christoper C)
#188: Problem with ObjectId serialization, 'alwaysAsId' references

Improvements:

#116: JavaType implements `java.lang.reflect.Type` (as does `TypeReference`)
#147: Defer reporting of problems with missing creator parameters
 (contributed by Christoper C)
#155: Make `ObjectNode` and `ArrayNode` final (other node types already were)
 (requested by fge@github)
#161: Add deserializer for java.util.concurrent.ArrayBlockingQueue
#173: Add 'JsonNode.traverse(ObjectCodec)' for convenience
#181: Improve error reporting for missing '_valueDeserializer'
#194: Add `FloatNode` type in tree model (JsonNode)
 (requested by msteiger@github)
#199: Allow deserializing `Iterable` instances (as basic `Collection`s)
 (requested by electrum@github)
#206: Make 'ObjectMapper.createDeserializationContext()' overridable
 (requested by noter@github)
#207: Add explicit support for `short` datatypes, for tree model
 (contributed by msteiger@github)

New features:

#120: Extend BeanDeserializerModifier to work with non-POJO deserializers
#121: Extend BeanSerializerModifier to work with non-POJO serializers
#124: Add support for serialization converters (@JsonSerializer(converter=...))
#124: Add support for deserialization converters (@JsonDeserializer(converter=...))
#140: Add 'SerializationFeature.WRITE_BIGDECIMAL_AS_PLAIN' to allow forcing
  of non-scientific notation when serializing BigDecimals.
 (suggested by phedny@github)
#148: Add 'DeserializationFeature.FAIL_ON_INVALID_SUBTYPE`, which allows mapping
  entries with missing or invalid type id into null references (instead of failing).
  Also allows use of '@JsonTypeInfo.defaultImpl = NoClass.class' as alternative.
#159: Add more accessors in 'MappingIterator': getParser(), getParserSchema(),
  readAll()
 (suggested by Tom D)
#190: Add 'MapperFeature.ALLOW_FINAL_FIELDS_AS_MUTATORS' (default: true) for
 pruning out final fields (to avoid using as mutators)
 (requested by Eric T)
#195: Add 'MapperFeature.INFER_PROPERTY_MUTATORS' (default: enabled) for finer
  control of what mutators are auto-detected.
 (requested by Dain S)
#198: Add SPI metadata, handling in ObjectMapper (findModules()), for
  automatic registration of auto-detected extension modules
 (suggested by 'beamerblvd@github')
#203: Added new features to support advanced date/time handling:
  - SerializationFeature.WRITE_DATE_TIMESTAMPS_AS_NANOSECONDS
  - DeserializationFeature.READ_DATE_TIMESTAMPS_AS_NANOSECONDS
  - DeserializationFeature.ADJUST_DATES_TO_CONTEXT_TIME_ZONE

Other:

#126: Update JDK baseline to 1.6
* API under 'com.fasterxml.jackson.databind.jsonFormatVisitors' changed significantly
  based on experiences with external JSON Schema generator.
* Version information accessed via code-generated access class, instead of reading
  VERSION.txt
* Added 2 methods in Converter interface: getInputType(), getOutputType(),
  to allow programmatic overrides (needed by JAXB annotation module)

2.1.4 (26-Feb-2013)

* [JACKSON-887]: StackOverflow with parameterized sub-class field
 (reported by Alexander M)
* [#130]: TimeZone not set for GregorianCalendar, when deserializing
* [#157]: NPE when registering module twice
* [#162]: JsonNodeFactory: work around an old bug with BigDecimal and zero
 (submitted by fge@github)
* [#166]: Incorrect optimization for `ObjectMapper.convertValue(Class)`
 (reported by Eric T)
* [#167]: Problems with @JsonValue, polymorphic types (regression from 1.x)
 (reported by Eric T)
* [#170]: Problems deserializing `java.io.File` if creator auto-discovery disabled
 (reported by Eric T)
* [#175]: NPE for JsonMappingException, if no path is specified
 (reported by bramp@github)

2.1.3 (19-Jan-2013)

* [Issue#141]: ACCEPT_EMPTY_STRING_AS_NULL_OBJECT not working for enums
* [Issue#142]: Serialization of class containing EnumMap with polymorphic enum
  fails to generate class type data
 (reported by kidavis4@github)

2.1.2 (04-Dec-2012)

* [Issue#106]: NPE in ObjectArraySerializer.createContextual(...)
* [Issue#117]: HandlerInstantiator defaulting not working
 (reported by Alexander B)
* [Issue#118]: Problems with JsonTypeInfo.As.EXTERNAL_PROPERTY, scalar values
 (reported by Adva11@github)
* [Issue#119]: Problems with @JsonValue, JsonTypeInfo.As.EXTERNAL_PROPERTY
 (reported by Adva11@github)
* [Issue#122]: ObjectMapper.copy() was not copying underlying mix-in map
 (reported by rzlo@github)

2.1.1 (11-Nov-2012)

Fixes:

* [JACKSON-875]: Enum values not found if Feature.USE_ANNOTATIONS disabled
 (reported by Laurent P)
* [Issue#93]: ObjectNode.setAll() broken; would not add anything for
  empty ObjectNodes.
 (reported by Francis G)
* Making things implement java.io.Serializable:
  - Issues: #94, #99, #100, #102
    (reported by Sean B)
* [Issue#96]: Problem with JsonTypeInfo.As.EXTERNAL_PROPERTY, defaultImpl
 (reported by Adva11@github)

2.1.0 (08-Oct-2012)

  New minor version for 2.x series. Major improvements in multiple areas,
  including:

  - Dataformat auto-detection
  - More `@JsonFormat.shape` variant to serialize Collections as
    JSON Objects, POJOs as JSON Arrays (csv-like).
  - Much more configuration accessible via ObjectReader, ObjectWriter
  - New mechanism for JSON Schema generation, other uses (in future)

Fixes:

* [JACKSON-830]/[Issue#19]: Change OSGi bundle name to be fully-qualified
* ]JACKSON-847]: Make @JsonIdentityInfo work with property-based creator
* [JACKSON-851]: State corruption with ObjectWriter, DefaultPrettyPrinter
 (reported by Duncan A)
* [Issue#75]: Too aggressive KeySerializer caching
* Minor fix wrt [Issue#11], coercion needed extra checks

Improvements:

* [JACKSON-758]: Remove 'IOException' from throws clauses of "writeValueAsString"
  and "writeValueAsBytes" of ObjectMapper/ObjectWriter
 (suggested by G-T Chen)
* [JACKSON-839]: Allow "upgrade" of integer number types for
  UntypedObjectDeserializer, even with default typing enabled.
* [JACKSON-850]: Allow use of zero-arg factory methods as "default creator"
  (suggested by Razvan D)
* [Issue#9]: Implement 'required' JSON Schema attribute for bean properties
* [Issue#20]: Add new exception type, InvalidFormatException (sub-type of
  JsonMappingException) to indicate data format problems
 (suggested by HolySamosa@github)
* [Issue#30]: ObjectReader and ObjectWriter now try to pre-fetch root
  (de)serializer if possible; minor performance improvement (2% for small POJOs).
* [Issue#33]: Simplified/clarified definition of 'ObjectReader.readValues()';
  minor change in behavior for JSON Array "wrapped" sequences
* [Issue#60]: Add 'JsonNode.hasNonNull(...)' method(s)
 (suggested by Jeff S on mailing list) 
* [Issue#64]: Add new "standard" PropertyNamingStrategy, PascalCaseStrategy
  (PropertyNamingStrategy.PASCAL_CASE_TO_CAMEL_CASE)
 (contributed by Sean B)
* [Issue#65]: Add getters to `ObjectMapper`, DeserializationContext/-Factory.
 (contributed by Dmitry K)
* [Issue#69]: Add `PropertyName` abstraction, new methods in AnnotationIntrospector
* [Issue#80]: Make `DecimalNode` normalize input, to make "1.0" and "1.00"equal
 (reported by fge@github)

New features:

* [Issue#15]: Support data format auto-detection via ObjectReader (added
  'withFormatDetection(...)' fluent factories)
* [Issue#21]: Add 'ObjectNode.set(...)' method (and related) to improve
  chaining, semantic consistency of Tree Model API
 (suggested by fge@Github)
* [Issue#22]: Add 'ObjectMapper.setAnnotationIntrospectors()' which allows
  defining different introspectors for serialization, deserialization
* [Issue#24]: Allow serialization of Enums as JSON Objects
 (suggested by rveloso@github)
* [Issue#28]: Add 'ObjectMapper.copy()', to create non-linked copy of
  mapper, with same configuration settings
* [Issue#29]: Allow serializing, deserializing POJOs as JSON Arrays
  by using `@JsonFormat(shape=Shape.ARRAY)`
* [Issue#40]: Allow serialization of Collections as JSON Objects
  (and deserialization from)
 (suggested by 'rveloso@github')
* [Issue#42]: Allow specifying Base64 variant to use for Base64-encoded data
  using ObjectReader.with(Base64Variant), ObjectWriter.with(Base64Variant).
 (suggested by 'mpfau@github')
* [Issue#45]: Add '@JsonNaming' annotation to define per-class PropertyNamingStrategy
 (suggested by Mark W)
* [Pull#58]: Make 'MappingIterator' implement 'Closable'
 (contributed by Pascal G)
* [Issue#72]: Add 'MapperFeature.USE_WRAPPER_NAME_AS_PROPERTY_NAME' to use
  wrapper name annotations for renaming properties
* [Issue#87]: Add 'StdDelegatingSerializer', 'StdDelegatingDeserializer' to
  simplify writing of two-step handlers
* (issue #4 of jackson-annotations): Add `@JsonIdentityReference(alwaysAsId=true)`
  to force ALL references to an object written as Object Id, even the first one.
* Added 'ObjectReader#withHandler' to allow for reconfiguring deserialization
  problem handler
 (suggested by 'electricmonk')

Other changes:

* New variant of AnnotationIntrospector.getFormat(), to support class
  annotations
* It is now possible to serialize instances of plain old Object, iff
  'FAIL_ON_EMPTY_BEANS' is disabled.
* Trying to remove reference to "JSON" in datatype conversion errors
 (since databinding is format-agnostic)

INCOMPATIBILITIES: (rats!)

* Note that [Issue#33] (see above) is, technically speaking, backwards
  imcompatible change. It is estimated that it should NOT affect most
  users, as changes are to edge cases (and undocumented ones at that).
  However, it can potentially cause problems with upgrade.
* Implementation of `JsonFormatVisitable` resulting in 2 new methods
  being added in `BeanPropertyFilter` interface -- this is unfortunate,
  but was required to support full traversability.

2.0.4 (26-Jun-2012)

* [Issue#6]: element count for PrettyPrinter, endObject wrong
   (reported by "thebluemountain")
* [JACKSON-838]: Utf8StreamParser._reportInvalidToken() skips letters
    from reported token name
   (reported by Lóránt Pintér)
* [JACKSON-841] Data is doubled in SegmentedStringWriter output
   (reported by Scott S)
* [JACKSON-842] ArrayIndexOutOfBoundsException when skipping C-style comments
   (reported by Sebastien R)

2.0.3: no version 2.0.3 released -- only used for extension modules

2.0.2 [14-May-2012]

Fixes:

* [Issue#14]: Annotations were not included from parent classes of
  mix-in classes
 (reported by @guillaup)
* [JACKSON-824]: Combination of JSON Views, ObjectMapper.readerForUpdating()
  was not working
 (reported by Nir S)
(and all fixes from 1.9.7)

Improvements:

* [Issue#11]: Improve ObjectMapper.convertValue()/.treeToValue() to use
  cast if possible

2.0.1 [23-Apr-2012]

Fixes:

* [JACKSON-827] Ensure core packages work on JDK 1.5
 (reported by Pascal g)
* [JACKSON-829] Custom serializers not working for List<String> properties,
  @JsonSerialize(contentUsing)
 (reported by James R)

Improvements:

* [Issue#5]: Add support for maps with java.util.Locale keys to the set of
  StdKeyDeserializers
 (contributed by Ryan G)

2.0.0 [25-Mar-2012]

Fixes:

* [JACKSON-368]: Problems with managed references, abstract types
* [JACKSON-711]: Delegating @JsonCreator did not work with Injectable values
* [JACKSON-798]: Problem with external type id, creators
  (reported by Casey L)
(and all fixes up until and including 1.9.6)

Improvements:

* [JACKSON-546]: Indicate end-of-input with JsonMappingException instead
  of EOFException, when there is no parsing exception
* [JACKSON-664]: Reduce overhead of type resolution by adding caching
  in TypeFactory
* [JACKSON-690]: Pass DeserializationContext through ValueInstantiator
* [JACKSON-695]: Add 'isEmpty(value)' in JsonSerializer to allow
  customizing handling of serialization of empty values
* [JACKSON-710]: 'ObjectMapper.convertValue()' should ignore root value
  wrapping/unwrapping settings
* [JACKSON-730] Split various features (JsonParser, JsonGenerator,
  SerializationConfig, DeserializationConfig) into per-factory
  features (MapperFeature, JsonFactory.Feature) an per
  instance features (existing ones)
* [JACKSON-732]: Allow 'AnnotationIntrospector.findContentDeserializer()'
  (and similar) to return instance, not just Class<?> for instance
 (requested by James R)
* [JACKSON-736]: Add (more) access to array, container and map serializers
* [JACKSON-737]: Allow accessing of "creator properties" for BeanDeserializer
* [JACKSON-748]: Add 'registerSubtypes' to 'Module.setupContext' (and SimpleModule)
* [JACKSON-749]: Make @JsonValue work for Enum deserialization
* [JACKSON-769]: ObjectNode/ArrayNode: change 'put', 'insert', 'add' to return
  'this node' (unless already returning something)
* [JACKSON-770]: Simplify method naming for JsonNode, drop unnecessary 'get' prefix
  from methods like 'getTextValue()' (becomes 'textValue()')
* [JACKSON-777]: Rename 'SerializationConfig.Feature' as 'SerializationFeature',
  'DeserializationConfig.Feature' as 'DeserializationFeature'
* [JACKSON-780]: MissingNode, NullNode should return 'defaultValue' from 'asXxx' methods,
  (not 0 for numbers), as they are not numeric types
* [JACKSON-787]: Allow use of @JsonIgnoreProperties for properties (fields, getters, setters)
* [JACKSON-795]: @JsonValue was not working for Maps, Collections
* [JACKSON-800]: Add 'Module.SetupContext#addDeserializationProblemHandler'
 (suggested by James R)

New features:

* [JACKSON-107]: Add support for Object Identity (to handled cycles, shared refs),
  with @JsonIdentityInfo
* [JACKSON-435]: Allow per-property Date formatting using @JsonFormat.
* [JACKSON-437]: Allow injecting of type id as POJO property, by setting
  new '@JsonTypeInfo.visible' property to true.
* [JACKSON-469]: Support "Builder pattern" for deserialiation; that is, allow
  use of separate Builder object for data binding, creating actual value
* [JACKSON-608]: Allow use of JSON Views for deserialization
* [JACKSON-636]: Add 'SerializationFeature.ORDER_MAP_ENTRIES_BY_KEYS' to allow
  forced sorting of Maps during serialization
  (suggested by Joern H)
* [JACKSON-669]: Allow prefix/suffix for @JsonUnwrapped properties
 (requested by Aner P)
* [JACKSON-707]: Add 'JsonNode.deepCopy()', to create safe deep copies
  of ObjectNodes, ArrayNodes.
* [JACKSON-714]: Add general-purpose @JsonFormat annotation
* [JACKSON-718]: Added 'JsonNode.canConvertToInt()', 'JsonNode.canConvertToLong()'
* [JACKSON-747]: Allow changing of 'SerializationFeature' for ObjectWriter,
  'DeserializationFeature' for ObjectReader.
* [JACKSON-752]: Add @JsonInclude (replacement of @JsonSerialize.include)
* [JACKSON-754]: Add @JacksonAnnotationsInside for creating "annotation
  bundles" (also: AnnotationIntrospector.isAnnotationBundle())
* [JACKSON-762]: Allow using @JsonTypeId to specify property to use as
  type id, instead of using separate type id resolver.
* [JACKSON-764]: Allow specifying "root name" to use for root wrapping
  via ObjectReader, ObjectWriter.
* [JACKSON-772]: Add 'JsonNode.withArray()' to use for traversing Array nodes.
* [JACKSON-793]: Add support for configurable Locale, TimeZone to use
  (via SerializationConfig, DeserializationConfig)
* [JACKSON-805]: Add 'SerializationFeature.WRITE_SINGLE_ELEM_ARRAYS_UNWRAPPED'
  to improve interoperability with BadgerFish/Jettison
* [JACKSON-810]: Deserialization Feature: Allow unknown Enum values via
  'DeserializationFeature.READ_UNKNOWN_ENUM_VALUES_AS_NULL'
  (suggested by Raymond R)
* [JACKSON-813]: Add '@JsonSerializableSchema.id' attribute, to indicate
  'id' value to add to generated JSON Schemas.

[entries for versions 1.x and earlier not retained; refer to earlier releases)<|MERGE_RESOLUTION|>--- conflicted
+++ resolved
@@ -4,7 +4,6 @@
 === Releases === 
 ------------------------------------------------------------------------
 
-<<<<<<< HEAD
 2.13.0 (not yet released) 
 
 #2509: `AnnotatedMethod.getValue()/setValue()` doesn't have useful exception message
@@ -62,10 +61,7 @@
   via `AsNull`
 - Add `mvnw` wrapper
 
-2.12.4 (not yet released)
-=======
 2.12.4 (06-Jul-2021)
->>>>>>> 0e231952
 
 #3139: Deserialization of "empty" subtype with DEDUCTION failed
  (reported by JoeWoo; fix provided by drekbour@github)
