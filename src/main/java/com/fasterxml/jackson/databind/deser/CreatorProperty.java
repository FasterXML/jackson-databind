package com.fasterxml.jackson.databind.deser;

import java.io.IOException;
import java.lang.annotation.Annotation;

import com.fasterxml.jackson.core.JsonParser;

import com.fasterxml.jackson.databind.*;
import com.fasterxml.jackson.databind.exc.InvalidDefinitionException;
import com.fasterxml.jackson.databind.introspect.AnnotatedMember;
import com.fasterxml.jackson.databind.introspect.AnnotatedParameter;
import com.fasterxml.jackson.databind.jsontype.TypeDeserializer;
import com.fasterxml.jackson.databind.util.Annotations;
import com.fasterxml.jackson.databind.util.ClassUtil;

/**
 * This concrete sub-class implements property that is passed
 * via Creator (constructor or static factory method).
 * It is not a full-featured implementation in that its set method
 * should usually not be called for primary mutation -- instead, value must separately passed --
 * but some aspects are still needed (specifically, injection).
 *<p>
 * Note on injectable values: unlike with other mutators, where
 * deserializer and injecting are separate, here we treat the two as related
 * things. This is necessary to add proper priority, as well as to simplify
 * coordination.
 */
public class CreatorProperty
    extends SettableBeanProperty
{
    private static final long serialVersionUID = 1L;

    /**
     * Placeholder that represents constructor parameter, when it is created
     * from actual constructor.
     * May be null when a synthetic instance is created.
     */
    protected final AnnotatedParameter _annotated;

    /**
     * Id of value to inject, if value injection should be used for this parameter
     * (in addition to, or instead of, regular deserialization).
     */
    protected final Object _injectableValueId;

    /**
     * @since 2.1
     */
    protected final int _creatorIndex;

    /**
     * In special cases, when implementing "updateValue", we can not use
     * constructors or factory methods, but have to fall back on using a
     * setter (or mutable field property). If so, this refers to that fallback
     * accessor.
     *<p>
     * Mutable only to allow setting after construction, but must be strictly
     * set before any use.
     * 
     * @since 2.3
     */
    protected SettableBeanProperty _fallbackSetter;

    /**
     * @param name Name of the logical property
     * @param type Type of the property, used to find deserializer
     * @param typeDeser Type deserializer to use for handling polymorphic type
     *    information, if one is needed
     * @param contextAnnotations Contextual annotations (usually by class that
     *    declares creator [constructor, factory method] that includes
     *    this property)
     * @param param Representation of property, constructor or factory
     *    method parameter; used for accessing annotations of the property
     * @param index Index of this property within creator invocation
     * 
     * @since 2.3
     */
    public CreatorProperty(PropertyName name, JavaType type, PropertyName wrapperName,
            TypeDeserializer typeDeser,
            Annotations contextAnnotations, AnnotatedParameter param,
            int index, Object injectableValueId,
            PropertyMetadata metadata)
    {
        super(name, type, wrapperName, typeDeser, contextAnnotations, metadata);
        _annotated = param;
        _creatorIndex = index;
        _injectableValueId = injectableValueId;
        _fallbackSetter = null;
    }

    /**
     * @since 2.3
     */
    protected CreatorProperty(CreatorProperty src, PropertyName newName) {
        super(src, newName);
        _annotated = src._annotated;
        _creatorIndex = src._creatorIndex;
        _injectableValueId = src._injectableValueId;
        _fallbackSetter = src._fallbackSetter;
    }

    protected CreatorProperty(CreatorProperty src, JsonDeserializer<?> deser,
            NullValueProvider nva) {
        super(src, deser, nva);
        _annotated = src._annotated;
        _creatorIndex = src._creatorIndex;
        _injectableValueId = src._injectableValueId;
        _fallbackSetter = src._fallbackSetter;
    }

    @Override
    public SettableBeanProperty withName(PropertyName newName) {
        return new CreatorProperty(this, newName);
    }
    
    @Override
<<<<<<< HEAD
    public SettableBeanProperty withValueDeserializer(JsonDeserializer<?> deser) {
        return new CreatorProperty(this, deser, _nullProvider);
=======
    public CreatorProperty withValueDeserializer(JsonDeserializer<?> deser) {
        if (_valueDeserializer == deser) {
            return this;
        }
        return new CreatorProperty(this, deser);
>>>>>>> 8de9cef9
    }

    @Override
    public SettableBeanProperty withNullProvider(NullValueProvider nva) {
        return new CreatorProperty(this, _valueDeserializer, nva);
    }
    
    @Override
    public void fixAccess(DeserializationConfig config) {
        if (_fallbackSetter != null) {
            _fallbackSetter.fixAccess(config);
        }
    }

    /**
     * NOTE: one exception to immutability, due to problems with CreatorProperty instances
     * being shared between Bean, separate PropertyBasedCreator
     * 
     * @since 2.6
     */
    public void setFallbackSetter(SettableBeanProperty fallbackSetter) {
        _fallbackSetter = fallbackSetter;
    }

    /**
     * Method that can be called to locate value to be injected for this
     * property, if it is configured for this.
     */
    public Object findInjectableValue(DeserializationContext context, Object beanInstance)
        throws JsonMappingException
    {
        if (_injectableValueId == null) {
            context.reportBadDefinition(ClassUtil.classOf(beanInstance),
                    String.format("Property '%s' (type %s) has no injectable value id configured",
                    getName(), getClass().getName()));
        }
        return context.findInjectableValue(_injectableValueId, this, beanInstance);
    }

    /**
     * Method to find value to inject, and inject it to this property.
     */
    public void inject(DeserializationContext context, Object beanInstance)
        throws IOException
    {
        set(beanInstance, findInjectableValue(context, beanInstance));
    }

    /*
    /**********************************************************
    /* BeanProperty impl
    /**********************************************************
     */
    
    @Override
    public <A extends Annotation> A getAnnotation(Class<A> acls) {
        if (_annotated == null) {
            return null;
        }
        return _annotated.getAnnotation(acls);
    }

    @Override public AnnotatedMember getMember() {  return _annotated; }

    @Override public int getCreatorIndex() {
        return _creatorIndex;
    }
    
    /*
    /**********************************************************
    /* Overridden methods
    /**********************************************************
     */

    @Override
    public void deserializeAndSet(JsonParser p, DeserializationContext ctxt,
            Object instance) throws IOException
    {
        _verifySetter();
        _fallbackSetter.set(instance, deserialize(p, ctxt));
    }

    @Override
    public Object deserializeSetAndReturn(JsonParser p,
            DeserializationContext ctxt, Object instance) throws IOException
    {
        _verifySetter();
        return _fallbackSetter.setAndReturn(instance, deserialize(p, ctxt));
    }
    
    @Override
    public void set(Object instance, Object value) throws IOException
    {
        _verifySetter();
        _fallbackSetter.set(instance, value);
    }

    @Override
    public Object setAndReturn(Object instance, Object value) throws IOException
    {
        _verifySetter();
        return _fallbackSetter.setAndReturn(instance, value);
    }
    
    @Override
    public Object getInjectableValueId() {
        return _injectableValueId;
    }

    @Override
    public String toString() { return "[creator property, name '"+getName()+"'; inject id '"+_injectableValueId+"']"; }

    // since 2.9
    private final void _verifySetter() throws IOException {
        if (_fallbackSetter == null) {
            _reportMissingSetter(null, null);
        }
    }

    // since 2.9
    private void _reportMissingSetter(JsonParser p, DeserializationContext ctxt) throws IOException
    {
        final String msg = "No fallback setter/field defined for creator property '"+getName()+"'";
        // Hmmmh. Should we return quietly (NOP), or error?
        // Perhaps better to throw an exception, since it's generally an error.
        if (ctxt != null ) {
            ctxt.reportBadDefinition(getType(), msg);
        } else {
            throw InvalidDefinitionException.from(p, msg, getType());
        }
    }
}<|MERGE_RESOLUTION|>--- conflicted
+++ resolved
@@ -114,16 +114,11 @@
     }
     
     @Override
-<<<<<<< HEAD
     public SettableBeanProperty withValueDeserializer(JsonDeserializer<?> deser) {
-        return new CreatorProperty(this, deser, _nullProvider);
-=======
-    public CreatorProperty withValueDeserializer(JsonDeserializer<?> deser) {
         if (_valueDeserializer == deser) {
             return this;
         }
-        return new CreatorProperty(this, deser);
->>>>>>> 8de9cef9
+        return new CreatorProperty(this, deser, _nullProvider);
     }
 
     @Override
