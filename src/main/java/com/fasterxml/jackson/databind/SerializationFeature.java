--- conflicted
+++ resolved
@@ -276,8 +276,6 @@
     WRITE_ENUMS_USING_INDEX(false),
 
     /**
-<<<<<<< HEAD
-=======
      * Feature that determines whether {link Enum}s
      * used as {@link java.util.Map} keys are serialized
      * as using {@link Enum#ordinal()} or not.
@@ -289,26 +287,8 @@
      * @since 2.10
      */
     WRITE_ENUM_KEYS_USING_INDEX(false),
-    
-    /**
-     * Feature that determines whether Map entries with null values are
-     * to be serialized (true) or not (false).
-     *<p>
-     * NOTE: unlike other {@link SerializationFeature}s, this feature <b>cannot</b> be
-     * dynamically changed on per-call basis, because its effect is considered during
-     * construction of serializers and property handlers.
-     *<p>
-     * Feature is enabled by default.
-     *
-     * @deprecated Since 2.9 there are better mechanism for specifying filtering; specifically
-     *   using {@link com.fasterxml.jackson.annotation.JsonInclude} or configuration overrides
-     *   (see {@link ObjectMapper#configOverride(Class)}}).
-     */
-    @Deprecated // since 2.9
-    WRITE_NULL_MAP_VALUES(true),
-
-    /**
->>>>>>> c4ecc012
+
+    /**
      * Feature that determines whether Container properties (POJO properties
      * with declared value of Collection or array; i.e. things that produce JSON
      * arrays) that are empty (have no elements)
