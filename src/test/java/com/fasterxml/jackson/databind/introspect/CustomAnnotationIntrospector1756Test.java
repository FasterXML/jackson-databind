package com.fasterxml.jackson.databind.introspect;

import java.io.IOException;
import java.lang.annotation.*;

import com.fasterxml.jackson.annotation.*;
import com.fasterxml.jackson.core.JsonParser;
import com.fasterxml.jackson.databind.*;
import com.fasterxml.jackson.databind.annotation.JsonDeserialize;
<<<<<<< HEAD
import com.fasterxml.jackson.databind.cfg.MapperConfig;
=======
import com.fasterxml.jackson.databind.json.JsonMapper;
>>>>>>> 4e118b59
import com.fasterxml.jackson.databind.module.SimpleModule;

@SuppressWarnings("serial")
public class CustomAnnotationIntrospector1756Test extends BaseMapTest
{
    @Target({ElementType.PARAMETER, ElementType.METHOD})
    @Retention(RetentionPolicy.RUNTIME)
    @interface Field1756 {

      String value() default "";
    }

    public interface Foobar
    {
      @JsonIgnore // Comment out this annotation or ...
      String foo();

      @JsonDeserialize(using = CustomStringDeserializer.class) // ... this annotation to unbreak deserialization.
      String bar();
    }

    /**
     * Custom String deserializer.
     */
    private static class CustomStringDeserializer extends JsonDeserializer<String> {

      @Override
      public String deserialize(JsonParser p, DeserializationContext ctxt) throws IOException {
        return p.getText();
      }
    }

    /**
     * A concrete implementation.
     */
    public static class FoobarImpl implements Foobar {

      private final String foo;
      private final String bar;

      public FoobarImpl(@Field1756("foo") String foo,
              @Field1756("bar") String bar) {
        this.foo = foo;
        this.bar = bar;
      }

      @Override
      public String foo() {
        return foo;
      }

      @Override
      public String bar() {
        return bar;
      }
    }

    /**
     * Instructs jackson that {@link Foobar#foo()}, {@link Foobar#bar()} and the {@code foo} and {@code bar} constructor
     * arguments map to the {@code foo} and {@code bar} properties.
     */
    public static class FoobarAnnotationIntrospector extends NopAnnotationIntrospector {

      @Override
      public String findImplicitPropertyName(MapperConfig<?> config, final AnnotatedMember member) {
        // Constructor parameter
        if (member instanceof AnnotatedParameter) {
          final Field1756 field = member.getAnnotation(Field1756.class);
          if (field == null) {
            return null;
          }
          return field.value();
        }
        // Getter
        if (member instanceof AnnotatedMethod) {
          return member.getName();
        }
        return null;
      }

      @Override
      public JsonCreator.Mode findCreatorAnnotation(MapperConfig<?> config, Annotated a) {
          final AnnotatedConstructor ctor = (AnnotatedConstructor) a;
          if ((ctor.getParameterCount() > 0)
                  && (ctor.getParameter(0).getAnnotation(Field1756.class) != null)) {
              return JsonCreator.Mode.PROPERTIES;
          }
          return null;
      }
    }

    public static class Issue1756Module extends SimpleModule {
        @Override
        public void setupModule(final SetupContext context) {
            super.setupModule(context);
            context.appendAnnotationIntrospector(new FoobarAnnotationIntrospector());
        }
    }

    public void testIssue1756() throws Exception
    {
        Issue1756Module m = new Issue1756Module();
        m.addAbstractTypeMapping(Foobar.class, FoobarImpl.class);
<<<<<<< HEAD
        ObjectMapper mapper = jsonMapperBuilder()
                .addModule(m)
                .build();
=======
        final ObjectMapper mapper = JsonMapper.builder()
                .addModule(m)
                .build();

>>>>>>> 4e118b59
        final Foobar foobar = mapper.readValue(aposToQuotes("{'bar':'bar', 'foo':'foo'}"),
                Foobar.class);
        assertNotNull(foobar);
    }
}<|MERGE_RESOLUTION|>--- conflicted
+++ resolved
@@ -7,11 +7,7 @@
 import com.fasterxml.jackson.core.JsonParser;
 import com.fasterxml.jackson.databind.*;
 import com.fasterxml.jackson.databind.annotation.JsonDeserialize;
-<<<<<<< HEAD
 import com.fasterxml.jackson.databind.cfg.MapperConfig;
-=======
-import com.fasterxml.jackson.databind.json.JsonMapper;
->>>>>>> 4e118b59
 import com.fasterxml.jackson.databind.module.SimpleModule;
 
 @SuppressWarnings("serial")
@@ -115,16 +111,9 @@
     {
         Issue1756Module m = new Issue1756Module();
         m.addAbstractTypeMapping(Foobar.class, FoobarImpl.class);
-<<<<<<< HEAD
-        ObjectMapper mapper = jsonMapperBuilder()
+        final ObjectMapper mapper = jsonMapperBuilder()
                 .addModule(m)
                 .build();
-=======
-        final ObjectMapper mapper = JsonMapper.builder()
-                .addModule(m)
-                .build();
-
->>>>>>> 4e118b59
         final Foobar foobar = mapper.readValue(aposToQuotes("{'bar':'bar', 'foo':'foo'}"),
                 Foobar.class);
         assertNotNull(foobar);
