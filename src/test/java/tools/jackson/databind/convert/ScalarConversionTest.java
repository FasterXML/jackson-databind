--- conflicted
+++ resolved
@@ -10,10 +10,7 @@
 
 public class ScalarConversionTest
 {
-<<<<<<< HEAD
-=======
     // 08-Jan-2025, tatu: Need to allow null-to-int coercion here
->>>>>>> 4f481c74
     private final ObjectMapper MAPPER = jsonMapperBuilder()
             .disable(DeserializationFeature.FAIL_ON_NULL_FOR_PRIMITIVES)
             .build();
