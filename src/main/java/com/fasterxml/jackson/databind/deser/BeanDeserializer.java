package com.fasterxml.jackson.databind.deser;

import java.io.IOException;
import java.util.*;

import com.fasterxml.jackson.core.*;
import com.fasterxml.jackson.core.sym.FieldNameMatcher;
import com.fasterxml.jackson.databind.*;
import com.fasterxml.jackson.databind.cfg.CoercionAction;
import com.fasterxml.jackson.databind.deser.impl.*;
import com.fasterxml.jackson.databind.deser.impl.ReadableObjectId.Referring;
import com.fasterxml.jackson.databind.util.IgnorePropertiesUtil;
import com.fasterxml.jackson.databind.util.NameTransformer;
import com.fasterxml.jackson.databind.util.TokenBuffer;

/**
 * Deserializer class that can deserialize instances of
 * arbitrary bean objects, usually from JSON Object structs,
 */
public class BeanDeserializer
    extends BeanDeserializerBase
{
    /**
     * Lazily constructed exception used as root cause if reporting problem
     * with creator method that returns <code>null</code> (which is not allowed)
     */
    protected transient Exception _nullFromCreator;

    // @since 3.0
    protected FieldNameMatcher _fieldMatcher;

    // @since 3.0
    protected SettableBeanProperty[] _fieldsByIndex;

    /**
     * State marker we need in order to avoid infinite recursion for some cases
     * (not very clean, alas, but has to do for now)
     */
    protected volatile transient NameTransformer _currentlyTransforming;

    /*
    /**********************************************************
    /* Life-cycle, constructors
    /**********************************************************
     */

    /**
     * Constructor used by {@link BeanDeserializerBuilder}.
     *
     * @deprecated in 2.12, remove from 3.0
     */
    @Deprecated
    public BeanDeserializer(BeanDeserializerBuilder builder, BeanDescription beanDesc,
            BeanPropertyMap properties, Map<String, SettableBeanProperty> backRefs,
            HashSet<String> ignorableProps, boolean ignoreAllUnknown,
            boolean hasViews)
    {
        super(builder, beanDesc, properties, backRefs,
                ignorableProps, ignoreAllUnknown, null, hasViews);
    }

    /**
     * Constructor used by {@link BeanDeserializerBuilder}.
     *
     * @since 2.12
     */
    public BeanDeserializer(BeanDeserializerBuilder builder, BeanDescription beanDesc,
                            BeanPropertyMap properties, Map<String, SettableBeanProperty> backRefs,
                            HashSet<String> ignorableProps, boolean ignoreAllUnknown, Set<String> includableProps,
                            boolean hasViews)
    {
        super(builder, beanDesc, properties, backRefs,
                ignorableProps, ignoreAllUnknown, includableProps, hasViews);
    }

    /**
     * Copy-constructor that can be used by sub-classes to allow
     * copy-on-write style copying of settings of an existing instance.
     */
    protected BeanDeserializer(BeanDeserializer src) {
        super(src, src._ignoreAllUnknown);
        _fieldMatcher = src._fieldMatcher;
        _fieldsByIndex = src._fieldsByIndex;
    }

    protected BeanDeserializer(BeanDeserializer src, boolean ignoreAllUnknown) {
        super(src, ignoreAllUnknown);
        _fieldMatcher = src._fieldMatcher;
        _fieldsByIndex = src._fieldsByIndex;
    }

    protected BeanDeserializer(BeanDeserializer src,
            UnwrappedPropertyHandler unwrapHandler, BeanPropertyMap renamedProperties,
            boolean ignoreAllUnknown) {
        super(src, unwrapHandler, renamedProperties, ignoreAllUnknown);
        _fieldMatcher = _beanProperties.getFieldMatcher();
        _fieldsByIndex = _beanProperties.getFieldMatcherProperties();
    }

    public BeanDeserializer(BeanDeserializer src, ObjectIdReader oir) {
        super(src, oir);
        _fieldMatcher = src._fieldMatcher;
        _fieldsByIndex = src._fieldsByIndex;
    }

<<<<<<< HEAD
    public BeanDeserializer(BeanDeserializer src, Set<String> ignorableProps) {
=======
    /**
     * @deprecated in 2.12, remove from 3.0
     */
    @Deprecated
    public BeanDeserializer(BeanDeserializerBase src, Set<String> ignorableProps) {
>>>>>>> d9c0332e
        super(src, ignorableProps);
        _fieldMatcher = src._fieldMatcher;
        _fieldsByIndex = src._fieldsByIndex;
    }

<<<<<<< HEAD
    public BeanDeserializer(BeanDeserializer src, BeanPropertyMap props) {
=======
    /**
     * @since 2.12
     */
    public BeanDeserializer(BeanDeserializerBase src, Set<String> ignorableProps, Set<String> includableProps) {
        super(src, ignorableProps, includableProps);
    }

    public BeanDeserializer(BeanDeserializerBase src, BeanPropertyMap props) {
>>>>>>> d9c0332e
        super(src, props);
        _fieldMatcher = _beanProperties.getFieldMatcher();
        _fieldsByIndex = _beanProperties.getFieldMatcherProperties();
    }

    /*
    /**********************************************************
    /* Life-cycle, mutant factories
    /**********************************************************
     */

    @Override
    public JsonDeserializer<Object> unwrappingDeserializer(DeserializationContext ctxt,
            NameTransformer transformer)
    {
        // bit kludgy but we don't want to accidentally change type; sub-classes
        // MUST override this method to support unwrapped properties...
        if (getClass() != BeanDeserializer.class) {
            return this;
        }
        // 25-Mar-2017, tatu: Not clean at all, but for [databind#383] we do need
        //   to keep track of accidental recursion...
        if (_currentlyTransforming == transformer) {
            return this;
        }
        _currentlyTransforming = transformer;
        try {
            UnwrappedPropertyHandler uwHandler = _unwrappedPropertyHandler;
            if (uwHandler != null) { // delegate further unwraps, if any
                uwHandler = uwHandler.renameAll(ctxt, transformer);
            }
            // and handle direct unwrapping as well:
            return new BeanDeserializer(this, uwHandler,
                    _beanProperties.renameAll(ctxt, transformer), true);
        } finally { _currentlyTransforming = null; }
    }

    @Override
    public BeanDeserializer withObjectIdReader(ObjectIdReader oir) {
        return new BeanDeserializer(this, oir);
    }

    @Override
    public BeanDeserializer withIgnorableProperties(Set<String> ignorableProps, Set<String> includableProps) {
        return new BeanDeserializer(this, ignorableProps, includableProps);
    }

    @Override
    public BeanDeserializerBase withIgnoreAllUnknown(boolean ignoreUnknown) {
        return new BeanDeserializer(this, ignoreUnknown);
    }

    @Override
    public BeanDeserializerBase withBeanProperties(BeanPropertyMap props) {
        return new BeanDeserializer(this, props);
    }

    @Override
    protected BeanDeserializerBase asArrayDeserializer() {
        return new BeanAsArrayDeserializer(this, _beanProperties.getPrimaryProperties());
    }

    /*
    /**********************************************************
    /* Life-cycle, initialization
    /**********************************************************
     */

    @Override
    protected void initFieldMatcher(DeserializationContext ctxt) {
        _beanProperties.initMatcher(ctxt.getParserFactory());
        _fieldMatcher = _beanProperties.getFieldMatcher();
        _fieldsByIndex = _beanProperties.getFieldMatcherProperties();
    }

    /*
    /**********************************************************
    /* JsonDeserializer implementation
    /**********************************************************
     */

    /**
     * Main deserialization method for bean-based objects (POJOs).
     */
    @Override
    public Object deserialize(JsonParser p, DeserializationContext ctxt) throws IOException
    {
        // common case first
        if (p.isExpectedStartObjectToken()) {
            if (_vanillaProcessing) {
                return _vanillaDeserialize(p, ctxt);
            }
            // 23-Sep-2015, tatu: This is wrong at some many levels, but for now... it is
            //    what it is, including "expected behavior".
            p.nextToken();
            if (_objectIdReader != null) {
                return deserializeWithObjectId(p, ctxt);
            }
            return deserializeFromObject(p, ctxt);
        }
        return _deserializeOther(p, ctxt, p.currentToken());
    }

    protected final Object _deserializeOther(JsonParser p, DeserializationContext ctxt,
            JsonToken t) throws IOException
    {
        // and then others, generally requiring use of @JsonCreator
        if (t != null) {
            switch (t) {
            case VALUE_STRING:
                return deserializeFromString(p, ctxt);
            case VALUE_NUMBER_INT:
                return deserializeFromNumber(p, ctxt);
            case VALUE_NUMBER_FLOAT:
                return deserializeFromDouble(p, ctxt);
            case VALUE_EMBEDDED_OBJECT:
                return deserializeFromEmbedded(p, ctxt);
            case VALUE_TRUE:
            case VALUE_FALSE:
                return deserializeFromBoolean(p, ctxt);
            case VALUE_NULL:
                return deserializeFromNull(p, ctxt);
            case START_ARRAY:
                // these only work if there's a (delegating) creator, or UNWRAP_SINGLE_ARRAY
                return _deserializeFromArray(p, ctxt);
            case FIELD_NAME:
            case END_OBJECT: // added to resolve [JACKSON-319], possible related issues
                if (_vanillaProcessing) {
                    return _vanillaDeserialize(p, ctxt, t);
                }
                if (_objectIdReader != null) {
                    return deserializeWithObjectId(p, ctxt);
                }
                return deserializeFromObject(p, ctxt);
            default:
            }
        }
        return ctxt.handleUnexpectedToken(getValueType(ctxt), p);
    }

    /**
     * Secondary deserialization method, called in cases where POJO
     * instance is created as part of deserialization, potentially
     * after collecting some or all of the properties to set.
     */
    @Override
    public Object deserialize(JsonParser p, DeserializationContext ctxt, Object bean) throws IOException
    {
        // [databind#631]: Assign current value, to be accessible by custom serializers
        p.setCurrentValue(bean);
        if (_injectables != null) {
            injectValues(ctxt, bean);
        }
        if (_unwrappedPropertyHandler != null) {
            return deserializeWithUnwrapped(p, ctxt, bean);
        }
        if (_externalTypeIdHandler != null) {
            return deserializeWithExternalTypeId(p, ctxt, bean);
        }
        String propName;

        // 23-Mar-2010, tatu: In some cases, we start with full JSON object too...
        if (p.isExpectedStartObjectToken()) {
            propName = p.nextFieldName();
            if (propName == null) {
                return bean;
            }
        } else if (p.hasTokenId(JsonTokenId.ID_FIELD_NAME)) {
            propName = p.currentName();
        } else {
            return bean;
        }
        if (_needViewProcesing) {
            Class<?> view = ctxt.getActiveView();
            if (view != null) {
                return deserializeWithView(p, ctxt, bean, view);
            }
        }
        // May or may not be interned...
        int ix = _fieldMatcher.matchName(propName);
        while (ix >= 0) {
            p.nextToken();
            SettableBeanProperty prop = _fieldsByIndex[ix];
            try {
                prop.deserializeAndSet(p, ctxt, bean);
            } catch (Exception e) {
                throw wrapAndThrow(e, bean, prop.getName(), ctxt);
            }
            ix = p.nextFieldName(_fieldMatcher);
        }
        if (ix != FieldNameMatcher.MATCH_END_OBJECT) {
            if (ix == FieldNameMatcher.MATCH_UNKNOWN_NAME) {
                return _vanillaDeserializeWithUnknown(p, ctxt, bean,
                        p.currentName());
            }
            return _handleUnexpectedWithin(p, ctxt, bean);
        }
        return bean;
    }

    /*
    /**********************************************************
    /* Concrete deserialization methods
    /**********************************************************
     */

    /**
     * Streamlined version that is only used when no "special"
     * features are enabled, and when current logical token
     * is {@link JsonToken#START_OBJECT} (or equivalent).
     */
    private final Object _vanillaDeserialize(JsonParser p, DeserializationContext ctxt)
        throws IOException
    {
        final Object bean = _valueInstantiator.createUsingDefault(ctxt);
        // [databind#631]: Assign current value, to be accessible by custom serializers
        p.setCurrentValue(bean);

        int ix = p.nextFieldName(_fieldMatcher);
        while (ix >= 0) {
            p.nextToken();
            SettableBeanProperty prop = _fieldsByIndex[ix];
            try {
                prop.deserializeAndSet(p, ctxt, bean);
            } catch (Exception e) {
                wrapAndThrow(e, bean, prop.getName(), ctxt);
            }
            // Elem #2
            ix = p.nextFieldName(_fieldMatcher);
            if (ix < 0) {
                break;
            }
            p.nextToken();
            prop = _fieldsByIndex[ix];
            try {
                prop.deserializeAndSet(p, ctxt, bean);
            } catch (Exception e) {
                wrapAndThrow(e, bean, prop.getName(), ctxt);
            }
            // Elem #3
            ix = p.nextFieldName(_fieldMatcher);
            if (ix < 0) {
                break;
            }
            p.nextToken();
            prop = _fieldsByIndex[ix];
            try {
                prop.deserializeAndSet(p, ctxt, bean);
            } catch (Exception e) {
                wrapAndThrow(e, bean, prop.getName(), ctxt);
            }
            // Elem #4
            ix = p.nextFieldName(_fieldMatcher);
            if (ix < 0) {
                break;
            }
            p.nextToken();
            prop = _fieldsByIndex[ix];
            try {
                prop.deserializeAndSet(p, ctxt, bean);
            } catch (Exception e) {
                wrapAndThrow(e, bean, prop.getName(), ctxt);
            }
            ix = p.nextFieldName(_fieldMatcher);
        }
        if (ix != FieldNameMatcher.MATCH_END_OBJECT) {
            if (ix == FieldNameMatcher.MATCH_UNKNOWN_NAME) {
                return _vanillaDeserializeWithUnknown(p, ctxt, bean,
                        p.currentName());
            }
            return _handleUnexpectedWithin(p, ctxt, bean);
        }
        return bean;
    }

    /**
     * Streamlined version that is only used when no "special"
     * features are enabled.
     */
    private final Object _vanillaDeserialize(JsonParser p,
    		DeserializationContext ctxt, JsonToken t)
        throws IOException
    {
        final Object bean = _valueInstantiator.createUsingDefault(ctxt);
        // [databind#631]: Assign current value, to be accessible by custom serializers
        p.setCurrentValue(bean);

        if (t != JsonToken.FIELD_NAME) {
            return bean;
        }
        int ix = p.currentFieldName(_fieldMatcher);
        while (ix >= 0) { // minor unrolling here (by-2), less likely on critical path
            SettableBeanProperty prop = _fieldsByIndex[ix];
            p.nextToken();
            try {
                prop.deserializeAndSet(p, ctxt, bean);
            } catch (Exception e) {
                throw wrapAndThrow(e, bean, p.currentName(), ctxt);
            }

            // Elem #2
            ix = p.nextFieldName(_fieldMatcher);
            if (ix < 0) {
                break;
            }
            prop = _fieldsByIndex[ix];
            p.nextToken();
            try {
                prop.deserializeAndSet(p, ctxt, bean);
            } catch (Exception e) {
                throw wrapAndThrow(e, bean, p.currentName(), ctxt);
            }
            ix = p.nextFieldName(_fieldMatcher);
        }
        if (ix != FieldNameMatcher.MATCH_END_OBJECT) {
            if (ix == FieldNameMatcher.MATCH_UNKNOWN_NAME) {
                return _vanillaDeserializeWithUnknown(p, ctxt, bean,
                        p.currentName());
            }
            return _handleUnexpectedWithin(p, ctxt, bean);
        }
        return bean;
    }

    private final Object _vanillaDeserializeWithUnknown(JsonParser p,
            DeserializationContext ctxt, Object bean, String propName) throws IOException
    {
        p.nextToken();
        handleUnknownVanilla(p, ctxt, bean, propName);

        while (true) {
            int ix = p.nextFieldName(_fieldMatcher);
            if (ix >= 0) { // normal case
                p.nextToken();
                try {
                    _fieldsByIndex[ix].deserializeAndSet(p, ctxt, bean);
                } catch (Exception e) {
                    wrapAndThrow(e, bean, p.currentName(), ctxt);
                }
                continue;
            }
            if (ix == FieldNameMatcher.MATCH_END_OBJECT) {
                return bean;
            }
            if (ix != FieldNameMatcher.MATCH_UNKNOWN_NAME) {
                return _handleUnexpectedWithin(p, ctxt, bean);
            }
            p.nextToken();
            handleUnknownVanilla(p, ctxt, bean, p.currentName());
        }
    }        

    /**
     * General version used when handling needs more advanced features.
     */
    @Override
    public Object deserializeFromObject(JsonParser p, DeserializationContext ctxt) throws IOException
    {
        /* 09-Dec-2014, tatu: As per [databind#622], we need to allow Object Id references
         *   to come in as JSON Objects as well; but for now assume they will
         *   be simple, single-property references, which means that we can
         *   recognize them without having to buffer anything.
         *   Once again, if we must, we can do more complex handling with buffering,
         *   but let's only do that if and when that becomes necessary.
         */
        if ((_objectIdReader != null) && _objectIdReader.maySerializeAsObject()) {
            if (p.hasTokenId(JsonTokenId.ID_FIELD_NAME)
                    && _objectIdReader.isValidReferencePropertyName(p.currentName(), p)) {
                return deserializeFromObjectId(p, ctxt);
            }
        }
        if (_nonStandardCreation) {
            if (_unwrappedPropertyHandler != null) {
                return deserializeWithUnwrapped(p, ctxt);
            }
            if (_externalTypeIdHandler != null) {
                return deserializeWithExternalTypeId(p, ctxt);
            }
            Object bean = deserializeFromObjectUsingNonDefault(p, ctxt);
            // 27-May-2014, tatu: I don't think view processing would work
            //   at this point, so commenting it out; but leaving in place
            //   just in case I forgot something fundamental...
            /*
            if (_needViewProcesing) {
                Class<?> view = ctxt.getActiveView();
                if (view != null) {
                    return deserializeWithView(p, ctxt, bean, view);
                }
            }
            */
            return bean;
        }
        final Object bean = _valueInstantiator.createUsingDefault(ctxt);
        // [databind#631]: Assign current value, to be accessible by custom deserializers
        p.setCurrentValue(bean);
        if (p.canReadObjectId()) {
            Object id = p.getObjectId();
            if (id != null) {
                _handleTypedObjectId(p, ctxt, bean, id);
            }
        }
        if (_injectables != null) {
            injectValues(ctxt, bean);
        }
        if (!p.hasTokenId(JsonTokenId.ID_FIELD_NAME)) {
            // should we check what exactly it is... ?
            return bean;
        }
        if (_needViewProcesing) {
            Class<?> view = ctxt.getActiveView();
            if (view != null) {
                return deserializeWithView(p, ctxt, bean, view);
            }
        }
        for (int ix = p.currentFieldName(_fieldMatcher); ; ix = p.nextFieldName(_fieldMatcher)) {
            if (ix >= 0) { // normal case
                p.nextToken();
                try {
                    _fieldsByIndex[ix].deserializeAndSet(p, ctxt, bean);
                } catch (Exception e) {
                    throw wrapAndThrow(e, bean, p.currentName(), ctxt);
                }
                continue;
            }
            if (ix == FieldNameMatcher.MATCH_END_OBJECT) {
                return bean;
            }
            if (ix != FieldNameMatcher.MATCH_UNKNOWN_NAME) {
                return _handleUnexpectedWithin(p, ctxt, bean);
            }
            p.nextToken();
            handleUnknownVanilla(p, ctxt, bean, p.currentName());
        }
    }

    /**
     * Method called to deserialize bean using "property-based creator":
     * this means that a non-default constructor or factory method is
     * called, and then possibly other setters. The trick is that
     * values for creator method need to be buffered, first; and
     * due to non-guaranteed ordering possibly some other properties
     * as well.
     */
    @Override
    @SuppressWarnings("resource")
    protected Object _deserializeUsingPropertyBased(final JsonParser p, final DeserializationContext ctxt)
        throws IOException
    {
        final PropertyBasedCreator creator = _propertyBasedCreator;
        PropertyValueBuffer buffer = creator.startBuilding(p, ctxt, _objectIdReader);
        TokenBuffer unknown = null;
        final Class<?> activeView = _needViewProcesing ? ctxt.getActiveView() : null;

        JsonToken t = p.currentToken();
        List<BeanReferring> referrings = null;
        for (; t == JsonToken.FIELD_NAME; t = p.nextToken()) {
            String propName = p.currentName();
            p.nextToken(); // to point to value
            // Object Id property?
            if (buffer.readIdProperty(propName)) {
                continue;
            }
            // [databind#1891]: possible fix
            /*
            if (_ignorableProps != null && _ignorableProps.contains(propName)){
                continue;
            }
            */

            // creator property?
            SettableBeanProperty creatorProp = creator.findCreatorProperty(propName);
            if (creatorProp != null) {
                // Last creator property to set?
                Object value;
                if ((activeView != null) && !creatorProp.visibleInView(activeView)) {
                    p.skipChildren();
                    continue;
                }
                value = _deserializeWithErrorWrapping(p, ctxt, creatorProp);
                if (buffer.assignParameter(creatorProp, value)) {
                    p.nextToken(); // to move to following FIELD_NAME/END_OBJECT
                    Object bean;
                    try {
                        bean = creator.build(ctxt, buffer);
                    } catch (Exception e) {
                        bean = wrapInstantiationProblem(e, ctxt);
                    }
                    if (bean == null) {
                        return ctxt.handleInstantiationProblem(handledType(), null,
                                _creatorReturnedNullException());
                    }
                    // [databind#631]: Assign current value, to be accessible by custom serializers
                    p.setCurrentValue(bean);

                    //  polymorphic?
                    if (bean.getClass() != _beanType.getRawClass()) {
                        return handlePolymorphic(p, ctxt, bean, unknown);
                    }
                    if (unknown != null) { // nope, just extra unknown stuff...
                        bean = handleUnknownProperties(ctxt, bean, unknown);
                    }
                    // or just clean?
                    return deserialize(p, ctxt, bean);
                }
                continue;
            }
            // regular property? needs buffering
            int ix = _fieldMatcher.matchName(propName);
            if (ix >= 0) {
                SettableBeanProperty prop = _fieldsByIndex[ix];
                try {
                    buffer.bufferProperty(prop, _deserializeWithErrorWrapping(p, ctxt, prop));
                } catch (UnresolvedForwardReference reference) {
                    // 14-Jun-2016, tatu: As per [databind#1261], looks like we need additional
                    //    handling of forward references here. Not exactly sure why existing
                    //    facilities did not cover, but this does appear to solve the problem
                    BeanReferring referring = handleUnresolvedReference(ctxt,
                            prop, buffer, reference);
                    if (referrings == null) {
                        referrings = new ArrayList<BeanReferring>();
                    }
                    referrings.add(referring);
                }
                continue;
            }
            // Things marked as ignorable should not be passed to any setter
            if (IgnorePropertiesUtil.shouldIgnore(propName, _ignorableProps, _includableProps)) {
                handleIgnoredProperty(p, ctxt, handledType(), propName);
                continue;
            }
            // "any property"?
            if (_anySetter != null) {
                try {
                    buffer.bufferAnyProperty(_anySetter, propName, _anySetter.deserialize(p, ctxt));
                } catch (Exception e) {
                    throw wrapAndThrow(e, _beanType.getRawClass(), propName, ctxt);
                }
                continue;
            }
            // Ok then, let's collect the whole field; name and value
            if (unknown == null) {
                unknown = TokenBuffer.forInputBuffering(p, ctxt);
            }
            unknown.writeFieldName(propName);
            unknown.copyCurrentStructure(p);
        }

        // We hit END_OBJECT, so:
        Object bean;
        try {
            bean = creator.build(ctxt, buffer);
        } catch (Exception e) {
            wrapInstantiationProblem(e, ctxt);
            bean = null; // never gets here
        }
        // 13-Apr-2020, tatu: [databind#2678] need to handle injection here
        if (_injectables != null) {
            injectValues(ctxt, bean);
        }

        if (referrings != null) {
            for (BeanReferring referring : referrings) {
               referring.setBean(bean);
            }
        }
        if (unknown != null) {
            // polymorphic?
            if (bean.getClass() != _beanType.getRawClass()) {
                return handlePolymorphic(null, ctxt, bean, unknown);
            }
            // no, just some extra unknown properties
            return handleUnknownProperties(ctxt, bean, unknown);
        }
        return bean;
    }

    private BeanReferring handleUnresolvedReference(DeserializationContext ctxt,
            SettableBeanProperty prop, PropertyValueBuffer buffer,
            UnresolvedForwardReference reference)
        throws JsonMappingException
    {
        BeanReferring referring = new BeanReferring(ctxt, reference,
                prop.getType(), buffer, prop);
        reference.getRoid().appendReferring(referring);
        return referring;
    }

    protected final Object _deserializeWithErrorWrapping(JsonParser p,
            DeserializationContext ctxt, SettableBeanProperty prop)
        throws IOException
    {
        try {
            return prop.deserialize(p, ctxt);
        } catch (Exception e) {
            throw wrapAndThrow(e, _beanType.getRawClass(), prop.getName(), ctxt);
        }
    }

    /**
     * Helper method called for rare case of pointing to {@link JsonToken#VALUE_NULL}
     * token. While this is most often an erroneous condition, there is one specific
     * case with XML handling where polymorphic type with no properties is exposed
     * as such, and should be handled same as empty Object.
     */
    protected Object deserializeFromNull(JsonParser p, DeserializationContext ctxt)
        throws IOException
    {
        // 17-Dec-2015, tatu: Highly specialized case, mainly to support polymorphic
        //   "empty" POJOs deserialized from XML, where empty XML tag synthesizes a
        //   `VALUE_NULL` tokens
        /*
        if (p.canSynthesizeNulls()) {
            TokenBuffer tb = TokenBuffer.forGeneration();
            tb.writeEndObject();
            JsonParser p2 = tb.asParser(ctxt, p);
            p2.nextToken(); // to point to END_OBJECT
            // note: don't have ObjectId to consider at this point, so:
            Object ob = _vanillaProcessing ? _vanillaDeserialize(p2, ctxt, JsonToken.END_OBJECT)
                    : deserializeFromObject(p2, ctxt);
            p2.close();
            tb.close();
            return ob;
        }
        */
        return ctxt.handleUnexpectedToken(getValueType(ctxt), p);
    }

    @Override
    protected Object _deserializeFromArray(JsonParser p, DeserializationContext ctxt) throws IOException
    {
        // note: cannot call `_delegateDeserializer()` since order reversed here:
        JsonDeserializer<Object> delegateDeser = _arrayDelegateDeserializer;
        // fallback to non-array delegate
        if ((delegateDeser != null) || ((delegateDeser = _delegateDeserializer) != null)) {
            Object bean = _valueInstantiator.createUsingArrayDelegate(ctxt,
                    delegateDeser.deserialize(p, ctxt));
            if (_injectables != null) {
                injectValues(ctxt, bean);
            }
            return bean;
        }
        final CoercionAction act = _findCoercionFromEmptyArray(ctxt);
        final boolean unwrap = ctxt.isEnabled(DeserializationFeature.UNWRAP_SINGLE_VALUE_ARRAYS);

        if (unwrap || (act != CoercionAction.Fail)) {
            JsonToken t = p.nextToken();
            if (t == JsonToken.END_ARRAY) {
                switch (act) {
                case AsEmpty:
                    return getEmptyValue(ctxt);
                case AsNull:
                case TryConvert:
                    return getNullValue(ctxt);
                default:
                }
                return ctxt.handleUnexpectedToken(getValueType(ctxt), JsonToken.START_ARRAY, p, null);
            }
            if (unwrap) {
                final Object value = deserialize(p, ctxt);
                if (p.nextToken() != JsonToken.END_ARRAY) {
                    handleMissingEndArrayForSingle(p, ctxt);
                }
                return value;
            }
        }
        return ctxt.handleUnexpectedToken(getValueType(ctxt), p);
    }

    /*
    /**********************************************************
    /* Deserializing when we have to consider an active View
    /**********************************************************
     */

    protected final Object deserializeWithView(JsonParser p, DeserializationContext ctxt,
            Object bean, Class<?> activeView)
        throws IOException
    {
        for (int ix = p.currentFieldName(_fieldMatcher); ; ix = p.nextFieldName(_fieldMatcher)) {
            if (ix >= 0) {
                p.nextToken();
                SettableBeanProperty prop = _fieldsByIndex[ix];
                if (!prop.visibleInView(activeView)) {
                    p.skipChildren();
                    continue;
                }
                try {
                    prop.deserializeAndSet(p, ctxt, bean);
                } catch (Exception e) {
                    wrapAndThrow(e, bean, p.currentName(), ctxt);
                }
                continue;
            }
            if (ix != FieldNameMatcher.MATCH_END_OBJECT) {
                if (ix != FieldNameMatcher.MATCH_UNKNOWN_NAME) {
                    return _handleUnexpectedWithin(p, ctxt, bean);
                }
                p.nextToken();
                handleUnknownVanilla(p, ctxt, bean, p.currentName());
                continue;
            }
            return bean;
        }
    }

    /*
    /**********************************************************
    /* Handling for cases where we have "unwrapped" values
    /**********************************************************
     */

    /**
     * Method called when there are declared "unwrapped" properties
     * which need special handling
     */
    @SuppressWarnings("resource")
    protected Object deserializeWithUnwrapped(JsonParser p, DeserializationContext ctxt)
        throws IOException
    {
        if (_delegateDeserializer != null) {
            return _valueInstantiator.createUsingDelegate(ctxt, _delegateDeserializer.deserialize(p, ctxt));
        }
        if (_propertyBasedCreator != null) {
            return deserializeUsingPropertyBasedWithUnwrapped(p, ctxt);
        }
        TokenBuffer tokens = TokenBuffer.forInputBuffering(p, ctxt);
        tokens.writeStartObject();
        final Object bean = _valueInstantiator.createUsingDefault(ctxt);

        // [databind#631]: Assign current value, to be accessible by custom serializers
        p.setCurrentValue(bean);

        if (_injectables != null) {
            injectValues(ctxt, bean);
        }
        final Class<?> activeView = _needViewProcesing ? ctxt.getActiveView() : null;

        for (int ix = p.currentFieldName(_fieldMatcher); ; ix = p.nextFieldName(_fieldMatcher)) {
            if (ix >= 0) { // common case
                p.nextToken();
                SettableBeanProperty prop = _fieldsByIndex[ix];
                if ((activeView != null) && !prop.visibleInView(activeView)) {
                    p.skipChildren();
                    continue;
                }
                try {
                    prop.deserializeAndSet(p, ctxt, bean);
                } catch (Exception e) {
                    throw wrapAndThrow(e, bean, prop.getName(), ctxt);
                }
                continue;
            }
            if (ix == FieldNameMatcher.MATCH_END_OBJECT) {
                break;
            }
            if (ix == FieldNameMatcher.MATCH_ODD_TOKEN) {
                return _handleUnexpectedWithin(p, ctxt, bean);
            }
            final String propName = p.currentName();
            p.nextToken();
            // Things marked as ignorable should not be passed to any setter
            if (IgnorePropertiesUtil.shouldIgnore(propName, _ignorableProps, _includableProps)) {
                handleIgnoredProperty(p, ctxt, bean, propName);
                continue;
            }
            // 29-Nov-2016, tatu: probably should try to avoid sending content
            //    both to any setter AND buffer... but, for now, the only thing
            //    we can do.
            // how about any setter? We'll get copies but...
            if (_anySetter == null) {
                // but... others should be passed to unwrapped property deserializers
                tokens.writeFieldName(propName);
                tokens.copyCurrentStructure(p);
                continue;
            }
            // Need to copy to a separate buffer first
            TokenBuffer b2 = TokenBuffer.asCopyOfValue(p);
            tokens.writeFieldName(propName);
            tokens.append(b2);
            try {
                _anySetter.deserializeAndSet(b2.asParserOnFirstToken(), ctxt, bean, propName);
            } catch (Exception e) {
                throw wrapAndThrow(e, bean, propName, ctxt);
            }
        }
        tokens.writeEndObject();
        _unwrappedPropertyHandler.processUnwrapped(p, ctxt, bean, tokens);
        return bean;
    }

    @SuppressWarnings("resource")
    protected Object deserializeWithUnwrapped(JsonParser p, DeserializationContext ctxt,
            Object bean)
        throws IOException
    {
        JsonToken t = p.currentToken();
        if (t == JsonToken.START_OBJECT) {
            t = p.nextToken();
        }
        TokenBuffer tokens = TokenBuffer.forInputBuffering(p, ctxt);
        tokens.writeStartObject();
        final Class<?> activeView = _needViewProcesing ? ctxt.getActiveView() : null;
        for (int ix = p.currentFieldName(_fieldMatcher); ; ix = p.nextFieldName(_fieldMatcher)) {
            if (ix >= 0) { // common case
                p.nextToken();
                SettableBeanProperty prop = _fieldsByIndex[ix];
                if ((activeView != null) && !prop.visibleInView(activeView)) {
                    p.skipChildren();
                    continue;
                }
                try {
                    prop.deserializeAndSet(p, ctxt, bean);
                } catch (Exception e) {
                    throw wrapAndThrow(e, bean, prop.getName(), ctxt);
                }
                continue;
            }
<<<<<<< HEAD
            if (ix == FieldNameMatcher.MATCH_END_OBJECT) {
                break;
            }
            if (ix == FieldNameMatcher.MATCH_ODD_TOKEN) {
                return _handleUnexpectedWithin(p, ctxt, bean);
            }
            final String propName = p.currentName();
            p.nextToken();
            if ((_ignorableProps != null) && _ignorableProps.contains(propName)) {
=======
            if (IgnorePropertiesUtil.shouldIgnore(propName, _ignorableProps, _includableProps)) {
>>>>>>> d9c0332e
                handleIgnoredProperty(p, ctxt, bean, propName);
                continue;
            }
            // 29-Nov-2016, tatu: probably should try to avoid sending content
            //    both to any setter AND buffer... but, for now, the only thing
            //    we can do.
            // how about any setter? We'll get copies but...
            if (_anySetter == null) {
                // but... others should be passed to unwrapped property deserializers
                tokens.writeFieldName(propName);
                tokens.copyCurrentStructure(p);
            } else {
                // Need to copy to a separate buffer first
                TokenBuffer b2 = TokenBuffer.asCopyOfValue(p);
                tokens.writeFieldName(propName);
                tokens.append(b2);
                try {
                    _anySetter.deserializeAndSet(b2.asParserOnFirstToken(), ctxt, bean, propName);
                } catch (Exception e) {
                    throw wrapAndThrow(e, bean, propName, ctxt);
                }
            }
        }
        tokens.writeEndObject();
        _unwrappedPropertyHandler.processUnwrapped(p, ctxt, bean, tokens);
        return bean;
    }

    @SuppressWarnings("resource")
    protected Object deserializeUsingPropertyBasedWithUnwrapped(JsonParser p, DeserializationContext ctxt)
        throws IOException
    {
        // 01-Dec-2016, tatu: Note: This IS legal to call, but only when unwrapped
        //    value itself is NOT passed via `CreatorProperty` (which isn't supported).
        //    Ok however to pass via setter or field.
        
        final PropertyBasedCreator creator = _propertyBasedCreator;
        PropertyValueBuffer buffer = creator.startBuilding(p, ctxt, _objectIdReader);

        TokenBuffer tokens = TokenBuffer.forInputBuffering(p, ctxt);
        tokens.writeStartObject();

        JsonToken t = p.currentToken();
        for (; t == JsonToken.FIELD_NAME; t = p.nextToken()) {
            String propName = p.currentName();
            p.nextToken(); // to point to value
            // creator property?
            SettableBeanProperty creatorProp = creator.findCreatorProperty(propName);
            if (creatorProp != null) {
                // Last creator property to set?
                if (buffer.assignParameter(creatorProp,
                        _deserializeWithErrorWrapping(p, ctxt, creatorProp))) {
                    t = p.nextToken(); // to move to following FIELD_NAME/END_OBJECT
                    Object bean;
                    try {
                        bean = creator.build(ctxt, buffer);
                    } catch (Exception e) {
                        bean = wrapInstantiationProblem(e, ctxt);
                    }
                    // [databind#631]: Assign current value, to be accessible by custom serializers
                    p.setCurrentValue(bean);
                    // if so, need to copy all remaining tokens into buffer
                    while (t == JsonToken.FIELD_NAME) {
                        // NOTE: do NOT skip name as it needs to be copied; `copyCurrentStructure` does that
                        tokens.copyCurrentStructure(p);
                        t = p.nextToken();
                    }
                    // 28-Aug-2018, tatu: Let's add sanity check here, easier to catch off-by-some
                    //    problems if we maintain invariants
                    if (t != JsonToken.END_OBJECT) {
                        ctxt.reportWrongTokenException(this, JsonToken.END_OBJECT, 
                                "Attempted to unwrap '%s' value",
                                handledType().getName());
                    }
                    tokens.writeEndObject();
                    if (bean.getClass() != _beanType.getRawClass()) {
                        // !!! 08-Jul-2011, tatu: Could probably support; but for now
                        //   it's too complicated, so bail out
                        ctxt.reportInputMismatch(creatorProp,
                                "Cannot create polymorphic instances with unwrapped values");
                        return null;
                    }
                    return _unwrappedPropertyHandler.processUnwrapped(p, ctxt, bean, tokens);
                }
                continue;
            }
            // Object Id property?
            if (buffer.readIdProperty(propName)) {
                continue;
            }
            // regular property? needs buffering
            int ix = _fieldMatcher.matchName(propName);
            if (ix >= 0) {
                SettableBeanProperty prop = _fieldsByIndex[ix];
                buffer.bufferProperty(prop, _deserializeWithErrorWrapping(p, ctxt, prop));
                continue;
            }
            // Things marked as ignorable should not be passed to any setter
            if (IgnorePropertiesUtil.shouldIgnore(propName, _ignorableProps, _includableProps)) {
                handleIgnoredProperty(p, ctxt, handledType(), propName);
                continue;
            }
            // 29-Nov-2016, tatu: probably should try to avoid sending content
            //    both to any setter AND buffer... but, for now, the only thing
            //    we can do.
            // how about any setter? We'll get copies but...
            if (_anySetter == null) {
                // but... others should be passed to unwrapped property deserializers
                tokens.writeFieldName(propName);
                tokens.copyCurrentStructure(p);
            } else {
                // Need to copy to a separate buffer first
                TokenBuffer b2 = TokenBuffer.asCopyOfValue(p);
                tokens.writeFieldName(propName);
                tokens.append(b2);
                try {
                    buffer.bufferAnyProperty(_anySetter, propName,
                            _anySetter.deserialize(b2.asParserOnFirstToken(), ctxt));
                } catch (Exception e) {
                    throw wrapAndThrow(e, _beanType.getRawClass(), propName, ctxt);
                }
            }
        }

        // We hit END_OBJECT, so:
        Object bean;
        try {
            bean = creator.build(ctxt, buffer);
        } catch (Exception e) {
            wrapInstantiationProblem(e, ctxt);
            return null; // never gets here
        }
        return _unwrappedPropertyHandler.processUnwrapped(p, ctxt, bean, tokens);
    }

    /*
    /**********************************************************
    /* Handling for cases where we have property/-ies with
    /* external type id
    /**********************************************************
     */

    protected Object deserializeWithExternalTypeId(JsonParser p, DeserializationContext ctxt)
        throws IOException
    {
        if (_propertyBasedCreator != null) {
            return deserializeUsingPropertyBasedWithExternalTypeId(p, ctxt);
        }
        if (_delegateDeserializer != null) {
            /* 24-Nov-2015, tatu: Use of delegating creator needs to have precedence, and basically
             *   external type id handling just has to be ignored, as they would relate to target
             *   type and not delegate type. Whether this works as expected is another story, but
             *   there's no other way to really mix these conflicting features.
             */
            return _valueInstantiator.createUsingDelegate(ctxt,
                    _delegateDeserializer.deserialize(p, ctxt));
        }

        return deserializeWithExternalTypeId(p, ctxt, _valueInstantiator.createUsingDefault(ctxt));
    }

    protected Object deserializeWithExternalTypeId(JsonParser p, DeserializationContext ctxt,
            Object bean)
        throws IOException
    {
        final Class<?> activeView = _needViewProcesing ? ctxt.getActiveView() : null;
        final ExternalTypeHandler ext = _externalTypeIdHandler.start();

        for (int ix = p.currentFieldName(_fieldMatcher); ; ix = p.nextFieldName(_fieldMatcher)) {
            if (ix >= 0) { // normal case
                SettableBeanProperty prop = _fieldsByIndex[ix];
                JsonToken t = p.nextToken();
                // [JACKSON-831]: may have property AND be used as external type id:
                if (t.isScalarValue()) {
                    ext.handleTypePropertyValue(p, ctxt, p.currentName(), bean);
                }
                if (activeView != null && !prop.visibleInView(activeView)) {
                    p.skipChildren();
                    continue;
                }
                try {
                    prop.deserializeAndSet(p, ctxt, bean);
                } catch (Exception e) {
                    throw wrapAndThrow(e, bean, prop.getName(), ctxt);
                }
                continue;
            }
            if (ix == FieldNameMatcher.MATCH_END_OBJECT) {
                break;
            }
            if (ix != FieldNameMatcher.MATCH_UNKNOWN_NAME) {
                return _handleUnexpectedWithin(p, ctxt, bean);
            }
            // ignorable things should be ignored
<<<<<<< HEAD
            final String propName = p.currentName();
            p.nextToken();
            if ((_ignorableProps != null) && _ignorableProps.contains(propName)) {
=======
            if (IgnorePropertiesUtil.shouldIgnore(propName, _ignorableProps, _includableProps)) {
>>>>>>> d9c0332e
                handleIgnoredProperty(p, ctxt, bean, propName);
                continue;
            }
            // but others are likely to be part of external type id thingy...
            if (ext.handlePropertyValue(p, ctxt, propName, bean)) {
                continue;
            }
            // if not, the usual fallback handling:
            if (_anySetter != null) {
                try {
                    _anySetter.deserializeAndSet(p, ctxt, bean, propName);
                } catch (Exception e) {
                    throw wrapAndThrow(e, bean, propName, ctxt);
                }
                continue;
            }
            // Unknown: let's call handler method
            handleUnknownProperty(p, ctxt, bean, p.currentName());
        }
        // and when we get this far, let's try finalizing the deal:
        return ext.complete(p, ctxt, bean);
    }

    @SuppressWarnings("resource")
    protected Object deserializeUsingPropertyBasedWithExternalTypeId(JsonParser p, DeserializationContext ctxt)
        throws IOException
    {
        final ExternalTypeHandler ext = _externalTypeIdHandler.start();
        final PropertyBasedCreator creator = _propertyBasedCreator;
        PropertyValueBuffer buffer = creator.startBuilding(p, ctxt, _objectIdReader);

        TokenBuffer tokens = TokenBuffer.forInputBuffering(p, ctxt);
        tokens.writeStartObject();

        for (JsonToken t = p.currentToken(); t == JsonToken.FIELD_NAME; t = p.nextToken()) {
            String propName = p.currentName();
            p.nextToken(); // to point to value
            // creator property?
            SettableBeanProperty creatorProp = creator.findCreatorProperty(propName);
            if (creatorProp != null) {
                // first: let's check to see if this might be part of value with external type id:
                // 11-Sep-2015, tatu: Important; do NOT pass buffer as last arg, but null,
                //   since it is not the bean
                if (ext.handlePropertyValue(p, ctxt, propName, null)) {
                    ;
                } else {
                    // Last creator property to set?
                    if (buffer.assignParameter(creatorProp, _deserializeWithErrorWrapping(p, ctxt, creatorProp))) {
                        t = p.nextToken(); // to move to following FIELD_NAME/END_OBJECT
                        Object bean;
                        try {
                            bean = creator.build(ctxt, buffer);
                        } catch (Exception e) {
                            throw wrapAndThrow(e, _beanType.getRawClass(), propName, ctxt);
                        }
                        // if so, need to copy all remaining tokens into buffer
                        while (t == JsonToken.FIELD_NAME) {
                            p.nextToken(); // to skip name
                            tokens.copyCurrentStructure(p);
                            t = p.nextToken();
                        }
                        if (bean.getClass() != _beanType.getRawClass()) {
                            // !!! 08-Jul-2011, tatu: Could theoretically support; but for now
                            //   it's too complicated, so bail out
                            return ctxt.reportBadDefinition(_beanType, String.format(
                                    "Cannot create polymorphic instances with external type ids (%s -> %s)",
                                    _beanType, bean.getClass()));
                        }
                        return ext.complete(p, ctxt, bean);
                    }
                }
                continue;
            }
            // Object Id property?
            if (buffer.readIdProperty(propName)) {
                continue;
            }
            // regular property? needs buffering
            int ix = _fieldMatcher.matchName(propName);
            if (ix >= 0) {
                SettableBeanProperty prop = _fieldsByIndex[ix];
                buffer.bufferProperty(prop, prop.deserialize(p, ctxt));
                continue;
            }
            // external type id (or property that depends on it)?
            if (ext.handlePropertyValue(p, ctxt, propName, null)) {
                continue;
            }
            // Things marked as ignorable should not be passed to any setter
            if (IgnorePropertiesUtil.shouldIgnore(propName, _ignorableProps, _includableProps)) {
                handleIgnoredProperty(p, ctxt, handledType(), propName);
                continue;
            }
            // "any property"?
            if (_anySetter != null) {
                buffer.bufferAnyProperty(_anySetter, propName,
                        _anySetter.deserialize(p, ctxt));
                continue;
            }
            // Unknown: let's call handler method
            handleUnknownProperty(p, ctxt, _valueClass, propName);
        }
        tokens.writeEndObject();

        // We hit END_OBJECT; resolve the pieces:
        try {
            return ext.complete(p, ctxt, buffer, creator);
        } catch (Exception e) {
            return wrapInstantiationProblem(e, ctxt);
        }
    }

    /**
     * Helper method for getting a lazily construct exception to be reported
     * to {@link DeserializationContext#handleInstantiationProblem(Class, Object, Throwable)}.
     */
    protected Exception _creatorReturnedNullException() {
        if (_nullFromCreator == null) {
            _nullFromCreator = new NullPointerException("JSON Creator returned null");
        }
        return _nullFromCreator;
    }

    /**
     * Method called if an unexpected token (other then <code>FIELD_NAME</code>)
     * is found after POJO has been instantiated and partially bound.
     *
     * @since 3.0
     */
    protected Object _handleUnexpectedWithin(JsonParser p,
            DeserializationContext ctxt, Object bean) throws IOException
    {
        return ctxt.handleUnexpectedToken(getValueType(ctxt), p);
    }

    static class BeanReferring extends Referring
    {
        private final DeserializationContext _context;
        private final SettableBeanProperty _prop;
        private Object _bean;

        BeanReferring(DeserializationContext ctxt, UnresolvedForwardReference ref,
                JavaType valueType, PropertyValueBuffer buffer, SettableBeanProperty prop)
        {
            super(ref, valueType);
            _context = ctxt;
            _prop = prop;
        }

        public void setBean(Object bean) {
            _bean = bean;
        }

        @Override
        public void handleResolvedForwardReference(Object id, Object value) throws IOException
        {
            if (_bean == null) {
                _context.reportInputMismatch(_prop,
"Cannot resolve ObjectId forward reference using property '%s' (of type %s): Bean not yet resolved",
_prop.getName(), _prop.getDeclaringClass().getName());
        }
            _prop.set(_bean, value);
        }
    }
}<|MERGE_RESOLUTION|>--- conflicted
+++ resolved
@@ -103,32 +103,17 @@
         _fieldsByIndex = src._fieldsByIndex;
     }
 
-<<<<<<< HEAD
     public BeanDeserializer(BeanDeserializer src, Set<String> ignorableProps) {
-=======
-    /**
-     * @deprecated in 2.12, remove from 3.0
-     */
-    @Deprecated
-    public BeanDeserializer(BeanDeserializerBase src, Set<String> ignorableProps) {
->>>>>>> d9c0332e
         super(src, ignorableProps);
         _fieldMatcher = src._fieldMatcher;
         _fieldsByIndex = src._fieldsByIndex;
     }
 
-<<<<<<< HEAD
-    public BeanDeserializer(BeanDeserializer src, BeanPropertyMap props) {
-=======
-    /**
-     * @since 2.12
-     */
     public BeanDeserializer(BeanDeserializerBase src, Set<String> ignorableProps, Set<String> includableProps) {
         super(src, ignorableProps, includableProps);
     }
 
-    public BeanDeserializer(BeanDeserializerBase src, BeanPropertyMap props) {
->>>>>>> d9c0332e
+    public BeanDeserializer(BeanDeserializer src, BeanPropertyMap props) {
         super(src, props);
         _fieldMatcher = _beanProperties.getFieldMatcher();
         _fieldsByIndex = _beanProperties.getFieldMatcherProperties();
@@ -946,7 +931,6 @@
                 }
                 continue;
             }
-<<<<<<< HEAD
             if (ix == FieldNameMatcher.MATCH_END_OBJECT) {
                 break;
             }
@@ -955,10 +939,7 @@
             }
             final String propName = p.currentName();
             p.nextToken();
-            if ((_ignorableProps != null) && _ignorableProps.contains(propName)) {
-=======
             if (IgnorePropertiesUtil.shouldIgnore(propName, _ignorableProps, _includableProps)) {
->>>>>>> d9c0332e
                 handleIgnoredProperty(p, ctxt, bean, propName);
                 continue;
             }
@@ -1153,13 +1134,9 @@
                 return _handleUnexpectedWithin(p, ctxt, bean);
             }
             // ignorable things should be ignored
-<<<<<<< HEAD
             final String propName = p.currentName();
             p.nextToken();
-            if ((_ignorableProps != null) && _ignorableProps.contains(propName)) {
-=======
             if (IgnorePropertiesUtil.shouldIgnore(propName, _ignorableProps, _includableProps)) {
->>>>>>> d9c0332e
                 handleIgnoredProperty(p, ctxt, bean, propName);
                 continue;
             }
