Project: jackson-databind

------------------------------------------------------------------------
=== Releases === 
------------------------------------------------------------------------

2.18.3 (not yet released)

#4444: The `KeyDeserializer` specified in the class with `@JsonDeserialize(keyUsing = ...)`
  is overwritten by the `KeyDeserializer` specified in the `ObjectMapper`.
 (fix by @wrongwrong)
#4827: Subclassed Throwable deserialization fails since v2.18.0 - no creator
  index for property 'cause'
 (reported by @nilswieber)
 (fix by Joo-Hyuk K)
#4844: Fix wrapped array hanlding wrt `null` by `StdDeserializer`
 (fix by Stanislav S)
#4848: Avoid type pollution in `StringCollectionDeserializer`
 (contributed by Jonas K)
#4860: `ConstructorDetector.USE_PROPERTIES_BASED` does not work with
  multiple constructors since 2.18
 (reported by Tomáš P)
 (fix by Joo-Hyuk K, @cowtowncoder)
#4878: When serializing a Map via Converter(StdDelegatingSerializer),
  a NullPointerException is thrown due to missing key serializer
 (reported by @wrongwrong)
#4908: Deserialization behavior change with @JsonCreator and
  @ConstructorProperties between 2.17 and 2.18
 (reported by Gustavo B)
#4922: Failing `@JsonMerge` with a custom Map
 (reported by @nlisker)

2.18.2 (27-Nov-2024)

#4733: Wrong serialization of Type Ids for certain types of Enum values
 (reported by @nlisker)
#4742: Deserialization with Builder, External type id, `@JsonCreator` failing
 (reported by Bernd A)
#4777: `StdValueInstantiator.withArgsCreator` is now set for creators with
  no arguments
 (reported by @wrongwrong)
#4783 Possibly wrong behavior of @JsonMerge
 (reported by @nlisker)
 (fix by Joo-Hyuk K)
#4787: Wrong `String.format()` in `StdDelegatingDeserializer` hides actual error
 (reported by @Horus1337)
<<<<<<< HEAD
#4788: `EnumFeature.WRITE_ENUMS_TO_LOWERCASE` overrides `@JsonProperty` values
 (reported by Mike M)
 (fix by Joo-Hyuk K)
#4790: Fix `@JsonAnySetter` issue with "setter" method (related to #4639)
 (reported by @bsa01)
 (fix by Joo-Hyuk K)
#4807: Improve `FactoryBasedEnumDeserializer` to work better with XML module
#4810: Deserialization using `@JsonCreator` with renamed property failing (since 2.18)
 (reported by Jonathan M)

2.18.1 (28-Oct-2024)

#4508: Deserialized JsonAnySetter field in Kotlin data class is null
 (reported by @MaximValeev)
 (fix by Joo-Hyuk K)
#4639: @JsonAnySetter on field ignoring unrecognized properties if they are
  declared before the last recognized properties in JSON
 (reported by Sim Y-T)
 (fix by Joo-Hyuk K)
#4718: Should not fail on trying to serialize `java.time.DateTimeException`
#4724: Deserialization behavior change with Records, `@JsonCreator` and
  `@JsonValue` between 2.17 and 2.18
 (reported by Antti L)
#4727: Eclipse having issues due`module-info` class "lost" on 2.18.0 jars
#4741: When `Include.NON_DEFAULT` setting is used on POJO, empty values
  are not included in json if default is `null`
 (reported by @ragnhov)
 (fix by Joo-Hyuk K)
#4749: Fixed a problem with `StdDelegatingSerializer#serializeWithType` looking up the serializer
  with the wrong argument
 (fix by @wrongwrong)

2.18.0 (26-Sep-2024)

#562: Allow `@JsonAnySetter` to flow through Creators
 (reported by Benson M)
 (fix by Joo-Hyuk K)
#806: Problem with `NamingStrategy`, creator methods with implicit names
#2977: Incompatible `FAIL_ON_MISSING_PRIMITIVE_PROPERTIES` and
  field level `@JsonProperty`
 (reported by @GeorgiPetkov)
#3120: Return `ListIterator` from `ArrayNode.elements()`
 (requested by @ludgerb)
 (fix by Joo-Hyuk K)
#3241: `constructorDetector` seems to invalidate `defaultSetterInfo`
  for nullability
 (reported by @joca-bt)
#3439: Java Record `@JsonAnySetter` value is null after deserialization
 (reported by @oujesky)
#4085: `@JsonView` does not work on class-level for records
 (reported by Ulf D)
#4119: Exception when deserialization uses a record with a constructor
  property with `access=READ_ONLY`
 (reported by @Mochis)
#4356: `BeanDeserializerModifier::updateBuilder()` doesn't work for
  beans with Creator methods
 (reported by Mark H)
#4407: `null` type id handling does not work with `writeTypePrefix()`
#4452: `@JsonProperty` not serializing field names properly
  on `@JsonCreator` in Record
 (reported by @Incara)
#4453: Allow JSON Integer to deserialize into a single-arg constructor of
  parameter type `double`
 (contributed by David M)
#4456: Rework locking in `DeserializerCache`
 (contributed by @pjfanning)
#4458: Rework synchronized block from `BeanDeserializerBase`
 (contributed by @pjfanning)
#4464: When `Include.NON_DEFAULT` setting is used, `isEmpty()` method is
  not called on the serializer
 (reported by Teodor D)
 (fix by Joo-Hyuk K)
#4472: Rework synchronized block in `TypeDeserializerBase`
 (contributed by @pjfanning)
#4483: Remove `final` on method BeanSerializer.serialize()
 (contributed by Matthew L)
#4515: Rewrite Bean Property Introspection logic in Jackson 2.x
#4545: Unexpected deserialization behavior with `@JsonCreator`,
  `@JsonProperty` and javac `-parameters`
 (reported by Alexandre J)
#4570: Deprecate `ObjectMapper.canDeserialize()`/`ObjectMapper.canSerialize()`
#4580: Add `MapperFeature.SORT_CREATOR_PROPERTIES_BY_DECLARATION_ORDER` to use
  Creator properties' declaration order for sorting
#4584: Provide extension point for detecting "primary" Constructor for Kotlin
  (and similar) data classes
#4602: Possible wrong use of _arrayDelegateDeserializer in
  BeanDeserializerBase::deserializeFromObjectUsingNonDefault()
 (reported by Eduard G)
#4617: Record property serialization order not preserved
 (reported by @GeorgiPetkov)
#4626: `@JsonIgnore` on Record property ignored for deserialization, if
  there is getter override
 (reported by Sim Y-T)
#4630: `@JsonIncludeProperties`, `@JsonIgnoreProperties` ignored when serializing
  Records, if there is getter override
 (reported by Sim Y-T)
#4634: `@JsonAnySetter` not working when annotated on both constructor
  parameter & field
 (contributed by Sim Y-T)
#4678: Java records don't serialize with `MapperFeature.REQUIRE_SETTERS_FOR_GETTERS`
 (reported by Mathijs V)
#4688: Should allow deserializing with no-arg `@JsonCreator(mode = DELEGATING)`
 (contributed by Carter K)
#4694: Deserializing `BigDecimal` with large number of decimals result in incorrect value
 (reported by @lnthai2002)
#4699: Add extra `writeNumber()` method in `TokenBuffer`
 (contributed by @pjfanning)
#4709: Add `JacksonCollectors` with `toArrayNode()` implementation
 (contributed by @rikkarth)
=======
#4917: `BigDecimal` deserialization issue when using `@JsonCreator`
 (reported by @dbachdev)
>>>>>>> f0c97b7b

2.17.3 (01-Nov-2024)

#4718: Should not fail on trying to serialize `java.time.DateTimeException`

2.17.2 (05-Jul-2024)

#4561: Issues using jackson-databind 2.17.1 with Reactor
 (reported by @wdallastella)
#4575: StdDelegatingSerializer does not consider a Converter that may
  return null for a non-null input
 (reported, fix contributed by Peter L)
#4577: Cannot deserialize value of type `java.math.BigDecimal` from
   String "3." (not a valid representation)
 (reported by @dmelisso)
#4595: No way to explicitly disable wrapping in custom annotation processor
 (reported by @SimonCockx)
#4607: `MismatchedInput`: No Object Id found for an instance of X to
  assign to property '@id'
 (reported by Susan W)
#4610: `DeserializationFeature.FAIL_ON_UNRESOLVED_OBJECT_IDS` does not work when
 used with Polymorphic type handling
 (fix by Joo-Hyuk K)

2.17.1 (04-May-2024)

#4428: `ByteBuddy` scope went beyond `test` in version 2.17.0
 (reported by Miguel M-R)
 (fix by Joo-Hyuk K)
#4430: Use `ReentrantLock` instead of `synchronized` in `DeserializerCache`
  to avoid deadlock on pinning
 (reported, fix contributed by Oddbjørn K)
#4435: Cannot deserialize value of type `java.math.BigDecimal` from
  String ".05": not a valid representation
 (reported by @EAlf91)
 (fix by @pjfanning)
#4441: `@JsonSetter(nulls = Nulls.SKIP)` doesn't work in some situations
 (reported by @Asapin)
 (fix by Joo-Hyuk K)
#4450: Empty QName deserialized as `null`
 (reported by @winfriedgerlach)
#4471: Reconsider deprecation of `JsonNode.asText(defaultValue)`
 (requested by @aerisnju)
 (fix by Joo-Hyuk K)
#4481: Unable to override `DeserializationFeature.READ_UNKNOWN_ENUM_VALUES_AS_NULL`
  with `JsonFormat.Feature.READ_UNKNOWN_ENUM_VALUES_AS_NULL`
 (reported by @luozhenyu)
#4489: Unable to override `DeserializationFeature.READ_UNKNOWN_ENUM_VALUES_USING_DEFAULT_VALUE`
  with `JsonFormat.Feature.READ_UNKNOWN_ENUM_VALUES_USING_DEFAULT_VALUE`
 (fix by Joo-Hyuk K)

2.17.0 (12-Mar-2024)

#437: Support throwing `MismatchedInputException` when deserializing
  properties that are not part of the view
 (contributed by Joo-Hyuk K)
#736: `MapperFeature.REQUIRE_SETTERS_FOR_GETTERS` has no effect
 (reported by @migel)
 (fix contributed by Joo-Hyuk K)
#2543: Introspection includes delegating ctor's only parameter as
  a property in `BeanDescription`
 (reported by @nikita2206)
 (fix contributed by Kyrylo M)
#4160: Deprecate `DefaultTyping.EVERYTHING` in `2.x` and remove in `3.0`
 (contributed by Joo-Hyuk K)
#4194: Add `JsonNodeFeature.FAIL_ON_NAN_TO_BIG_DECIMAL_COERCION` option to
  fail on attempting to coerce `NaN` into `BigDecimal`
 (contributed by Joo-Hyuk K)
#4205: Consider types in `sun.*` package(s) to be JDK (platform) types
  for purposes of handling
#4209: Make `BeanDeserializerModifier`/`BeanSerializerModifier`
  implement `java.io.Serializable`
 (fix contributed by Muhammad K)
#4214: `EnumSet` deserialization does not work when we activate
  default typing in `ObjectMapper`
 (reported by @dvhvsekhar)
#4248: `ThrowableDeserializer` does not handle `null` well for `cause`
#4250: Add input validation for `NumberDeserializers` deserializers
 for "stringified" FP numbers
#4262: Improve handling of `null` insertion failure for `TreeSet`
#4263: Change `ObjectArrayDeserializer` to use "generic" type parameter
  (`java.lang.Object`) to remove co-variant return type
#4299: Some `Collection` and `Map` fallbacks don't work in GraalVM native image
 (contributed by Eduard D)
#4309: `@JsonSetter(nulls=...)` handling of `Collection` `null` values during
  deserialization with `READ_UNKNOWN_ENUM_VALUES_AS_NULL` and `FAIL_ON_INVALID_SUBTYPE` wrong
 (reported by @ivan-zaitsev)
 (fix contributed by Joo-Hyuk K)
#4327: `@JsonAlias` not respected by polymorphic deduction
 (reported by @k-wall)
 (fix contributed by Joo-Hyuk K)
#4337: `AtomicReference` serializer does not support `@JsonSerialize(contentConverter=...)`
#4364: `@JsonProperty` and equivalents should merge with `AnnotationIntrospectorPair`
#4394: Better Base64 support for `java.util.UUIDs`
  without padding
 (fix contributed by Jesper B)
#4403: Deserialization of unknown value for enums does not yield default enum value
 (reported by @dominik-henning)
#4416: Deprecate `JsonNode.asText(String)`
 (suggested by András P)
- JUnit5 upgraded to 5.10.1

2.16.3 (not yet released)

#4564: Possible 2.16.0 Enum-as-JSON-Object serialization regression
 (reported by Guillaume J)
 (fix contributed by Joo-Hyuk K)
#4581: Incompatible Constructor Parameter Type in `EnumDeserializer`
 (reported by @Hunter-Lam)
#4787: Wrong `String.format()` in `StdDelegatingDeserializer` hides actual error
 (reported by @Horus1337)

2.16.2 (09-Mar-2024)

#4302: Problem deserializing some type of Enums when using `PropertyNamingStrategy`
 (reported by Pieter D-S)
 (fix contributed by Joo-Hyuk K)
#4303: `ObjectReader` is not serializable if it's configured for polymorphism
 (reported by @asardaes)
 (fix contributed by Joo-Hyuk K)
#4316: NPE when deserializing `JsonAnySetter` in `Throwable`
 (reported by @jpraet)
 (fix contributed by Joo-Hyuk K)
#4355: Jackson 2.16 fails attempting to obtain `ObjectWriter` for an `Enum` of which
  some value returns null from `toString()`
 (reported by @YutaHiguchi-bsn)
#4409: Deserialization of enums with name defined with different cases leads to
  `InvalidDefinitionException`: Multiple fields representing property
 (reported by Stephane B)
 (fix contributed by Joo-Hyuk K)

2.16.1 (24-Dec-2023)

#4200: `JsonSetter(contentNulls = FAIL)` is ignored in delegating
  `@JsonCreator` argument
#4216: Primitive array deserializer cannot being captured by `DeserializerModifier`
 (reported by @SakuraKoi)
 (fix contributed by Joo-Hyuk K)
#4229 JsonNode findValues and findParents missing expected values in 2.16.0
 (reported by @gcookemoto)
 (fix contributed by Joo-Hyuk K)

2.16.0 (15-Nov-2023)

#1770: Incorrect deserialization for `BigDecimal` numbers
 (reported by @cristian-mocanu-mob)
 (fix by @pjfanning)
#2502: Add a way to configure caches Jackson uses
 (contributed by Joo-Hyuk K)
#2787: Mix-ins do not work for `Enum`s
 (fix contributed by Joo-Hyuk K)
#3133: Map deserialization results in different numeric classes based on
  json ordering (BigDecimal / Double) when used in combination with @JsonSubTypes
 (reported by @mreiterer)
#3277: Combination of `@JsonUnwrapped` and `@JsonAnySetter` results in `BigDecimal`
  instead of `Double`
 (reported John H)
#3251: Generic class with generic field of runtime type `Double` is deserialized
  as `BigDecimal` when used with `@JsonTypeInfo` and `JsonTypeInfo.As.EXISTING_PROPERTY`
 (reported by Kevin B)
#3647: `@JsonIgnoreProperties` not working with `@JsonValue`
 (reported by @ThatSneakyRaccoon)
 (fix contributed by Joo-Hyuk K)
#3780: Deprecated JsonNode.with(String) suggests using JsonNode.withObject(String)
  but it is not the same thing
 (reported by @bmatasar)
#3838: Difference in the handling of `ObjectId-property` in `JsonIdentityInfo`
  depending on the deserialization route
 (fix contributed by Joo-Hyuk K)
#3877: Add new `OptBoolean` valued property in `@JsonTypeInfo`, handling,
   to allow per-polymorphic type loose Type Id handling
 (contributed by Joo-Hyuk K)
#3906: Regression: 2.15.0 breaks deserialization for records when
   `mapper.setVisibility(PropertyAccessor.ALL, Visibility.NONE)`
 (reported by Endre S)
#3924: Incorrect target type when disabling coercion, trying to deserialize
  String from Array/Object
 (reported by João G)
 (fix contributed by Joo-Hyuk K)
#3928: `@JsonProperty` on constructor parameter changes default field serialization order
 (contributed by @pjfanning)
#3948: `@JsonIgnore` no longer works for transient backing fields
 (reported by Jason L)
#3950: Create new `JavaType` subtype `IterationType` (extending `SimpleType`)
#3953: Use `JsonTypeInfo.Value` for annotation handling
 (contributed by Joo-Hyuk K)
#3965: Add `JsonNodeFeature.WRITE_PROPERTIES_SORTED` for sorting `ObjectNode` properties
  on serialization
#3992: `@JsonIgnore` on Record property ignored if there is getter override
 (reported by @ennishol)
#4008: Optimize `ObjectNode` findValue(s) and findParent(s) fast paths
 (contributed by David S)
#4009: Locale "" is deserialised as `null` if `ACCEPT_EMPTY_STRING_AS_NULL_OBJECT`
  is enabled
 (reported by Philipp K)
#4011: Add guardrail setting for `TypeParser` handling of type parameters
#4036: Use `@JsonProperty` for Enum values also when `READ_ENUMS_USING_TO_STRING` enabled
 (contributed by @iProdigy)
#4037: Fix `Enum` deserialization to use `@JsonProperty`, `@JsonAlias` even if
  `EnumNamingStrategy` used
 (contributed by @iProdigy)
#4039: Use `@JsonProperty` and lowercase feature when serializing Enums despite
  using toString()
 (contributed by @iProdigy)
#4040: Use `@JsonProperty` over `EnumNamingStrategy` for Enum serialization
 (contributed by @iProdigy)
#4041: Actually cache EnumValues#internalMap
 (contributed by @iProdigy)
#4047: `ObjectMapper.valueToTree()` will ignore the configuration
  `SerializationFeature.WRAP_ROOT_VALUE`
 (contributed by Joo-Hyuk K)
#4056: Provide the "ObjectMapper.treeToValue(TreeNode, TypeReference)" method
 (contributed by @fantasy0v0)
#4060: Expose `NativeImageUtil.isRunningInNativeImage()` method
#4061: Add JsonTypeInfo.Id.SIMPLE_NAME which defaults type id to `Class.getSimpleName()`
 (requested by Omar A)
 (contributed by Joo-Hyuk K)
#4071: Impossible to deserialize custom `Throwable` sub-classes that do not
  have single-String constructors
 (reported by @PasKal)
 (fix contributed by Joo-Hyuk K)
#4078: `java.desktop` module is no longer optional
 (reported by Andreas Z)
 (fix contributed by Joo-Hyuk K)
#4082: `ClassUtil` fails with `java.lang.reflect.InaccessibleObjectException`
  trying to setAccessible on `OptionalInt` with JDK 17+
#4090: Support sequenced collections (JDK 21)S
 (contributed by @pjfanning)
#4095: Add `withObjectProperty(String)`, `withArrayProperty(String)` in `JsonNode`
#4096: Change `JsonNode.withObject(String)` to work similar to `withArray()`
  wrt argument
#4144: Log WARN if deprecated subclasses of `PropertyNamingStrategy` is used
 (contributed by Naoki T)
#4145: NPE when transforming a tree to a model class object, at `ArrayNode.elements()`
 (reported by Ondrej Z)
#4153: Deprecated `ObjectReader.withType(Type)` has no direct replacement;
  need `forType(Type)`
 (reported by Garren W)
#4164: Do not rewind `position` when serializing direct `ByteBuffer`
 (fix contributed by Jonas K)
#4159: Add new `DefaultTyping.NON_FINAL_AND_ENUMS` to allow Default Typing for `Enum`s
 (contributed by Joo-Hyuk K)
#4175: Exception when deserialization of private record with default constructor
 (reported by Jan P)
 (contributed by Joo-Hyuk K)
#4184: `BeanDeserializer` updates `currentValue` incorrectly when
  deserialising empty Object
 (reported by @nocny-x)

2.15.4 (15-Feb-2024)

#1172: `@JsonView` doesn't work with `@JsonCreator`
 (reported by Dmitry B)
#4185: `@JsonIgnoreProperties` with `@JsonTypeInfo(include = JsonTypeInfo.As.EXTERNAL_PROPERTY)`
  does not work
 (reported by @jonasho)
 (fix contributed by Joo-Hyuk K)
#4303: `ObjectReader` is not serializable if it's configured for polymorphism
 (reported by @asardaes)
 (fix contributed by Joo-Hyuk K)
#4378: `TextNode.equals()` throws `NullPointerException` when `TextNode`
  constructed with `null`
 (reported by @Javed6234)
 (fix contributed by @pjfanning)

2.15.3 (12-Oct-2023)

#3968: Records with additional constructors failed to deserialize
 (fix contributed by Sim Y-T)
#4121: Preserve the original component type in merging to an array
 (contributed by Yury M)

2.15.2 (30-May-2023)

#3938: Record setter not included from interface (2.15 regression)

2.15.1 (16-May-2023)

#3882: Error in creating nested `ArrayNode`s with `JsonNode.withArray()`
 (reported by @SaiKrishna369)
#3894: Only avoid Records fields detection for deserialization
 (contributed by Sim Y-T)
#3895: 2.15.0 breaking behaviour change for records and Getter Visibility
 (reported by Matteo B)
#3897: 2.15.0 breaks deserialization when POJO/Record only has a single field
  and is marked `Access.WRITE_ONLY`
 (reported by Antti L)
 (fix contributed by Sim Y-T)
#3913: Issue with deserialization when there are unexpected properties (due
  to null `StreamReadConstraints`)
 (reported by @sbertault)
#3914: Fix TypeId serialization for `JsonTypeInfo.Id.DEDUCTION`, native type ids

2.15.0 (23-Apr-2023)

#2536: Add `EnumFeature.READ_ENUM_KEYS_USING_INDEX` to work with
   existing "WRITE_ENUM_KEYS_USING_INDEX"#
#2667: Add `@EnumNaming`, `EnumNamingStrategy` to allow use of naming
   strategies for Enums
 (contributed by Joo-Hyuk K)
#2968: Deserialization of `@JsonTypeInfo` annotated type fails with
  missing type id even for explicit concrete subtypes
 (requested by Patrick S) 
 (fix contributed by Joo-Hyuk K)
#2974: Null coercion with `@JsonSetter` does not work with `java.lang.Record`
 (fix contributed by Sim Y-T)
#2992: Properties naming strategy do not work with Record
 (fix contributed by Sim Y-T)
#3053: Allow serializing enums to lowercase (`EnumFeature.WRITE_ENUMS_TO_LOWERCASE`)
 (requested by Vojtěch K)
 (fix contributed by Joo-Hyuk K)
#3180: Support `@JsonCreator` annotation on record classes
 (fix contributed by Sim Y-T)
#3262: InvalidDefinitionException when calling mapper.createObjectNode().putPOJO
#3297: `@JsonDeserialize(converter = ...)` does not work with Records
 (fix contributed by Sim Y-T)
#3342: `JsonTypeInfo.As.EXTERNAL_PROPERTY` does not work with record wrappers
 (fix contributed by Sim Y-T)
#3352: Do not require the usage of opens in a modular app when using records
#3566: Cannot use both `JsonCreator.Mode.DELEGATING` and `JsonCreator.Mode.PROPERTIES`
  static creator factory methods for Enums
 (reported by @andrewbents)
#3637: Add enum features into `@JsonFormat.Feature`
 (requested by @Anatoly4444)
 (fix contributed by Ajay S)
#3638: Case-insensitive and number-based enum deserialization are
  (unnecessarily) mutually exclusive
 (reported by Phil G)
 (fix contributed by Joo-Hyuk K)
#3651: Deprecate "exact values" setting from `JsonNodeFactory`, replace with
  `JsonNodeFeature.STRIP_TRAILING_BIGDECIMAL_ZEROES`
#3654: Infer `@JsonCreator(mode = Mode.DELEGATING)` from use of `@JsonValue`)
#3676: Allow use of `@JsonCreator(mode = Mode.PROPERTIES)` creator for POJOs
 with"empty String" coercion
#3680: Timestamp in classes inside jar showing 02/01/1980
 (fix contributed by Hervé B)
#3682: Transient `Field`s are not ignored as Mutators if there is visible Getter
#3690: Incorrect target type for arrays when disabling coercion
 (reported by João G)
#3708: Seems like `java.nio.file.Path` is safe for Android API level 26
 (contributed by @pjfanning)
#3730: Add support in `TokenBuffer` for lazily decoded (big) numbers
 (contributed by @pjfanning)
#3736: Try to avoid auto-detecting Fields for Record types
#3742: schemaType of `LongSerializer` is wrong
 (reported by @luozhenyu)
#3745: Deprecate classes in package `com.fasterxml.jackson.databind.jsonschema`
 (contributed by @luozhenyu)
#3748: `DelegatingDeserializer` missing override of `getAbsentValue()`
 (and couple of other methods)
#3771: Classloader leak: DEFAULT_ANNOTATION_INTROSPECTOR holds annotation reference
 (reported by Christoph S)
#3791: Flush readonly map together with shared on `SerializerCache.flush()`
 (suggested by @vdaniloff)
#3796: Enum Deserialisation Failing with Polymorphic type validator
 (reported by @sagarika4)
#3809: Add Stream-friendly alternative to `ObjectNode.fields()`:
  `Set<Map.Entry<String, JsonNode>> properties()`
#3814: Enhance `StdNodeBasedDeserializer` to support `readerForUpdating`
 (requested by Matt N)
 (contributed by Joo-Hyuk K)
#3816: TokenBuffer does not implement writeString(Reader reader, int len)
 (reported by Patrick S)
#3819: Add convenience method `SimpleBeanPropertyFilter.filterOutAll()` as
  counterpart of `serializeAll()`
 (contributed by Joo-Hyuk K)
#3836: `Optional<Boolean>` is not recognized as boolean field
 (reported by @thnaeff)
 (fix contributed by Joo-Hyuk K)
#3853: Add `MapperFeature.REQUIRE_TYPE_ID_FOR_SUBTYPES` to enable/disable
  strict subtype Type Id handling
 (contributed by Steve S))
#3876: `TypeFactory` cache performance degradation with `constructSpecializedType()`
 (contributed by Carter K)

2.14.3 (05-May-2023)

#3784: `PrimitiveArrayDeserializers$ByteDeser.deserialize` ignores
  `DeserializationProblemHandler` for invalid Base64 content
#3837: Set transformer factory attributes to improve protection against XXE
 (contributed by @pjfanning)

2.14.2 (28-Jan-2023)

#1751: `@JsonTypeInfo` does not work if the Type Id is an Integer value
 (reported by @marvin-we)
#3063: `@JsonValue` fails for Java Record
 (reported by Gili T)
#3699: Allow custom `JsonNode` implementations
 (contributed by Philippe M)
#3711: Enum polymorphism not working correctly with DEDUCTION
 (reported by @smilep)
#3741: `StdDelegatingDeserializer` ignores `nullValue` of `_delegateDeserializer`.

2.14.1 (21-Nov-2022)

#3655: `Enum` values can not be read from single-element array even with
  `DeserializationFeature.UNWRAP_SINGLE_VALUE_ARRAYS`
 (reported by Andrej M)
 (fix contributed by Jonas K)
#3665: `ObjectMapper` default heap consumption increased significantly from 2.13.x to 2.14.0
 (reported by Moritz H)
 (fix contributed by Jonas K)

2.14.0 (05-Nov-2022)

#1980: Add method(s) in `JsonNode` that works like combination of `at()`
  and `with()`: `withObject(...)` and `withArray(...)`
#2541: Cannot merge polymorphic objects
 (reported by Matthew A)
 (fix contributed by James W)
#3013: Allow disabling Integer to String coercion via `CoercionConfig`
 (reported by @emilkostadinov)
 (fix contributed by Jordi O-A)
#3212: Add method `ObjectMapper.copyWith(JsonFactory)`
 (requested by @quaff)
 (contributed by Felix V)
#3311: Add serializer-cache size limit to avoid Metaspace issues from
  caching Serializers
 (requested by mcolemanNOW@github)
#3338: `configOverride.setMergeable(false)` not supported by `ArrayNode`
 (requested by Ernst-Jan vdL)
#3357: `@JsonIgnore` does not if together with `@JsonProperty` or `@JsonFormat`
 (reported by lizongbo@github)
#3373: Change `TypeSerializerBase` to skip `generator.writeTypePrefix()`
  for `null` typeId
#3394: Allow use of `JsonNode` field for `@JsonAnySetter`
 (requested by @sixcorners)
#3405: Create DataTypeFeature abstraction (for JSTEP-7) with placeholder features
#3417: Allow (de)serializing records using Bean(De)SerializerModifier even when
  reflection is unavailable
 (contributed by Jonas K)
#3419: Improve performance of `UnresolvedForwardReference` for forward reference
 resolution
(contributed by Gary M)
#3421: Implement `JsonNodeFeature.READ_NULL_PROPERTIES` to allow skipping of
  JSON `null` values on reading
#3443: Do not strip generic type from `Class<C>` when resolving `JavaType`
 (contributed by Jan J)
#3447: Deeply nested JsonNode throws StackOverflowError for toString()
 (reported by Deniz H)
#3475: Support use of fast double parse
 (contributed by @pjfanning)
#3476: Implement `JsonNodeFeature.WRITE_NULL_PROPERTIES` to allow skipping
  JSON `null` values on writing
#3481: Filter method only got called once if the field is null when using
  `@JsonInclude(value = JsonInclude.Include.CUSTOM, valueFilter = SomeFieldFilter.class)`
 (contributed by AmiDavidW@github)
#3484: Update `MapDeserializer` to support `StreamReadCapability.DUPLICATE_PROPERTIES`
#3497: Deserialization of Throwables with PropertyNamingStrategy does not work
#3500: Add optional explicit `JsonSubTypes` repeated names check
 (contributed by Igor S)
#3503: `StdDeserializer` coerces ints to floats even if configured to fail
 (contributed by Jordi O-A)
#3505: Fix deduction deserializer with DefaultTypeResolverBuilder
 (contributed by Arnaud S)
#3528: `TokenBuffer` defaults for parser/stream-read features neither passed
  from parser nor use real defaults
#3530: Change LRUMap to just evict one entry when maxEntries reached
 (contributed by @pjfanning)
#3533: Deserialize missing value of `EXTERNAL_PROPERTY` type using
  custom `NullValueProvider`
#3535: Replace `JsonNode.with()` with `JsonNode.withObject()`
#3559: Support `null`-valued `Map` fields with "any setter"
#3568: Change `JsonNode.with(String)` and `withArray(String)` to consider
  argument as `JsonPointer` if valid expression
#3590: Add check in primitive value deserializers to avoid deep wrapper array
  nesting wrt `UNWRAP_SINGLE_VALUE_ARRAYS` [CVE-2022-42003]
#3609: Allow non-boolean return type for "is-getters" with
  `MapperFeature.ALLOW_IS_GETTERS_FOR_NON_BOOLEAN`
 (contributed by Richard K)
#3613: Implement `float` and `boolean` to `String` coercion config
 (fix contributed by Jordi O-A)
#3624: Legacy `ALLOW_COERCION_OF_SCALARS` interacts poorly with Integer to
  Float coercion
 (contributed by Carter K)
#3633: Expose `translate()` method of standard `PropertyNamingStrategy` implementations
 (requested by Joachim D)

2.13.5 (23-Jan-2023)

#3659: Improve testing (likely via CI) to try to ensure compatibility with
  specific Android SDKs
#3661: Jackson 2.13 uses Class.getTypeName() that is only available on Android SDK 26
  (with fix works on ASDK 24)

2.13.4.2 (13-Oct-2022)

#3627: Gradle module metadata for `2.13.4.1` references non-existent
  jackson-bom `2.13.4.1` (instead of `2.13.4.20221012`)
  (NOTE: root cause is [jackson-bom#52])

2.13.4.1 (12-Oct-2022)

#3590: Add check in primitive value deserializers to avoid deep wrapper array
  nesting wrt `UNWRAP_SINGLE_VALUE_ARRAYS` [CVE-2022-42003]

2.13.4 (03-Sep-2022)

#3275: JDK 16 Illegal reflective access for `Throwable.setCause()` with
  `PropertyNamingStrategy.UPPER_CAMEL_CASE`
 (reported by Jason H)
 (fix suggested by gsinghlulu@github)
#3565: `Arrays.asList()` value deserialization has changed from mutable to
  immutable in 2.13
 (reported by JonasWilms@github)
#3582: Add check in `BeanDeserializer._deserializeFromArray()` to prevent
  use of deeply nested arrays [CVE-2022-42004]

2.13.3 (14-May-2022)

#3412: Version 2.13.2 uses `Method.getParameterCount()` which is not supported on
  Android before API 26
#3419: Improve performance of `UnresolvedForwardReference` for forward
 reference resolution
(contributed by Gary M)
#3446: `java.lang.StringBuffer` cannot be deserialized
 (reported by Lolf1010@github)
#3450: DeserializationProblemHandler is not working with wrapper type
  when returning null
 (reported by LJeanneau@github)

2.13.2.2 (28-Mar-2022)

No changes since 2.13.2.1 but fixed Gradle Module Metadata ("module.json")

2.13.2.1 (24-Mar-2022)

#2816: Optimize UntypedObjectDeserializer wrt recursion
 (contributed by Taylor S, Spence N)
#3412: Version 2.13.2 uses `Method.getParameterCount()` which is not
  supported on Android before API 26
 (reported by Matthew F)

2.13.2 (06-Mar-2022)

#3293: Use Method.getParameterCount() where possible
 (suggested by Christoph D)
#3344: `Set.of()` (Java 9) cannot be deserialized with polymorphic handling
 (reported by Sam K)
#3368: `SnakeCaseStrategy` causes unexpected `MismatchedInputException` during
  deserialization
 (reported by sszuev@github)
#3369: Deserialization ignores other Object fields when Object or Array
  value used for enum
 (reported by Krishna G)
#3380: `module-info.java` is in `META-INF/versions/11` instead of `META-INF/versions/9`

2.13.1 (19-Dec-2021)

#3006: Argument type mismatch for `enum` with `@JsonCreator` that takes String,
  gets JSON Number
 (reported by GrozaAnton@github)
#3299: Do not automatically trim trailing whitespace from `java.util.regex.Pattern` values
 (reported by Joel B)
#3305: ObjectMapper serializes `CharSequence` subtypes as POJO instead of
  as String (JDK 15+)
 (reported by stevenupton@github; fix suggested by Sergey C)
#3308: `ObjectMapper.valueToTree()` fails when
 `DeserializationFeature.FAIL_ON_TRAILING_TOKENS` is enabled
 (fix contributed by raphaelNguyen@github)
#3328: Possible DoS if using JDK serialization to serialize JsonNode

2.13.0 (30-Sep-2021)

#1850: `@JsonValue` with integer for enum does not deserialize correctly
 (reported by tgolden-andplus@github)
 (fix contributed by limengning@github)
#1988: MapperFeature.ACCEPT_CASE_INSENSITIVE_ENUM does not work for Enum keys of Map
 (reported by Myp3ik@github)
#2509: `AnnotatedMethod.getValue()/setValue()` doesn't have useful exception message
 (reported by henryptung@github)
 (fix contributed by Stephan S)
#2828: Add `DatabindException` as intermediate subtype of `JsonMappingException`
#2900: Jackson does not support deserializing new Java 9 unmodifiable collections
 (reported by Daniel H)
#2989: Allocate TokenBuffer instance via context objects (to allow format-specific
  buffer types)
#3001: Add mechanism for setting default `ContextAttributes` for `ObjectMapper`
#3002: Add `DeserializationContext.readTreeAsValue()` methods for more convenient
  conversions for deserializers to use
#3011: Clean up support of typed "unmodifiable", "singleton" Maps/Sets/Collections
#3033: Extend internal bitfield of `MapperFeature` to be `long`
#3035: Add `removeMixIn()` method in `MapperBuilder`
#3036: Backport `MapperBuilder` lambda-taking methods: `withConfigOverride()`,
  `withCoercionConfig()`, `withCoercionConfigDefaults()`
#3080: configOverrides(boolean.class) silently ignored, whereas .configOverride(Boolean.class)
  works for both primitives and boxed boolean values
 (reported by Asaf R)
#3082: Dont track unknown props in buffer if `ignoreAllUnknown` is true
 (contributed by David H)
#3091: Should allow deserialization of java.time types via opaque
   `JsonToken.VALUE_EMBEDDED_OBJECT`
#3099: Optimize "AnnotatedConstructor.call()" case by passing explicit null
#3101: Add AnnotationIntrospector.XmlExtensions interface for decoupling javax dependencies
#3110: Custom SimpleModule not included in list returned by ObjectMapper.getRegisteredModuleIds()
  after registration
 (reported by dkindler@github)
#3117: Use more limiting default visibility settings for JDK types (java.*, javax.*)
#3122: Deep merge for `JsonNode` using `ObjectReader.readTree()`
 (reported by Eric S)
#3125: IllegalArgumentException: Conflicting setter definitions for property
  with more than 2 setters
 (reported by mistyzyq@github)
#3130: Serializing java.lang.Thread fails on JDK 11 and above (should suppress
  serialization of ClassLoader)
#3143: String-based `Map` key deserializer is not deterministic when there is no
  single arg constructor
 (reported by Halil İbrahim Ş)
#3154: Add ArrayNode#set(int index, primitive_type value)
 (contributed by Tarekk Mohamed A)
#3160: JsonStreamContext "currentValue" wrongly references to @JsonTypeInfo
  annotated object
 (reported by Aritz B)
#3174: DOM `Node` serialization omits the default namespace declaration
 (contributed by Morten A-G)
#3177: Support `suppressed` property when deserializing `Throwable`
 (contributed by Klaas D)
#3187: `AnnotatedMember.equals()` does not work reliably
 (contributed by Klaas D)
#3193: Add `MapperFeature.APPLY_DEFAULT_VALUES`, initially for Scala module
 (suggested by Nick B)
#3214: For an absent property Jackson injects `NullNode` instead of `null` to a
  JsonNode-typed constructor argument of a `@ConstructorProperties`-annotated constructor
 (reported by robvarga@github)
#3217: `XMLGregorianCalendar` doesn't work with default typing
 (reported by Xinzhe Y)
#3227: Content `null` handling not working for root values
 (reported by João G)
 (fix contributed by proost@github)
#3234: StdDeserializer rejects blank (all-whitespace) strings for ints
 (reported by Peter B)
 (fix proposed by qthegreat3@github)
#3235: `USE_BASE_TYPE_AS_DEFAULT_IMPL` not working with `DefaultTypeResolverBuilder`
 (reported, fix contributed by silas.u / sialais@github)
#3238: Add PropertyNamingStrategies.UpperSnakeCaseStrategy (and UPPER_SNAKE_CASE constant)
 (requested by Kenneth J)
 (contributed by Tanvesh)
#3244: StackOverflowError when serializing JsonProcessingException
 (reported by saneksanek@github)
#3259: Support for BCP 47 `java.util.Locale` serialization/deserialization
 (contributed by Abishek R)
#3271: String property deserializes null as "null" for JsonTypeInfo.As.EXISTING_PROPERTY
 (reported by jonc2@github)
#3280: Can not deserialize json to enum value with Object-/Array-valued input,
  `@JsonCreator`
 (reported by peteryuanpan@github)
#3397: Optimize `JsonNodeDeserialization` wrt recursion
- Fix to avoid problem with `BigDecimalNode`, scale of `Integer.MIN_VALUE` (see
  [dataformats-binary#264] for details)
- Extend handling of `FAIL_ON_NULL_FOR_PRIMITIVES` to cover coercion from (Empty) String
  via `AsNull`
- Add `mvnw` wrapper

2.12.7.1 (12-Oct-2022)

#3582: Add check in `BeanDeserializer._deserializeFromArray()` to prevent
  use of deeply nested arrays [CVE-2022-42004]
#3590: Add check in primitive value deserializers to avoid deep wrapper array
  nesting wrt `UNWRAP_SINGLE_VALUE_ARRAYS` [CVE-2022-42003]

2.12.7 (26-May-2022)

#2816: Optimize UntypedObjectDeserializer wrt recursion [CVE-2020-36518]

2.12.6 (15-Dec-2021)

#3280: Can not deserialize json to enum value with Object-/Array-valued input,
  `@JsonCreator`
 (reported by peteryuanpan@github)
#3305: ObjectMapper serializes `CharSequence` subtypes as POJO instead of
  as String (JDK 15+)
 (reported by stevenupton@github; fix suggested by Sergey C)
#3328: Possible DoS if using JDK serialization to serialize JsonNode

2.12.5 (27-Aug-2021)

#3220: (regression) Factory method generic type resolution does not use
  Class-bound type parameter
 (reported by Marcos P)

2.12.4 (06-Jul-2021)

#3139: Deserialization of "empty" subtype with DEDUCTION failed
 (reported by JoeWoo; fix provided by drekbour@github)
#3146: Merge findInjectableValues() results in AnnotationIntrospectorPair
 (contributed by Joe B)
#3171: READ_UNKNOWN_ENUM_VALUES_USING_DEFAULT_VALUE doesn't work with empty strings
 (reported by unintended@github)

2.12.3 (12-Apr-2021)

#3108: `TypeFactory` cannot convert `Collection` sub-type without type parameters
  to canonical form and back
 (reported by lbilger@github)
- Fix for [modules-java8#207]: prevent fail on secondary Java 8 date/time types

2.12.2 (03-Mar-2021)

#754: EXTERNAL_PROPERTY does not work well with `@JsonCreator` and
   `FAIL_ON_UNKNOWN_PROPERTIES`
 (reported by Vassil D)
#3008: String property deserializes null as "null" for
   `JsonTypeInfo.As.EXTERNAL_PROPERTY`
#3022: Property ignorals cause `BeanDeserializer `to forget how to read
  from arrays (not copying `_arrayDelegateDeserializer`)
 (reported by Gian M)
#3025: UntypedObjectDeserializer` mixes multiple unwrapped
  collections (related to #2733)
 (fix contributed by Migwel@github)
#3038: Two cases of incorrect error reporting about DeserializationFeature
 (reported by Jelle V)
#3045: Bug in polymorphic deserialization with `@JsonCreator`, `@JsonAnySetter`,
  `JsonTypeInfo.As.EXTERNAL_PROPERTY`
 (reported by martineaus83@github)
#3055: Polymorphic subtype deduction ignores `defaultImpl` attribute
 (contributed by drekbour@github)
#3056: MismatchedInputException: Cannot deserialize instance of
  `com.fasterxml.jackson.databind.node.ObjectNode` out of VALUE_NULL token
 (reported by Stexxen@github)
#3060: Missing override for `hasAsKey()` in `AnnotationIntrospectorPair`
#3062: Creator lookup fails with `InvalidDefinitionException` for conflict
  between single-double/single-Double arg constructor
#3068: `MapDeserializer` forcing `JsonMappingException` wrapping even if
  WRAP_EXCEPTIONS set to false
 (reported by perkss@github)

2.12.1 (08-Jan-2021)

#2962: Auto-detection of constructor-based creator method skipped if there is
   an annotated factory-based creator method (regression from 2.11)
 (reported by Halil I-S)
#2972: `ObjectMapper.treeToValue()` no longer invokes `JsonDeserializer.getNullValue()`
 (reported by andpal@github)
#2973: DeserializationProblemHandler is not invoked when trying to deserializing String
 (reported by zigzago@github)
#2978: Fix failing `double` JsonCreators in jackson 2.12.0
 (contributed by Carter K)
#2979: Conflicting in POJOPropertiesCollector when having namingStrategy
 (reported, fix suggested by SunYiJun)
#2990: Breaking API change in `BasicClassIntrospector` (2.12.0)
 (reported, fix contributed by Faron D)
#3005: `JsonNode.requiredAt()` does NOT fail on some path expressions
#3009: Exception thrown when `Collections.synchronizedList()` is serialized
  with type info, deserialized
 (reported by pcloves@github)

2.12.0 (29-Nov-2020)

#43: Add option to resolve type from multiple existing properties,
  `@JsonTypeInfo(use=DEDUCTION)`
 (contributed by drekbour@github)
#426: `@JsonIgnoreProperties` does not prevent Exception Conflicting getter/setter
  definitions for property
 (reported by gmkll@github)
#921: Deserialization Not Working Right with Generic Types and Builders
 (reported by Mike G; fix contributed by Ville K)
#1296: Add `@JsonIncludeProperties(propertyNames)` (reverse of `@JsonIgnoreProperties`)
 (contributed Baptiste P)
#1458: `@JsonAnyGetter` should be allowed on a field
 (contributed by Dominik K)
#1498: Allow handling of single-arg constructor as property based by default
 (requested by Lovro P)
#1852: Allow case insensitive deserialization of String value into
  `boolean`/`Boolean` (esp for Excel)
 (requested by Patrick J)
#1886: Allow use of `@JsonFormat(with=JsonFormat.Feature.ACCEPT_CASE_INSENSITIVE_PROPERTIES)`
  on Class
#1919: Abstract class included as part of known type ids for error message
  when using JsonSubTypes
 (reported by Incara@github)
#2066: Distinguish null from empty string for UUID deserialization
 (requested by leonshaw@github)
#2091: `ReferenceType` does not expose valid containedType
 (reported by Nate B)
#2113: Add `CoercionConfig[s]` mechanism for configuring allowed coercions
#2118: `JsonProperty.Access.READ_ONLY` does not work with "getter-as-setter" `Collection`s
 (reported by Xiang Z)
#2215: Support `BigInteger` and `BigDecimal` creators in `StdValueInstantiator`
 (requested by David N, implementation contributed by Tiago M)
#2283: `JsonProperty.Access.READ_ONLY` fails with collections when a property name is specified
 (reported by Yona A)
#2644: `BigDecimal` precision not retained for polymorphic deserialization
 (reported by rost5000@github)
#2675: Support use of `Void` valued properties (`MapperFeature.ALLOW_VOID_VALUED_PROPERTIES`)
#2683: Explicitly fail (de)serialization of `java.time.*` types in absence of
  registered custom (de)serializers
#2707: Improve description included in by `DeserializationContext.handleUnexpectedToken()`
#2709: Support for JDK 14 record types (`java.lang.Record`)
 (contributed by Youri B)
#2715: `PropertyNamingStrategy` class initialization depends on its subclass, this can
  lead to class loading deadlock
 (reported by fangwentong@github)
#2719: `FAIL_ON_IGNORED_PROPERTIES` does not throw on `READONLY` properties with
  an explicit name
 (reported, fix contributed by David B)
#2726: Add Gradle Module Metadata for version alignment with Gradle 6
 (contributed by Jendrik J)
#2732: Allow `JsonNode` auto-convert into `ArrayNode` if duplicates found (for XML)
#2733: Allow values of "untyped" auto-convert into `List` if duplicates found (for XML)
#2751: Add `ValueInstantiator.createContextual(...)
#2761: Support multiple names in `JsonSubType.Type`
 (contributed by Swayam R)
#2775: Disabling `FAIL_ON_INVALID_SUBTYPE` breaks polymorphic deserialization of Enums
 (reported by holgerknoche@github)
#2776: Explicitly fail (de)serialization of `org.joda.time.*` types in absence of registered
  custom (de)serializers
#2784: Trailing zeros are stripped when deserializing BigDecimal values inside a
  @JsonUnwrapped property
 (reported by mjustin@github)
#2800: Extract getter/setter/field name mangling from `BeanUtil` into
  pluggable `AccessorNamingStrategy`
#2804: Throw `InvalidFormatException` instead of `MismatchedInputException`
   for ACCEPT_FLOAT_AS_INT coercion failures
 (requested by mjustin@github)
#2871: Add `@JsonKey` annotation (similar to `@JsonValue`) for customizable
  serialization of Map keys
 (requested by CidTori@github; implementation contributed by Kevin B)
#2873: `MapperFeature.ACCEPT_CASE_INSENSITIVE_ENUMS` should work for enum as keys
 (fix contributed by Ilya G)
#2879: Add support for disabling special handling of "Creator properties" wrt
  alphabetic property ordering
 (contributed by Sergiy Y)
#2885: Add `JsonNode.canConvertToExactIntegral()` to indicate whether floating-point/BigDecimal
  values could be converted to integers losslessly
 (requested by Oguzhan U; implementation contributed by Siavash S)
#2895: Improve static factory method generic type resolution logic
 (contributed by Carter K)
#2903: Allow preventing "Enum from integer" coercion using new `CoercionConfig` system
#2909: `@JsonValue` not considered when evaluating inclusion
 (reported by chrylis@github)
#2910: Make some java platform modules optional
 (contributed by XakepSDK@github)
#2925: Add support for serializing `java.sql.Blob`
 (contributed by M Rizky S)
#2928: `AnnotatedCreatorCollector` should avoid processing synthetic static
  (factory) methods
 (contributed by Carter K)
#2931: Add errorprone static analysis profile to detect bugs at build time
 (contributed by Carter K)
#2932: Problem with implicit creator name detection for constructor detection
- Add `BeanDeserializerBase.isCaseInsensitive()`
- Some refactoring of `CollectionDeserializer` to solve CSV array handling issues
- Full "LICENSE" included in jar for easier access by compliancy tools

2.11.4 (12-Dec-2020)

#2894: Fix type resolution for static methods (regression in 2.11.3 due to #2821 fix)
 (reported by Łukasz W)
#2944: `@JsonCreator` on constructor not compatible with `@JsonIdentityInfo`,
  `PropertyGenerator`
 (reported by Lucian H)
- Add debug improvements wrt #2807 (`ClassUtil.getClassMethods()`)

2.11.3 (02-Oct-2020)

#2795: Cannot detect creator arguments of mixins for JDK types
 (reported by Marcos P)
#2815: Add `JsonFormat.Shape` awareness for UUID serialization (`UUIDSerializer`)
#2821: Json serialization fails or a specific case that contains generics and
  static methods with generic parameters (2.11.1 -> 2.11.2 regression)
 (reported by Lari H)
#2822: Using JsonValue and JsonFormat on one field does not work as expected
 (reported by Nils-Christian E)
#2840: `ObjectMapper.activateDefaultTypingAsProperty()` is not using
  parameter `PolymorphicTypeValidator`
 (reported by Daniel W)
#2846: Problem deserialization "raw generic" fields (like `Map`) in 2.11.2
- Fix issues with `MapLikeType.isTrueMapType()`,
  `CollectionLikeType.isTrueCollectionType()`

2.11.2 (02-Aug-2020)

#2783: Parser/Generator features not set when using `ObjectMapper.createParser()`,
  `createGenerator()`
#2785: Polymorphic subtypes not registering on copied ObjectMapper (2.11.1)
 (reported, fix contributed by Joshua S)
#2789: Failure to read AnnotatedField value in Jackson 2.11
 (reported by isaki@github)
#2796: `TypeFactory.constructType()` does not take `TypeBindings` correctly
 (reported by Daniel H)

2.11.1 (25-Jun-2020)

#2486: Builder Deserialization with JsonCreator Value vs Array
 (reported by Ville K)
#2725: JsonCreator on static method in Enum and Enum used as key in map
  fails randomly
 (reported by Michael C)
#2755: `StdSubtypeResolver` is not thread safe (possibly due to copy
  not being made with `ObjectMapper.copy()`)
 (reported by tjwilson90@github)
#2757: "Conflicting setter definitions for property" exception for `Map`
  subtype during deserialization
 (reported by Frank S)
#2758: Fail to deserialize local Records
 (reported by Johannes K)
#2759: Rearranging of props when property-based generator is in use leads
  to incorrect output
 (reported by Oleg C)
#2760: Jackson doesn't respect `CAN_OVERRIDE_ACCESS_MODIFIERS=false` for
  deserializer properties
 (reported by Johannes K)
#2767: `DeserializationFeature.UNWRAP_SINGLE_VALUE_ARRAYS` don't support `Map`
  type field
 (reported by abomb4@github)
#2770: JsonParser from MismatchedInputException cannot getText() for
  floating-point value
 (reported by João G)

2.11.0 (26-Apr-2020)

#953: i-I case conversion problem in Turkish locale with case-insensitive deserialization
 (reported by Máté R)
#962: `@JsonInject` fails on trying to find deserializer even if inject-only
 (reported by David B)
#1983: Polymorphic deserialization should handle case-insensitive Type Id property name
  if `MapperFeature.ACCEPT_CASE_INSENSITIVE_PROPERTIES` is enabled
 (reported by soundvibe@github, fix contributed by Oleksandr P)
#2049: TreeTraversingParser and UTF8StreamJsonParser create contexts differently
 (reported by Antonio P)
#2352: Support use of `@JsonAlias` for enum values
 (contributed by Robert D)
#2365: `declaringClass` of "enum-as-POJO" not removed for `ObjectMapper` with
  a naming strategy
 (reported by Tynakuh@github)
#2480: Fix `JavaType.isEnumType()` to support sub-classes
#2487: BeanDeserializerBuilder Protected Factory Method for Extension
 (contributed by Ville K)
#2503: Support `@JsonSerialize(keyUsing)` and `@JsonDeserialize(keyUsing)` on Key class
#2511: Add `SerializationFeature.WRITE_SELF_REFERENCES_AS_NULL`
 (contributed by Joongsoo P)
#2515: `ObjectMapper.registerSubtypes(NamedType...)` doesn't allow registering
  same POJO for two different type ids
 (contributed by Joseph K)
#2522: `DeserializationContext.handleMissingInstantiator()` throws
  `MismatchedInputException` for non-static inner classes
#2525: Incorrect `JsonStreamContext` for `TokenBuffer` and `TreeTraversingParser`
#2527: Add `AnnotationIntrospector.findRenameByField()` to support Kotlin's
  "is-getter" naming convention
#2555: Use `@JsonProperty(index)` for sorting properties on serialization
#2565: Java 8 `Optional` not working with `@JsonUnwrapped` on unwrappable type
 (reported by Haowei W)
#2587: Add `MapperFeature.BLOCK_UNSAFE_POLYMORPHIC_BASE_TYPES` to allow blocking
  use of unsafe base type for polymorphic deserialization
#2589: `DOMDeserializer`: setExpandEntityReferences(false) may not prevent
  external entity expansion in all cases [CVE-2020-25649]
 (reported by Bartosz B)
#2592: `ObjectMapper.setSerializationInclusion()` is ignored for `JsonAnyGetter`
 (reported by Oleksii K)
#2608: `ValueInstantiationException` when deserializing using a builder and
  `UNWRAP_SINGLE_VALUE_ARRAYS`
 (reported by cadrake@github)
#2627: JsonIgnoreProperties(ignoreUnknown = true) does not work on field and method level
 (reported by robotmrv@github)
#2632: Failure to resolve generic type parameters on serialization
 (reported by Simone D)
#2635: JsonParser cannot getText() for input stream on MismatchedInputException
 (reported by João G)
#2636: ObjectReader readValue lacks Class<T> argument
 (contributed by Robin R)
#2643: Change default textual serialization of `java.util.Date`/`Calendar`
  to include colon in timezone offset
#2647: Add `ObjectMapper.createParser()` and `createGenerator()` methods
#2657: Allow serialization of `Properties` with non-String values
#2663: Add new factory method for creating custom `EnumValues` to pass to `EnumDeserializer
 (requested by Rafal K)
#2668: `IllegalArgumentException` thrown for mismatched subclass deserialization
 (reported by nbruno@github)
#2693: Add convenience methods for creating `List`, `Map` valued `ObjectReader`s
  (ObjectMapper.readerForListOf())
- Add `SerializerProvider.findContentValueSerializer()` methods

2.10.5.1 (02-Dec-2020)

#2589: (see desc on 2.11.0 -- backported)

2.10.5 (21-Jul-2020)

#2787 (partial fix): NPE after add mixin for enum
 (reported by Denis K)

2.10.4 (03-May-2020)

#2679: `ObjectMapper.readValue("123", Void.TYPE)` throws "should never occur"
 (reported by Endre S)

2.10.3 (03-Mar-2020)

#2482: `JSONMappingException` `Location` column number is one line Behind the actual
  location
 (reported by Kamal A, fixed by Ivo S)
#2599: NoClassDefFoundError at DeserializationContext.<init> on Android 4.1.2
  and Jackson 2.10.0
 (reported by Tobias P)
#2602: ByteBufferSerializer produces unexpected results with a duplicated ByteBuffer
  and a position > 0
 (reported by Eduard T)
#2605: Failure to deserializer polymorphic subtypes of base type `Enum`
 (reported by uewle@github)
#2610: `EXTERNAL_PROPERTY` doesn't work with `@JsonIgnoreProperties`
 (reported, fix suggested by Alexander S)

2.10.2 (05-Jan-2020)

#2101: `FAIL_ON_NULL_FOR_PRIMITIVES` failure does not indicate field name in exception message
 (reported by raderio@github)

2.10.1 (09-Nov-2019)

#2457: Extended enum values are not handled as enums when used as Map keys
 (reported by Andrey K)
#2473: Array index missing in path of `JsonMappingException` for `Collection<String>`,
  with custom deserializer
 (reported by João G)
#2475: `StringCollectionSerializer` calls `JsonGenerator.setCurrentValue(value)`,
  which messes up current value for sibling properties
 (reported by Ryan B)
#2485: Add `uses` for `Module` in module-info
 (contributed by Marc M)
#2513: BigDecimalAsStringSerializer in NumberSerializer throws IllegalStateException in 2.10
 (reported by Johan H)
#2519: Serializing `BigDecimal` values inside containers ignores shape override
 (reported by Richard W)
#2520: Sub-optimal exception message when failing to deserialize non-static inner classes
 (reported by Mark S)
#2529: Add tests to ensure `EnumSet` and `EnumMap` work correctly with "null-as-empty"
#2534: Add `BasicPolymorphicTypeValidator.Builder.allowIfSubTypeIsArray()`
#2535: Allow String-to-byte[] coercion for String-value collections

2.10.0 (26-Sep-2019)

#18: Make `JsonNode` serializable
#1093: Default typing does not work with `writerFor(Object.class)`
 (reported by hoomanv@github)
#1675: Remove "impossible" `IOException` in `readTree()` and `readValue()` `ObjectMapper`
  methods which accept Strings
 (requested by matthew-pwnieexpress@github)
#1954: Add Builder pattern for creating configured `ObjectMapper` instances
#1995: Limit size of `DeserializerCache`, auto-flush on exceeding
#2059: Remove `final` modifier for `TypeFactory`
 (requested by Thibaut R)
#2077: `JsonTypeInfo` with a subtype having `JsonFormat.Shape.ARRAY` and
  no fields generates `{}` not `[]`
 (reported by Sadayuki F)
#2115: Support naive deserialization of `Serializable` values as "untyped", same
  as `java.lang.Object`
 (requested by Christopher S)
#2116: Make NumberSerializers.Base public and its inherited classes not final
 (requested by Édouard M)
#2126: `DeserializationContext.instantiationException()` throws `InvalidDefinitionException`
#2129: Add `SerializationFeature.WRITE_ENUM_KEYS_USING_INDEX`, separate from value setting
 (suggested by renzihui@github)
#2133: Improve `DeserializationProblemHandler.handleUnexpectedToken()` to allow handling of
  Collection problems
 (contributed by Semyon L)
#2149: Add `MapperFeature.ACCEPT_CASE_INSENSITIVE_VALUES`
 (suggested by Craig P)
#2153: Add `JsonMapper` to replace generic `ObjectMapper` usage
#2164: `FactoryBasedEnumDeserializer` does not respect
  `DeserializationFeature.WRAP_EXCEPTIONS`
 (reported by Yiqiu H)
#2187: Make `JsonNode.toString()` use shared `ObjectMapper` to produce valid json
#2189: `TreeTraversingParser` does not check int bounds
 (reported by Alexander S)
#2195: Add abstraction `PolymorphicTypeValidator`, for limiting subtypes allowed by
  default typing, `@JsonTypeInfo`
#2196: Type safety for `readValue()` with `TypeReference`
 (suggested by nguyenfilip@github)
#2204: Add `JsonNode.isEmpty()` as convenience alias
#2211: Change of behavior (2.8 -> 2.9) with `ObjectMapper.readTree(input)` with no content
#2217: Suboptimal memory allocation in `TextNode.getBinaryValue()`
 (reported by Christoph B)
#2220: Force serialization always for `convertValue()`; avoid short-cuts
#2223: Add `missingNode()` method in `JsonNodeFactory`
#2227: Minor cleanup of exception message for `Enum` binding failure
 (reported by RightHandedMonkey@github)
#2230: `WRITE_BIGDECIMAL_AS_PLAIN` is ignored if `@JsonFormat` is used
 (reported by Pavel C)
#2236: Type id not provided on `Double.NaN`, `Infinity` with `@JsonTypeInfo`
 (reported by C-B-B@github)
#2237: Add "required" methods in `JsonNode`: `required(String | int)`,
  `requiredAt(JsonPointer)`
#2241: Add `PropertyNamingStrategy.LOWER_DOT_CASE` for dot-delimited names
 (contributed by zenglian@github.com)
#2251: Getter that returns an abstract collection breaks a delegating `@JsonCreator`
#2265: Inconsistent handling of Collections$UnmodifiableList vs Collections$UnmodifiableRandomAccessList
#2273: Add basic Java 9+ module info
#2280: JsonMerge not work with constructor args
 (reported by Deblock T)
#2309: READ_ENUMS_USING_TO_STRING doesn't support null values
 (reported, fix suggested by Ben A)
#2311: Unnecessary MultiView creation for property writers
 (suggested by Manuel H)
#2331: `JsonMappingException` through nested getter with generic wildcard return type
 (reported by sunchezz89@github)
#2336: `MapDeserializer` can not merge `Map`s with polymorphic values
 (reported by Robert G)
#2338: Suboptimal return type for `JsonNode.withArray()`
 (reported by Victor N)
#2339: Suboptimal return type for `ObjectNode.set()`
 (reported by Victor N)
#2348: Add sanity checks for `ObjectMapper.readXXX()` methods
 (requested by ebundy@github)
#2349: Add option `DefaultTyping.EVERYTHING` to support Kotlin data classes
#2357: Lack of path on MismatchedInputException
 (suggested by TheEin@github)
#2378: `@JsonAlias` doesn't work with AutoValue
 (reported by David H)
#2390: `Iterable` serialization breaks when adding `@JsonFilter` annotation
 (reported by Chris M)
#2392: `BeanDeserializerModifier.modifyDeserializer()` not applied to custom bean deserializers
 (reported by andreasbaus@github)
#2393: `TreeTraversingParser.getLongValue()` incorrectly checks `canConvertToInt()`
 (reported by RabbidDog@github)
#2398: Replace recursion in `TokenBuffer.copyCurrentStructure()` with iteration
 (reported by Sam S)
#2415: Builder-based POJO deserializer should pass builder instance, not type,
  to `handleUnknownVanilla()`
 (proposed by Vladimir T, follow up to #822)
#2416: Optimize `ValueInstantiator` construction for default `Collection`, `Map` types
#2422: `scala.collection.immutable.ListMap` fails to serialize since 2.9.3
 (reported by dejanlokar1@github)
#2424: Add global config override setting for `@JsonFormat.lenient()`
#2428: Use "activateDefaultTyping" over "enableDefaultTyping" in 2.10 with new methods
#2430: Change `ObjectMapper.valueToTree()` to convert `null` to `NullNode`
#2432: Add support for module bundles
 (contributed by Marcos P)
#2433: Improve `NullNode.equals()`
 (suggested by David B)
#2442: `ArrayNode.addAll()` adds raw `null` values which cause NPE on `deepCopy()`
  and `toString()`
 (reported, fix contributed by Hesham M)
#2446: Java 11: Unable to load JDK7 types (annotations, java.nio.file.Path): no Java7 support added
 (reported by David C)
#2451: Add new `JsonValueFormat` value, `UUID`
#2453: Add `DeserializationContext.readTree(JsonParser)` convenience method
#2458: `Nulls` property metadata ignored for creators
 (reported  by XakepSDK@github)
#2466: Didn't find class "java.nio.file.Path" below Android api 26
 (reported by KevynBct@github)
#2467: Accept `JsonTypeInfo.As.WRAPPER_ARRAY` with no second argument to
  deserialize as "null value"
 (contributed by Martin C)

[2.9.10.x micro-patches omitted]

2.9.10 (21-Sep-2019)

#2331: `JsonMappingException` through nested getter with generic wildcard return type
#2334: Block one more gadget type (CVE-2019-12384)
#2341: Block one more gadget type (CVE-2019-12814)
#2374: `ObjectMapper. getRegisteredModuleIds()` throws NPE if no modules registered
#2387: Block yet another deserialization gadget (CVE-2019-14379)
#2389: Block yet another deserialization gadget (CVE-2019-14439)
 (reported by xiexq)
#2404: FAIL_ON_MISSING_EXTERNAL_TYPE_ID_PROPERTY setting ignored when
  creator properties are buffered
 (contributed by Joe B)
#2410: Block one more gadget type (HikariCP, CVE-2019-14540)
  (reported by iSafeBlue@github / blue@ixsec.org)
#2420: Block one more gadget type (cxf-jax-rs, no CVE allocated yet)
  (reported by crazylirui@gmail.com)
#2449: Block one more gadget type (HikariCP, CVE-2019-14439 / CVE-2019-16335)
  (reported by kingkk)
#2460: Block one more gadget type (ehcache, CVE-2019-17267)
  (reported by Fei Lu)
#2462: Block two more gadget types (commons-configuration/-2)
#2469: Block one more gadget type (xalan2)

2.9.9 (16-May-2019)

#1408: Call to `TypeVariable.getBounds()` without synchronization unsafe on some platforms
 (reported by Thomas K)
#2221: `DeserializationProblemHandler.handleUnknownTypeId()` returning `Void.class`,
  enableDefaultTyping causing NPE
 (reported by MeyerNils@github)
#2251: Getter that returns an abstract collection breaks a delegating `@JsonCreator`
#2265: Inconsistent handling of Collections$UnmodifiableList vs Collections$UnmodifiableRandomAccessList
 (reported by Joffrey B)
#2299: Fix for using jackson-databind in an OSGi environment under Android
 (contributed by Christoph F)
#2303: Deserialize null, when java type is "TypeRef of TypeRef of T", does not provide "Type(Type(null))"
 (reported by Cyril M)
#2324: `StringCollectionDeserializer` fails with custom collection
 (reported byb Daniil B)
#2326: Block one more gadget type (CVE-2019-12086)
- Prevent String coercion of `null` in `WritableObjectId` when calling `JsonGenerator.writeObjectId()`,
  mostly relevant for formats like YAML that have native Object Ids

2.9.8 (15-Dec-2018)

#1662: `ByteBuffer` serialization is broken if offset is not 0
 (reported by j-baker@github)
#2155: Type parameters are checked for equality while isAssignableFrom expected
 (reported by frankfiedler@github)
#2167: Large ISO-8601 Dates are formatted/serialized incorrectly
#2181: Don't re-use dynamic serializers for property-updating copy constructors
 (suggested by Pavel N)
#2183: Base64 JsonMappingException: Unexpected end-of-input
 (reported by ViToni@github)
#2186: Block more classes from polymorphic deserialization (CVE-2018-19360,
  CVE-2018-19361, CVE-2018-19362)
 (reported by Guixiong Wu)
#2197: Illegal reflective access operation warning when using `java.lang.Void`
  as value type
 (reported by René K)
#2202: StdKeyDeserializer Class method _getToStringResolver is slow causing Thread Block
 (reported by sushobhitrajan@github)

2.9.7 (19-Sep-2018)

#2060: `UnwrappingBeanPropertyWriter` incorrectly assumes the found serializer is
  of type `UnwrappingBeanSerializer`
 (reported by Petar T)
#2064: Cannot set custom format for `SqlDateSerializer` globally
 (reported by Brandon K)
#2079: NPE when visiting StaticListSerializerBase
 (reported by WorldSEnder@github)
#2082: `FactoryBasedEnumDeserializer` should be cachable
#2088: `@JsonUnwrapped` fields are skipped when using `PropertyBasedCreator` if
  they appear after the last creator property
 (reported, fix contributed by 6bangs@github)
#2096: `TreeTraversingParser` does not take base64 variant into account
 (reported by tangiel@github)
#2097: Block more classes from polymorphic deserialization (CVE-2018-14718
  - CVE-2018-14721)
#2109: Canonical string for reference type is built incorrectly
 (reported by svarzee@github)
#2120: `NioPathDeserializer` improvement
 (contributed by Semyon L)
#2128: Location information included twice for some `JsonMappingException`s

2.9.6 (12-Jun-2018)

#955: Add `MapperFeature.USE_BASE_TYPE_AS_DEFAULT_IMPL` to use declared base type
   as `defaultImpl` for polymorphic deserialization
  (contributed by mikeldpl@github)
#1328: External property polymorphic deserialization does not work with enums
#1565: Deserialization failure with Polymorphism using JsonTypeInfo `defaultImpl`,
  subtype as target
#1964: Failed to specialize `Map` type during serialization where key type
  incompatibility overidden via "raw" types
 (reported by ptirador@github)
#1990: MixIn `@JsonProperty` for `Object.hashCode()` is ignored
 (reported by Freddy B)
#1991: Context attributes are not passed/available to custom serializer if object is in POJO
 (reported by dletin@github)
#1998: Removing "type" attribute with Mixin not taken in account if
  using ObjectMapper.copy()
 (reported by SBKila@github)
#1999: "Duplicate property" issue should mention which class it complains about
 (reported by Ondrej Z)
#2001: Deserialization issue with `@JsonIgnore` and `@JsonCreator` + `@JsonProperty`
  for same property name
 (reported, fix contributed by Jakub S)
#2015: `@Jsonsetter with Nulls.SKIP` collides with
  `DeserializationFeature.READ_UNKNOWN_ENUM_VALUES_AS_NULL` when parsing enum
 (reported by ndori@github)
#2016: Delegating JsonCreator disregards JsonDeserialize info
 (reported by Carter K)
#2019: Abstract Type mapping in 2.9 fails when multiple modules are registered
 (reported by asger82@github)
#2021: Delegating JsonCreator disregards `JsonDeserialize.using` annotation
#2023: `JsonFormat.Feature.ACCEPT_EMPTY_STRING_AS_NULL_OBJECT` not working
  with `null` coercion with `@JsonSetter`
#2027: Concurrency error causes `IllegalStateException` on `BeanPropertyMap`
 (reported by franboragina@github)
#2032: CVE-2018-11307: Potential information exfiltration with default typing, serialization gadget from MyBatis
 (reported by Guixiong Wu)
#2034: Serialization problem with type specialization of nested generic types
 (reported by Reinhard P)
#2038: JDK Serializing and using Deserialized `ObjectMapper` loses linkage
  back from `JsonParser.getCodec()`
 (reported by Chetan N)
#2051: Implicit constructor property names are not renamed properly with
  `PropertyNamingStrategy`
#2052: CVE-2018-12022: Block polymorphic deserialization of types from Jodd-db library
 (reported by Guixiong Wu)
#2058: CVE-2018-12023: Block polymorphic deserialization of types from Oracle JDBC driver
 (reported by Guixiong Wu)

2.9.5 (26-Mar-2018)

#1911: Allow serialization of `BigDecimal` as String, using
  `@JsonFormat(shape=Shape.String)`, config overrides
 (suggested by cen1@github)
#1912: `BeanDeserializerModifier.updateBuilder()` not work to set custom
  deserializer on a property (since 2.9.0)
 (contributed by Deblock T)
#1931: Two more `c3p0` gadgets to exploit default typing issue
 (reported by lilei@venusgroup.com.cn)
#1932: `EnumMap` cannot deserialize with type inclusion as property
#1940: `Float` values with integer value beyond `int` lose precision if
  bound to `long`
 (reported by Aniruddha M)
#1941: `TypeFactory.constructFromCanonical()` throws NPE for Unparameterized
  generic canonical strings
 (reported by ayushgp@github)
#1947: `MapperFeature.AUTO_DETECT_XXX` do not work if all disabled
 (reported by Timur S)
#1977: Serializing an Iterator with multiple sub-types fails after upgrading to 2.9.x
 (reported by ssivanand@github)
#1978: Using @JsonUnwrapped annotation in builderdeserializer hangs in infinite loop
 (reported by roeltje25@github)

2.9.4 (24-Jan-2018)

#1382: `@JsonProperty(access=READ_ONLY)` unxepected behaviour with `Collections`
 (reported by hexfaker@github)
#1673: Serialising generic value classes via Reference Types (like Optional) fails
  to include type information
 (reported by Pier-Luc W)
#1729: Integer bounds verification when calling `TokenBuffer.getIntValue()`
 (reported by Kevin G)
#1853: Deserialise from Object (using Creator methods) returns field name instead of value
 (reported by Alexander S)
#1854: NPE deserializing collection with `@JsonCreator` and `ACCEPT_CASE_INSENSITIVE_PROPERTIES`
 (reported by rue-jw@github)
#1855: Blacklist for more serialization gadgets (dbcp/tomcat, spring, CVE-2017-17485)
#1859: Issue handling unknown/unmapped Enum keys
 (reported by remya11@github)
#1868: Class name handling for JDK unmodifiable Collection types changed
  (reported by Rob W)
#1870: Remove `final` on inherited methods in `BuilderBasedDeserializer` to allow
  overriding by subclasses
  (requested by Ville K)
#1878: `@JsonBackReference` property is always ignored when deserializing since 2.9.0
 (reported by reda-alaoui@github)
#1895: Per-type config override "JsonFormat.Shape.OBJECT" for Map.Entry not working
 (reported by mcortella@github)
#1899: Another two gadgets to exploit default typing issue in jackson-databind
 (reported by OneSourceCat@github)
#1906: Add string format specifier for error message in `PropertyValueBuffer`
 (reported by Joe S)
#1907: Remove `getClass()` from `_valueType` argument for error reporting
 (reported by Joe S)

2.9.3 (09-Dec-2017)

#1604: Nested type arguments doesn't work with polymorphic types
#1794: `StackTraceElementDeserializer` not working if field visibility changed
 (reported by dsingley@github)
#1799: Allow creation of custom sub-types of `NullNode`, `BooleanNode`, `MissingNode`
#1804: `ValueInstantiator.canInstantiate()` ignores `canCreateUsingArrayDelegate()`
 (reported byb henryptung@github)
#1807: Jackson-databind caches plain map deserializer and use it even map has `@JsonDeserializer`
 (reported by lexas2509@github)
#1823: ClassNameIdResolver doesn't handle resolve Collections$SingletonMap & Collections$SingletonSet
 (reported by Peter J)
#1831: `ObjectReader.readValue(JsonNode)` does not work correctly with polymorphic types,
  value to update
 (reported by basmastr@github)
#1835: ValueInjector break from 2.8.x to 2.9.x
 (repoted by kinigitbyday@github)
#1842: `null` String for `Exception`s deserialized as String "null" instead of `null`
 (reported by ZeleniJure@github)
#1843: Include name of unsettable property in exception from `SetterlessProperty.set()`
 (suggested by andreh7@github)
#1844: Map "deep" merge only adds new items, but not override existing values
 (reported by alinakovalenko@github)

2.9.2 (14-Oct-2017)

(possibly) #1756: Deserialization error with custom `AnnotationIntrospector`
 (reported by Daniel N)
#1705: Non-generic interface method hides type resolution info from generic base class
  (reported by Tim B)
 NOTE: was originally reported fixed in 2.9.1 -- turns out it wasn't.
#1767: Allow `DeserializationProblemHandler` to respond to primitive types
 (reported by nhtzr@github)
#1768: Improve `TypeFactory.constructFromCanonical()` to work with
  `java.lang.reflect.Type.getTypeName()' format
 (suggested by Luís C)
#1771: Pass missing argument for string formatting in `ObjectMapper`
 (reported by Nils B)
#1788: `StdDateFormat._parseAsISO8601()` does not parse "fractional" timezone correctly
#1793: `java.lang.NullPointerException` in `ObjectArraySerializer.acceptJsonFormatVisitor()`
  for array value with `@JsonValue`
 (reported by Vincent D)

2.9.1 (07-Sep-2017)

#1725: `NPE` In `TypeFactory. constructParametricType(...)`
 (reported by ctytgat@github)
#1730: InvalidFormatException` for `JsonToken.VALUE_EMBEDDED_OBJECT`
 (reported by zigzago@github)
#1744: StdDateFormat: add option to serialize timezone offset with a colon
 (contributed by Bertrand R)
#1745: StdDateFormat: accept and truncate millis larger than 3 digits
 (suggested by Bertrand R)
#1749: StdDateFormat: performance improvement of '_format(..)' method 
 (contributed by Bertrand R)
#1759: Reuse `Calendar` instance during parsing by `StdDateFormat`
 (contributed by Bertrand R)
- Fix `DelegatingDeserializer` constructor to pass `handledType()` (and
  not type of deserializer being delegated to!)
- Add `Automatic-Module-Name` ("com.fasterxml.jackson.databind") for JDK 9 module system

2.9.0 (30-Jul-2017)

#219: SqlDateSerializer does not obey SerializationConfig.Feature.WRITE_DATES_AS_TIMESTAMPS
 (reported by BrentDouglas@github)
#265: Add descriptive exception for attempts to use `@JsonWrapped` via Creator parameter
#291: @JsonTypeInfo with As.EXTERNAL_PROPERTY doesn't work if external type property
  is referenced more than once
 (reported by Starkom@github)
#357: StackOverflowError with contentConverter that returns array type
 (reported by Florian S)
#383: Recursive `@JsonUnwrapped` (`child` with same type) fail: "No _valueDeserializer assigned"
 (reported by tdavis@github)
#403: Make FAIL_ON_NULL_FOR_PRIMITIVES apply to primitive arrays and other types that wrap primitives
 (reported by Harleen S)
#476: Allow "Serialize as POJO" using `@JsonFormat(shape=Shape.OBJECT)` class annotation
#507: Support for default `@JsonView` for a class
 (suggested by Mark W)
#687: Exception deserializing a collection @JsonIdentityInfo and a property based creator
#865: `JsonFormat.Shape.OBJECT` ignored when class implements `Map.Entry`
#888: Allow specifying custom exclusion comparator via `@JsonInclude`,
  using `JsonInclude.Include.CUSTOM`
#994: `DeserializationFeature.UNWRAP_SINGLE_VALUE_ARRAYS` only works for POJOs, Maps
#1029: Add a way to define property name aliases
#1035: `@JsonAnySetter` assumes key of `String`, does not consider declared type.
 (reported by Michael F)
#1060: Allow use of `@JsonIgnoreProperties` for POJO-valued arrays, `Collection`s
#1106: Add `MapperFeature.ALLOW_COERCION_OF_SCALARS` for enabling/disabling coercions
#1284: Make `StdKeySerializers` use new `JsonGenerator.writeFieldId()` for `int`/`long` keys
#1320: Add `ObjectNode.put(String, BigInteger)`
 (proposed by Jan L)
#1341: `DeserializationFeature.FAIL_ON_MISSING_EXTERNAL_TYPE_ID_PROPERTY`
 (contributed by Connor K)
#1347: Extend `ObjectMapper.configOverrides()` to allow changing visibility rules
#1356: Differentiate between input and code exceptions on deserialization
 (suggested by Nick B)
#1369: Improve `@JsonCreator` detection via `AnnotationIntrospector`
 by passing `MappingConfig`
#1371: Add `MapperFeature.INFER_CREATOR_FROM_CONSTRUCTOR_PROPERTIES` to allow
 disabling use of `@CreatorProperties` as explicit `@JsonCreator` equivalent
#1376: Add ability to disable JsonAnySetter/JsonAnyGetter via mixin
 (suggested by brentryan@github)
#1399: Add support for `@JsonMerge` to allow "deep update"
#1402: Use `@JsonSetter(nulls=...)` to specify handling of `null` values during deserialization
#1406: `ObjectMapper.readTree()` methods do not return `null` on end-of-input
 (reported by Fabrizio C)
#1407: `@JsonFormat.pattern` is ignored for `java.sql.Date` valued properties
 (reported by sangpire@github)
#1415: Creating CollectionType for non generic collection class broken
#1428: Allow `@JsonValue` on a field, not just getter
#1434: Explicitly pass null on invoke calls with no arguments
 (contributed by Emiliano C)
#1433: `ObjectMapper.convertValue()` with null does not consider null conversions
  (`JsonDeserializer.getNullValue()`)
 (contributed by jdmichal@github)
#1440: Wrong `JsonStreamContext` in `DeserializationProblemHandler` when reading
  `TokenBuffer` content
 (reported by Patrick G)
#1444: Change `ObjectMapper.setSerializationInclusion()` to apply to content inclusion too
#1450: `SimpleModule.addKeyDeserializer()` should throw `IllegalArgumentException` if `null`
  reference of `KeyDeserializer` passed
 (suggested by PawelJagus@github)
#1454: Support `@JsonFormat.lenient` for `java.util.Date`, `java.util.Calendar`
#1474: Replace use of `Class.newInstance()` (deprecated in Java 9) with call via Constructor
#1480: Add support for serializing `boolean`/`Boolean` as number (0 or 1)
 (suggested by jwilmoth@github)
#1520: Case insensitive enum deserialization with `MapperFeature.ACCEPT_CASE_INSENSITIVE_ENUMS`
 (contributed by Ana-Eliza B)
#1522: Global `@JsonInclude(Include.NON_NULL)` for all properties with a specific type
 (contributed by Carsten W)
#1544: EnumMapDeserializer assumes a pure EnumMap and does not support EnumMap derived classes
 (reported by Lyor G)
#1550: Unexpected behavior with `@JsonInclude(JsonInclude.Include.NON_EMPTY)` and
 `java.util.Date` serialization
#1551: `JsonMappingException` with polymorphic type and `JsonIdentityInfo` when basic type is abstract
 (reported by acm073@github)
#1552: Map key converted to byte array is not serialized as base64 string
 (reported by nmatt@github)
#1554: Support deserialization of `Shape.OBJECT` ("as POJO") for `Map`s (and map-like types)
#1556: Add `ObjectMapper.updateValue()` method to update instance with given overrides
 (suggested by syncer@github)
#1583: Add a `DeserializationFeature.FAIL_ON_TRAILING_TOKENS` to force reading of the
  whole input as single value
#1592: Add support for handling primitive/discrepancy problem with type refinements
#1605: Allow serialization of `InetAddress` as simple numeric host address
 (requested by Jared J)
#1616: Extraneous type id mapping added for base type itself
#1619: By-pass annotation introspection for array types
#1637: `ObjectReader.at()` with `JsonPointer` stops after first collection
 (reported by Chris P)
#1653: Convenience overload(s) for ObjectMapper#registerSubtypes
#1655: `@JsonAnyGetter` uses different `bean` parameter in `SimpleBeanPropertyFilter`
 (reported by georgeflugq@github)
#1678: Rewrite `StdDateFormat` ISO-8601 handling functionality
#1684: Rewrite handling of type ids to let `JsonGenerator` handle (more of) details
#1688: Deserialization fails for `java.nio.file.Path` implementations when default typing
  enabled
 (reported by Christian B)
#1690: Prevent use of quoted number (index) for Enum deserialization via
  `MapperFeature.ALLOW_COERCION_OF_SCALARS`
 (requested by magdel@github)

2.8.11.4 (25-Jul-2019)

#2334: Block one more gadget type (CVE-2019-12384)
#2341: Block one more gadget type (CVE-2019-12814)
#2387: Block one more gadget type (CVE-2019-14379)
#2389: Block one more gadget type (CVE-2019-14439)
 (reported by xiexq)

2.8.11.3 (23-Nov-2018)

#2326: Block one more gadget type (CVE-2019-12086)
 (contributed by MaximilianTews@github)

2.8.11.2 (08-Jun-2018)

#1941: `TypeFactory.constructFromCanonical()` throws NPE for Unparameterized
  generic canonical strings
 (reported by ayushgp@github)
#2032: CVE-2018-11307: Potential information exfiltration with default typing, serialization gadget from MyBatis
 (reported by Guixiong Wu)
#2052: CVE-2018-12022: Block polymorphic deserialization of types from Jodd-db library
 (reported by Guixiong Wu)
#2058: CVE-2018-12023: Block polymorphic deserialization of types from Oracle JDBC driver
 (reported by Guixiong Wu)

2.8.11.1 (11-Feb-2018)

#1872: `NullPointerException` in `SubTypeValidator.validateSubType` when
  validating Spring interface
 (reported by Rob W)
#1899: Another two gadgets to exploit default typing issue (CVE-2018-5968)
 (reported by OneSourceCat@github)
#1931: Two more `c3p0` gadgets to exploit default typing issue (c3p0, CVE-2018-7489)

2.8.11 (24-Dec-2017)

#1604: Nested type arguments doesn't work with polymorphic types
#1680: Blacklist couple more types for deserialization
#1767: Allow `DeserializationProblemHandler` to respond to primitive types
 (reported by nhtzr@github)
#1768: Improve `TypeFactory.constructFromCanonical()` to work with
  `java.lang.reflect.Type.getTypeName()` format
#1804: `ValueInstantiator.canInstantiate()` ignores `canCreateUsingArrayDelegate()`
 (reported by henryptung@github)
#1807: Jackson-databind caches plain map deserializer and use it even map has `@JsonDeserializer`
 (reported by lexas2509@github)
#1855: Blacklist for more serialization gadgets (dbcp/tomcat, spring / CVE-2017-17485)

2.8.10 (24-Aug-2017)

#1657: `StdDateFormat` deserializes dates with no tz/offset as UTC instead of
  configured timezone
 (reported by Bertrand R)
#1680: Blacklist couple more types for deserialization
#1658: Infinite recursion when deserializing a class extending a Map,
  with a recursive value type
 (reported by Kevin G)
#1679: `StackOverflowError` in Dynamic `StdKeySerializer`
#1711: Delegating creator fails to work for binary data (`byte[]`) with
 binary formats (CBOR, Smile)
#1735: Missing type checks when using polymorphic type ids
 (reported by Lukas Euler)
#1737: Block more JDK types from polymorphic deserialization (CVE 2017-15095)

2.8.9 (12-Jun-2017)

#1595: `JsonIgnoreProperties.allowSetters` is not working in Jackson 2.8
 (reported by Javy L)
#1597: Escape JSONP breaking characters
 (contributed by Marco C)
#1629: `FromStringDeserializer` ignores registered `DeserializationProblemHandler`
  for `java.util.UUID`
 (reported by Andrew J)
#1642: Support `READ_UNKNOWN_ENUM_VALUES_AS_NULL` with `@JsonCreator`
 (contributed by Joe L)
#1647: Missing properties from base class when recursive types are involved
 (reported by Slobodan P)
#1648: `DateTimeSerializerBase` ignores configured date format when creating contextual
 (reported by Bertrand R)
#1651: `StdDateFormat` fails to parse 'zulu' date when TimeZone other than UTC
 (reported by Bertrand R)

2.8.8.1 (19-Apr-2017)

#1585: Invoke ServiceLoader.load() inside of a privileged block when loading
  modules using `ObjectMapper.findModules()`
 (contributed by Ivo S)
#1599: Jackson Deserializer security vulnerability (CVE-2017-7525)
 (reported by ayound@github)
#1607: @JsonIdentityReference not used when setup on class only
 (reported by vboulaye@github)

2.8.8 (05-Apr-2017)

(partial) #994: `DeserializationFeature.UNWRAP_SINGLE_VALUE_ARRAYS` only works for POJOs, Maps
#1345: `@JsonProperty(access = READ_ONLY)` together with generated constructor (Lombok) causes
 exception: "Could not find creator property with name ..."
 (reported by Raniz85@github)
#1533: `AsPropertyTypeDeserializer` ignores `DeserializationFeature.ACCEPT_EMPTY_STRING_AS_NULL_OBJECT`
#1543: JsonFormat.Shape.NUMBER_INT does not work when defined on enum type in 2.8
 (reported by Alex P)
#1570: `Enum` key for `Map` ignores `SerializationFeature.WRITE_ENUMS_USING_INDEX`
 (reported by SolaKun@github)
#1573: Missing properties when deserializing using a builder class with a non-default
  constructor and a mutator annotated with `@JsonUnwrapped`
 (reported by Joshua J)
#1575: Problem with `@JsonIgnoreProperties` on recursive property (regression in 2.8)
 (reported by anujkumar04@github)
- Minor fix to creation of `PropertyMetadata`, had one path that could lead to NPE

2.8.7 (21-Feb-2017)

#935: `@JsonProperty(access = Access.READ_ONLY)` - unexpected behaviour
#1317: '@JsonIgnore' annotation not working with creator properties, serialization

2.8.6 (12-Jan-2017)

#349: @JsonAnySetter with @JsonUnwrapped: deserialization fails with arrays
 (reported by hdave@github)
#1388: `@JsonIdentityInfo`: id has to be the first key in deserialization when
  deserializing with `@JsonCreator`
 (reported by moodysalem@github)
#1425: `JsonNode.binaryValue()` ignores illegal character if it's the last one
 (reported by binoternary@github)
#1453: `UntypedObjectDeserializer` does not retain `float` type (over `double`)
#1456: `TypeFactory` type resolution broken in 2.7 for generic types
   when using `constructType` with context
#1473: Add explicit deserializer for `StringBuilder` due to Java 9 changes
#1493: `ACCEPT_CASE_INSENSITIVE_PROPERTIES` fails with `@JsonUnwrapped`

2.8.5 (14-Nov-2016)

#1417: Further issues with `@JsonInclude` with `NON_DEFAULT`
#1421: ACCEPT_SINGLE_VALUE_AS_ARRAY partially broken in 2.7.x, 2.8.x
#1429: `StdKeyDeserializer` can erroneously use a static factory method
  with more than one argument
#1432: Off by 1 bug in PropertyValueBuffer
 (reported by Kevin D)
#1438: `ACCEPT_CASE_INSENSITIVE_PROPERTIES` is not respected for creator properties
 (reported by Jayson M)
#1439: NPE when using with filter id, serializing `java.util.Map` types
#1441: Failure with custom Enum key deserializer, polymorphic types
 (reported by Nathanial O)
#1445: Map key deserializerModifiers ignored
 (reported by alfonsobonso@github)
- Improvements to #1411 fix to ensure consistent `null` key handling

2.8.4 (14-Oct-2016)

#466: Jackson ignores Type information when raw return type is BigDecimal or BigInteger 
#1001: Parameter names module gets confused with delegate creator which is a static method
#1324: Boolean parsing with `StdDeserializer` is too slow with huge integer value
 (reported by pavankumar-parankusam@github)
#1383: Problem with `@JsonCreator` with 1-arg factory-method, implicit param names
#1384: `@JsonDeserialize(keyUsing = ...)` does not work correctly together with
  DefaultTyping.NON_FINAL
 (reported by Oleg Z)
#1385: Polymorphic type lost when using `@JsonValue`
 (reported by TomMarkuske@github)
#1389 Problem with handling of multi-argument creator with Enums
 (fix contributed by Pavel P)
#1392: Custom UnmodifiableSetMixin Fails in Jackson 2.7+ but works in Jackson 2.6
 (reported by Rob W)
#1395: Problems deserializing primitive `long` field while using `TypeResolverBuilder`
 (reported by UghZan3@github)
#1403: Reference-chain hints use incorrect class-name for inner classes
 (reported by Josh G)
#1411: MapSerializer._orderEntries should check for null keys
 (reported by Jörn H)

2.8.3 (17-Sep-2016)

#1351: `@JsonInclude(NON_DEFAULT)` doesn't omit null fields
 (reported by Gili T)
#1353: Improve error-handling for `java.net.URL` deserialization
#1361: Change `TokenBuffer` to use new `writeEmbeddedObject()` if possible

2.8.2 (30-Aug-2016)

#1315: Binding numeric values can BigDecimal lose precision
 (reported by Andrew S)
#1327: Class level `@JsonInclude(JsonInclude.Include.NON_EMPTY)` is ignored
 (reported by elruwen@github)
#1335: Unconditionally call `TypeIdResolver.getDescForKnownTypeIds`
 (contributed by Chris J-Y)

2.8.1 (20-Jul-2016)

#1256: `Optional.empty()` not excluded if property declared with type `Object`
#1288: Type id not exposed for `JsonTypeInfo.As.EXTERNAL_PROPERTY` even when `visible` set to `true`
 (reported by libetl@github)
#1289: Optimize construction of `ArrayList`, `LinkedHashMap` instances
#1291: Backward-incompatible behaviour of 2.8: deserializing enum types
   with two static factory methods fail by default
#1297: Deserialization of generic type with Map.class
 (reported by Arek G)
#1302: NPE for `ResolvedRecursiveType` in 2.8.0 due to caching

2.8.0 (04-Jul-2016)

#621: Allow definition of "ignorable types" without annotation (using
  `Mapper.configOverride(type).setIsIgnoredType(true)`
#867: Support `SerializationFeature.WRITE_EMPTY_JSON_ARRAYS ` for `JsonNode`
#903: Add `JsonGenerator` reference to `SerializerProvider`
#931: Add new method in `Deserializers.Base` to support `ReferenceType`
#960: `@JsonCreator` not working on a factory with no arguments for an enum type
 (reported by Artur J)
#990: Allow failing on `null` values for creator (add 
  `DeserializationFeature.FAIL_ON_NULL_CREATOR_PROPERTIES`)
 (contributed by mkokho@github)
#999: External property is not deserialized
 (reported by Aleksandr O)
#1017: Add new mapping exception type ('InvalidTypeIdException') for subtype resolution errors
 (suggested by natnan@github)
#1028: Ignore USE_BIG_DECIMAL_FOR_FLOATS for NaN/Infinity
 (reported by Vladimir K, lightoze@github)
#1047: Allow use of `@JsonAnySetter` on a Map-valued field, no need for setter
#1082: Can not use static Creator factory methods for `Enum`s, with JsonCreator.Mode.PROPERTIES
 (contributed by Lokesh K)
#1084: Change `TypeDeserializerBase` to take `JavaType` for `defaultImpl`, NOT `Class`
#1126: Allow deserialization of unknown Enums using a predefined value
 (contributed by Alejandro R)
#1136: Implement `TokenBuffer.writeEmbeddedObject(Object)`
 (suggested by Gregoire C, gcxRun@github)
#1165: CoreXMLDeserializers does not handle time-only XMLGregorianCalendars
 (reported, contributed fix by Ross G)
#1181: Add the ability to specify the initial capacity of the ArrayNode
 (suggested by Matt V, mveitas@github)
#1184: Allow overriding of `transient` with explicit inclusion with `@JsonProperty`
 (suggested by Maarten B)
#1187: Refactor `AtomicReferenceDeserializer` into `ReferenceTypeDeserializer`
#1204: Add a convenience accessor `JavaType.hasContentType()` (true for container or reference type)
#1206: Add "anchor type" member for `ReferenceType`
#1211: Change `JsonValueSerializer` to get `AnnotatedMethod`, not "raw" method
#1217: `@JsonIgnoreProperties` on Pojo fields not working for deserialization
 (reported by Lokesh K)
#1221: Use `Throwable.addSuppressed()` directly and/or via try-with-resources
#1232: Add support for `JsonFormat.Feature.ACCEPT_CASE_INSENSITIVE_PROPERTIES`
#1233: Add support for `JsonFormat.Feature.WRITE_SORTED_MAP_ENTRIES`
#1235: `java.nio.file.Path` support incomplete
 (reported by, fix contributed by Benson M)
#1261: JsonIdentityInfo broken deserialization involving forward references and/or cycles
 (reported by, fix contributed by Ari F)
#1270: Generic type returned from type id resolver seems to be ignored
 (reported by Benson M)
#1277: Add caching of resolved generic types for `TypeFactory`
 (requested by Andriy P)

2.7.9.5 (23-Nov-2018)

#2097: Block more classes from polymorphic deserialization (CVE-2018-14718
  - CVE-2018-14721)
 (reported by Guixiong Wu)
#2109: Canonical string for reference type is built incorrectly
 (reported by svarzee@github)
#2186: Block more classes from polymorphic deserialization (CVE-2018-19360,
  CVE-2018-19361, CVE-2018-19362)
 (reported by Guixiong Wu)

2.7.9 (04-Feb-2017)

#1367: No Object Id found for an instance when using `@ConstructorProperties`
#1505: @JsonEnumDefaultValue should take precedence over FAIL_ON_NUMBERS_FOR_ENUMS
 (suggested by Stephan S)
#1506: Missing `KeyDeserializer` for `CharSequence`
#1513: `MapSerializer._orderEntries()` throws NPE when operating on `ConcurrentHashMap`
 (reported by Sovietaced@github)
- Simplified processing of class annotations (for `AnnotatedClass`) to try to
  solve rare concurrency problems with "root name" annotations.

2.7.8 (26-Sep-2016)

#877: @JsonIgnoreProperties`: ignoring the "cause" property of `Throwable` on GAE
#1359: Improve `JsonNode` deserializer to create `FloatNode` if parser supports
#1362: ObjectReader.readValues()` ignores offset and length when reading an array
 (reported by wastevenson@github)
#1363: The static field ClassUtil.sCached can cause a class loader leak
 (reported by Stuart D)
#1368: Problem serializing `JsonMappingException` due to addition of non-ignored
  `processor` property (added in 2.7)
 (reported, suggesed fix by Josh C)
#1383: Problem with `@JsonCreator` with 1-arg factory-method, implicit param names

2.7.7 (27-Aug-2016)

#1322: EnumMap keys not using enum's `@JsonProperty` values unlike Enum values
 (reported by MichaelChambers@github)
#1332: Fixed ArrayIndexOutOfBoundException for enum by index deser
 (reported by Max D)
#1344: Deserializing locale assumes JDK separator (underscore), does not
  accept RFC specified (hyphen)
 (reported by Jim M)

2.7.6 (23-Jul-2016)

#1215: Problem with type specialization for Maps with `@JsonDeserialize(as=subtype)`
 (reported by brentryan@github)
#1279: Ensure DOM parsing defaults to not expanding external entities
#1288: Type id not exposed for `JsonTypeInfo.As.EXTERNAL_PROPERTY` even when `visible` set to `true`
#1299: Timestamp deserialization error
 (reported by liyuj@github)
#1301: Problem with `JavaType.toString()` for recursive (self-referential) types
 (reported by Brian P)
#1307: `TypeWrappedDeserializer` doesn't delegate the `getNullValue()` method to `_deserializer`
 (reported by vfries@github)

2.7.5 (11-Jun-2016)

#1098: DeserializationFeature.FAIL_ON_INVALID_SUBTYPE does not work with
  `JsonTypeInfo.Id.CLASS`
 (reported by szaccaria@github)
#1223: `BasicClassIntrospector.forSerialization(...).findProperties` should
  respect MapperFeature.AUTO_DETECT_GETTERS/SETTERS?
 (reported by William H)
#1225: `JsonMappingException` should override getProcessor()
 (reported by Nick B)

2.6.7.1 (11-Jul-2017)

#1383: Problem with `@JsonCreator` with 1-arg factory-method, implicit param names
#1599: Backport the extra safety checks for polymorphic deserialization

2.6.7 (05-Jun-2016)

#1194: Incorrect signature for generic type via `JavaType.getGenericSignature
#1228: @JsonAnySetter does not deserialize null to Deserializer's NullValue
 (contributed by Eric S)
#1231: `@JsonSerialize(as=superType)` behavior disallowed in 2.7.4
 (reported by Mark W)
#1248: `Annotated` returns raw type in place of Generic Type in 2.7.x
 (reported by Andrew J, apjoseph@github)
#1253: Problem with context handling for `TokenBuffer`, field name
#1260: `NullPointerException` in `JsonNodeDeserializer`
 (reported by Eric S)

2.7.4 (29-Apr-2016)

#1122: Jackson 2.7 and Lombok: 'Conflicting/ambiguous property name definitions'
#1178: `@JsonSerialize(contentAs=superType)` behavior disallowed in 2.7
#1186: SimpleAbstractTypeResolver breaks generic parameters
 (reported by tobiash@github)
#1189: Converter called twice results in ClassCastException
 (reported by carrino@github)
#1191: Non-matching quotes used in error message for date parsing
#1194: Incorrect signature for generic type via `JavaType.getGenericSignature
#1195: `JsonMappingException` not Serializable due to 2.7 reference to source (parser)
 (reported by mjustin@github)
#1197: `SNAKE_CASE` doesn't work when using Lombok's `@AllArgsConstructor`
#1198: Problem with `@JsonTypeInfo.As.EXTERNAL_PROPERTY`, `defaultImpl`, missing type id, NPE
#1203: `@JsonTypeInfo` does not work correctly for ReferenceTypes like `AtomicReference`
#1208: treeToValue doesn't handle POJONodes that contain exactly the requested value type
  (reported by Tom M)
- Improve handling of custom content (de)serializers for `AtomicReference`

2.7.3 (16-Mar-2016)

#1125: Problem with polymorphic types, losing properties from base type(s)
#1150: Problem with Object id handling, explicit `null` token
 (reported by Xavi T)
#1154: @JsonFormat.pattern on dates is now ignored if shape is not explicitely provided
 (reported by Yoann R)
#1161: `DeserializationFeature.READ_ENUMS_USING_TO_STRING` not dynamically
  changeable with 2.7
 (reported by asa-git@github)
- Minor fixes to `AnnotationIntrospector.findEnumValues()` to correct problems with
  merging of explicit enum value names.

2.7.2 (26-Feb-2016)

#1124: JsonAnyGetter ignores JsonSerialize(contentUsing=...)
 (reported by Jiri M)
#1128: UnrecognizedPropertyException in 2.7.1 for properties that work with version 2.6.5
 (reported by Roleek@github)
#1129: When applying type modifiers, don't ignore container types.
#1130: NPE in `StdDateFormat` hashCode and equals
 (reported by Kazuki S, kazuki43zoo@github)
#1134: Jackson 2.7 doesn't work with jdk6 due to use of `Collections.emptyIterator()`
 (reported by Timur S, saladinkzn@github)

2.7.1-1 (03-Feb-2016)

Special one-off "micro patch" for:

#1115: Problems with deprecated `TypeFactory.constructType(type, ctxt)` methods if `ctxt` is `null`

2.7.1 (02-Feb-2016)

#1079: Add back `TypeFactory.constructType(Type, Class)` as "deprecated" in 2.7.1
#1083: Field in base class is not recognized, when using `@JsonType.defaultImpl`
 (reported by Julian H)
#1095: Prevent coercion of `int` from empty String to `null` if
  `DeserializationFeature .FAIL_ON_NULL_FOR_PRIMITIVES` is `true`
 (reported by yzmyyff@github)
#1102: Handling of deprecated `SimpleType.construct()` too minimalistic
 (reported by Thibault K)
#1109: @JsonFormat is ignored by the DateSerializer unless either a custom pattern
  or a timezone are specified
 (contributed by Aleks S)

2.7.0 (10-Jan-2016)

#76: Problem handling datatypes Recursive type parameters
 (reported by Aram K)
#357: StackOverflowError with contentConverter that returns array type
 (reported by Florian S)
#432: `StdValueInstantiator` unwraps exceptions, losing context
 (reported by Miles K)
#497: Add new JsonInclude.Include feature to exclude maps after exclusion removes all elements
#803: Allow use of `StdDateFormat.setLenient()`
 (suggested by raj-ghodke@github)
#819: Add support for setting `FormatFeature` via `ObjectReader`, `ObjectWriter`
#857: Add support for java.beans.Transient (requires Java 7)
 (suggested by Thomas M)
#898: Add `ObjectMapper.getSerializerProviderInstance()`
#905: Add support for `@ConstructorProperties` (requires Java 7)
 (requested by Jonas K)
#909: Rename PropertyNamingStrategy CAMEL_CASE_TO_LOWER_CASE_WITH_UNDERSCORES as SNAKE_CASE,
   PASCAL_CASE_TO_CAMEL_CASE as UPPER_CAMEL_CASE
 (suggested by marcottedan@github)
#915: ObjectMapper default timezone is GMT, should be UTC
 (suggested by Infrag@github)
#918: Add `MapperFeature.ALLOW_EXPLICIT_PROPERTY_RENAMING`
 (contributed by David H)
#924: `SequenceWriter.writeAll()` could accept `Iterable`
 (suggested by Jiri-Kremser@github(
#932: Rewrite ser/deser for `AtomicReference`, based on "optional" ser/desers
#933: Close some gaps to allow using the `tryToResolveUnresolved` flows
#936: Deserialization into List subtype with JsonCreator no longer works
 (reported by adamjoeldavis@github)
#948: Support leap seconds, any number of millisecond digits for ISO-8601 Dates.
 (contributed by Jesse W)
#952: Revert non-empty handling of primitive numbers wrt `NON_EMPTY`; make
  `NON_DEFAULT` use extended criteria
#957: Merge `datatype-jdk7` stuff in (java.nio.file.Path handling)
#959: Schema generation: consider active view, discard non-included properties
#963: Add PropertyNameStrategy `KEBAB_CASE`
 (requested by Daniel M)
#978: ObjectMapper#canSerialize(Object.class) returns false even though FAIL_ON_EMPTY_BEANS is disabled
 (reported by Shumpei A)
#997: Add `MapperFeature.OVERRIDE_PUBLIC_ACCESS_MODIFIERS`
#998: Allow use of `NON_DEFAULT` for POJOs without default constructor
#1000: Add new mapping exception type for enums and UUIDs
 (suggesed by natnan@github)
#1010: Support for array delegator
 (contributed by Hugo W)
#1011: Change ObjectWriter::withAttributes() to take a Map with some kind of wildcard types
 (suggested by David B)
#1043: @JsonFormat(with = JsonFormat.Feature.ACCEPT_SINGLE_VALUE_AS_ARRAY) does not work on fields
 (reported by fabiolaa@github)
#1044: Add `AnnotationIntrospector.resolveSetterConflict(...)` to allow custom setter conflict resolution
 (suggested by clydebarrow@github)
- Make `JsonValueFormat` (self-)serializable, deserializable, to/from valid external
  value (as per JSON Schema spec)

INCOMPATIBILITIES:

- While unlikely to be problematic, #959 above required an addition of `SerializerProvider`
  argument for `depositSchemaProperty()` method `BeanProperty` and `PropertyWriter` interfaces
- JDK baseline now Java 7 (JDK 1.7), from Java 6/JDK 1.6

2.6.6 (05-Apr-2016)

#1088: NPE possibility in SimpleMixinResolver
 (reported by Laird N)
#1099: Fix custom comparator container node traversal
 (contributed by Daniel N)
#1108: Jackson not continue to parse after DeserializationFeature.FAIL_ON_INVALID_SUBTYPE error
 (reported by jefferyyuan@github)
#1112: Detailed error message from custom key deserializer is discarded
 (contributed by Benson M)
#1120: String value omitted from weirdStringException
 (reported by Benson M)
#1123: Serializing and Deserializing Locale.ROOT
 (reported by hookumsnivy@github)

2.6.5 (19-Jan-2016)

#1052: Don't generate a spurious NullNode after parsing an embedded object
 (reported by philipa@github)
#1061: Problem with Object Id and Type Id as Wrapper Object (regression in 2.5.1)
#1073: Add try-catch around `java.sql` type serializers
 (suggested by claudemt@github)
#1078: ObjectMapper.copy() still does not preserve _registeredModuleTypes
 (reported by ajonkisz@github)

2.6.4 (07-Dec-2015)

#984: JsonStreamContexts are not build the same way for write.. and convert methods
 (reported by Antibrumm@github)
#989: Deserialization from "{}" to java.lang.Object causes "out of END_OBJECT token" error
 (reported by Ievgen P)
#1003: JsonTypeInfo.As.EXTERNAL_PROPERTY does not work with a Delegate
 (reported by alexwen@github)
#1005: Synthetic constructors confusing Jackson data binding
 (reported by Jayson M)
#1013: `@JsonUnwrapped` is not treated as assuming `@JsonProperty("")`
 (reported by David B)
#1036: Problem with case-insensitive deserialization
 (repoted by Dmitry R)
- Fix a minor problem with `@JsonNaming` not recognizing default value

2.6.3 (12-Oct-2015)

#749: `EnumMap` serialization ignores `SerializationFeature.WRITE_ENUMS_USING_TO_STRING`
 (reported by scubasau@github)
#938: Regression: `StackOverflowError` with recursive types that contain `Map.Entry`
 (reported by jloisel@github)
#939: Regression: DateConversionError in 2.6.x 
 (reported by Andreas P, anpieber@github)
#940: Add missing `hashCode()` implementations for `JsonNode` types that did not have them
 (contributed by Sergio M)
#941: Deserialization from "{}" to ObjectNode field causes "out of END_OBJECT token" error
 (reported by Sadayuki F)
#942: Handle null type id for polymorphic values that use external type id
 (reported by Warren B, stormboy@github)
#943: Incorrect serialization of enum map key
 (reported by Benson M)
#944: Failure to use custom deserializer for key deserializer
 (contributed by Benson M)
#949: Report the offending substring when number parsing fails
 (contributed by Jesse W)
#965: BigDecimal values via @JsonTypeInfo/@JsonSubTypes get rounded
 (reported by gmjabs@github)

2.6.2 (14-Sep-2015)

#894: When using withFactory on ObjectMapper, the created Factory has a TypeParser
  which still has the original Factory
 (reported by lufe66@github)
#899: Problem serializing `ObjectReader` (and possibly `ObjectMapper`)
#913: ObjectMapper.copy does not preserve MappingJsonFactory features
 (reported, fixed by Daniel W)
#922: ObjectMapper.copy() does not preserve _registeredModuleTypes
#928: Problem deserializing External Type Id if type id comes before POJO

2.6.1 (09-Aug-2015)

#873: Add missing OSGi import
#881: BeanDeserializerBase having issues with non-CreatorProperty properties.
 (reported by dharaburda@github)
#884: ArrayIndexOutOfBoundException for `BeanPropertyMap` (with ObjectId)
 (reported by alterGauner@github)
#889: Configuring an ObjectMapper's DateFormat changes time zone
 (reported by Andy W, wilkinsona@github)
#890: Exception deserializing a byte[] when the target type comes from an annotation
 (reported by gmjabs@github)

2.6.0 (19-Jul-2015)

#77: Allow injection of 'transient' fields
#95: Allow read-only properties with `@JsonIgnoreProperties(allowGetters=true)`
#222: EXTERNAL_PROPERTY adds property multiple times and in multiple places
 (reported by Rob E, thatsnotright@github)
#296: Serialization of transient fields with public getters (add
    MapperFeature.PROPAGATE_TRANSIENT_MARKER)
 (suggested by Michal L)
#312: Support Type Id mappings where two ids map to same Class
#348: ObjectMapper.valueToTree does not work with @JsonRawValue
 (reported by Chris P, pimlottc@github)
#504: Add `DeserializationFeature.USE_LONG_FOR_INTS`
 (suggested by Jeff S)
#624: Allow setting external `ClassLoader` to use, via `TypeFactory`
#649: Make `BeanDeserializer` use new `parser.nextFieldName()` and `.hasTokenId()` methods
#664: Add `DeserializationFeature.ACCEPT_FLOAT_AS_INT` to prevent coercion of floating point
 numbers int `int`/`long`/`Integer`/`Long`
 (requested by wenzis@github)
#677: Specifying `Enum` value serialization using `@JsonProperty`
 (requested by Allen C, allenchen1154@github)
#679: Add `isEmpty()` implementation for `JsonNode` serializers
#688: Provide a means for an ObjectMapper to discover mixin annotation classes on demand
 (requested by Laird N)
#689: Add `ObjectMapper.setDefaultPrettyPrinter(PrettyPrinter)`
 (requested by derknorton@github)
#696: Copy constructor does not preserve `_injectableValues`
 (reported by Charles A)
#698: Add support for referential types (ReferenceType)
#700: Cannot Change Default Abstract Type Mapper from LinkedHashMap
 (reported by wealdtech@github)
#725: Auto-detect multi-argument constructor with implicit names if it is the only visible creator
#727: Improve `ObjectWriter.forType()` to avoid forcing base type for container types
#734: Add basic error-recovery for `ObjectReader.readValues()`
#737: Add support for writing raw values in TokenBuffer
 (suggested by Guillaume S, gsmet@github)
#740: Ensure proper `null` (as empty) handling for `AtomicReference`
#741: Pass `DeserializationContext' argument for `JsonDeserializer` methods "getNullValue()"
 and "getEmptyValue()"
#743: Add `RawValue` helper type, for piping raw values through `TokenBuffer`
#756: Disabling SerializationFeature.FAIL_ON_EMPTY_BEANS does not affect `canSerialize()`
 (reported by nickwongdev@github)
#762: Add `ObjectWriter.withoutRootName()`, `ObjectReader.withoutRootName()`
#765: `SimpleType.withStaticTyping()` impl incorrect
#769: Fix `JacksonAnnotationIntrospector.findDeserializer` to return `Object` (as per
  `AnnotationIntrospector`); similarly for other `findXxx(De)Serializer(...)` methods
#777: Allow missing build method if its name is empty ("")
 (suggested by galdosd@github)
#781: Support handling of `@JsonProperty.required` for Creator methods
#787: Add `ObjectMapper setFilterProvider(FilterProvider)` to allow chaining
 (suggested by rgoldberg@githin)
#790: Add `JsonNode.equals(Comparator<JsonNode>, JsonNode)` to support
  configurable/external equality comparison
#794: Add `SerializationFeature.WRITE_DATES_WITH_ZONE_ID` to allow inclusion/exclusion of
  timezone id for date/time values (as opposed to timezone offset)
#795: Converter annotation not honored for abstract types
 (reported by myrosia@github)
#797: `JsonNodeFactory` method `numberNode(long)` produces `IntNode` for small numbers
#810: Force value coercion for `java.util.Properties`, so that values are `String`s
#811: Add new option, `JsonInclude.Include.NON_ABSENT` (to support exclusion of
  JDK8/Guava Optionals)
#812: Java 8 breaks Class-value annotation properties, wrt generics: need to work around
#813: Add support for new property of `@JsonProperty.access` to support
  read-only/write-only use cases
#820: Add new method for `ObjectReader`, to bind from JSON Pointer position
 (contributed by Jerry Y, islanderman@github)
#824: Contextual `TimeZone` changes don't take effect wrt `java.util.Date`,
  `java.util.Calendar` serialization
#826: Replaced synchronized HashMap with ConcurrentHashMap in TypeDeserializerBase._findDeserializer
 (contributed by Lars P)
#827: Fix for polymorphic custom map key serializer
 (reported by mjr6140@gitgub)
#828: Respect DeserializationFeatures.WRAP_EXCEPTIONS in CollectionDeserializer
 (contributed by Steve G, thezerobit@github)
#840: Change semantics of `@JsonPropertyOrder(alphabetic)` to only count `true` value
#848: Custom serializer not used if POJO has `@JsonValue`
#849: Possible problem with `NON_EMPTY` exclusion, `int`s, `Strings`
#868: Annotations are lost in the case of duplicate methods
- Remove old cglib compatibility tests; cause problems in Eclipse
- Add `withFilterId()` method in `JsonSerializer` (demote from `BeanSerializer`)

2.5.5 (07-Dec-2015)

#844: Using JsonCreator still causes invalid path references in JsonMappingException
 (reported by Ian B)
#852: Accept scientific number notation for quoted numbers too
#878: serializeWithType on BeanSerializer does not setCurrentValue
 (reported by Chi K, chikim79@github)

2.5.4 (09-Jun-2015)

#676: Deserialization of class with generic collection inside depends on
  how is was deserialized first time
 (reported by lunaticare@github)
#771: Annotation bundles ignored when added to Mixin
 (reported by Andrew D)
#774: NPE from SqlDateSerializer as _useTimestamp is not checked for being null
 (reported by mrowkow@github)
#785: Add handlings for classes which are available in `Thread.currentThread().getContextClassLoader()`
 (contributed by Charles A)
#792: Ensure Constructor Parameter annotations are linked with those of Field, Getter, or Setter
#793: `ObjectMapper.readTree()` does not work with defaultTyping enabled
 (reported by gracefulgopher@github)
#801: Using `@JsonCreator` cause generating invalid path reference in `JsonMappingException`
 (contributed by Kamil B)
#815: Presence of PropertyNamingStrategy Makes Deserialization fail
#816: Allow date-only ISO strings to have no time zone
 (contributed by Andrew G)
- Fix handling of Enums wrt JSON Schema, when 'toString()' used for serialization

2.5.3 (24-Apr-2015)

#731: XmlAdapter result marshaling error in case of ValueType=Object
 (reported, debugged by Dmitry S)
#742: Allow deserialization of `null` Object Id (missing already allowed)
#744: Custom deserializer with parent object update failing
 (reported by migel@github)
#745: EnumDeserializer.deserializerForCreator fails when used to deserialize a Map key
 (contributed by John M)
#761: Builder deserializer: in-compatible type exception when return type is super type
 (contributed by Alexey G)
#766: Fix Infinite recursion (StackOverflowError) when serializing a SOAP object
 (contributed by Alain G)

2.5.2 (29-Mar-2015)

#609: Problem resolving locally declared generic type
 (repoted by Hal H)
#691: NullSerializer for MapProperty failing when using polymorphic handling
 (reported by Antibrumm@github)
#703: Multiple calls to ObjectMapper#canSerialize(Object.class) returns different values
 (reported by flexfrank@github)
#705: JsonAnyGetter doesn't work with JsonSerialize (except with keyUsing)
 (reported by natnan@github)
#728: TypeFactory#_fromVariable returns unknownType() even though it has enough information
  to provide a more specific type
 (reported by jkochaniak@github)
#733: MappingIterator should move past errors or not return hasNext() == true
 (reported by Lorrin N, lorrin@github)
#738: @JsonTypeInfo non-deterministically ignored in 2.5.1 (concurrency issue)
 (reported by Dylan S, dylanscott@github)
- Improvement to handling of custom `ValueInstantiator` for delegating mode; no more NPE
  if `getDelegateCreator()` returns null
- Refactor `TypedKey` into separate util class

2.5.1 (06-Feb-2015)

#667: Problem with bogus conflict between single-arg-String vs `CharSequence` constructor
#669: JSOG usage of @JsonTypeInfo and @JsonIdentityInfo(generator=JSOGGenerator.class) fails
 (reported by ericali78@github)
#671: Adding `java.util.Currency` deserialization support for maps
 (contributed by Alexandre S-C)
#674: Spring CGLIB proxies not handled as intended
 (reported by Zoltan F)
#682: Class<?>-valued Map keys not serialized properly
 (reported by Ludevik@github)
#684: FAIL_ON_NUMBERS_FOR_ENUMS does not fail when integer value is quoted
 (reported by kllp@github)
#696: Copy constructor does not preserve `_injectableValues`
 (reported by Charles A)
- Add a work-around in `ISO8601DateFormat` to allow omission of ':' from timezone
- Bit more work to complete #633

2.5.0 (01-Jan-2015)

#47: Support `@JsonValue` for (Map) key serialization 
#113: Problem deserializing polymorphic types with @JsonCreator
#165: Add `DeserializationContext.getContextualType()` to let deserializer
  known the expected type.
#299: Add `DeserializationFeature.FAIL_ON_UNRESOLVED_OBJECT_IDS` to allow missing
  Object Ids (as global default)
#408: External type id does not allow use of 'visible=true'
#421: @JsonCreator not used in case of multiple creators with parameter names
 (reported by Lovro P, lpandzic@github)
#427: Make array and Collection serializers call `JsonGenerator.writeStartArray(int)`
#521: Keep bundle annotations, prevent problems with recursive annotation types
 (reported by tea-dragon@github)
#527: Add support for `@JsonInclude(content=Include.NON_NULL)` (and others) for Maps
#528: Add support for `JsonType.As.EXISTING_PROPERTY`
 (reported by heapifyman@github; implemented by fleebytes@github)
#539: Problem with post-procesing of "empty bean" serializer; was not calling
  'BeanSerializerModifier.modifySerializer()` for empty beans
 (reported by Fabien R, fabienrenaud@github)
#540: Support deserializing `[]` as null or empty collection when the java type
  is a not an object, `DeserializationFeature.ACCEPT_EMPTY_ARRAY_AS_NULL_OBJECT`
 (requested by Fabien R, fabienrenaud@github)
#543: Problem resolving self-referential recursive types
 (reported by ahgittin@github)
#550: Minor optimization: prune introspection of "well-known" JDK types
#552: Improved handling for ISO-8601 (date) format
 (contributed by Jerome G, geronimo-iia@github)
#559: Add `getDateFormat()`, `getPropertyNamingStrategy()` in `ObjectMapper`
#560: @JsonCreator to deserialize BigInteger to Enum
 (requested by gisupp@github)
#565: Add support for handling `Map.Entry`
#566: Add support for case-insensitive deserialization (`MapperFeature.ACCEPT_CASE_INSENSITIVE_PROPERTIES`)
 (contributed by Michael R)
#571: Add support in ObjectMapper for custom `ObjectReader`, `ObjectWriter` (sub-classes)
#572: Override default serialization of Enums
 (requested by herau@github)
#576: Add fluent API for adding mixins
 (contributed by Adam S, adstro@github)
#594: `@JsonValue` on enum not used when enum value is a Map key
 (reported by chrylis@github)
#596: Add support for `@JsonProperty.defaultValue`, exposed via `BeanProperty.getMetadata().getDefaultValue()`
#597: Improve error messaging for cases where JSON Creator returns null (which
  is illegal)
 (contributed by Aurelien L)
#599: Add a simple mechanism for avoiding multiple registrations of the same module
#607: Allow (re)config of `JsonParser.Feature`s via `ObjectReader`
#608: Allow (re)config of `JsonGenerator.Feature`s via `ObjectWriter`
#614: Add a mechanism for using `@JsonCreator.mode` for resolving possible ambiguity between
  delegating- and property-based creators
#616: Add `SerializationFeature.WRITE_DURATIONS_AS_TIMESTAMPS`
#622: Support for non-scalar ObjectId Reference deserialiazation (like JSOG)
#623: Add `StdNodeBasedDeserializer`
#630: Add `KeyDeserializer` for `Class`
#631: Update `current value` of `JsonParser`, `JsonGenerator` from standard serializers,
 deserializers
 (suggested by Antibrumm@github)
#633: Allow returning null value from IdResolver to make type information optional
 (requested by Antibrumm@github)
#634: Add `typeFromId(DatabindContext,String)` in `TypeIdDeserializer`
#636: `ClassNotFoundException` for classes not (yet) needed during serialization
 (contributed by mspiegel@github)
#638: Add annotation-based method(s) for injecting properties during serialization
 (using @JsonAppend, VirtualBeanPropertyWriter)
#647: Deserialization fails when @JsonUnwrapped property contains an object with same property name
 (reported by Konstantin L)
#653: Jackson doesn't follow JavaBean naming convention (added `MapperFeature.USE_STD_BEAN_NAMING`)
#654: Add support for (re)configuring `JsonGenerator.setRootValueSeparator()` via `ObjectWriter`
#655: Add `ObjectWriter.writeValues()` for writing value sequences
#660: `@JsonCreator`-annotated factory method is ignored if constructor exists
- Allow use of `Shape.ARRAY` for Enums, as an alias to 'use index'
- Start using `JsonGenerator.writeStartArray(int)` to help data formats
  that benefit from knowing number of elements in arrays (and would otherwise
  need to buffer values to know length)
- Added new overload for `JsonSerializer.isEmpty()`, to eventually solve #588
- Improve error messaging (related to [jaxb-annotations#38]) to include known subtype ids.

2.4.6 (23-Apr-2015)

#735: (complete fix) @JsonDeserialize on Map with contentUsing custom deserializer overwrites default behavior
 (reported by blackfyre512@github) (regression due to #604)
$744: Custom deserializer with parent object update fails

2.4.5.1 (26-Mar-2015)

Special one-off "micro patch" for:

#706: Add support for `@JsonUnwrapped` via JSON Schema module
#707: Error in getting string representation of an ObjectNode with a float number value
 (reported by @navidqar)
#735: (partial) @JsonDeserialize on Map with contentUsing custom deserializer overwrites default behavior

2.4.5 (13-Jan-2015)

#635: Reduce cachability of `Map` deserializers, to avoid problems with per-property config changes
    (regression due to #604)
#656: `defaultImpl` configuration is ignored for `WRAPPER_OBJECT`
- Solve potential cyclic-resolution problem for `UntypedObjectDeserializer`

2.4.4 (24-Nov-2014)

(jackson-core)#158: Setter confusion on assignable types
 (reported by tsquared2763@github)
#245: Calls to ObjectMapper.addMixInAnnotations() on an instance returned by ObjectMapper.copy()
 don't work
 (reported by Erik D)
#580: delegate deserializers choke on a (single) abstract/polymorphic parameter
 (reported by Ian B, tea-dragon@github)
#590: Binding invalid Currency gives nonsense at end of the message
 (reported by Jerbell@github)
#592: Wrong `TokenBuffer` delegate deserialization using `@JsonCreator`
 (reported by Eugene L)
#601: ClassCastException for a custom serializer for enum key in `EnumMap`
 (reported by Benson M)
#604: `Map` deserializers not being cached, causing performance problems
#610: Fix forward reference in hierarchies
 (contributed by zeito@github)
#619: Off by one error in AnnotatedWithParams
 (reported by stevetodd@github)
- Minor fix to `EnumSerializer` regarding detection "serialize using index"
- Minor fix to number serializers, to call proper callback for schema generation

2.4.3 (02-Oct-2014)

#496: Wrong result with `new TextNode("false").asBoolean(true)`
 (reported by Ivar R, ivarru@github)
#511: DeserializationFeature.FAIL_ON_INVALID_SUBTYPE does not work
 (reported by sbelikov@github)
#523: MapDeserializer and friends do not report the field/key name for mapping exceptions
 (reported by Ian B, tea-dragon@github)
#524: @JsonIdentityReference(alwaysAsId = true) Custom resolver is reset to SimpleObjectIdResolver
 (reported by pkokorev@github)
#541: @JsonProperty in @JsonCreator is conflicting with POJOs getters/attributes
 (reported by fabienrenaud@github)
#543: Problem resolving self-referential generic types
#570: Add Support for Parsing All Compliant ISO-8601 Date Formats
 (requested by pfconrey@github)
- Fixed a problem with `acceptJsonFormatVisitor` with Collection/array types that
  are marked with `@JsonValue`; could cause NPE in JSON Schema generator module.

2.4.2 (14-Aug-2014)

#515: Mixin annotations lost when using a mixin class hierarchy with non-mixin interfaces
 (reported by 'stevebread@github')
- Fixed a problem related to [jackson-dataformat-smile#19].

2.4.1.2 (12-Jul-2014)

Special one-off "micro patch" for:

#503: Concurrency issue inside com.fasterxml.jackson.databind.util.LRUMap.get(Object)
 (reported by fjtc@github)

2.4.1.1 (18-Jun-2014)

Special one-off "micro patch" for:

#491: Temporary work-around for issue #490 (full fix for 2.5 needs to be
  in `jackson-annotations`)
#506: Index is never set for Collection and Array in InvalidFormatException.Reference
 (reported by Fabrice D, fabdouglas@github)
- Fixed a problem related to [jackson-dataformat-smile#19].

2.4.1 (17-Jun-2014)

#479: NPE on trying to deserialize a `String[]` that contains null
 (reported by huxi@github)
#482: Make date parsing error behavior consistent with JDK
 (suggested by Steve S, sanbeg@github)
#489 (partial): TypeFactory cache prevents garbage collection of custom ClassLoader
 (reported by sftwrengnr@github)

2.4.0 (02-Jun-2014)

#81: Allow use of @JsonUnwrapped with typed (@JsonTypeInfo) classes, provided
  that (new) feature `SerializationFeature.FAIL_ON_UNWRAPPED_TYPE_IDENTIFIERS`
  is disabled
 (constributed by Ben F, UnquietCode@github)
#88: Prevent use of type information for `JsonNode` via default typing
 (reported by electricmonk@github)
#149: Allow use of "stringified" indexes for Enum values
 (requested by chenboxiang@github)
#176: Allow use external Object Id resolver (to use with @JsonIdentityInfo etc)
 (implemented by Pascal G)
#193: Conflicting property name definitions
 (reported by Stuart J, sgjohnston@github)
#323: Serialization of the field with deserialization config
 (reported by metanet@github)
#327: Should not consider explicitly differing renames a fail, as long as all are explicit
#335: Allow use of `@JsonPropertyOrder(alphabetic=true)` for Map properties
#351: ObjectId does not properly handle forward references during deserialization
 (contributed by pgelinas)
#352 Add `ObjectMapper.setConfig()` for overriding `SerializationConfig`/`DeserializationConfig`
#353: Problems with polymorphic types, `JsonNode` (related to #88)
 (reported by cemo@github)
#359: Converted object not using explicitly annotated serializer
 (reported by Florian S [fschopp@github])
#369: Incorrect comparison for renaming in `POJOPropertyBuilder`
#375: Add `readValue()`/`readPropertyValue()` methods in `DeserializationContext`
#376: Add support for `@JsonFormat(shape=STRING)` for number serializers
#381: Allow inlining/unwrapping of value from single-component JSON array
 (contributed by yinzara@github)
#390: Change order in which managed/back references are resolved (now back-ref
 first, then forward)
 (requested by zAlbee@github)
#407: Properly use null handlers for value types when serializer Collection
 and array types
 (contributed by Will P)
#425: Add support for using `Void.class` as "no class", instead of `NoClass.class`
#428: `PropertyNamingStrategy` will rename even explicit name from `@JsonProperty`
 (reported by turskip@github)
#435: Performance bottleneck in TypeFactory._fromClass
 (reported by Sean D, sdonovanuk@github)
#434: Ensure that DecimalNodes with mathematically equal values are equal
 (contributed by Francis G)
#435: Performance bottleneck in TypeFactory._fromClass
 (reported by sdonovanuk@github)
#438: Add support for accessing `@JsonProperty(index=N)` annotations
#442: Make `@JsonUnwrapped` indicate property inclusion
 (suggested by Ben F)
#447: ArrayNode#addAll should accept Collection<? extends JsonNode>
 (suggested by alias@github)
#461: Add new standard naming strategy, `PropertyNamingStrategy.LowerCaseStrategy`
#463: Add 'JsonNode.asText(String defaultValue)`
 (suggested by Chris C)
#464: Include `JsonLocation` in more mapping exceptions
 (contributed by Andy C (q3aiml@github))
#465: Make it easier to support serialization of custom subtypes of `Number`
#467: Unwanted POJO's embedded in tree via serialization to tree
 (reported by Benson M)
- Slightly improve `SqlDateSerializer` to support `@JsonFormat`
- Improve handling of native type ids (YAML, CBOR) to use non-native type ids
  as fallback

2.3.5 (13-Jan-2015)

#496: Wrong result for TextNode("false").asBoolean(true)
 (reported by Ivar R, ivarru@github)
#543: Problems resolving self-referential generic types.
#656: defaultImpl configuration is ignored for WRAPPER_OBJECT

2.3.4 (17-Jul-2014)

#459: BeanDeserializerBuilder copy constructor not copying `_injectables`
#462: Annotation-provided Deserializers are not contextualized inside CreatorProperties
 (reported by aarondav@github)

2.3.3 (10-Apr-2014)

#420: Remove 'final' modifier from `BeanDeserializerBase.deserializeWithType`
 (requested by Ghoughpteighbteau@github)
#422: Allow use of "True" and "False" as aliases for booleans when coercing from
  JSON String
#423: Fix `CalendarSerializer` to work with custom format
 (reported by sergeymetallic@github)
#433: `ObjectMapper`'s `.valueToTree()` wraps `JsonSerializable` objects into a POJONode
 (reported by Francis G)
- Fix null-handling for `CollectionSerializer`

2.3.2 (01-Mar-2014)

#378: Fix a problem with custom enum deserializer construction
 (reported by BokoEnos@github)
#379: Fix a problem with (re)naming of Creator properties; needed to make
 Paranamer module work with NamingStrategy.
 (reported by Chris P, cpilsworth@github)
#398: Should deserialize empty (not null) URI from empty String
 (reported by pgieser@github)
#406: @JsonTypeIdResolver not working with external type ids
 (reported by Martin T)
#411: NumberDeserializers throws exception with NaN and +/- Infinity
 (reported by clarkbreyman@github)
#412: ObjectMapper.writerWithType() does not change root name being used
 (repoted by jhalterman@github)
- Added `BeanSerializerBase._serializeObjectId()` needed by modules that
  override standard BeanSerializer; specifically, XML module.

2.3.1 (28-Dec-2013)

#346: Fix problem deserializing `ObjectNode`, with @JsonCreator, empty
  JSON Object
 (reported by gaff78@github)
#358: `IterableSerializer` ignoring annotated content serializer
 (reported by Florian S)
#361: Reduce sync overhead for SerializerCache by using volatile, double-locking
 (contributed by stuartwdouglas@github)
#362: UUID output as Base64 String with ObjectMapper.convertValue()
 (reported by jknack@github)
#367: Make `TypeNameIdResolver` call `TypeResolver` for resolving base type
 (suggested by Ben F)
#370: Fail to add Object Id for POJO with no properties
 (reported by jh3141@github)
- Fix for [jackson-module-afterburner#38]: need to remove @JacksonStdImpl from
  `RawSerializer`, to avoid accidental removal of proper handling.

2.3.0 (13-Nov-2013)

#48: Add support for `InetSocketAddress`
 (contributed by Nick T)
#152: Add support for traversing `JsonNode` with (new!) `JsonPointer` implementation
 (suggested by fge@github)
#208: Accept "fromString()" as an implicit Creator (factory) method (alias for "valueOf()")
 (requested by David P)
#215: Allow registering custom `CharacterEscapes` to use for serialization,
 via `ObjectWriter.with(CharacterEscapes)` (and `ObjectMapper.writer(CharacterEscapes)`)
#227: Allow "generic" Enum serializers, deserializers, via `SimpleModule`
#234: Incorrect type information for deeply nested Maps
 (reported by Andrei P)
#237: Add `DeserializationFeature.FAIL_ON_READING_DUP_TREE_KEY` to optionally
  throw `JsonMappingException` on duplicate keys, tree model (`JsonNode`)
#238: Allow existence of overlapping getter, is-getter (choose 'regular' getter)
#239: Support `ByteBuffer`
 (suggested by mckamey@github)
#240: Make sure `@JsonSerialize.include` does not accidentally override
  class inclusion settings
 (requested by thierryhenrio@github)
#253: `DelegatingDeserializer` causes problems for Managed/BackReferences
 (reported by bfelaco@github)
#257: Make `UntypedObjectDeserializer` support overides for `List`, `Map` etc
#268: Add new variant of `ObjectMapper.canSerialize()` that can return `Throwable`
 that caused false to be returned (if any)
#269: Add support for new `@JsonPropertyDescription` via `AnnotationIntrospector`
 as well as `BeanProperty.getMedata().getDescription()`
#270: Add `SerializationFeature.USE_EQUALITY_FOR_OBJECT_ID` to allow use of equality
 (instead of identity) for figuring out when to use Object Id
 (requested by beku8@github)
#271: Support handling of `@JsonUnwrapped` for in-built JSON Schema generation
#277: Make `TokenBuffer` support new native type and object ids
#302: Add `setNamingStrategy` in `Module.SetupContext`
 (suggested by Miguel C)
#305: Add support for accessing `TypeFactory` via `TypeIdResolverBase`
 (not yet via `TypeIdResolver` interface), other configuration
#306: Allow use of `@JsonFilter` for properties, not just classes 
#307: Allow use of `@JsonFilter` for Maps in addition to POJOs
#308: Improve serialization and deserialization speed of `java.util.UUID` by 4x
 (suggested by David P)
#310: Improve `java.util.UUID` serialization with binary codecs, to use "raw" form.
#311: Make sure that "creator properties" are alphabetically ordered too, if
  so requested.
#315: Allow per-property definition of null serializer to use, using
 new `@JsonSerialize(nullsUsing=xxx)` annotation property
#317: Fix `JsonNode` support for nulls bound to `ObjectNode`, `ArrayNode`
 (contributed by Seth P)
#318: Problems with `ObjectMapper.updateValue()`, creator property-backed accessors
#319: Add support for per-call ("contextual") attributes, with defaulting,
 to allow keeping track of state during (de)serialization
#324: Make sure to throw `JsonMappingException` from `EnumDeserializer` creator,
  not `IllegalArgumentException`
 (reported by beverku@github)
#326: Support `@JsonFilter` for "any getter" properties
#334: Make `ArrayNode`, `ObjectNode` non-final again
#337: `AnySetter` does not support polymorphic types
 (reported by askvortsov@github)
#340: AtomicReference not working with polymorphic types
#342: Add `DeserializationFeature.FAIL_ON_IGNORED_PROPERTIES` to make `ObjectMapper`
  throw exception when encountering explicitly ignored properties
 (requested by Ruslan M)
[JACKSON-890]: Support managed/back-references for polymorphic (abstract) types
- Add 'BeanPropertyWriter.isUnwrapping()' for future needs (by Afterburner)
- Add coercions from String "null" (as if null token was parsed) for primitives/Wrappers.
- Add `JsonDeserializer.handledType()`

2.2.4 (10-Jun-2014)

#292: Problems with abstract `Map`s, `Collection`s, polymorphic deserialization
#324: EnumDeserializer should throw JsonMappingException, not IllegalArgumentException
#346: Problems deserializing `ObjectNode` from empty JSON Object, with @JsonCreator

2.2.3 (22-Aug-2013)

#234: Problems with serializing types for deeply nested generic Maps, default typing 
#251: SerializationFeature.WRITE_BIGDECIMAL_AS_PLAIN ignored with JsonNode
  serialization
 (reported by fge@github)
#259: Fix a problem with JSON Schema generation for `@JsonValue`
 (reported by Lior L)
#267: Handle negative, stringified timestamps
 (reported by Drecth@github)
#281: Make `NullNode` use configured null-value serializer
#287: Fix problems with converters, Maps with Object values
 (reported by antubis@github)
#288: Fix problem with serialization converters assigned with annotations
 (reported by cemo@github)

2.2.2 (26-May-2013)

#216: Problems with Android, 1.6-only types
#217: JsonProcessingExceptions not all wrapped as expected
 (reported by karldmoore@github)
#220: ContainerNode missing 'createNumber(BigInteger)'
 (reported by Pascal G)
#223: Duplicated nulls with @JsonFormat(shape=Shape.ARRAY)
 (reported by lukegh@github)
#226: Field mapping fail on deserialization to common referenced object when
  @JsonUnwrapped is used
 (reported by ikvia@github)
#232: Converting bound BigDecimal value to tree fails with WRITE_BIGDECIMAL_AS_PLAIN
 (reported by celkings@github)
- Minor fix to handle primitive types for key deserializer lookups
- Add convenience method `MappingIterator.getCurrentLocation()`
 (suggested by Tomdz@github)

2.2.1 (03-May-2013)

#214: Problem with LICENSE, NOTICE, Android packaging
 (reported by thierryd@github)

2.2.0 (22-Apr-2013)

Fixes:

#23: Fixing typing of root-level collections
#118: JsonTypeInfo.as.EXTERNAL_PROPERTY not working correctly
 with missing type id, scalar types
#130: TimeZone not set for GregorianCalendar, even if configured
#144: MissingNode.isValueNode() should return 'false'
 (reported by 'fge@github')
#146: Creator properties were not being renamed as expected
 (contributed by Christoper C)
#188: Problem with ObjectId serialization, 'alwaysAsId' references

Improvements:

#116: JavaType implements `java.lang.reflect.Type` (as does `TypeReference`)
#147: Defer reporting of problems with missing creator parameters
 (contributed by Christoper C)
#155: Make `ObjectNode` and `ArrayNode` final (other node types already were)
 (requested by fge@github)
#161: Add deserializer for java.util.concurrent.ArrayBlockingQueue
#173: Add 'JsonNode.traverse(ObjectCodec)' for convenience
#181: Improve error reporting for missing '_valueDeserializer'
#194: Add `FloatNode` type in tree model (JsonNode)
 (requested by msteiger@github)
#199: Allow deserializing `Iterable` instances (as basic `Collection`s)
 (requested by electrum@github)
#206: Make 'ObjectMapper.createDeserializationContext()' overridable
 (requested by noter@github)
#207: Add explicit support for `short` datatypes, for tree model
 (contributed by msteiger@github)

New features:

#120: Extend BeanDeserializerModifier to work with non-POJO deserializers
#121: Extend BeanSerializerModifier to work with non-POJO serializers
#124: Add support for serialization converters (@JsonSerializer(converter=...))
#124: Add support for deserialization converters (@JsonDeserializer(converter=...))
#140: Add 'SerializationFeature.WRITE_BIGDECIMAL_AS_PLAIN' to allow forcing
  of non-scientific notation when serializing BigDecimals.
 (suggested by phedny@github)
#148: Add 'DeserializationFeature.FAIL_ON_INVALID_SUBTYPE`, which allows mapping
  entries with missing or invalid type id into null references (instead of failing).
  Also allows use of '@JsonTypeInfo.defaultImpl = NoClass.class' as alternative.
#159: Add more accessors in 'MappingIterator': getParser(), getParserSchema(),
  readAll()
 (suggested by Tom D)
#190: Add 'MapperFeature.ALLOW_FINAL_FIELDS_AS_MUTATORS' (default: true) for
 pruning out final fields (to avoid using as mutators)
 (requested by Eric T)
#195: Add 'MapperFeature.INFER_PROPERTY_MUTATORS' (default: enabled) for finer
  control of what mutators are auto-detected.
 (requested by Dain S)
#198: Add SPI metadata, handling in ObjectMapper (findModules()), for
  automatic registration of auto-detected extension modules
 (suggested by 'beamerblvd@github')
#203: Added new features to support advanced date/time handling:
  - SerializationFeature.WRITE_DATE_TIMESTAMPS_AS_NANOSECONDS
  - DeserializationFeature.READ_DATE_TIMESTAMPS_AS_NANOSECONDS
  - DeserializationFeature.ADJUST_DATES_TO_CONTEXT_TIME_ZONE

Other:

#126: Update JDK baseline to 1.6
* API under 'com.fasterxml.jackson.databind.jsonFormatVisitors' changed significantly
  based on experiences with external JSON Schema generator.
* Version information accessed via code-generated access class, instead of reading
  VERSION.txt
* Added 2 methods in Converter interface: getInputType(), getOutputType(),
  to allow programmatic overrides (needed by JAXB annotation module)

2.1.4 (26-Feb-2013)

* [JACKSON-887]: StackOverflow with parameterized sub-class field
 (reported by Alexander M)
* [#130]: TimeZone not set for GregorianCalendar, when deserializing
* [#157]: NPE when registering module twice
* [#162]: JsonNodeFactory: work around an old bug with BigDecimal and zero
 (submitted by fge@github)
* [#166]: Incorrect optimization for `ObjectMapper.convertValue(Class)`
 (reported by Eric T)
* [#167]: Problems with @JsonValue, polymorphic types (regression from 1.x)
 (reported by Eric T)
* [#170]: Problems deserializing `java.io.File` if creator auto-discovery disabled
 (reported by Eric T)
* [#175]: NPE for JsonMappingException, if no path is specified
 (reported by bramp@github)

2.1.3 (19-Jan-2013)

* [Issue#141]: ACCEPT_EMPTY_STRING_AS_NULL_OBJECT not working for enums
* [Issue#142]: Serialization of class containing EnumMap with polymorphic enum
  fails to generate class type data
 (reported by kidavis4@github)

2.1.2 (04-Dec-2012)

* [Issue#106]: NPE in ObjectArraySerializer.createContextual(...)
* [Issue#117]: HandlerInstantiator defaulting not working
 (reported by Alexander B)
* [Issue#118]: Problems with JsonTypeInfo.As.EXTERNAL_PROPERTY, scalar values
 (reported by Adva11@github)
* [Issue#119]: Problems with @JsonValue, JsonTypeInfo.As.EXTERNAL_PROPERTY
 (reported by Adva11@github)
* [Issue#122]: ObjectMapper.copy() was not copying underlying mix-in map
 (reported by rzlo@github)

2.1.1 (11-Nov-2012)

Fixes:

* [JACKSON-875]: Enum values not found if Feature.USE_ANNOTATIONS disabled
 (reported by Laurent P)
* [Issue#93]: ObjectNode.setAll() broken; would not add anything for
  empty ObjectNodes.
 (reported by Francis G)
* Making things implement java.io.Serializable:
  - Issues: #94, #99, #100, #102
    (reported by Sean B)
* [Issue#96]: Problem with JsonTypeInfo.As.EXTERNAL_PROPERTY, defaultImpl
 (reported by Adva11@github)

2.1.0 (08-Oct-2012)

  New minor version for 2.x series. Major improvements in multiple areas,
  including:

  - Dataformat auto-detection
  - More `@JsonFormat.shape` variant to serialize Collections as
    JSON Objects, POJOs as JSON Arrays (csv-like).
  - Much more configuration accessible via ObjectReader, ObjectWriter
  - New mechanism for JSON Schema generation, other uses (in future)

Fixes:

* [JACKSON-830]/[Issue#19]: Change OSGi bundle name to be fully-qualified
* ]JACKSON-847]: Make @JsonIdentityInfo work with property-based creator
* [JACKSON-851]: State corruption with ObjectWriter, DefaultPrettyPrinter
 (reported by Duncan A)
* [Issue#75]: Too aggressive KeySerializer caching
* Minor fix wrt [Issue#11], coercion needed extra checks

Improvements:

* [JACKSON-758]: Remove 'IOException' from throws clauses of "writeValueAsString"
  and "writeValueAsBytes" of ObjectMapper/ObjectWriter
 (suggested by G-T Chen)
* [JACKSON-839]: Allow "upgrade" of integer number types for
  UntypedObjectDeserializer, even with default typing enabled.
* [JACKSON-850]: Allow use of zero-arg factory methods as "default creator"
  (suggested by Razvan D)
* [Issue#9]: Implement 'required' JSON Schema attribute for bean properties
* [Issue#20]: Add new exception type, InvalidFormatException (sub-type of
  JsonMappingException) to indicate data format problems
 (suggested by HolySamosa@github)
* [Issue#30]: ObjectReader and ObjectWriter now try to pre-fetch root
  (de)serializer if possible; minor performance improvement (2% for small POJOs).
* [Issue#33]: Simplified/clarified definition of 'ObjectReader.readValues()';
  minor change in behavior for JSON Array "wrapped" sequences
* [Issue#60]: Add 'JsonNode.hasNonNull(...)' method(s)
 (suggested by Jeff S on mailing list) 
* [Issue#64]: Add new "standard" PropertyNamingStrategy, PascalCaseStrategy
  (PropertyNamingStrategy.PASCAL_CASE_TO_CAMEL_CASE)
 (contributed by Sean B)
* [Issue#65]: Add getters to `ObjectMapper`, DeserializationContext/-Factory.
 (contributed by Dmitry K)
* [Issue#69]: Add `PropertyName` abstraction, new methods in AnnotationIntrospector
* [Issue#80]: Make `DecimalNode` normalize input, to make "1.0" and "1.00"equal
 (reported by fge@github)

New features:

* [Issue#15]: Support data format auto-detection via ObjectReader (added
  'withFormatDetection(...)' fluent factories)
* [Issue#21]: Add 'ObjectNode.set(...)' method (and related) to improve
  chaining, semantic consistency of Tree Model API
 (suggested by fge@Github)
* [Issue#22]: Add 'ObjectMapper.setAnnotationIntrospectors()' which allows
  defining different introspectors for serialization, deserialization
* [Issue#24]: Allow serialization of Enums as JSON Objects
 (suggested by rveloso@github)
* [Issue#28]: Add 'ObjectMapper.copy()', to create non-linked copy of
  mapper, with same configuration settings
* [Issue#29]: Allow serializing, deserializing POJOs as JSON Arrays
  by using `@JsonFormat(shape=Shape.ARRAY)`
* [Issue#40]: Allow serialization of Collections as JSON Objects
  (and deserialization from)
 (suggested by 'rveloso@github')
* [Issue#42]: Allow specifying Base64 variant to use for Base64-encoded data
  using ObjectReader.with(Base64Variant), ObjectWriter.with(Base64Variant).
 (suggested by 'mpfau@github')
* [Issue#45]: Add '@JsonNaming' annotation to define per-class PropertyNamingStrategy
 (suggested by Mark W)
* [Pull#58]: Make 'MappingIterator' implement 'Closable'
 (contributed by Pascal G)
* [Issue#72]: Add 'MapperFeature.USE_WRAPPER_NAME_AS_PROPERTY_NAME' to use
  wrapper name annotations for renaming properties
* [Issue#87]: Add 'StdDelegatingSerializer', 'StdDelegatingDeserializer' to
  simplify writing of two-step handlers
* (issue #4 of jackson-annotations): Add `@JsonIdentityReference(alwaysAsId=true)`
  to force ALL references to an object written as Object Id, even the first one.
* Added 'ObjectReader#withHandler' to allow for reconfiguring deserialization
  problem handler
 (suggested by 'electricmonk')

Other changes:

* New variant of AnnotationIntrospector.getFormat(), to support class
  annotations
* It is now possible to serialize instances of plain old Object, iff
  'FAIL_ON_EMPTY_BEANS' is disabled.
* Trying to remove reference to "JSON" in datatype conversion errors
 (since databinding is format-agnostic)

INCOMPATIBILITIES: (rats!)

* Note that [Issue#33] (see above) is, technically speaking, backwards
  imcompatible change. It is estimated that it should NOT affect most
  users, as changes are to edge cases (and undocumented ones at that).
  However, it can potentially cause problems with upgrade.
* Implementation of `JsonFormatVisitable` resulting in 2 new methods
  being added in `BeanPropertyFilter` interface -- this is unfortunate,
  but was required to support full traversability.

2.0.4 (26-Jun-2012)

* [Issue#6]: element count for PrettyPrinter, endObject wrong
   (reported by "thebluemountain")
* [JACKSON-838]: Utf8StreamParser._reportInvalidToken() skips letters
    from reported token name
   (reported by Lóránt Pintér)
* [JACKSON-841] Data is doubled in SegmentedStringWriter output
   (reported by Scott S)
* [JACKSON-842] ArrayIndexOutOfBoundsException when skipping C-style comments
   (reported by Sebastien R)

2.0.3: no version 2.0.3 released -- only used for extension modules

2.0.2 [14-May-2012]

Fixes:

* [Issue#14]: Annotations were not included from parent classes of
  mix-in classes
 (reported by @guillaup)
* [JACKSON-824]: Combination of JSON Views, ObjectMapper.readerForUpdating()
  was not working
 (reported by Nir S)
(and all fixes from 1.9.7)

Improvements:

* [Issue#11]: Improve ObjectMapper.convertValue()/.treeToValue() to use
  cast if possible

2.0.1 [23-Apr-2012]

Fixes:

* [JACKSON-827] Ensure core packages work on JDK 1.5
 (reported by Pascal g)
* [JACKSON-829] Custom serializers not working for List<String> properties,
  @JsonSerialize(contentUsing)
 (reported by James R)

Improvements:

* [Issue#5]: Add support for maps with java.util.Locale keys to the set of
  StdKeyDeserializers
 (contributed by Ryan G)

2.0.0 [25-Mar-2012]

Fixes:

* [JACKSON-368]: Problems with managed references, abstract types
* [JACKSON-711]: Delegating @JsonCreator did not work with Injectable values
* [JACKSON-798]: Problem with external type id, creators
  (reported by Casey L)
(and all fixes up until and including 1.9.6)

Improvements:

* [JACKSON-546]: Indicate end-of-input with JsonMappingException instead
  of EOFException, when there is no parsing exception
* [JACKSON-664]: Reduce overhead of type resolution by adding caching
  in TypeFactory
* [JACKSON-690]: Pass DeserializationContext through ValueInstantiator
* [JACKSON-695]: Add 'isEmpty(value)' in JsonSerializer to allow
  customizing handling of serialization of empty values
* [JACKSON-710]: 'ObjectMapper.convertValue()' should ignore root value
  wrapping/unwrapping settings
* [JACKSON-730] Split various features (JsonParser, JsonGenerator,
  SerializationConfig, DeserializationConfig) into per-factory
  features (MapperFeature, JsonFactory.Feature) an per
  instance features (existing ones)
* [JACKSON-732]: Allow 'AnnotationIntrospector.findContentDeserializer()'
  (and similar) to return instance, not just Class<?> for instance
 (requested by James R)
* [JACKSON-736]: Add (more) access to array, container and map serializers
* [JACKSON-737]: Allow accessing of "creator properties" for BeanDeserializer
* [JACKSON-748]: Add 'registerSubtypes' to 'Module.setupContext' (and SimpleModule)
* [JACKSON-749]: Make @JsonValue work for Enum deserialization
* [JACKSON-769]: ObjectNode/ArrayNode: change 'put', 'insert', 'add' to return
  'this node' (unless already returning something)
* [JACKSON-770]: Simplify method naming for JsonNode, drop unnecessary 'get' prefix
  from methods like 'getTextValue()' (becomes 'textValue()')
* [JACKSON-777]: Rename 'SerializationConfig.Feature' as 'SerializationFeature',
  'DeserializationConfig.Feature' as 'DeserializationFeature'
* [JACKSON-780]: MissingNode, NullNode should return 'defaultValue' from 'asXxx' methods,
  (not 0 for numbers), as they are not numeric types
* [JACKSON-787]: Allow use of @JsonIgnoreProperties for properties (fields, getters, setters)
* [JACKSON-795]: @JsonValue was not working for Maps, Collections
* [JACKSON-800]: Add 'Module.SetupContext#addDeserializationProblemHandler'
 (suggested by James R)

New features:

* [JACKSON-107]: Add support for Object Identity (to handled cycles, shared refs),
  with @JsonIdentityInfo
* [JACKSON-435]: Allow per-property Date formatting using @JsonFormat.
* [JACKSON-437]: Allow injecting of type id as POJO property, by setting
  new '@JsonTypeInfo.visible' property to true.
* [JACKSON-469]: Support "Builder pattern" for deserialiation; that is, allow
  use of separate Builder object for data binding, creating actual value
* [JACKSON-608]: Allow use of JSON Views for deserialization
* [JACKSON-636]: Add 'SerializationFeature.ORDER_MAP_ENTRIES_BY_KEYS' to allow
  forced sorting of Maps during serialization
  (suggested by Joern H)
* [JACKSON-669]: Allow prefix/suffix for @JsonUnwrapped properties
 (requested by Aner P)
* [JACKSON-707]: Add 'JsonNode.deepCopy()', to create safe deep copies
  of ObjectNodes, ArrayNodes.
* [JACKSON-714]: Add general-purpose @JsonFormat annotation
* [JACKSON-718]: Added 'JsonNode.canConvertToInt()', 'JsonNode.canConvertToLong()'
* [JACKSON-747]: Allow changing of 'SerializationFeature' for ObjectWriter,
  'DeserializationFeature' for ObjectReader.
* [JACKSON-752]: Add @JsonInclude (replacement of @JsonSerialize.include)
* [JACKSON-754]: Add @JacksonAnnotationsInside for creating "annotation
  bundles" (also: AnnotationIntrospector.isAnnotationBundle())
* [JACKSON-762]: Allow using @JsonTypeId to specify property to use as
  type id, instead of using separate type id resolver.
* [JACKSON-764]: Allow specifying "root name" to use for root wrapping
  via ObjectReader, ObjectWriter.
* [JACKSON-772]: Add 'JsonNode.withArray()' to use for traversing Array nodes.
* [JACKSON-793]: Add support for configurable Locale, TimeZone to use
  (via SerializationConfig, DeserializationConfig)
* [JACKSON-805]: Add 'SerializationFeature.WRITE_SINGLE_ELEM_ARRAYS_UNWRAPPED'
  to improve interoperability with BadgerFish/Jettison
* [JACKSON-810]: Deserialization Feature: Allow unknown Enum values via
  'DeserializationFeature.READ_UNKNOWN_ENUM_VALUES_AS_NULL'
  (suggested by Raymond R)
* [JACKSON-813]: Add '@JsonSerializableSchema.id' attribute, to indicate
  'id' value to add to generated JSON Schemas.

[entries for versions 1.x and earlier not retained; refer to earlier releases)<|MERGE_RESOLUTION|>--- conflicted
+++ resolved
@@ -27,6 +27,8 @@
 #4908: Deserialization behavior change with @JsonCreator and
   @ConstructorProperties between 2.17 and 2.18
  (reported by Gustavo B)
+#4917: `BigDecimal` deserialization issue when using `@JsonCreator`
+ (reported by @dbachdev)
 #4922: Failing `@JsonMerge` with a custom Map
  (reported by @nlisker)
 
@@ -44,7 +46,6 @@
  (fix by Joo-Hyuk K)
 #4787: Wrong `String.format()` in `StdDelegatingDeserializer` hides actual error
  (reported by @Horus1337)
-<<<<<<< HEAD
 #4788: `EnumFeature.WRITE_ENUMS_TO_LOWERCASE` overrides `@JsonProperty` values
  (reported by Mike M)
  (fix by Joo-Hyuk K)
@@ -154,10 +155,6 @@
  (contributed by @pjfanning)
 #4709: Add `JacksonCollectors` with `toArrayNode()` implementation
  (contributed by @rikkarth)
-=======
-#4917: `BigDecimal` deserialization issue when using `@JsonCreator`
- (reported by @dbachdev)
->>>>>>> f0c97b7b
 
 2.17.3 (01-Nov-2024)
 
