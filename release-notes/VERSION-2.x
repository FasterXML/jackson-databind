--- conflicted
+++ resolved
@@ -7,13 +7,8 @@
 2.9.10.7 (not yet released)
 
 #2589: `DOMDeserializer`: setExpandEntityReferences(false) may not prevent
-<<<<<<< HEAD
-  external entity expansion in all cases [CVE-2020-25649]
-=======
-  external entity expansion in all cases
+  external entity expansion in all cases (CVE-2020-25649)
  (reported by Bartosz B)
-
->>>>>>> 3d932709
 #2854: Block one more gadget type (javax.swing, CVE-2020-xxx)
  (reported by Yangkun(ICSL))
 
