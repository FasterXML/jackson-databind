--- conflicted
+++ resolved
@@ -25,13 +25,6 @@
  */
 public class JDKScalarsDeserTest
 {
-<<<<<<< HEAD
-    private final ObjectMapper MAPPER = jsonMapperBuilder()
-            .disable(DeserializationFeature.FAIL_ON_NULL_FOR_PRIMITIVES)
-            .build();
-
-=======
->>>>>>> ea201ff3
     private final static String NAN_STRING = "NaN";
 
     final static class BooleanBean {
