--- conflicted
+++ resolved
@@ -26,20 +26,12 @@
     private static final long serialVersionUID = 1L;
 
     /**
-<<<<<<< HEAD
-     * Declared as field since 2.16, used to be passed inline in {@link #DeserializerCache(int)}.
-     * 
-     * @since 2.16
-     */
-    public final static int MAX_CACHE_SIZE = 2000;
-=======
      * Previously was passed inline in {@link #DeserializerCache(int)}.
      * Declared as field since 2.16.
      * 
      * @since 2.16
      */
     private final static int MAX_CACHE_SIZE = 2000;
->>>>>>> f3600db5
 
     /*
     /**********************************************************
@@ -138,21 +130,13 @@
     }
 
     /**
-<<<<<<< HEAD
-     * Method used to provide cache instance for {@link DefaultCacheProvider#defaultInstance()}.
-=======
      * Method used to provide cache instance for
      * {@link DefaultCacheProvider#defaultInstance()}.
->>>>>>> f3600db5
      * 
      * @since 2.16
      */
     public static LookupCache<JavaType, JsonDeserializer<Object>> defaultCache() {
-<<<<<<< HEAD
-        return new LRUMap<>(Math.min(64, MAX_CACHE_SIZE >>2), MAX_CACHE_SIZE);
-=======
         return _createCache(MAX_CACHE_SIZE);
->>>>>>> f3600db5
     }
 
     /*
