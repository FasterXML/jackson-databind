package com.fasterxml.jackson.databind.objectid;

import com.fasterxml.jackson.annotation.*;
import com.fasterxml.jackson.annotation.JsonTypeInfo.As;
import com.fasterxml.jackson.annotation.JsonTypeInfo.Id;

import com.fasterxml.jackson.core.JsonParser;

import com.fasterxml.jackson.databind.*;
import com.fasterxml.jackson.databind.annotation.JsonDeserialize;
import com.fasterxml.jackson.databind.testutil.NoCheckSubTypeValidator;

/**
 * Unit test(s) for [databind#622], supporting non-scalar-Object-ids,
 * to support things like JSOG.
 */
public class JSOGDeserialize622Test extends BaseMapTest
{
    /** the key of the property that holds the ref */
    public static final String REF_KEY = "@ref";

    /**
<<<<<<< HEAD
     * Custom IdGenerator
=======
     * JSON input
     */
    private static final String EXP_EXAMPLE_JSOG =  a2q(
            "{'@id':'1','foo':66,'next':{'"+REF_KEY+"':'1'}}");

    /**
     * Customer IdGenerator
>>>>>>> 27f62d3c
     */
    static class JSOGGenerator extends ObjectIdGenerator<JSOGRef>  {
        private static final long serialVersionUID = 1L;
        protected transient int _nextValue;
        protected final Class<?> _scope;

        protected JSOGGenerator() { this(null, -1); }

        protected JSOGGenerator(Class<?> scope, int nextValue) {
            _scope = scope;
            _nextValue = nextValue;
        }

        @Override
        public Class<?> getScope() {
            return _scope;
        }

        @Override
        public boolean canUseFor(ObjectIdGenerator<?> gen) {
            return (gen.getClass() == getClass()) && (gen.getScope() == _scope);
        }

        @Override
        public ObjectIdGenerator<JSOGRef> forScope(Class<?> scope) {
              return (_scope == scope) ? this : new JSOGGenerator(scope, _nextValue);
        }

        @Override
        public ObjectIdGenerator<JSOGRef> newForSerialization(Object context) {
              return new JSOGGenerator(_scope, 1);
        }

        @Override
        public com.fasterxml.jackson.annotation.ObjectIdGenerator.IdKey key(Object key) {
              return new IdKey(getClass(), _scope, key);
        }

        // important: otherwise won't get proper handling
        @Override
        public boolean maySerializeAsObject() { return true; }

        // ditto: needed for handling Object-valued Object references
        @Override
        public boolean isValidReferencePropertyName(String name, Object parser) {
            return REF_KEY.equals(name);
        }

        @Override
        public JSOGRef generateId(Object forPojo) {
              int id = _nextValue;
              ++_nextValue;
              return new JSOGRef(id);
        }
    }

    /**
     * The reference deserializer
     */
    static class JSOGRefDeserializer extends ValueDeserializer<JSOGRef>
    {
        @Override
        public JSOGRef deserialize(JsonParser p, DeserializationContext ctx)
        {
            JsonNode node = p.readValueAsTree();
            if (node.isTextual()) {
                return new JSOGRef(node.asInt());
            }
            JsonNode n = node.get(REF_KEY);
            if (n == null) {
                ctx.reportInputMismatch(JSOGRef.class, "Could not find key '"+REF_KEY
                        +"' from ("+node.getClass().getName()+"): "+node);
            }
            return new JSOGRef(n.asInt());
        }
    }

    /**
     * The reference object
     */
    @JsonDeserialize(using=JSOGRefDeserializer.class)
    static class JSOGRef
    {
        @JsonProperty(REF_KEY)
        public int ref;

        public JSOGRef() { }

        public JSOGRef(int val) {
            ref = val;
        }

        @Override
        public String toString() { return "[JSOGRef#"+ref+"]"; }

        @Override
        public int hashCode() {
            return ref;
        }
        
        @Override
        public boolean equals(Object other) {
            return (other instanceof JSOGRef)
                    && ((JSOGRef) other).ref == this.ref;
        }
    }

    /**
     * Example class using JSOGGenerator
     */
    @JsonIdentityInfo(generator=JSOGGenerator.class, property="@id")
    public static class IdentifiableExampleJSOG {
        public int foo;
        public IdentifiableExampleJSOG next;

        protected IdentifiableExampleJSOG() { }
        public IdentifiableExampleJSOG(int v) {
            foo = v;
        }
    }

    public static class JSOGWrapper {
        public int value;

        @JsonTypeInfo(use = JsonTypeInfo.Id.CLASS)
        public Object jsog;

        JSOGWrapper() { }
        public JSOGWrapper(int v) { value = v; }
    }

    // For [databind#669]

    @JsonIdentityInfo(generator=JSOGGenerator.class)
    @JsonTypeInfo(use=Id.CLASS, include= As.PROPERTY, property="@class")
    public static class Inner {
        public String bar;

        protected Inner() {}
        public Inner(String bar) { this.bar = bar; }
    }

    public static class SubInner extends Inner {
        public String extra;

        protected SubInner() {}
        public SubInner(String bar, String extra) {
            super(bar);
            this.extra = extra;
        }
    }

    @JsonIdentityInfo(generator=JSOGGenerator.class)
    public static class Outer {
        public String foo;
        public Inner inner1;
        public Inner inner2;
    }
    
    /*
    /**********************************************************************
    /* Test methods
    /**********************************************************************
     */

    private final ObjectMapper MAPPER = new ObjectMapper();
    
    // Basic for [databind#622]
    public void testStructJSOGRef() throws Exception
    {
        final String EXP_EXAMPLE_JSOG =  aposToQuotes(
                "{'@id':'1','foo':66,'next':{'"+REF_KEY+"':'1'}}");

        IdentifiableExampleJSOG result = MAPPER.readValue(EXP_EXAMPLE_JSOG,
                IdentifiableExampleJSOG.class);
        assertEquals(66, result.foo);
        assertSame(result, result.next);
    }

    // polymorphic alternative for [databind#622]
    public void testPolymorphicRoundTrip() throws Exception
    {
        final ObjectMapper mapper = jsonMapperBuilder()
                .polymorphicTypeValidator(new NoCheckSubTypeValidator())
                .build();
        
        JSOGWrapper w = new JSOGWrapper(15);
        // create a nice little loop
        IdentifiableExampleJSOG ex = new IdentifiableExampleJSOG(123);
        ex.next = ex;
        w.jsog = ex;

        String json = mapper.writeValueAsString(w);

        JSOGWrapper out = mapper.readValue(json, JSOGWrapper.class);
        assertNotNull(out);
        assertEquals(15, out.value);
        assertTrue(out.jsog instanceof IdentifiableExampleJSOG);
        IdentifiableExampleJSOG jsog = (IdentifiableExampleJSOG) out.jsog;
        assertEquals(123, jsog.foo);
        assertSame(jsog, jsog.next);
    }

    // polymorphic alternative for [databind#669]
    public void testAlterativePolymorphicRoundTrip669() throws Exception
    {
        Outer outer = new Outer();
        outer.foo = "foo";
        outer.inner1 = outer.inner2 = new SubInner("bar", "extra");

        String jsog = MAPPER.writeValueAsString(outer);
        
        Outer back = MAPPER.readValue(jsog, Outer.class);

        assertSame(back.inner1, back.inner2);
    }
}<|MERGE_RESOLUTION|>--- conflicted
+++ resolved
@@ -20,17 +20,7 @@
     public static final String REF_KEY = "@ref";
 
     /**
-<<<<<<< HEAD
      * Custom IdGenerator
-=======
-     * JSON input
-     */
-    private static final String EXP_EXAMPLE_JSOG =  a2q(
-            "{'@id':'1','foo':66,'next':{'"+REF_KEY+"':'1'}}");
-
-    /**
-     * Customer IdGenerator
->>>>>>> 27f62d3c
      */
     static class JSOGGenerator extends ObjectIdGenerator<JSOGRef>  {
         private static final long serialVersionUID = 1L;
@@ -201,7 +191,7 @@
     // Basic for [databind#622]
     public void testStructJSOGRef() throws Exception
     {
-        final String EXP_EXAMPLE_JSOG =  aposToQuotes(
+        final String EXP_EXAMPLE_JSOG =  a2q(
                 "{'@id':'1','foo':66,'next':{'"+REF_KEY+"':'1'}}");
 
         IdentifiableExampleJSOG result = MAPPER.readValue(EXP_EXAMPLE_JSOG,
