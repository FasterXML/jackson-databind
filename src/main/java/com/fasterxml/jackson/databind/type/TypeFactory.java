package com.fasterxml.jackson.databind.type;

import java.util.*;
import java.util.concurrent.atomic.AtomicReference;
import java.lang.reflect.*;

import com.fasterxml.jackson.core.type.TypeReference;
import com.fasterxml.jackson.core.util.Snapshottable;
import com.fasterxml.jackson.databind.JavaType;
import com.fasterxml.jackson.databind.JsonNode;
import com.fasterxml.jackson.databind.util.ArrayBuilders;
import com.fasterxml.jackson.databind.util.ClassUtil;
import com.fasterxml.jackson.databind.util.LookupCache;
import com.fasterxml.jackson.databind.util.SimpleLookupCache;

/**
 * Class used for creating concrete {@link JavaType} instances,
 * given various inputs.
 *<p>
 * Instances of this class are accessible using {@link com.fasterxml.jackson.databind.ObjectMapper}
 * as well as many objects it constructs (like
* {@link com.fasterxml.jackson.databind.DeserializationConfig} and
 * {@link com.fasterxml.jackson.databind.SerializationConfig})),
 * but usually those objects also 
 * expose convenience methods (<code>constructType</code>).
 * So, you can do for example:
 *<pre>
 *   JavaType stringType = mapper.constructType(String.class);
 *</pre>
 * However, more advanced methods are only exposed by factory so that you
 * may need to use:
 *<pre>
 *   JavaType stringCollection = mapper.getTypeFactory().constructCollectionType(List.class, String.class);
 *</pre>
 *<p>
 * Note on optimizations: generic type parameters are resolved for all types, with following
 * exceptions:
 *<ul>
 *  <li>For optimization purposes, type resolution is skipped for following commonly seen
 * types that do have type parameters, but ones that are rarely needed:
 *     <ul>
 *       <li>{@link java.lang.Enum}: Self-referential type reference is simply dropped and
 *       Class is exposed as a simple, non-parameterized {@link SimpleType}
 *        </li>
 *       <li>{@link java.lang.Comparable}: Type parameter is simply dropped and and
 *       interface is exposed as a simple, non-parameterized {@link SimpleType}
 *        </li>
 *       <li>Up until Jackson 2.13, {@link java.lang.Class} type parameter was dropped; resolution
 *         was added back in Jackson 2.14.
 *        </li>
 *     </ul>
 *   </li>
 *  <li>For {@link java.util.Collection} subtypes, resolved type is ALWAYS the parameter for
 *     {link java.util.Collection} and not that of actually resolved subtype.
 *     This is usually (but not always) same parameter.
 *   </li>
 *  <li>For {@link java.util.Map} subtypes, resolved type is ALWAYS the parameter for
 *     {link java.util.Map} and not that of actually resolved subtype.
 *     These are usually (but not always) same parameters.
 *   </li>
 *</ul>
 */
@SuppressWarnings({"rawtypes" })
public final class TypeFactory
    implements Snapshottable<TypeFactory>,
        java.io.Serializable
{
    private static final long serialVersionUID = 3L;

    private final static JavaType[] NO_TYPES = new JavaType[0];

    /**
     * Globally shared singleton. Not accessed directly; non-core
     * code should use per-ObjectMapper instance (via configuration objects).
     * Core Jackson code uses {@link #defaultInstance} for accessing it.
     */
    protected final static TypeFactory instance = new TypeFactory();

    protected final static TypeBindings EMPTY_BINDINGS = TypeBindings.emptyBindings();

    /*
    /**********************************************************************
    /* Constants for "well-known" classes
    /**********************************************************************
     */

    // // // Let's assume that a small set of core primitive/basic types
    // // // will not be modified, and can be freely shared to streamline
    // // // parts of processing

    private final static Class<?> CLS_STRING = String.class;
    private final static Class<?> CLS_OBJECT = Object.class;

    private final static Class<?> CLS_COMPARABLE = Comparable.class;
    private final static Class<?> CLS_ENUM = Enum.class;
    private final static Class<?> CLS_JSON_NODE = JsonNode.class; // since 2.10

    private final static Class<?> CLS_BOOL = Boolean.TYPE;
    private final static Class<?> CLS_INT = Integer.TYPE;
    private final static Class<?> CLS_LONG = Long.TYPE;
    private final static Class<?> CLS_DOUBLE = Double.TYPE;

    /*
    /**********************************************************************
    /* Cached pre-constructed JavaType instances
    /**********************************************************************
     */

    // note: these are primitive, hence no super types
    protected final static SimpleType CORE_TYPE_BOOL = new SimpleType(CLS_BOOL);
    protected final static SimpleType CORE_TYPE_INT = new SimpleType(CLS_INT);
    protected final static SimpleType CORE_TYPE_LONG = new SimpleType(CLS_LONG);
    protected final static SimpleType CORE_TYPE_DOUBLE = new SimpleType(CLS_DOUBLE);

    // and as to String... well, for now, ignore its super types
    protected final static SimpleType CORE_TYPE_STRING = new SimpleType(CLS_STRING);

    protected final static SimpleType CORE_TYPE_OBJECT = new SimpleType(CLS_OBJECT);

    /**
     * Cache {@link Comparable} because it is both parameteric (relatively costly to
     * resolve) and mostly useless (no special handling), better handle directly
     */
    protected final static SimpleType CORE_TYPE_COMPARABLE = new SimpleType(CLS_COMPARABLE);

    /**
     * Cache {@link Enum} because it is parametric AND self-referential (costly to
     * resolve) and useless in itself (no special handling).
     */
    protected final static SimpleType CORE_TYPE_ENUM = new SimpleType(CLS_ENUM);

    /**
<<<<<<< HEAD
     * Cache {@link Class} because it is nominally parametric, but has no really
     * useful information.
     */
    protected final static SimpleType CORE_TYPE_CLASS = new SimpleType(CLS_CLASS);

    /**
=======
>>>>>>> 2a2ee419
     * Cache {@link JsonNode} because it is no critical path of simple tree model
     * reading and does not have things to override
     *
     * @since 2.10
     */
    protected final static SimpleType CORE_TYPE_JSON_NODE = new SimpleType(CLS_JSON_NODE);

    /**
     * Since type resolution can be expensive (specifically when resolving
     * actual generic types), we will use small cache to avoid repetitive
     * resolution of core types
     */
    protected final LookupCache<Object,JavaType> _typeCache;

    /*
    /**********************************************************************
    /* Configuration
    /**********************************************************************
     */

    /**
     * Registered {@link TypeModifier}s: objects that can change details
     * of {@link JavaType} instances factory constructs.
     */
    protected final TypeModifier[] _modifiers;

    /**
     * ClassLoader used by this factory [databind#624].
     */
    protected final ClassLoader _classLoader;

    /*
    /**********************************************************************
    /* Life-cycle
    /**********************************************************************
     */

    private TypeFactory() {
        this(null);
    }

    protected TypeFactory(LookupCache<Object,JavaType> typeCache) {
        if (typeCache == null) {
            typeCache = new SimpleLookupCache<Object,JavaType>(16, 200);
        }
        _typeCache = typeCache;
        _modifiers = null;
        _classLoader = null;
    }

    protected TypeFactory(LookupCache<Object,JavaType> typeCache,
            TypeModifier[] mods, ClassLoader classLoader)
    {
        if (typeCache == null) {
            typeCache = new SimpleLookupCache<Object,JavaType>(16, 200);
        }
        _typeCache = typeCache;
        _modifiers = mods;
        _classLoader = classLoader;
    }

    /**
     * Need to make a copy on snapshot() to avoid accidental leakage via cache.
     * In theory only needed if there are modifiers, but since these are lightweight
     * objects, let's recreate always.
     */
    @Override
    public TypeFactory snapshot() {
        return new TypeFactory(_typeCache.snapshot(),
                // this is safe since array never modified, always copy-on-mod
                _modifiers,
                _classLoader);
    }

    /**
     * "Mutant factory" method which will construct a new instance with specified
     * {@link TypeModifier} added as the first modifier to call (in case there
     * are multiple registered).
     */
    public TypeFactory withModifier(TypeModifier mod) 
    {
        LookupCache<Object,JavaType> typeCache = _typeCache;
        TypeModifier[] mods;
        if (mod == null) { // mostly for unit tests
            mods = null;
            // 30-Jun-2016, tatu: for some reason expected semantics are to clear cache
            //    in this case; can't recall why, but keeping the same
            typeCache = null;
        } else if (_modifiers == null) {
            mods = new TypeModifier[] { mod };
            // 29-Jul-2019, tatu: Actually I think we better clear cache in this case
            //    as well to ensure no leakage occurs (see [databind#2395])
            typeCache = null;
        } else {
            // but may keep existing cache otherwise
            mods = ArrayBuilders.insertInListNoDup(_modifiers, mod);
        }
        return new TypeFactory(typeCache, mods, _classLoader);
    }

    /**
     * "Mutant factory" method which will construct a new instance with specified
     * {@link ClassLoader} to use by {@link #findClass}.
     */
    public TypeFactory withClassLoader(ClassLoader classLoader) {
        return new TypeFactory(_typeCache, _modifiers, classLoader);
    }

    /**
     * Mutant factory method that will construct new {@link TypeFactory} with
     * identical settings except for different cache; most likely one with
     * bigger maximum size.
     */
    public TypeFactory withCache(LookupCache<Object,JavaType> cache)  {
        return new TypeFactory(cache, _modifiers, _classLoader);
    }

    /**
     * Method used to access the globally shared instance, which has
     * no custom configuration. Used by <code>ObjectMapper</code> to
     * get the default factory when constructed.
     */
    public static TypeFactory defaultInstance() { return instance; }

    /**
     * Method that will clear up any cached type definitions that may
     * be cached by this {@link TypeFactory} instance.
     * This method should not be commonly used, that is, only use it
     * if you know there is a problem with retention of type definitions;
     * the most likely (and currently only known) problem is retention
     * of {@link Class} instances via {@link JavaType} reference.
     */
    public void clearCache() {
        _typeCache.clear();
    }

    public ClassLoader getClassLoader() {
        return _classLoader;
    }

    /*
    /**********************************************************************
    /* Static methods for non-instance-specific functionality
    /**********************************************************************
     */
    
    /**
     * Method for constructing a marker type that indicates missing generic
     * type information, which is handled same as simple type for
     * <code>java.lang.Object</code>.
     */
    public static JavaType unknownType() {
        return defaultInstance()._unknownType();
    }

    /**
     * Static helper method that can be called to figure out type-erased
     * call for given JDK type. It can be called statically since type resolution
     * process can never change actual type-erased class; thereby static
     * default instance is used for determination.
     */
    public static Class<?> rawClass(Type t) {
        if (t instanceof Class<?>) {
            return (Class<?>) t;
        }
        // Should be able to optimize bit more in future...
        return defaultInstance().constructType(t).getRawClass();
    }

    /*
    /**********************************************************************
    /* Low-level helper methods
    /**********************************************************************
     */

    /**
     * Low-level lookup method moved from {@link com.fasterxml.jackson.databind.util.ClassUtil},
     * to allow for overriding of lookup functionality in environments like OSGi.
     */
    public Class<?> findClass(String className) throws ClassNotFoundException
    {
        if (className.indexOf('.') < 0) {
            Class<?> prim = _findPrimitive(className);
            if (prim != null) {
                return prim;
            }
        }
        // Two-phase lookup: first using context ClassLoader; then default
        Throwable prob = null;
        ClassLoader loader = this.getClassLoader();
        if (loader == null) {
            loader = Thread.currentThread().getContextClassLoader();
        }
        if (loader != null) {
            try {
                return classForName(className, true, loader);
            } catch (Exception e) {
                prob = ClassUtil.getRootCause(e);
            }
        }
        try {
            return classForName(className);
        } catch (Exception e) {
            if (prob == null) {
                prob = ClassUtil.getRootCause(e);
            }
        }
        ClassUtil.throwIfRTE(prob);
        throw new ClassNotFoundException(prob.getMessage(), prob);
    }
    
    protected Class<?> classForName(String name, boolean initialize,
            ClassLoader loader) throws ClassNotFoundException {
        return Class.forName(name, true, loader);
    }
    
    protected Class<?> classForName(String name) throws ClassNotFoundException {
        return Class.forName(name);
    }

    protected Class<?> _findPrimitive(String className)
    {
        if ("int".equals(className)) return Integer.TYPE;
        if ("long".equals(className)) return Long.TYPE;
        if ("float".equals(className)) return Float.TYPE;
        if ("double".equals(className)) return Double.TYPE;
        if ("boolean".equals(className)) return Boolean.TYPE;
        if ("byte".equals(className)) return Byte.TYPE;
        if ("char".equals(className)) return Character.TYPE;
        if ("short".equals(className)) return Short.TYPE;
        if ("void".equals(className)) return Void.TYPE;
        return null;
    }

    /*
    /**********************************************************************
    /* Type conversion, parameterization resolution methods
    /**********************************************************************
     */

    /**
     * Factory method for creating a subtype of given base type, as defined
     * by specified subclass; but retaining generic type information if any.
     * Can be used, for example, to get equivalent of "HashMap&lt;String,Integer&gt;"
     * from "Map&lt;String,Integer&gt;" by giving <code>HashMap.class</code>
     * as subclass.
     * Short-cut for:
     *<pre>
     * constructSpecializedType(baseType, subclass, class);
     *</pre>
     * that is, will use "strict" compatibility checking, usually used for
     * deserialization purposes (but often not for serialization).
     */
    public JavaType constructSpecializedType(JavaType baseType, Class<?> subclass)
        throws IllegalArgumentException
    {
        return constructSpecializedType(baseType, subclass, false);
    }

    /**
     * Factory method for creating a subtype of given base type, as defined
     * by specified subclass; but retaining generic type information if any.
     * Can be used, for example, to get equivalent of "HashMap&lt;String,Integer&gt;"
     * from "Map&lt;String,Integer&gt;" by giving <code>HashMap.class</code>
     * as subclass.
     * 
     * @param baseType Declared base type with resolved type parameters
     * @param subclass Runtime subtype to use for resolving
     * @param relaxedCompatibilityCheck Whether checking for type-assignment compatibility
     *    should be "relaxed" ({@code true}) or "strict" ({@code false}): typically
     *    serialization uses relaxed, deserialization strict checking.
     *
     * @return Resolved sub-type
     *
     * @since 2.11
     */
    public JavaType constructSpecializedType(JavaType baseType, Class<?> subclass,
            boolean relaxedCompatibilityCheck)
        throws IllegalArgumentException
    {
        // simple optimization to avoid costly introspection if type-erased type does NOT differ
        final Class<?> rawBase = baseType.getRawClass();
        if (rawBase == subclass) {
            return baseType;
        }
        JavaType newType;

        // also: if we start from untyped, not much to save
        do { // bogus loop to be able to break
            if (rawBase == Object.class) {
                newType = _fromClass(null, subclass, EMPTY_BINDINGS);
                break;
            }
            if (!rawBase.isAssignableFrom(subclass)) {
                throw new IllegalArgumentException(String.format("Class %s not subtype of %s",
                        ClassUtil.nameOf(subclass), ClassUtil.getTypeDescription(baseType)
                ));
            }
            // A few special cases where we can simplify handling:

            // (1) A small set of "well-known" List/Map subtypes where can take a short-cut
            if (baseType.isContainerType()) {
                if (baseType.isMapLikeType()) {
                    if ((subclass == HashMap.class)
                            || (subclass == LinkedHashMap.class)
                            || (subclass == EnumMap.class)
                            || (subclass == TreeMap.class)) {
                        newType = _fromClass(null, subclass,
                                TypeBindings.create(subclass, baseType.getKeyType(), baseType.getContentType()));
                        break;
                    }
                } else if (baseType.isCollectionLikeType()) {
                    if ((subclass == ArrayList.class)
                            || (subclass == LinkedList.class)
                            || (subclass == HashSet.class)
                            || (subclass == TreeSet.class)) {
                        newType = _fromClass(null, subclass,
                                TypeBindings.create(subclass, baseType.getContentType()));
                        break;
                    }
                    // 29-Oct-2015, tatu: One further shortcut: there are variants of `EnumSet`,
                    //    but they are impl details and we basically do not care...
                    if (rawBase == EnumSet.class) {
                        return baseType;
                    }
                }
            }
            // (2) Original target type has no generics -- just resolve subtype
            if (baseType.getBindings().isEmpty()) {
                newType = _fromClass(null, subclass, EMPTY_BINDINGS);
                break;
            }

            // (3) Sub-class does not take type parameters -- just resolve subtype
            int typeParamCount = subclass.getTypeParameters().length;
            if (typeParamCount == 0) {
                newType = _fromClass(null, subclass, EMPTY_BINDINGS);
                break;
            }
            // (4) If all else fails, do the full traversal using placeholders
            TypeBindings tb = _bindingsForSubtype(baseType, typeParamCount,
                    subclass, relaxedCompatibilityCheck);
            newType = _fromClass(null, subclass, tb);

        } while (false);

        // 25-Sep-2016, tatu: As per [databind#1384] also need to ensure handlers get
        //   copied as well
        newType = newType.withHandlersFrom(baseType);
        return newType;
    }

    private TypeBindings _bindingsForSubtype(JavaType baseType, int typeParamCount,
            Class<?> subclass, boolean relaxedCompatibilityCheck)
    {
        PlaceholderForType[] placeholders = new PlaceholderForType[typeParamCount];
        for (int i = 0; i < typeParamCount; ++i) {
            placeholders[i] = new PlaceholderForType(i);
        }
        TypeBindings b = TypeBindings.create(subclass, placeholders);
        // First: pseudo-resolve to get placeholders in place:
        JavaType tmpSub = _fromClass(null, subclass, b);
        // Then find super-type
        JavaType baseWithPlaceholders = tmpSub.findSuperType(baseType.getRawClass());
        if (baseWithPlaceholders == null) { // should be found but...
            throw new IllegalArgumentException(String.format(
                    "Internal error: unable to locate supertype (%s) from resolved subtype %s", baseType.getRawClass().getName(),
                    subclass.getName()));
        }
        // and traverse type hierarchies to both verify and to resolve placeholders
        String error = _resolveTypePlaceholders(baseType, baseWithPlaceholders);
        if (error != null) {
            // 28-Mar-2020, tatu: As per [databind#2632], need to ignore the issue in
            //   some cases. For now, just fully ignore; may need to refine in future
            if (!relaxedCompatibilityCheck) {
                throw new IllegalArgumentException("Failed to specialize base type "+baseType.toCanonical()+" as "
                        +subclass.getName()+", problem: "+error);
            }
        }

        final JavaType[] typeParams = new JavaType[typeParamCount];
        for (int i = 0; i < typeParamCount; ++i) {
            JavaType t = placeholders[i].actualType();
            // 18-Oct-2017, tatu: Looks like sometimes we have incomplete bindings (even if not
            //     common, it is possible if subtype is type-erased class with added type
            //     variable -- see test(s) with "bogus" type(s)).
            if (t == null) {
                t = unknownType();
            }
            typeParams[i] = t;
        }
        return TypeBindings.create(subclass, typeParams);
    }

    private String _resolveTypePlaceholders(JavaType sourceType, JavaType actualType)
        throws IllegalArgumentException
    {
        List<JavaType> expectedTypes = sourceType.getBindings().getTypeParameters();
        List<JavaType> actualTypes = actualType.getBindings().getTypeParameters();

        final int actCount = actualTypes.size();

        for (int i = 0, expCount = expectedTypes.size(); i < expCount; ++i) {
            JavaType exp = expectedTypes.get(i);
            JavaType act = (i < actCount) ? actualTypes.get(i) : unknownType();

            if (!_verifyAndResolvePlaceholders(exp, act)) {
                // 14-May-2018, tatu: As per [databind#2034] it seems we better relax assignment
                //   rules further -- at least likely "raw" (untyped, non-generic) base should probably
                //   allow specialization.
                if (exp.hasRawClass(Object.class)) {
                    continue;
                }
                // 19-Apr-2018, tatu: Hack for [databind#1964] -- allow type demotion
                //    for `java.util.Map` key type if (and only if) target type is
                //    `java.lang.Object`
                // 19-Aug-2019, tatu: Further, allow for all Map-like types, with assumption
                //    first argument would be key; initially just because Scala Maps have
                //    some issues (see [databind#2422])
                if (i == 0) {
                    if (sourceType.isMapLikeType()
                            && act.hasRawClass(Object.class)) {
                        continue;
                    }
                }
                // 19-Nov-2018, tatu: To solve [databind#2155], let's allow type-compatible
                //   assignment for interfaces at least...
                if (exp.isInterface()) {
                    if (exp.isTypeOrSuperTypeOf(act.getRawClass())) {
                        continue;
                    }
                }
                return String.format("Type parameter #%d/%d differs; can not specialize %s with %s",
                        (i+1), expCount, exp.toCanonical(), act.toCanonical());
            }
        }
        return null;
    }

    private boolean _verifyAndResolvePlaceholders(JavaType exp, JavaType act)
    {
        // See if we have an actual type placeholder to resolve; if yes, replace
        if (act instanceof PlaceholderForType) {
            ((PlaceholderForType) act).actualType(exp);
            return true;
        }
        // if not, try to verify compatibility. But note that we can not
        // use simple equality as we need to resolve recursively
        if (exp.getRawClass() != act.getRawClass()) {
            return false;
        }
        // But we can check type parameters "blindly"
        List<JavaType> expectedTypes = exp.getBindings().getTypeParameters();
        List<JavaType> actualTypes = act.getBindings().getTypeParameters();
        for (int i = 0, len = expectedTypes.size(); i < len; ++i) {
            JavaType exp2 = expectedTypes.get(i);
            JavaType act2 = actualTypes.get(i);
            if (!_verifyAndResolvePlaceholders(exp2, act2)) {
                return false;
            }
        }
        return true;
    }

    /**
     * Method similar to {@link #constructSpecializedType}, but that creates a
     * less-specific type of given type. Usually this is as simple as simply
     * finding super-type with type erasure of <code>superClass</code>, but
     * there may be need for some additional work-arounds.
     */
    public JavaType constructGeneralizedType(JavaType baseType, Class<?> superClass)
    {
        // simple optimization to avoid costly introspection if type-erased type does NOT differ
        final Class<?> rawBase = baseType.getRawClass();
        if (rawBase == superClass) {
            return baseType;
        }
        JavaType superType = baseType.findSuperType(superClass);
        if (superType == null) {
            // Most likely, caller did not verify sub/super-type relationship
            if (!superClass.isAssignableFrom(rawBase)) {
                throw new IllegalArgumentException(String.format(
                        "Class %s not a super-type of %s", superClass.getName(), baseType));
            }
            // 01-Nov-2015, tatu: Should never happen, but ch
            throw new IllegalArgumentException(String.format(
                    "Internal error: class %s not included as super-type for %s",
                    superClass.getName(), baseType));
        }
        return superType;
    }

    /**
     * Factory method for constructing a {@link JavaType} out of its canonical
     * representation (see {@link JavaType#toCanonical()}).
     * 
     * @param canonical Canonical string representation of a type
     * 
     * @throws IllegalArgumentException If canonical representation is malformed,
     *   or class that type represents (including its generic parameters) is
     *   not found
     */
    public JavaType constructFromCanonical(String canonical) throws IllegalArgumentException
    {
        return TypeParser.instance.parse(this, canonical);
    }

    /**
     * Method that is to figure out actual type parameters that given
     * class binds to generic types defined by given (generic)
     * interface or class.
     * This could mean, for example, trying to figure out
     * key and value types for Map implementations.
     * 
     * @param type Sub-type (leaf type) that implements <code>expType</code>
     */
    public JavaType[] findTypeParameters(JavaType type, Class<?> expType)
    {
        JavaType match = type.findSuperType(expType);
        if (match == null) {
            return NO_TYPES;
        }
        return match.getBindings().typeParameterArray();
    }

    /**
     * Specialized alternative to {@link #findTypeParameters}
     *
     * @since 3.0
     */
    public JavaType findFirstTypeParameter(JavaType type, Class<?> expType)
    {
        JavaType match = type.findSuperType(expType);
        if (match != null) {
            JavaType t = match.getBindings().getBoundType(0);
            if (t != null) {
                return t;
            }
        }
        return _unknownType();
    }

    /**
     * Method that can be called to figure out more specific of two
     * types (if they are related; that is, one implements or extends the
     * other); or if not related, return the primary type.
     * 
     * @param type1 Primary type to consider
     * @param type2 Secondary type to consider
     */
    public JavaType moreSpecificType(JavaType type1, JavaType type2)
    {
        if (type1 == null) {
            return type2;
        }
        if (type2 == null) {
            return type1;
        }
        Class<?> raw1 = type1.getRawClass();
        Class<?> raw2 = type2.getRawClass();
        if (raw1 == raw2) {
            return type1;
        }
        // TODO: maybe try sub-classing, to retain generic types?
        if (raw1.isAssignableFrom(raw2)) {
            return type2;
        }
        return type1;
    }

    /*
    /**********************************************************************
    /* Public general-purpose factory methods
    /**********************************************************************
     */

    public JavaType constructType(Type type) {
        return _fromAny(null, type, EMPTY_BINDINGS);
    }

    public JavaType constructType(TypeReference<?> typeRef)
    {
        // 19-Oct-2015, tatu: Simpler variant like so should work
        return _fromAny(null, typeRef.getType(), EMPTY_BINDINGS);

        // but if not, due to funky sub-classing, type variables, what follows
        // is a more complete processing a la Java ClassMate.

        /*
        final Class<?> refdRawType = typeRef.getClass();
        JavaType type = _fromClass(null, refdRawType, EMPTY_BINDINGS);
        JavaType genType = type.findSuperType(TypeReference.class);
        if (genType == null) { // sanity check; shouldn't occur
            throw new IllegalArgumentException("Unparameterized GenericType instance ("+refdRawType.getName()+")");
        }
        TypeBindings b = genType.getBindings();
        JavaType[] params = b.typeParameterArray();
        if (params.length == 0) {
            throw new IllegalArgumentException("Unparameterized GenericType instance ("+refdRawType.getName()+")");
        }
        return params[0];
        */
    }

    /**
     * Method to call when resolving types of {@link java.lang.reflect.Member}s
     * like Fields, Methods and Constructor parameters and there is a
     * {@link TypeBindings} (that describes binding of type parameters within
     * context) to pass.
     * This is typically used only by code in databind itself.
     * 
     * @param type Type of a {@link java.lang.reflect.Member} to resolve
     * @param contextBindings Type bindings from the context, often class in which
     *     member declared but may be subtype of that type (to bind actual bound
     *     type parametrers). Not used if {@code type} is of type {@code Class<?>}.
     *
     * @return Fully resolved type
     */
    public JavaType resolveMemberType(Type type, TypeBindings contextBindings) {
        return _fromAny(null, type, contextBindings);
    }

    // 20-Apr-2018, tatu: Really should get rid of this...
    @Deprecated // since 2.8
    public JavaType uncheckedSimpleType(Class<?> cls) {
        // 18-Oct-2015, tatu: Not sure how much problem missing super-type info is here
        return _constructSimple(cls, EMPTY_BINDINGS, null, null);
    }

    /*
    /**********************************************************************
    /* Direct factory methods
    /**********************************************************************
     */

    /**
     * Method for constructing an {@link ArrayType}.
     *<p>
     * NOTE: type modifiers are NOT called on array type itself; but are called
     * for element type (and other contained types)
     */
    public ArrayType constructArrayType(Class<?> elementType) {
        return ArrayType.construct(_fromAny(null, elementType, null), null);
    }

    /**
     * Method for constructing an {@link ArrayType}.
     *<p>
     * NOTE: type modifiers are NOT called on array type itself; but are called
     * for contained types.
     */
    public ArrayType constructArrayType(JavaType elementType) {
        return ArrayType.construct(elementType, null);
    }

    /**
     * Method for constructing a {@link CollectionType}.
     *<p>
     * NOTE: type modifiers are NOT called on Collection type itself; but are called
     * for contained types.
     */
    public CollectionType constructCollectionType(Class<? extends Collection> collectionClass,
            Class<?> elementClass) {
        return constructCollectionType(collectionClass,
                _fromClass(null, elementClass, EMPTY_BINDINGS));
    }

    /**
     * Method for constructing a {@link CollectionType}.
     *<p>
     * NOTE: type modifiers are NOT called on Collection type itself; but are called
     * for contained types.
     */
    public CollectionType constructCollectionType(Class<? extends Collection> collectionClass,
            JavaType elementType)
    {
        TypeBindings bindings = TypeBindings.createIfNeeded(collectionClass, elementType);
        CollectionType result = (CollectionType) _fromClass(null, collectionClass, bindings);
        // 17-May-2017, tatu: As per [databind#1415], we better verify bound values if (but only if)
        //    type being resolved was non-generic (i.e.element type was ignored)
        if (bindings.isEmpty() && (elementType != null)) {
            JavaType t = result.findSuperType(Collection.class);
            JavaType realET = t.getContentType();
            if (!realET.equals(elementType)) {
                throw new IllegalArgumentException(String.format(
                        "Non-generic Collection class %s did not resolve to something with element type %s but %s ",
                        ClassUtil.nameOf(collectionClass), elementType, realET));
            }
        }
        return result;
    }

    /**
     * Method for constructing a {@link CollectionLikeType}.
     *<p>
     * NOTE: type modifiers are NOT called on constructed type itself; but are called
     * for contained types.
     */
    public CollectionLikeType constructCollectionLikeType(Class<?> collectionClass, Class<?> elementClass) {
        return constructCollectionLikeType(collectionClass,
                _fromClass(null, elementClass, EMPTY_BINDINGS));
    }
    
    /**
     * Method for constructing a {@link CollectionLikeType}.
     *<p>
     * NOTE: type modifiers are NOT called on constructed type itself; but are called
     * for contained types.
     */
    public CollectionLikeType constructCollectionLikeType(Class<?> collectionClass, JavaType elementType) {
        JavaType type = _fromClass(null, collectionClass,
                TypeBindings.createIfNeeded(collectionClass, elementType));
        if (type instanceof CollectionLikeType) {
            return (CollectionLikeType) type;
        }
        return CollectionLikeType.upgradeFrom(type, elementType);
    }

    /**
     * Method for constructing a {@link MapType} instance
     *<p>
     * NOTE: type modifiers are NOT called on constructed type itself; but are called
     * for contained types.
     */
    public MapType constructMapType(Class<? extends Map> mapClass,
            Class<?> keyClass, Class<?> valueClass) {
        JavaType kt, vt;
        if (mapClass == Properties.class) {
            kt = vt = CORE_TYPE_STRING;
        } else {
            kt = _fromClass(null, keyClass, EMPTY_BINDINGS);
            vt = _fromClass(null, valueClass, EMPTY_BINDINGS);
        }
        return constructMapType(mapClass, kt, vt);
    }

    /**
     * Method for constructing a {@link MapType} instance
     *<p>
     * NOTE: type modifiers are NOT called on constructed type itself.
     */
    public MapType constructMapType(Class<? extends Map> mapClass, JavaType keyType, JavaType valueType) {
        TypeBindings bindings = TypeBindings.createIfNeeded(mapClass, new JavaType[] { keyType, valueType });
        MapType result = (MapType) _fromClass(null, mapClass, bindings);
        // 17-May-2017, tatu: As per [databind#1415], we better verify bound values if (but only if)
        //    type being resolved was non-generic (i.e.element type was ignored)
        if (bindings.isEmpty()) {
            JavaType t = result.findSuperType(Map.class);
            JavaType realKT = t.getKeyType();
            if (!realKT.equals(keyType)) {
                throw new IllegalArgumentException(String.format(
                        "Non-generic Map class %s did not resolve to something with key type %s but %s ",
                        ClassUtil.nameOf(mapClass), keyType, realKT));
            }
            JavaType realVT = t.getContentType();
            if (!realVT.equals(valueType)) {
                throw new IllegalArgumentException(String.format(
                        "Non-generic Map class %s did not resolve to something with value type %s but %s ",
                        ClassUtil.nameOf(mapClass), valueType, realVT));
            }
        }
        return result;
    }

    /**
     * Method for constructing a {@link MapLikeType} instance
     *<p>
     * NOTE: type modifiers are NOT called on constructed type itself; but are called
     * for contained types.
     */
    public MapLikeType constructMapLikeType(Class<?> mapClass, Class<?> keyClass, Class<?> valueClass) {
        return constructMapLikeType(mapClass,
                _fromClass(null, keyClass, EMPTY_BINDINGS),
                _fromClass(null, valueClass, EMPTY_BINDINGS));
    }

    /**
     * Method for constructing a {@link MapLikeType} instance
     *<p>
     * NOTE: type modifiers are NOT called on constructed type itself.
     */
    public MapLikeType constructMapLikeType(Class<?> mapClass, JavaType keyType, JavaType valueType) {
        // 19-Oct-2015, tatu: Allow case of no-type-variables, since it seems likely to be
        //    a valid use case here
        JavaType type = _fromClass(null, mapClass,
                TypeBindings.createIfNeeded(mapClass, new JavaType[] { keyType, valueType }));
        if (type instanceof MapLikeType) {
            return (MapLikeType) type;
        }
        return MapLikeType.upgradeFrom(type, keyType, valueType);
    }

    /**
     * Method for constructing a type instance with specified parameterization.
     *<p>
     * NOTE: type modifiers are NOT called on constructed type itself.
     */
    public JavaType constructSimpleType(Class<?> rawType, JavaType[] parameterTypes) {
        return _fromClass(null, rawType, TypeBindings.create(rawType, parameterTypes));
    }

    /**
     * Method for constructing a {@link ReferenceType} instance with given type parameter
     * (type MUST take one and only one type parameter)
     *<p>
     * NOTE: type modifiers are NOT called on constructed type itself.
     */
    public JavaType constructReferenceType(Class<?> rawType, JavaType referredType)
    {
        return ReferenceType.construct(rawType,
                TypeBindings.create(rawType, referredType), // [databind#2091]
                null, null, // or super-class, interfaces?
                referredType);
    }

    /**
     * Factory method for constructing {@link JavaType} that
     * represents a parameterized type. For example, to represent
     * type {@code List<Set<Integer>>}, you could
     * call
     *<pre>
     *  JavaType inner = TypeFactory.constructParametricType(Set.class, Integer.class);
     *  return TypeFactory.constructParametricType(List.class, inner);
     *</pre>
     *<p>
     * NOTE: since 2.11.2 {@link TypeModifier}s ARE called on result (fix for [databind#2796])
     * 
     * @param parametrized Type-erased type to parameterize
     * @param parameterClasses Type parameters to apply
     */
    public JavaType constructParametricType(Class<?> parametrized, Class<?>... parameterClasses) {
        int len = parameterClasses.length;
        JavaType[] pt = new JavaType[len];
        for (int i = 0; i < len; ++i) {
            pt[i] = _fromClass(null, parameterClasses[i], EMPTY_BINDINGS);
        }
        return constructParametricType(parametrized, pt);
    }

    /**
     * Factory method for constructing {@link JavaType} that
     * represents a parameterized type. For example, to represent
     * type {@code List<Set<Integer>>}, you could
     *<pre>
     *  JavaType inner = TypeFactory.constructParametricType(Set.class, Integer.class);
     *  return TypeFactory.constructParametricType(List.class, inner);
     *</pre>
     *<p>
     * NOTE: since 2.11.2 {@link TypeModifier}s ARE called on result (fix for [databind#2796])
     *
     * @param rawType Actual type-erased type
     * @param parameterTypes Type parameters to apply
     *
     * @return Fully resolved type for given base type and type parameters
     */
    public JavaType constructParametricType(Class<?> rawType, JavaType... parameterTypes)
    {
        return constructParametricType(rawType, TypeBindings.create(rawType, parameterTypes));
    }

    /**
     * Factory method for constructing {@link JavaType} that
     * represents a parameterized type. The type's parameters are
     * specified as an instance of {@link TypeBindings}. This
     * is useful if you already have the type's parameters such
     * as those found on {@link JavaType}. For example, you could call
     * <pre>
     *   return TypeFactory.constructParametricType(ArrayList.class, javaType.getBindings());
     * </pre>
     * This effectively applies the parameterized types from one
     * {@link JavaType} to another class.
     *
     * @param rawType Actual type-erased type
     * @param parameterTypes Type bindings for the raw type
     * @since 3.0
     */
    public JavaType constructParametricType(Class<?> rawType, TypeBindings parameterTypes)
    {
        // 16-Jul-2020, tatu: Since we do not call `_fromAny()`, need to make
        //   sure `TypeModifier`s are applied:
        JavaType resultType =  _fromClass(null, rawType, parameterTypes);
        return _applyModifiers(rawType, resultType);
    }

    /*
    /**********************************************************************
    /* Direct factory methods for "raw" variants, used when
    /* parameterization is unknown
    /**********************************************************************
     */

    /**
     * Method that can be used to construct "raw" Collection type; meaning that its
     * parameterization is unknown.
     * This is similar to using <code>Object.class</code> parameterization,
     * and is equivalent to calling:
     *<pre>
     *  typeFactory.constructCollectionType(collectionClass, typeFactory.unknownType());
     *</pre>
     *<p>
     * This method should only be used if parameterization is completely unavailable.
     */
    public CollectionType constructRawCollectionType(Class<? extends Collection> collectionClass) {
        return constructCollectionType(collectionClass, unknownType());
    }

    /**
     * Method that can be used to construct "raw" Collection-like type; meaning that its
     * parameterization is unknown.
     * This is similar to using <code>Object.class</code> parameterization,
     * and is equivalent to calling:
     *<pre>
     *  typeFactory.constructCollectionLikeType(collectionClass, typeFactory.unknownType());
     *</pre>
     *<p>
     * This method should only be used if parameterization is completely unavailable.
     */
    public CollectionLikeType constructRawCollectionLikeType(Class<?> collectionClass) {
        return constructCollectionLikeType(collectionClass, unknownType());
    }

    /**
     * Method that can be used to construct "raw" Map type; meaning that its
     * parameterization is unknown.
     * This is similar to using <code>Object.class</code> parameterization,
     * and is equivalent to calling:
     *<pre>
     *  typeFactory.constructMapType(collectionClass, typeFactory.unknownType(), typeFactory.unknownType());
     *</pre>
     *<p>
     * This method should only be used if parameterization is completely unavailable.
     */
    public MapType constructRawMapType(Class<? extends Map> mapClass) {
        return constructMapType(mapClass, unknownType(), unknownType());
    }

    /**
     * Method that can be used to construct "raw" Map-like type; meaning that its
     * parameterization is unknown.
     * This is similar to using <code>Object.class</code> parameterization,
     * and is equivalent to calling:
     *<pre>
     *  typeFactory.constructMapLikeType(collectionClass, typeFactory.unknownType(), typeFactory.unknownType());
     *</pre>
     *<p>
     * This method should only be used if parameterization is completely unavailable.
     */
    public MapLikeType constructRawMapLikeType(Class<?> mapClass) {
        return constructMapLikeType(mapClass, unknownType(), unknownType());
    }

    /*
    /**********************************************************************
    /* Low-level factory methods
    /**********************************************************************
     */

    private JavaType _mapType(Class<?> rawClass, TypeBindings bindings,
            JavaType superClass, JavaType[] superInterfaces)
    {
        JavaType kt, vt;

        // 28-May-2015, tatu: Properties are special, as per [databind#810]; fake "correct" parameter sig
        if (rawClass == Properties.class) {
            kt = vt = CORE_TYPE_STRING;
        } else {
            List<JavaType> typeParams = bindings.getTypeParameters();
            // ok to have no types ("raw")
            final int pc = typeParams.size();
            switch (pc) {
            case 0: // acceptable?
                kt = vt = _unknownType();
                break;
            case 2:
                kt = typeParams.get(0);
                vt = typeParams.get(1);
                break;
            default:
                throw new IllegalArgumentException(String.format(
"Strange Map type %s with %d type parameter%s (%s), can not resolve",
ClassUtil.nameOf(rawClass), pc, (pc == 1) ? "" : "s", bindings));
            }
        }
        return MapType.construct(rawClass, bindings, superClass, superInterfaces, kt, vt);
    }

    private JavaType _collectionType(Class<?> rawClass, TypeBindings bindings,
            JavaType superClass, JavaType[] superInterfaces)
    {
        List<JavaType> typeParams = bindings.getTypeParameters();
        // ok to have no types ("raw")
        JavaType ct;
        if (typeParams.isEmpty()) {
            ct = _unknownType();
        } else if (typeParams.size() == 1) {
            ct = typeParams.get(0);
        } else {
            throw new IllegalArgumentException("Strange Collection type "+rawClass.getName()+": cannot determine type parameters");
        }
        return CollectionType.construct(rawClass, bindings, superClass, superInterfaces, ct);
    }

    protected JavaType _referenceType(Class<?> rawClass, TypeBindings bindings,
            JavaType superClass, JavaType[] superInterfaces)
    {
        List<JavaType> typeParams = bindings.getTypeParameters();
        // ok to have no types ("raw")
        JavaType ct;
        if (typeParams.isEmpty()) {
            ct = _unknownType();
        } else if (typeParams.size() == 1) {
            ct = typeParams.get(0);
        } else {
            throw new IllegalArgumentException("Strange Reference type "+rawClass.getName()+": cannot determine type parameters");
        }
        return ReferenceType.construct(rawClass, bindings, superClass, superInterfaces, ct);
    }

    /**
     * Factory method to call when no special {@link JavaType} is needed,
     * no generic parameters are passed. Default implementation may check
     * pre-constructed values for "well-known" types, but if none found
     * will simply call {@link #_newSimpleType}
     */
    protected JavaType _constructSimple(Class<?> raw, TypeBindings bindings,
            JavaType superClass, JavaType[] superInterfaces)
    {
        if (bindings.isEmpty()) {
            JavaType result = _findWellKnownSimple(raw);
            if (result != null) {
                return result;
            }
        }
        return _newSimpleType(raw, bindings, superClass, superInterfaces);
    }

    /**
     * Factory method that is to create a new {@link SimpleType} with no
     * checks whatsoever. Default implementation calls the single argument
     * constructor of {@link SimpleType}.
     */
    protected JavaType _newSimpleType(Class<?> raw, TypeBindings bindings,
            JavaType superClass, JavaType[] superInterfaces)
    {
        return new SimpleType(raw, bindings, superClass, superInterfaces);
    }

    protected JavaType _unknownType() {
        return CORE_TYPE_OBJECT;
    }

    /**
     * Helper method called to see if requested, non-generic-parameterized
     * type is one of common, "well-known" types, instances of which are
     * pre-constructed and do not need dynamic caching.
     */
    protected JavaType _findWellKnownSimple(Class<?> clz) {
        if (clz.isPrimitive()) {
            if (clz == CLS_BOOL) return CORE_TYPE_BOOL;
            if (clz == CLS_INT) return CORE_TYPE_INT;
            if (clz == CLS_LONG) return CORE_TYPE_LONG;
            if (clz == CLS_DOUBLE) return CORE_TYPE_DOUBLE;
        } else {
            if (clz == CLS_STRING) return CORE_TYPE_STRING;
            if (clz == CLS_OBJECT) return CORE_TYPE_OBJECT; // since 2.7
            if (clz == CLS_JSON_NODE) return CORE_TYPE_JSON_NODE; // since 2.10
        }
        return null;
    }

    /*
    /**********************************************************************
    /* Actual type resolution, traversal
    /**********************************************************************
     */

    /**
     * Factory method that can be used if type information is passed
     * as Java typing returned from <code>getGenericXxx</code> methods
     * (usually for a return or argument type).
     */
    protected JavaType _fromAny(ClassStack context, Type srcType, TypeBindings bindings)
    {
        JavaType resultType;

        // simple class?
        if (srcType instanceof Class<?>) {
            // Important: remove possible bindings since this is type-erased thingy
            resultType = _fromClass(context, (Class<?>) srcType, EMPTY_BINDINGS);
        }
        // But if not, need to start resolving.
        else if (srcType instanceof ParameterizedType) {
            resultType = _fromParamType(context, (ParameterizedType) srcType, bindings);
        }
        else if (srcType instanceof JavaType) { // [databind#116]
            // no need to modify further if we already had JavaType
            return (JavaType) srcType;
        }
        else if (srcType instanceof GenericArrayType) {
            resultType = _fromArrayType(context, (GenericArrayType) srcType, bindings);
        }
        else if (srcType instanceof TypeVariable<?>) {
            resultType = _fromVariable(context, (TypeVariable<?>) srcType, bindings);
        }
        else if (srcType instanceof WildcardType) {
            resultType = _fromWildcard(context, (WildcardType) srcType, bindings);
        } else {
            // sanity check
            throw new IllegalArgumentException("Unrecognized Type: "+((srcType == null) ? "[null]" : srcType.toString()));
        }
        // 21-Feb-2016, nateB/tatu: as per [databind#1129] (applied for 2.7.2),
        //   we do need to let all kinds of types to be refined, esp. for Scala module.
        return _applyModifiers(srcType, resultType);
    }

    protected JavaType _applyModifiers(Type srcType, JavaType resolvedType)
    {
        if (_modifiers == null) {
            return resolvedType;
        }
        JavaType resultType = resolvedType;
        TypeBindings b = resultType.getBindings();
        if (b == null) {
            b = EMPTY_BINDINGS;
        }
        for (TypeModifier mod : _modifiers) {
            JavaType t = mod.modifyType(resultType, srcType, b, this);
            if (t == null) {
                throw new IllegalStateException(String.format(
                        "TypeModifier %s (of type %s) return null for type %s",
                        mod, mod.getClass().getName(), resultType));
            }
            resultType = t;
        }
        return resultType;
    }

    /**
     * @param bindings Mapping of formal parameter declarations (for generic
     *   types) into actual types
     */
    protected JavaType _fromClass(ClassStack context, Class<?> rawType, TypeBindings bindings)
    {
        // Very first thing: small set of core types we know well:
        JavaType result = _findWellKnownSimple(rawType);
        if (result != null) {
            return result;
        }
        // Barring that, we may have recently constructed an instance
        final Object key;
        if ((bindings == null) || bindings.isEmpty()) {
            key = rawType;
        } else {
            key = bindings.asKey(rawType);
        }
        result = _typeCache.get(key); // ok, cache object is synced
        if (result != null) {
            return result;
        }

        // 15-Oct-2015, tatu: recursive reference?
        if (context == null) {
            context = new ClassStack(rawType);
        } else {
            ClassStack prev = context.find(rawType);
            if (prev != null) {
                // Self-reference: needs special handling, then...
                ResolvedRecursiveType selfRef = new ResolvedRecursiveType(rawType, EMPTY_BINDINGS);
                prev.addSelfReference(selfRef);
                return selfRef;
            }
            // no, but need to update context to allow for proper cycle resolution
            context = context.child(rawType);
        }

        // First: do we have an array type?
        if (rawType.isArray()) {
            result = ArrayType.construct(_fromAny(context, rawType.getComponentType(), bindings),
                    bindings);
        } else {
            // If not, need to proceed by first resolving parent type hierarchy
            
            JavaType superClass;
            JavaType[] superInterfaces;

            if (rawType.isInterface()) {
                superClass = null;
                superInterfaces = _resolveSuperInterfaces(context, rawType, bindings);
            } else {
                // Note: even Enums can implement interfaces, so cannot drop those
                superClass = _resolveSuperClass(context, rawType, bindings);
                superInterfaces = _resolveSuperInterfaces(context, rawType, bindings);
            }

            // 19-Oct-2015, tatu: Bit messy, but we need to 'fix' java.util.Properties here...
            if (rawType == Properties.class) {
                result = MapType.construct(rawType, bindings, superClass, superInterfaces,
                        CORE_TYPE_STRING, CORE_TYPE_STRING);
            }
            // And then check what flavor of type we got. Start by asking resolved
            // super-type if refinement is all that is needed?
            else if (superClass != null) {
                result = superClass.refine(rawType, bindings, superClass, superInterfaces);
            }
            // if not, perhaps we are now resolving a well-known class or interface?
            if (result == null) {
                result = _fromWellKnownClass(context, rawType, bindings, superClass, superInterfaces); 
                if (result == null) {
                    result = _fromWellKnownInterface(context, rawType, bindings, superClass, superInterfaces);
                    if (result == null) {
                        // but if nothing else, "simple" class for now:
                        result = _newSimpleType(rawType, bindings, superClass, superInterfaces);
                    }
                }
            }
        }
        context.resolveSelfReferences(result);
        // 16-Jul-2016, tatu: [databind#1302] is solved different way, but ideally we shouldn't
        //     cache anything with partially resolved `ResolvedRecursiveType`... so maybe improve
        if (!result.hasHandlers()) {
            _typeCache.putIfAbsent(key, result); // cache object syncs
        }
        return result;
    }

    protected JavaType _resolveSuperClass(ClassStack context, Class<?> rawType, TypeBindings parentBindings)
    {
        Type parent = rawType.getGenericSuperclass();
        if (parent == null) {
            return null;
        }
        return _fromAny(context, parent, parentBindings);
    }

    protected JavaType[] _resolveSuperInterfaces(ClassStack context, Class<?> rawType, TypeBindings parentBindings)
    {
        Type[] types = rawType.getGenericInterfaces();
        if (types == null || types.length == 0) {
            return NO_TYPES;
        }
        int len = types.length;
        JavaType[] resolved = new JavaType[len];
        for (int i = 0; i < len; ++i) {
            Type type = types[i];
            resolved[i] = _fromAny(context, type, parentBindings);
        }
        return resolved;
    }

    /**
     * Helper class used to check whether exact class for which type is being constructed
     * is one of well-known base interfaces or classes that indicates alternate
     * {@link JavaType} implementation.
     */
    protected JavaType _fromWellKnownClass(ClassStack context, Class<?> rawType, TypeBindings bindings,
            JavaType superClass, JavaType[] superInterfaces)
    {
        if (bindings == null) {
            bindings = EMPTY_BINDINGS;
        }
        // Quite simple when we resolving exact class/interface; start with that
        if (rawType == Map.class) {
            return _mapType(rawType, bindings, superClass, superInterfaces);
        }
        if (rawType == Collection.class) {
            return _collectionType(rawType, bindings, superClass, superInterfaces);
        }
        // and since 2.6 one referential type
        if ((rawType == AtomicReference.class)
                || (rawType == Optional.class)) {
            // 17-Sep-2017, tatu: Jackson 3.x brings Java 8 optional types in...
            return _referenceType(rawType, bindings, superClass, superInterfaces);
        }
        // 17-Sep-2017, tatu: Jackson 3.x brings Java 8 optional types in...
        JavaType refd;
        if (rawType == OptionalInt.class) {
            refd = CORE_TYPE_INT;
        } else if (rawType == OptionalLong.class) {
            refd = CORE_TYPE_LONG;
        } else if (rawType == OptionalDouble.class) {
            refd = CORE_TYPE_DOUBLE;
        } else {
            // 01-Nov-2015, tatu: As of 2.7, couple of potential `CollectionLikeType`s (like
            //    `Iterable`, `Iterator`), and `MapLikeType`s (`Map.Entry`) are not automatically
            //    detected, related to difficulties in propagating type upwards (Iterable, for
            //    example, is a weak, tag-on type). They may be detectable in future.
            return null;
        }
        JavaType base = _newSimpleType(rawType, bindings, superClass, superInterfaces);
        return ReferenceType.upgradeFrom(base, refd);
    }

    protected JavaType _fromWellKnownInterface(ClassStack context, Class<?> rawType, TypeBindings bindings,
            JavaType superClass, JavaType[] superInterfaces)
    {
        // But that's not all: may be possible current type actually implements an
        // interface type. So...
        final int intCount = superInterfaces.length;

        for (int i = 0; i < intCount; ++i) {
            JavaType result = superInterfaces[i].refine(rawType, bindings, superClass, superInterfaces);
            if (result != null) {
                return result;
            }
        }
        return null;
    }

    /**
     * This method deals with parameterized types, that is,
     * first class generic classes.
     */
    protected JavaType _fromParamType(ClassStack context, ParameterizedType ptype,
            TypeBindings parentBindings)
    {
        // Assumption here is we'll always get Class, not one of other Types
        Class<?> rawType = (Class<?>) ptype.getRawType();

        // 29-Oct-2015, tatu: For performance reasons, let's streamline handling of
        //   couple of not-so-useful parametric types
        if (rawType == CLS_ENUM) {
            return CORE_TYPE_ENUM;
        }
        if (rawType == CLS_COMPARABLE) {
            return CORE_TYPE_COMPARABLE;
        }

        // First: what is the actual base type? One odd thing is that 'getRawType'
        // returns Type, not Class<?> as one might expect. But let's assume it is
        // always of type Class: if not, need to add more code to resolve it to Class.        
        Type[] args = ptype.getActualTypeArguments();
        int paramCount = (args == null) ? 0 : args.length;
        TypeBindings newBindings;        

        if (paramCount == 0) {
            newBindings = EMPTY_BINDINGS;
        } else {
            JavaType[] pt = new JavaType[paramCount];
            for (int i = 0; i < paramCount; ++i) {
                pt[i] = _fromAny(context, args[i], parentBindings);
            }
            newBindings = TypeBindings.create(rawType, pt);
        }
        return _fromClass(context, rawType, newBindings);
    }

    protected JavaType _fromArrayType(ClassStack context, GenericArrayType type, TypeBindings bindings)
    {
        JavaType elementType = _fromAny(context, type.getGenericComponentType(), bindings);
        return ArrayType.construct(elementType, bindings);
    }

    protected JavaType _fromVariable(ClassStack context, TypeVariable<?> var, TypeBindings bindings)
    {
        // ideally should find it via bindings:
        final String name = var.getName();
        JavaType type = bindings.findBoundType(name);
        if (type != null) {
            return type;
        }
        // but if not, use bounds... note that approach here is simplistic; not taking
        // into account possible multiple bounds, nor consider upper bounds.
        if (bindings.hasUnbound(name)) {
            return CORE_TYPE_OBJECT;
        }
        bindings = bindings.withUnboundVariable(name);

        final Type[] bounds;

        // 15-Jan-2019, tatu: As weird as this looks, apparently on some platforms (Arm CPU, mobile
        //    devices), unsynchronized internal access can lead to issues, see:
        //
        //  https://vmlens.com/articles/java-lang-reflect-typevariable-getbounds-is-not-thread-safe/  
        //
        //    No good way to reproduce but since this should not be on critical path, let's add
        //    syncing as it seems potentially necessary.
        synchronized (var) {
            bounds = var.getBounds();
        }
        return _fromAny(context, bounds[0], bindings);
    }

    protected JavaType _fromWildcard(ClassStack context, WildcardType type, TypeBindings bindings)
    {
        /* Similar to challenges with TypeVariable, we may have multiple upper bounds.
         * But it is also possible that if upper bound defaults to Object, we might
         * want to consider lower bounds instead.
         * For now, we won't try anything more advanced; above is just for future reference.
         */
        return _fromAny(context, type.getUpperBounds()[0], bindings);
    }
}<|MERGE_RESOLUTION|>--- conflicted
+++ resolved
@@ -130,19 +130,8 @@
     protected final static SimpleType CORE_TYPE_ENUM = new SimpleType(CLS_ENUM);
 
     /**
-<<<<<<< HEAD
-     * Cache {@link Class} because it is nominally parametric, but has no really
-     * useful information.
-     */
-    protected final static SimpleType CORE_TYPE_CLASS = new SimpleType(CLS_CLASS);
-
-    /**
-=======
->>>>>>> 2a2ee419
      * Cache {@link JsonNode} because it is no critical path of simple tree model
      * reading and does not have things to override
-     *
-     * @since 2.10
      */
     protected final static SimpleType CORE_TYPE_JSON_NODE = new SimpleType(CLS_JSON_NODE);
 
