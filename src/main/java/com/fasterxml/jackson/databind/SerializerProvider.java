package com.fasterxml.jackson.databind;

import java.text.DateFormat;
import java.util.Date;
import java.util.Locale;
import java.util.TimeZone;

import com.fasterxml.jackson.annotation.JsonFormat;
import com.fasterxml.jackson.annotation.JsonInclude;
import com.fasterxml.jackson.annotation.ObjectIdGenerator;

import com.fasterxml.jackson.core.*;
import com.fasterxml.jackson.core.io.CharacterEscapes;
import com.fasterxml.jackson.core.tree.ArrayTreeNode;
import com.fasterxml.jackson.core.tree.ObjectTreeNode;
import com.fasterxml.jackson.core.util.JacksonFeatureSet;
import com.fasterxml.jackson.databind.cfg.ContextAttributes;
import com.fasterxml.jackson.databind.cfg.GeneratorSettings;
import com.fasterxml.jackson.databind.exc.InvalidDefinitionException;
import com.fasterxml.jackson.databind.exc.InvalidTypeIdException;
import com.fasterxml.jackson.databind.introspect.Annotated;
import com.fasterxml.jackson.databind.introspect.AnnotatedClass;
import com.fasterxml.jackson.databind.introspect.AnnotatedMember;
import com.fasterxml.jackson.databind.introspect.BeanPropertyDefinition;
import com.fasterxml.jackson.databind.introspect.ClassIntrospector;
import com.fasterxml.jackson.databind.jsontype.TypeSerializer;
import com.fasterxml.jackson.databind.ser.*;
import com.fasterxml.jackson.databind.ser.impl.ReadOnlyClassToSerializerMap;
import com.fasterxml.jackson.databind.ser.impl.TypeWrappedSerializer;
import com.fasterxml.jackson.databind.ser.impl.UnknownSerializer;
import com.fasterxml.jackson.databind.ser.std.NullSerializer;
import com.fasterxml.jackson.databind.type.TypeFactory;
import com.fasterxml.jackson.databind.util.ClassUtil;

/**
 * Class that defines API used by {@link ObjectMapper} and
 * {@link ValueSerializer}s to obtain serializers capable of serializing
 * instances of specific types; as well as the default implementation
 * of the functionality.
 *<p>
 * Provider handles caching aspects of serializer handling; all construction
 * details are delegated to {@link SerializerFactory} instance.
 *<p>
 */
public abstract class SerializerProvider
    extends DatabindContext
    implements // NOTE: not JDK serializable with 3.x (factory that creates these is)
        ObjectWriteContext // 3.0, for use by jackson-core
{
    /**
     * Placeholder serializer used when <code>java.lang.Object</code> typed property
     * is marked to be serialized.
     *<br>
     * NOTE: starting with 2.6, this instance is NOT used for any other types, and
     * separate instances are constructed for "empty" Beans.
     */
    protected final static ValueSerializer<Object> DEFAULT_UNKNOWN_SERIALIZER = new UnknownSerializer();

    /*
    /**********************************************************************
    /* Configuration, general
    /**********************************************************************
     */

    /**
     * Serialization configuration to use for serialization processing.
     */
    protected final SerializationConfig _config;

    /**
     * Configuration to be used by streaming generator when it is constructed.
     *
     * @since 3.0
     */
    protected final GeneratorSettings _generatorConfig;

    /**
     * Low-level {@link TokenStreamFactory} that may be used for constructing
     * embedded generators.
     */
    protected final TokenStreamFactory _streamFactory;

    /**
     * Token stream generator actively used; only set for per-call instances
     *
     * @since 3.0
     */
    protected transient JsonGenerator _generator;

    /**
     * Capabilities of the output format.
     *
     * @since 3.0
     */
    protected JacksonFeatureSet<StreamWriteCapability> _writeCapabilities;

    /**
     * View used for currently active serialization, if any.
     */
    protected final Class<?> _activeView;

    /*
    /**********************************************************************
    /* Configuration, serializer access
    /**********************************************************************
     */

    /**
     * Factory used for constructing actual serializer instances.
     * Only set for non-blueprint instances.
     */
    protected final SerializerFactory _serializerFactory;
    
    /**
     * Serializer used to output a null value. Default implementation
     * writes nulls using {@link JsonGenerator#writeNull}.
     */
    protected final ValueSerializer<Object> _nullValueSerializer;

    /**
     * Flag set to indicate that we are using vanilla null value serialization
     */
    protected final boolean _stdNullValueSerializer;
    
    /*
    /**********************************************************************
    /* Helper objects for caching, reuse
    /**********************************************************************
     */

    /**
     * Cache for doing type-to-value-serializer lookups.
     */
    protected final SerializerCache _serializerCache;
    
    /**
     * For fast lookups, we will have a local non-shared read-only
     * map that contains serializers previously fetched.
     */
    protected final ReadOnlyClassToSerializerMap _knownSerializers;

    /**
     * Lazily acquired and instantiated formatter object: initialized
     * first time it is needed, reused afterwards. Used via instances
     * (not blueprints), so that access need not be thread-safe.
     */
    protected DateFormat _dateFormat;

    /**
     * Lazily constructed {@link ClassIntrospector} instance: created from "blueprint"
     */
    protected transient ClassIntrospector _classIntrospector;
    
    /*
    /**********************************************************************
    /* Other state
    /**********************************************************************
     */

    /**
     * Lazily-constructed holder for per-call attributes.
     * Only set for non-blueprint instances.
     */
    protected ContextAttributes _attributes;

    /*
    /**********************************************************************
    /* Life-cycle
    /**********************************************************************
     */

    protected SerializerProvider(TokenStreamFactory streamFactory,
            SerializationConfig config, GeneratorSettings generatorConfig,
            SerializerFactory f, SerializerCache cache)
    {
        _streamFactory = streamFactory;
        _serializerFactory = f;
        _config = config;
        _generatorConfig = generatorConfig;

        _serializerCache = cache;

        // Default null key, value serializers configured via SerializerFactory
        {
            ValueSerializer<Object> ser = f.getDefaultNullValueSerializer();
            if (ser == null) {
                _stdNullValueSerializer = true;
                ser = NullSerializer.instance;
            } else {
                _stdNullValueSerializer = false;
            }
            _nullValueSerializer = ser;
        }

        _activeView = config.getActiveView();
        _attributes = config.getAttributes();

        // Non-blueprint instances do have a read-only map; one that doesn't
        // need synchronization for lookups.
        _knownSerializers = _serializerCache.getReadOnlyLookupMap();
    }

    /*
    /**********************************************************************
    /* ObjectWriteContext impl, config access
    /**********************************************************************
     */

    @Override
    public TokenStreamFactory getGeneratorFactory() {
        return _streamFactory;
    }

    @Override
    public FormatSchema getSchema() { return _generatorConfig.getSchema(); }

    @Override
    public CharacterEscapes getCharacterEscapes() { return _generatorConfig.getCharacterEscapes(); }

    @Override
    public PrettyPrinter getPrettyPrinter() {
        PrettyPrinter pp = _generatorConfig.getPrettyPrinter();
        if (pp == null) {
            if (isEnabled(SerializationFeature.INDENT_OUTPUT)) {
                pp = _config.constructDefaultPrettyPrinter();
            }
        }
        return pp;
    }

    @Override
    public SerializableString getRootValueSeparator(SerializableString defaultSeparator) {
        return _generatorConfig.getRootValueSeparator(defaultSeparator);
    }

    @Override
    public int getStreamWriteFeatures(int defaults) {
        return _config.getStreamWriteFeatures();
    }

    @Override
    public int getFormatWriteFeatures(int defaults) {
        return _config.getFormatWriteFeatures();
    }

    /*
    /**********************************************************************
    /* ObjectWriteContext impl, databind integration
    /**********************************************************************
     */

    @Override
    public ArrayTreeNode createArrayNode() {
        return _config.getNodeFactory().arrayNode();
    }

    @Override
    public ObjectTreeNode createObjectNode() {
        return _config.getNodeFactory().objectNode();
    }

    @Override
    public void writeValue(JsonGenerator gen, Object value) throws JacksonException
    {
        // Let's keep track of active generator; useful mostly for error reporting...
        JsonGenerator prevGen = _generator;
        _generator = gen;
        try {
            if (value == null) {
                if (_stdNullValueSerializer) { // minor perf optimization
                    gen.writeNull();
                } else {
                    _nullValueSerializer.serialize(null, gen, this);
                }
                return;
            }
            Class<?> cls = value.getClass();
            findTypedValueSerializer(cls, true).serialize(value, gen, this);
        } finally {
            _generator = prevGen;
        }
    }

    @Override
    public void writeTree(JsonGenerator gen, TreeNode tree) throws JacksonException
    {
        // 05-Oct-2017, tatu: Should probably optimize or something? Or not?
        writeValue(gen, tree);
    }

    /*
    /**********************************************************************
    /* DatabindContext implementation (and closely related but ser-specific)
    /**********************************************************************
     */

    /**
     * Method for accessing configuration for the serialization processing.
     */
    @Override
    public final SerializationConfig getConfig() { return _config; }

    @Override
    public final AnnotationIntrospector getAnnotationIntrospector() {
        return _config.getAnnotationIntrospector();
    }

    @Override
    public final TypeFactory getTypeFactory() {
        return _config.getTypeFactory();
    }

    @Override
    public JavaType constructSpecializedType(JavaType baseType, Class<?> subclass)
        throws IllegalArgumentException
    {
        if (baseType.hasRawClass(subclass)) {
            return baseType;
        }
        // Need little bit different handling due to [databind#2632]; pass `true` for
        // "relaxed" type assingment checks.
        return getConfig().getTypeFactory().constructSpecializedType(baseType, subclass, true);
    }

    @Override
    public final Class<?> getActiveView() { return _activeView; }

    @Override
    public final boolean canOverrideAccessModifiers() {
        return _config.canOverrideAccessModifiers();
    }

    @Override
    public final boolean isEnabled(MapperFeature feature) {
        return _config.isEnabled(feature);
    }

    @Override
    public final JsonFormat.Value getDefaultPropertyFormat(Class<?> baseType) {
        return _config.getDefaultPropertyFormat(baseType);
    }

    public final JsonInclude.Value getDefaultPropertyInclusion(Class<?> baseType) {
        return _config.getDefaultPropertyInclusion(baseType);
    }

    /**
     * Method for accessing default Locale to use: convenience method for
     *<pre>
     *   getConfig().getLocale();
     *</pre>
     */
    @Override
    public Locale getLocale() {
        return _config.getLocale();
    }

    /**
     * Method for accessing default TimeZone to use: convenience method for
     *<pre>
     *   getConfig().getTimeZone();
     *</pre>
     */
    @Override
    public TimeZone getTimeZone() {
        return _config.getTimeZone();
    }

    /*
    /**********************************************************************
    /* Annotation, BeanDescription introspection
    /**********************************************************************
     */

    @Override
    protected ClassIntrospector classIntrospector() {
        if (_classIntrospector == null) {
            _classIntrospector = _config.classIntrospectorInstance();
        }
        return _classIntrospector;
    }

    @Override
    public BeanDescription introspectBeanDescription(JavaType type) {
        return classIntrospector().introspectForSerialization(type);
    }

    /*
    /**********************************************************************
    /* Misc config access
    /**********************************************************************
     */

    @Override
    public PropertyName findRootName(JavaType rootType) {
        return _config.findRootName(this, rootType);
    }

    @Override
    public PropertyName findRootName(Class<?> rawRootType) {
        return _config.findRootName(this, rawRootType);
    }

    /*
    /**********************************************************************
    /* Generic attributes
    /**********************************************************************
     */

    @Override
    public Object getAttribute(Object key) {
        return _attributes.getAttribute(key);
    }

    @Override
    public SerializerProvider setAttribute(Object key, Object value)
    {
        _attributes = _attributes.withPerCallAttribute(key, value);
        return this;
    }

    /*
    /**********************************************************************
    /* Access to other on/off features
    /**********************************************************************
     */

    /**
     * Convenience method for checking whether specified serialization
     * feature is enabled or not.
     * Shortcut for:
     *<pre>
     *  getConfig().isEnabled(feature);
     *</pre>
     */
    public final boolean isEnabled(SerializationFeature feature) {
        return _config.isEnabled(feature);
    }

    /**
     * "Bulk" access method for checking that all features specified by
     * mask are enabled.
     */
    public final boolean hasSerializationFeatures(int featureMask) {
        return _config.hasSerializationFeatures(featureMask);
    }

    /**
     * Accessor for checking whether input format has specified capability
     * or not.
     *
     * @return True if input format has specified capability; false if not
     */
    public final boolean isEnabled(StreamWriteCapability cap) {
        return _writeCapabilities.isEnabled(cap);
    }

    /*
    /**********************************************************************
    /* Access to other helper objects
    /**********************************************************************
     */
    
    /**
     * Convenience method for accessing provider to find serialization filters used,
     * equivalent to calling:
     *<pre>
     *   getConfig().getFilterProvider();
     *</pre>
     */
    public final FilterProvider getFilterProvider() {
        return _config.getFilterProvider();
    }

    public JsonGenerator getGenerator() {
        return _generator;
    }

    /*
    /**********************************************************************
    /* Access to Object Id aspects
    /**********************************************************************
     */

    /**
     * Method called to find the Object Id for given POJO, if one
     * has been generated. Will always return a non-null Object;
     * contents vary depending on whether an Object Id already
     * exists or not.
     */
    public abstract WritableObjectId findObjectId(Object forPojo,
        ObjectIdGenerator<?> generatorType);

    /*
    /**********************************************************************
    /* Serializer discovery: root/non-property value serializers
    /**********************************************************************
     */

    /**
     * Method called to locate regular serializer, matching type serializer,
     * and if both found, wrap them in a serializer that calls both in correct
     * sequence. This method is mostly used for root-level serializer
     * handling to allow for simpler caching. A call can always be replaced
     * by equivalent calls to access serializer and type serializer separately.
     * 
     * @param rawType Type for purpose of locating a serializer; usually dynamic
     *   runtime type, but can also be static declared type, depending on configuration
     * @param cache Whether resulting value serializer should be cached or not
     */
    public ValueSerializer<Object> findTypedValueSerializer(Class<?> rawType,
            boolean cache)
    {
        // First: do we have it cached?
        ValueSerializer<Object> ser = _knownSerializers.typedValueSerializer(rawType);
        if (ser != null) {
            return ser;
        }
        // If not, compose from pieces:
        JavaType fullType = _config.constructType(rawType);
        ser = handleRootContextualization(findValueSerializer(rawType));
        TypeSerializer typeSer = findTypeSerializer(fullType);
        if (typeSer != null) {
            typeSer = typeSer.forProperty(this, null);
            ser = new TypeWrappedSerializer(typeSer, ser);
        }
        if (cache) {
            _serializerCache.addTypedSerializer(rawType, ser);
        }
        return ser;
    }

    /**
     * Method called to locate regular serializer, matching type serializer,
     * and if both found, wrap them in a serializer that calls both in correct
     * sequence. This method is mostly used for root-level serializer
     * handling to allow for simpler caching. A call can always be replaced
     * by equivalent calls to access serializer and type serializer separately.
     * 
     * @param valueType Declared type of value being serialized (which may not
     *    be actual runtime type); used for finding both value serializer and
     *    type serializer to use for adding polymorphic type (if any)
     * @param cache Whether resulting value serializer should be cached or not
     */
    public ValueSerializer<Object> findTypedValueSerializer(JavaType valueType, boolean cache)
    {

        ValueSerializer<Object> ser = _knownSerializers.typedValueSerializer(valueType);
        if (ser != null) {
            return ser;
        }
        ser = handleRootContextualization(findValueSerializer(valueType));
        TypeSerializer typeSer = findTypeSerializer(valueType);
        if (typeSer != null) {
            typeSer = typeSer.forProperty(this, null);
            ser = new TypeWrappedSerializer(typeSer, ser);
        }
        if (cache) {
            _serializerCache.addTypedSerializer(valueType, ser);
        }
        return ser;
    }

    /**
     * Method for finding (from cache) or creating (and caching) serializer for given type,
     * without checking for polymorphic typing, and then contextualizing without actual
     * property. This is most often used for root-level values (when writing
     * sequences), but may sometimes be used for more esoteric value handling for
     * delegation.
     *
     * @since 3.0
     */
    public ValueSerializer<Object> findRootValueSerializer(Class<?> rawType)
    {
        ValueSerializer<Object> ser = _knownSerializers.untypedValueSerializer(rawType);
        if (ser == null) {
            JavaType fullType = _config.constructType(rawType);
            ser = _serializerCache.untypedValueSerializer(fullType);
            if (ser == null) {
                ser = _createAndCacheUntypedSerializer(rawType, fullType);
            }
        }
        return handleRootContextualization(ser);
    }

    /**
     * Method for finding (from cache) or creating (and caching) serializer for given type,
     * without checking for polymorphic typing, and then contextualizing without actual
     * property. This is most often used for root-level values (when writing
     * sequences), but may sometimes be used for more esoteric value handling for
     * delegation.
     *
     * @since 3.0
     */
    public ValueSerializer<Object> findRootValueSerializer(JavaType valueType)
    {
        ValueSerializer<Object> ser = _knownSerializers.untypedValueSerializer(valueType);
        if (ser == null) {
            ser = _createAndCacheUntypedSerializer(valueType);
        }
        return handleRootContextualization(ser);
    }

    /*
    /**********************************************************************
    /* Serializer discovery: property value serializers
    /**********************************************************************
     */

    /**
     * Method used for locating "primary" property value serializer (one directly
     * handling value of the property). Difference (if any) has to do with contextual resolution,
     * and method(s) called: this method should only be called when caller is
     * certain that this is the primary property value serializer.
     * 
     * @param property Property that is being handled; will never be null, and its
     *    type has to match <code>valueType</code> parameter.
     */
    public ValueSerializer<Object> findPrimaryPropertySerializer(JavaType valueType,
            BeanProperty property)
    {
        ValueSerializer<Object> ser = _knownSerializers.untypedValueSerializer(valueType);
        if (ser == null) {
            ser = _createAndCachePropertySerializer(valueType, property);
        }
        return handlePrimaryContextualization(ser, property);
    }

    public ValueSerializer<Object> findPrimaryPropertySerializer(Class<?> rawType,
            BeanProperty property)
    {
        ValueSerializer<Object> ser = _knownSerializers.untypedValueSerializer(rawType);
        if (ser == null) {
            JavaType fullType = _config.constructType(rawType);
            ser = _serializerCache.untypedValueSerializer(fullType);
            if (ser == null) {
                ser = _createAndCachePropertySerializer(rawType, fullType, property);
            }
        }
        return handlePrimaryContextualization(ser, property);
    }

    /**
     * Method similar to {@link #findPrimaryPropertySerializer(JavaType, BeanProperty)}
     * but used for "content values", secondary types used by "primary" serializers
     * for structured types like Arrays, {@link java.util.Collection}s, {@link java.util.Map}s
     * and so on.
     *<p>
     * Serializer will be contextualized, but will not have type serializer wrapped.
     *
     * @param valueType Type of (secondary / content) values being serialized
     * @param property (optional) Property that refers to values via primary type (so type
     *    DOES NOT necessarily match {@code valueType})
     */
    public ValueSerializer<Object> findContentValueSerializer(JavaType valueType,
            BeanProperty property)
    {
        ValueSerializer<Object> ser = _knownSerializers.untypedValueSerializer(valueType);
        if (ser == null) {
            ser = _createAndCachePropertySerializer(valueType, property);
        }
        return handleSecondaryContextualization(ser, property);
    }

    /**
     * See {@link #findContentValueSerializer(JavaType, BeanProperty)}.
     */
    public ValueSerializer<Object> findContentValueSerializer(Class<?> rawType,
            BeanProperty property)
    {
        ValueSerializer<Object> ser = _knownSerializers.untypedValueSerializer(rawType);
        if (ser == null) {
            JavaType fullType = _config.constructType(rawType);
            ser = _serializerCache.untypedValueSerializer(fullType);
            if (ser == null) {
                ser = _createAndCachePropertySerializer(rawType, fullType, property);
            }
        }
        return handleSecondaryContextualization(ser, property);
    }

    /*
    /**********************************************************************
    /* General serializer locating functionality
    /**********************************************************************
     */

    /**
     * Method variant used when we do NOT want contextualization to happen; it will need
     * to be handled at a later point, but caller wants to be able to do that
     * as needed; sometimes to avoid infinite loops
     */
    public ValueSerializer<Object> findValueSerializer(Class<?> rawType)
    {
        ValueSerializer<Object> ser = _knownSerializers.untypedValueSerializer(rawType);
        if (ser == null) {
            JavaType fullType = _config.constructType(rawType);
            ser = _serializerCache.untypedValueSerializer(fullType);
            if (ser == null) {
                ser = _createAndCacheUntypedSerializer(rawType, fullType);
            }
        }
        return ser;
    }

    /**
     * Method variant used when we do NOT want contextualization to happen; it will need
     * to be handled at a later point, but caller wants to be able to do that
     * as needed; sometimes to avoid infinite loops
     */
    public ValueSerializer<Object> findValueSerializer(JavaType valueType)
    {
        // (see comments from above method)
        ValueSerializer<Object> ser = _knownSerializers.untypedValueSerializer(valueType);
        if (ser == null) {
            ser = _createAndCacheUntypedSerializer(valueType);
        }
        return ser;
    }

    /*
    /**********************************************************************
    /* Serializer discovery: type serializers
    /**********************************************************************
     */

    /**
     * Method called to get the {@link TypeSerializer} to use for including Type Id necessary
     * for serializing for the given Java class.
     * Useful for schema generators.
     */
    public TypeSerializer findTypeSerializer(JavaType baseType) {
        return findTypeSerializer(baseType, introspectClassAnnotations(baseType));
    }

    /**
     * Method called to get the {@link TypeSerializer} to use for including Type Id necessary
     * for serializing for the given Java class.
     * Useful for schema generators.
     *
     * @since 3.0
     */
    public TypeSerializer findTypeSerializer(JavaType baseType, AnnotatedClass classAnnotations)
    {
        return _config.getTypeResolverProvider().findTypeSerializer(this, baseType,
                classAnnotations);
    }

    /**
     * Like {@link #findTypeSerializer(JavaType)}, but for use from specific POJO property.
     * Method called to create a type information serializer for values of given
     * non-container property
     * if one is needed. If not needed (no polymorphic handling configured), should
     * return null.
     *
     * @param baseType Declared type to use as the base type for type information serializer
     * 
     * @return Type serializer to use for property values, if one is needed; null if not.
     *
     * @since 3.0
     */
    public TypeSerializer findPropertyTypeSerializer(JavaType baseType, AnnotatedMember accessor)
    {
        return _config.getTypeResolverProvider()
                .findPropertyTypeSerializer(this, accessor, baseType);
    }

    /*
    /**********************************************************************
    /* Serializer discovery: key serializers
    /**********************************************************************
     */

    /**
     * Method called to get the serializer to use for serializing
     * non-null Map keys. Separation from regular
     * {@link #findValueSerializer} method is because actual write
     * method must be different (@link JsonGenerator#writeName};
     * but also since behavior for some key types may differ.
     *<p>
     * Note that the serializer itself can be called with instances
     * of any Java object, but not nulls.
     */
    public ValueSerializer<Object> findKeySerializer(JavaType keyType, BeanProperty property)
    {
        // 16-Mar-2018, tatu: Used to have "default key serializer" in 2.x; dropped to let/make
        //    custom code use Module interface or similar to provide key serializers
        ValueSerializer<Object> ser = _serializerFactory.createKeySerializer(this, keyType);
        // _handleContextualResolvable(ser, property):
        ser.resolve(this);
        return handleSecondaryContextualization(ser, property);
    }

    public ValueSerializer<Object> findKeySerializer(Class<?> rawKeyType, BeanProperty property)
    {
        return findKeySerializer(_config.constructType(rawKeyType), property);
    }

    public ValueSerializer<Object> getDefaultNullValueSerializer() {
        return _nullValueSerializer;
    }

    /**
     * Method called to find a serializer to use for null values for given
     * declared type. Note that type is completely based on declared type,
     * since nulls in Java have no type and thus runtime type cannot be
     * determined.
     */
    public ValueSerializer<Object> findNullKeySerializer(JavaType serializationType,
            BeanProperty property)
    {
        // rarely needed (that is, not on critical perf path), delegate to factory
        return _serializerFactory.getDefaultNullKeySerializer();
    }

    /*
    /**********************************************************************
    /* Serializer discovery: other misc serializers, null value, unknown
    /**********************************************************************
     */

    /**
     * Method called to get the serializer to use for serializing null
     * values for specified property.
     *<p>
     * Default implementation simply calls {@link #getDefaultNullValueSerializer()};
     * can be overridden to add custom null serialization for properties
     * of certain type or name. This gives method full granularity to basically
     * override null handling for any specific property or class of properties.
     */
    public ValueSerializer<Object> findNullValueSerializer(BeanProperty property)
    {
        return _nullValueSerializer;
    }

    /**
     * Method called to get the serializer to use if provider
     * cannot determine an actual type-specific serializer
     * to use; typically when none of {@link SerializerFactory}
     * instances are able to construct a serializer.
     *<p>
     * Typically, returned serializer will throw an exception,
     * although alternatively {@link com.fasterxml.jackson.databind.ser.std.ToStringSerializer}
     * could be returned as well.
     *
     * @param unknownType Type for which no serializer is found
     */
    public ValueSerializer<Object> getUnknownTypeSerializer(Class<?> unknownType) {
        // 23-Apr-2015, tatu: Only return shared instance if nominal type is Object.class
        if (unknownType == Object.class) {
            return DEFAULT_UNKNOWN_SERIALIZER;
        }
        // otherwise construct explicit instance with property handled type
        return new UnknownSerializer(unknownType);
    }

    /**
     * Helper method called to see if given serializer is considered to be
     * something returned by {@link #getUnknownTypeSerializer}, that is, something
     * for which no regular serializer was found or constructed.
     */
    public boolean isUnknownTypeSerializer(ValueSerializer<?> ser) {
        if ((ser == DEFAULT_UNKNOWN_SERIALIZER) || (ser == null)) {
            return true;
        }
        // 23-Apr-2015, tatu: "empty" serializer is trickier; needs to consider
        //    error handling
        if (isEnabled(SerializationFeature.FAIL_ON_EMPTY_BEANS)) {
            if (ser instanceof UnknownSerializer) {
                return true;
            }
        }
        return false;
    }

    /*
    /**********************************************************************
    /* Low-level methods for actually constructing and initializing serializers
    /**********************************************************************
     */

    /**
     * Method that will try to construct a value serializer; and if
     * one is successfully created, cache it for reuse.
     */
    protected ValueSerializer<Object> _createAndCacheUntypedSerializer(Class<?> rawType,
            JavaType fullType)
    {
        // Important: must introspect all annotations, not just class
        BeanDescription beanDesc = introspectBeanDescription(fullType);
        ValueSerializer<Object> ser;
        try {
            ser = _serializerFactory.createSerializer(this, fullType, beanDesc, null);
        } catch (IllegalArgumentException iae) {
            // We better only expose checked exceptions, since those are what caller is expected to handle
            reportBadTypeDefinition(beanDesc, ClassUtil.exceptionMessage(iae));
            ser = null; // never gets here
        }
        // Always cache -- and in this case both for raw and full type
        _serializerCache.addAndResolveNonTypedSerializer(rawType, fullType, ser, this);
        return ser;
    }

    protected ValueSerializer<Object> _createAndCacheUntypedSerializer(JavaType type)
    {
        // Important: must introspect all annotations, not just class
        BeanDescription beanDesc = introspectBeanDescription(type);
        ValueSerializer<Object> ser;
        try {
            ser = _serializerFactory.createSerializer(this, type, beanDesc, null);
        } catch (IllegalArgumentException iae) {
            // We better only expose checked exceptions, since those are what caller is expected to handle
            throw _mappingProblem(iae, ClassUtil.exceptionMessage(iae));
        }
        // always cache -- but only full type (may be parameterized)
        _serializerCache.addAndResolveNonTypedSerializer(type, ser, this);
        return ser;
    }

    /**
     * Alternative to {@link #_createAndCacheUntypedSerializer(Class, JavaType)}, used
     * when serializer is requested for given property.
     */
    protected ValueSerializer<Object> _createAndCachePropertySerializer(Class<?> rawType,
            JavaType fullType, BeanProperty prop)
    {
        BeanDescription beanDesc = introspectBeanDescription(fullType);
        ValueSerializer<Object> ser;
        try {
            ser = _serializerFactory.createSerializer(this, fullType, beanDesc, null);
        } catch (IllegalArgumentException iae) {
            throw _mappingProblem(iae, ClassUtil.exceptionMessage(iae));
        }
        _serializerCache.addAndResolveNonTypedSerializer(rawType, fullType, ser, this);
        // Fine, we have to base instance. But how about per-property format overrides?
        if (prop == null) {
            return ser;
        }
        return _checkShapeShifting(fullType, beanDesc, prop, ser);
    }

    /**
     * Alternative to {@link #_createAndCacheUntypedSerializer(JavaType)}, used
     * when serializer is requested for given property.
     */
    protected ValueSerializer<Object> _createAndCachePropertySerializer(JavaType type,
            BeanProperty prop)
    {
        BeanDescription beanDesc = introspectBeanDescription(type);
        ValueSerializer<Object> ser;
        try {
            ser = _serializerFactory.createSerializer(this, type, beanDesc, null);
        } catch (IllegalArgumentException iae) {
            throw _mappingProblem(iae, ClassUtil.exceptionMessage(iae));
        }
        _serializerCache.addAndResolveNonTypedSerializer(type, ser, this);
        // Fine, we have to base instance. But how about per-property format overrides?
        if (prop == null) {
            return ser;
        }
        return _checkShapeShifting(type, beanDesc, prop, ser);
    }

    @SuppressWarnings("unchecked")
    private ValueSerializer<Object> _checkShapeShifting(JavaType type, BeanDescription beanDesc,
            BeanProperty prop, ValueSerializer<?> ser)
    {
        JsonFormat.Value overrides = prop.findFormatOverrides(_config);
        if (overrides != null) {
            // First: it may be completely fine to use serializer, despite some overrides
            ValueSerializer<?> ser2 = ser.withFormatOverrides(_config, overrides);
            if (ser2 != null) {
                ser = ser2;
            } else {
                // But if not, we need to re-create it via factory
                ser = _serializerFactory.createSerializer(this, type, beanDesc, overrides);
            }
        }
        return (ValueSerializer<Object>) ser;
    }

    @SuppressWarnings("unchecked")
    protected ValueSerializer<Object> _handleResolvable(ValueSerializer<?> ser)
    {
        ser.resolve(this);
        return (ValueSerializer<Object>) ser;
    }

    /*
    /**********************************************************************
    /* Methods for creating instances based on annotations
    /**********************************************************************
     */

    /**
     * Method that can be called to construct and configure serializer instance,
     * either given a {@link Class} to instantiate (with default constructor),
     * or an uninitialized serializer instance.
     * Either way, serializer will be properly resolved
     * (via {@link com.fasterxml.jackson.databind.ValueSerializer#resolve}).
     * 
     * @param annotated Annotated entity that contained definition
     * @param serDef Serializer definition: either an instance or class
     */
    public abstract ValueSerializer<Object> serializerInstance(Annotated annotated,
            Object serDef);

    /**
     * Method that can be called to construct and configure {@link JsonInclude}
     * filter instance,
     * given a {@link Class} to instantiate (with default constructor, by default).
     *
     * @param forProperty (optional) If filter is created for a property, that property;
     *    `null` if filter created via defaulting, global or per-type.
     */
    public abstract Object includeFilterInstance(BeanPropertyDefinition forProperty,
            Class<?> filterClass);

    /**
     * Follow-up method that may be called after calling {@link #includeFilterInstance},
     * to check handling of `null` values by the filter.
     */
    public abstract boolean includeFilterSuppressNulls(Object filter);
 
    /*
    /**********************************************************************
    /* Support for contextualization
    /**********************************************************************
     */

    /**
     * Method called for primary property serializers (ones
     * directly created to serialize values of a POJO property),
     * to handle details of contextualization, calling
     * {@link ValueSerializer#createContextual(SerializerProvider, BeanProperty)} with given property context.
     * 
     * @param property Property for which the given primary serializer is used; never null.
     */
    @SuppressWarnings("unchecked")
    public ValueSerializer<Object> handlePrimaryContextualization(ValueSerializer<?> ser,
            BeanProperty property)
    {
        if (ser != null) {
            ser = ser.createContextual(this, property);
        }
        return (ValueSerializer<Object>) ser;
    }

    /**
     * Method called for secondary property serializers (ones
     * NOT directly created to serialize values of a POJO property
     * but instead created as a dependant serializer -- such as value serializers
     * for structured types, or serializers for root values)
     * to handle details of contextualization, calling
     * {@link ValueSerializer#createContextual(SerializerProvider, BeanProperty)} with given property context.
     * Given that these serializers are not directly related to given property
     * (or, in case of root value property, to any property), annotations
     * accessible may or may not be relevant.
     * 
     * @param property Property for which serializer is used, if any; null
     *    when deserializing root values
     */
    @SuppressWarnings("unchecked")
    public ValueSerializer<Object> handleSecondaryContextualization(ValueSerializer<?> ser,
            BeanProperty property)
    {
        if (ser != null) {
            ser = ser.createContextual(this, property);
        }
        return (ValueSerializer<Object>) ser;
    }

    /**
     * @since 3.0
     */
    @SuppressWarnings("unchecked")
    public ValueSerializer<Object> handleRootContextualization(ValueSerializer<?> ser)
    {
        if (ser != null) {
            ser = ser.createContextual(this, null);
        }
        return (ValueSerializer<Object>) ser;
    }

    /*
    /**********************************************************************
    /* Convenience methods for serializing using default methods
    /**********************************************************************
     */

    /**
     * Convenience method that will serialize given property with specified
     * value, using the default serializer for runtime type of {@code value}.
     */
    public final void defaultSerializeProperty(String propertyName, Object value, JsonGenerator g)
        throws JacksonException
    {
        g.writeName(propertyName);
        writeValue(g, value);
    }

    /**
     * Method that will handle serialization of Date(-like) values, using
     * {@link SerializationConfig} settings to determine expected serialization
     * behavior.
     * Note: date here means "full" date, that is, date AND time, as per
     * Java convention (and not date-only values like in SQL)
     */
    public final void defaultSerializeDateValue(long timestamp, JsonGenerator g)
        throws JacksonException
    {
        if (isEnabled(SerializationFeature.WRITE_DATES_AS_TIMESTAMPS)) {
            g.writeNumber(timestamp);
        } else {
            g.writeString(_dateFormat().format(new Date(timestamp)));
        }
    }

    /**
     * Method that will handle serialization of Date(-like) values, using
     * {@link SerializationConfig} settings to determine expected serialization
     * behavior.
     * Note: date here means "full" date, that is, date AND time, as per
     * Java convention (and not date-only values like in SQL)
     */
    public final void defaultSerializeDateValue(Date date, JsonGenerator g)
        throws JacksonException
    {
        if (isEnabled(SerializationFeature.WRITE_DATES_AS_TIMESTAMPS)) {
            g.writeNumber(date.getTime());
        } else {
            g.writeString(_dateFormat().format(date));
        }
    }

    /**
     * Method that will handle serialization of Dates used as {@link java.util.Map} keys,
     * based on {@link SerializationFeature#WRITE_DATE_KEYS_AS_TIMESTAMPS}
     * value (and if using textual representation, configured date format)
     */
    public void defaultSerializeDateKey(long timestamp, JsonGenerator g)
        throws JacksonException
    {
        if (isEnabled(SerializationFeature.WRITE_DATE_KEYS_AS_TIMESTAMPS)) {
            g.writeName(String.valueOf(timestamp));
        } else {
            g.writeName(_dateFormat().format(new Date(timestamp)));
        }
    }

    /**
     * Method that will handle serialization of Dates used as {@link java.util.Map} keys,
     * based on {@link SerializationFeature#WRITE_DATE_KEYS_AS_TIMESTAMPS}
     * value (and if using textual representation, configured date format)
     */
    public void defaultSerializeDateKey(Date date, JsonGenerator g) throws JacksonException
    {
        if (isEnabled(SerializationFeature.WRITE_DATE_KEYS_AS_TIMESTAMPS)) {
            g.writeName(String.valueOf(date.getTime()));
        } else {
            g.writeName(_dateFormat().format(date));
        }
    }

    /**
     * Method to call when serializing a {@code null} value (POJO property, Map entry value,
     * Collection/array element) using configured standard mechanism. Note that this
     * does NOT consider filtering any more as value is expected.
     *
     * @since 3.0 (in 2.x was called <code>defaultSerializeNull</code>)
     */
    public final void defaultSerializeNullValue(JsonGenerator g) throws JacksonException
    {
        if (_stdNullValueSerializer) { // minor perf optimization
            g.writeNull();
        } else {
            _nullValueSerializer.serialize(null, g, this);
        }
    }

    /*
    /**********************************************************************
    /* Error reporting
    /**********************************************************************
     */

    /**
     * Helper method called to indicate problem in POJO (serialization) definitions or settings
     * regarding specific Java type, unrelated to actual JSON content to map.
     * Default behavior is to construct and throw a {@link InvalidDefinitionException}.
     */
    public <T> T reportBadTypeDefinition(BeanDescription bean,
            String msg, Object... msgArgs)
        throws DatabindException
    {
        String beanDesc = "N/A";
        if (bean != null) {
            beanDesc = ClassUtil.nameOf(bean.getBeanClass());
        }
        msg = String.format("Invalid type definition for type %s: %s",
                beanDesc, _format(msg, msgArgs));
        throw InvalidDefinitionException.from(getGenerator(), msg, bean, null);
    }

    /**
     * Helper method called to indicate problem in POJO (serialization) definitions or settings
     * regarding specific property (of a type), unrelated to actual JSON content to map.
     * Default behavior is to construct and throw a {@link InvalidDefinitionException}.
     */
    public <T> T reportBadPropertyDefinition(BeanDescription bean, BeanPropertyDefinition prop,
            String message, Object... msgArgs)
        throws DatabindException
    {
        message = _format(message, msgArgs);
        String propName = "N/A";
        if (prop != null) {
            propName = _quotedString(prop.getName());
        }
        String beanDesc = "N/A";
        if (bean != null) {
            beanDesc = ClassUtil.nameOf(bean.getBeanClass());
        }
        message = String.format("Invalid definition for property %s (of type %s): %s",
                propName, beanDesc, message);
        throw InvalidDefinitionException.from(getGenerator(), message, bean, prop);
    }

    @Override
    public <T> T reportBadDefinition(JavaType type, String msg) throws DatabindException {
        throw InvalidDefinitionException.from(getGenerator(), msg, type);
    }

    public <T> T reportBadDefinition(JavaType type, String msg, Throwable cause)
<<<<<<< HEAD
        throws DatabindException
    {
        InvalidDefinitionException e = InvalidDefinitionException.from(getGenerator(), msg, type);
        e.initCause(cause);
        throw e;
=======
            throws JsonMappingException {
        throw InvalidDefinitionException.from(getGenerator(), msg, type)
            .withCause(cause);
>>>>>>> c19ee630
    }

    public <T> T reportBadDefinition(Class<?> raw, String msg, Throwable cause)
<<<<<<< HEAD
        throws DatabindException
    {
        InvalidDefinitionException e = InvalidDefinitionException.from(getGenerator(), msg, constructType(raw));
        e.initCause(cause);
        throw e;
=======
            throws JsonMappingException {
        throw InvalidDefinitionException.from(getGenerator(), msg, constructType(raw))
            .withCause(cause);
>>>>>>> c19ee630
    }

    /**
     * Helper method called to indicate problem; default behavior is to construct and
     * throw a {@link DatabindException}, but in future may collect more than one
     * and only throw after certain number, or at the end of serialization.
     */
    public void reportMappingProblem(Throwable t, String message, Object... msgArgs)
        throws DatabindException
    {
        throw _mappingProblem(t, message, msgArgs);
    }

    protected DatabindException _mappingProblem(Throwable t, String message, Object... msgArgs)
    {
        return DatabindException.from(getGenerator(), _format(message, msgArgs), t);
    }

    /**
     * Helper method called to indicate problem; default behavior is to construct and
     * throw a {@link DatabindException}, but in future may collect more than one
     * and only throw after certain number, or at the end of serialization.
     */
    public void reportMappingProblem(String message, Object... msgArgs)
        throws DatabindException
    {
        throw DatabindException.from(getGenerator(), _format(message, msgArgs));
    }

    @Override
    public DatabindException invalidTypeIdException(JavaType baseType, String typeId,
            String extraDesc)
    {
        String msg = String.format("Could not resolve type id '%s' as a subtype of %s",
                typeId, ClassUtil.getTypeDescription(baseType));
        return InvalidTypeIdException.from(null, _colonConcat(msg, extraDesc), baseType, typeId);
    }

    protected void _reportIncompatibleRootType(Object value, JavaType rootType)
        throws JacksonException
    {
        // One special case: allow primitive/wrapper type coercion
        if (rootType.isPrimitive()) {
            Class<?> wrapperType = ClassUtil.wrapperType(rootType.getRawClass());
            // If it's just difference between wrapper, primitive, let it slide
            if (wrapperType.isAssignableFrom(value.getClass())) {
                return;
            }
        }
        reportBadDefinition(rootType, String.format(
                "Incompatible types: declared root type (%s) vs %s",
                rootType, ClassUtil.classNameOf(value)));
    }

    /*
    /**********************************************************************
    /* Internal methods, other
    /**********************************************************************
     */

    protected final DateFormat _dateFormat()
    {
        if (_dateFormat != null) {
            return _dateFormat;
        }
        // At this point, all timezone configuration should have occurred, with respect
        // to default dateformat configuration. But we still better clone
        // an instance as formatters are stateful, not thread-safe.
        DateFormat df = _config.getDateFormat();
        _dateFormat = df = (DateFormat) df.clone();
        // [databind#939]: 26-Sep-2015, tatu: With 2.6, formatter has been (pre)configured
        // with TimeZone, so we should NOT try overriding it unlike with earlier versions
        /*
        TimeZone tz = getTimeZone();
        if (tz != df.getTimeZone()) {
            df.setTimeZone(tz);
        }
        */
        return df;
    }
}<|MERGE_RESOLUTION|>--- conflicted
+++ resolved
@@ -1231,31 +1231,17 @@
     }
 
     public <T> T reportBadDefinition(JavaType type, String msg, Throwable cause)
-<<<<<<< HEAD
         throws DatabindException
     {
-        InvalidDefinitionException e = InvalidDefinitionException.from(getGenerator(), msg, type);
-        e.initCause(cause);
-        throw e;
-=======
-            throws JsonMappingException {
         throw InvalidDefinitionException.from(getGenerator(), msg, type)
             .withCause(cause);
->>>>>>> c19ee630
     }
 
     public <T> T reportBadDefinition(Class<?> raw, String msg, Throwable cause)
-<<<<<<< HEAD
         throws DatabindException
     {
-        InvalidDefinitionException e = InvalidDefinitionException.from(getGenerator(), msg, constructType(raw));
-        e.initCause(cause);
-        throw e;
-=======
-            throws JsonMappingException {
         throw InvalidDefinitionException.from(getGenerator(), msg, constructType(raw))
             .withCause(cause);
->>>>>>> c19ee630
     }
 
     /**
