--- conflicted
+++ resolved
@@ -1672,10 +1672,6 @@
         // First: may need to read the next token, to initialize state (either
         // before first read from parser, or after previous token has been cleared)
         Object result;
-<<<<<<< HEAD
-=======
-        final DefaultDeserializationContext ctxt = createDeserializationContext(p);
->>>>>>> 9eb4e72b
         JsonToken t = _initForReading(ctxt, p);
         if (t == JsonToken.VALUE_NULL) {
             if (valueToUpdate == null) {
@@ -1713,10 +1709,6 @@
         try (JsonParser p = p0) {
             Object result;
 
-<<<<<<< HEAD
-=======
-            DefaultDeserializationContext ctxt = createDeserializationContext(p);
->>>>>>> 9eb4e72b
             JsonToken t = _initForReading(ctxt, p);
             if (t == JsonToken.VALUE_NULL) {
                 if (_valueToUpdate == null) {
@@ -1765,10 +1757,6 @@
                 return _config.getNodeFactory().missingNode();
             }
         }
-<<<<<<< HEAD
-=======
-        final DefaultDeserializationContext ctxt;
->>>>>>> 9eb4e72b
         final JsonNode resultNode;
         if (t == JsonToken.VALUE_NULL) {
             resultNode = ctxt.getNodeFactory().nullNode();
@@ -1801,10 +1789,6 @@
                 return null;
             }
         }
-<<<<<<< HEAD
-=======
-        final DefaultDeserializationContext ctxt;
->>>>>>> 9eb4e72b
         final JsonNode resultNode;
         if (t == JsonToken.VALUE_NULL) {
             resultNode = ctxt.getNodeFactory().nullNode();
@@ -1821,17 +1805,9 @@
         }
         return resultNode;
     }
-<<<<<<< HEAD
     
     protected <T> MappingIterator<T> _bindAndReadValues(DefaultDeserializationContext ctxt,
             JsonParser p) throws IOException
-=======
-
-    /**
-     * @since 2.1
-     */
-    protected <T> MappingIterator<T> _bindAndReadValues(JsonParser p) throws IOException
->>>>>>> 9eb4e72b
     {
         _initForMultiRead(ctxt, p);
         p.nextToken();
