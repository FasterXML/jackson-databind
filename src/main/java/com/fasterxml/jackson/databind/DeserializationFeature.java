package com.fasterxml.jackson.databind;

import com.fasterxml.jackson.databind.cfg.ConfigFeature;

/**
 * Enumeration that defines simple on/off features that affect
 * the way Java objects are deserialized from JSON
 *<p>
 * Note that features can be set both through
 * {@link ObjectMapper} (as sort of defaults) and through
 * {@link ObjectReader}.
 * In first case these defaults must follow "config-then-use" patterns
 * (i.e. defined once, not changed afterwards); all per-call
 * changes must be done using {@link ObjectReader}.
 *<p>
 * Note that features that do not indicate version of inclusion
 * were available in Jackson 2.0 (or earlier); only later additions
 * indicate version of inclusion.
 */
public enum DeserializationFeature implements ConfigFeature
{
    /*
    /******************************************************
    /* Value (mostly scalar) conversion features
    /******************************************************
     */

    /**
     * Feature that determines whether JSON floating point numbers
     * are to be deserialized into {@link java.math.BigDecimal}s
     * if only generic type description (either {@link Object} or
     * {@link Number}, or within untyped {@link java.util.Map}
     * or {@link java.util.Collection} context) is available.
     * If enabled such values will be deserialized as {@link java.math.BigDecimal}s;
     * if disabled, will be deserialized as {@link Double}s.
     * <p>
     * Feature is disabled by default, meaning that "untyped" floating
     * point numbers will by default be deserialized as {@link Double}s
     * (choice is for performance reason -- BigDecimals are slower than
     * Doubles).
     */
    USE_BIG_DECIMAL_FOR_FLOATS(false),

    /**
     * Feature that determines whether JSON integral (non-floating-point)
     * numbers are to be deserialized into {@link java.math.BigInteger}s
     * if only generic type description (either {@link Object} or
     * {@link Number}, or within untyped {@link java.util.Map}
     * or {@link java.util.Collection} context) is available.
     * If enabled such values will be deserialized as
     * {@link java.math.BigInteger}s;
     * if disabled, will be deserialized as "smallest" available type,
     * which is either {@link Integer}, {@link Long} or
     * {@link java.math.BigInteger}, depending on number of digits.
     * <p>
     * Feature is disabled by default, meaning that "untyped" integral
     * numbers will by default be deserialized using whatever
     * is the most compact integral type, to optimize efficiency.
     */
    USE_BIG_INTEGER_FOR_INTS(false),

    /**
     * Feature that determines how "small" JSON integral (non-floating-point)
     * numbers -- ones that fit in 32-bit signed integer (`int`) -- are bound
     * when target type is loosely typed as {@link Object} or {@link Number}
     * (or within untyped {@link java.util.Map} or {@link java.util.Collection} context).
     * If enabled, such values will be deserialized as {@link java.lang.Long};
     * if disabled, they will be deserialized as "smallest" available type,
     * {@link Integer}.
     * In addition, if enabled, trying to bind values that do not fit in {@link java.lang.Long}
     * will throw a {@link com.fasterxml.jackson.core.JsonProcessingException}.
     *<p>
     * Note: if {@link #USE_BIG_INTEGER_FOR_INTS} is enabled, it has precedence
     * over this setting, forcing use of {@link java.math.BigInteger} for all
     * integral values.
     *<p>
     * Feature is disabled by default, meaning that "untyped" integral
     * numbers will by default be deserialized using {@link java.lang.Integer}
     * if value fits.
     * 
     * @since 2.6
     */
    USE_LONG_FOR_INTS(false),
    
    /**
     * Feature that determines whether JSON Array is mapped to
     * <code>Object[]</code> or {@code List<Object>} when binding
     * "untyped" objects (ones with nominal type of <code>java.lang.Object</code>).
     * If true, binds as <code>Object[]</code>; if false, as {@code List<Object>}.
     *<p>
     * Feature is disabled by default, meaning that JSON arrays are bound as
     * {@link java.util.List}s.
     */
    USE_JAVA_ARRAY_FOR_JSON_ARRAY(false),
<<<<<<< HEAD

=======
    
    /**
     * Feature that determines standard deserialization mechanism used for
     * Enum values: if enabled, Enums are assumed to have been serialized  using
     * return value of <code>Enum.toString()</code>;
     * if disabled, return value of {@code Enum.name()} is assumed to have been used.
     *<p>
     * Note: this feature should usually have same value
     * as {@link SerializationFeature#WRITE_ENUMS_USING_TO_STRING}.
     *<p>
     * Feature is disabled by default.
     */
    READ_ENUMS_USING_TO_STRING(false),
    
>>>>>>> 2a73f089
    /*
    /******************************************************
    /* Error handling features
    /******************************************************
     */

    /**
     * Feature that determines whether encountering of unknown
     * properties (ones that do not map to a property, and there is
     * no "any setter" or handler that can handle it)
     * should result in a failure (by throwing a
     * {@link JsonMappingException}) or not.
     * This setting only takes effect after all other handling
     * methods for unknown properties have been tried, and
     * property remains unhandled.
     *<p>
     * Feature is enabled by default (meaning that a
     * {@link JsonMappingException} will be thrown if an unknown property
     * is encountered).
     */
    FAIL_ON_UNKNOWN_PROPERTIES(true),

    /**
     * Feature that determines whether encountering of JSON null
     * is an error when deserializing into Java primitive types
     * (like 'int' or 'double'). If it is, a JsonProcessingException
     * is thrown to indicate this; if not, default value is used
     * (0 for 'int', 0.0 for double, same defaulting as what JVM uses).
     *<p>
     * Feature is disabled by default.
     */
    FAIL_ON_NULL_FOR_PRIMITIVES(false),

    /**
     * Feature that determines whether JSON integer numbers are valid
     * values to be used for deserializing Java enum values.
     * If set to 'false' numbers are acceptable and are used to map to
     * ordinal() of matching enumeration value; if 'true', numbers are
     * not allowed and a {@link JsonMappingException} will be thrown.
     * Latter behavior makes sense if there is concern that accidental
     * mapping from integer values to enums might happen (and when enums
     * are always serialized as JSON Strings)
     *<p>
     * Feature is disabled by default.
     */
    FAIL_ON_NUMBERS_FOR_ENUMS(false),

    /**
     * Feature that determines what happens when type of a polymorphic
     * value (indicated for example by {@link com.fasterxml.jackson.annotation.JsonTypeInfo})
     * cannot be found (missing) or resolved (invalid class name, unmappable id);
     * if enabled, an exception ir thrown; if false, null value is used instead.
     *<p>
     * Feature is enabled by default so that exception is thrown for missing or invalid
     * type information.
     * 
     * @since 2.2
     */
    FAIL_ON_INVALID_SUBTYPE(true),

    /**
     * Feature that determines what happens when reading JSON content into tree
     * ({@link com.fasterxml.jackson.core.TreeNode}) and a duplicate key
     * is encountered (property name that was already seen for the JSON Object).
     * If enabled, {@link JsonMappingException} will be thrown; if disabled, no exception
     * is thrown and the new (later) value overwrites the earlier value.
     *<p>
     * Note that this property does NOT affect other aspects of data-binding; that is,
     * no detection is done with respect to POJO properties or {@link java.util.Map}
     * keys. New features may be added to control additional cases.
     *<p>
     * Feature is disabled by default so that no exception is thrown.
     * 
     * @since 2.3
     */
    FAIL_ON_READING_DUP_TREE_KEY(false),

    /**
     * Feature that determines what happens when a property that has been explicitly
     * marked as ignorable is encountered in input: if feature is enabled,
     * {@link JsonMappingException} is thrown; if false, property is quietly skipped.
     *<p>
     * Feature is disabled by default so that no exception is thrown.
     *
     * @since 2.3
     */
    FAIL_ON_IGNORED_PROPERTIES(false),

    /**
     * Feature that determines what happens if an Object Id reference is encountered
     * that does not refer to an actual Object with that id ("unresolved Object Id"):
     * either an exception is thrown (<code>true</code>), or a null object is used
     * instead (<code>false</code>).
     * Note that if this is set to <code>false</code>, no further processing is done;
     * specifically, if reference is defined via setter method, that method will NOT
     * be called.
     *<p>
     * Feature is enabled by default, so that unknown Object Ids will result in an
     * exception being thrown, at the end of deserialization.
     * 
     * @since 2.5
     */
    FAIL_ON_UNRESOLVED_OBJECT_IDS(true),

    /**
     * Feature that determines what happens if one or more Creator properties (properties
     * bound to parameters of Creator method (constructor or static factory method))
     * are missing value to bind to from content.
     * If enabled, such missing values result in a {@link JsonMappingException} being
     * thrown with information on the first one (by index) of missing properties.
     * If disabled, and if property is NOT marked as required,
     * missing Creator properties are filled
     * with <code>null values</code> provided by deserializer for the type of parameter
     * (usually null for Object types, and default value for primitives; but redefinable
     * via custom deserializers).
     *<p>
     * Note that having an injectable value counts as "not missing".
     *<p>
     * Feature is disabled by default, so that no exception is thrown for missing creator
     * property values, unless they are explicitly marked as `required`.
     * 
     * @since 2.6
     */
    FAIL_ON_MISSING_CREATOR_PROPERTIES(false),

    /**
      * Feature that determines what happens if one or more Creator properties (properties
      * bound to parameters of Creator method (constructor or static factory method))
      * are bound to null values - either from the JSON or as a default value. This
      * is useful if you want to avoid nulls in your codebase, and particularly useful
      * if you are using Java or Scala optionals for non-mandatory fields.
      * Feature is disabled by default, so that no exception is thrown for missing creator
      * property values, unless they are explicitly marked as `required`.
      *
      * @since 2.8
      */
    FAIL_ON_NULL_CREATOR_PROPERTIES(false),

    /**
     * Feature that determines what happens when a property annotated with
     * {@link com.fasterxml.jackson.annotation.JsonTypeInfo.As#EXTERNAL_PROPERTY} is missing,
     * but associated type id is available. If enabled, {@link JsonMappingException} is always
     * thrown when property value is missing (if type id does exist);
     * if disabled, exception is only thrown if property is marked as `required`.
     *<p>
     * Feature is enabled by default, so that exception is thrown when a subtype property is
     * missing.
     *
     * @since 2.9
     */
    FAIL_ON_MISSING_EXTERNAL_TYPE_ID_PROPERTY(true),

    /**
     * Feature that determines behaviour for data-binding after binding the root value.
     * If feature is enabled, one more call to
     * {@link com.fasterxml.jackson.core.JsonParser#nextToken} is made to ensure that
     * no more tokens are found (and if any is found,
     * {@link com.fasterxml.jackson.databind.exc.MismatchedInputException} is thrown); if
     * disabled, no further checks are made.
     *<p>
     * Feature could alternatively be called <code>READ_FULL_STREAM</code>, since it
     * effectively verifies that input stream contains only as much data as is needed
     * for binding the full value, and nothing more (except for possible ignorable
     * white space or comments, if supported by data format).
     *<p>
     * Feature is disabled by default (so that no check is made for possible trailing
     * token(s)) for backwards compatibility reasons.
     *
     * @since 2.9
     */
    FAIL_ON_TRAILING_TOKENS(false),
    
    /**
     * Feature that determines whether Jackson code should catch
     * and wrap {@link Exception}s (but never {@link Error}s!)
     * to add additional information about
     * location (within input) of problem or not. If enabled,
     * most exceptions will be caught and re-thrown (exception
     * specifically being that {@link java.io.IOException}s may be passed
     * as is, since they are declared as throwable); this can be
     * convenient both in that all exceptions will be checked and
     * declared, and so there is more contextual information.
     * However, sometimes calling application may just want "raw"
     * unchecked exceptions passed as is.
     *<p>
     * Feature is enabled by default.
     */
    WRAP_EXCEPTIONS(true),

    /*
    /******************************************************
    /* Structural conversion features
    /******************************************************
     */

    /**
     * Feature that determines whether it is acceptable to coerce non-array
     * (in JSON) values to work with Java collection (arrays, java.util.Collection)
     * types. If enabled, collection deserializers will try to handle non-array
     * values as if they had "implicit" surrounding JSON array.
     * This feature is meant to be used for compatibility/interoperability reasons,
     * to work with packages (such as XML-to-JSON converters) that leave out JSON
     * array in cases where there is just a single element in array.
     *<p>
     * Feature is disabled by default.
     */
    ACCEPT_SINGLE_VALUE_AS_ARRAY(false),
    
    /**
     * Feature that determines whether it is acceptable to coerce single value array (in JSON)
     * values to the corresponding value type.  This is basically the opposite of the {@link #ACCEPT_SINGLE_VALUE_AS_ARRAY}
     * feature.  If more than one value is found in the array, a JsonMappingException is thrown.
     * <p>
     * 
     * Feature is disabled by default
     * @since 2.4
     */
    UNWRAP_SINGLE_VALUE_ARRAYS(false),

    /**
     * Feature to allow "unwrapping" root-level JSON value, to match setting of
     * {@link SerializationFeature#WRAP_ROOT_VALUE} used for serialization.
     * Will verify that the root JSON value is a JSON Object, and that it has
     * a single property with expected root name. If not, a
     * {@link JsonMappingException} is thrown; otherwise value of the wrapped property
     * will be deserialized as if it was the root value.
     *<p>
     * Feature is disabled by default.
     */
    UNWRAP_ROOT_VALUE(false),

    /*
    /******************************************************
    /* Value conversion features
    /******************************************************
     */
    
    /**
     * Feature that can be enabled to allow JSON empty String
     * value ("") to be bound as `null` for POJOs and other structured
     * values ({@link java.util.Map}s, {@link java.util.Collection}s).
     * If disabled, standard POJOs can only be bound from JSON `null` or
     * JSON Object (standard meaning that no custom deserializers or
     * constructors are defined; both of which can add support for other
     * kinds of JSON values); if enabled, empty JSON String can be taken
     * to be equivalent of JSON null.
     *<p>
     * NOTE: this does NOT apply to scalar values such as booleans and numbers;
     * whether they can be coerced depends on
     * {@link MapperFeature#ALLOW_COERCION_OF_SCALARS}.
     *<p>
     * Feature is disabled by default.
     */
    ACCEPT_EMPTY_STRING_AS_NULL_OBJECT(false),

    /**
     * Feature that can be enabled to allow empty JSON Array
     * value (that is, <code>[ ]</code>) to be bound to POJOs (and
     * with 2.9, other values too) as `null`.
     * If disabled, standard POJOs can only be bound from JSON `null` or
     * JSON Object (standard meaning that no custom deserializers or
     * constructors are defined; both of which can add support for other
     * kinds of JSON values); if enabled, empty JSON Array will be taken
     * to be equivalent of JSON null.
     *<p>
     * Feature is disabled by default.
     * 
     * @since 2.5
     */
    ACCEPT_EMPTY_ARRAY_AS_NULL_OBJECT(false),

    /**
     * Feature that determines whether coercion from JSON floating point
     * number (anything with command (`.`) or exponent portion (`e` / `E'))
     * to an expected integral number (`int`, `long`, `java.lang.Integer`, `java.lang.Long`,
     * `java.math.BigDecimal`) is allowed or not.
     * If enabled, coercion truncates value; if disabled, a {@link JsonMappingException}
     * will be thrown.
     *<p>
     * Feature is enabled by default.
     * 
     * @since 2.6
     */
    ACCEPT_FLOAT_AS_INT(true),

    /**
     * Feature that determines standard deserialization mechanism used for
     * Enum values: if enabled, Enums are assumed to have been serialized  using
     * return value of <code>Enum.toString()</code>;
     * if disabled, return value of <code>Enum.name()</code> is assumed to have been used.
     *<p>
     * Note: this feature should usually have same value
     * as {@link SerializationFeature#WRITE_ENUMS_USING_TO_STRING}.
     *<p>
     * Feature is disabled by default.
     */
    READ_ENUMS_USING_TO_STRING(false),

    /**
     * Feature that allows unknown Enum values to be parsed as null values. 
     * If disabled, unknown Enum values will throw exceptions.
     *<p>
     * Note that in some cases this will basically ignore unknown Enum values;
     * this is the keys for keys of {@link java.util.EnumMap} and values
     * of {@link java.util.EnumSet} (because nulls are not accepted in these
     * cases).
     *<p>
     * Feature is disabled by default.
     * 
     * @since 2.0
     */
    READ_UNKNOWN_ENUM_VALUES_AS_NULL(false),

    /**
     * Feature that allows unknown Enum values to be ignored and a predefined value specified through
     * {@link com.fasterxml.jackson.annotation.JsonEnumDefaultValue @JsonEnumDefaultValue} annotation.
     * If disabled, unknown Enum values will throw exceptions.
     * If enabled, but no predefined default Enum value is specified, an exception will be thrown as well.
     *<p>
     * Feature is disabled by default.
     *
     * @since 2.8
     */
    READ_UNKNOWN_ENUM_VALUES_USING_DEFAULT_VALUE(false),

    /**
     * Feature that controls whether numeric timestamp values are expected
     * to be written using nanosecond timestamps (enabled) or not (disabled),
     * <b>if and only if</b> datatype supports such resolution.
     * Only newer datatypes (such as Java8 Date/Time) support such resolution --
     * older types (pre-Java8 <b>java.util.Date</b> etc) and Joda do not --
     * and this setting <b>has no effect</b> on such types.
     *<p>
     * If disabled, standard millisecond timestamps are assumed.
     * This is the counterpart to {@link SerializationFeature#WRITE_DATE_TIMESTAMPS_AS_NANOSECONDS}.
     *<p>
     * Feature is enabled by default, to support most accurate time values possible.
     * 
     * @since 2.2
     */
    READ_DATE_TIMESTAMPS_AS_NANOSECONDS(true),

    /**
     * Feature that specifies whether context provided {@link java.util.TimeZone}
     * ({@link DeserializationContext#getTimeZone()} should be used to adjust Date/Time
     * values on deserialization, even if value itself contains timezone information.
     * If enabled, contextual <code>TimeZone</code> will essentially override any other
     * TimeZone information; if disabled, it will only be used if value itself does not
     * contain any TimeZone information.
     *<p>
     * Note that exact behavior depends on date/time types in question; and specifically
     * JDK type of {@link java.util.Date} does NOT have in-built timezone information
     * so this setting has no effect.
     * Further, while {@link java.util.Calendar} does have this information basic
     * JDK {@link java.text.SimpleDateFormat} is unable to retain parsed zone information,
     * and as a result, {@link java.util.Calendar} will always get context timezone
     * adjustment regardless of this setting.
     *<p>
     *<p>
     * Taking above into account, this feature is supported only by extension modules for
     * Joda and Java 8 date/tyime datatypes.
     * 
     * @since 2.2
     */
    ADJUST_DATES_TO_CONTEXT_TIME_ZONE(true),

    /*
    /******************************************************
    /* Other
    /******************************************************
     */

    /**
     * Feature that determines whether {@link ObjectReader} should
     * try to eagerly fetch necessary {@link JsonDeserializer} when
     * possible. This improves performance in cases where similarly
     * configured {@link ObjectReader} instance is used multiple
     * times; and should not significantly affect single-use cases.
     *<p>
     * Note that there should not be any need to normally disable this
     * feature: only consider that if there are actual perceived problems.
     *<p>
     * Feature is enabled by default.
     * 
     * @since 2.1
     */
    EAGER_DESERIALIZER_FETCH(true)
    
    ;

    private final boolean _defaultState;
    private final int _mask;
    
    private DeserializationFeature(boolean defaultState) {
        _defaultState = defaultState;
        _mask = (1 << ordinal());
    }

    @Override
    public boolean enabledByDefault() { return _defaultState; }

    @Override
    public int getMask() { return _mask; }

    @Override
    public boolean enabledIn(int flags) { return (flags & _mask) != 0; }
}<|MERGE_RESOLUTION|>--- conflicted
+++ resolved
@@ -92,24 +92,7 @@
      * {@link java.util.List}s.
      */
     USE_JAVA_ARRAY_FOR_JSON_ARRAY(false),
-<<<<<<< HEAD
-
-=======
-    
-    /**
-     * Feature that determines standard deserialization mechanism used for
-     * Enum values: if enabled, Enums are assumed to have been serialized  using
-     * return value of <code>Enum.toString()</code>;
-     * if disabled, return value of {@code Enum.name()} is assumed to have been used.
-     *<p>
-     * Note: this feature should usually have same value
-     * as {@link SerializationFeature#WRITE_ENUMS_USING_TO_STRING}.
-     *<p>
-     * Feature is disabled by default.
-     */
-    READ_ENUMS_USING_TO_STRING(false),
-    
->>>>>>> 2a73f089
+
     /*
     /******************************************************
     /* Error handling features
