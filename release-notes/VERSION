--- conflicted
+++ resolved
@@ -4,7 +4,6 @@
 === Releases ===
 ------------------------------------------------------------------------
 
-<<<<<<< HEAD
 2.8.4 (not yet released)
 
 #1384: `@JsonDeserialize(keyUsing = ...)` does not work correctly together with
@@ -14,6 +13,8 @@
  (reported by TomMarkuske@github)
 #1389 Problem with handling of multi-argument creator with Enums
  (fix contributed by Pavel P)
+#1392: Custom UnmodifiableSetMixin Fails in Jackson 2.7+ but works in Jackson 2.6
+ (reported by Rob W)
 #1395: Problems deserializing primitive `long` field while using `TypeResolverBuilder`
  (reported by UghZan3@github)
 
@@ -95,12 +96,6 @@
  (reported by Benson M)
 #1277: Add caching of resolved generic types for `TypeFactory`
  (requested by Andriy P)
-=======
-2.7.9 (not yet released)
-
-#1392: Custom UnmodifiableSetMixin Fails in Jackson 2.7+ but works in Jackson 2.6
- (reported by Rob W)
->>>>>>> 4e94c0ed
 
 2.7.8 (26-Sep-2016)
 
