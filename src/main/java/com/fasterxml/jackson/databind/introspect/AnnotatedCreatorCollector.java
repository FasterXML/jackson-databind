package com.fasterxml.jackson.databind.introspect;

import java.lang.annotation.Annotation;
import java.lang.reflect.AnnotatedElement;
import java.lang.reflect.Constructor;
import java.lang.reflect.Method;
import java.lang.reflect.Modifier;
import java.util.ArrayList;
import java.util.Collections;
import java.util.List;

import com.fasterxml.jackson.databind.AnnotationIntrospector;
import com.fasterxml.jackson.databind.JavaType;
import com.fasterxml.jackson.databind.introspect.AnnotatedClass.Creators;
import com.fasterxml.jackson.databind.type.TypeFactory;
import com.fasterxml.jackson.databind.util.ClassUtil;

/**
 * Helper class used to contain details of how Creators (annotated constructors
 * and static methods) are discovered to be accessed by and via {@link AnnotatedClass}.
 *
 * @since 2.9
 */
final class AnnotatedCreatorCollector
    extends CollectorBase
{
    // // // Configuration

    private final TypeResolutionContext _typeContext;

    /**
     * @since 2.11
     */
    private final boolean _collectAnnotations;

    // // // Collected state

    private AnnotatedConstructor _defaultConstructor;

    AnnotatedCreatorCollector(AnnotationIntrospector intr,
            TypeResolutionContext tc, boolean collectAnnotations)
    {
        super(intr);
        _typeContext = tc;
        _collectAnnotations = collectAnnotations;
    }

    /**
     * @since 2.11.3
     */
    public static Creators collectCreators(AnnotationIntrospector intr,
            TypeFactory typeFactory, TypeResolutionContext tc,
            JavaType type, Class<?> primaryMixIn, boolean collectAnnotations)
    {
        // 30-Sep-2020, tatu: [databind#2795] Even if annotations not otherwise
        //  requested (for JDK collections), force change if mix-in in use
        collectAnnotations |= (primaryMixIn != null);

        // Constructor also always members of resolved class, parent == resolution context
<<<<<<< HEAD
        return new AnnotatedCreatorCollector(intr, tc, checkClassAnnotations)
                .collect(typeFactory, type, primaryMixIn);
=======
        return new AnnotatedCreatorCollector(intr, typeFactory, tc, collectAnnotations)
                .collect(type, primaryMixIn);
>>>>>>> 507dd4a5
    }

    Creators collect(TypeFactory typeFactory, JavaType type, Class<?> primaryMixIn)
    {
    // 30-Apr-2016, tatu: [databind#1215]: Actually, while true, this does
    //   NOT apply to context since sub-class may have type bindings
//        TypeResolutionContext typeContext = new TypeResolutionContext.Basic(_typeFactory, _type.getBindings());

        List<AnnotatedConstructor> constructors = _findPotentialConstructors(type, primaryMixIn);
        List<AnnotatedMethod> factories = _findPotentialFactories(typeFactory, type, primaryMixIn);

        /* And then... let's remove all constructors that are deemed
         * ignorable after all annotations have been properly collapsed.
         */
        // AnnotationIntrospector is null if annotations not enabled; if so, can skip:
        if (_collectAnnotations) {
            if (_defaultConstructor != null) {
                if (_intr.hasIgnoreMarker(_defaultConstructor)) {
                    _defaultConstructor = null;
                }
            }
            // count down to allow safe removal
            for (int i = constructors.size(); --i >= 0; ) {
                if (_intr.hasIgnoreMarker(constructors.get(i))) {
                    constructors.remove(i);
                }
            }
            for (int i = factories.size(); --i >= 0; ) {
                if (_intr.hasIgnoreMarker(factories.get(i))) {
                    factories.remove(i);
                }
            }
        }
        return new AnnotatedClass.Creators(_defaultConstructor, constructors, factories);
    }

    /**
     * Helper method for locating constructors (and matching mix-in overrides)
     * we might want to use; this is needed in order to mix information between
     * the two and construct resulting {@link AnnotatedConstructor}s
     */
    private List<AnnotatedConstructor> _findPotentialConstructors(JavaType type,
            Class<?> primaryMixIn)
    {
        ClassUtil.Ctor defaultCtor = null;
        List<ClassUtil.Ctor> ctors = null;

        // 18-Jun-2016, tatu: Enum constructors will never be useful (unlike
        //    possibly static factory methods); but they can be royal PITA
        //    due to some oddities by JVM; see:
        //    [https://github.com/FasterXML/jackson-module-parameter-names/issues/35]
        //    for more. So, let's just skip them.
        if (!type.isEnumType()) {
            ClassUtil.Ctor[] declaredCtors = ClassUtil.getConstructors(type.getRawClass());
            for (ClassUtil.Ctor ctor : declaredCtors) {
                if (!isIncludableConstructor(ctor.getConstructor())) {
                    continue;
                }
                if (ctor.getParamCount() == 0) {
                    defaultCtor = ctor;
                } else {
                    if (ctors == null) {
                        ctors = new ArrayList<>();
                    }
                    ctors.add(ctor);
                }
            }
        }
        List<AnnotatedConstructor> result;
        int ctorCount;
        if (ctors == null) {
            result = Collections.emptyList();
            // Nothing found? Short-circuit
            if (defaultCtor == null) { 
                return result;
            }
            ctorCount = 0;
        } else {
            ctorCount = ctors.size();
            result = new ArrayList<>(ctorCount);
            for (int i = 0; i < ctorCount; ++i) {
                result.add(null);
            }
        }

        // so far so good; but do we also need to find mix-ins overrides?
        if (primaryMixIn != null) {
            MemberKey[] ctorKeys = null;
            for (ClassUtil.Ctor mixinCtor : ClassUtil.getConstructors(primaryMixIn)) {
                if (mixinCtor.getParamCount() == 0) {
                    if (defaultCtor != null) {
                        _defaultConstructor = constructDefaultConstructor(defaultCtor, mixinCtor);
                        defaultCtor = null;
                    }
                    continue;
                }
                if (ctors != null) {
                    if (ctorKeys == null) {
                        ctorKeys = new MemberKey[ctorCount];
                        for (int i = 0; i < ctorCount; ++i) {
                            ctorKeys[i] = new MemberKey(ctors.get(i).getConstructor());
                        }
                    }
                    MemberKey key = new MemberKey(mixinCtor.getConstructor());
    
                    for (int i = 0; i < ctorCount; ++i) {
                        if (key.equals(ctorKeys[i])) {
                            result.set(i,
                                    constructNonDefaultConstructor(ctors.get(i), mixinCtor));
                            break;
                        }
                    }
                }
            }
        }
        // Ok: anything within mix-ins has been resolved; anything remaining we must resolve
        if (defaultCtor != null) {
            _defaultConstructor = constructDefaultConstructor(defaultCtor, null);
        }
        for (int i = 0; i < ctorCount; ++i) {
            AnnotatedConstructor ctor = result.get(i);
            if (ctor == null) {
                result.set(i,
                        constructNonDefaultConstructor(ctors.get(i), null));
            }
        }
        return result;
    }

    private List<AnnotatedMethod> _findPotentialFactories(TypeFactory typeFactory,
            JavaType type, Class<?> primaryMixIn)
    {
        List<Method> candidates = null;

        // First find all potentially relevant static methods
        for (Method m : ClassUtil.getClassMethods(type.getRawClass())) {
            if (!Modifier.isStatic(m.getModifiers())) {
                continue;
            }
            // all factory methods are fine:
            //int argCount = m.getParameterTypes().length;
            if (candidates == null) {
                candidates = new ArrayList<>();
            }
            candidates.add(m);
        }
        // and then locate mix-ins, if any
        if (candidates == null) {
            return Collections.emptyList();
        }
        // 05-Sep-2020, tatu: Important fix wrt [databind#2821] -- static methods
        //   do NOT have type binding context of the surrounding class and although
        //   passing that should not break things, it appears to... Regardless,
        //   it should not be needed or useful as those bindings are only available
        //   to non-static members
        TypeResolutionContext typeResCtxt = new TypeResolutionContext.Empty(typeFactory);

        int factoryCount = candidates.size();
        List<AnnotatedMethod> result = new ArrayList<>(factoryCount);
        for (int i = 0; i < factoryCount; ++i) {
            result.add(null);
        }
        // so far so good; but do we also need to find mix-ins overrides?
        if (primaryMixIn != null) {
            MemberKey[] methodKeys = null;
            for (Method mixinFactory : primaryMixIn.getDeclaredMethods()) {
                if (!Modifier.isStatic(mixinFactory.getModifiers())) {
                    continue;
                }
                if (methodKeys == null) {
                    methodKeys = new MemberKey[factoryCount];
                    for (int i = 0; i < factoryCount; ++i) {
                        methodKeys[i] = new MemberKey(candidates.get(i));
                    }
                }
                MemberKey key = new MemberKey(mixinFactory);
                for (int i = 0; i < factoryCount; ++i) {
                    if (key.equals(methodKeys[i])) {
                        result.set(i,
                                constructFactoryCreator(candidates.get(i),
                                        typeResCtxt, mixinFactory));
                        break;
                    }
                }
            }
        }
        // Ok: anything within mix-ins has been resolved; anything remaining we must resolve
        for (int i = 0; i < factoryCount; ++i) {
            AnnotatedMethod factory = result.get(i);
            if (factory == null) {
                result.set(i,
                        constructFactoryCreator(candidates.get(i),
                                typeResCtxt, null));
            }
        }
        return result;
    }

    protected AnnotatedConstructor constructDefaultConstructor(ClassUtil.Ctor ctor,
            ClassUtil.Ctor mixin)
    {
        return new AnnotatedConstructor(_typeContext, ctor.getConstructor(),
                collectAnnotations(ctor, mixin),
                // 16-Jun-2019, tatu: default is zero-args, so can't have parameter annotations
                NO_ANNOTATION_MAPS);
    }

    protected AnnotatedConstructor constructNonDefaultConstructor(ClassUtil.Ctor ctor,
            ClassUtil.Ctor mixin)
    {
        final int paramCount = ctor.getParamCount();
        if (_intr == null) { // when annotation processing is disabled
            return new AnnotatedConstructor(_typeContext, ctor.getConstructor(),
                    _emptyAnnotationMap(), _emptyAnnotationMaps(paramCount));
        }

        /* Looks like JDK has discrepancy, whereas annotations for implicit 'this'
         * (for non-static inner classes) are NOT included, but type is?
         * Strange, sounds like a bug. Alas, we can't really fix that...
         */
        if (paramCount == 0) { // no-arg default constructors, can simplify slightly
            return new AnnotatedConstructor(_typeContext, ctor.getConstructor(),
                    collectAnnotations(ctor, mixin),
                    NO_ANNOTATION_MAPS);
        }
        // Also: enum value constructors
        AnnotationMap[] resolvedAnnotations;
        Annotation[][] paramAnns = ctor.getParameterAnnotations();
        if (paramCount != paramAnns.length) {
            // Limits of the work-around (to avoid hiding real errors):
            // first, only applicable for member classes and then either:

            resolvedAnnotations = null;
            Class<?> dc = ctor.getDeclaringClass();
            // (a) is enum, which have two extra hidden params (name, index)
            if (ClassUtil.isEnumType(dc) && (paramCount == paramAnns.length + 2)) {
                Annotation[][] old = paramAnns;
                paramAnns = new Annotation[old.length+2][];
                System.arraycopy(old, 0, paramAnns, 2, old.length);
                resolvedAnnotations = collectAnnotations(paramAnns, null);
            } else if (dc.isMemberClass()) {
                // (b) non-static inner classes, get implicit 'this' for parameter, not  annotation
                if (paramCount == (paramAnns.length + 1)) {
                    // hack attack: prepend a null entry to make things match
                    Annotation[][] old = paramAnns;
                    paramAnns = new Annotation[old.length+1][];
                    System.arraycopy(old, 0, paramAnns, 1, old.length);
                    paramAnns[0] = NO_ANNOTATIONS;
                    resolvedAnnotations = collectAnnotations(paramAnns, null);
                }
            }
            if (resolvedAnnotations == null) {
                throw new IllegalStateException(String.format(
"Internal error: constructor for %s has mismatch: %d parameters; %d sets of annotations",
ctor.getDeclaringClass().getName(), paramCount, paramAnns.length));
            }
        } else {
            resolvedAnnotations = collectAnnotations(paramAnns,
                    (mixin == null) ? null : mixin.getParameterAnnotations());
        }
        return new AnnotatedConstructor(_typeContext, ctor.getConstructor(),
                collectAnnotations(ctor, mixin), resolvedAnnotations);
    }

    protected AnnotatedMethod constructFactoryCreator(Method m,
            TypeResolutionContext typeResCtxt, Method mixin)
    {
        final int paramCount = m.getParameterTypes().length;
        if (_intr == null) { // when annotation processing is disabled
            return new AnnotatedMethod(typeResCtxt, m, _emptyAnnotationMap(),
                    _emptyAnnotationMaps(paramCount));
        }
        if (paramCount == 0) { // common enough we can slightly optimize
            return new AnnotatedMethod(typeResCtxt, m, collectAnnotations(m, mixin),
                    NO_ANNOTATION_MAPS);
        }
        return new AnnotatedMethod(typeResCtxt, m, collectAnnotations(m, mixin),
                collectAnnotations(m.getParameterAnnotations(),
                        (mixin == null) ? null : mixin.getParameterAnnotations()));
    }

    private AnnotationMap[] collectAnnotations(Annotation[][] mainAnns, Annotation[][] mixinAnns) {
        if (_collectAnnotations) {
            final int count = mainAnns.length;
            AnnotationMap[] result = new AnnotationMap[count];
            for (int i = 0; i < count; ++i) {
                AnnotationCollector c = collectAnnotations(AnnotationCollector.emptyCollector(),
                        mainAnns[i]);
                if (mixinAnns != null) {
                    c = collectAnnotations(c, mixinAnns[i]);
                }
                result[i] = c.asAnnotationMap();
            }
            return result;
        }
        return NO_ANNOTATION_MAPS;
    }

    // // NOTE: these are only called when we know we have AnnotationIntrospector

    private AnnotationMap collectAnnotations(ClassUtil.Ctor main, ClassUtil.Ctor mixin) {
        if (_collectAnnotations) {
            AnnotationCollector c = collectAnnotations(main.getDeclaredAnnotations());
            if (mixin != null) {
                c = collectAnnotations(c, mixin.getDeclaredAnnotations());
            }
            return c.asAnnotationMap();
        }
        return _emptyAnnotationMap();
    }

    private final AnnotationMap collectAnnotations(AnnotatedElement main, AnnotatedElement mixin) {
        AnnotationCollector c = collectAnnotations(main.getDeclaredAnnotations());
        if (mixin != null) {
            c = collectAnnotations(c, mixin.getDeclaredAnnotations());
        }
        return c.asAnnotationMap();
    }

    // for [databind#1005]: do not use or expose synthetic constructors
    private static boolean isIncludableConstructor(Constructor<?> c) {
        return !c.isSynthetic();
    }
}<|MERGE_RESOLUTION|>--- conflicted
+++ resolved
@@ -57,13 +57,8 @@
         collectAnnotations |= (primaryMixIn != null);
 
         // Constructor also always members of resolved class, parent == resolution context
-<<<<<<< HEAD
-        return new AnnotatedCreatorCollector(intr, tc, checkClassAnnotations)
+        return new AnnotatedCreatorCollector(intr, tc, collectAnnotations)
                 .collect(typeFactory, type, primaryMixIn);
-=======
-        return new AnnotatedCreatorCollector(intr, typeFactory, tc, collectAnnotations)
-                .collect(type, primaryMixIn);
->>>>>>> 507dd4a5
     }
 
     Creators collect(TypeFactory typeFactory, JavaType type, Class<?> primaryMixIn)
