--- conflicted
+++ resolved
@@ -1,26 +1,14 @@
 package com.fasterxml.jackson.databind.deser;
 
-<<<<<<< HEAD
-import java.util.Arrays;
-import java.util.HashMap;
-import java.util.List;
-import java.util.Map;
-=======
-import java.io.IOException;
 import java.util.*;
->>>>>>> b88419bf
 
 import com.fasterxml.jackson.annotation.*;
 import com.fasterxml.jackson.annotation.JsonSubTypes.Type;
-<<<<<<< HEAD
 import com.fasterxml.jackson.annotation.JsonTypeInfo;
 
-import com.fasterxml.jackson.core.*;
-
-=======
 import com.fasterxml.jackson.core.*;
 import com.fasterxml.jackson.core.type.TypeReference;
->>>>>>> b88419bf
+
 import com.fasterxml.jackson.databind.*;
 import com.fasterxml.jackson.databind.exc.InvalidNullException;
 import com.fasterxml.jackson.databind.json.JsonMapper;
@@ -98,9 +86,9 @@
     private final ObjectMapper MAPPER = newJsonMapper();
 
     private final ObjectMapper CONTENT_NULL_FAIL_MAPPER = JsonMapper.builder()
-            .defaultSetterInfo(JsonSetter.Value.construct(Nulls.AS_EMPTY, Nulls.FAIL))
+            .changeDefaultNullHandling(n -> n.withContentNulls(Nulls.FAIL))
             .build();
-    
+
     /*
     /**********************************************************************
     /* Test methods
