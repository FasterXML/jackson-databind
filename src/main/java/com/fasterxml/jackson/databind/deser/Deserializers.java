package com.fasterxml.jackson.databind.deser;

import com.fasterxml.jackson.databind.*;
import com.fasterxml.jackson.databind.jsontype.TypeDeserializer;
import com.fasterxml.jackson.databind.type.*;

/**
 * Interface that defines API for simple extensions that can provide additional deserializers
 * for various types. Access is by a single callback method; instance is to either return
 * a configured {@link JsonDeserializer} for specified type, or null to indicate that it
 * does not support handling of the type. In latter case, further calls can be made
 * for other providers; in former case returned deserializer is used for handling of
 * instances of specified type.
 *<p>
 * It is <b>strongly recommended</b> that implementations always extend {@link Deserializers.Base}
 * and NOT just implement {@link Deserializers}.
 */
public interface Deserializers
{
    // // // Scalar types first:

    /**
     * Method called to locate deserializer for specified {@link java.lang.Enum} type.
     * 
     * @param type Type of {@link java.lang.Enum} instances to deserialize
     * @param config Configuration in effect
     * @param beanDesc Definition of the enumeration type that contains class annotations and
     *    other information typically needed for building deserializers
     * 
     * @return Deserializer to use for the type; or null if this provider does not know how to construct it
     */
    public JsonDeserializer<?> findEnumDeserializer(Class<?> type,
            DeserializationConfig config, BeanDescription beanDesc)
        throws JsonMappingException;

    /**
     * Method called to locate deserializer for specified JSON tree node type.
     * 
     * @param nodeType Specific type of JSON tree nodes to deserialize
     *  (subtype of {@link com.fasterxml.jackson.databind.JsonNode})
     * @param config Configuration in effect
     * 
     * @return Deserializer to use for the type; or null if this provider does not know how to construct it
     */
    public JsonDeserializer<?> findTreeNodeDeserializer(Class<? extends JsonNode> nodeType,
            DeserializationConfig config, BeanDescription beanDesc)
        throws JsonMappingException;

    /**
     * Method called to locate deserializer for specified value type which does not belong to any other
     * category (not an Enum, Collection, Map, Array, reference value or tree node)
     * 
     * @param type Bean type to deserialize
     * @param config Configuration in effect
     * @param beanDesc Definition of the enumeration type that contains class annotations and
     *    other information typically needed for building deserializers
     * 
     * @return Deserializer to use for the type; or null if this provider does not know how to construct it
     */
    public JsonDeserializer<?> findBeanDeserializer(JavaType type,
            DeserializationConfig config, BeanDescription beanDesc)
        throws JsonMappingException;
    
    // // // Then container types
    
    /**
     * Method called to locate deserializer for value that is of referential
     * type,
     * 
     * @param refType Specific referential type to deserialize
     * @param config Configuration in effect
     * @param beanDesc Definition of the reference type that contains class annotations and
     *    other information typically needed for building deserializers
     * @param contentTypeDeserializer Possible type deserializer for referenced value
     * @param contentDeserializer Value deserializer to use for referenced value, if indicated
     *    by property annotation
     * 
     * @return Deserializer to use for the type; or null if this provider does not know how to construct it
     *
     * @since 2.7
     */
    public JsonDeserializer<?> findReferenceDeserializer(ReferenceType refType,
            DeserializationConfig config, BeanDescription beanDesc,
            TypeDeserializer contentTypeDeserializer, JsonDeserializer<?> contentDeserializer)
        throws JsonMappingException;

    /**
     * Method called to locate serializer for specified array type.
     *<p>
     * Deserializer for element type may be passed, if configured explicitly at higher level (by
     * annotations, typically), but usually are not.
     * Type deserializer for element is passed if one is needed based on contextual information
     * (annotations on declared element class; or on field or method type is associated with).
     * 
     * @param type Type of array instances to deserialize
     * @param config Configuration in effect
     * @param beanDesc Definition of the enumeration type that contains class annotations and
     *    other information typically needed for building deserializers
     * @param elementTypeDeserializer If element type needs polymorphic type handling, this is
     *    the type information deserializer to use; should usually be used as is when constructing
     *    array deserializer.
     * @param elementDeserializer Deserializer to use for elements, if explicitly defined (by using
     *    annotations, for example). May be null, in which case it will need to be resolved
     *    by deserializer at a later point.
     * 
     * @return Deserializer to use for the type; or null if this provider does not know how to construct it
     */
    public JsonDeserializer<?> findArrayDeserializer(ArrayType type,
            DeserializationConfig config, BeanDescription beanDesc,
            TypeDeserializer elementTypeDeserializer, JsonDeserializer<?> elementDeserializer)
        throws JsonMappingException;

    /**
     * Method called to locate serializer for specified {@link java.util.Collection} (List, Set etc) type.
     *<p>
     * Deserializer for element type may be passed, if configured explicitly at higher level (by
     * annotations, typically), but usually are not.
     * Type deserializer for element is passed if one is needed based on contextual information
     * (annotations on declared element class; or on field or method type is associated with).
     * 
     * @param type Type of collection instances to deserialize
     * @param config Configuration in effect
     * @param beanDesc Definition of the enumeration type that contains class annotations and
     *    other information typically needed for building deserializers
     * @param elementTypeDeserializer If element type needs polymorphic type handling, this is
     *    the type information deserializer to use; should usually be used as is when constructing
     *    array deserializer.
     * @param elementDeserializer Deserializer to use for elements, if explicitly defined (by using
     *    annotations, for example). May be null, in which case it will need to be resolved
     *    by deserializer at a later point.
     * 
     * @return Deserializer to use for the type; or null if this provider does not know how to construct it
     */
    public JsonDeserializer<?> findCollectionDeserializer(CollectionType type,
            DeserializationConfig config, BeanDescription beanDesc,
            TypeDeserializer elementTypeDeserializer, JsonDeserializer<?> elementDeserializer)
        throws JsonMappingException;

    /**
     * Method called to locate serializer for specified
     * "Collection-like" type (one that acts
     * like {@link java.util.Collection} but does not implement it).
     *<p>
     * Deserializer for element type may be passed, if configured explicitly at higher level (by
     * annotations, typically), but usually are not.
     * Type deserializer for element is passed if one is needed based on contextual information
     * (annotations on declared element class; or on field or method type is associated with).
     * 
     * @param type Type of instances to deserialize
     * @param config Configuration in effect
     * @param beanDesc Definition of the enumeration type that contains class annotations and
     *    other information typically needed for building deserializers
     * @param elementTypeDeserializer If element type needs polymorphic type handling, this is
     *    the type information deserializer to use; should usually be used as is when constructing
     *    array deserializer.
     * @param elementDeserializer Deserializer to use for elements, if explicitly defined (by using
     *    annotations, for example). May be null, in which case it will need to be resolved
     *    by deserializer at a later point.
     * 
     * @return Deserializer to use for the type; or null if this provider does not know how to construct it
     */
    public JsonDeserializer<?> findCollectionLikeDeserializer(CollectionLikeType type,
            DeserializationConfig config, BeanDescription beanDesc,
            TypeDeserializer elementTypeDeserializer, JsonDeserializer<?> elementDeserializer)
        throws JsonMappingException;

    /**
     * Method called to locate deserializer for specified {@link java.util.Map} type.
     *<p>
     * Deserializer for element type may be passed, if configured explicitly at higher level (by
     * annotations, typically), but usually are not.
     * Type deserializer for element is passed if one is needed based on contextual information
     * (annotations on declared element class; or on field or method type is associated with).
     *<p>
     * Similarly, a {@link KeyDeserializer} may be passed, but this is only done if there is
     * a specific configuration override (annotations) to indicate instance to use.
     * Otherwise null is passed, and key deserializer needs to be obtained later during
     * resolution of map serializer constructed here.
     * 
     * @param type Type of {@link java.util.Map} instances to deserialize
     * @param config Configuration in effect
     * @param beanDesc Definition of the enumeration type that contains class annotations and
     *    other information typically needed for building deserializers
     * @param keyDeserializer Key deserializer use, if it is defined via annotations or other configuration;
     *    null if default key deserializer for key type can be used.
     * @param elementTypeDeserializer If element type needs polymorphic type handling, this is
     *    the type information deserializer to use; should usually be used as is when constructing
     *    array deserializer.
     * @param elementDeserializer Deserializer to use for elements, if explicitly defined (by using
     *    annotations, for example). May be null, in which case it will need to be resolved
     *    by deserializer at a later point.
     * 
     * @return Deserializer to use for the type; or null if this provider does not know how to construct it
     */
    public JsonDeserializer<?> findMapDeserializer(MapType type,
            DeserializationConfig config, BeanDescription beanDesc,
            KeyDeserializer keyDeserializer,
            TypeDeserializer elementTypeDeserializer, JsonDeserializer<?> elementDeserializer)
        throws JsonMappingException;

    /**
     * Method called to locate serializer for specified
     * "Map-like" type (one that acts
     * like {@link java.util.Map} but does not implement it).
     *<p>
     * Deserializer for element type may be passed, if configured explicitly at higher level (by
     * annotations, typically), but usually are not.
     * Type deserializer for element is passed if one is needed based on contextual information
     * (annotations on declared element class; or on field or method type is associated with).
     *<p>
     * Similarly, a {@link KeyDeserializer} may be passed, but this is only done if there is
     * a specific configuration override (annotations) to indicate instance to use.
     * Otherwise null is passed, and key deserializer needs to be obtained later during
     * resolution, by deserializer constructed here.
     * 
     * @param type Type of {@link java.util.Map} instances to deserialize
     * @param config Configuration in effect
     * @param beanDesc Definition of the enumeration type that contains class annotations and
     *    other information typically needed for building deserializers
     * @param keyDeserializer Key deserializer use, if it is defined via annotations or other configuration;
     *    null if default key deserializer for key type can be used.
     * @param elementTypeDeserializer If element type needs polymorphic type handling, this is
     *    the type information deserializer to use; should usually be used as is when constructing
     *    array deserializer.
     * @param elementDeserializer Deserializer to use for elements, if explicitly defined (by using
     *    annotations, for example). May be null, in which case it will need to be resolved
     *    by deserializer at a later point.
     * 
     * @return Deserializer to use for the type; or null if this provider does not know how to construct it
     */
    public JsonDeserializer<?> findMapLikeDeserializer(MapLikeType type,
            DeserializationConfig config, BeanDescription beanDesc,
            KeyDeserializer keyDeserializer,
            TypeDeserializer elementTypeDeserializer, JsonDeserializer<?> elementDeserializer)
        throws JsonMappingException;

<<<<<<< HEAD
    /**
     * Method that may be called to check whether this deserializer provider would provide
     * deserializer for values of given type, without attempting to construct (and possibly
     * fail in some cases) actual deserializer. Mostly needed to support validation
     * of polymorphic type ids.
     *<p>
     * Note: implementations should take care NOT to claim supporting types that they do
     * not recognize as this could to incorrect assumption of safe support by caller.
     *<p>
     * Method added in this implementation since adding new methods for interfaces
     * before Java 8 is not a good idea: will be added in Jackson 3.0 for `Deserializers`.
     *
     * @since 3.0
     */
    public boolean hasDeserializerFor(Class<?> valueType);
=======
    // To be added in 3.0
//    public boolean hasDeserializerFor(DeserializationConfig config, Class<?> valueType);
>>>>>>> 35573778

    /*
    /**********************************************************
    /* Helper classes
    /**********************************************************
     */

    /**
     * Basic {@link Deserializers} implementation that implements all methods but provides
     * no deserializers. Its main purpose is to serve as a base class so that
     * sub-classes only need to override methods they need, as most of the time some
     * of methods are not needed (especially enumeration and array deserializers are
     * very rarely overridden).
     */
    public abstract static class Base
        implements Deserializers
    {
        @Override
        public JsonDeserializer<?> findEnumDeserializer(Class<?> type,
                DeserializationConfig config, BeanDescription beanDesc)
            throws JsonMappingException
        {
            return null;
        }
        
        @Override
        public JsonDeserializer<?> findTreeNodeDeserializer(Class<? extends JsonNode> nodeType,
                DeserializationConfig config, BeanDescription beanDesc)
            throws JsonMappingException
        {
            return null;
        }

        @Override
        public JsonDeserializer<?> findReferenceDeserializer(ReferenceType refType,
                DeserializationConfig config, BeanDescription beanDesc,
                TypeDeserializer contentTypeDeserializer, JsonDeserializer<?> contentDeserializer)
            throws JsonMappingException
        {
            return null;
        }
        
        @Override
        public JsonDeserializer<?> findBeanDeserializer(JavaType type,
                DeserializationConfig config, BeanDescription beanDesc)
            throws JsonMappingException
        {
            return null;
        }
        
        @Override
        public JsonDeserializer<?> findArrayDeserializer(ArrayType type,
                DeserializationConfig config, BeanDescription beanDesc,
                TypeDeserializer elementTypeDeserializer, JsonDeserializer<?> elementDeserializer)
            throws JsonMappingException
        {
            return null;
        }

        @Override
        public JsonDeserializer<?> findCollectionDeserializer(CollectionType type,
                DeserializationConfig config, BeanDescription beanDesc,
                TypeDeserializer elementTypeDeserializer, JsonDeserializer<?> elementDeserializer)
            throws JsonMappingException
        {
            return null;
        }

        @Override
        public JsonDeserializer<?> findCollectionLikeDeserializer(CollectionLikeType type,
                DeserializationConfig config, BeanDescription beanDesc,
                TypeDeserializer elementTypeDeserializer, JsonDeserializer<?> elementDeserializer)
            throws JsonMappingException
        {
            return null;
        }

        @Override
        public JsonDeserializer<?> findMapDeserializer(MapType type,
                DeserializationConfig config, BeanDescription beanDesc,
                KeyDeserializer keyDeserializer,
                TypeDeserializer elementTypeDeserializer, JsonDeserializer<?> elementDeserializer)
            throws JsonMappingException
        {
            return null;
        }

        @Override
        public JsonDeserializer<?> findMapLikeDeserializer(MapLikeType type,
                DeserializationConfig config, BeanDescription beanDesc,
                KeyDeserializer keyDeserializer,
                TypeDeserializer elementTypeDeserializer, JsonDeserializer<?> elementDeserializer)
            throws JsonMappingException
        {
            return null;
        }

<<<<<<< HEAD
        @Override
        public abstract boolean hasDeserializerFor(Class<?> valueType);
=======
        /**
         * Method that may be called to check whether this deserializer provider would provide
         * deserializer for values of given type, without attempting to construct (and possibly
         * fail in some cases) actual deserializer. Mostly needed to support validation
         * of polymorphic type ids.
         *<p>
         * Note: implementations should take care NOT to claim supporting types that they do
         * not recognize as this could to incorrect assumption of safe support by caller.
         *<p>
         * Method added in this implementation since adding new methods for interfaces
         * before Java 8 is not a good idea: will be added in Jackson 3.0 for `Deserializers`.
         *
         * @since 2.11
         */
        public boolean hasDeserializerFor(DeserializationConfig config,
                Class<?> valueType) {
            return false;
        }
//      public abstract boolean hasDeserializerFor(Class<?> valueType);
>>>>>>> 35573778
    }
}<|MERGE_RESOLUTION|>--- conflicted
+++ resolved
@@ -234,7 +234,6 @@
             TypeDeserializer elementTypeDeserializer, JsonDeserializer<?> elementDeserializer)
         throws JsonMappingException;
 
-<<<<<<< HEAD
     /**
      * Method that may be called to check whether this deserializer provider would provide
      * deserializer for values of given type, without attempting to construct (and possibly
@@ -249,11 +248,8 @@
      *
      * @since 3.0
      */
-    public boolean hasDeserializerFor(Class<?> valueType);
-=======
-    // To be added in 3.0
-//    public boolean hasDeserializerFor(DeserializationConfig config, Class<?> valueType);
->>>>>>> 35573778
+    public boolean hasDeserializerFor(DeserializationConfig config,
+            Class<?> valueType);
 
     /*
     /**********************************************************
@@ -351,29 +347,8 @@
             return null;
         }
 
-<<<<<<< HEAD
-        @Override
-        public abstract boolean hasDeserializerFor(Class<?> valueType);
-=======
-        /**
-         * Method that may be called to check whether this deserializer provider would provide
-         * deserializer for values of given type, without attempting to construct (and possibly
-         * fail in some cases) actual deserializer. Mostly needed to support validation
-         * of polymorphic type ids.
-         *<p>
-         * Note: implementations should take care NOT to claim supporting types that they do
-         * not recognize as this could to incorrect assumption of safe support by caller.
-         *<p>
-         * Method added in this implementation since adding new methods for interfaces
-         * before Java 8 is not a good idea: will be added in Jackson 3.0 for `Deserializers`.
-         *
-         * @since 2.11
-         */
-        public boolean hasDeserializerFor(DeserializationConfig config,
-                Class<?> valueType) {
-            return false;
-        }
-//      public abstract boolean hasDeserializerFor(Class<?> valueType);
->>>>>>> 35573778
+        @Override
+        public abstract boolean hasDeserializerFor(DeserializationConfig config,
+                Class<?> valueType);
     }
 }