Here are people who have contributed to the development of Jackson JSON processor
databind core component, version 2.x
(version numbers in brackets indicate release in which the problem was fixed)

(note: for older credits, check out release notes for 1.x versions)

Tatu Saloranta, tatu.saloranta@iki.fi: author

Pascal Glinas:
  * Contributed fixes to 'MappingIterator' handling (Pull#58 and Pull#59)
   (2.1.0)
  * Reported #220: ContainerNode missing 'createNumber(BigInteger)'
   (2.2.2)

Joern Huxhorn: (huxi@github)
  * Suggested [JACKSON-636]: Add 'SerializationFeature.ORDER_MAP_ENTRIES_BY_KEYS' to allow
    forced sorting of Maps during serialization
   (2.0.0)
  * Reported #479: NPE on trying to deserialize a `String[]` that contains null
   (2.4.1)

James Roper:
 * Requested [JACKSON-732]: Allow 'AnnotationIntrospector.findContentDeserializer()'
    (and similar) to return instance, not just Class<?> for instance
  (2.0.0)
 * Suggested [JACKSON-800]: Adding a method for letting modules register
    DeserializationProblemHandlers
  (2.0.0)

Casey Lucas:
 * Reported [JACKSON-798]: Problem with external type id, creators
  (2.0.0)

Tammo van Lessen:
 * Reported [JACKSON-811]: Problems with @JsonIdentityInfo, abstract types
  (2.0.0)
 * Reported [JACKSON-814]: Parsing RFC822/RFC1123 dates failes on non-US locales
  (2.0.0)

Raymond Myers:
 * Suggested [JACKSON-810]: Deserialization Feature: Allow unknown Enum values via
    'DeserializationFeature.READ_UNKNOWN_ENUM_VALUES_AS_NULL'
  (2.0.0)

Ryan Gardner:
 * Contributed #5 -- Add support for maps with java.util.Locale keys
    to the set of StdKeyDeserializers
  (2.0.1)

Razvan Dragut:
 * Suggested [JACKSON-850]: Allow use of zero-arg factory methods as "default creator"
  (2.1.0)

Duncan Atkinson:
 * Reported [JACKSON-851]: State corruption with ObjectWriter, DefaultPrettyPrinter
  (2.1.0)

Mark Wolfe:
 * Suggested #45: Add `@JsonNaming()` for per-class naming strategy overrides
  (2.1.0)

Dmitry Katsubo:
 * Contributed patch for #65: Add getters to `ObjectMapper`, DeserializationContext,
   DeserializationFactory.
  (2.1.0)

Francis Galiegue:
 * Reported #93 (and suggested fix): bug in `ObjectMapper.setAll(...)'
  implementation
  (2.1.1)
 * Reported #433: `ObjectMapper`'s `.valueToTree()` wraps `JsonSerializable` objects
  into a POJONode
  (2.3.3)
 * Contributed #434: Ensure that DecimalNodes with mathematically equal values are equal
  (2.4.0)

kelaneren@github:
 * Reported #157, contributed unit test: NPE when registering same module twice.
  (2.1.4)

Eric Tschetter (cheddar@github):
  * Reported issues #166, #167, #170 (regressions from 1.9.x to 2.x)
   (2.1.4)

Thierry D (thierryd@github)
  * Reported #214: Problem with LICENSE, NOTICE, Android packaging
   (2.2.2)

Luke G-H (lukegh@github)
  * Reported #223: Duplicated nulls with @JsonFormat(shape=Shape.ARRAY)
   (2.2.2)

Karl Moore (karldmoore@github)
  * Reported #217: JsonProcessingExceptions not all wrapped as expected
   (2.2.2)

David Phillips:
  * Requested #308: Improve serialization and deserialization speed of `java.util.UUID`
   (2.3.0)

Seth Pellegrino (jivesoft):
  * Contributed #317: Fix `JsonNode` support for nulls bound to	`ObjectNode`, `ArrayNode`
   (2.3.0)

Florian Schoppmann (fschopp@github)
  * Reported #357: StackOverflowError with contentConverter that returns array type
   (2.7.0)
  * Reported #358: `IterableSerializer` ignoring	annotated content serializer
   (2.3.1)
  * Reported #359: Converted object not using explicitly annotated serializer
   (2.4.0)

Martin Traverso:
  * Reported #406: Cannot use external type id + @JsonTypeIdResolver
   (2.3.2)

Matthew Morrissette:
  * Contributed #381: Allow inlining/unwrapping of value from single-component JSON array
   (2.4.0)

Will Palmeri: (wpalmeri@github)
  * Contributed #407: Make array and Collection serializers use configured value null handler
   (2.4.0)

Cemalettin Koc: (cemo@github)
  * Reported #353: Problems with polymorphic types, `JsonNode` (related to #88)
   (2.4.0)

Ben Fagin: (UnquietCode@github)
  * Suggested #442: Make `@JsonUnwrapped` indicate property inclusion
   (2.4.0)
  * Contributed #81/#455: Allow use of @JsonUnwrapped with typed (@JsonTypeInfo) classes,
    provided that (new) feature `SerializationFeature.FAIL_ON_UNWRAPPED_TYPE_IDENTIFIERS`
    is disabled
   (2.4.0)

Chris Cleveland:
  * Suggested #463: Add 'JsonNode.asText(String defaultValue)`
   (2.4.0)

Benson Margulies:
  * Reported #467: Unwanted POJO's embedded in tree via serialization to tree
   (2.4.0)
  * Reported #601: ClassCastException for a custom serializer for enum key in `EnumMap`
   (2.4.4)
  * Contributed 944: Failure to use custom deserializer for key deserializer
   (2.6.3)
  * Reported #1120: String value omitted from weirdStringException
   (2.6.6)

Steve Sanbeg: (sanbeg@github)
  * Contributed #482: Make date parsing error behavior consistent with JDK
   (2.4.1)

Ian Barfield: (tea-dragon@github)
  * Reported #580: delegate deserializers choke on a (single) abstract/polymorphic parameter
   (2.4.4)
  * Reported #844: Using JsonCreator still causes invalid path references in JsonMappingException
   (2.5.5)

Eugene Lukash
  * Reported #592: Wrong `TokenBuffer` delegate deserialization using `@JsonCreator`
   (2.4.4)

Fernando Otero (zeitos@github)
  * Contributed fix for #610: Problem with forward reference in hierarchies
   (2.4.4)

Lovro Pandžić (lpandzic@github)
  * Reported #421: @JsonCreator not used in case of multiple creators with parameter names
   (2.5.0)

Adam Stroud (adstro@github)
  * Contributed	#576: Add fluent API for adding mixins
   (2.5.0)

David Fleeman (fleebytes@github)
  * Contributed #528 implementation: Add support for `JsonType.As.EXISTING_PROPERTY`
   (2.5.0)

Aurélien Leboulanger (herau@github)
  * Contributed improvement for #597: Improve error messaging for cases	where JSON Creator
    returns null (which is illegal)
   (2.5.0)

Michael Spiegel (mspiegel@githib)
  * Contributed #636: `ClassNotFoundException` for classes not (yet) needed during serialization
   (2.5.0)

Michael Ressler (mressler@github)
  * Contributed #566: Add support for case-insensitive deserialization
   (`MapperFeature.ACCEPT_CASE_INSENSITIVE_PROPERTIES`)
   (2.5.0)

Konstantin Labun (kulabun@github)
  * Reported #647: Deserialization fails when @JsonUnwrapped property contains an object with same property name
   (2.5.0)

Christopher Smith (chrylis@github)
  * Reported #594: `@JsonValue` on enum not used when enum value is a Map key
   (2.5.0)

Alexandre Santana Campelo (alexqi200@github):
  * Contributed #671: Adding `java.util.Currency` deserialization support for maps
   (2.5.1)

Zoltan Farkas (zolyfarkas@github)
  * Reported #674: Spring CGLIB proxies not handled as intended
   (2.5.1)

Ludevik@github:
  * Reported #682: Class<?>-valued Map keys not serialized properly
   (2.5.1)

Antibrumm@github:
  * Reported #691: Jackson 2.5.0. NullSerializer for MapProperty failing
   (2.5.2)
  * Reported #984: JsonStreamContexts are not build the same way for write.. and convert methods
   (2.6.4)

Shumpei Akai (flexfrank@github)
  * Reported #703: Multiple calls to ObjectMapper#canSerialize(Object.class) returns different values
   (2.5.2)

Francisco A. Lozano (flozano@github)
  * Contributed fix for #703 (see above)
   (2.5.2)

Dylan Scott (dylanscott@github)
  * Reported #738: #738: @JsonTypeInfo non-deterministically ignored in 2.5.1 (concurrency
    issue)
   (2.5.2)

Alain Gilbert (agilbert314@github)
  * Reporter, contributed #766: Fix Infinite recursion (StackOverflowError) when
    serializing a SOAP object
   (2.5.3)

Alexey Gavrilov (Alexey1Gavrilov@github)
  * Reported, contributed fix for #761: Builder deserializer: in-compatible type exception
    when return type is super type
   (2.5.3)

Dmitry Spikhalskiy (Spikhalskiy@github)
  * Reported #731, suggested the way to fix it: XmlAdapter result marshaling error in
    case of ValueType=Object
   (2.5.3)

John Meyer (jpmeyer@github)
  * Reported, contributed fix for #745: EnumDeserializer.deserializerForCreator() fails
    when used to deserialize a Map key
   (2.5.3)

Andrew Duckett (andrewduckett@github)
  * Reported #771: Annotation bundles ignored when added to Mixin
   (2.5.4)

Charles Allen:
  * Contributed #785: Add handlings for classes which are available in
    `Thread.currentThread().getContextClassLoader()`
   (2.5.4)

Andrew Goodale (newyankeecodeshop@github)
  * Contributed #816: Allow date-only ISO strings to have no time zone
   (2.5.4)

Kamil Benedykciński (Kamil-Benedykcinski@github)
  * Contributed #801: Using `@JsonCreator` cause generating invalid path reference
   in `JsonMappingException`
   (2.5.4)

Chi Kim (chikim79@github)
  * Reported #878: serializeWithType on BeanSerializer does not setCurrentValue
   (2.5.5 / 2.6.1)

Charles Allen (drcrallen@github):
  * Reported #696: Copy constructor does not preserve `_injectableValues`
   (2.6.0)

Chris Pimlott (pimlottc@github):
  * Suggested #348: ObjectMapper.valueToTree does not work with @JsonRawValue
   (2.6.0)

Laird Nelson (ljnelson@github)
  * Suggested #688: Provide a means for an ObjectMapper to discover mixin annotation
    classes on demand
   (2.6.0)
  * Reported #1088: NPE possibility in SimpleMixinResolver
   (2.6.6)

Derk Norton (derknorton@github)
  * Suggested #689: Add `ObjectMapper.setDefaultPrettyPrinter(PrettyPrinter)`
   (2.6.0)

Michal Letynski (mletynski@github)
  * Suggested #296: Serialization of transient fields with public getters (add
    MapperFeature.PROPAGATE_TRANSIENT_MARKER)
   (2.6.0)

Jeff Schnitzer (stickfigure@github)
  * Suggested #504: Add `DeserializationFeature.USE_LONG_FOR_INTS`
   (2.6.0)

Jerry Yang (islanderman@github)
  * Contributed #820: Add new method for `ObjectReader`, to bind from JSON Pointer position
   (2.6.0)

Lars Pfannenschmidt (larsp@github)
  * Contributed #826: Replaced synchronized HashMap with ConcurrentHashMap in
   TypeDeserializerBase._findDeserializer
   (2.6.0)

Stephen A. Goss (thezerobit@github)
  * Contributed #828: Respect DeserializationFeatures.WRAP_EXCEPTIONS in CollectionDeserializer
   (2.6.0)

Andy Wilkinson (wilkinsona@github)
  * Reported #889: Configuring an ObjectMapper's DateFormat changes time zone
   (2.6.1)

lufe66@github:
  * Reported 894: When using withFactory on ObjectMapper, the created Factory has a TypeParser
    which still has the original Factory
   (2.6.2)

Daniel Walker (dsw2127@github)
  * Reported, contributed fix for #913: `ObjectMapper.copy()` does not preserve
   `MappingJsonFactory` features
   (2.6.2)

Sadayuki Furuhashi (frsyuki@github)
  * Reported #941: Deserialization from "{}" to ObjectNode field causes
    "out of END_OBJECT token" error
   (2.6.3)

David Haraburda (dharaburda@github)
  * Contributed #918: Add `MapperFeature.ALLOW_EXPLICIT_PROPERTY_RENAMING`
   (2.7.0)

Sergio Mira (Sergio-Mira@github)
  * Contributed #940: Add missing `hashCode()` implementations for `JsonNode` types that did not have them
   (2.6.3)

Andreas Pieber (anpieber@github)
  * Reported #939: Regression: DateConversionError in 2.6.x	
   (2.6.3)

Jesse Wilson (swankjesse@github)
  * Contributed #948: Support leap seconds, any number of millisecond digits for ISO-8601 Dates.
   (2.6.3)
  * Contributed #949: Report the offending substring when number parsing fails
   (2.6.3)

Warren Bloomer (stormboy@github)
  * Reported #942: Handle null type id for polymorphic values that use external type id
   (2.6.3)

Ievgen Pianov (pyanoveugen@github)
  * Reported #989: Deserialization from "{}" to java.lang.Object causes "out of END_OBJECT token" error
   (2.6.3)

Jayson Minard (apatrida@github)
  * Reported #1005: Synthetic constructors confusing Jackson data binding
   (2.6.4)

David Bakin (david-bakin@github)
  * Reported #1013: `@JsonUnwrapped` is not treated as assuming `@JsonProperty("")`
   (2.6.4)
  * Suggested #1011: Change ObjectWriter::withAttributes() to take a Map with some kind of wildcard types
   (2.7.0)

Dmitry Romantsov (DmRomantsov@github)
  * Reported #1036: Problem with case-insensitive deserialization
   (2.6.4)

Daniel Norberg (danielnorberg@github)
  * Contributed #1099: Fix custom comparator container node traversal
   (2.6.6)

Miles Kaufmann (milesk-amzn@github)
  * Reported #432: `StdValueInstantiator` unwraps exceptions, losing context
   (2.7.0)

Thomas Mortagne (tmortagne@github)
  * Suggested #857: Add support for java.beans.Transient
   (2.7.0)

Jonas Konrad (yawkat@github)
  * Suggested #905: Add support for `@ConstructorProperties`
   (2.7.0)

Jirka Kremser (Jiri-Kremser@github)
  * Suggested #924: SequenceWriter.writeAll() could accept Iterable
   (2.7.0)

Daniel Mischler (danielmischler@github)
  * Requested #963: Add PropertyNameStrategy `KEBAB_CASE`
   (2.7.0)

Shumpei Akai (flexfrank@github)
  * Reported #978: ObjectMapper#canSerialize(Object.class) returns false even though
   FAIL_ON_EMPTY_BEANS is disabled
   (2.7.0)

Hugo Wood (hgwood@github)
  * Contributed #1010: Support for array delegator
   (2.7.0)

Julian Hyde (julianhyde@github)
  * Reported #1083: Field in base class is not recognized, when using `@JsonType.defaultImpl`
   (2.7.1)

Thibault Kruse (tkruse@github)
  * Reported #1102: Handling of deprecated `SimpleType.construct()` too minimalistic
   (2.7.1)

Aleks Seovic (aseovic@github)
  * Reported #1109: @JsonFormat is ignored by the DateSerializer unless either a custom pattern
    or a timezone are specified
   (2.7.1)

Timur Shakurov (saladinkzn@github)
  * Reported #1134: Jackson 2.7 doesn't work with jdk6 due to use of `Collections.emptyIterator()`
   (2.7.2)

Jiri Mikulasek (pirkogdc@github)
  * Reported #1124: JsonAnyGetter ignores JsonSerialize(contentUsing=...)
   (2.7.2)

Xavi Torrens (xavitorrens@github)
  * Reported #1150: Problem with Object id handling, explicit `null` token
   (2.7.3)

Yoann Rodière (fenrhil@github)
  * Reported #1154: @JsonFormat.pattern on dates is now ignored if shape is not
    explicitely provided
   (2.7.3)

Mark Woon (markwoon@github)
  * Reported #1178: `@JsonSerialize(contentAs=superType)` behavior disallowed in 2.7
   (2.7.4)

<<<<<<< HEAD
Ross Goldberg
  * Reported #1165, provided fix for: `CoreXMLDeserializers` does not handle
    time-only `XMLGregorianCalendar`s
   (2.8.0)

Mikhail Kokho (mkokho@github)
  * Contributed impl for #990: Allow failing on `null` values for creator (add
  `DeserializationFeature.FAIL_ON_NULL_CREATOR_PROPERTIES`)
   (2.8.0)
=======
Tom Mack (tommack@github)
  * Reported #1208: treeToValue doesn't handle POJONodes that contain exactly
    the requested value type
   (2.7.4)
>>>>>>> f40e6c11
<|MERGE_RESOLUTION|>--- conflicted
+++ resolved
@@ -440,7 +440,11 @@
   * Reported #1178: `@JsonSerialize(contentAs=superType)` behavior disallowed in 2.7
    (2.7.4)
 
-<<<<<<< HEAD
+Tom Mack (tommack@github)
+  * Reported #1208: treeToValue doesn't handle POJONodes that contain exactly
+    the requested value type
+   (2.7.4)
+
 Ross Goldberg
   * Reported #1165, provided fix for: `CoreXMLDeserializers` does not handle
     time-only `XMLGregorianCalendar`s
@@ -449,10 +453,4 @@
 Mikhail Kokho (mkokho@github)
   * Contributed impl for #990: Allow failing on `null` values for creator (add
   `DeserializationFeature.FAIL_ON_NULL_CREATOR_PROPERTIES`)
-   (2.8.0)
-=======
-Tom Mack (tommack@github)
-  * Reported #1208: treeToValue doesn't handle POJONodes that contain exactly
-    the requested value type
-   (2.7.4)
->>>>>>> f40e6c11
+   (2.8.0)