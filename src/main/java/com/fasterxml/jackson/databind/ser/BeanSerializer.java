--- conflicted
+++ resolved
@@ -104,13 +104,8 @@
         return new BeanSerializer(this, _objectIdWriter, filterId);
     }
 
-<<<<<<< HEAD
     @Override
-    protected BeanSerializerBase withIgnorals(Set<String> toIgnore, Set<String> toInclude) {
-=======
-    @Override // @since 2.12
     protected BeanSerializerBase withByNameInclusion(Set<String> toIgnore, Set<String> toInclude) {
->>>>>>> 825ab66f
         return new BeanSerializer(this, toIgnore, toInclude);
     }
 
