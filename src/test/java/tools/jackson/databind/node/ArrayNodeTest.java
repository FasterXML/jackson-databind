package tools.jackson.databind.node;

import java.math.BigDecimal;
import java.math.BigInteger;
import java.util.Arrays;
import java.util.stream.Collectors;
import java.util.ArrayList;

import org.junit.jupiter.api.Test;

import tools.jackson.core.*;
import tools.jackson.databind.*;
import tools.jackson.databind.exc.MismatchedInputException;
import tools.jackson.databind.testutil.DatabindTestUtil;
import tools.jackson.databind.util.RawValue;

import static org.junit.jupiter.api.Assertions.*;

/**
 * Additional tests for {@link ArrayNode} container class.
 */
public class ArrayNodeTest
    extends DatabindTestUtil
{
    @Test
    public void testDirectCreation() throws Exception
    {
        ArrayNode n = new ArrayNode(JsonNodeFactory.instance);

        assertFalse(n.isBoolean());
        assertFalse(n.isTextual());
        assertFalse(n.isNumber());
        assertFalse(n.canConvertToInt());
        assertFalse(n.canConvertToLong());
        assertFalse(n.canConvertToExactIntegral());

        assertStandardEquals(n);
<<<<<<< HEAD
        assertFalse(n.elements().hasNext());
        assertEquals(0, n.elementsSpliterator().estimateSize());
=======
        assertFalse(n.values().hasNext());
>>>>>>> 548028b6
        assertFalse(n.propertyNames().hasNext());
        assertEquals(0, n.propertyNamesSpliterator().estimateSize());
        assertTrue(n.isEmpty());
        TextNode text = TextNode.valueOf("x");
        n.add(text);
        assertEquals(1, n.size());
        assertFalse(n.isEmpty());
<<<<<<< HEAD
        assertNotEquals(0, n.hashCode());
        assertTrue(n.elements().hasNext());
=======
        assertFalse(0 == n.hashCode());
        assertTrue(n.values().hasNext());
>>>>>>> 548028b6
        // no field names for arrays
        assertFalse(n.propertyNames().hasNext());
        assertNull(n.get("x")); // not used with arrays
        assertTrue(n.path("x").isMissingNode());
        assertSame(text, n.get(0));

        // single element, so:
        assertFalse(n.has("field"));
        assertFalse(n.hasNonNull("field"));
        assertTrue(n.has(0));
        assertTrue(n.hasNonNull(0));
        assertFalse(n.has(1));
        assertFalse(n.hasNonNull(1));

        // add null node too
        n.add((JsonNode) null);
        assertEquals(2, n.size());
        assertTrue(n.get(1).isNull());
        assertTrue(n.has(1));
        assertFalse(n.hasNonNull(1));
        // change to text
        n.set(1, text);
        assertSame(text, n.get(1));
        n.set(0, (JsonNode) null);
        assertTrue(n.get(0).isNull());

        // and finally, clear it all
        ArrayNode n2 = new ArrayNode(JsonNodeFactory.instance);
        n2.add("foobar");
        assertFalse(n.equals(n2));
        n.addAll(n2);
        assertEquals(3, n.size());

        assertFalse(n.get(0).isTextual());
        assertNotNull(n.remove(0));
        assertEquals(2, n.size());
        assertTrue(n.get(0).isTextual());
        assertNull(n.remove(-1));
        assertNull(n.remove(100));
        assertEquals(2, n.size());

        ArrayList<JsonNode> nodes = new ArrayList<JsonNode>();
        nodes.add(text);
        n.addAll(nodes);
        assertEquals(3, n.size());
        assertNull(n.get(10000));
        assertNull(n.remove(-4));

        TextNode text2 = TextNode.valueOf("b");
        n.insert(0, text2);
        assertEquals(4, n.size());
        assertSame(text2, n.get(0));

        assertNotNull(n.addArray());
        assertEquals(5, n.size());
        n.addPOJO("foo");
        assertEquals(6, n.size());

        n.removeAll();
        assertEquals(0, n.size());
    }

    @Test
    public void testDirectCreation2() throws Exception
    {
        JsonNodeFactory f = objectMapper().getNodeFactory();
        ArrayList<JsonNode> list = new ArrayList<>();
        list.add(f.booleanNode(true));
        list.add(f.textNode("foo"));
        ArrayNode n = new ArrayNode(f, list);
        assertEquals(2, n.size());
        assertTrue(n.get(0).isBoolean());
        assertTrue(n.get(1).isTextual());

        // also, should fail with invalid set attempt
        try {
            n.set(2, f.nullNode());
            fail("Should not pass");
        } catch (IndexOutOfBoundsException e) {
            verifyException(e, "illegal index");
        }
        n.insert(1, (String) null);
        assertEquals(3, n.size());
        assertTrue(n.get(0).isBoolean());
        assertTrue(n.get(1).isNull());
        assertTrue(n.get(2).isTextual());

        n.removeAll();
        n.insert(0, (JsonNode) null);
        assertEquals(1, n.size());
        assertTrue(n.get(0).isNull());
    }

    @Test
    public void testArraySet() throws Exception {
        final ArrayNode array = JsonNodeFactory.instance.arrayNode();
        for (int i = 0; i < 20; i++) {
            array.add("Original Data");
        }

        array.setPOJO(0, "MyPojo");
        array.setRawValue(1, new RawValue("MyRawValue"));
        array.setNull(2);
        array.set(3, (short) 155);
        array.set(4, Short.valueOf((short) 130));
        array.set(5, 132);
        array.set(6, Integer.valueOf(452));
        array.set(7, 4342L);
        array.set(8, Long.valueOf(154242L));
        array.set(9, 1.25f);
        array.set(10, Float.valueOf(242.25f));
        array.set(11, 132.25D);
        array.set(12, Double.valueOf(231.5D));
        array.set(13, BigDecimal.TEN);
        array.set(14, BigInteger.ONE);
        array.set(15, "Modified Data");
        array.set(16, true);
        array.set(17, Boolean.FALSE);
        array.set(18, new byte[]{1, 2, 3, 4, 5, 6, 7, 8, 9, 10});

        assertEquals("MyPojo", ((POJONode) array.get(0)).getPojo());
        assertEquals(new RawValue("MyRawValue"), ((POJONode) array.get(1)).getPojo());
        assertEquals(NullNode.instance, array.get(2));
        assertEquals((short) 155, array.get(3).shortValue());
        assertEquals((short) 130, array.get(4).shortValue());
        assertEquals(132, array.get(5).intValue());
        assertEquals(452, array.get(6).intValue());
        assertEquals(4342L, array.get(7).longValue());
        assertEquals(154242L, array.get(8).longValue());
        assertEquals(1.25f, array.get(9).floatValue(), 0.00001f);
        assertEquals(242.25f, array.get(10).floatValue(), 0.00001f);
        assertEquals(132.25D, array.get(11).doubleValue(), 0.000000001d);
        assertEquals(231.5D, array.get(12).doubleValue(), 0.000000001d);
        assertEquals(0, BigDecimal.TEN.compareTo(array.get(13).decimalValue()));
        assertEquals(BigInteger.ONE, array.get(14).bigIntegerValue());
        assertEquals("Modified Data", array.get(15).textValue());
        assertTrue(array.get(16).booleanValue());
        assertFalse(array.get(17).booleanValue());
        assertArrayEquals(new byte[]{1, 2, 3, 4, 5, 6, 7, 8, 9, 10}, array.get(18).binaryValue());

        assertEquals(20, array.size());
        for (int i = 0; i < 20; i++) {
            if (i <= 18) {
                assertNotEquals("Original Data", array.get(i).textValue());
            } else {
                assertEquals("Original Data", array.get(i).textValue());
            }
        }
    }

    @Test
    public void testArrayViaMapper() throws Exception
    {
        final String JSON = "[[[-0.027512,51.503221],[-0.008497,51.503221],[-0.008497,51.509744],[-0.027512,51.509744]]]";

        JsonNode n = objectMapper().readTree(JSON);
        assertNotNull(n);
        assertTrue(n.isArray());
        ArrayNode an = (ArrayNode) n;
        assertEquals(1, an.size());
        ArrayNode an2 = (ArrayNode) n.get(0);
        assertTrue(an2.isArray());
        assertEquals(4, an2.size());
    }

    @Test
    public void testAdds()
    {
        ArrayNode n = new ArrayNode(JsonNodeFactory.instance);
        assertNotNull(n.addArray());
        assertNotNull(n.addObject());
        n.addPOJO("foobar");
        n.add(1);
        n.add(1L);
        n.add(0.5);
        n.add(0.5f);
        n.add(new BigDecimal("0.2"));
        n.add(BigInteger.TEN);
        assertEquals(9, n.size());
        assertFalse(n.isEmpty());

        assertNotNull(n.insertArray(0));
        assertNotNull(n.insertObject(0));
        n.insertPOJO(2, "xxx");
        assertEquals(12, n.size());

        n.insert(0, BigInteger.ONE);
        n.insert(0, new BigDecimal("0.1"));
        assertEquals(14, n.size());
    }

    @Test
    public void testNullAdds()
    {
        JsonNodeFactory f = objectMapper().getNodeFactory();
        ArrayNode array = f.arrayNode(14);

        array.add((BigDecimal) null);
        array.add((BigInteger) null);
        array.add((Boolean) null);
        array.add((byte[]) null);
        array.add((Double) null);
        array.add((Float) null);
        array.add((Integer) null);
        array.add((JsonNode) null);
        array.add((Long) null);
        array.add((String) null);

        assertEquals(10, array.size());

        for (JsonNode node : array) {
            assertTrue(node.isNull());
        }
    }

    @Test
    public void testAddAllWithNullInCollection()
    {
        // preparation
        final ArrayNode array = JsonNodeFactory.instance.arrayNode();

        // test
        array.addAll(Arrays.asList(null, JsonNodeFactory.instance.objectNode()));

        // assertions
        assertEquals(2, array.size());

        for (JsonNode node : array) {
            assertNotNull(node);
        }
        assertEquals(NullNode.getInstance(), array.get(0));
    }

    @Test
    public void testNullInserts()
    {
        JsonNodeFactory f = objectMapper().getNodeFactory();
        ArrayNode array = f.arrayNode(3);

        array.insert(0, (BigDecimal) null);
        array.insert(0, (BigInteger) null);
        array.insert(0, (Boolean) null);
        // Offsets out of the range are fine; negative become 0;
        // super big just add at the end
        array.insert(-56, (byte[]) null);
        array.insert(0, (Double) null);
        array.insert(200, (Float) null);
        array.insert(0, (Integer) null);
        array.insert(1, (JsonNode) null);
        array.insert(array.size(), (Long) null);
        array.insert(1, (String) null);

        assertEquals(10, array.size());

        for (JsonNode node : array) {
            assertTrue(node.isNull());
        }
    }

    @Test
    public void testNullSet()
    {
        JsonNodeFactory f = objectMapper().getNodeFactory();
        ArrayNode array = f.arrayNode(3);

        for (int i = 0; i < 14; i++) {
            array.add("Not Null");
        }

        for (JsonNode node : array) {
            assertFalse(node.isNull());
        }

        array.set(0, (BigDecimal) null);
        array.set(1, (BigInteger) null);
        array.set(2, (Boolean) null);
        array.set(3, (byte[]) null);
        array.set(4, (Double) null);
        array.set(5, (Float) null);
        array.set(6, (Integer) null);
        array.set(7, (Short) null);
        array.set(8, (JsonNode) null);
        array.set(9, (Long) null);
        array.set(10, (String) null);
        array.setNull(11);
        array.setRawValue(12, null);
        array.setPOJO(13, null);

        assertEquals(14, array.size());

        for (JsonNode node : array) {
            assertTrue(node.isNull());
        }
    }

    @Test
    public void testNullChecking()
    {
        ArrayNode a1 = JsonNodeFactory.instance.arrayNode();
        ArrayNode a2 = JsonNodeFactory.instance.arrayNode();
        // used to throw NPE before fix:
        a1.addAll(a2);
        assertEquals(0, a1.size());
        assertEquals(0, a2.size());

        a2.addAll(a1);
        assertEquals(0, a1.size());
        assertEquals(0, a2.size());
    }

    @Test
    public void testNullChecking2()
    {
        ObjectMapper mapper = new ObjectMapper();
        ArrayNode src = mapper.createArrayNode();
        ArrayNode dest = mapper.createArrayNode();
        src.add("element");
        dest.addAll(src);
    }

    @Test
    public void testParser() throws Exception
    {
        ArrayNode n = new ArrayNode(JsonNodeFactory.instance);
        n.add(123);
        TreeTraversingParser p = new TreeTraversingParser(n, ObjectReadContext.empty());
        assertNotNull(p.objectReadContext());
        assertNotNull(p.streamReadContext());
        assertTrue(p.streamReadContext().inRoot());
        assertNotNull(p.currentTokenLocation());
        assertNotNull(p.currentLocation());
        assertNull(p.getEmbeddedObject());
        assertNull(p.currentNode());

        //assertNull(p.getNumberType());

        assertToken(JsonToken.START_ARRAY, p.nextToken());
        assertNotNull(p.streamReadContext());
        assertTrue(p.streamReadContext().inArray());
        p.skipChildren();
        assertToken(JsonToken.END_ARRAY, p.currentToken());
        p.close();

        p = new TreeTraversingParser(n, ObjectReadContext.empty());
        p.nextToken();
        assertToken(JsonToken.VALUE_NUMBER_INT, p.nextToken());
        assertEquals(JsonParser.NumberType.INT, p.getNumberType());
        p.close();
    }

    @Test
    public void testArrayNodeEquality()
    {
        ArrayNode n1 = new ArrayNode(null);
        ArrayNode n2 = new ArrayNode(null);

        assertTrue(n1.equals(n2));
        assertTrue(n2.equals(n1));

        n1.add(TextNode.valueOf("Test"));

        assertFalse(n1.equals(n2));
        assertFalse(n2.equals(n1));

        n2.add(TextNode.valueOf("Test"));

        assertTrue(n1.equals(n2));
        assertTrue(n2.equals(n1));
    }

    @Test
    public void testSimpleArray() throws Exception
    {
        ArrayNode result = objectMapper().createArrayNode();

        assertTrue(result.isArray());
        assertType(result, ArrayNode.class);

        assertFalse(result.isObject());
        assertFalse(result.isNumber());
        assertFalse(result.isNull());
        assertFalse(result.isTextual());

        // and let's add stuff...
        result.add(false);
        result.insertNull(0);

        // should be equal to itself no matter what
        assertEquals(result, result);
        assertFalse(result.equals(null)); // but not to null

        // plus see that we can access stuff
        assertEquals(NullNode.instance, result.path(0));
        assertEquals(NullNode.instance, result.get(0));
        assertEquals(BooleanNode.FALSE, result.path(1));
        assertEquals(BooleanNode.FALSE, result.get(1));
        assertEquals(2, result.size());

        assertNull(result.get(-1));
        assertNull(result.get(2));
        JsonNode missing = result.path(2);
        assertTrue(missing.isMissingNode());
        assertTrue(result.path(-100).isMissingNode());

        // then construct and compare
        ArrayNode array2 = objectMapper().createArrayNode();
        array2.addNull();
        array2.add(false);
        assertEquals(result, array2);

        // plus remove entries
        JsonNode rm1 = array2.remove(0);
        assertEquals(NullNode.instance, rm1);
        assertEquals(1, array2.size());
        assertEquals(BooleanNode.FALSE, array2.get(0));
        assertFalse(result.equals(array2));

        JsonNode rm2 = array2.remove(0);
        assertEquals(BooleanNode.FALSE, rm2);
        assertEquals(0, array2.size());
    }

    @Test
    public void testSimpleMismatch() throws Exception
    {
        ObjectMapper mapper = objectMapper();
        try {
            mapper.readValue(" 123 ", ArrayNode.class);
            fail("Should not pass");
        } catch (MismatchedInputException e) {
            verifyException(e, "from Integer value (token `JsonToken.VALUE_NUMBER_INT`)");
        }
    }

    // [databind#4863]: valueStream(), entryStream(), forEachEntry()
    @Test
    public void testStreamMethods()
    {
        ObjectMapper mapper = objectMapper();
        ArrayNode arr = mapper.createArrayNode();
        arr.add(1).add("foo");
        JsonNode n1 = arr.get(0);
        JsonNode n2 = arr.get(1);

        // First, valueStream() testing
        assertEquals(2, arr.valueStream().count());
        assertEquals(Arrays.asList(n1, n2),
                arr.valueStream().collect(Collectors.toList()));

        // And then entryStream() (empty)
        assertEquals(0, arr.entryStream().count());
        assertEquals(Arrays.asList(),
                arr.entryStream().collect(Collectors.toList()));

        // And then empty forEachEntry()
        arr.forEachEntry((k, v) -> { throw new UnsupportedOperationException(); });
    }
}<|MERGE_RESOLUTION|>--- conflicted
+++ resolved
@@ -35,12 +35,8 @@
         assertFalse(n.canConvertToExactIntegral());
 
         assertStandardEquals(n);
-<<<<<<< HEAD
-        assertFalse(n.elements().hasNext());
+        assertFalse(n.values().hasNext());
         assertEquals(0, n.elementsSpliterator().estimateSize());
-=======
-        assertFalse(n.values().hasNext());
->>>>>>> 548028b6
         assertFalse(n.propertyNames().hasNext());
         assertEquals(0, n.propertyNamesSpliterator().estimateSize());
         assertTrue(n.isEmpty());
@@ -48,13 +44,8 @@
         n.add(text);
         assertEquals(1, n.size());
         assertFalse(n.isEmpty());
-<<<<<<< HEAD
         assertNotEquals(0, n.hashCode());
-        assertTrue(n.elements().hasNext());
-=======
-        assertFalse(0 == n.hashCode());
         assertTrue(n.values().hasNext());
->>>>>>> 548028b6
         // no field names for arrays
         assertFalse(n.propertyNames().hasNext());
         assertNull(n.get("x")); // not used with arrays
