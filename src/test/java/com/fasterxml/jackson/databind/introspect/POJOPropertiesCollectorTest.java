package com.fasterxml.jackson.databind.introspect;

import java.lang.annotation.ElementType;
import java.lang.annotation.Retention;
import java.lang.annotation.RetentionPolicy;
import java.lang.annotation.Target;
import java.math.BigDecimal;
import java.util.*;
import java.util.function.Function;
import java.util.stream.Collectors;

import com.fasterxml.jackson.annotation.*;
import com.fasterxml.jackson.databind.*;
import com.fasterxml.jackson.databind.annotation.JsonDeserialize;

public class POJOPropertiesCollectorTest
    extends BaseMapTest
{
    static class Simple {
        public int value;
        
        @JsonProperty("value")
        public void valueSetter(int v) { value = v; }

        @JsonProperty("value")
        public int getFoobar() { return value; }
    }

    static class SimpleFieldDeser
    {
        @JsonDeserialize String[] values;
    }
    
    static class SimpleGetterVisibility {
        public int getA() { return 0; }
        protected int getB() { return 1; }
        @SuppressWarnings("unused")
        private int getC() { return 2; }
    }
    
    // Class for testing 'shared ignore'
    static class Empty {
        public int value;
        
        public void setValue(int v) { value = v; }

        @JsonIgnore
        public int getValue() { return value; }
    }

    static class IgnoredSetter {
        @JsonProperty
        public int value;
        
        @JsonIgnore
        public void setValue(int v) { value = v; }

        public int getValue() { return value; }
    }

    static class ImplicitIgnores {
        @JsonIgnore public int a;
        @JsonIgnore public void setB(int b) { }
        public int c;
    }
    
    // Should find just one setter for "y", due to partial ignore
    static class IgnoredRenamedSetter {
        @JsonIgnore public void setY(int value) { }
        @JsonProperty("y") void foobar(int value) { }
    }
    
    // should produce a single property, "x"
    static class RenamedProperties {
        @JsonProperty("x")
        public int value;
        
        public void setValue(int v) { value = v; }

        public int getX() { return value; }
    }

    static class RenamedProperties2
    {
        @JsonProperty("renamed")
        public int getValue() { return 1; }
        public void setValue(int x) { }
    }
    
    // Testing that we can "merge" properties with renaming
    static class MergedProperties {
        public int x;
        
        @JsonProperty("x")
        public void setFoobar(int v) { x = v; }
    }

    // Testing that property order is obeyed, even for deserialization purposes
    @JsonPropertyOrder({"a", "b", "c", "d"})
    static class SortedProperties
    {
        public int b;
        public int c;
        
        public void setD(int value) { }
        public void setA(int value) { }
    }

    // [JACKSON-700]: test property type detection, selection
    static class TypeTestBean
    {
        protected Long value;

        @JsonCreator
        public TypeTestBean(@JsonProperty("value") String value) { }

        // If you remove this method, the test will pass
        public Integer getValue() { return 0; }
    }

    static class Jackson703
    {
        private List<FoodOrgLocation> location = new ArrayList<FoodOrgLocation>();

        {
            location.add(new FoodOrgLocation());
        }

        public List<FoodOrgLocation> getLocation() { return location; } 
    }
    
    static class FoodOrgLocation
    {
        protected Long id;
        public String name;
        protected Location location;

        public FoodOrgLocation() {
            location = new Location();
        }

        public FoodOrgLocation(final Location foodOrg) { }
                
        public FoodOrgLocation(final Long id, final String name, final Location location) { }

        public Location getLocation() { return location; }
    }

    static class Location {
        public BigDecimal lattitude;
        public BigDecimal longitude;

        public Location() { }

        public Location(final BigDecimal lattitude, final BigDecimal longitude) { }
    }

    class Issue701Bean { // important: non-static!
        private int i;

        // annotation does not matter -- just need one on the last argument
        public Issue701Bean(@JsonProperty int i) { this.i = i; }

        public int getX() { return i; }
    }

    static class Issue744Bean
    {
        protected Map<String,Object> additionalProperties;
        
        @JsonAnySetter
        public void addAdditionalProperty(String key, Object value) {
            if (additionalProperties == null) additionalProperties = new HashMap<String, Object>();
            additionalProperties.put(key,value);
        }
        
        public void setAdditionalProperties(Map<String, Object> additionalProperties) {
            this.additionalProperties = additionalProperties;
        }

        @JsonAnyGetter
        public Map<String,Object> getAdditionalProperties() { return additionalProperties; }

        @JsonIgnore
        public String getName() {
           return (String) additionalProperties.get("name");
        }
    }

    static class PropDescBean
    {
        public final static String A_DESC = "That's A!";
        public final static int B_INDEX = 3;

        @JsonPropertyDescription(A_DESC)
        public String a;

        protected int b;
        
        public String getA() { return a; }

        public void setA(String a) { this.a = a; }

        @JsonProperty(required=true, index=B_INDEX, defaultValue="13")
        public int getB() { return b; }
    }

    @Target({ElementType.ANNOTATION_TYPE, ElementType.FIELD, ElementType.METHOD, ElementType.PARAMETER})
    @Retention(RetentionPolicy.RUNTIME)
    @JacksonAnnotation
    @interface A {}

    @Target({ElementType.ANNOTATION_TYPE, ElementType.FIELD, ElementType.METHOD, ElementType.PARAMETER})
    @Retention(RetentionPolicy.RUNTIME)
    @JacksonAnnotation
    @interface B {}

    static class DuplicateGetterBean
    {
        @A
        public boolean isBloop() { return true; }

        @B
        public boolean getBloop() { return true; }
    }

    static class DuplicateGetterCreatorBean
    {
        public DuplicateGetterCreatorBean(@JsonProperty("bloop") @A boolean bloop) {}

        public boolean isBloop() { return true; }

        public boolean getBloop() { return true; }
    }

    /*
    /**********************************************************
    /* Unit tests
    /**********************************************************
     */

    private final ObjectMapper MAPPER = newJsonMapper();

/*
    public void testSimple()
    {
        POJOPropertiesCollector coll = 
        Map<String, POJOPropertyBuilder> props = beanPropMap(MAPPER, Simple.class, true);
        assertEquals(1, props.size());
        POJOPropertyBuilder prop = props.get("value");
        assertNotNull(prop);
        assertTrue(prop.hasSetter());
        assertTrue(prop.hasGetter());
        assertTrue(prop.hasField());
    }

    public void testSimpleFieldVisibility()
    {
        // false -> deserialization
        POJOPropertiesCollector coll = collector(MAPPER,
        		SimpleFieldDeser.class, false);
        Map<String, POJOPropertyBuilder> props = coll.getPropertyMap();
        assertEquals(1, props.size());
        POJOPropertyBuilder prop = props.get("values");
        assertNotNull(prop);
        assertFalse(prop.hasSetter());
        assertFalse(prop.hasGetter());
        assertTrue(prop.hasField());
    }

    public void testSimpleGetterVisibility()
    {
        POJOPropertiesCollector coll = collector(MAPPER,
        		SimpleGetterVisibility.class, true);
        Map<String, POJOPropertyBuilder> props = coll.getPropertyMap();
        assertEquals(1, props.size());
        POJOPropertyBuilder prop = props.get("a");
        assertNotNull(prop);
        assertFalse(prop.hasSetter());
        assertTrue(prop.hasGetter());
        assertFalse(prop.hasField());
    }
    
    // Unit test for verifying that a single @JsonIgnore can remove the
    // whole property, unless explicit property marker exists
    public void testEmpty()
    {
        POJOPropertiesCollector coll = collector(MAPPER,
        		Empty.class, true);
        Map<String, POJOPropertyBuilder> props = coll.getPropertyMap();
        assertEquals(0, props.size());
    }

    // Unit test for verifying handling of 'partial' @JsonIgnore; that is,
    // if there is at least one explicit annotation to indicate property,
    // only parts that are ignored are, well, ignored
    public void testPartialIgnore()
    {
        POJOPropertiesCollector coll = collector(MAPPER,
        		IgnoredSetter.class, true);
        Map<String, POJOPropertyBuilder> props = coll.getPropertyMap();
        assertEquals(1, props.size());
        POJOPropertyBuilder prop = props.get("value");
        assertNotNull(prop);
        assertFalse(prop.hasSetter());
        assertTrue(prop.hasGetter());
        assertTrue(prop.hasField());
    }

    public void testSimpleRenamed()
    {
        POJOPropertiesCollector coll = collector(MAPPER,
        		RenamedProperties.class, true);
        Map<String, POJOPropertyBuilder> props = coll.getPropertyMap();
        assertEquals(1, props.size());
        POJOPropertyBuilder prop = props.get("x");
        assertNotNull(prop);
        assertTrue(prop.hasSetter());
        assertTrue(prop.hasGetter());
        assertTrue(prop.hasField());
    }

    public void testSimpleRenamed2()
    {
        POJOPropertiesCollector coll = collector(MAPPER,
        		RenamedProperties2.class, true);
        Map<String, POJOPropertyBuilder> props = coll.getPropertyMap();
        assertEquals(1, props.size());
        POJOPropertyBuilder prop = props.get("renamed");
        assertNotNull(prop);
        assertTrue(prop.hasSetter());
        assertTrue(prop.hasGetter());
        assertFalse(prop.hasField());
    }

    public void testMergeWithRename()
    {
        POJOPropertiesCollector coll = collector(MAPPER,
        		MergedProperties.class, true);
        Map<String, POJOPropertyBuilder> props = coll.getPropertyMap();
        assertEquals(1, props.size());
        POJOPropertyBuilder prop = props.get("x");
        assertNotNull(prop);
        assertTrue(prop.hasSetter());
        assertFalse(prop.hasGetter());
        assertTrue(prop.hasField());
    }beanPropMap
    
    public void testSimpleIgnoreAndRename()
    {
        POJOPropertiesCollector coll = collector(MAPPER,
        		IgnoredRenamedSetter.class, true);
        Map<String, POJOPropertyBuilder> props = coll.getPropertyMap();
        assertEquals(1, props.size());
        POJOPropertyBuilder prop = props.get("y");
        assertNotNull(prop);
        assertTrue(prop.hasSetter());
        assertFalse(prop.hasGetter());
        assertFalse(prop.hasField());
    }

    public void testGlobalVisibilityForGetters()
    {
        ObjectMapper m = jsonMapperBuilder()
                .changeDefaultVisibility(vc ->
                    vc.withVisibility(PropertyAccessor.GETTER, Visibility.NONE))
                .build();
        POJOPropertiesCollector coll = collector(m, SimpleGetterVisibility.class, true);
        // should be 1, expect that we disabled getter auto-detection, so
        Map<String, POJOPropertyBuilder> props = coll.getPropertyMap();
        assertEquals(0, props.size());
    }

    public void testCollectionOfIgnored()
    {
        // should be 1, due to ignorals
        Map<String, ?> props = beanPropMap(MAPPER, ImplicitIgnores.class, false);
        assertEquals(1, props.size());
        // but also have 2 ignored properties
        Collection<String> ign = coll.getIgnoredPropertyNames();
        assertEquals(2, ign.size());
        assertTrue(ign.contains("a"));
        assertTrue(ign.contains("b"));
    }
    */

    public void testSimpleOrderingForDeserialization()
    {
        List<BeanPropertyDefinition> props = beanPropList(MAPPER, SortedProperties.class, false);
        assertEquals(4, props.size());
        assertEquals("a", props.get(0).getName());
        assertEquals("b", props.get(1).getName());
        assertEquals("c", props.get(2).getName());
        assertEquals("d", props.get(3).getName());
    }

    public void testSimpleWithType()
    {
        // first for serialization; should base choice on getter
        List<BeanPropertyDefinition> props = beanPropList(MAPPER, TypeTestBean.class, true);
        assertEquals(1, props.size());
        assertEquals("value", props.get(0).getName());
        AnnotatedMember m = props.get(0).getAccessor();
        assertTrue(m instanceof AnnotatedMethod);
        assertEquals(Integer.class, m.getRawType());

        // then for deserialization; prefer ctor param
        props = beanPropList(MAPPER, TypeTestBean.class, false);
        assertEquals(1, props.size());
        assertEquals("value", props.get(0).getName());
        m = props.get(0).getMutator();
        assertEquals(AnnotatedParameter.class, m.getClass());
        assertEquals(String.class, m.getRawType());
    }

<<<<<<< HEAD
=======
    public void testInnerClassWithAnnotationsInCreator() throws Exception
    {
        BeanDescription beanDesc;
        // first with serialization
        beanDesc = MAPPER.getSerializationConfig().introspect(MAPPER.constructType(Issue701Bean.class));
        assertNotNull(beanDesc);
        // then with deserialization
        beanDesc = MAPPER.getDeserializationConfig().introspect(MAPPER.constructType(Issue701Bean.class));
        assertNotNull(beanDesc);
    }

    public void testUseAnnotationsFalse() throws Exception
    {
        // note: need a separate mapper, need to reconfigure
        ObjectMapper mapper = jsonMapperBuilder()
                .configure(MapperFeature.USE_ANNOTATIONS, false)
                .build();
        BeanDescription beanDesc = mapper.getSerializationConfig().introspect(mapper.constructType(Jackson703.class));
        assertNotNull(beanDesc);

        Jackson703 bean = new Jackson703();
        String json = mapper.writeValueAsString(bean);
        assertNotNull(json);
    }

    public void testJackson744() throws Exception
    {
        BeanDescription beanDesc = MAPPER.getDeserializationConfig().introspect
                (MAPPER.constructType(Issue744Bean.class));
        assertNotNull(beanDesc);
        AnnotatedMember setter = beanDesc.findAnySetterAccessor();
        assertNotNull(setter);
        assertEquals("addAdditionalProperty", setter.getName());
        assertTrue(setter instanceof AnnotatedMethod);
    }

    // [databind#269]: Support new @JsonPropertyDescription
    public void testPropertyDesc() throws Exception
    {
        // start via deser
        BeanDescription beanDesc = MAPPER.getDeserializationConfig().introspect(MAPPER.constructType(PropDescBean.class));
        _verifyProperty(beanDesc, true, false, "13");
        // and then via ser:
        beanDesc = MAPPER.getSerializationConfig().introspect(MAPPER.constructType(PropDescBean.class));
        _verifyProperty(beanDesc, true, false, "13");
    }

    // [databind#438]: Support @JsonProperty.index
    public void testPropertyIndex() throws Exception
    {
        BeanDescription beanDesc = MAPPER.getDeserializationConfig().introspect(MAPPER.constructType(PropDescBean.class));
        _verifyProperty(beanDesc, false, true, "13");
        beanDesc = MAPPER.getSerializationConfig().introspect(MAPPER.constructType(PropDescBean.class));
        _verifyProperty(beanDesc, false, true, "13");
    }

>>>>>>> 20182f99
    public void testDuplicateGetters() throws Exception
    {
        List<BeanPropertyDefinition> props = beanPropList(MAPPER, DuplicateGetterBean.class, true);
        assertEquals(1, props.size());
        BeanPropertyDefinition prop = props.get(0);
        assertEquals("bloop", prop.getName());
        assertTrue(prop.getGetter().hasAnnotation(A.class));
        assertTrue(prop.getGetter().hasAnnotation(B.class));
    }

    // 27-Nov-2019, tatu: Not sure why, but changes for [databind#2555] started to
    //   fail this test, due to call to `prop.getMetadata()` (to check for `index`).
    //   Probably related to comment on "Can't call getGetter..."
/*
    public void testDuplicateGettersCreator() throws Exception
    {
        List<BeanPropertyDefinition> props = beanPropList(MAPPER, DuplicateGetterCreatorBean.class, true);
        assertEquals(1, props.size());
        POJOPropertyBuilder prop = (POJOPropertyBuilder) props.get(0);
        assertEquals("bloop", prop.getName());
        // Can't call getGetter or the duplicate will be removed
        assertTrue(prop._getters.value.hasAnnotation(A.class));
        assertNotNull(prop._getters.next);
        assertTrue(prop._getters.next.value.hasAnnotation(A.class));
    }
*/
    /*
    /**********************************************************
    /* Helper methods
    /**********************************************************
     */

    protected Map<String, BeanPropertyDefinition> beanPropMap(ObjectMapper m0,
            Class<?> cls, boolean forSerialization) {
        return beanPropList(m0, cls, forSerialization).stream()
            .collect(Collectors.toMap(BeanPropertyDefinition::getName,
                    Function.identity()));
    }

    protected List<BeanPropertyDefinition> beanPropList(ObjectMapper m0,
            Class<?> cls, boolean forSerialization) {
        return beanDesc(m0, cls, forSerialization).findProperties();
    }
    
    protected BeanDescription beanDesc(ObjectMapper m0,
            Class<?> cls, boolean forSerialization)
    {
        return forSerialization
                ? ObjectMapperTestAccess.beanDescriptionForSer(m0, cls)
                : ObjectMapperTestAccess.beanDescriptionForDeser(m0, cls)
        ;
    }
}<|MERGE_RESOLUTION|>--- conflicted
+++ resolved
@@ -413,65 +413,6 @@
         assertEquals(String.class, m.getRawType());
     }
 
-<<<<<<< HEAD
-=======
-    public void testInnerClassWithAnnotationsInCreator() throws Exception
-    {
-        BeanDescription beanDesc;
-        // first with serialization
-        beanDesc = MAPPER.getSerializationConfig().introspect(MAPPER.constructType(Issue701Bean.class));
-        assertNotNull(beanDesc);
-        // then with deserialization
-        beanDesc = MAPPER.getDeserializationConfig().introspect(MAPPER.constructType(Issue701Bean.class));
-        assertNotNull(beanDesc);
-    }
-
-    public void testUseAnnotationsFalse() throws Exception
-    {
-        // note: need a separate mapper, need to reconfigure
-        ObjectMapper mapper = jsonMapperBuilder()
-                .configure(MapperFeature.USE_ANNOTATIONS, false)
-                .build();
-        BeanDescription beanDesc = mapper.getSerializationConfig().introspect(mapper.constructType(Jackson703.class));
-        assertNotNull(beanDesc);
-
-        Jackson703 bean = new Jackson703();
-        String json = mapper.writeValueAsString(bean);
-        assertNotNull(json);
-    }
-
-    public void testJackson744() throws Exception
-    {
-        BeanDescription beanDesc = MAPPER.getDeserializationConfig().introspect
-                (MAPPER.constructType(Issue744Bean.class));
-        assertNotNull(beanDesc);
-        AnnotatedMember setter = beanDesc.findAnySetterAccessor();
-        assertNotNull(setter);
-        assertEquals("addAdditionalProperty", setter.getName());
-        assertTrue(setter instanceof AnnotatedMethod);
-    }
-
-    // [databind#269]: Support new @JsonPropertyDescription
-    public void testPropertyDesc() throws Exception
-    {
-        // start via deser
-        BeanDescription beanDesc = MAPPER.getDeserializationConfig().introspect(MAPPER.constructType(PropDescBean.class));
-        _verifyProperty(beanDesc, true, false, "13");
-        // and then via ser:
-        beanDesc = MAPPER.getSerializationConfig().introspect(MAPPER.constructType(PropDescBean.class));
-        _verifyProperty(beanDesc, true, false, "13");
-    }
-
-    // [databind#438]: Support @JsonProperty.index
-    public void testPropertyIndex() throws Exception
-    {
-        BeanDescription beanDesc = MAPPER.getDeserializationConfig().introspect(MAPPER.constructType(PropDescBean.class));
-        _verifyProperty(beanDesc, false, true, "13");
-        beanDesc = MAPPER.getSerializationConfig().introspect(MAPPER.constructType(PropDescBean.class));
-        _verifyProperty(beanDesc, false, true, "13");
-    }
-
->>>>>>> 20182f99
     public void testDuplicateGetters() throws Exception
     {
         List<BeanPropertyDefinition> props = beanPropList(MAPPER, DuplicateGetterBean.class, true);
@@ -485,7 +426,6 @@
     // 27-Nov-2019, tatu: Not sure why, but changes for [databind#2555] started to
     //   fail this test, due to call to `prop.getMetadata()` (to check for `index`).
     //   Probably related to comment on "Can't call getGetter..."
-/*
     public void testDuplicateGettersCreator() throws Exception
     {
         List<BeanPropertyDefinition> props = beanPropList(MAPPER, DuplicateGetterCreatorBean.class, true);
@@ -497,7 +437,7 @@
         assertNotNull(prop._getters.next);
         assertTrue(prop._getters.next.value.hasAnnotation(A.class));
     }
-*/
+
     /*
     /**********************************************************
     /* Helper methods
