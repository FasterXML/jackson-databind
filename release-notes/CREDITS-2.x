Here are people who have contributed to the development of Jackson JSON processor
databind core component, version 2.x
(version numbers in brackets indicate release in which the problem was fixed)

(note: for older credits, check out release notes for 1.x versions)

Tatu Saloranta, tatu.saloranta@iki.fi: author

Pascal Glinas:
  * Contributed fixes to 'MappingIterator' handling (Pull#58 and Pull#59)
   (2.1.0)
  * Reported #220: ContainerNode missing 'createNumber(BigInteger)'
   (2.2.2)

Joern Huxhorn: (huxi@github)
  * Suggested [JACKSON-636]: Add 'SerializationFeature.ORDER_MAP_ENTRIES_BY_KEYS' to allow
    forced sorting of Maps during serialization
   (2.0.0)
  * Reported #479: NPE on trying to deserialize a `String[]` that contains null
   (2.4.1)
  * Reported #1411: MapSerializer._orderEntries should check for null keys
   (2.7.9)

James Roper:
 * Requested [JACKSON-732]: Allow 'AnnotationIntrospector.findContentDeserializer()'
    (and similar) to return instance, not just Class<?> for instance
  (2.0.0)
 * Suggested [JACKSON-800]: Adding a method for letting modules register
    DeserializationProblemHandlers
  (2.0.0)

Casey Lucas:
 * Reported [JACKSON-798]: Problem with external type id, creators
  (2.0.0)

Tammo van Lessen:
 * Reported [JACKSON-811]: Problems with @JsonIdentityInfo, abstract types
  (2.0.0)
 * Reported [JACKSON-814]: Parsing RFC822/RFC1123 dates failes on non-US locales
  (2.0.0)

Raymond Myers:
 * Suggested [JACKSON-810]: Deserialization Feature: Allow unknown Enum values via
    'DeserializationFeature.READ_UNKNOWN_ENUM_VALUES_AS_NULL'
  (2.0.0)

Ryan Gardner:
 * Contributed #5 -- Add support for maps with java.util.Locale keys
    to the set of StdKeyDeserializers
  (2.0.1)

Razvan Dragut:
 * Suggested [JACKSON-850]: Allow use of zero-arg factory methods as "default creator"
  (2.1.0)

Duncan Atkinson:
 * Reported [JACKSON-851]: State corruption with ObjectWriter, DefaultPrettyPrinter
  (2.1.0)

Mark Wolfe:
 * Suggested #45: Add `@JsonNaming()` for per-class naming strategy overrides
  (2.1.0)

Dmitry Katsubo:
 * Contributed patch for #65: Add getters to `ObjectMapper`, DeserializationContext,
   DeserializationFactory.
  (2.1.0)

Francis Galiegue:
 * Reported #93 (and suggested fix): bug in `ObjectMapper.setAll(...)'
  implementation
  (2.1.1)
 * Reported #433: `ObjectMapper`'s `.valueToTree()` wraps `JsonSerializable` objects
  into a POJONode
  (2.3.3)
 * Contributed #434: Ensure that DecimalNodes with mathematically equal values are equal
  (2.4.0)

kelaneren@github:
 * Reported #157, contributed unit test: NPE when registering same module twice.
  (2.1.4)

Eric Tschetter (cheddar@github):
  * Reported issues #166, #167, #170 (regressions from 1.9.x to 2.x)
   (2.1.4)

Thierry D (thierryd@github)
  * Reported #214: Problem with LICENSE, NOTICE, Android packaging
   (2.2.2)

Luke G-H (lukegh@github)
  * Reported #223: Duplicated nulls with @JsonFormat(shape=Shape.ARRAY)
   (2.2.2)

Karl Moore (karldmoore@github)
  * Reported #217: JsonProcessingExceptions not all wrapped as expected
   (2.2.2)

David Phillips:
  * Requested #308: Improve serialization and deserialization speed of `java.util.UUID`
   (2.3.0)

Seth Pellegrino (jivesoft):
  * Contributed #317: Fix `JsonNode` support for nulls bound to	`ObjectNode`, `ArrayNode`
   (2.3.0)

Florian Schoppmann (fschopp@github)
  * Reported #357: StackOverflowError with contentConverter that returns array type
   (2.7.0)
  * Reported #358: `IterableSerializer` ignoring	annotated content serializer
   (2.3.1)
  * Reported #359: Converted object not using explicitly annotated serializer
   (2.4.0)

Martin Traverso:
  * Reported #406: Cannot use external type id + @JsonTypeIdResolver
   (2.3.2)

Matthew Morrissette:
  * Contributed #381: Allow inlining/unwrapping of value from single-component JSON array
   (2.4.0)

Will Palmeri: (wpalmeri@github)
  * Contributed #407: Make array and Collection serializers use configured value null handler
   (2.4.0)

Cemalettin Koc: (cemo@github)
  * Reported #353: Problems with polymorphic types, `JsonNode` (related to #88)
   (2.4.0)

Ben Fagin: (UnquietCode@github)
  * Suggested #442: Make `@JsonUnwrapped` indicate property inclusion
   (2.4.0)
  * Contributed #81/#455: Allow use of @JsonUnwrapped with typed (@JsonTypeInfo) classes,
    provided that (new) feature `SerializationFeature.FAIL_ON_UNWRAPPED_TYPE_IDENTIFIERS`
    is disabled
   (2.4.0)

Chris Cleveland:
  * Suggested #463: Add 'JsonNode.asText(String defaultValue)`
   (2.4.0)

Benson Margulies:
  * Reported #467: Unwanted POJO's embedded in tree via serialization to tree
   (2.4.0)
  * Reported #601: ClassCastException for a custom serializer for enum key in `EnumMap`
   (2.4.4)
  * Contributed 944: Failure to use custom deserializer for key deserializer
   (2.6.3)
  * Reported #1120: String value omitted from weirdStringException
   (2.6.6)
  * Reported, fixed #1235: `java.nio.file.Path` support incomplete
   (2.8.0)
  * Reported #1270: Generic type returned from type id resolver seems to be ignored
   (2.8.0)

Steve Sanbeg: (sanbeg@github)
  * Contributed #482: Make date parsing error behavior consistent with JDK
   (2.4.1)

Ian Barfield: (tea-dragon@github)
  * Reported #580: delegate deserializers choke on a (single) abstract/polymorphic parameter
   (2.4.4)
  * Reported #844: Using JsonCreator still causes invalid path references in JsonMappingException
   (2.5.5)

Eugene Lukash
  * Reported #592: Wrong `TokenBuffer` delegate deserialization using `@JsonCreator`
   (2.4.4)

Fernando Otero (zeitos@github)
  * Contributed fix for #610: Problem with forward reference in hierarchies
   (2.4.4)

Lovro Pandžić (lpandzic@github)
  * Reported #421: @JsonCreator not used in case of multiple creators with parameter names
   (2.5.0)

Adam Stroud (adstro@github)
  * Contributed	#576: Add fluent API for adding mixins
   (2.5.0)

David Fleeman (fleebytes@github)
  * Contributed #528 implementation: Add support for `JsonType.As.EXISTING_PROPERTY`
   (2.5.0)

Aurélien Leboulanger (herau@github)
  * Contributed improvement for #597: Improve error messaging for cases	where JSON Creator
    returns null (which is illegal)
   (2.5.0)

Michael Spiegel (mspiegel@githib)
  * Contributed #636: `ClassNotFoundException` for classes not (yet) needed during serialization
   (2.5.0)

Michael Ressler (mressler@github)
  * Contributed #566: Add support for case-insensitive deserialization
   (`MapperFeature.ACCEPT_CASE_INSENSITIVE_PROPERTIES`)
   (2.5.0)

Konstantin Labun (kulabun@github)
  * Reported #647: Deserialization fails when @JsonUnwrapped property contains an object with same property name
   (2.5.0)

Christopher Smith (chrylis@github)
  * Reported #594: `@JsonValue` on enum not used when enum value is a Map key
   (2.5.0)

Alexandre Santana Campelo (alexqi200@github):
  * Contributed #671: Adding `java.util.Currency` deserialization support for maps
   (2.5.1)

Zoltan Farkas (zolyfarkas@github)
  * Reported #674: Spring CGLIB proxies not handled as intended
   (2.5.1)

Ludevik@github:
  * Reported #682: Class<?>-valued Map keys not serialized properly
   (2.5.1)

Antibrumm@github:
  * Reported #691: Jackson 2.5.0. NullSerializer for MapProperty failing
   (2.5.2)
  * Reported #984: JsonStreamContexts are not build the same way for write.. and convert methods
   (2.6.4)

Shumpei Akai (flexfrank@github)
  * Reported #703: Multiple calls to ObjectMapper#canSerialize(Object.class) returns different values
   (2.5.2)

Francisco A. Lozano (flozano@github)
  * Contributed fix for #703 (see above)
   (2.5.2)

Dylan Scott (dylanscott@github)
  * Reported #738: #738: @JsonTypeInfo non-deterministically ignored in 2.5.1 (concurrency
    issue)
   (2.5.2)

Alain Gilbert (agilbert314@github)
  * Reporter, contributed #766: Fix Infinite recursion (StackOverflowError) when
    serializing a SOAP object
   (2.5.3)

Alexey Gavrilov (Alexey1Gavrilov@github)
  * Reported, contributed fix for #761: Builder deserializer: in-compatible type exception
    when return type is super type
   (2.5.3)

Dmitry Spikhalskiy (Spikhalskiy@github)
  * Reported #731, suggested the way to fix it: XmlAdapter result marshaling error in
    case of ValueType=Object
   (2.5.3)
  * Reported #1456: `TypeFactory` type resolution broken in 2.7 for generic types
   when using `constructType` with context
   (2.7.9 / 2.8.6)

John Meyer (jpmeyer@github)
  * Reported, contributed fix for #745: EnumDeserializer.deserializerForCreator() fails
    when used to deserialize a Map key
   (2.5.3)

Andrew Duckett (andrewduckett@github)
  * Reported #771: Annotation bundles ignored when added to Mixin
   (2.5.4)

Charles Allen:
  * Contributed #785: Add handlings for classes which are available in
    `Thread.currentThread().getContextClassLoader()`
   (2.5.4)

Andrew Goodale (newyankeecodeshop@github)
  * Contributed #816: Allow date-only ISO strings to have no time zone
   (2.5.4)

Kamil Benedykciński (Kamil-Benedykcinski@github)
  * Contributed #801: Using `@JsonCreator` cause generating invalid path reference
   in `JsonMappingException`
   (2.5.4)

Chi Kim (chikim79@github)
  * Reported #878: serializeWithType on BeanSerializer does not setCurrentValue
   (2.5.5 / 2.6.1)

Charles Allen (drcrallen@github):
  * Reported #696: Copy constructor does not preserve `_injectableValues`
   (2.6.0)

Chris Pimlott (pimlottc@github):
  * Suggested #348: ObjectMapper.valueToTree does not work with @JsonRawValue
   (2.6.0)

Laird Nelson (ljnelson@github)
  * Suggested #688: Provide a means for an ObjectMapper to discover mixin annotation
    classes on demand
   (2.6.0)
  * Reported #1088: NPE possibility in SimpleMixinResolver
   (2.6.6)

Derk Norton (derknorton@github)
  * Suggested #689: Add `ObjectMapper.setDefaultPrettyPrinter(PrettyPrinter)`
   (2.6.0)

Michal Letynski (mletynski@github)
  * Suggested #296: Serialization of transient fields with public getters (add
    MapperFeature.PROPAGATE_TRANSIENT_MARKER)
   (2.6.0)

Jeff Schnitzer (stickfigure@github)
  * Suggested #504: Add `DeserializationFeature.USE_LONG_FOR_INTS`
   (2.6.0)

Jerry Yang (islanderman@github)
  * Contributed #820: Add new method for `ObjectReader`, to bind from JSON Pointer position
   (2.6.0)

Lars Pfannenschmidt (larsp@github)
  * Contributed #826: Replaced synchronized HashMap with ConcurrentHashMap in
   TypeDeserializerBase._findDeserializer
   (2.6.0)

Stephen A. Goss (thezerobit@github)
  * Contributed #828: Respect DeserializationFeatures.WRAP_EXCEPTIONS in CollectionDeserializer
   (2.6.0)

Andy Wilkinson (wilkinsona@github)
  * Reported #889: Configuring an ObjectMapper's DateFormat changes time zone
   (2.6.1)

lufe66@github:
  * Reported 894: When using withFactory on ObjectMapper, the created Factory has a TypeParser
    which still has the original Factory
   (2.6.2)

Daniel Walker (dsw2127@github)
  * Reported, contributed fix for #913: `ObjectMapper.copy()` does not preserve
   `MappingJsonFactory` features
   (2.6.2)

Sadayuki Furuhashi (frsyuki@github)
  * Reported #941: Deserialization from "{}" to ObjectNode field causes
    "out of END_OBJECT token" error
   (2.6.3)

David Haraburda (dharaburda@github)
  * Contributed #918: Add `MapperFeature.ALLOW_EXPLICIT_PROPERTY_RENAMING`
   (2.7.0)

Sergio Mira (Sergio-Mira@github)
  * Contributed #940: Add missing `hashCode()` implementations for `JsonNode` types that did not have them
   (2.6.3)

Andreas Pieber (anpieber@github)
  * Reported #939: Regression: DateConversionError in 2.6.x	
   (2.6.3)

Jesse Wilson (swankjesse@github)
  * Contributed #948: Support leap seconds, any number of millisecond digits for ISO-8601 Dates.
   (2.6.3)
  * Contributed #949: Report the offending substring when number parsing fails
   (2.6.3)

Warren Bloomer (stormboy@github)
  * Reported #942: Handle null type id for polymorphic values that use external type id
   (2.6.3)

Ievgen Pianov (pyanoveugen@github)
  * Reported #989: Deserialization from "{}" to java.lang.Object causes "out of END_OBJECT token" error
   (2.6.3)

Jayson Minard (apatrida@github)
  * Reported #1005: Synthetic constructors confusing Jackson data binding
   (2.6.4)
  * Reported #1438: `ACCEPT_CASE_INSENSITIVE_PROPERTIES` is not respected for creator properties
   (2.8.5)

David Bakin (david-bakin@github)
  * Reported #1013: `@JsonUnwrapped` is not treated as assuming `@JsonProperty("")`
   (2.6.4)
  * Suggested #1011: Change ObjectWriter::withAttributes() to take a Map with some kind of wildcard types
   (2.7.0)

Dmitry Romantsov (DmRomantsov@github)
  * Reported #1036: Problem with case-insensitive deserialization
   (2.6.4)

Daniel Norberg (danielnorberg@github)
  * Contributed #1099: Fix custom comparator container node traversal
   (2.6.6)

Miles Kaufmann (milesk-amzn@github)
  * Reported #432: `StdValueInstantiator` unwraps exceptions, losing context
   (2.7.0)

Thomas Mortagne (tmortagne@github)
  * Suggested #857: Add support for java.beans.Transient
   (2.7.0)

Jonas Konrad (yawkat@github)
  * Suggested #905: Add support for `@ConstructorProperties`
   (2.7.0)

Jirka Kremser (Jiri-Kremser@github)
  * Suggested #924: SequenceWriter.writeAll() could accept Iterable
   (2.7.0)

Daniel Mischler (danielmischler@github)
  * Requested #963: Add PropertyNameStrategy `KEBAB_CASE`
   (2.7.0)

Shumpei Akai (flexfrank@github)
  * Reported #978: ObjectMapper#canSerialize(Object.class) returns false even though
   FAIL_ON_EMPTY_BEANS is disabled
   (2.7.0)

Hugo Wood (hgwood@github)
  * Contributed #1010: Support for array delegator
   (2.7.0)

Julian Hyde (julianhyde@github)
  * Reported #1083: Field in base class is not recognized, when using `@JsonType.defaultImpl`
   (2.7.1)

Thibault Kruse (tkruse@github)
  * Reported #1102: Handling of deprecated `SimpleType.construct()` too minimalistic
   (2.7.1)

Aleks Seovic (aseovic@github)
  * Reported #1109: @JsonFormat is ignored by the DateSerializer unless either a custom pattern
    or a timezone are specified
   (2.7.1)

Timur Shakurov (saladinkzn@github)
  * Reported #1134: Jackson 2.7 doesn't work with jdk6 due to use of `Collections.emptyIterator()`
   (2.7.2)

Jiri Mikulasek (pirkogdc@github)
  * Reported #1124: JsonAnyGetter ignores JsonSerialize(contentUsing=...)
   (2.7.2)

Xavi Torrens (xavitorrens@github)
  * Reported #1150: Problem with Object id handling, explicit `null` token
   (2.7.3)

Yoann Rodière (fenrhil@github)
  * Reported #1154: @JsonFormat.pattern on dates is now ignored if shape is not
    explicitely provided
   (2.7.3)

Mark Woon (markwoon@github)
  * Reported #1178: `@JsonSerialize(contentAs=superType)` behavior disallowed in 2.7
   (2.7.4)
  * Reported #1231: `@JsonSerialize(as=superType)` behavior disallowed in 2.7.4
   (2.7.5)
  * Suggested #507: Support for default `@JsonView` for a class
   (2.9.0)

Tom Mack (tommack@github)
  * Reported #1208: treeToValue doesn't handle POJONodes that contain exactly
    the requested value type
   (2.7.4)

William Headrick (headw01@github)
   * Reported#1223: `BasicClassIntrospector.forSerialization(...).findProperties` should
    respect MapperFeature.AUTO_DETECT_GETTERS/SETTERS?
   (2.7.5)

Nick Babcock (nickbabcock)
  * Reported #1225: `JsonMappingException` should override getProcessor()
   (2.7.5)
  * Suggested #1356: Differentiate between input and code exceptions on deserialization
   (2.9.0)

Andrew Joseph (apjoseph@github)
  * Reported #1248: `Annotated` returns raw type in place of Generic Type in 2.7.x
   (2.7.5)

Erich Schubert (kno10@github)
  * Reported #1260: `NullPointerException` in `JsonNodeDeserializer`, provided fix
   (2.7.5)

Brian Pontarelli (voidmain@github)
  * Reported #1301: Problem with `JavaType.toString()` for recursive (self-referential) types
   (2.7.6)

Max Drobotov (fizmax@github)
  * Reported, contributed fix for #1332: `ArrayIndexOutOfBoundException` for enum by index deser
   (2.7.7)

Stuart Douglas (stuartwdouglas@github)
  * Reported #1363: The static field ClassUtil.sCached can cause a class loader leak
   (2.7.8)

Josh Caplan (jecaplan@github)
  * Reported, suggested fix for #1368: Problem serializing `JsonMappingException` due to addition
    of non-ignored `processor` property (added in 2.7)
   (2.7.8)

Diego de Estrada (diegode@github)
  * Contributed fix for #1367: No Object Id found for an instance when using `@ConstructorProperties`
   (2.7.9)

Kevin Hogeland (khogeland@github)
  * Reported #1501: `ArrayIndexOutOfBoundsException` on non-static inner class constructor
   (2.7.9)

Artur Jonkisz (ajonkisz@github)
  * Reported #960: `@JsonCreator` not working on a factory with no arguments for ae enum type
   (2.8.0)

Mikhail Kokho (mkokho@github)
  * Contributed impl for #990: Allow failing on `null` values for creator (add
  `DeserializationFeature.FAIL_ON_NULL_CREATOR_PROPERTIES`)
   (2.8.0)

Aleksandr Oksenenko (oleksandr-oksenenko@github)
  * Reported #999: External property is not deserialized
   (2.8.0)

Lokesh Kumar (LokeshN@github)
  * Contributed impl for #1082: Can not use static Creator factory methods for `Enum`s,
    with JsonCreator.Mode.PROPERTIES
   (2.8.0)
  * Reported #1217: `@JsonIgnoreProperties` on Pojo fields not working for deserialization
   (2.8.0)

Ross Goldberg
  * Reported #1165, provided fix for: `CoreXMLDeserializers` does not handle
    time-only `XMLGregorianCalendar`s
   (2.8.0)

Maarten Billemont (lhunath@github)
  * Suggested #1184: Allow overriding of `transient` with explicit inclusion with `@JsonProperty`
   (2.8.0)

Vladimir Kulev (lightoze@github)
  * Reported #1028: Ignore USE_BIG_DECIMAL_FOR_FLOATS for NaN/Infinity
   (2.8.0)

Ari Fogel (arifogel@github)
  * Reported #1261, contributed fix for: `@JsonIdentityInfo` deserialization fails with
    combination of forward references, `@JsonCreator`
   (2.8.0)

Andriy Plokhotnyuk (plokhotnyuk@github)
  * Requested #1277: Add caching of resolved generic types for `TypeFactory`
   (2.8.0)

Arek Gabiga (arekgabiga@github)
  * Reported #1297: Deserialization of generic type with Map.class
   (2.8.1)

Chris Jester-Young (cky@github)
  * Contributed #1335: Unconditionally call `TypeIdResolver.getDescForKnownTypeIds`
   (2.8.2)

Andrew Snare (asnare@github)
  * Reported #1315: Binding numeric values can BigDecimal lose precision
   (2.8.2)

Gili Tzabari (cowwoc@github)
  * Reported #1351: `@JsonInclude(NON_DEFAULT)` doesn't omit null fields
   (2.8.3)

Oleg Zhukov (OlegZhukov@github)
  * Reported #1384: `@JsonDeserialize(keyUsing = ...)` does not work correctly
   together with `DefaultTyping.NON_FINAL`
   (2.8.4)

Pavel Popov (tolkonepiu@github)
  * Contributed fix #1389: Problem with handling of multi-argument creator with Enums
   (2.8.4)

Josh Gruenberg (joshng@github)
  * Reported #1403: Reference-chain hints use incorrect class-name for inner classes
   (2.8.4)

Kevin Donnelly (kpdonn@github)
  * Reported #1432: Off by 1 bug in PropertyValueBuffer
   (2.8.5)

Nathanial Ofiesh (ofiesh@github)
  * Reported #1441: Failure with custom Enum key deserializer, polymorphic types
   (2.8.5)

Frédéric Camblor (fcamblor@github)
  * Reported #1451: Type parameter not passed by `ObjectWriter` if serializer pre-fetch disabled
   (2.8.6)

Stephan Schroevers (Stephan202@github)
  * Reported #1505: @JsonEnumDefaultValue should take precedence over FAIL_ON_NUMBERS_FOR_ENUMS
   (2.8.7)

Alex Panchenko (panchenko@github)
  * Reported #1543: JsonFormat.Shape.NUMBER_INT does not work when defined on enum type in 2.8
   (2.8.8)

Joshua Jones
  * Reported #1573, contributed fix: Missing properties when deserializing using a builder class
   with a non-default constructor and a mutator annotated with `@JsonUnwrapped`
   (2.8.8)

Ivo Studens (istudens@redhat.com)
  * Contributed #1585: Invoke ServiceLoader.load() inside of a privileged block
    when loading modules using `ObjectMapper.findModules()`
   (2.8.9)

Javy Luo (AnywnYu@github)
  * Reported #1595: `JsonIgnoreProperties.allowSetters` is not working in Jackson 2.8
   (2.8.9)

Marco Catania (catanm@github.com)
  * Contributed #1597: Escape JSONP breaking characters
   (2.8.9)

Andrew Joseph (apjoseph@github)
  * Reported #1629 `FromStringDeserializer` ignores registered `DeserializationProblemHandler`
    for `java.util.UUID`
   (2.8.9)

Joe Littlejohn (joelittlejohn@github)
  * Contributed #1642: Support `READ_UNKNOWN_ENUM_VALUES_AS_NULL` with `@JsonCreator`
   (2.8.9)

Slobodan Pejic (slobo-showbie@github)
  * Reported #1647, contributed fix: Missing properties from base class when recursive
    types are involved
   (2.8.9)

Bertrand Renuart (brenuart@github)
  * Reported #1648: `DateTimeSerializerBase` ignores configured date format when creating contextual
   (2.8.9)
  * Reported #1651: `StdDateFormat` fails to parse 'zulu' date when TimeZone other than UTC
   (2.8.9)
  * Suggested #1745: StdDateFormat: accept and truncate millis larger than 3 digits
   (2.9.1)
  * Contributed #1749: StdDateFormat: performance improvement of '_format(..)' method
   (2.9.1)
  * Contributed #1759: Reuse `Calendar` instance during parsing by `StdDateFormat`
   (2.9.1)

Kevin Gallardo (newkek@github)
  * Reported #1658: Infinite recursion when deserializing a class extending a Map,
    with a recursive value type
   (2.8.10)
  * Reported #1729: Integer bounds verification when calling `TokenBuffer.getIntValue()`
   (2.9.4)

Lukas Euler
  * Reported #1735: Missing type checks when using polymorphic type ids

Guixiong Wu (吴桂雄)
  * Reported #2032: Blacklist another serialization gadget (ibatis)
   (2.8.11.2)

svarzee@github
  * Reported #2109, suggested fix: Canonical string for reference type is built incorrectly
   (2.8.11.3 / 2.9.7)

Connor Kuhn (ckuhn@github)
  * Contributed #1341: FAIL_ON_MISSING_EXTERNAL_TYPE_ID_PROPERTY
   (2.9.0)

Jan Lolling (jlolling@github)
  * Contributed #1319: Add `ObjectNode.put(String, BigInteger)`
   (2.9.0)

Michael R Fairhurst (MichaelRFairhurst@github)
  * Reported #1035: `@JsonAnySetter` assumes key of `String`, does not consider declared type.
   (2.9.0)

Fabrizio Cucci (fabriziocucci@github)
  * Reported #1406: `ObjectMapper.readTree()` methods do not return `null` on end-of-input
   (2.9.0)

Emiliano Clariá (emilianogc@github)
  * Contributed #1434: Explicitly pass null on invoke calls with no arguments
   (2.9.0)

Ana Eliza Barbosa (AnaEliza@github)
  * Contributed #1520: Case insensitive enum deserialization feature.
   (2.9.0)

Lyor Goldstein (lgoldstein@github)
  * Reported #1544: `EnumMapDeserializer` assumes a pure `EnumMap` and does not support
    derived classes
   (2.9.0)

Harleen Sahni (harleensahni@github)
  * Reported #403: Make FAIL_ON_NULL_FOR_PRIMITIVES apply to primitive arrays and other
    types that wrap primitives
   (2.9.0)

Jared Jacobs (2is10@github)
  * Requested #1605: Allow serialization of `InetAddress` as simple numeric host address
   (2.9.0)

Patrick Gunia (pgunia@github)
  * Reported #1440: Wrong `JsonStreamContext` in `DeserializationProblemHandler` when reading
  `TokenBuffer` content
   (2.9.0)

Carsten Wickner (CarstenWickner@github)
  * Contributed #1522: Global `@JsonInclude(Include.NON_NULL)` for all properties with a specific type
   (2.9.0)

Chris Plummer (strmer15@github)
  * Reported #1637: `ObjectReader.at()` with `JsonPointer` stops after first collection
   (2.9.0)

Christian Basler (Dissem@github)
  * Reported #1688: Deserialization fails for `java.nio.file.Path` implementations when
    default typing enabled
   (2.9.0)

Tim Bartley (tbartley@github)
  * Reported, suggested fix for #1705: Non-generic interface method hides type resolution info
    from generic base class
   (2.9.1)

Luís Cleto (luiscleto@github)
  * Suggested 1768: Improve `TypeFactory.constructFromCanonical()` to work with
   `java.lang.reflect.Type.getTypeName()` format
   (2.9.2)

Vincent Demay (vdemay@github)
  * Reported #1793: `java.lang.NullPointerException` in `ObjectArraySerializer.acceptJsonFormatVisitor()`
    for array value with `@JsonValue`
   (2.9.2)

Peter Jurkovic (peterjurkovic@github)
  * Reported #1823: ClassNameIdResolver doesn't handle resolve Collections$SingletonMap,
    Collections$SingletonSet
   (2.9.3)

alinakovalenko@github:
  * Reported #1844: Map "deep" merge only adds new items, but not override existing values
   (2.9.3)

Pier-Luc Whissell (pwhissell@github):
  * Reported #1673: Serialising generic value classes via Reference Types (like Optional) fails
    to include type information
   (2.9.4)

Alexander Skvortcov (askvortcov@github)
  * Reported #1853: Deserialise from Object (using Creator methods) returns field name
    instead of value
   (2.9.4)

Joe Schafer (jschaf@github)
  * Reported #1906: Add string format specifier for error message in `PropertyValueBuffer`
   (2.9.4)
  * Reported #1907: Remove `getClass()` from `_valueType` argument for error reporting
   (2.9.4)

Deblock Thomas (deblockt@github)
  * Reported, contributed fix for #1912: `BeanDeserializerModifier.updateBuilder()` does not
    work to set custom  deserializer on a property (since 2.9.0)
 (contributed by Deblock T)

lilei@venusgroup.com.cn:
  * Reported #1931: Two more `c3p0` gadgets to exploit default typing issue
   (2.9.5)

Aniruddha Maru (maroux@github)
  * Reported #1940: `Float` values with integer value beyond `int` lose precision if
    bound to `long`
   (2.9.5)

Timur Shakurov (saladinkzn@github)
  * Reported #1947: `MapperFeature.AUTO_DETECT_XXX` do not work if all disabled
   (2.9.5)

roeltje25@github
  * Reported #1978: Using @JsonUnwrapped annotation in builderdeserializer hangs in
    infinite loop
   (2.9.5)

Freddy Boucher (freddyboucher@github)
  * Reported #1990: MixIn `@JsonProperty` for `Object.hashCode()` is ignored
   (2.9.6)

Ondrej Zizka (OndraZizk@github)
  * Reported #1999: "Duplicate property" issue should mention which class it complains about
   (2.9.6)

Jakub Skierbiszewski (jskierbi@github)
  * Reported, contributed fix for #2001: Deserialization issue with `@JsonIgnore` and
    `@JsonCreator` + `@JsonProperty` for same property name
   (2.9.6)

Carter Kozak (cakofony@github)
  * Reported #2016: Delegating JsonCreator disregards JsonDeserialize info
   (2.9.6)

Reinhard Prechtl (dnno@github)
  * Reported #2034: Serialization problem with type specialization of nested generic types
   (2.9.6)

Chetan Narsude (243826@github)
  * Reported #2038: JDK Serializing and using Deserialized `ObjectMapper` loses linkage
    back from `JsonParser.getCodec()`
   (2.9.6)

Petar Tahchiev (ptahchiev@github)
  * Reported #2060: `UnwrappingBeanPropertyWriter` incorrectly assumes the found
    serializer is of type `UnwrappingBeanSerializer`
   (2.9.6)

Brandon Krieger (bkrieger@github)
  * Reported #2064: Cannot set custom format for `SqlDateSerializer` globally
   (2.9.7)

Thibaut Robert (trobert@github)
  * Requested #2059: Remove `final` modifier for `TypeFactory`
   (2.10.0)

Christopher Smith (chrylis@github)
  * Suggested #2115: Support naive deserialization of `Serializable` values as "untyped",
    same as `java.lang.Object`		     
   (2.10.0)

Édouard Mercier (edouardmercier@github)
  * Requested #2116: Make NumberSerializers.Base public and its inherited classes not final
   (2.9.6)

Semyon Levin (remal@github)
  * Contributed #2120: `NioPathDeserializer` improvement
   (2.9.7)

Pavel Nikitin (morj@github)
  * Requested #2181: Don't re-use dynamic serializers for property-updating copy constructors
   (2.9.8)

Thomas Krieger (ThomasKrieger@github)
  * Reported #1408: Call to `TypeVariable.getBounds()` without synchronization unsafe on
    some platforms
   (2.9.9)

René Kschamer (flawi@github)
  * Reported #2197: Illegal reflective access operation warning when using `java.lang.Void`
   as value type
   (2.9.8)

Joffrey Bion (joffrey-bion@github)
  * Reported #2265: Inconsistent handling of Collections$UnmodifiableList vs 
    Collections$UnmodifiableRandomAccessList
   (2.9.9)

Christoph Fiehe (cfiehe@github.com)
  * Contributed #2299: Fix for using jackson-databind in an OSGi environment under Android
   (2.9.9)

<<<<<<< HEAD
Christoph Breitkopf (bokesan@github)
  * Reported #2217: Suboptimal memory allocation in `TextNode.getBinaryValue()`
   (2.10.0)

Alexander Saites (saites@github)
  * Reported #2189: `TreeTraversingParser` does not check int bounds
   (2.10.0)

Pavel Chervakov (pacher@github)
  * Reported #2230: `WRITE_BIGDECIMAL_AS_PLAIN` is ignored if `@JsonFormat` is used
   (2.10.0)

Manuel Hegner (manuel-hegner@github)
  * Suggested #2311: Unnecessary MultiView creation for property writers
   (2.10.0)
=======
Cyril Martin (mcoolive@github.com)
  * Reported #2303: Deserialize null, when java type is "TypeRef of TypeRef of T",
    does not provide "Type(Type(null))"
   (2.9.9)
>>>>>>> 84105ff7
<|MERGE_RESOLUTION|>--- conflicted
+++ resolved
@@ -851,25 +851,23 @@
   * Contributed #2299: Fix for using jackson-databind in an OSGi environment under Android
    (2.9.9)
 
-<<<<<<< HEAD
-Christoph Breitkopf (bokesan@github)
-  * Reported #2217: Suboptimal memory allocation in `TextNode.getBinaryValue()`
-   (2.10.0)
-
-Alexander Saites (saites@github)
-  * Reported #2189: `TreeTraversingParser` does not check int bounds
-   (2.10.0)
-
-Pavel Chervakov (pacher@github)
-  * Reported #2230: `WRITE_BIGDECIMAL_AS_PLAIN` is ignored if `@JsonFormat` is used
-   (2.10.0)
-
-Manuel Hegner (manuel-hegner@github)
-  * Suggested #2311: Unnecessary MultiView creation for property writers
-   (2.10.0)
-=======
 Cyril Martin (mcoolive@github.com)
   * Reported #2303: Deserialize null, when java type is "TypeRef of TypeRef of T",
     does not provide "Type(Type(null))"
    (2.9.9)
->>>>>>> 84105ff7
+
+Christoph Breitkopf (bokesan@github)
+  * Reported #2217: Suboptimal memory allocation in `TextNode.getBinaryValue()`
+   (2.10.0)
+
+Alexander Saites (saites@github)
+  * Reported #2189: `TreeTraversingParser` does not check int bounds
+   (2.10.0)
+
+Pavel Chervakov (pacher@github)
+  * Reported #2230: `WRITE_BIGDECIMAL_AS_PLAIN` is ignored if `@JsonFormat` is used
+   (2.10.0)
+
+Manuel Hegner (manuel-hegner@github)
+  * Suggested #2311: Unnecessary MultiView creation for property writers
+   (2.10.0)
