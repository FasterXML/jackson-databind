package tools.jackson.databind.misc;

import java.io.*;

import org.junit.jupiter.api.Test;

import tools.jackson.core.*;
import tools.jackson.databind.*;
import tools.jackson.databind.testutil.DatabindTestUtil;

import static org.junit.jupiter.api.Assertions.*;

/**
 * Unit test mostly written to cover issue with unintended blocking
 * after data binding.
 */
public class TestBlocking
    extends DatabindTestUtil
{
    /**
     * This is an indirect test that should trigger problems if (and only if)
     * underlying parser is advanced beyond the only element array.
     * Basically, although content is invalid, this should be encountered
     * quite yet.
     */
    @Test
    public void testEagerAdvance() throws Exception
    {
<<<<<<< HEAD
        ObjectMapper mapper = newJsonMapper();
=======
        ObjectMapper mapper = jsonMapperBuilder()
                .disable(DeserializationFeature.FAIL_ON_TRAILING_TOKENS)
                .build();
>>>>>>> 73728de3
        JsonParser p = createParserUsingReader("[ 1  ");
        assertToken(JsonToken.START_ARRAY, p.nextToken());
        assertToken(JsonToken.VALUE_NUMBER_INT, p.nextToken());

        // And then try to map just a single entry: shouldn't fail:
        Integer I = mapper.readValue(p, Integer.class);
        assertEquals(Integer.valueOf(1), I);

        // and should fail only now:
        try {
            p.nextToken();
            fail("Should not pass");
        } catch (JacksonException ioe) {
            verifyException(ioe, "Unexpected end-of-input: expected close marker for ARRAY");
        }
        p.close();
    }
}<|MERGE_RESOLUTION|>--- conflicted
+++ resolved
@@ -26,13 +26,9 @@
     @Test
     public void testEagerAdvance() throws Exception
     {
-<<<<<<< HEAD
-        ObjectMapper mapper = newJsonMapper();
-=======
         ObjectMapper mapper = jsonMapperBuilder()
                 .disable(DeserializationFeature.FAIL_ON_TRAILING_TOKENS)
                 .build();
->>>>>>> 73728de3
         JsonParser p = createParserUsingReader("[ 1  ");
         assertToken(JsonToken.START_ARRAY, p.nextToken());
         assertToken(JsonToken.VALUE_NUMBER_INT, p.nextToken());
