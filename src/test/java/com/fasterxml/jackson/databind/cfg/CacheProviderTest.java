package com.fasterxml.jackson.databind.cfg;

import com.fasterxml.jackson.databind.*;
import com.fasterxml.jackson.databind.json.JsonMapper;
import com.fasterxml.jackson.databind.util.LRUMap;
import com.fasterxml.jackson.databind.util.LookupCache;
import com.fasterxml.jackson.databind.util.TypeKey;
import org.junit.Test;

import java.util.HashMap;

import static org.junit.jupiter.api.Assertions.*;

/**
 * <a href="https://github.com/FasterXML/jackson-databind/issues/2502">
 * [databind#2502] Test for adding a way to configure Caches Jackson uses</a>
 *
 * @since 2.16
 */
public class CacheProviderTest
{

    static class RandomBean {
        public int point;
    }

    static class AnotherBean {
        public int height;
    }

    static class SerBean {
        public int slide = 123;
    }

    static class SimpleTestCache implements LookupCache<JavaType, JsonDeserializer<Object>> {

        final HashMap<JavaType, JsonDeserializer<Object>> _cachedDeserializers;

        boolean invokedAtLeastOnce = false;

        public SimpleTestCache(int cacheSize) {
            _cachedDeserializers = new HashMap<>(cacheSize);
        }

        @Override
        public int size() {
            return _cachedDeserializers.size();
        }

        @Override
        public JsonDeserializer<Object> get(Object key) {
            invokedAtLeastOnce = true;
            return _cachedDeserializers.get(key);
        }

        @Override
        public JsonDeserializer<Object> put(JavaType key, JsonDeserializer<Object> value) {
            invokedAtLeastOnce = true;
            return _cachedDeserializers.put(key, value);
        }

        @Override
        public JsonDeserializer<Object> putIfAbsent(JavaType key, JsonDeserializer<Object> value) {
            invokedAtLeastOnce = true;
            return _cachedDeserializers.putIfAbsent(key, value);
        }

        @Override
        public void clear() {
            _cachedDeserializers.clear();
        }

        boolean isInvokedAtLeastOnce() {
            return invokedAtLeastOnce;
        }
    }

    static class CustomCacheProvider implements CacheProvider {

        final SimpleTestCache _cache;
        int createCacheCount = 0;

        public CustomCacheProvider(SimpleTestCache cache) {
            _cache = cache;
        }

        @Override
        public LookupCache<JavaType, JsonDeserializer<Object>> forDeserializerCache(DeserializationConfig config) {
            createCacheCount++;
            return _cache;
        }

        @Override
<<<<<<< HEAD
        public LookupCache<Object, JavaType> forTypeFactory() {
            return new LRUMap<>(16, 64);
=======
        public LookupCache<TypeKey, JsonSerializer<Object>> forSerializerCache(SerializationConfig config) {
            return new LRUMap<>(8, 64);
>>>>>>> 01cf0bf9
        }

        int createCacheCount() {
            return createCacheCount;
        }
    }

<<<<<<< HEAD
    static class CustomTypeFactoryCacheProvider implements CacheProvider {

        boolean createdTypeCacheCount = false;

        public CustomTypeFactoryCacheProvider() { }
=======
    static class CustomSerCacheProvider implements CacheProvider {

        final CustomTestSerializerCache _cache = new CustomTestSerializerCache();
>>>>>>> 01cf0bf9

        @Override
        public LookupCache<JavaType, JsonDeserializer<Object>> forDeserializerCache(DeserializationConfig config) {
            return new LRUMap<>(16, 64);
        }

        @Override
<<<<<<< HEAD
        public LookupCache<Object, JavaType> forTypeFactory() {
            createdTypeCacheCount = true;
            return new LRUMap<>(16, 64);
        }

=======
        public LookupCache<TypeKey, JsonSerializer<Object>> forSerializerCache(SerializationConfig config) {
            return _cache;
        }
    }

    static class CustomTestSerializerCache extends LRUMap<TypeKey, JsonSerializer<Object>> {

        public boolean _isInvoked = false;
        public CustomTestSerializerCache() {
            super(8, 64);
        }

        @Override
        public JsonSerializer<Object> put(TypeKey key, JsonSerializer<Object> value) {
            _isInvoked = true;
            return super.put(key, value);
        }
>>>>>>> 01cf0bf9
    }
    
    /*
    /**********************************************************************
    /* Unit tests
    /**********************************************************************
     */

    @Test
    public void testDefaultCacheProviderConfigDeserializerCache() throws Exception
    {
        CacheProvider cacheProvider = DefaultCacheProvider.builder()
                .maxDeserializerCacheSize(1234)
                .build();
        ObjectMapper mapper = JsonMapper.builder()
                .cacheProvider(cacheProvider).build();

        assertNotNull(mapper.readValue("{\"point\":24}", RandomBean.class));
    }

    @Test
    public void testDefaultCacheProviderConfigDeserializerCacheSizeZero() throws Exception
    {
        CacheProvider cacheProvider = DefaultCacheProvider.builder()
                .maxDeserializerCacheSize(0)
                .build();
        ObjectMapper mapper = JsonMapper.builder()
                .cacheProvider(cacheProvider)
                .build();

        assertNotNull(mapper.readValue("{\"point\":24}", RandomBean.class));
    }

    @Test
    public void testCustomCacheProviderConfig() throws Exception
    {
        SimpleTestCache cache = new SimpleTestCache(123);
        ObjectMapper mapper = JsonMapper.builder()
                .cacheProvider(new CustomCacheProvider(cache))
                .build();

        assertNotNull(mapper.readValue("{\"point\":24}", RandomBean.class));
        assertTrue(cache.isInvokedAtLeastOnce());
    }

    @Test
    public void testDefaultCacheProviderSharesCache() throws Exception
    {
        // Arrange
        // 1. shared CacheProvider
        CustomCacheProvider cacheProvider = new CustomCacheProvider(new SimpleTestCache(123));
        // 2. two different mapper instances
        ObjectMapper mapper1 = JsonMapper.builder()
                .cacheProvider(cacheProvider)
                .build();
        ObjectMapper mapper2 = JsonMapper.builder()
                .cacheProvider(cacheProvider)
                .build();

<<<<<<< HEAD
        // Act
=======
        // Act 
>>>>>>> 01cf0bf9
        // 3. Add two different types to each mapper cache
        mapper1.readValue("{\"point\":24}", RandomBean.class);
        mapper2.readValue("{\"height\":24}", AnotherBean.class);

        // Assert
        // 4. Should have created two cache instance
        assertEquals(2, cacheProvider.createCacheCount());
    }

    @Test
    public void testBuilderValueValidation() throws Exception
    {
        // success cases
        DefaultCacheProvider.builder()
                .build();
        DefaultCacheProvider.builder()
                .maxDeserializerCacheSize(0)
                .maxSerializerCacheSize(0)
                .build();
        DefaultCacheProvider.builder()
                .maxDeserializerCacheSize(Integer.MAX_VALUE)
                .maxSerializerCacheSize(Integer.MAX_VALUE)
                .build();

        // fail cases
        try {
            DefaultCacheProvider.builder().maxDeserializerCacheSize(-1);
            fail("Should not reach here");
        } catch (IllegalArgumentException e) {
            assertTrue(e.getMessage().contains("Cannot set maxDeserializerCacheSize to a negative value"));
        }
        try {
            DefaultCacheProvider.builder().maxSerializerCacheSize(-1);
            fail("Should not reach here");
        } catch (IllegalArgumentException e) {
            assertTrue(e.getMessage().contains("Cannot set maxSerializerCacheSize to a negative value"));
        }
    }

    /**
     * Sanity test for serialization with {@link CacheProvider#forSerializerCache(SerializationConfig)}
     */
    @Test
    public void sanityCheckSerializerCacheSize() throws Exception
    {
        // with positive value
        _verifySerializeSuccess(_defaultProviderWithSerCache(1234));
        // with zero value
        _verifySerializeSuccess(_defaultProviderWithSerCache(0));

        // custom
        CustomSerCacheProvider customProvider = new CustomSerCacheProvider();
        _verifySerializeSuccess(customProvider);
        assertTrue(customProvider._cache._isInvoked); // -- verify that custom cache is actually used
    }

    private CacheProvider _defaultProviderWithSerCache(int maxSerializerCacheSize)
    {
        return DefaultCacheProvider.builder()
                .maxSerializerCacheSize(maxSerializerCacheSize)
                .build();
    }

    private void _verifySerializeSuccess(CacheProvider cacheProvider) throws Exception
    {
        ObjectMapper mapper = JsonMapper.builder()
                .cacheProvider(cacheProvider)
                .build();
        assertEquals("{\"slide\":123}",
                mapper.writeValueAsString(new SerBean()));
    }

    @Test
    public void testCacheProvider() throws Exception
    {
        CustomTypeFactoryCacheProvider cacheProvider = new CustomTypeFactoryCacheProvider();
        ObjectMapper mapper = JsonMapper.builder()
                .cacheProvider(cacheProvider)
                .build();

        mapper.writeValueAsString(new RandomBean());

        assertTrue(cacheProvider.createdTypeCacheCount);
    }
}<|MERGE_RESOLUTION|>--- conflicted
+++ resolved
@@ -5,6 +5,7 @@
 import com.fasterxml.jackson.databind.util.LRUMap;
 import com.fasterxml.jackson.databind.util.LookupCache;
 import com.fasterxml.jackson.databind.util.TypeKey;
+import java.util.List;
 import org.junit.Test;
 
 import java.util.HashMap;
@@ -91,13 +92,13 @@
         }
 
         @Override
-<<<<<<< HEAD
         public LookupCache<Object, JavaType> forTypeFactory() {
             return new LRUMap<>(16, 64);
-=======
+        }
+
+        @Override
         public LookupCache<TypeKey, JsonSerializer<Object>> forSerializerCache(SerializationConfig config) {
             return new LRUMap<>(8, 64);
->>>>>>> 01cf0bf9
         }
 
         int createCacheCount() {
@@ -105,17 +106,9 @@
         }
     }
 
-<<<<<<< HEAD
-    static class CustomTypeFactoryCacheProvider implements CacheProvider {
-
-        boolean createdTypeCacheCount = false;
-
-        public CustomTypeFactoryCacheProvider() { }
-=======
     static class CustomSerCacheProvider implements CacheProvider {
 
         final CustomTestSerializerCache _cache = new CustomTestSerializerCache();
->>>>>>> 01cf0bf9
 
         @Override
         public LookupCache<JavaType, JsonDeserializer<Object>> forDeserializerCache(DeserializationConfig config) {
@@ -123,13 +116,10 @@
         }
 
         @Override
-<<<<<<< HEAD
         public LookupCache<Object, JavaType> forTypeFactory() {
-            createdTypeCacheCount = true;
-            return new LRUMap<>(16, 64);
-        }
-
-=======
+            return new LRUMap<>(16, 64);
+        }
+
         public LookupCache<TypeKey, JsonSerializer<Object>> forSerializerCache(SerializationConfig config) {
             return _cache;
         }
@@ -147,7 +137,40 @@
             _isInvoked = true;
             return super.put(key, value);
         }
->>>>>>> 01cf0bf9
+    }
+
+    static class CustomTypeFactoryCacheProvider implements CacheProvider {
+
+        final CustomTestTypeFactoryCache _cache = new CustomTestTypeFactoryCache();
+
+        @Override
+        public LookupCache<JavaType, JsonDeserializer<Object>> forDeserializerCache(DeserializationConfig config) {
+            return new LRUMap<>(16, 64);
+        }
+
+        @Override
+        public LookupCache<Object, JavaType> forTypeFactory() {
+            return _cache;
+        }
+
+        public LookupCache<TypeKey, JsonSerializer<Object>> forSerializerCache(SerializationConfig config) {
+            return new LRUMap<>(16, 64);
+        }
+    }
+
+    static class CustomTestTypeFactoryCache extends LRUMap<Object,JavaType> {
+
+        public boolean _isInvoked = false;
+
+        public CustomTestTypeFactoryCache() {
+            super(8, 16);
+        }
+
+        @Override
+        public JavaType putIfAbsent(Object key, JavaType value) {
+            _isInvoked = true;
+            return super.putIfAbsent(key, value);
+        }
     }
     
     /*
@@ -207,11 +230,7 @@
                 .cacheProvider(cacheProvider)
                 .build();
 
-<<<<<<< HEAD
         // Act
-=======
-        // Act 
->>>>>>> 01cf0bf9
         // 3. Add two different types to each mapper cache
         mapper1.readValue("{\"point\":24}", RandomBean.class);
         mapper2.readValue("{\"height\":24}", AnotherBean.class);
@@ -230,10 +249,12 @@
         DefaultCacheProvider.builder()
                 .maxDeserializerCacheSize(0)
                 .maxSerializerCacheSize(0)
+                .maxTypeFactoryCacheSize(0)
                 .build();
         DefaultCacheProvider.builder()
                 .maxDeserializerCacheSize(Integer.MAX_VALUE)
                 .maxSerializerCacheSize(Integer.MAX_VALUE)
+                .maxTypeFactoryCacheSize(Integer.MAX_VALUE)
                 .build();
 
         // fail cases
@@ -249,6 +270,12 @@
         } catch (IllegalArgumentException e) {
             assertTrue(e.getMessage().contains("Cannot set maxSerializerCacheSize to a negative value"));
         }
+        try {
+            DefaultCacheProvider.builder().maxTypeFactoryCacheSize(-1);
+            fail("Should not reach here");
+        } catch (IllegalArgumentException e) {
+            assertTrue(e.getMessage().contains("Cannot set maxTypeFactoryCacheSize to a negative value"));
+        }
     }
 
     /**
@@ -284,16 +311,18 @@
                 mapper.writeValueAsString(new SerBean()));
     }
 
-    @Test
-    public void testCacheProvider() throws Exception
-    {
-        CustomTypeFactoryCacheProvider cacheProvider = new CustomTypeFactoryCacheProvider();
-        ObjectMapper mapper = JsonMapper.builder()
-                .cacheProvider(cacheProvider)
-                .build();
-
-        mapper.writeValueAsString(new RandomBean());
-
-        assertTrue(cacheProvider.createdTypeCacheCount);
+    /**
+     * Sanity test for serialization with {@link CacheProvider#forTypeFactory()}
+     */
+    @Test
+    public void sanityCheckTypeFactoryCacheSize() throws Exception
+    {
+        // custom
+        CustomTypeFactoryCacheProvider customProvider = new CustomTypeFactoryCacheProvider();
+        ObjectMapper mapper = JsonMapper.builder()
+                .cacheProvider(customProvider)
+                .build();
+        mapper.getTypeFactory().constructParametricType(List.class, HashMap.class);
+        assertTrue(customProvider._cache._isInvoked);
     }
 }