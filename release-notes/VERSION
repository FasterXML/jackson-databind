Project: jackson-databind
------------------------------------------------------------------------
=== Releases === 
------------------------------------------------------------------------

<<<<<<< HEAD
2.9.0 (not yet released)

#219: SqlDateSerializer does not obey SerializationConfig.Feature.WRITE_DATES_AS_TIMESTAMPS
 (reported by BrentDouglas@github)
#265: Add descriptive exception for attempts to use `@JsonWrapped` via Creator parameter
#291: @JsonTypeInfo with As.EXTERNAL_PROPERTY doesn't work if external type property
  is referenced more than once
 (reported by Starkom@github)
#357: StackOverflowError with contentConverter that returns array type
 (reported by Florian S)
#383: Recursive `@JsonUnwrapped` (`child` with same type) fail: "No _valueDeserializer assigned"
 (reported by tdavis@github)
#403: Make FAIL_ON_NULL_FOR_PRIMITIVES apply to primitive arrays and other types that wrap primitives
 (reported by Harleen S)
#476: Allow "Serialize as POJO" using `@JsonFormat(shape=Shape.OBJECT)` class annotation
#507: Support for default `@JsonView` for a class
 (suggested by Mark W)
#687: Exception deserializing a collection @JsonIdentityInfo and a property based creator
#865: `JsonFormat.Shape.OBJECT` ignored when class implements `Map.Entry`
#888: Allow specifying custom exclusion comparator via `@JsonInclude`,
  using `JsonInclude.Include.CUSTOM`
#994: `DeserializationFeature.UNWRAP_SINGLE_VALUE_ARRAYS` only works for POJOs, Maps
#1029: Add a way to define property name aliases
#1035: `@JsonAnySetter` assumes key of `String`, does not consider declared type.
 (reported by Michael F)
#1106: Add `MapperFeature.ALLOW_COERCION_OF_SCALARS` for enabling/disabling coercions
#1284: Make `StdKeySerializers` use new `JsonGenerator.writeFieldId()` for `int`/`long` keys
#1320: Add `ObjectNode.put(String, BigInteger)`
 (proposed by Jan L)
#1341: `DeserializationFeature.FAIL_ON_MISSING_EXTERNAL_TYPE_ID_PROPERTY`
 (contributed by Connor K)
#1347: Extend `ObjectMapper.configOverrides()` to allow changing visibility rules
#1356: Differentiate between input and code exceptions on deserialization
 (suggested by Nick B)
#1369: Improve `@JsonCreator` detection via `AnnotationIntrospector`
 by passing `MappingConfig`
#1371: Add `MapperFeature.INFER_CREATOR_FROM_CONSTRUCTOR_PROPERTIES` to allow
 disabling use of `@CreatorProperties` as explicit `@JsonCreator` equivalent
#1376: Add ability to disable JsonAnySetter/JsonAnyGetter via mixin
 (suggested by brentryan@github)
#1399: Add support for `@JsonMerge` to allow "deep update"
#1402: Use `@JsonSetter(nulls=...)` to specify handling of `null` values during deserialization
#1406: `ObjectMapper.readTree()` methods do not return `null` on end-of-input
 (reported by Fabrizio C)
#1407: `@JsonFormat.pattern` is ignored for `java.sql.Date` valued properties
 (reported by sangpire@github)
#1415: Creating CollectionType for non generic collection class broken
#1428: Allow `@JsonValue` on a field, not just getter
#1434: Explicitly pass null on invoke calls with no arguments
 (contributed by Emiliano C)
#1433: `ObjectMapper.convertValue()` with null does not consider null conversions
  (`JsonDeserializer.getNullValue()`)
 (contributed by jdmichal@github)
#1440: Wrong `JsonStreamContext` in `DeserializationProblemHandler` when reading
  `TokenBuffer` content
 (reported by Patrick G)
#1444: Change `ObjectMapper.setSerializationInclusion()` to apply to content inclusion too
#1450: `SimpleModule.addKeyDeserializer()' should throw `IllegalArgumentException` if `null`
  reference of `KeyDeserializer` passed
 (suggested by PawelJagus@github)
#1454: Support `@JsonFormat.lenient` for `java.util.Date`, `java.util.Calendar`
#1474: Replace use of `Class.newInstance()` (deprecated in Java 9) with call via Constructor
#1480: Add support for serializing `boolean`/`Boolean` as number (0 or 1)
 (suggested by jwilmoth@github)
#1520: Case insensitive enum deserialization with `MapperFeature.ACCEPT_CASE_INSENSITIVE_ENUMS`
 (contributed by Ana-Eliza B)
#1522: Global `@JsonInclude(Include.NON_NULL)` for all properties with a specific type
 (contributed by Carsten W)
#1544: EnumMapDeserializer assumes a pure EnumMap and does not support EnumMap derived classes
 (reported by Lyor G)
#1550: Unexpected behavior with `@JsonInclude(JsonInclude.Include.NON_EMPTY)` and
 `java.util.Date` serialization
#1551: `JsonMappingException` with polymorphic type and `JsonIdentityInfo` when basic type is abstract
 (reported by acm073@github)
#1552: Map key converted to byte array is not serialized as base64 string
 (reported by nmatt@github)
#1554: Support deserialization of `Shape.OBJECT` ("as POJO") for `Map`s (and map-like types)
#1556: Add `ObjectMapper.updateValue()` method to update instance with given overrides
 (suggested by syncer@github)
#1592: Add support for handling primitive/discrepancy problem with type refinements
#1605: Allow serialization of `InetAddress` as simple numeric host address
 (requested by Jared J)
#1616: Extraneous type id mapping added for base type itself
#1619: By-pass annotation introspection for array types
#1637: `ObjectReader.at()` with `JsonPointer` stops after first collection
 (reported by Chris P)

2.8.9 (not yet released)
=======
2.8.9 (12-Jun-2017)
>>>>>>> fdab819b

#1595: `JsonIgnoreProperties.allowSetters` is not working in Jackson 2.8
 (reported by Javy L)
#1597: Escape JSONP breaking characters
 (contributed by Marco C)
#1629: `FromStringDeserializer` ignores registered `DeserializationProblemHandler`
  for `java.util.UUID`
 (reported by Andrew J)
#1642: Support `READ_UNKNOWN_ENUM_VALUES_AS_NULL` with `@JsonCreator`
 (contributed by Joe L)
#1647: Missing properties from base class when recursive types are involved
 (reported by Slobodan P)
#1648: `DateTimeSerializerBase` ignores configured date format when creating contextual
 (reported by Bertrand R)
#1651: `StdDateFormat` fails to parse 'zulu' date when TimeZone other than UTC
 (reported by Bertrand R)

2.8.8.1 (19-Apr-2017)

#1585: Invoke ServiceLoader.load() inside of a privileged block when loading
  modules using `ObjectMapper.findModules()`
 (contributed by Ivo S)
#1599: Jackson Deserializer security vulnerability
 (reported by ayound@github)
#1607: @JsonIdentityReference not used when setup on class only
 (reported by vboulaye@github)

2.8.8 (05-Apr-2017)

(partial) #994: `DeserializationFeature.UNWRAP_SINGLE_VALUE_ARRAYS` only works for POJOs, Maps
#1345: `@JsonProperty(access = READ_ONLY)` together with generated constructor (Lombok) causes
 exception: "Could not find creator property with name ..."
 (reported by Raniz85@github)
#1533: `AsPropertyTypeDeserializer` ignores `DeserializationFeature.ACCEPT_EMPTY_STRING_AS_NULL_OBJECT`
#1543: JsonFormat.Shape.NUMBER_INT does not work when defined on enum type in 2.8
 (reported by Alex P)
#1570: `Enum` key for `Map` ignores `SerializationFeature.WRITE_ENUMS_USING_INDEX`
 (reported by SolaKun@github)
#1573: Missing properties when deserializing using a builder class with a non-default
  constructor and a mutator annotated with `@JsonUnwrapped`
 (reported by Joshua J)
#1575: Problem with `@JsonIgnoreProperties` on recursive property (regression in 2.8)
 (reported by anujkumar04@github)
- Minor fix to creation of `PropertyMetadata`, had one path that could lead to NPE

2.8.7 (21-Feb-2017)

#935: `@JsonProperty(access = Access.READ_ONLY)` - unexpected behaviour
#1317: '@JsonIgnore' annotation not working with creator properties, serialization

2.8.6 (12-Jan-2017)

#349: @JsonAnySetter with @JsonUnwrapped: deserialization fails with arrays
 (reported by hdave@github)
#1388: `@JsonIdentityInfo`: id has to be the first key in deserialization when
  deserializing with `@JsonCreator`
 (reported by moodysalem@github)
#1425: `JsonNode.binaryValue()` ignores illegal character if it's the last one
 (reported by binoternary@github)
#1453: `UntypedObjectDeserializer` does not retain `float` type (over `double`)
#1456: `TypeFactory` type resolution broken in 2.7 for generic types
   when using `constructType` with context
#1473: Add explicit deserializer for `StringBuilder` due to Java 9 changes
#1493: `ACCEPT_CASE_INSENSITIVE_PROPERTIES` fails with `@JsonUnwrapped`

2.8.5 (14-Nov-2016)

#1417: Further issues with `@JsonInclude` with `NON_DEFAULT`
#1421: ACCEPT_SINGLE_VALUE_AS_ARRAY partially broken in 2.7.x, 2.8.x
#1429: `StdKeyDeserializer` can erroneously use a static factory method
  with more than one argument
#1432: Off by 1 bug in PropertyValueBuffer
 (reported by Kevin D)
#1438: `ACCEPT_CASE_INSENSITIVE_PROPERTIES` is not respected for creator properties
 (reported by Jayson M)
#1439: NPE when using with filter id, serializing `java.util.Map` types
#1441: Failure with custom Enum key deserializer, polymorphic types
 (reported by Nathanial O)
#1445: Map key deserializerModifiers ignored
 (reported by alfonsobonso@github)
- Improvements to #1411 fix to ensure consistent `null` key handling

2.8.4 (14-Oct-2016)

#466: Jackson ignores Type information when raw return type is BigDecimal or BigInteger 
#1001: Parameter names module gets confused with delegate creator which is a static method
#1324: Boolean parsing with `StdDeserializer` is too slow with huge integer value
 (reported by pavankumar-parankusam@github)
#1383: Problem with `@JsonCreator` with 1-arg factory-method, implicit param names
#1384: `@JsonDeserialize(keyUsing = ...)` does not work correctly together with
  DefaultTyping.NON_FINAL
 (reported by Oleg Z)
#1385: Polymorphic type lost when using `@JsonValue`
 (reported by TomMarkuske@github)
#1389 Problem with handling of multi-argument creator with Enums
 (fix contributed by Pavel P)
#1392: Custom UnmodifiableSetMixin Fails in Jackson 2.7+ but works in Jackson 2.6
 (reported by Rob W)
#1395: Problems deserializing primitive `long` field while using `TypeResolverBuilder`
 (reported by UghZan3@github)
#1403: Reference-chain hints use incorrect class-name for inner classes
 (reported by Josh G)
#1411: MapSerializer._orderEntries should check for null keys
 (reported by Jörn H)

2.8.3 (17-Sep-2016)

#1351: `@JsonInclude(NON_DEFAULT)` doesn't omit null fields
 (reported by Gili T)
#1353: Improve error-handling for `java.net.URL` deserialization
#1361: Change `TokenBuffer` to use new `writeEmbeddedObject()` if possible

2.8.2 (30-Aug-2016)

#1315: Binding numeric values can BigDecimal lose precision
 (reported by Andrew S)
#1327: Class level `@JsonInclude(JsonInclude.Include.NON_EMPTY)` is ignored
 (reported by elruwen@github)
#1335: Unconditionally call `TypeIdResolver.getDescForKnownTypeIds`
 (contributed by Chris J-Y)

2.8.1 (20-Jul-2016)

#1256: `Optional.empty()` not excluded if property declared with type `Object`
#1288: Type id not exposed for `JsonTypeInfo.As.EXTERNAL_PROPERTY` even when `visible` set to `true`
 (reported by libetl@github)
#1289: Optimize construction of `ArrayList`, `LinkedHashMap` instances
#1291: Backward-incompatible behaviour of 2.8: deserializing enum types
   with two static factory methods fail by default
#1297: Deserialization of generic type with Map.class
 (reported by Arek G)
#1302: NPE for `ResolvedRecursiveType` in 2.8.0 due to caching

2.8.0 (04-Jul-2016)

#621: Allow definition of "ignorable types" without annotation (using
  `Mapper.configOverride(type).setIsIgnoredType(true)`
#867: Support `SerializationFeature.WRITE_EMPTY_JSON_ARRAYS ` for `JsonNode`
#903: Add `JsonGenerator` reference to `SerializerProvider`
#931: Add new method in `Deserializers.Base` to support `ReferenceType`
#960: `@JsonCreator` not working on a factory with no arguments for an enum type
 (reported by Artur J)
#990: Allow failing on `null` values for creator (add 
  `DeserializationFeature.FAIL_ON_NULL_CREATOR_PROPERTIES`)
 (contributed by mkokho@github)
#999: External property is not deserialized
 (reported by Aleksandr O)
#1017: Add new mapping exception type ('InvalidTypeIdException') for subtype resolution errors
 (suggested by natnan@github)
#1028: Ignore USE_BIG_DECIMAL_FOR_FLOATS for NaN/Infinity
 (reported by Vladimir K, lightoze@github)
#1047: Allow use of `@JsonAnySetter` on a Map-valued field, no need for setter
#1082: Can not use static Creator factory methods for `Enum`s, with JsonCreator.Mode.PROPERTIES
 (contributed by Lokesh K)
#1084: Change `TypeDeserializerBase` to take `JavaType` for `defaultImpl`, NOT `Class`
#1126: Allow deserialization of unknown Enums using a predefined value
 (contributed by Alejandro R)
#1136: Implement `TokenBuffer.writeEmbeddedObject(Object)`
 (suggested by Gregoire C, gcxRun@github)
#1165: CoreXMLDeserializers does not handle time-only XMLGregorianCalendars
 (reported, contributed fix by Ross G)
#1181: Add the ability to specify the initial capacity of the ArrayNode
 (suggested by Matt V, mveitas@github)
#1184: Allow overriding of `transient` with explicit inclusion with `@JsonProperty`
 (suggested by Maarten B)
#1187: Refactor `AtomicReferenceDeserializer` into `ReferenceTypeDeserializer`
#1204: Add a convenience accessor `JavaType.hasContentType()` (true for container or reference type)
#1206: Add "anchor type" member for `ReferenceType`
#1211: Change `JsonValueSerializer` to get `AnnotatedMethod`, not "raw" method
#1217: `@JsonIgnoreProperties` on Pojo fields not working for deserialization
 (reported by Lokesh K)
#1221: Use `Throwable.addSuppressed()` directly and/or via try-with-resources
#1232: Add support for `JsonFormat.Feature.ACCEPT_CASE_INSENSITIVE_PROPERTIES`
#1233: Add support for `JsonFormat.Feature.WRITE_SORTED_MAP_ENTRIES`
#1235: `java.nio.file.Path` support incomplete
 (reported by, fix contributed by Benson M)
#1261: JsonIdentityInfo broken deserialization involving forward references and/or cycles
 (reported by, fix contributed by Ari F)
#1270: Generic type returned from type id resolver seems to be ignored
 (reported by Benson M)
#1277: Add caching of resolved generic types for `TypeFactory`
 (requested by Andriy P)

2.7.10 (not yet released)

#1628: Don't print to error stream about failure to load JDK 7 types
 (reported by Villane@github)

2.7.9 (04-Feb-2017)

#1367: No Object Id found for an instance when using `@ConstructorProperties`
#1505: @JsonEnumDefaultValue should take precedence over FAIL_ON_NUMBERS_FOR_ENUMS
 (suggested by Stephan S)
#1506: Missing `KeyDeserializer` for `CharSequence`
#1513: `MapSerializer._orderEntries()` throws NPE when operating on `ConcurrentHashMap`
 (reported by Sovietaced@github)
- Simplified processing of class annotations (for `AnnotatedClass`) to try to
  solve rare concurrency problems with "root name" annotations.

2.7.8 (26-Sep-2016)

#877: @JsonIgnoreProperties`: ignoring the "cause" property of `Throwable` on GAE
#1359: Improve `JsonNode` deserializer to create `FloatNode` if parser supports
#1362: ObjectReader.readValues()` ignores offset and length when reading an array
 (reported by wastevenson@github)
#1363: The static field ClassUtil.sCached can cause a class loader leak
 (reported by Stuart D)
#1368: Problem serializing `JsonMappingException` due to addition of non-ignored
  `processor` property (added in 2.7)
 (reported, suggesed fix by Josh C)
#1383: Problem with `@JsonCreator` with 1-arg factory-method, implicit param names

2.7.7 (27-Aug-2016)

#1322: EnumMap keys not using enum's `@JsonProperty` values unlike Enum values
 (reported by MichaelChambers@github)
#1332: Fixed ArrayIndexOutOfBoundException for enum by index deser
 (reported by Max D)
#1344: Deserializing locale assumes JDK separator (underscore), does not
  accept RFC specified (hyphen)
 (reported by Jim M)

2.7.6 (23-Jul-2016)

#1215: Problem with type specialization for Maps with `@JsonDeserialize(as=subtype)`
 (reported by brentryan@github)
#1279: Ensure DOM parsing defaults to not expanding external entities
#1288: Type id not exposed for `JsonTypeInfo.As.EXTERNAL_PROPERTY` even when `visible` set to `true`
#1299: Timestamp deserialization error
 (reported by liyuj@github)
#1301: Problem with `JavaType.toString()` for recursive (self-referential) types
 (reported by Brian P)
#1307: `TypeWrappedDeserializer` doesn't delegate the `getNullValue()` method to `_deserializer`
 (reported by vfries@github)

2.7.5 (11-Jun-2016)

#1098: DeserializationFeature.FAIL_ON_INVALID_SUBTYPE does not work with
  `JsonTypeInfo.Id.CLASS`
 (reported by szaccaria@github)
#1223: `BasicClassIntrospector.forSerialization(...).findProperties` should
  respect MapperFeature.AUTO_DETECT_GETTERS/SETTERS?
 (reported by William H)
#1225: `JsonMappingException` should override getProcessor()
 (reported by Nick B)

2.6.8 (if ever released)

#1383: Problem with `@JsonCreator` with 1-arg factory-method, implicit param names

2.6.7 (05-Jun-2016)

#1194: Incorrect signature for generic type via `JavaType.getGenericSignature
#1228: @JsonAnySetter does not deserialize null to Deserializer's NullValue
 (contributed by Eric S)
#1231: `@JsonSerialize(as=superType)` behavior disallowed in 2.7.4
 (reported by Mark W)
#1248: `Annotated` returns raw type in place of Generic Type in 2.7.x
 (reported by Andrew J, apjoseph@github)
#1253: Problem with context handling for `TokenBuffer`, field name
#1260: `NullPointerException` in `JsonNodeDeserializer`
 (reported by Eric S)

2.7.4 (29-Apr-2016)

#1122: Jackson 2.7 and Lombok: 'Conflicting/ambiguous property name definitions'
#1178: `@JsonSerialize(contentAs=superType)` behavior disallowed in 2.7
#1186: SimpleAbstractTypeResolver breaks generic parameters
 (reported by tobiash@github)
#1189: Converter called twice results in ClassCastException
 (reported by carrino@github)
#1191: Non-matching quotes used in error message for date parsing
#1194: Incorrect signature for generic type via `JavaType.getGenericSignature
#1195: `JsonMappingException` not Serializable due to 2.7 reference to source (parser)
 (reported by mjustin@github)
#1197: `SNAKE_CASE` doesn't work when using Lombok's `@AllArgsConstructor`
#1198: Problem with `@JsonTypeInfo.As.EXTERNAL_PROPERTY`, `defaultImpl`, missing type id, NPE
#1203: `@JsonTypeInfo` does not work correctly for ReferenceTypes like `AtomicReference`
#1208: treeToValue doesn't handle POJONodes that contain exactly the requested value type
  (reported by Tom M)
- Improve handling of custom content (de)serializers for `AtomicReference`

2.7.3 (16-Mar-2016)

#1125: Problem with polymorphic types, losing properties from base type(s)
#1150: Problem with Object id handling, explicit `null` token
 (reported by Xavi T)
#1154: @JsonFormat.pattern on dates is now ignored if shape is not explicitely provided
 (reported by Yoann R)
#1161: `DeserializationFeature.READ_ENUMS_USING_TO_STRING` not dynamically
  changeable with 2.7
 (reported by asa-git@github)
- Minor fixes to `AnnotationIntrospector.findEnumValues()` to correct problems with
  merging of explicit enum value names.

2.7.2 (26-Feb-2016)

#1124: JsonAnyGetter ignores JsonSerialize(contentUsing=...)
 (reported by Jiri M)
#1128: UnrecognizedPropertyException in 2.7.1 for properties that work with version 2.6.5
 (reported by Roleek@github)
#1129: When applying type modifiers, don't ignore container types.
#1130: NPE in `StdDateFormat` hashCode and equals
 (reported by Kazuki S, kazuki43zoo@github)
#1134: Jackson 2.7 doesn't work with jdk6 due to use of `Collections.emptyIterator()`
 (reported by Timur S, saladinkzn@github)

2.7.1-1 (03-Feb-2016)

Special one-off "micro patch" for:

#1115: Problems with deprecated `TypeFactory.constructType(type, ctxt)` methods if `ctxt` is `null`

2.7.1 (02-Feb-2016)

#1079: Add back `TypeFactory.constructType(Type, Class)` as "deprecated" in 2.7.1
#1083: Field in base class is not recognized, when using `@JsonType.defaultImpl`
 (reported by Julian H)
#1095: Prevent coercion of `int` from empty String to `null` if
  `DeserializationFeature .FAIL_ON_NULL_FOR_PRIMITIVES` is `true`
 (reported by yzmyyff@github)
#1102: Handling of deprecated `SimpleType.construct()` too minimalistic
 (reported by Thibault K)
#1109: @JsonFormat is ignored by the DateSerializer unless either a custom pattern
  or a timezone are specified
 (contributed by Aleks S)

2.7.0 (10-Jan-2016)

#76: Problem handling datatypes Recursive type parameters
 (reported by Aram K)
#357: StackOverflowError with contentConverter that returns array type
 (reported by Florian S)
#432: `StdValueInstantiator` unwraps exceptions, losing context
 (reported by Miles K)
#497: Add new JsonInclude.Include feature to exclude maps after exclusion removes all elements
#803: Allow use of `StdDateFormat.setLenient()`
 (suggested by raj-ghodke@github)
#819: Add support for setting `FormatFeature` via `ObjectReader`, `ObjectWriter`
#857: Add support for java.beans.Transient (requires Java 7)
 (suggested by Thomas M)
#898: Add `ObjectMapper.getSerializerProviderInstance()`
#905: Add support for `@ConstructorProperties` (requires Java 7)
 (requested by Jonas K)
#909: Rename PropertyNamingStrategy CAMEL_CASE_TO_LOWER_CASE_WITH_UNDERSCORES as SNAKE_CASE,
   PASCAL_CASE_TO_CAMEL_CASE as UPPER_CAMEL_CASE
 (suggested by marcottedan@github)
#915: ObjectMapper default timezone is GMT, should be UTC
 (suggested by Infrag@github)
#918: Add `MapperFeature.ALLOW_EXPLICIT_PROPERTY_RENAMING`
 (contributed by David H)
#924: `SequenceWriter.writeAll()` could accept `Iterable`
 (suggested by Jiri-Kremser@github(
#932: Rewrite ser/deser for `AtomicReference`, based on "optional" ser/desers
#933: Close some gaps to allow using the `tryToResolveUnresolved` flows
#936: Deserialization into List subtype with JsonCreator no longer works
 (reported by adamjoeldavis@github)
#948: Support leap seconds, any number of millisecond digits for ISO-8601 Dates.
 (contributed by Jesse W)
#952: Revert non-empty handling of primitive numbers wrt `NON_EMPTY`; make
  `NON_DEFAULT` use extended criteria
#957: Merge `datatype-jdk7` stuff in (java.nio.file.Path handling)
#959: Schema generation: consider active view, discard non-included properties
#963: Add PropertyNameStrategy `KEBAB_CASE`
 (requested by Daniel M)
#978: ObjectMapper#canSerialize(Object.class) returns false even though FAIL_ON_EMPTY_BEANS is disabled
 (reported by Shumpei A)
#997: Add `MapperFeature.OVERRIDE_PUBLIC_ACCESS_MODIFIERS`
#998: Allow use of `NON_DEFAULT` for POJOs without default constructor
#1000: Add new mapping exception type for enums and UUIDs
 (suggesed by natnan@github)
#1010: Support for array delegator
 (contributed by Hugo W)
#1011: Change ObjectWriter::withAttributes() to take a Map with some kind of wildcard types
 (suggested by David B)
#1043: @JsonFormat(with = JsonFormat.Feature.ACCEPT_SINGLE_VALUE_AS_ARRAY) does not work on fields
 (reported by fabiolaa@github)
#1044: Add `AnnotationIntrospector.resolveSetterConflict(...)` to allow custom setter conflict resolution
 (suggested by clydebarrow@github)
- Make `JsonValueFormat` (self-)serializable, deserializable, to/from valid external
  value (as per JSON Schema spec)

INCOMPATIBILITIES:

- While unlikely to be problematic, #959 above required an addition of `SerializerProvider`
  argument for `depositSchemaProperty()` method `BeanProperty` and `PropertyWriter` interfaces
- JDK baseline now Java 7 (JDK 1.7), from Java 6/JDK 1.6

2.6.6 (05-Apr-2016)

#1088: NPE possibility in SimpleMixinResolver
 (reported by Laird N)
#1099: Fix custom comparator container node traversal
 (contributed by Daniel N)
#1108: Jackson not continue to parse after DeserializationFeature.FAIL_ON_INVALID_SUBTYPE error
 (reported by jefferyyuan@github)
#1112: Detailed error message from custom key deserializer is discarded
 (contributed by Benson M)
#1120: String value omitted from weirdStringException
 (reported by Benson M)
#1123: Serializing and Deserializing Locale.ROOT
 (reported by hookumsnivy@github)

2.6.5 (19-Jan-2016)

#1052: Don't generate a spurious NullNode after parsing an embedded object
 (reported by philipa@github)
#1061: Problem with Object Id and Type Id as Wrapper Object (regression in 2.5.1)
#1073: Add try-catch around `java.sql` type serializers
 (suggested by claudemt@github)
#1078: ObjectMapper.copy() still does not preserve _registeredModuleTypes
 (reported by ajonkisz@github)

2.6.4 (07-Dec-2015)

#984: JsonStreamContexts are not build the same way for write.. and convert methods
 (reported by Antibrumm@github)
#989: Deserialization from "{}" to java.lang.Object causes "out of END_OBJECT token" error
 (reported by Ievgen P)
#1003: JsonTypeInfo.As.EXTERNAL_PROPERTY does not work with a Delegate
 (reported by alexwen@github)
#1005: Synthetic constructors confusing Jackson data binding
 (reported by Jayson M)
#1013: `@JsonUnwrapped` is not treated as assuming `@JsonProperty("")`
 (reported by David B)
#1036: Problem with case-insensitive deserialization
 (repoted by Dmitry R)
- Fix a minor problem with `@JsonNaming` not recognizing default value

2.6.3 (12-Oct-2015)

#749: `EnumMap` serialization ignores `SerializationFeature.WRITE_ENUMS_USING_TO_STRING`
 (reported by scubasau@github)
#938: Regression: `StackOverflowError` with recursive types that contain `Map.Entry`
 (reported by jloisel@github)
#939: Regression: DateConversionError in 2.6.x 
 (reported by Andreas P, anpieber@github)
#940: Add missing `hashCode()` implementations for `JsonNode` types that did not have them
 (contributed by Sergio M)
#941: Deserialization from "{}" to ObjectNode field causes "out of END_OBJECT token" error
 (reported by Sadayuki F)
#942: Handle null type id for polymorphic values that use external type id
 (reported by Warren B, stormboy@github)
#943: Incorrect serialization of enum map key
 (reported by Benson M)
#944: Failure to use custom deserializer for key deserializer
 (contributed by Benson M)
#949: Report the offending substring when number parsing fails
 (contributed by Jesse W)
#965: BigDecimal values via @JsonTypeInfo/@JsonSubTypes get rounded
 (reported by gmjabs@github)

2.6.2 (14-Sep-2015)

#894: When using withFactory on ObjectMapper, the created Factory has a TypeParser
  which still has the original Factory
 (reported by lufe66@github)
#899: Problem serializing `ObjectReader` (and possibly `ObjectMapper`)
#913: ObjectMapper.copy does not preserve MappingJsonFactory features
 (reported, fixed by Daniel W)
#922: ObjectMapper.copy() does not preserve _registeredModuleTypes
#928: Problem deserializing External Type Id if type id comes before POJO

2.6.1 (09-Aug-2015)

#873: Add missing OSGi import
#881: BeanDeserializerBase having issues with non-CreatorProperty properties.
 (reported by dharaburda@github)
#884: ArrayIndexOutOfBoundException for `BeanPropertyMap` (with ObjectId)
 (reported by alterGauner@github)
#889: Configuring an ObjectMapper's DateFormat changes time zone
 (reported by Andy W, wilkinsona@github)
#890: Exception deserializing a byte[] when the target type comes from an annotation
 (reported by gmjabs@github)

2.6.0 (19-Jul-2015)

#77: Allow injection of 'transient' fields
#95: Allow read-only properties with `@JsonIgnoreProperties(allowGetters=true)`
#222: EXTERNAL_PROPERTY adds property multiple times and in multiple places
 (reported by Rob E, thatsnotright@github)
#296: Serialization of transient fields with public getters (add
    MapperFeature.PROPAGATE_TRANSIENT_MARKER)
 (suggested by Michal L)
#312: Support Type Id mappings where two ids map to same Class
#348: ObjectMapper.valueToTree does not work with @JsonRawValue
 (reported by Chris P, pimlottc@github)
#504: Add `DeserializationFeature.USE_LONG_FOR_INTS`
 (suggested by Jeff S)
#624: Allow setting external `ClassLoader` to use, via `TypeFactory`
#649: Make `BeanDeserializer` use new `parser.nextFieldName()` and `.hasTokenId()` methods
#664: Add `DeserializationFeature.ACCEPT_FLOAT_AS_INT` to prevent coercion of floating point
 numbers int `int`/`long`/`Integer`/`Long`
 (requested by wenzis@github)
#677: Specifying `Enum` value serialization using `@JsonProperty`
 (requested by Allen C, allenchen1154@github)
#679: Add `isEmpty()` implementation for `JsonNode` serializers
#688: Provide a means for an ObjectMapper to discover mixin annotation classes on demand
 (requested by Laird N)
#689: Add `ObjectMapper.setDefaultPrettyPrinter(PrettyPrinter)`
 (requested by derknorton@github)
#696: Copy constructor does not preserve `_injectableValues`
 (reported by Charles A)
#698: Add support for referential types (ReferenceType)
#700: Cannot Change Default Abstract Type Mapper from LinkedHashMap
 (reported by wealdtech@github)
#725: Auto-detect multi-argument constructor with implicit names if it is the only visible creator
#727: Improve `ObjectWriter.forType()` to avoid forcing base type for container types
#734: Add basic error-recovery for `ObjectReader.readValues()`
#737: Add support for writing raw values in TokenBuffer
 (suggested by Guillaume S, gsmet@github)
#740: Ensure proper `null` (as empty) handling for `AtomicReference`
#741: Pass `DeserializationContext' argument for `JsonDeserializer` methods "getNullValue()"
 and "getEmptyValue()"
#743: Add `RawValue` helper type, for piping raw values through `TokenBuffer`
#756: Disabling SerializationFeature.FAIL_ON_EMPTY_BEANS does not affect `canSerialize()`
 (reported by nickwongdev@github)
#762: Add `ObjectWriter.withoutRootName()`, `ObjectReader.withoutRootName()`
#765: `SimpleType.withStaticTyping()` impl incorrect
#769: Fix `JacksonAnnotationIntrospector.findDeserializer` to return `Object` (as per
  `AnnotationIntrospector`); similarly for other `findXxx(De)Serializer(...)` methods
#777: Allow missing build method if its name is empty ("")
 (suggested by galdosd@github)
#781: Support handling of `@JsonProperty.required` for Creator methods
#787: Add `ObjectMapper setFilterProvider(FilterProvider)` to allow chaining
 (suggested by rgoldberg@githin)
#790: Add `JsonNode.equals(Comparator<JsonNode>, JsonNode)` to support
  configurable/external equality comparison
#794: Add `SerializationFeature.WRITE_DATES_WITH_ZONE_ID` to allow inclusion/exclusion of
  timezone id for date/time values (as opposed to timezone offset)
#795: Converter annotation not honored for abstract types
 (reported by myrosia@github)
#797: `JsonNodeFactory` method `numberNode(long)` produces `IntNode` for small numbers
#810: Force value coercion for `java.util.Properties`, so that values are `String`s
#811: Add new option, `JsonInclude.Include.NON_ABSENT` (to support exclusion of
  JDK8/Guava Optionals)
#812: Java 8 breaks Class-value annotation properties, wrt generics: need to work around
#813: Add support for new property of `@JsonProperty.access` to support
  read-only/write-only use cases
#820: Add new method for `ObjectReader`, to bind from JSON Pointer position
 (contributed by Jerry Y, islanderman@github)
#824: Contextual `TimeZone` changes don't take effect wrt `java.util.Date`,
  `java.util.Calendar` serialization
#826: Replaced synchronized HashMap with ConcurrentHashMap in TypeDeserializerBase._findDeserializer
 (contributed by Lars P)
#827: Fix for polymorphic custom map key serializer
 (reported by mjr6140@gitgub)
#828: Respect DeserializationFeatures.WRAP_EXCEPTIONS in CollectionDeserializer
 (contributed by Steve G, thezerobit@github)
#840: Change semantics of `@JsonPropertyOrder(alphabetic)` to only count `true` value
#848: Custom serializer not used if POJO has `@JsonValue`
#849: Possible problem with `NON_EMPTY` exclusion, `int`s, `Strings`
#868: Annotations are lost in the case of duplicate methods
- Remove old cglib compatibility tests; cause problems in Eclipse
- Add `withFilterId()` method in `JsonSerializer` (demote from `BeanSerializer`)

2.5.5 (07-Dec-2015)

#844: Using JsonCreator still causes invalid path references in JsonMappingException
 (reported by Ian B)
#852: Accept scientific number notation for quoted numbers too
#878: serializeWithType on BeanSerializer does not setCurrentValue
 (reported by Chi K, chikim79@github)

2.5.4 (09-Jun-2015)

#676: Deserialization of class with generic collection inside depends on
  how is was deserialized first time
 (reported by lunaticare@github)
#771: Annotation bundles ignored when added to Mixin
 (reported by Andrew D)
#774: NPE from SqlDateSerializer as _useTimestamp is not checked for being null
 (reported by mrowkow@github)
#785: Add handlings for classes which are available in `Thread.currentThread().getContextClassLoader()`
 (contributed by Charles A)
#792: Ensure Constructor Parameter annotations are linked with those of Field, Getter, or Setter
#793: `ObjectMapper.readTree()` does not work with defaultTyping enabled
 (reported by gracefulgopher@github)
#801: Using `@JsonCreator` cause generating invalid path reference in `JsonMappingException`
 (contributed by Kamil B)
#815: Presence of PropertyNamingStrategy Makes Deserialization fail
#816: Allow date-only ISO strings to have no time zone
 (contributed by Andrew G)
- Fix handling of Enums wrt JSON Schema, when 'toString()' used for serialization

2.5.3 (24-Apr-2015)

#731: XmlAdapter result marshaling error in case of ValueType=Object
 (reported, debugged by Dmitry S)
#742: Allow deserialization of `null` Object Id (missing already allowed)
#744: Custom deserializer with parent object update failing
 (reported by migel@github)
#745: EnumDeserializer.deserializerForCreator fails when used to deserialize a Map key
 (contributed by John M)
#761: Builder deserializer: in-compatible type exception when return type is super type
 (contributed by Alexey G)
#766: Fix Infinite recursion (StackOverflowError) when serializing a SOAP object
 (contributed by Alain G)

2.5.2 (29-Mar-2015)

#609: Problem resolving locally declared generic type
 (repoted by Hal H)
#691: NullSerializer for MapProperty failing when using polymorphic handling
 (reported by Antibrumm@github)
#703: Multiple calls to ObjectMapper#canSerialize(Object.class) returns different values
 (reported by flexfrank@github)
#705: JsonAnyGetter doesn't work with JsonSerialize (except with keyUsing)
 (reported by natnan@github)
#728: TypeFactory#_fromVariable returns unknownType() even though it has enough information
  to provide a more specific type
 (reported by jkochaniak@github)
#733: MappingIterator should move past errors or not return hasNext() == true
 (reported by Lorrin N, lorrin@github)
#738: @JsonTypeInfo non-deterministically ignored in 2.5.1 (concurrency issue)
 (reported by Dylan S, dylanscott@github)
- Improvement to handling of custom `ValueInstantiator` for delegating mode; no more NPE
  if `getDelegateCreator()` returns null
- Refactor `TypedKey` into separate util class

2.5.1 (06-Feb-2015)

#667: Problem with bogus conflict between single-arg-String vs `CharSequence` constructor
#669: JSOG usage of @JsonTypeInfo and @JsonIdentityInfo(generator=JSOGGenerator.class) fails
 (reported by ericali78@github)
#671: Adding `java.util.Currency` deserialization support for maps
 (contributed by Alexandre S-C)
#674: Spring CGLIB proxies not handled as intended
 (reported by Zoltan F)
#682: Class<?>-valued Map keys not serialized properly
 (reported by Ludevik@github)
#684: FAIL_ON_NUMBERS_FOR_ENUMS does not fail when integer value is quoted
 (reported by kllp@github)
#696: Copy constructor does not preserve `_injectableValues`
 (reported by Charles A)
- Add a work-around in `ISO8601DateFormat` to allow omission of ':' from timezone
- Bit more work to complete #633

2.5.0 (01-Jan-2015)

#47: Support `@JsonValue` for (Map) key serialization 
#113: Problem deserializing polymorphic types with @JsonCreator
#165: Add `DeserializationContext.getContextualType()` to let deserializer
  known the expected type.
#299: Add `DeserializationFeature.FAIL_ON_UNRESOLVED_OBJECT_IDS` to allow missing
  Object Ids (as global default)
#408: External type id does not allow use of 'visible=true'
#421: @JsonCreator not used in case of multiple creators with parameter names
 (reported by Lovro P, lpandzic@github)
#427: Make array and Collection serializers call `JsonGenerator.writeStartArray(int)`
#521: Keep bundle annotations, prevent problems with recursive annotation types
 (reported by tea-dragon@github)
#527: Add support for `@JsonInclude(content=Include.NON_NULL)` (and others) for Maps
#528: Add support for `JsonType.As.EXISTING_PROPERTY`
 (reported by heapifyman@github; implemented by fleebytes@github)
#539: Problem with post-procesing of "empty bean" serializer; was not calling
  'BeanSerializerModifier.modifySerializer()` for empty beans
 (reported by Fabien R, fabienrenaud@github)
#540: Support deserializing `[]` as null or empty collection when the java type
  is a not an object, `DeserializationFeature.ACCEPT_EMPTY_ARRAY_AS_NULL_OBJECT`
 (requested by Fabien R, fabienrenaud@github)
#543: Problem resolving self-referential recursive types
 (reported by ahgittin@github)
#550: Minor optimization: prune introspection of "well-known" JDK types
#552: Improved handling for ISO-8601 (date) format
 (contributed by Jerome G, geronimo-iia@github)
#559: Add `getDateFormat()`, `getPropertyNamingStrategy()` in `ObjectMapper`
#560: @JsonCreator to deserialize BigInteger to Enum
 (requested by gisupp@github)
#565: Add support for handling `Map.Entry`
#566: Add support for case-insensitive deserialization (`MapperFeature.ACCEPT_CASE_INSENSITIVE_PROPERTIES`)
 (contributed by Michael R)
#571: Add support in ObjectMapper for custom `ObjectReader`, `ObjectWriter` (sub-classes)
#572: Override default serialization of Enums
 (requested by herau@github)
#576: Add fluent API for adding mixins
 (contributed by Adam S, adstro@github)
#594: `@JsonValue` on enum not used when enum value is a Map key
 (reported by chrylis@github)
#596: Add support for `@JsonProperty.defaultValue`, exposed via `BeanProperty.getMetadata().getDefaultValue()`
#597: Improve error messaging for cases where JSON Creator returns null (which
  is illegal)
 (contributed by Aurelien L)
#599: Add a simple mechanism for avoiding multiple registrations of the same module
#607: Allow (re)config of `JsonParser.Feature`s via `ObjectReader`
#608: Allow (re)config of `JsonGenerator.Feature`s via `ObjectWriter`
#614: Add a mechanism for using `@JsonCreator.mode` for resolving possible ambiguity between
  delegating- and property-based creators
#616: Add `SerializationFeature.WRITE_DURATIONS_AS_TIMESTAMPS`
#622: Support for non-scalar ObjectId Reference deserialiazation (like JSOG)
#623: Add `StdNodeBasedDeserializer`
#630: Add `KeyDeserializer` for `Class`
#631: Update `current value` of `JsonParser`, `JsonGenerator` from standard serializers,
 deserializers
 (suggested by Antibrumm@github)
#633: Allow returning null value from IdResolver to make type information optional
 (requested by Antibrumm@github)
#634: Add `typeFromId(DatabindContext,String)` in `TypeIdDeserializer`
#636: `ClassNotFoundException` for classes not (yet) needed during serialization
 (contributed by mspiegel@github)
#638: Add annotation-based method(s) for injecting properties during serialization
 (using @JsonAppend, VirtualBeanPropertyWriter)
#647: Deserialization fails when @JsonUnwrapped property contains an object with same property name
 (reported by Konstantin L)
#653: Jackson doesn't follow JavaBean naming convention (added `MapperFeature.USE_STD_BEAN_NAMING`)
#654: Add support for (re)configuring `JsonGenerator.setRootValueSeparator()` via `ObjectWriter`
#655: Add `ObjectWriter.writeValues()` for writing value sequences
#660: `@JsonCreator`-annotated factory method is ignored if constructor exists
- Allow use of `Shape.ARRAY` for Enums, as an alias to 'use index'
- Start using `JsonGenerator.writeStartArray(int)` to help data formats
  that benefit from knowing number of elements in arrays (and would otherwise
  need to buffer values to know length)
- Added new overload for `JsonSerializer.isEmpty()`, to eventually solve #588
- Improve error messaging (related to [jaxb-annotations#38]) to include known subtype ids.

2.4.6 (23-Apr-2015)

#735: (complete fix) @JsonDeserialize on Map with contentUsing custom deserializer overwrites default behavior
 (reported by blackfyre512@github) (regression due to #604)
$744: Custom deserializer with parent object update fails

2.4.5.1 (26-Mar-2015)

Special one-off "micro patch" for:

#706: Add support for `@JsonUnwrapped` via JSON Schema module
#707: Error in getting string representation of an ObjectNode with a float number value
 (reported by @navidqar)
#735: (partial) @JsonDeserialize on Map with contentUsing custom deserializer overwrites default behavior

2.4.5 (13-Jan-2015)

#635: Reduce cachability of `Map` deserializers, to avoid problems with per-property config changes
    (regression due to #604)
#656: `defaultImpl` configuration is ignored for `WRAPPER_OBJECT`
- Solve potential cyclic-resolution problem for `UntypedObjectDeserializer`

2.4.4 (24-Nov-2014)

(jackson-core)#158: Setter confusion on assignable types
 (reported by tsquared2763@github)
#245: Calls to ObjectMapper.addMixInAnnotations() on an instance returned by ObjectMapper.copy()
 don't work
 (reported by Erik D)
#580: delegate deserializers choke on a (single) abstract/polymorphic parameter
 (reported by Ian B, tea-dragon@github)
#590: Binding invalid Currency gives nonsense at end of the message
 (reported by Jerbell@github)
#592: Wrong `TokenBuffer` delegate deserialization using `@JsonCreator`
 (reported by Eugene L)
#601: ClassCastException for a custom serializer for enum key in `EnumMap`
 (reported by Benson M)
#604: `Map` deserializers not being cached, causing performance problems
#610: Fix forward reference in hierarchies
 (contributed by zeito@github)
#619: Off by one error in AnnotatedWithParams
 (reported by stevetodd@github)
- Minor fix to `EnumSerializer` regarding detection "serialize using index"
- Minor fix to number serializers, to call proper callback for schema generation

2.4.3 (02-Oct-2014)

#496: Wrong result with `new TextNode("false").asBoolean(true)`
 (reported by Ivar R, ivarru@github)
#511: DeserializationFeature.FAIL_ON_INVALID_SUBTYPE does not work
 (reported by sbelikov@github)
#523: MapDeserializer and friends do not report the field/key name for mapping exceptions
 (reported by Ian B, tea-dragon@github)
#524: @JsonIdentityReference(alwaysAsId = true) Custom resolver is reset to SimpleObjectIdResolver
 (reported by pkokorev@github)
#541: @JsonProperty in @JsonCreator is conflicting with POJOs getters/attributes
 (reported by fabienrenaud@github)
#543: Problem resolving self-referential generic types
#570: Add Support for Parsing All Compliant ISO-8601 Date Formats
 (requested by pfconrey@github)
- Fixed a problem with `acceptJsonFormatVisitor` with Collection/array types that
  are marked with `@JsonValue`; could cause NPE in JSON Schema generator module.

2.4.2 (14-Aug-2014)

#515: Mixin annotations lost when using a mixin class hierarchy with non-mixin interfaces
 (reported by 'stevebread@github')
- Fixed a problem related to [jackson-dataformat-smile#19].

2.4.1.2 (12-Jul-2014)

Special one-off "micro patch" for:

#503: Concurrency issue inside com.fasterxml.jackson.databind.util.LRUMap.get(Object)
 (reported by fjtc@github)

2.4.1.1 (18-Jun-2014)

Special one-off "micro patch" for:

#491: Temporary work-around for issue #490 (full fix for 2.5 needs to be
  in `jackson-annotations`)
#506: Index is never set for Collection and Array in InvalidFormatException.Reference
 (reported by Fabrice D, fabdouglas@github)
- Fixed a problem related to [jackson-dataformat-smile#19].

2.4.1 (17-Jun-2014)

#479: NPE on trying to deserialize a `String[]` that contains null
 (reported by huxi@github)
#482: Make date parsing error behavior consistent with JDK
 (suggested by Steve S, sanbeg@github)
#489 (partial): TypeFactory cache prevents garbage collection of custom ClassLoader
 (reported by sftwrengnr@github)

2.4.0 (02-Jun-2014)

#81: Allow use of @JsonUnwrapped with typed (@JsonTypeInfo) classes, provided
  that (new) feature `SerializationFeature.FAIL_ON_UNWRAPPED_TYPE_IDENTIFIERS`
  is disabled
 (constributed by Ben F, UnquietCode@github)
#88: Prevent use of type information for `JsonNode` via default typing
 (reported by electricmonk@github)
#149: Allow use of "stringified" indexes for Enum values
 (requested by chenboxiang@github)
#176: Allow use external Object Id resolver (to use with @JsonIdentityInfo etc)
 (implemented by Pascal G)
#193: Conflicting property name definitions
 (reported by Stuart J, sgjohnston@github)
#323: Serialization of the field with deserialization config
 (reported by metanet@github)
#327: Should not consider explicitly differing renames a fail, as long as all are explicit
#335: Allow use of `@JsonPropertyOrder(alphabetic=true)` for Map properties
#351: ObjectId does not properly handle forward references during deserialization
 (contributed by pgelinas)
#352 Add `ObjectMapper.setConfig()` for overriding `SerializationConfig`/`DeserializationConfig`
#353: Problems with polymorphic types, `JsonNode` (related to #88)
 (reported by cemo@github)
#359: Converted object not using explicitly annotated serializer
 (reported by Florian S [fschopp@github])
#369: Incorrect comparison for renaming in `POJOPropertyBuilder`
#375: Add `readValue()`/`readPropertyValue()` methods in `DeserializationContext`
#376: Add support for `@JsonFormat(shape=STRING)` for number serializers
#381: Allow inlining/unwrapping of value from single-component JSON array
 (contributed by yinzara@github)
#390: Change order in which managed/back references are resolved (now back-ref
 first, then forward)
 (requested by zAlbee@github)
#407: Properly use null handlers for value types when serializer Collection
 and array types
 (contributed by Will P)
#425: Add support for using `Void.class` as "no class", instead of `NoClass.class`
#428: `PropertyNamingStrategy` will rename even explicit name from `@JsonProperty`
 (reported by turskip@github)
#435: Performance bottleneck in TypeFactory._fromClass
 (reported by Sean D, sdonovanuk@github)
#434: Ensure that DecimalNodes with mathematically equal values are equal
 (contributed by Francis G)
#435: Performance bottleneck in TypeFactory._fromClass
 (reported by sdonovanuk@github)
#438: Add support for accessing `@JsonProperty(index=N)` annotations
#442: Make `@JsonUnwrapped` indicate property inclusion
 (suggested by Ben F)
#447: ArrayNode#addAll should accept Collection<? extends JsonNode>
 (suggested by alias@github)
#461: Add new standard naming strategy, `PropertyNamingStrategy.LowerCaseStrategy`
#463: Add 'JsonNode.asText(String defaultValue)`
 (suggested by Chris C)
#464: Include `JsonLocation` in more mapping exceptions
 (contributed by Andy C (q3aiml@github))
#465: Make it easier to support serialization of custom subtypes of `Number`
#467: Unwanted POJO's embedded in tree via serialization to tree
 (reported by Benson M)
- Slightly improve `SqlDateSerializer` to support `@JsonFormat`
- Improve handling of native type ids (YAML, CBOR) to use non-native type ids
  as fallback

2.3.5 (13-Jan-2015)

#496: Wrong result for TextNode("false").asBoolean(true)
 (reported by Ivar R, ivarru@github)
#543: Problems resolving self-referential generic types.
#656: defaultImpl configuration is ignored for WRAPPER_OBJECT

2.3.4 (17-Jul-2014)

#459: BeanDeserializerBuilder copy constructor not copying `_injectables`
#462: Annotation-provided Deserializers are not contextualized inside CreatorProperties
 (reported by aarondav@github)

2.3.3 (10-Apr-2014)

#420: Remove 'final' modifier from `BeanDeserializerBase.deserializeWithType`
 (requested by Ghoughpteighbteau@github)
#422: Allow use of "True" and "False" as aliases for booleans when coercing from
  JSON String
#423: Fix `CalendarSerializer` to work with custom format
 (reported by sergeymetallic@github)
#433: `ObjectMapper`'s `.valueToTree()` wraps `JsonSerializable` objects into a POJONode
 (reported by Francis G)
- Fix null-handling for `CollectionSerializer`

2.3.2 (01-Mar-2014)

#378: Fix a problem with custom enum deserializer construction
 (reported by BokoEnos@github)
#379: Fix a problem with (re)naming of Creator properties; needed to make
 Paranamer module work with NamingStrategy.
 (reported by Chris P, cpilsworth@github)
#398: Should deserialize empty (not null) URI from empty String
 (reported by pgieser@github)
#406: @JsonTypeIdResolver not working with external type ids
 (reported by Martin T)
#411: NumberDeserializers throws exception with NaN and +/- Infinity
 (reported by clarkbreyman@github)
#412: ObjectMapper.writerWithType() does not change root name being used
 (repoted by jhalterman@github)
- Added `BeanSerializerBase._serializeObjectId()` needed by modules that
  override standard BeanSerializer; specifically, XML module.

2.3.1 (28-Dec-2013)

#346: Fix problem deserializing `ObjectNode`, with @JsonCreator, empty
  JSON Object
 (reported by gaff78@github)
#358: `IterableSerializer` ignoring annotated content serializer
 (reported by Florian S)
#361: Reduce sync overhead for SerializerCache by using volatile, double-locking
 (contributed by stuartwdouglas@github)
#362: UUID output as Base64 String with ObjectMapper.convertValue()
 (reported by jknack@github)
#367: Make `TypeNameIdResolver` call `TypeResolver` for resolving base type
 (suggested by Ben F)
#370: Fail to add Object Id for POJO with no properties
 (reported by jh3141@github)
- Fix for [jackson-module-afterburner#38]: need to remove @JacksonStdImpl from
  `RawSerializer`, to avoid accidental removal of proper handling.

2.3.0 (13-Nov-2013)

#48: Add support for `InetSocketAddress`
 (contributed by Nick T)
#152: Add support for traversing `JsonNode` with (new!) `JsonPointer` implementation
 (suggested by fge@github)
#208: Accept "fromString()" as an implicit Creator (factory) method (alias for "valueOf()")
 (requested by David P)
#215: Allow registering custom `CharacterEscapes` to use for serialization,
 via `ObjectWriter.with(CharacterEscapes)` (and `ObjectMapper.writer(CharacterEscapes)`)
#227: Allow "generic" Enum serializers, deserializers, via `SimpleModule`
#234: Incorrect type information for deeply nested Maps
 (reported by Andrei P)
#237: Add `DeserializationFeature.FAIL_ON_READING_DUP_TREE_KEY` to optionally
  throw `JsonMappingException` on duplicate keys, tree model (`JsonNode`)
#238: Allow existence of overlapping getter, is-getter (choose 'regular' getter)
#239: Support `ByteBuffer`
 (suggested by mckamey@github)
#240: Make sure `@JsonSerialize.include` does not accidentally override
  class inclusion settings
 (requested by thierryhenrio@github)
#253: `DelegatingDeserializer` causes problems for Managed/BackReferences
 (reported by bfelaco@github)
#257: Make `UntypedObjectDeserializer` support overides for `List`, `Map` etc
#268: Add new variant of `ObjectMapper.canSerialize()` that can return `Throwable`
 that caused false to be returned (if any)
#269: Add support for new `@JsonPropertyDescription` via `AnnotationIntrospector`
 as well as `BeanProperty.getMedata().getDescription()`
#270: Add `SerializationFeature.USE_EQUALITY_FOR_OBJECT_ID` to allow use of equality
 (instead of identity) for figuring out when to use Object Id
 (requested by beku8@github)
#271: Support handling of `@JsonUnwrapped` for in-built JSON Schema generation
#277: Make `TokenBuffer` support new native type and object ids
#302: Add `setNamingStrategy` in `Module.SetupContext`
 (suggested by Miguel C)
#305: Add support for accessing `TypeFactory` via `TypeIdResolverBase`
 (not yet via `TypeIdResolver` interface), other configuration
#306: Allow use of `@JsonFilter` for properties, not just classes 
#307: Allow use of `@JsonFilter` for Maps in addition to POJOs
#308: Improve serialization and deserialization speed of `java.util.UUID` by 4x
 (suggested by David P)
#310: Improve `java.util.UUID` serialization with binary codecs, to use "raw" form.
#311: Make sure that "creator properties" are alphabetically ordered too, if
  so requested.
#315: Allow per-property definition of null serializer to use, using
 new `@JsonSerialize(nullsUsing=xxx)` annotation property
#317: Fix `JsonNode` support for nulls bound to `ObjectNode`, `ArrayNode`
 (contributed by Seth P)
#318: Problems with `ObjectMapper.updateValue()`, creator property-backed accessors
#319: Add support for per-call ("contextual") attributes, with defaulting,
 to allow keeping track of state during (de)serialization
#324: Make sure to throw `JsonMappingException` from `EnumDeserializer` creator,
  not `IllegalArgumentException`
 (reported by beverku@github)
#326: Support `@JsonFilter` for "any getter" properties
#334: Make `ArrayNode`, `ObjectNode` non-final again
#337: `AnySetter` does not support polymorphic types
 (reported by askvortsov@github)
#340: AtomicReference not working with polymorphic types
#342: Add `DeserializationFeature.FAIL_ON_IGNORED_PROPERTIES` to make `ObjectMapper`
  throw exception when encountering explicitly ignored properties
 (requested by Ruslan M)
[JACKSON-890]: Support managed/back-references for polymorphic (abstract) types
- Add 'BeanPropertyWriter.isUnwrapping()' for future needs (by Afterburner)
- Add coercions from String "null" (as if null token was parsed) for primitives/Wrappers.
- Add `JsonDeserializer.handledType()`

2.2.4 (10-Jun-2014)

#292: Problems with abstract `Map`s, `Collection`s, polymorphic deserialization
#324: EnumDeserializer should throw JsonMappingException, not IllegalArgumentException
#346: Problems deserializing `ObjectNode` from empty JSON Object, with @JsonCreator

2.2.3 (22-Aug-2013)

#234: Problems with serializing types for deeply nested generic Maps, default typing 
#251: SerializationFeature.WRITE_BIGDECIMAL_AS_PLAIN ignored with JsonNode
  serialization
 (reported by fge@github)
#259: Fix a problem with JSON Schema generation for `@JsonValue`
 (reported by Lior L)
#267: Handle negative, stringified timestamps
 (reported by Drecth@github)
#281: Make `NullNode` use configured null-value serializer
#287: Fix problems with converters, Maps with Object values
 (reported by antubis@github)
#288: Fix problem with serialization converters assigned with annotations
 (reported by cemo@github)

2.2.2 (26-May-2013)

#216: Problems with Android, 1.6-only types
#217: JsonProcessingExceptions not all wrapped as expected
 (reported by karldmoore@github)
#220: ContainerNode missing 'createNumber(BigInteger)'
 (reported by Pascal G)
#223: Duplicated nulls with @JsonFormat(shape=Shape.ARRAY)
 (reported by lukegh@github)
#226: Field mapping fail on deserialization to common referenced object when
  @JsonUnwrapped is used
 (reported by ikvia@github)
#232: Converting bound BigDecimal value to tree fails with WRITE_BIGDECIMAL_AS_PLAIN
 (reported by celkings@github)
- Minor fix to handle primitive types for key deserializer lookups
- Add convenience method `MappingIterator.getCurrentLocation()`
 (suggested by Tomdz@github)

2.2.1 (03-May-2013)

#214: Problem with LICENSE, NOTICE, Android packaging
 (reported by thierryd@github)

2.2.0 (22-Apr-2013)

Fixes:

#23: Fixing typing of root-level collections
#118: JsonTypeInfo.as.EXTERNAL_PROPERTY not working correctly
 with missing type id, scalar types
#130: TimeZone not set for GregorianCalendar, even if configured
#144: MissingNode.isValueNode() should return 'false'
 (reported by 'fge@github')
#146: Creator properties were not being renamed as expected
 (contributed by Christoper C)
#188: Problem with ObjectId serialization, 'alwaysAsId' references

Improvements:

#116: JavaType implements `java.lang.reflect.Type` (as does `TypeReference`)
#147: Defer reporting of problems with missing creator parameters
 (contributed by Christoper C)
#155: Make `ObjectNode` and `ArrayNode` final (other node types already were)
 (requested by fge@github)
#161: Add deserializer for java.util.concurrent.ArrayBlockingQueue
#173: Add 'JsonNode.traverse(ObjectCodec)' for convenience
#181: Improve error reporting for missing '_valueDeserializer'
#194: Add `FloatNode` type in tree model (JsonNode)
 (requested by msteiger@github)
#199: Allow deserializing `Iterable` instances (as basic `Collection`s)
 (requested by electrum@github)
#206: Make 'ObjectMapper.createDeserializationContext()' overridable
 (requested by noter@github)
#207: Add explicit support for `short` datatypes, for tree model
 (contributed by msteiger@github)

New features:

#120: Extend BeanDeserializerModifier to work with non-POJO deserializers
#121: Extend BeanSerializerModifier to work with non-POJO serializers
#124: Add support for serialization converters (@JsonSerializer(converter=...))
#124: Add support for deserialization converters (@JsonDeserializer(converter=...))
#140: Add 'SerializationFeature.WRITE_BIGDECIMAL_AS_PLAIN' to allow forcing
  of non-scientific notation when serializing BigDecimals.
 (suggested by phedny@github)
#148: Add 'DeserializationFeature.FAIL_ON_INVALID_SUBTYPE`, which allows mapping
  entries with missing or invalid type id into null references (instead of failing).
  Also allows use of '@JsonTypeInfo.defaultImpl = NoClass.class' as alternative.
#159: Add more accessors in 'MappingIterator': getParser(), getParserSchema(),
  readAll()
 (suggested by Tom D)
#190: Add 'MapperFeature.ALLOW_FINAL_FIELDS_AS_MUTATORS' (default: true) for
 pruning out final fields (to avoid using as mutators)
 (requested by Eric T)
#195: Add 'MapperFeature.INFER_PROPERTY_MUTATORS' (default: enabled) for finer
  control of what mutators are auto-detected.
 (requested by Dain S)
#198: Add SPI metadata, handling in ObjectMapper (findModules()), for
  automatic registration of auto-detected extension modules
 (suggested by 'beamerblvd@github')
#203: Added new features to support advanced date/time handling:
  - SerializationFeature.WRITE_DATE_TIMESTAMPS_AS_NANOSECONDS
  - DeserializationFeature.READ_DATE_TIMESTAMPS_AS_NANOSECONDS
  - DeserializationFeature.ADJUST_DATES_TO_CONTEXT_TIME_ZONE

Other:

#126: Update JDK baseline to 1.6
* API under 'com.fasterxml.jackson.databind.jsonFormatVisitors' changed significantly
  based on experiences with external JSON Schema generator.
* Version information accessed via code-generated access class, instead of reading
  VERSION.txt
* Added 2 methods in Converter interface: getInputType(), getOutputType(),
  to allow programmatic overrides (needed by JAXB annotation module)

2.1.4 (26-Feb-2013)

* [JACKSON-887]: StackOverflow with parameterized sub-class field
 (reported by Alexander M)
* [#130]: TimeZone not set for GregorianCalendar, when deserializing
* [#157]: NPE when registering module twice
* [#162]: JsonNodeFactory: work around an old bug with BigDecimal and zero
 (submitted by fge@github)
* [#166]: Incorrect optimization for `ObjectMapper.convertValue(Class)`
 (reported by Eric T)
* [#167]: Problems with @JsonValue, polymorphic types (regression from 1.x)
 (reported by Eric T)
* [#170]: Problems deserializing `java.io.File` if creator auto-discovery disabled
 (reported by Eric T)
* [#175]: NPE for JsonMappingException, if no path is specified
 (reported by bramp@github)

2.1.3 (19-Jan-2013)

* [Issue#141]: ACCEPT_EMPTY_STRING_AS_NULL_OBJECT not working for enums
* [Issue#142]: Serialization of class containing EnumMap with polymorphic enum
  fails to generate class type data
 (reported by kidavis4@github)

2.1.2 (04-Dec-2012)

* [Issue#106]: NPE in ObjectArraySerializer.createContextual(...)
* [Issue#117]: HandlerInstantiator defaulting not working
 (reported by Alexander B)
* [Issue#118]: Problems with JsonTypeInfo.As.EXTERNAL_PROPERTY, scalar values
 (reported by Adva11@github)
* [Issue#119]: Problems with @JsonValue, JsonTypeInfo.As.EXTERNAL_PROPERTY
 (reported by Adva11@github)
* [Issue#122]: ObjectMapper.copy() was not copying underlying mix-in map
 (reported by rzlo@github)

2.1.1 (11-Nov-2012)

Fixes:

* [JACKSON-875]: Enum values not found if Feature.USE_ANNOTATIONS disabled
 (reported by Laurent P)
* [Issue#93]: ObjectNode.setAll() broken; would not add anything for
  empty ObjectNodes.
 (reported by Francis G)
* Making things implement java.io.Serializable:
  - Issues: #94, #99, #100, #102
    (reported by Sean B)
* [Issue#96]: Problem with JsonTypeInfo.As.EXTERNAL_PROPERTY, defaultImpl
 (reported by Adva11@github)

2.1.0 (08-Oct-2012)

  New minor version for 2.x series. Major improvements in multiple areas,
  including:

  - Dataformat auto-detection
  - More `@JsonFormat.shape` variant to serialize Collections as
    JSON Objects, POJOs as JSON Arrays (csv-like).
  - Much more configuration accessible via ObjectReader, ObjectWriter
  - New mechanism for JSON Schema generation, other uses (in future)

Fixes:

* [JACKSON-830]/[Issue#19]: Change OSGi bundle name to be fully-qualified
* ]JACKSON-847]: Make @JsonIdentityInfo work with property-based creator
* [JACKSON-851]: State corruption with ObjectWriter, DefaultPrettyPrinter
 (reported by Duncan A)
* [Issue#75]: Too aggressive KeySerializer caching
* Minor fix wrt [Issue#11], coercion needed extra checks

Improvements:

* [JACKSON-758]: Remove 'IOException' from throws clauses of "writeValueAsString"
  and "writeValueAsBytes" of ObjectMapper/ObjectWriter
 (suggested by G-T Chen)
* [JACKSON-839]: Allow "upgrade" of integer number types for
  UntypedObjectDeserializer, even with default typing enabled.
* [JACKSON-850]: Allow use of zero-arg factory methods as "default creator"
  (suggested by Razvan D)
* [Issue#9]: Implement 'required' JSON Schema attribute for bean properties
* [Issue#20]: Add new exception type, InvalidFormatException (sub-type of
  JsonMappingException) to indicate data format problems
 (suggested by HolySamosa@github)
* [Issue#30]: ObjectReader and ObjectWriter now try to pre-fetch root
  (de)serializer if possible; minor performance improvement (2% for small POJOs).
* [Issue#33]: Simplified/clarified definition of 'ObjectReader.readValues()';
  minor change in behavior for JSON Array "wrapped" sequences
* [Issue#60]: Add 'JsonNode.hasNonNull(...)' method(s)
 (suggested by Jeff S on mailing list) 
* [Issue#64]: Add new "standard" PropertyNamingStrategy, PascalCaseStrategy
  (PropertyNamingStrategy.PASCAL_CASE_TO_CAMEL_CASE)
 (contributed by Sean B)
* [Issue#65]: Add getters to `ObjectMapper`, DeserializationContext/-Factory.
 (contributed by Dmitry K)
* [Issue#69]: Add `PropertyName` abstraction, new methods in AnnotationIntrospector
* [Issue#80]: Make `DecimalNode` normalize input, to make "1.0" and "1.00"equal
 (reported by fge@github)

New features:

* [Issue#15]: Support data format auto-detection via ObjectReader (added
  'withFormatDetection(...)' fluent factories)
* [Issue#21]: Add 'ObjectNode.set(...)' method (and related) to improve
  chaining, semantic consistency of Tree Model API
 (suggested by fge@Github)
* [Issue#22]: Add 'ObjectMapper.setAnnotationIntrospectors()' which allows
  defining different introspectors for serialization, deserialization
* [Issue#24]: Allow serialization of Enums as JSON Objects
 (suggested by rveloso@github)
* [Issue#28]: Add 'ObjectMapper.copy()', to create non-linked copy of
  mapper, with same configuration settings
* [Issue#29]: Allow serializing, deserializing POJOs as JSON Arrays
  by using `@JsonFormat(shape=Shape.ARRAY)`
* [Issue#40]: Allow serialization of Collections as JSON Objects
  (and deserialization from)
 (suggested by 'rveloso@github')
* [Issue#42]: Allow specifying Base64 variant to use for Base64-encoded data
  using ObjectReader.with(Base64Variant), ObjectWriter.with(Base64Variant).
 (suggested by 'mpfau@github')
* [Issue#45]: Add '@JsonNaming' annotation to define per-class PropertyNamingStrategy
 (suggested by Mark W)
* [Pull#58]: Make 'MappingIterator' implement 'Closable'
 (contributed by Pascal G)
* [Issue#72]: Add 'MapperFeature.USE_WRAPPER_NAME_AS_PROPERTY_NAME' to use
  wrapper name annotations for renaming properties
* [Issue#87]: Add 'StdDelegatingSerializer', 'StdDelegatingDeserializer' to
  simplify writing of two-step handlers
* (issue #4 of jackson-annotations): Add `@JsonIdentityReference(alwaysAsId=true)`
  to force ALL references to an object written as Object Id, even the first one.
* Added 'ObjectReader#withHandler' to allow for reconfiguring deserialization
  problem handler
 (suggested by 'electricmonk')

Other changes:

* New variant of AnnotationIntrospector.getFormat(), to support class
  annotations
* It is now possible to serialize instances of plain old Object, iff
  'FAIL_ON_EMPTY_BEANS' is disabled.
* Trying to remove reference to "JSON" in datatype conversion errors
 (since databinding is format-agnostic)

INCOMPATIBILITIES: (rats!)

* Note that [Issue#33] (see above) is, technically speaking, backwards
  imcompatible change. It is estimated that it should NOT affect most
  users, as changes are to edge cases (and undocumented ones at that).
  However, it can potentially cause problems with upgrade.
* Implementation of `JsonFormatVisitable` resulting in 2 new methods
  being added in `BeanPropertyFilter` interface -- this is unfortunate,
  but was required to support full traversability.

2.0.4 (26-Jun-2012)

* [Issue#6]: element count for PrettyPrinter, endObject wrong
   (reported by "thebluemountain")
* [JACKSON-838]: Utf8StreamParser._reportInvalidToken() skips letters
    from reported token name
   (reported by Lóránt Pintér)
* [JACKSON-841] Data is doubled in SegmentedStringWriter output
   (reported by Scott S)
* [JACKSON-842] ArrayIndexOutOfBoundsException when skipping C-style comments
   (reported by Sebastien R)

2.0.3: no version 2.0.3 released -- only used for extension modules

2.0.2 [14-May-2012]

Fixes:

* [Issue#14]: Annotations were not included from parent classes of
  mix-in classes
 (reported by @guillaup)
* [JACKSON-824]: Combination of JSON Views, ObjectMapper.readerForUpdating()
  was not working
 (reported by Nir S)
(and all fixes from 1.9.7)

Improvements:

* [Issue#11]: Improve ObjectMapper.convertValue()/.treeToValue() to use
  cast if possible

2.0.1 [23-Apr-2012]

Fixes:

* [JACKSON-827] Ensure core packages work on JDK 1.5
 (reported by Pascal g)
* [JACKSON-829] Custom serializers not working for List<String> properties,
  @JsonSerialize(contentUsing)
 (reported by James R)

Improvements:

* [Issue#5]: Add support for maps with java.util.Locale keys to the set of
  StdKeyDeserializers
 (contributed by Ryan G)

2.0.0 [25-Mar-2012]

Fixes:

* [JACKSON-368]: Problems with managed references, abstract types
* [JACKSON-711]: Delegating @JsonCreator did not work with Injectable values
* [JACKSON-798]: Problem with external type id, creators
  (reported by Casey L)
(and all fixes up until and including 1.9.6)

Improvements:

* [JACKSON-546]: Indicate end-of-input with JsonMappingException instead
  of EOFException, when there is no parsing exception
* [JACKSON-664]: Reduce overhead of type resolution by adding caching
  in TypeFactory
* [JACKSON-690]: Pass DeserializationContext through ValueInstantiator
* [JACKSON-695]: Add 'isEmpty(value)' in JsonSerializer to allow
  customizing handling of serialization of empty values
* [JACKSON-710]: 'ObjectMapper.convertValue()' should ignore root value
  wrapping/unwrapping settings
* [JACKSON-730] Split various features (JsonParser, JsonGenerator,
  SerializationConfig, DeserializationConfig) into per-factory
  features (MapperFeature, JsonFactory.Feature) an per
  instance features (existing ones)
* [JACKSON-732]: Allow 'AnnotationIntrospector.findContentDeserializer()'
  (and similar) to return instance, not just Class<?> for instance
 (requested by James R)
* [JACKSON-736]: Add (more) access to array, container and map serializers
* [JACKSON-737]: Allow accessing of "creator properties" for BeanDeserializer
* [JACKSON-748]: Add 'registerSubtypes' to 'Module.setupContext' (and SimpleModule)
* [JACKSON-749]: Make @JsonValue work for Enum deserialization
* [JACKSON-769]: ObjectNode/ArrayNode: change 'put', 'insert', 'add' to return
  'this node' (unless already returning something)
* [JACKSON-770]: Simplify method naming for JsonNode, drop unnecessary 'get' prefix
  from methods like 'getTextValue()' (becomes 'textValue()')
* [JACKSON-777]: Rename 'SerializationConfig.Feature' as 'SerializationFeature',
  'DeserializationConfig.Feature' as 'DeserializationFeature'
* [JACKSON-780]: MissingNode, NullNode should return 'defaultValue' from 'asXxx' methods,
  (not 0 for numbers), as they are not numeric types
* [JACKSON-787]: Allow use of @JsonIgnoreProperties for properties (fields, getters, setters)
* [JACKSON-795]: @JsonValue was not working for Maps, Collections
* [JACKSON-800]: Add 'Module.SetupContext#addDeserializationProblemHandler'
 (suggested by James R)

New features:

* [JACKSON-107]: Add support for Object Identity (to handled cycles, shared refs),
  with @JsonIdentityInfo
* [JACKSON-435]: Allow per-property Date formatting using @JsonFormat.
* [JACKSON-437]: Allow injecting of type id as POJO property, by setting
  new '@JsonTypeInfo.visible' property to true.
* [JACKSON-469]: Support "Builder pattern" for deserialiation; that is, allow
  use of separate Builder object for data binding, creating actual value
* [JACKSON-608]: Allow use of JSON Views for deserialization
* [JACKSON-636]: Add 'SerializationFeature.ORDER_MAP_ENTRIES_BY_KEYS' to allow
  forced sorting of Maps during serialization
  (suggested by Joern H)
* [JACKSON-669]: Allow prefix/suffix for @JsonUnwrapped properties
 (requested by Aner P)
* [JACKSON-707]: Add 'JsonNode.deepCopy()', to create safe deep copies
  of ObjectNodes, ArrayNodes.
* [JACKSON-714]: Add general-purpose @JsonFormat annotation
* [JACKSON-718]: Added 'JsonNode.canConvertToInt()', 'JsonNode.canConvertToLong()'
* [JACKSON-747]: Allow changing of 'SerializationFeature' for ObjectWriter,
  'DeserializationFeature' for ObjectReader.
* [JACKSON-752]: Add @JsonInclude (replacement of @JsonSerialize.include)
* [JACKSON-754]: Add @JacksonAnnotationsInside for creating "annotation
  bundles" (also: AnnotationIntrospector.isAnnotationBundle())
* [JACKSON-762]: Allow using @JsonTypeId to specify property to use as
  type id, instead of using separate type id resolver.
* [JACKSON-764]: Allow specifying "root name" to use for root wrapping
  via ObjectReader, ObjectWriter.
* [JACKSON-772]: Add 'JsonNode.withArray()' to use for traversing Array nodes.
* [JACKSON-793]: Add support for configurable Locale, TimeZone to use
  (via SerializationConfig, DeserializationConfig)
* [JACKSON-805]: Add 'SerializationFeature.WRITE_SINGLE_ELEM_ARRAYS_UNWRAPPED'
  to improve interoperability with BadgerFish/Jettison
* [JACKSON-810]: Deserialization Feature: Allow unknown Enum values via
  'DeserializationFeature.READ_UNKNOWN_ENUM_VALUES_AS_NULL'
  (suggested by Raymond R)
* [JACKSON-813]: Add '@JsonSerializableSchema.id' attribute, to indicate
  'id' value to add to generated JSON Schemas.

[entries for versions 1.x and earlier not retained; refer to earlier releases)<|MERGE_RESOLUTION|>--- conflicted
+++ resolved
@@ -3,7 +3,6 @@
 === Releases === 
 ------------------------------------------------------------------------
 
-<<<<<<< HEAD
 2.9.0 (not yet released)
 
 #219: SqlDateSerializer does not obey SerializationConfig.Feature.WRITE_DATES_AS_TIMESTAMPS
@@ -91,10 +90,7 @@
 #1637: `ObjectReader.at()` with `JsonPointer` stops after first collection
  (reported by Chris P)
 
-2.8.9 (not yet released)
-=======
 2.8.9 (12-Jun-2017)
->>>>>>> fdab819b
 
 #1595: `JsonIgnoreProperties.allowSetters` is not working in Jackson 2.8
  (reported by Javy L)
