--- conflicted
+++ resolved
@@ -49,19 +49,11 @@
 
     public void testWithInjectable() throws Exception
     {
-<<<<<<< HEAD
         ObjectMapper mapper = jsonMapperBuilder()
                 .injectableValues(new InjectableValues.Std()
                         .addValue(String.class, "stuffValue"))
                 .build();
-        InjectableXY bean = mapper.readValue(aposToQuotes("{'y':3,'x':7}"),
-=======
-        ObjectMapper mapper = new ObjectMapper();
-        mapper.setInjectableValues(new InjectableValues.Std()
-            .addValue(String.class, "stuffValue")
-            );
         InjectableXY bean = mapper.readValue(a2q("{'y':3,'x':7}"),
->>>>>>> 27f62d3c
                 InjectableXY.class);
         assertEquals(8, bean._x);
         assertEquals(4, bean._y);
