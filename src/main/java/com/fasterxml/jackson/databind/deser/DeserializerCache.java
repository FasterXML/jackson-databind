package com.fasterxml.jackson.databind.deser;

import java.util.HashMap;
<<<<<<< HEAD
import java.util.Objects;
=======
>>>>>>> 11f9b4ac
import java.util.concurrent.locks.ReentrantLock;

import com.fasterxml.jackson.annotation.JsonFormat;
import com.fasterxml.jackson.databind.*;
import com.fasterxml.jackson.databind.deser.std.StdDelegatingDeserializer;
import com.fasterxml.jackson.databind.introspect.Annotated;
import com.fasterxml.jackson.databind.type.*;
import com.fasterxml.jackson.databind.util.ClassUtil;
import com.fasterxml.jackson.databind.util.Converter;
import com.fasterxml.jackson.databind.util.LRUMap;
import com.fasterxml.jackson.databind.util.LookupCache;

/**
 * Class that defines caching layer between callers (like
 * {@link ObjectMapper},
 * {@link com.fasterxml.jackson.databind.DeserializationContext})
 * and classes that construct deserializers
 * ({@link com.fasterxml.jackson.databind.deser.DeserializerFactory}).
 */
public final class DeserializerCache
    implements java.io.Serializable // since 2.1
{
    private static final long serialVersionUID = 1L;

    /**
     * Default size of the underlying cache to use.
     * 
     * @since 2.16
     */
    public final static int DEFAULT_MAX_CACHE_SIZE = 2000;

    /*
    /**********************************************************
    /* Caching
    /**********************************************************
     */

    /**
     * We will also cache some dynamically constructed deserializers;
     * specifically, ones that are expensive to construct.
     * This currently means POJO, Enum and Container deserializers.
     */
    protected final LookupCache<JavaType, JsonDeserializer<Object>> _cachedDeserializers;

    /**
     * During deserializer construction process we may need to keep track of partially
     * completed deserializers, to resolve cyclic dependencies. This is the
     * map used for storing deserializers before they are fully complete.
     */
    protected final HashMap<JavaType, JsonDeserializer<Object>> _incompleteDeserializers
        = new HashMap<JavaType, JsonDeserializer<Object>>(8);

<<<<<<< HEAD
    /**
     * We hold an explicit lock while creating deserializers to avoid creating duplicates.
=======

    /**
     * We hold an explicit lock while creating deserializers to avoid creating duplicates.
     * Guards {@link #_incompleteDeserializers}.
     *
     * @since 2.17
>>>>>>> 11f9b4ac
     */
    private final ReentrantLock _incompleteDeserializersLock = new ReentrantLock();

    /*
    /**********************************************************
    /* Life-cycle
    /**********************************************************
     */

    public DeserializerCache() {
        this(DEFAULT_MAX_CACHE_SIZE); // see [databind#1995]
    }

    public DeserializerCache(int maxSize) {
        this(new LRUMap<>(Math.min(64, maxSize>>2), maxSize));
    }

    /**
     * @since 2.16
     */
    public DeserializerCache(LookupCache<JavaType, JsonDeserializer<Object>> cache) {
        _cachedDeserializers = cache;
    }

    /**
     * @since 2.16
     */
    public DeserializerCache emptyCopy() {
        return new DeserializerCache(_cachedDeserializers.emptyCopy());
    }

    /*
    /**********************************************************
    /* JDK serialization handling
    /**********************************************************
     */

    Object writeReplace() {
        // instead of making this transient, just clear it:
        _incompleteDeserializers.clear();
        return this;
    }

    /*
    /**********************************************************
    /* Access to caching aspects
    /**********************************************************
     */

    /**
     * Method that can be used to determine how many deserializers this
     * provider is caching currently
     * (if it does caching: default implementation does)
     * Exact count depends on what kind of deserializers get cached;
     * default implementation caches only dynamically constructed deserializers,
     * but not eagerly constructed standard deserializers (which is different
     * from how serializer provider works).
     *<p>
     * The main use case for this method is to allow conditional flushing of
     * deserializer cache, if certain number of entries is reached.
     */
    public int cachedDeserializersCount() {
        return _cachedDeserializers.size();
    }

    /**
     * Method that will drop all dynamically constructed deserializers (ones that
     * are counted as result value for {@link #cachedDeserializersCount}).
     * This can be used to remove memory usage (in case some deserializers are
     * only used once or so), or to force re-construction of deserializers after
     * configuration changes for mapper than owns the provider.
     */
    public void flushCachedDeserializers() {
        _cachedDeserializers.clear();
    }

    /*
    /**********************************************************
    /* General deserializer locating method
    /**********************************************************
     */

    /**
     * Method called to get hold of a deserializer for a value of given type;
     * or if no such deserializer can be found, a default handler (which
     * may do a best-effort generic serialization or just simply
     * throw an exception when invoked).
     *<p>
     * Note: this method is only called for value types; not for keys.
     * Key deserializers can be accessed using {@link #findKeyDeserializer}.
     *<p>
     * Note also that deserializer returned is guaranteed to be resolved
     * (if it is of type {@link ResolvableDeserializer}), but
     * not contextualized (wrt {@link ContextualDeserializer}): caller
     * has to handle latter if necessary.
     *
     * @param ctxt Deserialization context
     * @param propertyType Declared type of the value to deserializer (obtained using
     *   'setter' method signature and/or type annotations
     *
     * @throws JsonMappingException if there are fatal problems with
     *   accessing suitable deserializer; including that of not
     *   finding any serializer
     */
    public JsonDeserializer<Object> findValueDeserializer(DeserializationContext ctxt,
            DeserializerFactory factory, JavaType propertyType)
        throws JsonMappingException
    {
        Objects.requireNonNull(propertyType, "Null 'propertyType' passed");
        JsonDeserializer<Object> deser = _findCachedDeserializer(propertyType);
        if (deser == null) {
            // If not, need to request factory to construct (or recycle)
            deser = _createAndCacheValueDeserializer(ctxt, factory, propertyType);
            if (deser == null) {
                // Should we let caller handle it? Let's have a helper method
                // decide it; can throw an exception, or return a valid
                // deserializer
                deser = _handleUnknownValueDeserializer(ctxt, propertyType);
            }
        }
        return deser;
    }

    /**
     * Method called to get hold of a deserializer to use for deserializing
     * keys for {@link java.util.Map}.
     *
     * @throws JsonMappingException if there are fatal problems with
     *   accessing suitable key deserializer; including that of not
     *   finding any serializer
     */
    public KeyDeserializer findKeyDeserializer(DeserializationContext ctxt,
            DeserializerFactory factory, JavaType type)
        throws JsonMappingException
    {
        Objects.requireNonNull(type, "Null 'type' passed");
        KeyDeserializer kd = factory.createKeyDeserializer(ctxt, type);
        if (kd == null) { // if none found, need to use a placeholder that'll fail
            return _handleUnknownKeyDeserializer(ctxt, type);
        }
        // First: need to resolve?
        if (kd instanceof ResolvableDeserializer) {
            ((ResolvableDeserializer) kd).resolve(ctxt);
        }
        return kd;
    }

    /**
     * Method called to find out whether provider would be able to find
     * a deserializer for given type, using a root reference (i.e. not
     * through fields or membership in an array or collection)
     */
    public boolean hasValueDeserializerFor(DeserializationContext ctxt,
            DeserializerFactory factory, JavaType type)
        throws JsonMappingException
    {
<<<<<<< HEAD
        Objects.requireNonNull(type, "Null 'type' passed");

=======
>>>>>>> 11f9b4ac
        // Note: mostly copied from findValueDeserializer, except for
        // handling of unknown types
        JsonDeserializer<Object> deser = _findCachedDeserializer(type);
        if (deser == null) {
            deser = _createAndCacheValueDeserializer(ctxt, factory, type);
        }
        return (deser != null);
    }

    /*
    /**********************************************************
    /* Helper methods that handle cache lookups
    /**********************************************************
     */

    protected JsonDeserializer<Object> _findCachedDeserializer(JavaType type)
    {
        // note: caller ensures 'type' never null
        if (_hasCustomHandlers(type)) {
            return null;
        }
        return _cachedDeserializers.get(type);
    }

    /**
     * Method that will try to create a deserializer for given type,
     * and resolve and cache it if necessary
     *
     * @param ctxt Currently active deserialization context
     * @param type Type of property to deserialize (never null, callers verify)
     */
    protected JsonDeserializer<Object> _createAndCacheValueDeserializer(DeserializationContext ctxt,
            DeserializerFactory factory, JavaType type)
        throws JsonMappingException
    {
        // Only one thread to construct deserializers at any given point in time;
        // limitations necessary to ensure that only completely initialized ones
        // are visible and used.
<<<<<<< HEAD
        final boolean isCustom = _hasCustomHandlers(type);
        if (!isCustom) {
            JsonDeserializer<Object> deser = _cachedDeserializers.get(type);
=======
        _incompleteDeserializersLock.lock();
        try {
            // Ok, then: could it be that due to a race condition, deserializer can now be found?
            JsonDeserializer<Object> deser = _findCachedDeserializer(type);
>>>>>>> 11f9b4ac
            if (deser != null) {
                return deser;
            }
        }
        _incompleteDeserializersLock.lock();
        try {
            if (!isCustom) {
                JsonDeserializer<Object> deser = _cachedDeserializers.get(type);
                if (deser != null) {
                    return deser;
                }
            }
            // Ok, then: could it be that due to a race condition, deserializer can now be found?
            int count = _incompleteDeserializers.size();
            // Or perhaps being resolved right now?
            if (count > 0) {
                JsonDeserializer<Object> deser = _incompleteDeserializers.get(type);
                if (deser != null) {
                    return deser;
                }
            }
            // Nope: need to create and possibly cache
            try {
                return _createAndCache2(ctxt, factory, type, isCustom);
            } finally {
                // also: any deserializers that have been created are complete by now
                if (count == 0 && _incompleteDeserializers.size() > 0) {
                    _incompleteDeserializers.clear();
                }
            }
        } finally {
            _incompleteDeserializersLock.unlock();
        }
    }

    /**
     * Method that handles actual construction (via factory) and caching (both
     * intermediate and eventual)
     *
     * @deprecated Since 2.18 use version of _createAndCache2 that takes `isCustom` flag
     */
    @Deprecated // since 2.18, remove from 2.19
    protected JsonDeserializer<Object> _createAndCache2(DeserializationContext ctxt,
            DeserializerFactory factory, JavaType type)
        throws JsonMappingException
    {
        return _createAndCache2(ctxt, factory, type, _hasCustomHandlers(type));
    }

    // @since 2.18
    protected JsonDeserializer<Object> _createAndCache2(DeserializationContext ctxt,
            DeserializerFactory factory, JavaType type, boolean isCustom)
        throws JsonMappingException
    {
        JsonDeserializer<Object> deser;
        try {
            deser = _createDeserializer(ctxt, factory, type);
        } catch (IllegalArgumentException iae) {
            // We better only expose checked exceptions, since those
            // are what caller is expected to handle
            ctxt.reportBadDefinition(type, ClassUtil.exceptionMessage(iae));
            deser = null; // never gets here
        }
        if (deser == null) {
            return null;
        }
        // cache resulting deserializer? always true for "plain" BeanDeserializer
        // (but can be re-defined for sub-classes by using @JsonCachable!)

        // 27-Mar-2015, tatu: As per [databind#735], avoid caching types with custom value desers
        boolean addToCache = !isCustom && deser.isCachable();

        /* we will temporarily hold on to all created deserializers (to
         * handle cyclic references, and possibly reuse non-cached
         * deserializers (list, map))
         */
        /* 07-Jun-2010, tatu: Danger: [JACKSON-296] was caused by accidental
         *   resolution of a reference -- couple of ways to prevent this;
         *   either not add Lists or Maps, or clear references eagerly.
         *   Let's actually do both; since both seem reasonable.
         */
        // Need to resolve? Mostly done for bean deserializers; required for
        // resolving cyclic references.
        if (deser instanceof ResolvableDeserializer) {
            _incompleteDeserializers.put(type, deser);
            try {
                ((ResolvableDeserializer)deser).resolve(ctxt);
            } finally {
                _incompleteDeserializers.remove(type);
            }
        }
        if (addToCache) {
            _cachedDeserializers.put(type, deser);
        }
        return deser;
    }

    /*
    /**********************************************************
    /* Helper methods for actual construction of deserializers
    /**********************************************************
     */

    /**
     * Method that does the heavy lifting of checking for per-type annotations,
     * find out full type, and figure out which actual factory method
     * to call.
     */
    @SuppressWarnings("unchecked")
    protected JsonDeserializer<Object> _createDeserializer(DeserializationContext ctxt,
            DeserializerFactory factory, JavaType type)
        throws JsonMappingException
    {
        final DeserializationConfig config = ctxt.getConfig();

        // First things first: do we need to use abstract type mapping?
        if (type.isAbstract() || type.isMapLikeType() || type.isCollectionLikeType()) {
            type = factory.mapAbstractType(config, type);
        }
        BeanDescription beanDesc = config.introspect(type);
        // Then: does type define explicit deserializer to use, with annotation(s)?
        JsonDeserializer<Object> deser = findDeserializerFromAnnotation(ctxt,
                beanDesc.getClassInfo());
        if (deser != null) {
            return deser;
        }

        // If not, may have further type-modification annotations to check:
        JavaType newType = modifyTypeByAnnotation(ctxt, beanDesc.getClassInfo(), type);
        if (newType != type) {
            type = newType;
            beanDesc = config.introspect(newType);
        }

        // We may also have a Builder type to consider...
        Class<?> builder = beanDesc.findPOJOBuilder();
        if (builder != null) {
            return (JsonDeserializer<Object>) factory.createBuilderBasedDeserializer(
            		ctxt, type, beanDesc, builder);
        }

        // Or perhaps a Converter?
        Converter<Object,Object> conv = beanDesc.findDeserializationConverter();
        if (conv != null) {
            // otherwise need to do bit of introspection
            JavaType delegateType = conv.getInputType(ctxt.getTypeFactory());
            // One more twist, as per [databind#288]; probably need to get new BeanDesc
            if (!delegateType.hasRawClass(type.getRawClass())) {
                beanDesc = config.introspect(delegateType);
            }
            return new StdDelegatingDeserializer<Object>(conv, delegateType,
                    _createDeserializer2(ctxt, factory, delegateType, beanDesc));
        }
        // Nope, regular deserializer
        return (JsonDeserializer<Object>) _createDeserializer2(ctxt, factory, type, beanDesc);
    }

    protected JsonDeserializer<?> _createDeserializer2(DeserializationContext ctxt,
            DeserializerFactory factory, JavaType type, BeanDescription beanDesc)
        throws JsonMappingException
    {
        final DeserializationConfig config = ctxt.getConfig();
        // If not, let's see which factory method to use

        // 12-Feb-20202, tatu: Need to ensure that not only all Enum implementations get
        //    there, but also `Enum` -- latter wrt [databind#2605], polymorphic usage
        if (type.isEnumType()) {
            return factory.createEnumDeserializer(ctxt, type, beanDesc);
        }
        if (type.isContainerType()) {
            if (type.isArrayType()) {
                return factory.createArrayDeserializer(ctxt, (ArrayType) type, beanDesc);
            }
            if (type.isMapLikeType()) {
                // 11-Mar-2017, tatu: As per [databind#1554], also need to block
                //    handling as Map if overriden with "as POJO" option.
                // Ideally we'd determine it bit later on (to allow custom handler checks)
                // but that won't work for other reasons. So do it here.
                // (read: rewrite for 3.0)
                JsonFormat.Value format = beanDesc.findExpectedFormat();
                if (format.getShape() != JsonFormat.Shape.OBJECT) {
                    MapLikeType mlt = (MapLikeType) type;
                    if (mlt instanceof MapType) {
                        return factory.createMapDeserializer(ctxt,(MapType) mlt, beanDesc);
                    }
                    return factory.createMapLikeDeserializer(ctxt, mlt, beanDesc);
                }
            }
            if (type.isCollectionLikeType()) {
                /* 03-Aug-2012, tatu: As per [databind#40], one exception is if shape
                 *   is to be Shape.OBJECT. Ideally we'd determine it bit later on
                 *   (to allow custom handler checks), but that won't work for other
                 *   reasons. So do it here.
                 */
                JsonFormat.Value format = beanDesc.findExpectedFormat();
                if (format.getShape() != JsonFormat.Shape.OBJECT) {
                    CollectionLikeType clt = (CollectionLikeType) type;
                    if (clt instanceof CollectionType) {
                        return factory.createCollectionDeserializer(ctxt, (CollectionType) clt, beanDesc);
                    }
                    return factory.createCollectionLikeDeserializer(ctxt, clt, beanDesc);
                }
            }
        }
        if (type.isReferenceType()) {
            return factory.createReferenceDeserializer(ctxt, (ReferenceType) type, beanDesc);
        }
        if (JsonNode.class.isAssignableFrom(type.getRawClass())) {
            return factory.createTreeDeserializer(config, type, beanDesc);
        }
        return factory.createBeanDeserializer(ctxt, type, beanDesc);
    }

    /**
     * Helper method called to check if a class or method
     * has annotation that tells which class to use for deserialization.
     * Returns null if no such annotation found.
     */
    protected JsonDeserializer<Object> findDeserializerFromAnnotation(DeserializationContext ctxt,
            Annotated ann)
        throws JsonMappingException
    {
        Object deserDef = ctxt.getAnnotationIntrospector().findDeserializer(ann);
        if (deserDef == null) {
            return null;
        }
        JsonDeserializer<Object> deser = ctxt.deserializerInstance(ann, deserDef);
        // One more thing however: may need to also apply a converter:
        return findConvertingDeserializer(ctxt, ann, deser);
    }

    /**
     * Helper method that will check whether given annotated entity (usually class,
     * but may also be a property accessor) indicates that a {@link Converter} is to
     * be used; and if so, to construct and return suitable serializer for it.
     * If not, will simply return given serializer as is.
     */
    protected JsonDeserializer<Object> findConvertingDeserializer(DeserializationContext ctxt,
            Annotated a, JsonDeserializer<Object> deser)
        throws JsonMappingException
    {
        Converter<Object,Object> conv = findConverter(ctxt, a);
        if (conv == null) {
            return deser;
        }
        JavaType delegateType = conv.getInputType(ctxt.getTypeFactory());
        return (JsonDeserializer<Object>) new StdDelegatingDeserializer<Object>(conv, delegateType, deser);
    }

    protected Converter<Object,Object> findConverter(DeserializationContext ctxt,
            Annotated a)
        throws JsonMappingException
    {
        Object convDef = ctxt.getAnnotationIntrospector().findDeserializationConverter(a);
        if (convDef == null) {
            return null;
        }
        return ctxt.converterInstance(a, convDef);
    }
    /**
     * Method called to see if given method has annotations that indicate
     * a more specific type than what the argument specifies.
     * If annotations are present, they must specify compatible Class;
     * instance of which can be assigned using the method. This means
     * that the Class has to be raw class of type, or its sub-class
     * (or, implementing class if original Class instance is an interface).
     *
     * @param a Method or field that the type is associated with
     * @param type Type derived from the setter argument
     *
     * @return Original type if no annotations are present; or a more
     *   specific type derived from it if type annotation(s) was found
     *
     * @throws JsonMappingException if invalid annotation is found
     */
    private JavaType modifyTypeByAnnotation(DeserializationContext ctxt,
            Annotated a, JavaType type)
        throws JsonMappingException
    {
        AnnotationIntrospector intr = ctxt.getAnnotationIntrospector();
        if (intr == null) {
            return type;
        }

        // First things first: find explicitly annotated deserializer(s)

        // then key/value handlers  (annotated deserializers)?
        if (type.isMapLikeType()) {
            JavaType keyType = type.getKeyType();
            // 21-Mar-2011, tatu: ... and associated deserializer too (unless already assigned)
            //   (not 100% why or how, but this does seem to get called more than once, which
            //   is not good: for now, let's just avoid errors)
            if (keyType != null && keyType.getValueHandler() == null) {
                Object kdDef = intr.findKeyDeserializer(a);
                if (kdDef != null) {
                    KeyDeserializer kd = ctxt.keyDeserializerInstance(a, kdDef);
                    if (kd != null) {
                        type = ((MapLikeType) type).withKeyValueHandler(kd);
                        // keyType = type.getKeyType(); // just in case it's used below
                    }
                }
            }
        }
        JavaType contentType = type.getContentType();
        if (contentType != null) {
            if (contentType.getValueHandler() == null) { // as with above, avoid resetting (which would trigger exception)
                Object cdDef = intr.findContentDeserializer(a);
                if (cdDef != null) {
                    JsonDeserializer<?> cd = null;
                    if (cdDef instanceof JsonDeserializer<?>) {
                        cd = (JsonDeserializer<?>) cdDef;
                    } else {
                        Class<?> cdClass = _verifyAsClass(cdDef, "findContentDeserializer", JsonDeserializer.None.class);
                        if (cdClass != null) {
                            cd = ctxt.deserializerInstance(a, cdClass);
                        }
                    }
                    if (cd != null) {
                        type = type.withContentValueHandler(cd);
                    }
                }
            }
        }

        // And after handlers, possible type refinements
        // (note: could possibly avoid this if explicit deserializer was invoked?)
        type = intr.refineDeserializationType(ctxt.getConfig(), a, type);

        return type;
    }

    /*
    /**********************************************************
    /* Helper methods, other
    /**********************************************************
     */

    /**
     * Helper method used to prevent both caching and cache lookups for structured
     * types that have custom value handlers
     *
     * @since 2.8.11
     */
    private boolean _hasCustomHandlers(JavaType t) {
        if (t.isContainerType()) {
            // First: value types may have both value and type handlers
            JavaType ct = t.getContentType();
            if (ct != null) {
                if ((ct.getValueHandler() != null) || (ct.getTypeHandler() != null)) {
                    return true;
                }
            }
            // Second: map(-like) types may have value handler for key (but not type; keys are untyped)
            if (t.isMapLikeType()) {
                JavaType kt = t.getKeyType();
                if (kt.getValueHandler() != null) {
                    return true;
                }
            }
        }
        return false;
    }

    private Class<?> _verifyAsClass(Object src, String methodName, Class<?> noneClass)
    {
        if (src == null) {
            return null;
        }
        if (!(src instanceof Class)) {
            throw new IllegalStateException("AnnotationIntrospector."+methodName+"() returned value of type "+src.getClass().getName()+": expected type JsonSerializer or Class<JsonSerializer> instead");
        }
        Class<?> cls = (Class<?>) src;
        if (cls == noneClass || ClassUtil.isBogusClass(cls)) {
            return null;
        }
        return cls;
    }

    /*
    /**********************************************************
    /* Overridable error reporting methods
    /**********************************************************
     */

    protected JsonDeserializer<Object> _handleUnknownValueDeserializer(DeserializationContext ctxt, JavaType type)
        throws JsonMappingException
    {
        // Let's try to figure out the reason, to give better error messages
        Class<?> rawClass = type.getRawClass();
        if (!ClassUtil.isConcrete(rawClass)) {
            return ctxt.reportBadDefinition(type, "Cannot find a Value deserializer for abstract type "+type);
        }
        return ctxt.reportBadDefinition(type, "Cannot find a Value deserializer for type "+type);
    }

    protected KeyDeserializer _handleUnknownKeyDeserializer(DeserializationContext ctxt, JavaType type)
        throws JsonMappingException
    {
        return ctxt.reportBadDefinition(type, "Cannot find a (Map) Key deserializer for type "+type);
    }
}<|MERGE_RESOLUTION|>--- conflicted
+++ resolved
@@ -1,10 +1,7 @@
 package com.fasterxml.jackson.databind.deser;
 
 import java.util.HashMap;
-<<<<<<< HEAD
 import java.util.Objects;
-=======
->>>>>>> 11f9b4ac
 import java.util.concurrent.locks.ReentrantLock;
 
 import com.fasterxml.jackson.annotation.JsonFormat;
@@ -57,17 +54,11 @@
     protected final HashMap<JavaType, JsonDeserializer<Object>> _incompleteDeserializers
         = new HashMap<JavaType, JsonDeserializer<Object>>(8);
 
-<<<<<<< HEAD
-    /**
-     * We hold an explicit lock while creating deserializers to avoid creating duplicates.
-=======
-
     /**
      * We hold an explicit lock while creating deserializers to avoid creating duplicates.
      * Guards {@link #_incompleteDeserializers}.
      *
      * @since 2.17
->>>>>>> 11f9b4ac
      */
     private final ReentrantLock _incompleteDeserializersLock = new ReentrantLock();
 
@@ -224,11 +215,8 @@
             DeserializerFactory factory, JavaType type)
         throws JsonMappingException
     {
-<<<<<<< HEAD
         Objects.requireNonNull(type, "Null 'type' passed");
 
-=======
->>>>>>> 11f9b4ac
         // Note: mostly copied from findValueDeserializer, except for
         // handling of unknown types
         JsonDeserializer<Object> deser = _findCachedDeserializer(type);
@@ -267,16 +255,9 @@
         // Only one thread to construct deserializers at any given point in time;
         // limitations necessary to ensure that only completely initialized ones
         // are visible and used.
-<<<<<<< HEAD
         final boolean isCustom = _hasCustomHandlers(type);
         if (!isCustom) {
             JsonDeserializer<Object> deser = _cachedDeserializers.get(type);
-=======
-        _incompleteDeserializersLock.lock();
-        try {
-            // Ok, then: could it be that due to a race condition, deserializer can now be found?
-            JsonDeserializer<Object> deser = _findCachedDeserializer(type);
->>>>>>> 11f9b4ac
             if (deser != null) {
                 return deser;
             }
