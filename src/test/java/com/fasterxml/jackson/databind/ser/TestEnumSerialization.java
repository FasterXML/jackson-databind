package com.fasterxml.jackson.databind.ser;

import java.io.*;
import java.util.*;

import com.fasterxml.jackson.annotation.*;

import com.fasterxml.jackson.core.*;
import com.fasterxml.jackson.databind.*;
import com.fasterxml.jackson.databind.annotation.JsonSerialize;
import com.fasterxml.jackson.databind.jsontype.TypeSerializer;
import com.fasterxml.jackson.databind.module.SimpleModule;
import com.fasterxml.jackson.databind.ser.std.StdSerializer;
import com.fasterxml.jackson.databind.ser.std.ToStringSerializer;

/**
 * Unit tests for verifying serialization of simple basic non-structured
 * types; primitives (and/or their wrappers), Strings.
 */
public class TestEnumSerialization
    extends BaseMapTest
{
    /**
     * Test enumeration for verifying Enum serialization functionality.
     */
    protected enum TestEnum {
        A, B, C;
        private TestEnum() { }

        @Override public String toString() { return name().toLowerCase(); }
    }

    /**
     * Alternative version that forces use of "toString-serializer".
     */
    @JsonSerialize(using=ToStringSerializer.class)
    protected enum AnnotatedTestEnum {
        A2, B2, C2;
        private AnnotatedTestEnum() { }

        @Override public String toString() { return name().toLowerCase(); }
    }

    protected enum EnumWithJsonValue {
        A("foo"), B("bar");
        private final String name;
        private EnumWithJsonValue(String n) {
            name = n;
        }

        @Override
        public String toString() { return name; }

        @JsonValue
        public String external() { return "value:"+name; }
    }

    protected static interface ToStringMixin {
        @Override
        @JsonValue public String toString();
    }

    protected static enum SerializableEnum implements JsonSerializable
    {
        A, B, C;

        private SerializableEnum() { }

        @Override
        public void serializeWithType(JsonGenerator jgen, SerializerProvider provider, TypeSerializer typeSer)
                throws IOException, JsonProcessingException
        {
            serialize(jgen, provider);
        }

        @Override
        public void serialize(JsonGenerator jgen, SerializerProvider provider) throws IOException, JsonProcessingException
        {
            jgen.writeString("foo");
        }
    }

    protected static enum LowerCaseEnum {
        A, B, C;
        private LowerCaseEnum() { }
        @Override
        public String toString() { return name().toLowerCase(); }
    }

    static class MapBean {
        public Map<TestEnum,Integer> map = new HashMap<TestEnum,Integer>();
        
        public void add(TestEnum key, int value) {
            map.put(key, Integer.valueOf(value));
        }
    }

    static enum NOT_OK {
        V1("v1"); 
        protected String key;
        // any runtime-persistent annotation is fine
        NOT_OK(@JsonProperty String key) { this.key = key; }
    }

    static enum OK {
        V1("v1");
        protected String key;
        OK(String key) { this.key = key; }
    }

    @SuppressWarnings("rawtypes")
    static class LowerCasingEnumSerializer extends StdSerializer<Enum>
    {
        public LowerCasingEnumSerializer() { super(Enum.class); }
        @Override
        public void serialize(Enum value, JsonGenerator jgen,
                SerializerProvider provider) throws IOException {
            jgen.writeString(value.name().toLowerCase());
        }
    }

    protected static enum LC749Enum {
        A, B, C;
        private LC749Enum() { }
        @Override
        public String toString() { return name().toLowerCase(); }
    }

    // for [databind#1322]
    protected enum EnumWithJsonProperty {
        @JsonProperty("aleph")
        A;
    }

    /*
    /**********************************************************************
    /* Test methods
    /**********************************************************************
     */

    private final ObjectMapper MAPPER = newJsonMapper();
    
    public void testSimple() throws Exception
    {
        assertEquals("\"B\"", MAPPER.writeValueAsString(TestEnum.B));
    }

    public void testEnumSet() throws Exception
    {
        StringWriter sw = new StringWriter();
        EnumSet<TestEnum> value = EnumSet.of(TestEnum.B);
        MAPPER.writeValue(sw, value);
        assertEquals("[\"B\"]", sw.toString());
    }

    /**
     * Whereas regular Enum serializer uses enum names, some users
     * prefer calling toString() instead. So let's verify that
     * this can be done using annotation for enum class.
     */
    public void testEnumUsingToString() throws Exception
    {
        StringWriter sw = new StringWriter();
        MAPPER.writeValue(sw, AnnotatedTestEnum.C2);
        assertEquals("\"c2\"", sw.toString());
    }

    public void testSubclassedEnums() throws Exception
    {
        assertEquals("\"B\"", MAPPER.writeValueAsString(EnumWithSubClass.B));
    }

    public void testEnumsWithJsonValue() throws Exception {
        assertEquals("\"value:bar\"", MAPPER.writeValueAsString(EnumWithJsonValue.B));
    }

    public void testEnumsWithJsonValueUsingMixin() throws Exception
    {
        // can't share, as new mix-ins are added
        ObjectMapper mapper = jsonMapperBuilder()
                .addMixIn(TestEnum.class, ToStringMixin.class)
                .build();
        assertEquals("\"b\"", mapper.writeValueAsString(TestEnum.B));
    }

    // [databind#601]
    public void testEnumsWithJsonValueInMap() throws Exception
    {
        EnumMap<EnumWithJsonValue,String> input = new EnumMap<EnumWithJsonValue,String>(EnumWithJsonValue.class);
        input.put(EnumWithJsonValue.B, "x");
        // 24-Sep-2015, tatu: SHOULD actually use annotated method, as per:
        assertEquals("{\"value:bar\":\"x\"}", MAPPER.writeValueAsString(input));
    }

    /**
     * Test for ensuring that @JsonSerializable is used with Enum types as well
     * as with any other types.
     */
    public void testSerializableEnum() throws Exception
    {
        assertEquals("\"foo\"", MAPPER.writeValueAsString(SerializableEnum.A));
    }

    public void testToStringEnum() throws Exception
    {
        ObjectMapper m = jsonMapperBuilder()
                .configure(SerializationFeature.WRITE_ENUMS_USING_TO_STRING, true)
                .build();
        assertEquals("\"b\"", m.writeValueAsString(LowerCaseEnum.B));

        // [databind#749] but should also be able to dynamically disable
        assertEquals("\"B\"",
                m.writer().without(SerializationFeature.WRITE_ENUMS_USING_TO_STRING)
                    .writeValueAsString(LowerCaseEnum.B));
    }

    public void testToStringEnumWithEnumMap() throws Exception
    {
        ObjectMapper m = jsonMapperBuilder()
                .enable(SerializationFeature.WRITE_ENUMS_USING_TO_STRING)
                .build();
        EnumMap<LowerCaseEnum,String> enums = new EnumMap<LowerCaseEnum,String>(LowerCaseEnum.class);
        enums.put(LowerCaseEnum.C, "value");
        assertEquals("{\"c\":\"value\"}", m.writeValueAsString(enums));
    }

    public void testAsIndex() throws Exception
    {
        // By default, serialize using name
        ObjectMapper m = new ObjectMapper();
        assertFalse(m.isEnabled(SerializationFeature.WRITE_ENUMS_USING_INDEX));
        assertEquals(quote("B"), m.writeValueAsString(TestEnum.B));

        // but we can change (dynamically, too!) it to be number-based
        m = jsonMapperBuilder()
                .enable(SerializationFeature.WRITE_ENUMS_USING_INDEX)
                .build();
        assertEquals("1", m.writeValueAsString(TestEnum.B));
    }

    public void testAnnotationsOnEnumCtor() throws Exception
    {
        assertEquals(quote("V1"), MAPPER.writeValueAsString(OK.V1));
        assertEquals(quote("V1"), MAPPER.writeValueAsString(NOT_OK.V1));
        assertEquals(quote("V2"), MAPPER.writeValueAsString(NOT_OK2.V2));
    }

<<<<<<< HEAD
=======
    // [databind#227]
>>>>>>> a416daf4
    public void testGenericEnumSerializer() throws Exception
    {
        // By default, serialize using name
        SimpleModule module = new SimpleModule("foobar");
        module.addSerializer(Enum.class, new LowerCasingEnumSerializer());
        ObjectMapper mapper = jsonMapperBuilder()
                .addModule(module)
                .build();
        assertEquals(quote("b"), mapper.writeValueAsString(TestEnum.B));
    }

    // [databind#749]

    public void testEnumMapSerDefault() throws Exception {
        final ObjectMapper mapper = newJsonMapper();
        EnumMap<LC749Enum, String> m = new EnumMap<LC749Enum, String>(LC749Enum.class);
        m.put(LC749Enum.A, "value");
        assertEquals("{\"A\":\"value\"}", mapper.writeValueAsString(m));
    }
    
    public void testEnumMapSerDisableToString() throws Exception {
        final ObjectMapper mapper = new ObjectMapper();
        ObjectWriter w = mapper.writer().without(SerializationFeature.WRITE_ENUMS_USING_TO_STRING);
        EnumMap<LC749Enum, String> m = new EnumMap<LC749Enum, String>(LC749Enum.class);
        m.put(LC749Enum.A, "value");
        assertEquals("{\"A\":\"value\"}", w.writeValueAsString(m));
    }

    public void testEnumMapSerEnableToString() throws Exception {
        final ObjectMapper mapper = new ObjectMapper();
        ObjectWriter w = mapper.writer().with(SerializationFeature.WRITE_ENUMS_USING_TO_STRING);
        EnumMap<LC749Enum, String> m = new EnumMap<LC749Enum, String>(LC749Enum.class);
        m.put(LC749Enum.A, "value");
        assertEquals("{\"a\":\"value\"}", w.writeValueAsString(m));
    }

    // [databind#1322]
    public void testEnumsWithJsonProperty() throws Exception {
        assertEquals(quote("aleph"), MAPPER.writeValueAsString(EnumWithJsonProperty.A));
    }

    // [databind#1535]
    public void testEnumKeysWithJsonProperty() throws Exception {
        Map<EnumWithJsonProperty,Integer> input = new HashMap<EnumWithJsonProperty,Integer>();
        input.put(EnumWithJsonProperty.A, 13);
        assertEquals(aposToQuotes("{'aleph':13}"), MAPPER.writeValueAsString(input));
    }

    // [databind#1322]
    public void testEnumsWithJsonPropertyInSet() throws Exception
    {
        assertEquals("[\"aleph\"]",
                MAPPER.writeValueAsString(EnumSet.of(EnumWithJsonProperty.A)));
    }

    // [databind#1322]
    public void testEnumsWithJsonPropertyAsKey() throws Exception
    {
        EnumMap<EnumWithJsonProperty,String> input = new EnumMap<EnumWithJsonProperty,String>(EnumWithJsonProperty.class);
        input.put(EnumWithJsonProperty.A, "b");
        assertEquals("{\"aleph\":\"b\"}", MAPPER.writeValueAsString(input));
    }
}

// [JACKSON-757], non-inner enum
enum NOT_OK2 {
    V2("v2"); 
    protected String key;
    // any runtime-persistent annotation is fine
    NOT_OK2(@JsonProperty String key) { this.key = key; }
}<|MERGE_RESOLUTION|>--- conflicted
+++ resolved
@@ -245,10 +245,7 @@
         assertEquals(quote("V2"), MAPPER.writeValueAsString(NOT_OK2.V2));
     }
 
-<<<<<<< HEAD
-=======
     // [databind#227]
->>>>>>> a416daf4
     public void testGenericEnumSerializer() throws Exception
     {
         // By default, serialize using name
