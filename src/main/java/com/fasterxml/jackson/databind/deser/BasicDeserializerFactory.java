--- conflicted
+++ resolved
@@ -2413,13 +2413,8 @@
     protected EnumResolver constructEnumResolver(Class<?> enumClass,
             DeserializationConfig config, BeanDescription beanDesc)
     {
-<<<<<<< HEAD
-        AnnotatedMember jsonValueAccessor = beanDesc.findJsonValueAccessor();
-        if (jsonValueAccessor != null) {
-=======
         AnnotatedMember jvAcc = beanDesc.findJsonValueAccessor();
         if (jvAcc != null) {
->>>>>>> d87575b8
             if (config.canOverrideAccessModifiers()) {
                 ClassUtil.checkAndFixAccess(jvAcc.getMember(),
                         config.isEnabled(MapperFeature.OVERRIDE_PUBLIC_ACCESS_MODIFIERS));
