--- conflicted
+++ resolved
@@ -33,12 +33,7 @@
         jsonString.append("}");
 
         JsonNode jsonNode = MAPPER.readTree(jsonString.toString());
-<<<<<<< HEAD
-        // jsonNode.toString() fails due to InternalNodeMapper having a mapper that is not configurable
-        assertNotNull(jsonNode);
-=======
         String json = MAPPER.writeValueAsString(jsonNode);
         assertNotNull(json);
->>>>>>> ecaf95c3
     }
 }