--- conflicted
+++ resolved
@@ -624,28 +624,6 @@
     }
 
     @Override
-<<<<<<< HEAD
-    public JacksonInject.Value findValueInjection() {
-//        protected transient  ;
-        JacksonInject.Value result = _injectedValue;
-        if (result != null) {
-            if (result == NO_VALUE_INJECTION) {
-                return null;
-            }
-        }
-        result = fromMemberAnnotations(new WithMember<JacksonInject.Value>() {
-            @Override
-            public JacksonInject.Value withMember(AnnotatedMember member) {
-                return _annotationIntrospector.findInjectableValue(_config, member);
-            }
-        });
-        _injectedValue = (result == null) ? NO_VALUE_INJECTION : result;
-        return result;
-    }
-
-    @Override
-=======
->>>>>>> 20443e22
     public boolean isTypeId() {
         AnnotatedMember m = getPrimaryMember();
         if (m != null) {
