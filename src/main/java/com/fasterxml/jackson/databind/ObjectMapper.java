package com.fasterxml.jackson.databind;

import java.io.*;
import java.lang.reflect.Type;
import java.net.URL;
import java.nio.file.Path;
import java.text.DateFormat;
import java.util.Collection;
import java.util.List;
import java.util.Map;
import java.util.concurrent.ConcurrentHashMap;
import java.util.concurrent.atomic.AtomicReference;

import com.fasterxml.jackson.core.*;
import com.fasterxml.jackson.core.exc.StreamReadException;
import com.fasterxml.jackson.core.exc.WrappedIOException;
import com.fasterxml.jackson.core.io.CharacterEscapes;
import com.fasterxml.jackson.core.io.SegmentedStringWriter;
import com.fasterxml.jackson.core.json.JsonFactory;
import com.fasterxml.jackson.core.type.ResolvedType;
import com.fasterxml.jackson.core.type.TypeReference;
import com.fasterxml.jackson.core.util.*;

import com.fasterxml.jackson.databind.cfg.*;
import com.fasterxml.jackson.databind.deser.DeserializationContextExt;
import com.fasterxml.jackson.databind.exc.MismatchedInputException;
import com.fasterxml.jackson.databind.introspect.*;
import com.fasterxml.jackson.databind.jsonFormatVisitors.JsonFormatVisitorWrapper;
import com.fasterxml.jackson.databind.jsontype.SubtypeResolver;
import com.fasterxml.jackson.databind.node.*;
import com.fasterxml.jackson.databind.ser.*;
import com.fasterxml.jackson.databind.type.*;
import com.fasterxml.jackson.databind.util.ClassUtil;
import com.fasterxml.jackson.databind.util.RootNameLookup;
import com.fasterxml.jackson.databind.util.TokenBuffer;

/**
 * ObjectMapper provides functionality for reading and writing JSON,
 * either to and from basic POJOs (Plain Old Java Objects), or to and from
 * a general-purpose JSON Tree Model ({@link JsonNode}), as well as
 * related functionality for performing conversions.
 * In addition to directly reading and writing JSON (and with different underlying
 * {@link TokenStreamFactory} configuration, other formats), it is also the
 * mechanism for creating {@link ObjectReader}s and {@link ObjectWriter}s which
 * offer more advancing reading/writing functionality.
 *<p>
 * Construction of mapper instances proceeds either via no-arguments constructor
 * (producing instance with default configuration); or through one of two build
 * methods.
 * First build method is the static <code>builder()</code> on exact type
 * and second {@link #rebuild()} method on an existing mapper.
 * Former starts with default configuration (same as one that no-arguments constructor
 * created mapper has), and latter starts with configuration of the mapper it is called
 * on.
 * In both cases, after configuration (including addition of {@link JacksonModule}s) is complete,
 * instance is created by calling {@link MapperBuilder#build()} method.
 *<p>
 * Mapper (and {@link ObjectReader}s, {@link ObjectWriter}s it constructs) will
 * use instances of {@link JsonParser} and {@link JsonGenerator}
 * for implementing actual reading/writing of JSON.
 * Note that although most read and write methods are exposed through this class,
 * some of the functionality is only exposed via {@link ObjectReader} and
 * {@link ObjectWriter}: specifically, reading/writing of longer sequences of
 * values is only available through {@link ObjectReader#readValues(InputStream)}
 * and {@link ObjectWriter#writeValues(OutputStream)}.
 *<p>
Simplest usage is of form:
<pre>
  final ObjectMapper mapper = new ObjectMapper(); // can use static singleton, inject: just make sure to reuse!
  MyValue value = new MyValue();
  // ... and configure
  File newState = new File("my-stuff.json");
  mapper.writeValue(newState, value); // writes JSON serialization of MyValue instance
  // or, read
  MyValue older = mapper.readValue(new File("my-older-stuff.json"), MyValue.class);

  // Or if you prefer JSON Tree representation:
  JsonNode root = mapper.readTree(newState);
  // and find values by, for example, using a {@link com.fasterxml.jackson.core.JsonPointer} expression:
  int age = root.at("/personal/age").getValueAsInt(); 
</pre>
 *<p> 
 * Mapper instances are fully thread-safe as of Jackson 3.0.
 *<p>
 * Note on caching: root-level deserializers are always cached, and accessed
 * using full (generics-aware) type information. This is different from
 * caching of referenced types, which is more limited and is done only
 * for a subset of all deserializer types. The main reason for difference
 * is that at root-level there is no incoming reference (and hence no
 * referencing property, no referral information or annotations to
 * produce differing deserializers), and that the performance impact
 * greatest at root level (since it'll essentially cache the full
 * graph of deserializers involved).
 */
public class ObjectMapper
    implements TreeCodec, Versioned,
        java.io.Serializable
{
    private static final long serialVersionUID = 3L;

    /*
    /**********************************************************************
    /* Helper classes, enums
    /**********************************************************************
     */

    /**
     * Base implementation for "Vanilla" {@link ObjectMapper}, only defined to support
     * backwards-compatibility with some of 2.x usage patterns.
     */
    private static class PrivateBuilder extends MapperBuilder<ObjectMapper, PrivateBuilder>
    {
        public PrivateBuilder(TokenStreamFactory tsf) {
            super(tsf);
        }

        @Override
        public ObjectMapper build() {
            return new ObjectMapper(this);
        }

        @Override
        protected MapperBuilderState _saveState() {
            return new StateImpl(this);
        }

        public PrivateBuilder(MapperBuilderState state) {
            super(state);
        }

     // We also need actual instance of state as base class can not implement logic
     // for reinstating mapper (via mapper builder) from state.
        static class StateImpl extends MapperBuilderState {
            private static final long serialVersionUID = 3L;

            public StateImpl(PrivateBuilder b) {
                super(b);
            }

            @Override
            protected Object readResolve() {
                return new PrivateBuilder(this).build();
            }
        }
    }

    /*
    /**********************************************************************
    /* Internal constants, singletons
    /**********************************************************************
     */
    
    // Quick little shortcut, to avoid having to use global TypeFactory instance...
    // 19-Oct-2015, tatu: Not sure if this is really safe to do; let's at least allow
    //   some amount of introspection
    private final static JavaType JSON_NODE_TYPE =
            SimpleType.constructUnsafe(JsonNode.class);
//            TypeFactory.defaultInstance().constructType(JsonNode.class);

    /*
    /**********************************************************************
    /* Configuration settings, shared
    /**********************************************************************
     */

    /**
     * Factory used to create {@link JsonParser} and {@link JsonGenerator}
     * instances as necessary.
     */
    protected final TokenStreamFactory _streamFactory;

    /**
     * Specific factory used for creating {@link JavaType} instances;
     * needed to allow modules to add more custom type handling
     * (mostly to support types of non-Java JVM languages)
     */
    protected final TypeFactory _typeFactory;

    /**
     * Provider for values to inject in deserialized POJOs.
     */
    protected final InjectableValues _injectableValues;

    /*
    /**********************************************************************
    /* Configuration settings, serialization
    /**********************************************************************
     */

    /**
     * Factory used for constructing per-call {@link SerializerProvider}s.
     *<p>
     * Note: while serializers are only exposed {@link SerializerProvider},
     * mappers and readers need to access additional API defined by
     * {@link SerializationContextExt}
     */
    protected final SerializationContexts _serializationContexts;

    /**
     * Configuration object that defines basic global
     * settings for the serialization process
     */
    protected final SerializationConfig _serializationConfig;

    /*
    /**********************************************************************
    /* Configuration settings, deserialization
    /**********************************************************************
     */

    /**
     * Factory used for constructing per-call {@link DeserializationContext}s.
     */
    protected final DeserializationContexts _deserializationContexts;

    /**
     * Configuration object that defines basic global
     * settings for the serialization process
     */
    protected final DeserializationConfig _deserializationConfig;

    /*
    /**********************************************************************
    /* Caching
    /**********************************************************************
     */

    /* Note: handling of serializers and deserializers is not symmetric;
     * and as a result, only root-level deserializers can be cached here.
     * This is mostly because typing and resolution for deserializers is
     * fully static; whereas it is quite dynamic for serialization.
     */

    /**
     * We will use a separate main-level Map for keeping track
     * of root-level deserializers. This is where most successful
     * cache lookups get resolved.
     * Map will contain resolvers for all kinds of types, including
     * container types: this is different from the component cache
     * which will only cache bean deserializers.
     *<p>
     * Given that we don't expect much concurrency for additions
     * (should very quickly converge to zero after startup), let's
     * explicitly define a low concurrency setting.
     *<p>
     * These may are either "raw" deserializers (when
     * no type information is needed for base type), or type-wrapped
     * deserializers (if it is needed)
     */
    protected final ConcurrentHashMap<JavaType, ValueDeserializer<Object>> _rootDeserializers
        = new ConcurrentHashMap<JavaType, ValueDeserializer<Object>>(64, 0.6f, 2);

    /*
    /**********************************************************************
    /* Saved state to allow re-building
    /**********************************************************************
     */

    /**
     * Minimal state retained to allow both re-building (by
     * creating new builder) and JDK serialization of this mapper.
     *
     * @since 3.0
     */
    protected final MapperBuilderState _savedBuilderState;

    /*
    /**********************************************************************
    /* Life-cycle: legacy constructors
    /**********************************************************************
     */

    /**
     * Default constructor, which will construct the default JSON-handling
     * {@link TokenStreamFactory} as necessary and all other unmodified
     * default settings, and no additional registered modules.
     */
    public ObjectMapper() {
        this(new PrivateBuilder(new JsonFactory()));
    }

    /**
     * Constructs instance that uses specified {@link TokenStreamFactory}
     * for constructing necessary {@link JsonParser}s and/or
     * {@link JsonGenerator}s, but without registering additional modules.
     */
    public ObjectMapper(TokenStreamFactory streamFactory) {
        this(new PrivateBuilder(streamFactory));
    }

    /*
    /**********************************************************************
    /* Life-cycle: builder-style construction
    /**********************************************************************
     */

    /**
     * Constructor usually called either by {@link MapperBuilder#build} or
     * by sub-class constructor: will get all the settings through passed-in
     * builder, including registration of any modules added to builder.
     */
    protected ObjectMapper(MapperBuilder<?,?> builder)
    {
        // First things first: finalize building process. Saved state
        // consists of snapshots and is safe to keep references to; used
        // for rebuild()ing mapper instances

        _savedBuilderState = builder.saveStateApplyModules();

        // But we will ALSO need to take snapshot of anything builder has,
        // in case caller keeps on tweaking with builder. So rules are the
        // as with above call, or when creating new builder for rebuild()ing
        
        // General framework factories
        _streamFactory = builder.streamFactory();

        final ConfigOverrides configOverrides;
        {
            // bit tricky as we do NOT want to expose simple accessors (to a mutable thing)
            final AtomicReference<ConfigOverrides> ref = new AtomicReference<>();
            builder.withAllConfigOverrides(overrides -> ref.set(overrides));
            configOverrides = Snapshottable.takeSnapshot(ref.get());
        }
        final CoercionConfigs coercionConfigs;
        {
            final AtomicReference<CoercionConfigs> ref = new AtomicReference<>();
            builder.withAllCoercionConfigs(overrides -> ref.set(overrides));
            coercionConfigs = Snapshottable.takeSnapshot(ref.get());
        }

        // Handlers, introspection
        _typeFactory =  Snapshottable.takeSnapshot(builder.typeFactory());
        ClassIntrospector classIntr = builder.classIntrospector().forMapper();
        SubtypeResolver subtypeResolver =  Snapshottable.takeSnapshot(builder.subtypeResolver());
        MixInHandler mixIns = (MixInHandler) Snapshottable.takeSnapshot(builder.mixInHandler());
        // NOTE: TypeResolverProvider apparently ok without snapshot, hence config objects fetch
        // it directly from MapperBuilder, not passed by us.

        // Serialization factories
        _serializationContexts = builder.serializationContexts()
                .forMapper(this, _streamFactory, builder.serializerFactory());

        // Deserialization factories

        _deserializationContexts = builder.deserializationContexts()
                .forMapper(this, _streamFactory, builder.deserializerFactory());
        _injectableValues = Snapshottable.takeSnapshot(builder.injectableValues());

        // And then finalize serialization/deserialization Config containers

        RootNameLookup rootNames = new RootNameLookup();
        FilterProvider filterProvider = Snapshottable.takeSnapshot(builder.filterProvider());
        _deserializationConfig = builder.buildDeserializationConfig(configOverrides,
                mixIns, _typeFactory, classIntr, subtypeResolver,
                rootNames, coercionConfigs);
        _serializationConfig = builder.buildSerializationConfig(configOverrides,
                mixIns, _typeFactory, classIntr, subtypeResolver,
                rootNames, filterProvider);
    }

    /**
     * Method for creating a new {@link MapperBuilder} for constructing differently configured
     * {@link ObjectMapper} instance, starting with current configuration including base settings
     * and registered modules.
     *
     * @since 3.0
     */
    @SuppressWarnings("unchecked")
    public <M extends ObjectMapper, B extends MapperBuilder<M,B>> MapperBuilder<M,B> rebuild() {
        // 27-Feb-2018, tatu: since we still have problem with `ObjectMapper` being both API
        //    and implementation for JSON, need more checking here
        ClassUtil.verifyMustOverride(ObjectMapper.class, this, "rebuild");
        return (MapperBuilder<M,B>) new PrivateBuilder(_savedBuilderState);
    }

    /*
    /**********************************************************************
    /* Life-cycle: JDK serialization support
    /**********************************************************************
     */

    // Logic here is simple: instead of serializing mapper via its contents,
    // we have pre-packaged `MapperBuilderState` in a way that makes serialization
    // easier, and we go with that.
    // But note that return direction has to be supported, then, by that state object
    // and NOT anything in here.
    protected Object writeReplace() {
        return _savedBuilderState;
    }

    // Just as a sanity check verify there is no attempt at directly instantiating mapper here
    protected Object readResolve() {
        throw new IllegalStateException("Should never deserialize `"+getClass().getName()+"` directly");
    }

    /*
    /**********************************************************************
    /* Versioned impl
    /**********************************************************************
     */

    /**
     * Method that will return version information stored in and read from jar
     * that contains this class.
     */
    @Override
    public Version version() {
        return com.fasterxml.jackson.databind.cfg.PackageVersion.VERSION;
    }

    /*
    /**********************************************************************
    /* Configuration: main config object access
    /**********************************************************************
     */

    /**
     * Accessor for internal configuration object that contains settings for
     * serialization operations (<code>writeValue(...)</code> methods)
     *<br>
     * NOTE: Not to be used by application code; needed by some tests
     */
    public SerializationConfig serializationConfig() {
        return _serializationConfig;
    }

    /**
     * Accessor for internal configuration object that contains settings for
     * deserialization operations (<code>readValue(...)</code> methods)
     *<br>
     * NOTE: Not to be used by application code; needed by some tests
     */
    public DeserializationConfig deserializationConfig() {
        return _deserializationConfig;
    }

    /**
     * Method that can be used to get hold of {@link TokenStreamFactory} that this
     * mapper uses if it needs to construct {@link JsonParser}s
     * and/or {@link JsonGenerator}s.
     *<p>
     * WARNING: note that all {@link ObjectReader} and {@link ObjectWriter}
     * instances created by this mapper usually share the same configured
     * {@link TokenStreamFactory}, so changes to its configuration will "leak".
     * To avoid such observed changes you should always use "with()" and
     * "without()" method of {@link ObjectReader} and {@link ObjectWriter}
     * for changing {@link StreamReadFeature}
     * and {@link StreamWriteFeature}
     * settings to use on per-call basis.
     *
     * @return {@link TokenStreamFactory} that this mapper uses when it needs to
     *   construct Json parser and generators
     *
     * @since 3.0
     */
    public TokenStreamFactory tokenStreamFactory() { return _streamFactory; }

    /**
     * Method that can be used to get hold of {@link JsonNodeFactory}
     * that this mapper will use when directly constructing
     * root {@link JsonNode} instances for Trees.
     *<p>
     * Note: this is just a shortcut for calling
     *<pre>
     *   getDeserializationConfig().getNodeFactory()
     *</pre>
     */
    public JsonNodeFactory getNodeFactory() {
        return _deserializationConfig.getNodeFactory();
    }

    public InjectableValues getInjectableValues() {
        return _injectableValues;
    }

    /*
    /**********************************************************************
    /* Configuration, access to type factory, type resolution
    /**********************************************************************
     */

    /**
     * Accessor for getting currently configured {@link TypeFactory} instance.
     */
    public TypeFactory getTypeFactory() {
        return _typeFactory;
    }

    /**
     * Convenience method for constructing {@link JavaType} out of given
     * type (typically <code>java.lang.Class</code>), but without explicit
     * context.
     */
    public JavaType constructType(Type type) {
        _assertNotNull("type", type);
        return _typeFactory.constructType(type);
    }

    /**
     * Convenience method for constructing {@link JavaType} out of given
     * type reference.
     */
    public JavaType constructType(TypeReference<?> typeReference) {
        _assertNotNull("typeReference", typeReference);
        return _typeFactory.constructType(typeReference);
    }

    /*
    /**********************************************************************
    /* Configuration, accessing features
    /**********************************************************************
     */

    public boolean isEnabled(TokenStreamFactory.Feature f) {
        return _streamFactory.isEnabled(f);
    }

    public boolean isEnabled(StreamReadFeature f) {
        return _deserializationConfig.isEnabled(f);
    }

    public boolean isEnabled(StreamWriteFeature f) {
        return _serializationConfig.isEnabled(f);
    }

    /**
     * Method for checking whether given {@link MapperFeature} is enabled.
     */
    public boolean isEnabled(MapperFeature f) {
        // ok to use either one, should be kept in sync
        return _serializationConfig.isEnabled(f);
    }

    /**
     * Method for checking whether given deserialization-specific
     * feature is enabled.
     */
    public boolean isEnabled(DeserializationFeature f) {
        return _deserializationConfig.isEnabled(f);
    }

    /**
     * Method for checking whether given serialization-specific
     * feature is enabled.
     */
    public boolean isEnabled(SerializationFeature f) {
        return _serializationConfig.isEnabled(f);
    }

    /*
    /**********************************************************************
    /* Configuration, accessing module information
    /**********************************************************************
     */

    /**
     * Method that may be used to find out {@link JacksonModule}s that were registered
     * when creating this mapper (if any).
     *
     * @since 3.0
     */
    public Collection<JacksonModule> getRegisteredModules() {
        return _savedBuilderState.modules();
    }

    /*
    /**********************************************************************
    /* Public API: constructing Parsers that are properly linked
    /* to `ObjectReadContext`
    /**********************************************************************
     */

    /**
     * Factory method for constructing {@link JsonParser} that is properly
     * wired to allow callbacks for deserialization: basically
     * constructs a {@link ObjectReadContext} and then calls
     * {@link TokenStreamFactory#createParser(ObjectReadContext,java.io.File)}.
     *
     * @since 3.0
     */
    public JsonParser createParser(File src) throws JacksonException {
        _assertNotNull("src", src);
        DeserializationContextExt ctxt = _deserializationContext();
        return ctxt.assignAndReturnParser(_streamFactory.createParser(ctxt, src));
    }

    /**
     * Factory method for constructing {@link JsonParser} that is properly
     * wired to allow callbacks for deserialization: basically
     * constructs a {@link ObjectReadContext} and then calls
     * {@link TokenStreamFactory#createParser(ObjectReadContext,Path)}.
     *
     * @since 3.0
     */
    public JsonParser createParser(Path src) throws JacksonException {
        _assertNotNull("src", src);
        DeserializationContextExt ctxt = _deserializationContext();
        return ctxt.assignAndReturnParser(_streamFactory.createParser(ctxt, src));
    }

    /**
     * Factory method for constructing {@link JsonParser} that is properly
     * wired to allow callbacks for deserialization: basically
     * constructs a {@link ObjectReadContext} and then calls
     * {@link TokenStreamFactory#createParser(ObjectReadContext,java.net.URL)}.
     *
     * @since 3.0
     */
    public JsonParser createParser(URL src) throws JacksonException {
        _assertNotNull("src", src);
        DeserializationContextExt ctxt = _deserializationContext();
        return ctxt.assignAndReturnParser(_streamFactory.createParser(ctxt, src));
    }

    /**
     * Factory method for constructing {@link JsonParser} that is properly
     * wired to allow callbacks for deserialization: basically
     * constructs a {@link ObjectReadContext} and then calls
     * {@link TokenStreamFactory#createParser(ObjectReadContext,InputStream)}.
     *
     * @since 3.0
     */
    public JsonParser createParser(InputStream in) throws JacksonException {
        _assertNotNull("in", in);
        DeserializationContextExt ctxt = _deserializationContext();
        return ctxt.assignAndReturnParser(_streamFactory.createParser(ctxt, in));
    }

    /**
     * Factory method for constructing {@link JsonParser} that is properly
     * wired to allow callbacks for deserialization: basically
     * constructs a {@link ObjectReadContext} and then calls
     * {@link TokenStreamFactory#createParser(ObjectReadContext,Reader)}.
     *
     * @since 3.0
     */
    public JsonParser createParser(Reader r) throws JacksonException {
        _assertNotNull("r", r);
        DeserializationContextExt ctxt = _deserializationContext();
        return ctxt.assignAndReturnParser(_streamFactory.createParser(ctxt, r));
    }

    /**
     * Factory method for constructing {@link JsonParser} that is properly
     * wired to allow callbacks for deserialization: basically
     * constructs a {@link ObjectReadContext} and then calls
     * {@link TokenStreamFactory#createParser(ObjectReadContext,byte[])}.
     *
     * @since 3.0
     */
    public JsonParser createParser(byte[] content) throws JacksonException {
        _assertNotNull("content", content);
        DeserializationContextExt ctxt = _deserializationContext();
        return ctxt.assignAndReturnParser(_streamFactory.createParser(ctxt, content));
    }

    /**
     * Factory method for constructing {@link JsonParser} that is properly
     * wired to allow callbacks for deserialization: basically
     * constructs a {@link ObjectReadContext} and then calls
     * {@link TokenStreamFactory#createParser(ObjectReadContext,byte[],int,int)}.
     *
     * @since 3.0
     */
    public JsonParser createParser(byte[] content, int offset, int len) throws JacksonException {
        _assertNotNull("content", content);
        DeserializationContextExt ctxt = _deserializationContext();
        return ctxt.assignAndReturnParser(_streamFactory.createParser(ctxt, content, offset, len));
    }

    /**
     * Factory method for constructing {@link JsonParser} that is properly
     * wired to allow callbacks for deserialization: basically
     * constructs a {@link ObjectReadContext} and then calls
     * {@link TokenStreamFactory#createParser(ObjectReadContext,String)}.
     *
     * @since 3.0
     */
    public JsonParser createParser(String content) throws JacksonException {
        _assertNotNull("content", content);
        DeserializationContextExt ctxt = _deserializationContext();
        return ctxt.assignAndReturnParser(_streamFactory.createParser(ctxt, content));
    }

    /**
     * Factory method for constructing {@link JsonParser} that is properly
     * wired to allow callbacks for deserialization: basically
     * constructs a {@link ObjectReadContext} and then calls
     * {@link TokenStreamFactory#createParser(ObjectReadContext,char[])}.
     *
     * @since 3.0
     */
    public JsonParser createParser(char[] content) throws JacksonException {
        _assertNotNull("content", content);
        DeserializationContextExt ctxt = _deserializationContext();
        return ctxt.assignAndReturnParser(_streamFactory.createParser(ctxt, content));
    }

    /**
     * Factory method for constructing {@link JsonParser} that is properly
     * wired to allow callbacks for deserialization: basically
     * constructs a {@link ObjectReadContext} and then calls
     * {@link TokenStreamFactory#createParser(ObjectReadContext,char[],int,int)}.
     *
     * @since 3.0
     */
    public JsonParser createParser(char[] content, int offset, int len) throws JacksonException {
        _assertNotNull("content", content);
        DeserializationContextExt ctxt = _deserializationContext();
        return ctxt.assignAndReturnParser(_streamFactory.createParser(ctxt, content, offset, len));
    }

    /**
     * Factory method for constructing {@link JsonParser} that is properly
     * wired to allow callbacks for deserialization: basically
     * constructs a {@link ObjectReadContext} and then calls
     * {@link TokenStreamFactory#createParser(ObjectReadContext,DataInput)}.
     *
     * @since 3.0
     */
    public JsonParser createParser(DataInput content) throws JacksonException {
        _assertNotNull("content", content);
        DeserializationContextExt ctxt = _deserializationContext();
        return ctxt.assignAndReturnParser(_streamFactory.createParser(ctxt, content));
    }

    /**
     * Factory method for constructing non-blocking {@link JsonParser} that is properly
     * wired to allow configuration access (and, if relevant for parser, callbacks):
     * essentially constructs a {@link ObjectReadContext} and then calls
     * {@link TokenStreamFactory#createParser(ObjectReadContext,DataInput)}.
     *
     * @since 3.0
     */
    public JsonParser createNonBlockingByteArrayParser() throws JacksonException {
        DeserializationContextExt ctxt = _deserializationContext();
        return ctxt.assignAndReturnParser(_streamFactory.createNonBlockingByteArrayParser(ctxt));
    }

    /*
    /**********************************************************************
    /* Public API: constructing Generator that are properly linked
    /* to `ObjectWriteContext`
    /**********************************************************************
     */

    /**
     * Factory method for constructing {@link JsonGenerator} that is properly
     * wired to allow callbacks for serialization: basically
     * constructs a {@link ObjectWriteContext} and then calls
     * {@link TokenStreamFactory#createGenerator(ObjectWriteContext,OutputStream)}.
     *
     * @since 3.0
     */
    public JsonGenerator createGenerator(OutputStream out) throws JacksonException {
        _assertNotNull("out", out);
        return _streamFactory.createGenerator(_serializerProvider(), out);
    }

    /**
     * Factory method for constructing {@link JsonGenerator} that is properly
     * wired to allow callbacks for serialization: basically
     * constructs a {@link ObjectWriteContext} and then calls
     * {@link TokenStreamFactory#createGenerator(ObjectWriteContext,OutputStream,JsonEncoding)}.
     *
     * @since 3.0
     */
    public JsonGenerator createGenerator(OutputStream out, JsonEncoding enc) throws JacksonException {
        _assertNotNull("out", out);
        return _streamFactory.createGenerator(_serializerProvider(), out, enc);
    }

    /**
     * Factory method for constructing {@link JsonGenerator} that is properly
     * wired to allow callbacks for serialization: basically
     * constructs a {@link ObjectWriteContext} and then calls
     * {@link TokenStreamFactory#createGenerator(ObjectWriteContext,Writer)}.
     *
     * @since 3.0
     */
    public JsonGenerator createGenerator(Writer w) throws JacksonException {
        _assertNotNull("w", w);
        return _streamFactory.createGenerator(_serializerProvider(), w);
    }

    /**
     * Factory method for constructing {@link JsonGenerator} that is properly
     * wired to allow callbacks for serialization: basically
     * constructs a {@link ObjectWriteContext} and then calls
     * {@link TokenStreamFactory#createGenerator(ObjectWriteContext,File,JsonEncoding)}.
     *
     * @since 3.0
     */
    public JsonGenerator createGenerator(File f, JsonEncoding enc) throws JacksonException {
        _assertNotNull("f", f);
        return _streamFactory.createGenerator(_serializerProvider(), f, enc);
    }

    /**
     * Factory method for constructing {@link JsonGenerator} that is properly
     * wired to allow callbacks for serialization: basically
     * constructs a {@link ObjectWriteContext} and then calls
     * {@link TokenStreamFactory#createGenerator(ObjectWriteContext,Path,JsonEncoding)}.
     *
     * @since 3.0
     */
    public JsonGenerator createGenerator(Path path, JsonEncoding enc) throws JacksonException {
        _assertNotNull("path", path);
        return _streamFactory.createGenerator(_serializerProvider(), path, enc);
    }

    /**
     * Factory method for constructing {@link JsonGenerator} that is properly
     * wired to allow callbacks for serialization: basically
     * constructs a {@link ObjectWriteContext} and then calls
     * {@link TokenStreamFactory#createGenerator(ObjectWriteContext,DataOutput)}.
     *
     * @since 3.0
     */
    public JsonGenerator createGenerator(DataOutput out) throws JacksonException {
        _assertNotNull("out", out);
        return _streamFactory.createGenerator(_serializerProvider(), out);
    }

    /*
    /**********************************************************************
    /* TreeCodec implementation
    /**********************************************************************
     */

    /**
     *<p>
     * Note: return type is co-variant, as basic ObjectCodec
     * abstraction cannot refer to concrete node types (as it's
     * part of core package, whereas impls are part of mapper
     * package)
     */
    @Override
    public ObjectNode createObjectNode() {
        return _deserializationConfig.getNodeFactory().objectNode();
    }

    /**
     *<p>
     * Note: return type is co-variant, as basic ObjectCodec
     * abstraction cannot refer to concrete node types (as it's
     * part of core package, whereas impls are part of mapper
     * package)
     */
    @Override
    public ArrayNode createArrayNode() {
        return _deserializationConfig.getNodeFactory().arrayNode();
    }

    @Override
    public JsonNode booleanNode(boolean b) {
        return _deserializationConfig.getNodeFactory().booleanNode(b);
    }

    @Override
    public JsonNode stringNode(String text) {
        return _deserializationConfig.getNodeFactory().textNode(text);
    }
    
    @Override
    public JsonNode missingNode() {
        return _deserializationConfig.getNodeFactory().missingNode();
    }

    @Override
    public JsonNode nullNode() {
        return _deserializationConfig.getNodeFactory().nullNode();
    }

    /**
     * Method for constructing a {@link JsonParser} out of JSON tree
     * representation.
     * 
     * @param n Root node of the tree that resulting parser will read from
     */
    @Override
    public JsonParser treeAsTokens(TreeNode n) {
        _assertNotNull("n", n);
        DeserializationContext ctxt = _deserializationContext();
        return new TreeTraversingParser((JsonNode) n, ctxt);
    }
    
    /**
     * Method to deserialize JSON content as a tree {@link JsonNode}.
     * Returns {@link JsonNode} that represents the root of the resulting tree, if there
     * was content to read, or {@code null} if no more content is accessible
     * via passed {@link JsonParser}.
     *<p>
     * NOTE! Behavior with end-of-input (no more content) differs between this
     * {@code readTree} method, and all other methods that take input source: latter
     * will return "missing node", NOT {@code null}
     * 
     * @return a {@link JsonNode}, if valid JSON content found; null
     *   if input has no content to bind -- note, however, that if
     *   JSON <code>null</code> token is found, it will be represented
     *   as a non-null {@link JsonNode} (one that returns <code>true</code>
     *   for {@link JsonNode#isNull()}
     * 
     * @throws WrappedIOException if a low-level I/O problem (unexpected end-of-input,
     *   network error) occurs (passed through as-is without additional wrapping -- note
     *   that this is one case where {@link DeserializationFeature#WRAP_EXCEPTIONS}
     *   does NOT result in wrapping of exception even if enabled)
     * @throws StreamReadException if underlying input contains invalid content
     *    of type {@link JsonParser} supports (JSON for default case)
     */
    @SuppressWarnings("unchecked")
    @Override
    public JsonNode readTree(JsonParser p) throws JacksonException
    {
        _assertNotNull("p", p);
        // Must check for EOF here before calling readValue(), since that'll choke on it otherwise
        JsonToken t = p.currentToken();
        if (t == null) {
            t = p.nextToken();
            if (t == null) {
                return null;
            }
        }
        // NOTE! _readValue() will check for trailing tokens
        JsonNode n = (JsonNode) _readValue(_deserializationContext(p), p, JSON_NODE_TYPE);
        if (n == null) {
            n = getNodeFactory().nullNode();
        }
        return n;
    }

    @Override
    public void writeTree(JsonGenerator g, TreeNode rootNode) throws JacksonException
    {
        _assertNotNull("g", g);
        SerializationConfig config = serializationConfig();
        _serializerProvider(config).serializeValue(g, rootNode);
        if (config.isEnabled(SerializationFeature.FLUSH_AFTER_WRITE_VALUE)) {
            g.flush();
        }
    }
    
    /*
    /**********************************************************************
    /* Public API deserialization, main methods
    /**********************************************************************
     */

    /**
     * Method to deserialize JSON content into a non-container
     * type (it can be an array type, however): typically a bean, array
     * or a wrapper type (like {@link java.lang.Boolean}).
     *<p>
     * Note: this method should NOT be used if the result type is a
     * container ({@link java.util.Collection} or {@link java.util.Map}.
     * The reason is that due to type erasure, key and value types
     * cannot be introspected when using this method.
     * 
     * @throws WrappedIOException if a low-level I/O problem (unexpected end-of-input,
     *   network error) occurs (passed through as-is without additional wrapping -- note
     *   that this is one case where {@link DeserializationFeature#WRAP_EXCEPTIONS}
     *   does NOT result in wrapping of exception even if enabled)
     * @throws StreamReadException if underlying input contains invalid content
     *    of type {@link JsonParser} supports (JSON for default case)
     * @throws DatabindException if the input JSON structure does not match structure
     *   expected for result type (or has other mismatch issues)
     */
    @SuppressWarnings("unchecked")
    public <T> T readValue(JsonParser p, Class<T> valueType) throws JacksonException
    {
        _assertNotNull("p", p);
        return (T) _readValue(_deserializationContext(p), p, _typeFactory.constructType(valueType));
    } 

    /**
     * Method to deserialize JSON content into a Java type, reference
     * to which is passed as argument. Type is passed using so-called
     * "super type token" (see )
     * and specifically needs to be used if the root type is a 
     * parameterized (generic) container type.
     * 
     * @throws WrappedIOException if a low-level I/O problem (unexpected end-of-input,
     *   network error) occurs (passed through as-is without additional wrapping -- note
     *   that this is one case where {@link DeserializationFeature#WRAP_EXCEPTIONS}
     *   does NOT result in wrapping of exception even if enabled)
     * @throws StreamReadException if underlying input contains invalid content
     *    of type {@link JsonParser} supports (JSON for default case)
     * @throws DatabindException if the input JSON structure does not match structure
     *   expected for result type (or has other mismatch issues)
     */
    @SuppressWarnings("unchecked")
    public <T> T readValue(JsonParser p, TypeReference<T> valueTypeRef) throws JacksonException
    {
        _assertNotNull("p", p);
        return (T) _readValue(_deserializationContext(p), p, _typeFactory.constructType(valueTypeRef));
    }

    /**
     * Method to deserialize JSON content into a Java type, reference
     * to which is passed as argument. Type is passed using 
     * Jackson specific type; instance of which can be constructed using
     * {@link TypeFactory}.
     * 
     * @throws WrappedIOException if a low-level I/O problem (unexpected end-of-input,
     *   network error) occurs (passed through as-is without additional wrapping -- note
     *   that this is one case where {@link DeserializationFeature#WRAP_EXCEPTIONS}
     *   does NOT result in wrapping of exception even if enabled)
     * @throws StreamReadException if underlying input contains invalid content
     *    of type {@link JsonParser} supports (JSON for default case)
     * @throws DatabindException if the input JSON structure does not match structure
     *   expected for result type (or has other mismatch issues)
     */
    @SuppressWarnings("unchecked")
    public final <T> T readValue(JsonParser p, ResolvedType valueType) throws JacksonException
    {
        _assertNotNull("p", p);
        return (T) _readValue(_deserializationContext(p), p, (JavaType) valueType);
    }

    /**
     * Type-safe overloaded method, basically alias for {@link #readValue(JsonParser, Class)}.
     * 
     * @throws WrappedIOException if a low-level I/O problem (unexpected end-of-input,
     *   network error) occurs (passed through as-is without additional wrapping -- note
     *   that this is one case where {@link DeserializationFeature#WRAP_EXCEPTIONS}
     *   does NOT result in wrapping of exception even if enabled)
     * @throws StreamReadException if underlying input contains invalid content
     *    of type {@link JsonParser} supports (JSON for default case)
     * @throws DatabindException if the input JSON structure does not match structure
     *   expected for result type (or has other mismatch issues)
     */
    @SuppressWarnings("unchecked")
    public <T> T readValue(JsonParser p, JavaType valueType) throws JacksonException
    {
        _assertNotNull("p", p);
        return (T) _readValue(_deserializationContext(p), p, valueType);
    }

    /**
     * Convenience method, equivalent in function to:
     *<pre>
     *   readerFor(valueType).readValues(p);
     *</pre>
     *<p>
     * Method for reading sequence of Objects from parser stream.
     * Sequence can be either root-level "unwrapped" sequence (without surrounding
     * JSON array), or a sequence contained in a JSON Array.
     * In either case {@link JsonParser} <b>MUST</b> point to the first token of
     * the first element, OR not point to any token (in which case it is advanced
     * to the next token). This means, specifically, that for wrapped sequences,
     * parser MUST NOT point to the surrounding <code>START_ARRAY</code> (one that
     * contains values to read) but rather to the token following it which is the first
     * token of the first value to read.
     *<p>
     * Note that {@link ObjectReader} has more complete set of variants.
     */
    public <T> MappingIterator<T> readValues(JsonParser p, JavaType valueType)
        throws JacksonException
    {
        _assertNotNull("p", p);
        DeserializationContext ctxt = _deserializationContext(p);
        ValueDeserializer<?> deser = _findRootDeserializer(ctxt, valueType);
        // false -> do NOT close JsonParser (since caller passed it)
        return new MappingIterator<T>(valueType, p, ctxt, deser,
                false, null);
    }

    /**
     * Convenience method, equivalent in function to:
     *<pre>
     *   readerFor(valueType).readValues(p);
     *</pre>
     *<p>
     * Type-safe overload of {@link #readValues(JsonParser, JavaType)}.
     */
    public <T> MappingIterator<T> readValues(JsonParser p, Class<T> valueType)
        throws JacksonException
    {
        _assertNotNull("p", p);
        return readValues(p, _typeFactory.constructType(valueType));
    }

    // Used by Kotlin module
    public <T> MappingIterator<T> readValues(JsonParser p, TypeReference<T> valueType)
        throws JacksonException
    {
        _assertNotNull("p", p);
        return readValues(p, _typeFactory.constructType(valueType));
    }

    /*
    /**********************************************************************
    /* Public API: deserialization
    /* (mapping from token stream to Java types)
    /**********************************************************************
     */

    /**
     * Method to deserialize JSON content as tree expressed
     * using set of {@link JsonNode} instances.
     * Returns root of the resulting tree (where root can consist
     * of just a single node if the current event is a
     * value event, not container).
     *<p>
     * If a low-level I/O problem (missing input, network error) occurs,
     * a {@link IOException} will be thrown.
     * If a parsing problem occurs (invalid JSON),
     * {@link StreamReadException} will be thrown.
     * If no content is found from input (end-of-input), Java
     * <code>null</code> will be returned.
     * 
     * @param in Input stream used to read JSON content
     *   for building the JSON tree.
     * 
     * @return a {@link JsonNode}, if valid JSON content found; null
     *   if input has no content to bind -- note, however, that if
     *   JSON <code>null</code> token is found, it will be represented
     *   as a non-null {@link JsonNode} (one that returns <code>true</code>
     *   for {@link JsonNode#isNull()}
     *   
     * @throws StreamReadException if underlying input contains invalid content
     *    of type {@link JsonParser} supports (JSON for default case)
     */
    public JsonNode readTree(InputStream in) throws JacksonException
    {
        _assertNotNull("in", in);
        DeserializationContextExt ctxt = _deserializationContext();
        return _readTreeAndClose(ctxt, _streamFactory.createParser(ctxt, in));
    }

    /**
     * Same as {@link #readTree(InputStream)} except content accessed through
     * passed-in {@link Reader}
     */
    public JsonNode readTree(Reader r) throws JacksonException {
        _assertNotNull("r", r);
        DeserializationContextExt ctxt = _deserializationContext();
        return _readTreeAndClose(ctxt, _streamFactory.createParser(ctxt, r));
    }

    /**
     * Same as {@link #readTree(InputStream)} except content read from
     * passed-in {@link String}
     */
    public JsonNode readTree(String content) throws JacksonException {
        _assertNotNull("content", content);
        DeserializationContextExt ctxt = _deserializationContext();
        return _readTreeAndClose(ctxt, _streamFactory.createParser(ctxt, content));
    }

    /**
     * Same as {@link #readTree(InputStream)} except content read from
     * passed-in byte array.
     */
    public JsonNode readTree(byte[] content) throws JacksonException {
        _assertNotNull("content", content);
        DeserializationContextExt ctxt = _deserializationContext();
        return _readTreeAndClose(ctxt, _streamFactory.createParser(ctxt, content));
    }

    /**
     * Same as {@link #readTree(InputStream)} except content read from
     * passed-in byte array.
     */
    public JsonNode readTree(byte[] content, int offset, int len) throws JacksonException {
        _assertNotNull("content", content);
        DeserializationContextExt ctxt = _deserializationContext();
        return _readTreeAndClose(ctxt, _streamFactory.createParser(ctxt, content, offset, len));
    }

    /**
     * Same as {@link #readTree(InputStream)} except content read from
     * passed-in {@link File}.
     */
    public JsonNode readTree(File file) throws JacksonException
    {
        _assertNotNull("file", file);
        DeserializationContextExt ctxt = _deserializationContext();
        return _readTreeAndClose(ctxt, _streamFactory.createParser(ctxt, file));
    }

    /**
     * Same as {@link #readTree(InputStream)} except content read from
     * passed-in {@link Path}.
     *
     * @since 3.0
     */
    public JsonNode readTree(Path path) throws JacksonException
    {
        _assertNotNull("path", path);
        DeserializationContextExt ctxt = _deserializationContext();
        return _readTreeAndClose(ctxt, _streamFactory.createParser(ctxt, path));
    }

    /**
     * Same as {@link #readTree(InputStream)} except content read from
     * passed-in {@link URL}.
     *<p>
     * NOTE: handling of {@link java.net.URL} is delegated to
     * {@link TokenStreamFactory#createParser(ObjectReadContext, java.net.URL)}s and usually simply
     * calls {@link java.net.URL#openStream()}, meaning no special handling
     * is done. If different HTTP connection options are needed you will need
     * to create {@link java.io.InputStream} separately.
     */
    public JsonNode readTree(URL src) throws JacksonException {
        _assertNotNull("src", src);
        DeserializationContextExt ctxt = _deserializationContext();
        return _readTreeAndClose(ctxt, _streamFactory.createParser(ctxt, src));
    }

    /*
    /**********************************************************************
    /* Public API serialization
    /* (mapping from Java types to token streams)
    /**********************************************************************
     */

    /**
     * Method that can be used to serialize any Java value as
     * JSON output, using provided {@link JsonGenerator}.
     */
    public void writeValue(JsonGenerator g, Object value) throws JacksonException
    {
        _assertNotNull("g", g);
        SerializationConfig config = serializationConfig();
        // 04-Oct-2017, tatu: Generator should come properly configured and we should not
        //   change its state in any way, I think (at least with Jackson 3.0)
        /*
        if (config.isEnabled(SerializationFeature.INDENT_OUTPUT)) {
            if (g.getPrettyPrinter() == null) {
                g.setPrettyPrinter(config.constructDefaultPrettyPrinter());
            }
        }
        */
        if (config.isEnabled(SerializationFeature.CLOSE_CLOSEABLE) && (value instanceof Closeable)) {
            _writeCloseableValue(g, value, config);
        } else {
            _serializerProvider(config).serializeValue(g, value);
            if (config.isEnabled(SerializationFeature.FLUSH_AFTER_WRITE_VALUE)) {
                g.flush();
            }
        }
    }

    /*
    /**********************************************************************
    /* Public API: Additional Tree Model support beyond TreeCodec
    /**********************************************************************
     */

    /**
     * Convenience conversion method that will bind data given JSON tree
     * contains into specific value (usually bean) type.
     *<p>
     * Functionally equivalent to:
     *<pre>
     *   objectMapper.convertValue(n, valueClass);
     *</pre>
     */
    @SuppressWarnings("unchecked")
    public <T> T treeToValue(TreeNode n, Class<T> valueType)
        throws JacksonException
    {
        if (n == null) {
            return null;
        }
        // 25-Jan-2019, tatu: [databind#2220] won't prevent existing coercions here
        // Simple cast when we just want to cast to, say, ObjectNode
        if (TreeNode.class.isAssignableFrom(valueType)
                && valueType.isAssignableFrom(n.getClass())) {
            return (T) n;
        }
        final JsonToken tt = n.asToken();
        // 20-Apr-2016, tatu: Another thing: for VALUE_EMBEDDED_OBJECT, assume similar
        //    short-cut coercion
        if (tt == JsonToken.VALUE_EMBEDDED_OBJECT) {
            if (n instanceof POJONode) {
                Object ob = ((POJONode) n).getPojo();
                if ((ob == null) || valueType.isInstance(ob)) {
                    return (T) ob;
                }
            }
        }
        // 22-Aug-2019, tatu: [databind#2430] Consider "null node" (minor optimization)
        // 08-Dec-2020, tatu: Alas, lead to [databind#2972], optimization gets complicated
        //    so leave out for now...
        /*if (tt == JsonToken.VALUE_NULL) {
             return null;
        }*/
        return readValue(treeAsTokens(n), valueType);
    }

    /**
     * Method that is reverse of {@link #treeToValue}: it
     * will convert given Java value (usually bean) into its
     * equivalent Tree mode {@link JsonNode} representation.
     * Functionally similar to serializing value into token stream and parsing that
     * stream back as tree model node,
     * but more efficient as {@link TokenBuffer} is used to contain the intermediate
     * representation instead of fully serialized contents.
     *<p>
     * NOTE: while results are usually identical to that of serialization followed
     * by deserialization, this is not always the case. In some cases serialization
     * into intermediate representation will retain encapsulation of things like
     * raw value ({@link com.fasterxml.jackson.databind.util.RawValue}) or basic
     * node identity ({@link JsonNode}). If so, result is a valid tree, but values
     * are not re-constructed through actual format representation. So if transformation
     * requires actual materialization of encoded content,
     * it will be necessary to do actual serialization.
     * 
     * @param <T> Actual node type; usually either basic {@link JsonNode} or
     *  {@link com.fasterxml.jackson.databind.node.ObjectNode}
     * @param fromValue Java value to convert
     *
     * @return (non-null) Root node of the resulting content tree: in case of
     *   {@code null} value node for which {@link JsonNode#isNull()} returns {@code true}.
     */
    @SuppressWarnings({ "unchecked", "resource" })
    public <T extends JsonNode> T valueToTree(Object fromValue)
        throws JacksonException
    {
        // [databind#2430]: `null` should become "null node":
        if (fromValue == null) {
            return (T) getNodeFactory().nullNode();
        }
        // 06-Oct-2017, tatu: `convertValue()` disables root value wrapping so
        //   do it here too
        SerializationConfig config = serializationConfig()
            .without(SerializationFeature.WRAP_ROOT_VALUE);
        SerializationContextExt prov = _serializerProvider(config);
        TokenBuffer buf = TokenBuffer.forValueConversion(prov);
        // Would like to let buffer decide, but it won't have deser config to check so...
        if (isEnabled(DeserializationFeature.USE_BIG_DECIMAL_FOR_FLOATS)) {
            buf = buf.forceUseOfBigDecimal(true);
        }
<<<<<<< HEAD
        // Equivalent to `writeValue()`, basically:
        prov.serializeValue(buf, fromValue);
        // 11-Apr-2019, tatu: Should we create "real" DeserializationContext or is this ok?
        try (JsonParser p = buf.asParser(ObjectReadContext.empty())) {
            return (T) readTree(p);
=======
        try {
            writeValue(buf, fromValue);
            try (JsonParser p = buf.asParser()) {
                return readTree(p);
            }
        } catch (IOException e) { // should not occur, no real i/o...
            throw new IllegalArgumentException(e.getMessage(), e);
>>>>>>> 8140c9ec
        }
    }

    /*
    /**********************************************************************
    /* Public API, deserialization (ext format to Java Objects)
    /**********************************************************************
     */

    /**
     * Method to deserialize JSON content from given file into given Java type.
     * 
     * @throws WrappedIOException if a low-level I/O problem (unexpected end-of-input,
     *   network error) occurs (passed through as-is without additional wrapping -- note
     *   that this is one case where {@link DeserializationFeature#WRAP_EXCEPTIONS}
     *   does NOT result in wrapping of exception even if enabled)
     * @throws StreamReadException if underlying input contains invalid content
     *    of type {@link JsonParser} supports (JSON for default case)
     * @throws DatabindException if the input JSON structure does not match structure
     *   expected for result type (or has other mismatch issues)
     */
    @SuppressWarnings("unchecked")
    public <T> T readValue(File src, Class<T> valueType) throws JacksonException
    {
        _assertNotNull("src", src);
        DeserializationContextExt ctxt = _deserializationContext();
        return (T) _readMapAndClose(ctxt, _streamFactory.createParser(ctxt, src),
                _typeFactory.constructType(valueType));
    } 

    /**
     * Method to deserialize JSON content from given file into given Java type.
     * 
     * @throws WrappedIOException if a low-level I/O problem (unexpected end-of-input,
     *   network error) occurs (passed through as-is without additional wrapping -- note
     *   that this is one case where {@link DeserializationFeature#WRAP_EXCEPTIONS}
     *   does NOT result in wrapping of exception even if enabled)
     * @throws StreamReadException if underlying input contains invalid content
     *    of type {@link JsonParser} supports (JSON for default case)
     * @throws DatabindException if the input JSON structure does not match structure
     *   expected for result type (or has other mismatch issues)
     */
    @SuppressWarnings({ "unchecked" })
    public <T> T readValue(File src, TypeReference<T> valueTypeRef) throws JacksonException
    {
        _assertNotNull("src", src);
        DeserializationContextExt ctxt = _deserializationContext();
        return (T) _readMapAndClose(ctxt, _streamFactory.createParser(ctxt, src),
                _typeFactory.constructType(valueTypeRef));
    } 

    /**
     * Method to deserialize JSON content from given file into given Java type.
     * 
     * @throws WrappedIOException if a low-level I/O problem (unexpected end-of-input,
     *   network error) occurs (passed through as-is without additional wrapping -- note
     *   that this is one case where {@link DeserializationFeature#WRAP_EXCEPTIONS}
     *   does NOT result in wrapping of exception even if enabled)
     * @throws StreamReadException if underlying input contains invalid content
     *    of type {@link JsonParser} supports (JSON for default case)
     * @throws DatabindException if the input JSON structure does not match structure
     *   expected for result type (or has other mismatch issues)
     */
    @SuppressWarnings("unchecked")
    public <T> T readValue(File src, JavaType valueType) throws JacksonException
    {
        _assertNotNull("src", src);
        DeserializationContextExt ctxt = _deserializationContext();
        return (T) _readMapAndClose(ctxt, _streamFactory.createParser(ctxt, src), valueType);
    }

    /**
     * Method to deserialize JSON content from given path into given Java type.
     *
     * @throws WrappedIOException if a low-level I/O problem (unexpected end-of-input,
     *   network error) occurs (passed through as-is without additional wrapping -- note
     *   that this is one case where {@link DeserializationFeature#WRAP_EXCEPTIONS}
     *   does NOT result in wrapping of exception even if enabled)
     * @throws StreamReadException if underlying input contains invalid content
     *    of type {@link JsonParser} supports (JSON for default case)
     * @throws DatabindException if the input JSON structure does not match structure
     *   expected for result type (or has other mismatch issues)
     *
     * @since 3.0
     */
    @SuppressWarnings("unchecked")
    public <T> T readValue(Path src, Class<T> valueType) throws JacksonException
    {
        _assertNotNull("src", src);
        DeserializationContextExt ctxt = _deserializationContext();
        return (T) _readMapAndClose(ctxt, _streamFactory.createParser(ctxt, src),
                _typeFactory.constructType(valueType));
    }

    /**
     * Method to deserialize JSON content from given path into given Java type.
     *
     * @throws WrappedIOException if a low-level I/O problem (unexpected end-of-input,
     *   network error) occurs (passed through as-is without additional wrapping -- note
     *   that this is one case where {@link DeserializationFeature#WRAP_EXCEPTIONS}
     *   does NOT result in wrapping of exception even if enabled)
     * @throws StreamReadException if underlying input contains invalid content
     *    of type {@link JsonParser} supports (JSON for default case)
     * @throws DatabindException if the input JSON structure does not match structure
     *   expected for result type (or has other mismatch issues)
     *
     * @since 3.0
     */
    @SuppressWarnings({ "unchecked" })
    public <T> T readValue(Path src, TypeReference<T> valueTypeRef) throws JacksonException
    {
        _assertNotNull("src", src);
        DeserializationContextExt ctxt = _deserializationContext();
        return (T) _readMapAndClose(ctxt, _streamFactory.createParser(ctxt, src),
                _typeFactory.constructType(valueTypeRef));
    }

    /**
     * Method to deserialize JSON content from given path into given Java type.
     *
     * @throws WrappedIOException if a low-level I/O problem (unexpected end-of-input,
     *   network error) occurs (passed through as-is without additional wrapping -- note
     *   that this is one case where {@link DeserializationFeature#WRAP_EXCEPTIONS}
     *   does NOT result in wrapping of exception even if enabled)
     * @throws StreamReadException if underlying input contains invalid content
     *    of type {@link JsonParser} supports (JSON for default case)
     * @throws DatabindException if the input JSON structure does not match structure
     *   expected for result type (or has other mismatch issues)
     *
     * @since 3.0
     */
    @SuppressWarnings("unchecked")
    public <T> T readValue(Path src, JavaType valueType) throws JacksonException
    {
        _assertNotNull("src", src);
        DeserializationContextExt ctxt = _deserializationContext();
        return (T) _readMapAndClose(ctxt, _streamFactory.createParser(ctxt, src), valueType);
    }

    /**
     * Method to deserialize JSON content from given resource into given Java type.
     *<p>
     * NOTE: handling of {@link java.net.URL} is delegated to
     * {@link TokenStreamFactory#createParser(ObjectReadContext, java.net.URL)} and usually simply
     * calls {@link java.net.URL#openStream()}, meaning no special handling
     * is done. If different HTTP connection options are needed you will need
     * to create {@link java.io.InputStream} separately.
     * 
     * @throws WrappedIOException if a low-level I/O problem (unexpected end-of-input,
     *   network error) occurs (passed through as-is without additional wrapping -- note
     *   that this is one case where {@link DeserializationFeature#WRAP_EXCEPTIONS}
     *   does NOT result in wrapping of exception even if enabled)
     * @throws StreamReadException if underlying input contains invalid content
     *    of type {@link JsonParser} supports (JSON for default case)
     * @throws DatabindException if the input JSON structure does not match structure
     *   expected for result type (or has other mismatch issues)
     */
    @SuppressWarnings("unchecked")
    public <T> T readValue(URL src, Class<T> valueType) throws JacksonException
    {
        _assertNotNull("src", src);
        DeserializationContextExt ctxt = _deserializationContext();
        return (T) _readMapAndClose(ctxt,
                _streamFactory.createParser(ctxt, src), _typeFactory.constructType(valueType));
    } 

    /**
     * Same as {@link #readValue(java.net.URL, Class)} except that target specified by {@link TypeReference}.
     */
    @SuppressWarnings({ "unchecked" })
    public <T> T readValue(URL src, TypeReference<T> valueTypeRef) throws JacksonException
    {
        _assertNotNull("src", src);
        DeserializationContextExt ctxt = _deserializationContext();
        return (T) _readMapAndClose(ctxt,
                _streamFactory.createParser(ctxt, src), _typeFactory.constructType(valueTypeRef));
    } 

    /**
     * Same as {@link #readValue(java.net.URL, Class)} except that target specified by {@link JavaType}.
     */
    @SuppressWarnings("unchecked")
    public <T> T readValue(URL src, JavaType valueType) throws JacksonException
    {
        _assertNotNull("src", src);
        DeserializationContextExt ctxt = _deserializationContext();
        return (T) _readMapAndClose(ctxt,
                _streamFactory.createParser(ctxt, src), valueType);
    } 

    /**
     * Method to deserialize JSON content from given JSON content String.
     * 
     * @throws WrappedIOException if a low-level I/O problem (unexpected end-of-input,
     *   network error) occurs (passed through as-is without additional wrapping -- note
     *   that this is one case where {@link DeserializationFeature#WRAP_EXCEPTIONS}
     *   does NOT result in wrapping of exception even if enabled)
     * @throws StreamReadException if underlying input contains invalid content
     *    of type {@link JsonParser} supports (JSON for default case)
     * @throws DatabindException if the input JSON structure does not match structure
     *   expected for result type (or has other mismatch issues)
     */
    @SuppressWarnings("unchecked")
    public <T> T readValue(String content, Class<T> valueType)
        throws JacksonException
    {
        _assertNotNull("content", content);
        DeserializationContextExt ctxt = _deserializationContext();
        return (T) _readMapAndClose(ctxt,
                _streamFactory.createParser(ctxt, content), _typeFactory.constructType(valueType));
    } 

    /**
     * Method to deserialize JSON content from given JSON content String.
     * 
     * @throws WrappedIOException if a low-level I/O problem (unexpected end-of-input,
     *   network error) occurs (passed through as-is without additional wrapping -- note
     *   that this is one case where {@link DeserializationFeature#WRAP_EXCEPTIONS}
     *   does NOT result in wrapping of exception even if enabled)
     * @throws StreamReadException if underlying input contains invalid content
     *    of type {@link JsonParser} supports (JSON for default case)
     * @throws DatabindException if the input JSON structure does not match structure
     *   expected for result type (or has other mismatch issues)
     */
    @SuppressWarnings({ "unchecked" })
    public <T> T readValue(String content, TypeReference<T> valueTypeRef) throws JacksonException
    {
        _assertNotNull("content", content);
        DeserializationContextExt ctxt = _deserializationContext();
        return (T) _readMapAndClose(ctxt,
                _streamFactory.createParser(ctxt, content), _typeFactory.constructType(valueTypeRef));
    } 

    /**
     * Method to deserialize JSON content from given JSON content String.
     * 
     * @throws WrappedIOException if a low-level I/O problem (unexpected end-of-input,
     *   network error) occurs (passed through as-is without additional wrapping -- note
     *   that this is one case where {@link DeserializationFeature#WRAP_EXCEPTIONS}
     *   does NOT result in wrapping of exception even if enabled)
     * @throws StreamReadException if underlying input contains invalid content
     *    of type {@link JsonParser} supports (JSON for default case)
     * @throws DatabindException if the input JSON structure does not match structure
     *   expected for result type (or has other mismatch issues)
     */
    @SuppressWarnings("unchecked")
    public <T> T readValue(String content, JavaType valueType) throws JacksonException
    {
        _assertNotNull("content", content);
        DeserializationContextExt ctxt = _deserializationContext();
        return (T) _readMapAndClose(ctxt,
                _streamFactory.createParser(ctxt, content), valueType);
    }

    @SuppressWarnings("unchecked")
    public <T> T readValue(Reader src, Class<T> valueType) throws JacksonException
    {
        _assertNotNull("src", src);
        DeserializationContextExt ctxt = _deserializationContext();
        return (T) _readMapAndClose(ctxt,
                _streamFactory.createParser(ctxt, src), _typeFactory.constructType(valueType));
    }

    @SuppressWarnings({ "unchecked" })
    public <T> T readValue(Reader src, TypeReference<T> valueTypeRef) throws JacksonException
    {
        _assertNotNull("src", src);
        DeserializationContextExt ctxt = _deserializationContext();
        return (T) _readMapAndClose(ctxt,
                _streamFactory.createParser(ctxt, src), _typeFactory.constructType(valueTypeRef));
    }

    @SuppressWarnings("unchecked")
    public <T> T readValue(Reader src, JavaType valueType) throws JacksonException
    {
        _assertNotNull("src", src);
        DeserializationContextExt ctxt = _deserializationContext();
        return (T) _readMapAndClose(ctxt,
                _streamFactory.createParser(ctxt, src), valueType);
    }

    @SuppressWarnings("unchecked")
    public <T> T readValue(InputStream src, Class<T> valueType) throws JacksonException
    {
        _assertNotNull("src", src);
        DeserializationContextExt ctxt = _deserializationContext();
        return (T) _readMapAndClose(ctxt,
                _streamFactory.createParser(ctxt, src), _typeFactory.constructType(valueType));
    }

    @SuppressWarnings({ "unchecked" })
    public <T> T readValue(InputStream src, TypeReference<T> valueTypeRef) throws JacksonException
    {
        _assertNotNull("src", src);
        DeserializationContextExt ctxt = _deserializationContext();
        return (T) _readMapAndClose(ctxt,
                _streamFactory.createParser(ctxt, src), _typeFactory.constructType(valueTypeRef));
    }

    @SuppressWarnings("unchecked")
    public <T> T readValue(InputStream src, JavaType valueType) throws JacksonException
    {
        _assertNotNull("src", src);
        DeserializationContextExt ctxt = _deserializationContext();
        return (T) _readMapAndClose(ctxt,
                _streamFactory.createParser(ctxt, src), valueType);
    }

    @SuppressWarnings("unchecked")
    public <T> T readValue(byte[] content, Class<T> valueType) throws JacksonException
    {
        _assertNotNull("content", content);
        DeserializationContextExt ctxt = _deserializationContext();
        return (T) _readMapAndClose(ctxt,
                _streamFactory.createParser(ctxt, content), _typeFactory.constructType(valueType));
    }

    @SuppressWarnings("unchecked")
    public <T> T readValue(byte[] content, int offset, int len, Class<T> valueType)
        throws JacksonException
    {
        _assertNotNull("content", content);
        DeserializationContextExt ctxt = _deserializationContext();
        return (T) _readMapAndClose(ctxt,
                _streamFactory.createParser(ctxt, content, offset, len), _typeFactory.constructType(valueType));
    }

    @SuppressWarnings({ "unchecked" })
    public <T> T readValue(byte[] content, TypeReference<T> valueTypeRef) throws JacksonException
    {
        _assertNotNull("content", content);
        DeserializationContextExt ctxt = _deserializationContext();
        return (T) _readMapAndClose(ctxt,
                _streamFactory.createParser(ctxt, content), _typeFactory.constructType(valueTypeRef));
    }

    @SuppressWarnings({ "unchecked" })
    public <T> T readValue(byte[] content, int offset, int len, TypeReference<T> valueTypeRef)
        throws JacksonException
    {
        _assertNotNull("content", content);
        DeserializationContextExt ctxt = _deserializationContext();
        return (T) _readMapAndClose(ctxt,
                _streamFactory.createParser(ctxt, content, offset, len),
                _typeFactory.constructType(valueTypeRef));
    }

    @SuppressWarnings("unchecked")
    public <T> T readValue(byte[] content, JavaType valueType) throws JacksonException
    {
        _assertNotNull("content", content);
        DeserializationContextExt ctxt = _deserializationContext();
        return (T) _readMapAndClose(ctxt,
                _streamFactory.createParser(ctxt, content), valueType);
    }

    @SuppressWarnings("unchecked")
    public <T> T readValue(byte[] content, int offset, int len, JavaType valueType)
                    throws JacksonException
    {
        _assertNotNull("content", content);
        DeserializationContextExt ctxt = _deserializationContext();
        return (T) _readMapAndClose(ctxt,
                _streamFactory.createParser(ctxt, content, offset, len), valueType);
    } 

    @SuppressWarnings("unchecked")
    public <T> T readValue(DataInput src, Class<T> valueType) throws JacksonException
    {
        _assertNotNull("src", src);
        DeserializationContextExt ctxt = _deserializationContext();
        return (T) _readMapAndClose(ctxt,
                _streamFactory.createParser(ctxt, src), _typeFactory.constructType(valueType));
    }

    @SuppressWarnings("unchecked")
    public <T> T readValue(DataInput src, JavaType valueType) throws JacksonException
    {
        _assertNotNull("src", src);
        DeserializationContextExt ctxt = _deserializationContext();
        return (T) _readMapAndClose(ctxt,
                _streamFactory.createParser(ctxt, src), valueType);
    }

    @SuppressWarnings("unchecked")
    public <T> T readValue(DataInput src, TypeReference<T> valueTypeRef) throws JacksonException
    {
        _assertNotNull("src", src);
        DeserializationContextExt ctxt = _deserializationContext();
        return (T) _readMapAndClose(ctxt,
                _streamFactory.createParser(ctxt, src), _typeFactory.constructType(valueTypeRef));
    }

    /*
    /**********************************************************************
    /* Public API: serialization (mapping from Java types to external format)
    /**********************************************************************
     */

    /**
     * Method that can be used to serialize any Java value as
     * JSON output, written to File provided.
     */
    public void writeValue(File file, Object value) throws JacksonException
    {
        _assertNotNull("file", file);
        SerializationContextExt prov = _serializerProvider();
        _configAndWriteValue(prov,
                _streamFactory.createGenerator(prov, file, JsonEncoding.UTF8), value);
    }

    /**
     * Method that can be used to serialize any Java value as
     * JSON output, written to Path provided.
     *
     * @since 3.0
     */
    public void writeValue(Path path, Object value) throws JacksonException
    {
        _assertNotNull("path", path);
        SerializationContextExt prov = _serializerProvider();
        _configAndWriteValue(prov,
                _streamFactory.createGenerator(prov, path, JsonEncoding.UTF8), value);
    }

    /**
     * Method that can be used to serialize any Java value as
     * JSON output, using output stream provided (using encoding
     * {@link JsonEncoding#UTF8}).
     *<p>
     * Note: method does not close the underlying stream explicitly
     * here; however, {@link TokenStreamFactory} this mapper uses may choose
     * to close the stream depending on its settings (by default,
     * it will try to close it when {@link JsonGenerator} we construct
     * is closed).
     */
    public void writeValue(OutputStream out, Object value) throws JacksonException
    {
        _assertNotNull("out", out);
        SerializationContextExt prov = _serializerProvider();
        _configAndWriteValue(prov,
                _streamFactory.createGenerator(prov, out, JsonEncoding.UTF8), value);
    }

    public void writeValue(DataOutput out, Object value) throws JacksonException
    {
        _assertNotNull("out", out);
        SerializationContextExt prov = _serializerProvider();
        _configAndWriteValue(prov,
                _streamFactory.createGenerator(prov, out), value);
    }

    /**
     * Method that can be used to serialize any Java value as
     * JSON output, using Writer provided.
     *<p>
     * Note: method does not close the underlying stream explicitly
     * here; however, {@link TokenStreamFactory} this mapper uses may choose
     * to close the stream depending on its settings (by default,
     * it will try to close it when {@link JsonGenerator} we construct
     * is closed).
     */
    public void writeValue(Writer w, Object value) throws JacksonException
    {
        _assertNotNull("w", w);
        SerializationContextExt prov = _serializerProvider();
        _configAndWriteValue(prov, _streamFactory.createGenerator(prov, w), value);
    }

    /**
     * Method that can be used to serialize any Java value as
     * a String. Functionally equivalent to calling
     * {@link #writeValue(Writer,Object)} with {@link java.io.StringWriter}
     * and constructing String, but more efficient.
     */
    @SuppressWarnings("resource")
    public String writeValueAsString(Object value) throws JacksonException
    {
        // alas, we have to pull the recycler directly here...
        SegmentedStringWriter sw = new SegmentedStringWriter(_streamFactory._getBufferRecycler());
        SerializationContextExt prov = _serializerProvider();
        _configAndWriteValue(prov, _streamFactory.createGenerator(prov, sw), value);
        return sw.getAndClear();
    }

    /**
     * Method that can be used to serialize any Java value as
     * a byte array. Functionally equivalent to calling
     * {@link #writeValue(Writer,Object)} with {@link java.io.ByteArrayOutputStream}
     * and getting bytes, but more efficient.
     * Encoding used will be UTF-8.
     */
    @SuppressWarnings("resource")
    public byte[] writeValueAsBytes(Object value) throws JacksonException
    {
        SerializationContextExt prov = _serializerProvider();
        ByteArrayBuilder bb = new ByteArrayBuilder(_streamFactory._getBufferRecycler());
        _configAndWriteValue(prov,
                _streamFactory.createGenerator(prov, bb, JsonEncoding.UTF8), value);
        byte[] result = bb.toByteArray();
        bb.release();
        return result;
    }

    /**
     * Method called to configure the generator as necessary and then
     * call write functionality
     */
    protected final void _configAndWriteValue(SerializationContextExt prov,
            JsonGenerator g, Object value)
        throws JacksonException
    {
        if (prov.isEnabled(SerializationFeature.CLOSE_CLOSEABLE) && (value instanceof Closeable)) {
            _configAndWriteCloseable(prov, g, value);
            return;
        }
        try {
            prov.serializeValue(g, value);
        } catch (Exception e) {
            ClassUtil.closeOnFailAndThrowAsJacksonE(g, e);
            return;
        }
        g.close();
    }

    /**
     * Helper method used when value to serialize is {@link Closeable} and its <code>close()</code>
     * method is to be called right after serialization has been called
     */
    private final void _configAndWriteCloseable(SerializationContextExt prov,
            JsonGenerator g, Object value)
        throws JacksonException
    {
        Closeable toClose = (Closeable) value;
        try {
            prov.serializeValue(g, value);
            Closeable tmpToClose = toClose;
            toClose = null;
            tmpToClose.close();
        } catch (Exception e) {
            ClassUtil.closeOnFailAndThrowAsJacksonE(g, toClose, e);
            return;
        }
        g.close();
    }

    /**
     * Helper method used when value to serialize is {@link Closeable} and its <code>close()</code>
     * method is to be called right after serialization has been called
     */
    protected final void _writeCloseableValue(JsonGenerator g, Object value, SerializationConfig cfg)
        throws JacksonException
    {
        Closeable toClose = (Closeable) value;
        try {
            _serializerProvider(cfg).serializeValue(g, value);
            if (cfg.isEnabled(SerializationFeature.FLUSH_AFTER_WRITE_VALUE)) {
                g.flush();
            }
        } catch (Exception e) {
            ClassUtil.closeOnFailAndThrowAsJacksonE(null, toClose, e);
            return;
        }
        try {
            toClose.close();
        } catch (IOException e) {
            throw WrappedIOException.construct(e);
        }
    }

    /*
    /**********************************************************************
    /* Public API: constructing ObjectWriters
    /* for more advanced configuration
    /**********************************************************************
     */

    /**
     * Convenience method for constructing {@link ObjectWriter}
     * with default settings.
     */
    public ObjectWriter writer() {
        return _newWriter(serializationConfig());
    }

    /**
     * Factory method for constructing {@link ObjectWriter} with
     * specified feature enabled (compared to settings that this
     * mapper instance has).
     */
    public ObjectWriter writer(SerializationFeature feature) {
        return _newWriter(serializationConfig().with(feature));
    }

    /**
     * Factory method for constructing {@link ObjectWriter} with
     * specified features enabled (compared to settings that this
     * mapper instance has).
     */
    public ObjectWriter writer(SerializationFeature first,
            SerializationFeature... other) {
        return _newWriter(serializationConfig().with(first, other));
    }
    
    /**
     * Factory method for constructing {@link ObjectWriter} that will
     * serialize objects using specified {@link DateFormat}; or, if
     * null passed, using timestamp (64-bit number.
     */
    public ObjectWriter writer(DateFormat df) {
        return _newWriter(serializationConfig().with(df));
    }
    
    /**
     * Factory method for constructing {@link ObjectWriter} that will
     * serialize objects using specified JSON View (filter).
     */
    public ObjectWriter writerWithView(Class<?> serializationView) {
        return _newWriter(serializationConfig().withView(serializationView));
    }
    
    /**
     * Factory method for constructing {@link ObjectWriter} that will
     * serialize objects using specified root type, instead of actual
     * runtime type of value. Type must be a super-type of runtime type.
     *<p>
     * Main reason for using this method is performance, as writer is able
     * to pre-fetch serializer to use before write, and if writer is used
     * more than once this avoids addition per-value serializer lookups.
     */
    public ObjectWriter writerFor(Class<?> rootType) {
        return _newWriter(serializationConfig(),
                ((rootType == null) ? null :_typeFactory.constructType(rootType)),
                /*PrettyPrinter*/null);
    }

    /**
     * Factory method for constructing {@link ObjectWriter} that will
     * serialize objects using specified root type, instead of actual
     * runtime type of value. Type must be a super-type of runtime type.
     *<p>
     * Main reason for using this method is performance, as writer is able
     * to pre-fetch serializer to use before write, and if writer is used
     * more than once this avoids addition per-value serializer lookups.
     */
    public ObjectWriter writerFor(TypeReference<?> rootType) {
        return _newWriter(serializationConfig(),
                ((rootType == null) ? null : _typeFactory.constructType(rootType)),
                /*PrettyPrinter*/null);
    }

    /**
     * Factory method for constructing {@link ObjectWriter} that will
     * serialize objects using specified root type, instead of actual
     * runtime type of value. Type must be a super-type of runtime type.
     *<p>
     * Main reason for using this method is performance, as writer is able
     * to pre-fetch serializer to use before write, and if writer is used
     * more than once this avoids addition per-value serializer lookups.
     */
    public ObjectWriter writerFor(JavaType rootType) {
        return _newWriter(serializationConfig(), rootType, /*PrettyPrinter*/null);
    }

    /**
     * Factory method for constructing {@link ObjectWriter} that will
     * serialize objects using the default pretty printer for indentation
     */
    public ObjectWriter writerWithDefaultPrettyPrinter() {
        SerializationConfig config = serializationConfig();
        return _newWriter(config,
                /*root type*/ null, config.getDefaultPrettyPrinter());
    }
    
    /**
     * Factory method for constructing {@link ObjectWriter} that will
     * serialize objects using specified filter provider.
     */
    public ObjectWriter writer(FilterProvider filterProvider) {
        return _newWriter(serializationConfig().withFilters(filterProvider));
    }
    
    /**
     * Factory method for constructing {@link ObjectWriter} that will
     * pass specific schema object to {@link JsonGenerator} used for
     * writing content.
     * 
     * @param schema Schema to pass to generator
     */
    public ObjectWriter writer(FormatSchema schema) {
        _verifySchemaType(schema);
        return _newWriter(serializationConfig(), schema);
    }

    /**
     * Factory method for constructing {@link ObjectWriter} that will
     * use specified Base64 encoding variant for Base64-encoded binary data.
     */
    public ObjectWriter writer(Base64Variant defaultBase64) {
        return _newWriter(serializationConfig().with(defaultBase64));
    }

    /**
     * Factory method for constructing {@link ObjectReader} that will
     * use specified character escaping details for output.
     */
    public ObjectWriter writer(CharacterEscapes escapes) {
        return _newWriter(serializationConfig()).with(escapes);
    }

    /**
     * Factory method for constructing {@link ObjectWriter} that will
     * use specified default attributes.
     */
    public ObjectWriter writer(ContextAttributes attrs) {
        return _newWriter(serializationConfig().with(attrs));
    }

    /*
    /**********************************************************************
    /* Extended Public API: constructing ObjectReaders
    /* for more advanced configuration
    /**********************************************************************
     */

    /**
     * Factory method for constructing {@link ObjectReader} with
     * default settings. Note that the resulting instance is NOT usable as is,
     * without defining expected value type.
     */
    public ObjectReader reader() {
        return _newReader(deserializationConfig()).with(_injectableValues);
    }

    /**
     * Factory method for constructing {@link ObjectReader} with
     * specified feature enabled (compared to settings that this
     * mapper instance has).
     * Note that the resulting instance is NOT usable as is,
     * without defining expected value type.
     */
    public ObjectReader reader(DeserializationFeature feature) {
        return _newReader(deserializationConfig().with(feature));
    }

    /**
     * Factory method for constructing {@link ObjectReader} with
     * specified features enabled (compared to settings that this
     * mapper instance has).
     * Note that the resulting instance is NOT usable as is,
     * without defining expected value type.
     */
    public ObjectReader reader(DeserializationFeature first,
            DeserializationFeature... other) {
        return _newReader(deserializationConfig().with(first, other));
    }
    
    /**
     * Factory method for constructing {@link ObjectReader} that will
     * update given Object (usually Bean, but can be a Collection or Map
     * as well, but NOT an array) with JSON data. Deserialization occurs
     * normally except that the root-level value in JSON is not used for
     * instantiating a new object; instead give updateable object is used
     * as root.
     * Runtime type of value object is used for locating deserializer,
     * unless overridden by other factory methods of {@link ObjectReader}
     */
    public ObjectReader readerForUpdating(Object valueToUpdate) {
        JavaType t = _typeFactory.constructType(valueToUpdate.getClass());
        return _newReader(deserializationConfig(), t, valueToUpdate,
                null, _injectableValues);
    }

    /**
     * Factory method for constructing {@link ObjectReader} that will
     * read or update instances of specified type
     */
    public ObjectReader readerFor(JavaType type) {
        return _newReader(deserializationConfig(), type, null,
                null, _injectableValues);
    }

    /**
     * Factory method for constructing {@link ObjectReader} that will
     * read or update instances of specified type
     */
    public ObjectReader readerFor(Class<?> type) {
        return _newReader(deserializationConfig(), _typeFactory.constructType(type), null,
                null, _injectableValues);
    }

    /**
     * Factory method for constructing {@link ObjectReader} that will
     * read or update instances of specified type
     */
    public ObjectReader readerFor(TypeReference<?> type) {
        return _newReader(deserializationConfig(), _typeFactory.constructType(type), null,
                null, _injectableValues);
    }

    /**
     * Factory method for constructing {@link ObjectReader} that will
     * read values of a type {@code List<type>}.
     * Functionally same as:
     *<pre>
     *    readerFor(type[].class);
     *</pre>
     *
     * @since 2.11
     */
    public ObjectReader readerForArrayOf(Class<?> type) {
        return _newReader(deserializationConfig(),
                _typeFactory.constructArrayType(type), null,
                null, _injectableValues);
    }

    /**
     * Factory method for constructing {@link ObjectReader} that will
     * read or update instances of a type {@code List<type>}.
     * Functionally same as:
     *<pre>
     *    readerFor(new TypeReference&lt;List&lt;type&gt;&gt;() { });
     *</pre>
     *
     * @since 2.11
     */
    public ObjectReader readerForListOf(Class<?> type) {
        return _newReader(deserializationConfig(),
                _typeFactory.constructCollectionType(List.class, type), null,
                null, _injectableValues);
    }

    /**
     * Factory method for constructing {@link ObjectReader} that will
     * read or update instances of a type {@code Map<String, type>}
     * Functionally same as:
     *<pre>
     *    readerFor(new TypeReference&lt;Map&lt;String, type&gt;&gt;() { });
     *</pre>
     *
     * @since 2.11
     */
    public ObjectReader readerForMapOf(Class<?> type) {
        return _newReader(deserializationConfig(),
                _typeFactory.constructMapType(Map.class, String.class, type), null,
                null, _injectableValues);
    }

    /**
     * Factory method for constructing {@link ObjectReader} that will
     * use specified {@link JsonNodeFactory} for constructing JSON trees.
     */
    public ObjectReader reader(JsonNodeFactory f) {
        return _newReader(deserializationConfig()).with(f);
    }

    /**
     * Factory method for constructing {@link ObjectReader} that will
     * pass specific schema object to {@link JsonParser} used for
     * reading content.
     * 
     * @param schema Schema to pass to parser
     */
    public ObjectReader reader(FormatSchema schema) {
        _verifySchemaType(schema);
        return _newReader(deserializationConfig(), null, null,
                schema, _injectableValues);
    }

    /**
     * Factory method for constructing {@link ObjectReader} that will
     * use specified injectable values.
     * 
     * @param injectableValues Injectable values to use
     */
    public ObjectReader reader(InjectableValues injectableValues) {
        return _newReader(deserializationConfig(), null, null,
                null, injectableValues);
    }

    /**
     * Factory method for constructing {@link ObjectReader} that will
     * deserialize objects using specified JSON View (filter).
     */
    public ObjectReader readerWithView(Class<?> view) {
        return _newReader(deserializationConfig().withView(view));
    }

    /**
     * Factory method for constructing {@link ObjectReader} that will
     * use specified Base64 encoding variant for Base64-encoded binary data.
     */
    public ObjectReader reader(Base64Variant defaultBase64) {
        return _newReader(deserializationConfig().with(defaultBase64));
    }

    /**
     * Factory method for constructing {@link ObjectReader} that will
     * use specified default attributes.
     */
    public ObjectReader reader(ContextAttributes attrs) {
        return _newReader(deserializationConfig().with(attrs));
    }

    /*
    /**********************************************************************
    /* Extended Public API: convenience type conversion
    /**********************************************************************
     */

    /**
     * Convenience method for doing two-step conversion from given value, into
     * instance of given value type, by writing value into temporary buffer
     * and reading from the buffer into specified target type.
     *<p>
     * This method is functionally similar to first
     * serializing given value into JSON, and then binding JSON data into value
     * of given type, but should be more efficient since full serialization does
     * not (need to) occur.
     * However, same converters (serializers, deserializers) will be used as for
     * data binding, meaning same object mapper configuration works.
     *<p>
     * Note that behavior changed slightly between Jackson 2.9 and 2.10 so that
     * whereas earlier some optimizations were used to avoid write/read cycle
     * in case input was of target type, from 2.10 onwards full processing is
     * always performed. See
     * <a href="https://github.com/FasterXML/jackson-databind/issues/2220">databind#2220</a>
     * for full details of the change.
     *<p>
     * Further note that it is possible that in some cases behavior does differ
     * from full serialize-then-deserialize cycle: in most case differences are
     * unintentional (that is, flaws to fix) and should be reported, but
     * the behavior is not guaranteed to be 100% the same:
     * the goal is to allow efficient value conversions for structurally
     * compatible Objects, according to standard Jackson configuration.
     *<p>
     * Further note that this functionality is not designed to support "advanced" use
     * cases, such as conversion of polymorphic values, or cases where Object Identity
     * is used.
     *      
     * @throws IllegalArgumentException If conversion fails due to incompatible type;
     *    if so, root cause will contain underlying checked exception data binding
     *    functionality threw
     */
    @SuppressWarnings("unchecked")
    public <T> T convertValue(Object fromValue, Class<T> toValueType)
        throws IllegalArgumentException
    {
        _assertNotNull("toValueType", toValueType);
        return (T) _convert(fromValue, _typeFactory.constructType(toValueType));
    } 

    /**
     * See {@link #convertValue(Object, Class)}
     */
    @SuppressWarnings("unchecked")
    public <T> T convertValue(Object fromValue, TypeReference<T> toValueTypeRef)
        throws IllegalArgumentException
    {
        _assertNotNull("toValueTypeRef", toValueTypeRef);
        return (T) _convert(fromValue, _typeFactory.constructType(toValueTypeRef));
    } 

    /**
     * See {@link #convertValue(Object, Class)}
     */
    @SuppressWarnings("unchecked")
    public <T> T convertValue(Object fromValue, JavaType toValueType)
        throws IllegalArgumentException
    {
        _assertNotNull("toValueType", toValueType);
        return (T) _convert(fromValue, toValueType);
    } 

    /**
     * Actual conversion implementation: instead of using existing read
     * and write methods, much of code is inlined. Reason for this is
     * that we must avoid root value wrapping/unwrapping both for efficiency and
     * for correctness. If root value wrapping/unwrapping is actually desired,
     * caller must use explicit <code>writeValue</code> and
     * <code>readValue</code> methods.
     */
    @SuppressWarnings("resource")
    protected Object _convert(Object fromValue, JavaType toValueType)
        throws JacksonException
    {
        // 25-Jan-2019, tatu: [databind#2220] Let's NOT try to short-circuit anything

        // inlined 'writeValue' with minor changes:
        // first: disable wrapping when writing
        SerializationConfig config = serializationConfig()
                .without(SerializationFeature.WRAP_ROOT_VALUE);
        SerializationContextExt prov = _serializerProvider(config);
        TokenBuffer buf = TokenBuffer.forValueConversion(prov);
        // Would like to let buffer decide, but it won't have deser config to check so...
        if (isEnabled(DeserializationFeature.USE_BIG_DECIMAL_FOR_FLOATS)) {
            buf = buf.forceUseOfBigDecimal(true);
        }
        // no need to check for closing of TokenBuffer
        prov.serializeValue(buf, fromValue);

        // then matching read, inlined 'readValue' with minor mods:
        DeserializationContextExt readCtxt = _deserializationContext();
        final JsonParser p = buf.asParser(readCtxt);
        readCtxt.assignParser(p);
        Object result;
        // ok to pass in existing feature flags; unwrapping handled by mapper
        JsonToken t = _initForReading(p, toValueType);
        if (t == JsonToken.VALUE_NULL) {
            result = _findRootDeserializer(readCtxt, toValueType).getNullValue(readCtxt);
        } else if (t == JsonToken.END_ARRAY || t == JsonToken.END_OBJECT) {
            result = null;
        } else { // pointing to event other than null
            ValueDeserializer<Object> deser = _findRootDeserializer(readCtxt, toValueType);
            // note: no handling of unwrapping
            result = deser.deserialize(p, readCtxt);
        }
        p.close();
        return result;
    }

    /**
     * Convenience method similar to {@link #convertValue(Object, JavaType)} but one
     * in which 
     *<p>
     * Implementation is approximately as follows:
     *<ol>
     * <li>Serialize `updateWithValue` into {@link TokenBuffer}</li>
     * <li>Construct {@link ObjectReader} with `valueToUpdate` (using {@link #readerForUpdating(Object)})
     *   </li>
     * <li>Construct {@link JsonParser} (using {@link TokenBuffer#asParser(ObjectReadContext)})
     *   </li>
     * <li>Update using {@link ObjectReader#readValue(JsonParser)}.
     *   </li>
     * <li>Return `valueToUpdate`
     *   </li>
     *</ol>
     *<p>
     * Note that update is "shallow" in that only first level of properties (or, immediate contents
     * of container to update) are modified, unless properties themselves indicate that
     * merging should be applied for contents. Such merging can be specified using
     * annotations (see <code>JsonMerge</code>) as well as using "config overrides" (see
     * {@link MapperBuilder#withConfigOverride} and {@link MapperBuilder#defaultMergeable}).
     *
     * @param valueToUpdate Object to update
     * @param overrides Object to conceptually serialize and merge into value to
     *     update; can be thought of as a provider for overrides to apply.
     * 
     * @return Either the first argument (`valueToUpdate`), if it is mutable; or a result of
     *     creating new instance that is result of "merging" values (for example, "updating" a
     *     Java array will create a new array)
     *
     * @throws JacksonException if there are structural incompatibilities that prevent update.
     */
    @SuppressWarnings("resource")
    public <T> T updateValue(T valueToUpdate, Object overrides)
        throws JacksonException
    {
        if ((valueToUpdate == null) || (overrides == null)) {
            return valueToUpdate;
        }
        SerializationConfig config = serializationConfig()
                .without(SerializationFeature.WRAP_ROOT_VALUE);
        SerializationContextExt prov = _serializerProvider(config);
        TokenBuffer buf = TokenBuffer.forValueConversion(prov);
        // Would like to let buffer decide, but it won't have deser config to check so...
        if (isEnabled(DeserializationFeature.USE_BIG_DECIMAL_FOR_FLOATS)) {
            buf = buf.forceUseOfBigDecimal(true);
        }
        prov.serializeValue(buf, overrides);
        // 11-Apr-2019, tatu: Should we create "real" DeserializationContext or is this ok?
        try (JsonParser p = buf.asParser(ObjectReadContext.empty())) {
            return readerForUpdating(valueToUpdate).readValue(p);
        }
    }

    /*
    /**********************************************************************
    /* Extended Public API: JSON Schema generation
    /**********************************************************************
     */

    /**
     * Method for visiting type hierarchy for given type, using specified visitor.
     *<p>
     * This method can be used for things like
     * generating <a href="http://json-schema.org/">JSON Schema</a>
     * instance for specified type.
     *
     * @param type Type to generate schema for (possibly with generic signature)
     */
    public void acceptJsonFormatVisitor(Class<?> type, JsonFormatVisitorWrapper visitor)
    {
        _assertNotNull("type", type);
        _assertNotNull("visitor", visitor);
        acceptJsonFormatVisitor(_typeFactory.constructType(type), visitor);
    }

    public void acceptJsonFormatVisitor(TypeReference<?> typeRef, JsonFormatVisitorWrapper visitor)
    {
        _assertNotNull("typeRef", typeRef);
        _assertNotNull("visitor", visitor);
        acceptJsonFormatVisitor(_typeFactory.constructType(typeRef), visitor);
    }

    /**
     * Method for visiting type hierarchy for given type, using specified visitor.
     * Visitation uses <code>Serializer</code> hierarchy and related properties
     *<p>
     * This method can be used for things like
     * generating <a href="http://json-schema.org/">JSON Schema</a>
     * instance for specified type.
     *
     * @param type Type to generate schema for (possibly with generic signature)
     */
    public void acceptJsonFormatVisitor(JavaType type, JsonFormatVisitorWrapper visitor)
    {
        _assertNotNull("type", type);
        _assertNotNull("visitor", visitor);
        _serializerProvider().acceptJsonFormatVisitor(type, visitor);
    }

    /*
    /**********************************************************************
    /* Internal methods for serialization, overridable
    /**********************************************************************
     */

    /**
     * Overridable helper method used for constructing
     * {@link SerializerProvider} to use for serialization.
     */
    protected SerializationContextExt _serializerProvider(SerializationConfig config) {
        // 03-Oct-2017, tatu: Should be ok to pass "empty" generator settings...
        return _serializationContexts.createContext(config,
                GeneratorSettings.empty());
    }

    // NOTE: only public to allow for testing
    public SerializationContextExt _serializerProvider() {
        // 03-Oct-2017, tatu: Should be ok to pass "empty" generator settings...
        return _serializationContexts.createContext(serializationConfig(),
                GeneratorSettings.empty());
    }

    /*
    /**********************************************************************
    /* Internal methods for deserialization, overridable
    /**********************************************************************
     */

    /**
     * Actual implementation of value reading+binding operation.
     */
    protected Object _readValue(DeserializationContextExt ctxt, JsonParser p,
            JavaType valueType)
        throws JacksonException
    {
        // First: may need to read the next token, to initialize
        // state (either before first read from parser, or after
        // previous token has been cleared)
        final Object result;
        JsonToken t = _initForReading(p, valueType);

        if (t == JsonToken.VALUE_NULL) {
            // Ask deserializer what 'null value' to use:
            result = _findRootDeserializer(ctxt, valueType).getNullValue(ctxt);
        } else if (t == JsonToken.END_ARRAY || t == JsonToken.END_OBJECT) {
            result = null;
        } else { // pointing to event other than null
            result = ctxt.readRootValue(p, valueType, _findRootDeserializer(ctxt, valueType), null);
        }
        // Need to consume the token too
        p.clearCurrentToken();
        if (ctxt.isEnabled(DeserializationFeature.FAIL_ON_TRAILING_TOKENS)) {
            _verifyNoTrailingTokens(p, ctxt, valueType);
        }
        return result;
    }

    protected Object _readMapAndClose(DeserializationContextExt ctxt,
            JsonParser p0, JavaType valueType)
        throws JacksonException
    {
        ctxt.assignParser(p0);
        try (JsonParser p = p0) {
            Object result;
            JsonToken t = _initForReading(p, valueType);
            if (t == JsonToken.VALUE_NULL) {
                // Ask deserializer what 'null value' to use:
                result = _findRootDeserializer(ctxt, valueType).getNullValue(ctxt);
            } else if (t == JsonToken.END_ARRAY || t == JsonToken.END_OBJECT) {
                result = null;
            } else {
                result = ctxt.readRootValue(p, valueType,
                        _findRootDeserializer(ctxt, valueType), null);
                ctxt.checkUnresolvedObjectId();
            }
            if (ctxt.isEnabled(DeserializationFeature.FAIL_ON_TRAILING_TOKENS)) {
                _verifyNoTrailingTokens(p, ctxt, valueType);
            }
            return result;
        }
    }

    /**
     * Similar to {@link #_readMapAndClose} but specialized for <code>JsonNode</code> reading.
     */
    protected JsonNode _readTreeAndClose(DeserializationContextExt ctxt,
            JsonParser p0) throws JacksonException
    {
        try (JsonParser p = ctxt.assignAndReturnParser(p0)) {
            
            final JavaType valueType = JSON_NODE_TYPE;
            DeserializationConfig cfg = deserializationConfig();

            // 27-Oct-2016, tatu: Need to inline `_initForReading()` due to
            //   special requirements by tree reading (no fail on eof)
            JsonToken t = p.currentToken();
            if (t == null) {
                t = p.nextToken();
                if (t == null) {
                    // [databind#2211]: return `MissingNode` (supercedes [databind#1406] which dictated
                    // returning `null`
                    return cfg.getNodeFactory().missingNode();
                }
            }
            final JsonNode resultNode;
            if (t == JsonToken.VALUE_NULL) {
                resultNode = cfg.getNodeFactory().nullNode();
            } else {
                resultNode = (JsonNode) ctxt.readRootValue(p, valueType,
                        _findRootDeserializer(ctxt, valueType), null);
                // No ObjectIds so can ignore
//              ctxt.checkUnresolvedObjectId();
            }
            if (cfg.isEnabled(DeserializationFeature.FAIL_ON_TRAILING_TOKENS)) {
                _verifyNoTrailingTokens(p, ctxt, valueType);
            }
            return resultNode;
        }
    }

    /**
     * Internal helper method called to create an instance of {@link DeserializationContext}
     * for deserializing a single root value.
     * Can be overridden if a custom context is needed.
     */
    protected DeserializationContextExt _deserializationContext(JsonParser p) {
        return _deserializationContexts.createContext(deserializationConfig(),
                /* FormatSchema */ null, _injectableValues)
                .assignParser(p);
    }

    // NOTE: only public to allow for testing
    public DeserializationContextExt _deserializationContext() {
        return _deserializationContexts.createContext(deserializationConfig(),
                /* FormatSchema */ null, _injectableValues);
    }

    protected DeserializationContextExt _deserializationContext(DeserializationConfig config,
            JsonParser p) {
        return _deserializationContexts.createContext(config,
                /* FormatSchema */ null, _injectableValues)
                .assignParser(p);
    }
    
    /**
     * Method called to ensure that given parser is ready for reading
     * content for data binding.
     *
     * @return First token to be used for data binding after this call:
     *  can never be null as exception will be thrown if parser cannot
     *  provide more tokens.
     *
     * @throws JacksonException if the initialization fails during initialization
     *   of the streaming parser
     */
    protected JsonToken _initForReading(JsonParser p, JavaType targetType)
        throws JacksonException
    {
        // First: must point to a token; if not pointing to one, advance.
        // This occurs before first read from JsonParser, as well as
        // after clearing of current token.
        JsonToken t = p.currentToken();
        if (t == null) {
            // and then we must get something...
            t = p.nextToken();
            if (t == null) {
                // Throw mapping exception, since it's failure to map,
                //   not an actual parsing problem
                throw MismatchedInputException.from(p, targetType,
                        "No content to map due to end-of-input");
            }
        }
        return t;
    }

    protected final void _verifyNoTrailingTokens(JsonParser p, DeserializationContext ctxt,
            JavaType bindType)
        throws JacksonException
    {
        JsonToken t = p.nextToken();
        if (t != null) {
            Class<?> bt = ClassUtil.rawClass(bindType);
            ctxt.reportTrailingTokens(bt, p, t);
        }
    }

    /*
    /**********************************************************************
    /* Internal factory methods for ObjectReaders/-Writers
    /**********************************************************************
     */
    
    /**
     * Factory method sub-classes must override, to produce {@link ObjectReader}
     * instances of proper sub-type
     */
    protected ObjectReader _newReader(DeserializationConfig config) {
        return new ObjectReader(this, config);
    }

    /**
     * Factory method sub-classes must override, to produce {@link ObjectReader}
     * instances of proper sub-type
     */
    protected ObjectReader _newReader(DeserializationConfig config,
            JavaType valueType, Object valueToUpdate,
            FormatSchema schema, InjectableValues injectableValues) {
        return new ObjectReader(this, config, valueType, valueToUpdate, schema, injectableValues);
    }

    /**
     * Factory method sub-classes must override, to produce {@link ObjectWriter}
     * instances of proper sub-type
     */
    protected ObjectWriter _newWriter(SerializationConfig config) {
        return new ObjectWriter(this, config);
    }

    /**
     * Factory method sub-classes must override, to produce {@link ObjectWriter}
     * instances of proper sub-type
     */
    protected ObjectWriter _newWriter(SerializationConfig config, FormatSchema schema) {
        return new ObjectWriter(this, config, schema);
    }
    
    /**
     * Factory method sub-classes must override, to produce {@link ObjectWriter}
     * instances of proper sub-type
     */
    protected ObjectWriter _newWriter(SerializationConfig config,
            JavaType rootType, PrettyPrinter pp) {
        return new ObjectWriter(this, config, rootType, pp);
    }

    /*
    /**********************************************************************
    /* Internal methods, other
    /**********************************************************************
     */

    /**
     * Method called to locate deserializer for the passed root-level value.
     */
    protected ValueDeserializer<Object> _findRootDeserializer(DeserializationContext ctxt,
            JavaType valueType)
        throws JacksonException
    {
        // First: have we already seen it?
        ValueDeserializer<Object> deser = _rootDeserializers.get(valueType);
        if (deser != null) {
            return deser;
        }
        // Nope: need to ask provider to resolve it
        deser = ctxt.findRootValueDeserializer(valueType);
        if (deser == null) { // can this happen?
            return ctxt.reportBadDefinition(valueType,
                    "Cannot find a deserializer for type "+valueType);
        }
        _rootDeserializers.put(valueType, deser);
        return deser;
    }

    protected void _verifySchemaType(FormatSchema schema)
    {
        if (schema != null) {
            if (!_streamFactory.canUseSchema(schema)) {
                    throw new IllegalArgumentException("Cannot use FormatSchema of type "+schema.getClass().getName()
                            +" for format "+_streamFactory.getFormatName());
            }
        }
    }

    protected final void _assertNotNull(String paramName, Object src) {
        if (src == null){
            throw new IllegalArgumentException(String.format("argument \"%s\" is null", paramName));
        }
    }
}<|MERGE_RESOLUTION|>--- conflicted
+++ resolved
@@ -1333,21 +1333,11 @@
         if (isEnabled(DeserializationFeature.USE_BIG_DECIMAL_FOR_FLOATS)) {
             buf = buf.forceUseOfBigDecimal(true);
         }
-<<<<<<< HEAD
         // Equivalent to `writeValue()`, basically:
         prov.serializeValue(buf, fromValue);
         // 11-Apr-2019, tatu: Should we create "real" DeserializationContext or is this ok?
         try (JsonParser p = buf.asParser(ObjectReadContext.empty())) {
             return (T) readTree(p);
-=======
-        try {
-            writeValue(buf, fromValue);
-            try (JsonParser p = buf.asParser()) {
-                return readTree(p);
-            }
-        } catch (IOException e) { // should not occur, no real i/o...
-            throw new IllegalArgumentException(e.getMessage(), e);
->>>>>>> 8140c9ec
         }
     }
 
