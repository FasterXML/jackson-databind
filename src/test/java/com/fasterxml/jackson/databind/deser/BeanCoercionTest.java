--- conflicted
+++ resolved
@@ -85,49 +85,32 @@
         ObjectMapper mapper;
 
         // First, coerce to null
-<<<<<<< HEAD
-        mapper = jsonMapperBuilder()
-                .withCoercionConfigDefaults(h ->
-                    h.setCoercion(CoercionInputShape.EmptyString,
-                            CoercionAction.AsNull))
+        mapper = jsonMapperBuilder()
+                .withCoercionConfigDefaults(h -> {
+                    h.setCoercion(CoercionInputShape.EmptyString, CoercionAction.AsNull)
+                        .setAcceptBlankAsEmpty(allowEmpty);
+                })
                 .build();
         assertNull(_verifyFromEmptyPass(mapper, JSON_EMPTY));
 
         // Then coerce as empty
         mapper = jsonMapperBuilder()
-                .withCoercionConfigDefaults(h ->
-                h.setCoercion(CoercionInputShape.EmptyString,
-                        CoercionAction.AsEmpty))
+                .withCoercionConfigDefaults(h -> {
+                    h.setCoercion(CoercionInputShape.EmptyString, CoercionAction.AsEmpty)
+                        .setAcceptBlankAsEmpty(allowEmpty);
+                })
             .build();
         Bean b = _verifyFromEmptyPass(mapper, JSON_EMPTY);
         assertNotNull(b);
 
         // and finally, "try convert", which aliases to 'null'
         mapper = jsonMapperBuilder()
-                .withCoercionConfigDefaults(h ->
-                h.setCoercion(CoercionInputShape.EmptyString,
-                        CoercionAction.TryConvert))
+                .withCoercionConfigDefaults(h -> {
+                    h.setCoercion(CoercionInputShape.EmptyString, CoercionAction.TryConvert)
+                        .setAcceptBlankAsEmpty(allowEmpty);
+                })
             .build();
         assertNull(_verifyFromEmptyPass(mapper, JSON_EMPTY));
-=======
-        mapper = newJsonMapper();
-        mapper.coercionConfigDefaults().setCoercion(shape, CoercionAction.AsNull)
-            .setAcceptBlankAsEmpty(allowEmpty);
-        assertNull(_verifyFromEmptyPass(mapper, json));
-
-        // Then coerce as empty
-        mapper = newJsonMapper();
-        mapper.coercionConfigDefaults().setCoercion(shape, CoercionAction.AsEmpty)
-            .setAcceptBlankAsEmpty(allowEmpty);
-        Bean b = _verifyFromEmptyPass(mapper, json);
-        assertNotNull(b);
-
-        // and finally, "try convert", which aliases to 'null'
-        mapper = newJsonMapper();
-        mapper.coercionConfigDefaults().setCoercion(shape, CoercionAction.TryConvert)
-            .setAcceptBlankAsEmpty(allowEmpty);
-        assertNull(_verifyFromEmptyPass(mapper, json));
->>>>>>> fbdc78e2
     }
 
     private void _testPOJOFromEmptyLogicalTypeConfig(final CoercionInputShape shape, final String json,
@@ -137,47 +120,30 @@
         ObjectMapper mapper;
 
         // First, coerce to null
-<<<<<<< HEAD
-        mapper = jsonMapperBuilder()
-                .withCoercionConfig(LogicalType.POJO,
-                        cfg -> cfg.setCoercion(shape, CoercionAction.AsNull))
+        mapper = jsonMapperBuilder()
+                .withCoercionConfig(LogicalType.POJO,
+                        cfg -> cfg.setCoercion(shape, CoercionAction.AsNull)
+                                .setAcceptBlankAsEmpty(allowEmpty))
                 .build();
         assertNull(_verifyFromEmptyPass(mapper, json));
 
         // Then coerce as empty
         mapper = jsonMapperBuilder()
                 .withCoercionConfig(LogicalType.POJO,
-                        cfg -> cfg.setCoercion(shape, CoercionAction.AsEmpty))
-                .build();
-=======
-        mapper = newJsonMapper();
-        mapper.coercionConfigFor(LogicalType.POJO).setCoercion(shape, CoercionAction.AsNull)
-            .setAcceptBlankAsEmpty(allowEmpty);
-        assertNull(_verifyFromEmptyPass(mapper, json));
-
-        // Then coerce as empty
-        mapper = newJsonMapper();
-        mapper.coercionConfigFor(LogicalType.POJO).setCoercion(shape, CoercionAction.AsEmpty)
-            .setAcceptBlankAsEmpty(allowEmpty);
->>>>>>> fbdc78e2
+                        cfg -> cfg.setCoercion(shape, CoercionAction.AsEmpty)
+                            .setAcceptBlankAsEmpty(allowEmpty))
+                .build();
+
         Bean b = _verifyFromEmptyPass(mapper, json);
         assertNotNull(b);
 
         // But also make fail again with 2-level settings
-<<<<<<< HEAD
-        mapper = jsonMapperBuilder()
-                .withCoercionConfigDefaults(h -> h.setCoercion(shape,
-                        CoercionAction.AsNull))
+        mapper = jsonMapperBuilder()
+                .withCoercionConfigDefaults(h -> h.setCoercion(shape, CoercionAction.AsNull)
+                        .setAcceptBlankAsEmpty(allowEmpty))
                 .withCoercionConfig(LogicalType.POJO,
                         cfg -> cfg.setCoercion(shape, CoercionAction.Fail))
                 .build();
-=======
-        mapper = newJsonMapper();
-        mapper.coercionConfigDefaults().setCoercion(shape, CoercionAction.AsNull)
-            .setAcceptBlankAsEmpty(allowEmpty);
-        mapper.coercionConfigFor(LogicalType.POJO).setCoercion(shape,
-                CoercionAction.Fail);
->>>>>>> fbdc78e2
         _verifyFromEmptyFail(mapper, json);
     }
 
@@ -188,46 +154,31 @@
         ObjectMapper mapper;
 
         // First, coerce to null
-<<<<<<< HEAD
         mapper = jsonMapperBuilder()
                 .withCoercionConfig(Bean.class,
-                        cfg -> cfg.setCoercion(shape, CoercionAction.AsNull))
+                        cfg -> cfg.setCoercion(shape, CoercionAction.AsNull)
+                            .setAcceptBlankAsEmpty(allowEmpty))
                 .build();
         assertNull(_verifyFromEmptyPass(mapper, json));
 
         // Then coerce as empty
         mapper = jsonMapperBuilder()
                 .withCoercionConfig(Bean.class,
-                        cfg -> cfg.setCoercion(shape, CoercionAction.AsEmpty))
-                .build();
-=======
-        mapper = newJsonMapper();
-        mapper.coercionConfigFor(Bean.class).setCoercion(shape, CoercionAction.AsNull)
-            .setAcceptBlankAsEmpty(allowEmpty);
-        assertNull(_verifyFromEmptyPass(mapper, json));
-
-        // Then coerce as empty
-        mapper = newJsonMapper();
-        mapper.coercionConfigFor(Bean.class).setCoercion(shape, CoercionAction.AsEmpty)
-            .setAcceptBlankAsEmpty(allowEmpty);
->>>>>>> fbdc78e2
+                        cfg -> cfg.setCoercion(shape, CoercionAction.AsEmpty)
+                            .setAcceptBlankAsEmpty(allowEmpty))
+                .build();
+
         Bean b = _verifyFromEmptyPass(mapper, json);
         assertNotNull(b);
 
         // But also make fail again with 2-level settings, with physical having precedence
-<<<<<<< HEAD
-        mapper = jsonMapperBuilder()
-                .withCoercionConfig(LogicalType.POJO,
-                        cfg -> cfg.setCoercion(shape, CoercionAction.AsEmpty))
+        mapper = jsonMapperBuilder()
+                .withCoercionConfig(LogicalType.POJO,
+                        cfg -> cfg.setCoercion(shape, CoercionAction.AsEmpty)
+                            .setAcceptBlankAsEmpty(allowEmpty))
                 .withCoercionConfig(Bean.class,
                         cfg -> cfg.setCoercion(shape, CoercionAction.Fail))
                 .build();
-=======
-        mapper = newJsonMapper();
-        mapper.coercionConfigFor(LogicalType.POJO).setCoercion(shape, CoercionAction.AsEmpty)
-            .setAcceptBlankAsEmpty(allowEmpty);
-        mapper.coercionConfigFor(Bean.class).setCoercion(shape, CoercionAction.Fail);
->>>>>>> fbdc78e2
         _verifyFromEmptyFail(mapper, json);
     }
 
