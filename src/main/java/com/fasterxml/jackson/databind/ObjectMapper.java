package com.fasterxml.jackson.databind;

import java.io.*;
import java.lang.reflect.Type;
import java.net.URL;
import java.nio.file.Path;
import java.text.DateFormat;
import java.util.Collection;
import java.util.List;
import java.util.Map;
import java.util.concurrent.ConcurrentHashMap;
import java.util.concurrent.atomic.AtomicReference;

import com.fasterxml.jackson.core.*;
import com.fasterxml.jackson.core.exc.StreamReadException;
import com.fasterxml.jackson.core.exc.WrappedIOException;
import com.fasterxml.jackson.core.io.CharacterEscapes;
import com.fasterxml.jackson.core.io.SegmentedStringWriter;
import com.fasterxml.jackson.core.json.JsonFactory;
import com.fasterxml.jackson.core.type.ResolvedType;
import com.fasterxml.jackson.core.type.TypeReference;
import com.fasterxml.jackson.core.util.*;

import com.fasterxml.jackson.databind.cfg.*;
import com.fasterxml.jackson.databind.deser.DeserializationContextExt;
import com.fasterxml.jackson.databind.exc.MismatchedInputException;
import com.fasterxml.jackson.databind.introspect.*;
import com.fasterxml.jackson.databind.jsonFormatVisitors.JsonFormatVisitorWrapper;
import com.fasterxml.jackson.databind.jsontype.SubtypeResolver;
import com.fasterxml.jackson.databind.node.*;
import com.fasterxml.jackson.databind.ser.*;
import com.fasterxml.jackson.databind.type.*;
import com.fasterxml.jackson.databind.util.ClassUtil;
import com.fasterxml.jackson.databind.util.RootNameLookup;
import com.fasterxml.jackson.databind.util.TokenBuffer;

/**
 * ObjectMapper provides functionality for reading and writing JSON,
 * either to and from basic POJOs (Plain Old Java Objects), or to and from
 * a general-purpose JSON Tree Model ({@link JsonNode}), as well as
 * related functionality for performing conversions.
 * In addition to directly reading and writing JSON (and with different underlying
 * {@link TokenStreamFactory} configuration, other formats), it is also the
 * mechanism for creating {@link ObjectReader}s and {@link ObjectWriter}s which
 * offer more advancing reading/writing functionality.
 *<p>
 * Construction of mapper instances proceeds either via no-arguments constructor
 * (producing instance with default configuration); or through one of two build
 * methods.
 * First build method is the static <code>builder()</code> on exact type
 * and second {@link #rebuild()} method on an existing mapper.
 * Former starts with default configuration (same as one that no-arguments constructor
 * created mapper has), and latter starts with configuration of the mapper it is called
 * on.
 * In both cases, after configuration (including addition of {@link JacksonModule}s) is complete,
 * instance is created by calling {@link MapperBuilder#build()} method.
 *<p>
 * Mapper (and {@link ObjectReader}s, {@link ObjectWriter}s it constructs) will
 * use instances of {@link JsonParser} and {@link JsonGenerator}
 * for implementing actual reading/writing of JSON.
 * Note that although most read and write methods are exposed through this class,
 * some of the functionality is only exposed via {@link ObjectReader} and
 * {@link ObjectWriter}: specifically, reading/writing of longer sequences of
 * values is only available through {@link ObjectReader#readValues(InputStream)}
 * and {@link ObjectWriter#writeValues(OutputStream)}.
 *<p>
Simplest usage is of form:
<pre>
  final ObjectMapper mapper = new ObjectMapper(); // can use static singleton, inject: just make sure to reuse!
  MyValue value = new MyValue();
  // ... and configure
  File newState = new File("my-stuff.json");
  mapper.writeValue(newState, value); // writes JSON serialization of MyValue instance
  // or, read
  MyValue older = mapper.readValue(new File("my-older-stuff.json"), MyValue.class);

  // Or if you prefer JSON Tree representation:
  JsonNode root = mapper.readTree(newState);
  // and find values by, for example, using a {@link com.fasterxml.jackson.core.JsonPointer} expression:
  int age = root.at("/personal/age").getValueAsInt(); 
</pre>
 *<p> 
 * Mapper instances are fully thread-safe as of Jackson 3.0.
 *<p>
 * Note on caching: root-level deserializers are always cached, and accessed
 * using full (generics-aware) type information. This is different from
 * caching of referenced types, which is more limited and is done only
 * for a subset of all deserializer types. The main reason for difference
 * is that at root-level there is no incoming reference (and hence no
 * referencing property, no referral information or annotations to
 * produce differing deserializers), and that the performance impact
 * greatest at root level (since it'll essentially cache the full
 * graph of deserializers involved).
 */
public class ObjectMapper
    implements TreeCodec, Versioned,
        java.io.Serializable
{
    private static final long serialVersionUID = 3L;

    /*
    /**********************************************************************
    /* Helper classes, enums
    /**********************************************************************
     */

    /**
     * Base implementation for "Vanilla" {@link ObjectMapper}, only defined to support
     * backwards-compatibility with some of 2.x usage patterns.
     */
    private static class PrivateBuilder extends MapperBuilder<ObjectMapper, PrivateBuilder>
    {
        public PrivateBuilder(TokenStreamFactory tsf) {
            super(tsf);
        }

        @Override
        public ObjectMapper build() {
            return new ObjectMapper(this);
        }

        @Override
        protected MapperBuilderState _saveState() {
            return new StateImpl(this);
        }

        public PrivateBuilder(MapperBuilderState state) {
            super(state);
        }

     // We also need actual instance of state as base class can not implement logic
     // for reinstating mapper (via mapper builder) from state.
        static class StateImpl extends MapperBuilderState {
            private static final long serialVersionUID = 3L;

            public StateImpl(PrivateBuilder b) {
                super(b);
            }

            @Override
            protected Object readResolve() {
                return new PrivateBuilder(this).build();
            }
        }
    }

    /*
    /**********************************************************************
    /* Internal constants, singletons
    /**********************************************************************
     */
    
    // Quick little shortcut, to avoid having to use global TypeFactory instance...
    // 19-Oct-2015, tatu: Not sure if this is really safe to do; let's at least allow
    //   some amount of introspection
    private final static JavaType JSON_NODE_TYPE =
            SimpleType.constructUnsafe(JsonNode.class);
//            TypeFactory.defaultInstance().constructType(JsonNode.class);

    /*
    /**********************************************************************
    /* Configuration settings, shared
    /**********************************************************************
     */

    /**
     * Factory used to create {@link JsonParser} and {@link JsonGenerator}
     * instances as necessary.
     */
    protected final TokenStreamFactory _streamFactory;

    /**
     * Specific factory used for creating {@link JavaType} instances;
     * needed to allow modules to add more custom type handling
     * (mostly to support types of non-Java JVM languages)
     */
    protected final TypeFactory _typeFactory;

    /**
     * Provider for values to inject in deserialized POJOs.
     */
    protected final InjectableValues _injectableValues;

    /*
    /**********************************************************************
    /* Configuration settings, serialization
    /**********************************************************************
     */

    /**
     * Factory used for constructing per-call {@link SerializerProvider}s.
     *<p>
     * Note: while serializers are only exposed {@link SerializerProvider},
     * mappers and readers need to access additional API defined by
     * {@link SerializationContextExt}
     */
    protected final SerializationContexts _serializationContexts;

    /**
     * Configuration object that defines basic global
     * settings for the serialization process
     */
    protected final SerializationConfig _serializationConfig;

    /*
    /**********************************************************************
    /* Configuration settings, deserialization
    /**********************************************************************
     */

    /**
     * Factory used for constructing per-call {@link DeserializationContext}s.
     */
    protected final DeserializationContexts _deserializationContexts;

    /**
     * Configuration object that defines basic global
     * settings for the serialization process
     */
    protected final DeserializationConfig _deserializationConfig;

    /*
    /**********************************************************************
    /* Caching
    /**********************************************************************
     */

    /* Note: handling of serializers and deserializers is not symmetric;
     * and as a result, only root-level deserializers can be cached here.
     * This is mostly because typing and resolution for deserializers is
     * fully static; whereas it is quite dynamic for serialization.
     */

    /**
     * We will use a separate main-level Map for keeping track
     * of root-level deserializers. This is where most successful
     * cache lookups get resolved.
     * Map will contain resolvers for all kinds of types, including
     * container types: this is different from the component cache
     * which will only cache bean deserializers.
     *<p>
     * Given that we don't expect much concurrency for additions
     * (should very quickly converge to zero after startup), let's
     * explicitly define a low concurrency setting.
     *<p>
     * These may are either "raw" deserializers (when
     * no type information is needed for base type), or type-wrapped
     * deserializers (if it is needed)
     */
    protected final ConcurrentHashMap<JavaType, ValueDeserializer<Object>> _rootDeserializers
        = new ConcurrentHashMap<JavaType, ValueDeserializer<Object>>(64, 0.6f, 2);

    /*
    /**********************************************************************
    /* Saved state to allow re-building
    /**********************************************************************
     */

    /**
     * Minimal state retained to allow both re-building (by
     * creating new builder) and JDK serialization of this mapper.
     *
     * @since 3.0
     */
    protected final MapperBuilderState _savedBuilderState;

    /*
    /**********************************************************************
    /* Life-cycle: legacy constructors
    /**********************************************************************
     */

    /**
     * Default constructor, which will construct the default JSON-handling
     * {@link TokenStreamFactory} as necessary and all other unmodified
     * default settings, and no additional registered modules.
     */
    public ObjectMapper() {
        this(new PrivateBuilder(new JsonFactory()));
    }

    /**
     * Constructs instance that uses specified {@link TokenStreamFactory}
     * for constructing necessary {@link JsonParser}s and/or
     * {@link JsonGenerator}s, but without registering additional modules.
     */
    public ObjectMapper(TokenStreamFactory streamFactory) {
        this(new PrivateBuilder(streamFactory));
    }

    /*
    /**********************************************************************
    /* Life-cycle: builder-style construction
    /**********************************************************************
     */

    /**
     * Constructor usually called either by {@link MapperBuilder#build} or
     * by sub-class constructor: will get all the settings through passed-in
     * builder, including registration of any modules added to builder.
     */
    protected ObjectMapper(MapperBuilder<?,?> builder)
    {
        // First things first: finalize building process. Saved state
        // consists of snapshots and is safe to keep references to; used
        // for rebuild()ing mapper instances

        _savedBuilderState = builder.saveStateApplyModules();

        // But we will ALSO need to take snapshot of anything builder has,
        // in case caller keeps on tweaking with builder. So rules are the
        // as with above call, or when creating new builder for rebuild()ing
        
        // General framework factories
        _streamFactory = builder.streamFactory();

        final ConfigOverrides configOverrides;
        {
            // bit tricky as we do NOT want to expose simple accessors (to a mutable thing)
            final AtomicReference<ConfigOverrides> ref = new AtomicReference<>();
            builder.withAllConfigOverrides(overrides -> ref.set(overrides));
            configOverrides = Snapshottable.takeSnapshot(ref.get());
        }
        final CoercionConfigs coercionConfigs;
        {
            final AtomicReference<CoercionConfigs> ref = new AtomicReference<>();
            builder.withAllCoercionConfigs(overrides -> ref.set(overrides));
            coercionConfigs = Snapshottable.takeSnapshot(ref.get());
        }

        // Handlers, introspection
        _typeFactory =  Snapshottable.takeSnapshot(builder.typeFactory());
        ClassIntrospector classIntr = builder.classIntrospector().forMapper();
        SubtypeResolver subtypeResolver =  Snapshottable.takeSnapshot(builder.subtypeResolver());
        MixInHandler mixIns = (MixInHandler) Snapshottable.takeSnapshot(builder.mixInHandler());
        // NOTE: TypeResolverProvider apparently ok without snapshot, hence config objects fetch
        // it directly from MapperBuilder, not passed by us.

        // Serialization factories
        _serializationContexts = builder.serializationContexts()
                .forMapper(this, _streamFactory, builder.serializerFactory());

        // Deserialization factories

        _deserializationContexts = builder.deserializationContexts()
                .forMapper(this, _streamFactory, builder.deserializerFactory());
        _injectableValues = Snapshottable.takeSnapshot(builder.injectableValues());

        // And then finalize serialization/deserialization Config containers

        RootNameLookup rootNames = new RootNameLookup();
        FilterProvider filterProvider = Snapshottable.takeSnapshot(builder.filterProvider());
        _deserializationConfig = builder.buildDeserializationConfig(configOverrides,
                mixIns, _typeFactory, classIntr, subtypeResolver,
                rootNames, coercionConfigs);
        _serializationConfig = builder.buildSerializationConfig(configOverrides,
                mixIns, _typeFactory, classIntr, subtypeResolver,
                rootNames, filterProvider);
    }

    /**
     * Method for creating a new {@link MapperBuilder} for constructing differently configured
     * {@link ObjectMapper} instance, starting with current configuration including base settings
     * and registered modules.
     *
     * @since 3.0
     */
    @SuppressWarnings("unchecked")
    public <M extends ObjectMapper, B extends MapperBuilder<M,B>> MapperBuilder<M,B> rebuild() {
        // 27-Feb-2018, tatu: since we still have problem with `ObjectMapper` being both API
        //    and implementation for JSON, need more checking here
        ClassUtil.verifyMustOverride(ObjectMapper.class, this, "rebuild");
        return (MapperBuilder<M,B>) new PrivateBuilder(_savedBuilderState);
    }

    /*
    /**********************************************************************
    /* Life-cycle: JDK serialization support
    /**********************************************************************
     */

    // Logic here is simple: instead of serializing mapper via its contents,
    // we have pre-packaged `MapperBuilderState` in a way that makes serialization
    // easier, and we go with that.
    // But note that return direction has to be supported, then, by that state object
    // and NOT anything in here.
    protected Object writeReplace() {
        return _savedBuilderState;
    }

    // Just as a sanity check verify there is no attempt at directly instantiating mapper here
    protected Object readResolve() {
        throw new IllegalStateException("Should never deserialize `"+getClass().getName()+"` directly");
    }

    /*
    /**********************************************************************
    /* Versioned impl
    /**********************************************************************
     */

    /**
     * Method that will return version information stored in and read from jar
     * that contains this class.
     */
    @Override
    public Version version() {
        return com.fasterxml.jackson.databind.cfg.PackageVersion.VERSION;
    }

    /*
    /**********************************************************************
    /* Configuration: main config object access
    /**********************************************************************
     */

    /**
     * Accessor for internal configuration object that contains settings for
     * serialization operations (<code>writeValue(...)</code> methods)
     *<br>
     * NOTE: Not to be used by application code; needed by some tests
     */
    public SerializationConfig serializationConfig() {
        return _serializationConfig;
    }

    /**
     * Accessor for internal configuration object that contains settings for
     * deserialization operations (<code>readValue(...)</code> methods)
     *<br>
     * NOTE: Not to be used by application code; needed by some tests
     */
    public DeserializationConfig deserializationConfig() {
        return _deserializationConfig;
    }

    /**
     * Method that can be used to get hold of {@link TokenStreamFactory} that this
     * mapper uses if it needs to construct {@link JsonParser}s
     * and/or {@link JsonGenerator}s.
     *<p>
     * WARNING: note that all {@link ObjectReader} and {@link ObjectWriter}
     * instances created by this mapper usually share the same configured
     * {@link TokenStreamFactory}, so changes to its configuration will "leak".
     * To avoid such observed changes you should always use "with()" and
     * "without()" method of {@link ObjectReader} and {@link ObjectWriter}
     * for changing {@link StreamReadFeature}
     * and {@link StreamWriteFeature}
     * settings to use on per-call basis.
     *
     * @return {@link TokenStreamFactory} that this mapper uses when it needs to
     *   construct Json parser and generators
     *
     * @since 3.0
     */
    public TokenStreamFactory tokenStreamFactory() { return _streamFactory; }

    /**
     * Method that can be used to get hold of {@link JsonNodeFactory}
     * that this mapper will use when directly constructing
     * root {@link JsonNode} instances for Trees.
     *<p>
     * Note: this is just a shortcut for calling
     *<pre>
     *   getDeserializationConfig().getNodeFactory()
     *</pre>
     */
    public JsonNodeFactory getNodeFactory() {
        return _deserializationConfig.getNodeFactory();
    }

    public InjectableValues getInjectableValues() {
        return _injectableValues;
    }

    /*
    /**********************************************************************
    /* Configuration, access to type factory, type resolution
    /**********************************************************************
     */

    /**
     * Accessor for getting currently configured {@link TypeFactory} instance.
     */
    public TypeFactory getTypeFactory() {
        return _typeFactory;
    }

    /**
     * Convenience method for constructing {@link JavaType} out of given
     * type (typically <code>java.lang.Class</code>), but without explicit
     * context.
     */
    public JavaType constructType(Type type) {
        _assertNotNull("type", type);
        return _typeFactory.constructType(type);
    }

    /**
     * Convenience method for constructing {@link JavaType} out of given
     * type reference.
     */
    public JavaType constructType(TypeReference<?> typeReference) {
        _assertNotNull("typeReference", typeReference);
        return _typeFactory.constructType(typeReference);
    }

    /*
    /**********************************************************************
    /* Configuration, accessing features
    /**********************************************************************
     */

    public boolean isEnabled(TokenStreamFactory.Feature f) {
        return _streamFactory.isEnabled(f);
    }

    public boolean isEnabled(StreamReadFeature f) {
        return _deserializationConfig.isEnabled(f);
    }

    public boolean isEnabled(StreamWriteFeature f) {
        return _serializationConfig.isEnabled(f);
    }

    /**
     * Method for checking whether given {@link MapperFeature} is enabled.
     */
    public boolean isEnabled(MapperFeature f) {
        // ok to use either one, should be kept in sync
        return _serializationConfig.isEnabled(f);
    }

    /**
     * Method for checking whether given deserialization-specific
     * feature is enabled.
     */
    public boolean isEnabled(DeserializationFeature f) {
        return _deserializationConfig.isEnabled(f);
    }

    /**
     * Method for checking whether given serialization-specific
     * feature is enabled.
     */
    public boolean isEnabled(SerializationFeature f) {
        return _serializationConfig.isEnabled(f);
    }

    /*
    /**********************************************************************
    /* Configuration, accessing module information
    /**********************************************************************
     */

    /**
     * Method that may be used to find out {@link JacksonModule}s that were registered
     * when creating this mapper (if any).
     *
     * @since 3.0
     */
    public Collection<JacksonModule> getRegisteredModules() {
        return _savedBuilderState.modules();
    }

    /*
    /**********************************************************************
    /* Public API: constructing Parsers that are properly linked
    /* to `ObjectReadContext`
    /**********************************************************************
     */

    /**
     * Factory method for constructing {@link JsonParser} that is properly
     * wired to allow callbacks for deserialization: basically
     * constructs a {@link ObjectReadContext} and then calls
     * {@link TokenStreamFactory#createParser(ObjectReadContext,java.io.File)}.
     *
     * @since 3.0
     */
    public JsonParser createParser(File src) throws JacksonException {
        _assertNotNull("src", src);
        DeserializationContextExt ctxt = _deserializationContext();
        return ctxt.assignAndReturnParser(_streamFactory.createParser(ctxt, src));
    }

    /**
     * Factory method for constructing {@link JsonParser} that is properly
     * wired to allow callbacks for deserialization: basically
     * constructs a {@link ObjectReadContext} and then calls
     * {@link TokenStreamFactory#createParser(ObjectReadContext,Path)}.
     *
     * @since 3.0
     */
    public JsonParser createParser(Path src) throws JacksonException {
        _assertNotNull("src", src);
        DeserializationContextExt ctxt = _deserializationContext();
        return ctxt.assignAndReturnParser(_streamFactory.createParser(ctxt, src));
    }

    /**
     * Factory method for constructing {@link JsonParser} that is properly
     * wired to allow callbacks for deserialization: basically
     * constructs a {@link ObjectReadContext} and then calls
     * {@link TokenStreamFactory#createParser(ObjectReadContext,java.net.URL)}.
     *
     * @since 3.0
     */
    public JsonParser createParser(URL src) throws JacksonException {
        _assertNotNull("src", src);
        DeserializationContextExt ctxt = _deserializationContext();
        return ctxt.assignAndReturnParser(_streamFactory.createParser(ctxt, src));
    }

    /**
     * Factory method for constructing {@link JsonParser} that is properly
     * wired to allow callbacks for deserialization: basically
     * constructs a {@link ObjectReadContext} and then calls
     * {@link TokenStreamFactory#createParser(ObjectReadContext,InputStream)}.
     *
     * @since 3.0
     */
    public JsonParser createParser(InputStream in) throws JacksonException {
        _assertNotNull("in", in);
        DeserializationContextExt ctxt = _deserializationContext();
        return ctxt.assignAndReturnParser(_streamFactory.createParser(ctxt, in));
    }

    /**
     * Factory method for constructing {@link JsonParser} that is properly
     * wired to allow callbacks for deserialization: basically
     * constructs a {@link ObjectReadContext} and then calls
     * {@link TokenStreamFactory#createParser(ObjectReadContext,Reader)}.
     *
     * @since 3.0
     */
    public JsonParser createParser(Reader r) throws JacksonException {
        _assertNotNull("r", r);
        DeserializationContextExt ctxt = _deserializationContext();
        return ctxt.assignAndReturnParser(_streamFactory.createParser(ctxt, r));
    }

    /**
     * Factory method for constructing {@link JsonParser} that is properly
     * wired to allow callbacks for deserialization: basically
     * constructs a {@link ObjectReadContext} and then calls
     * {@link TokenStreamFactory#createParser(ObjectReadContext,byte[])}.
     *
     * @since 3.0
     */
    public JsonParser createParser(byte[] content) throws JacksonException {
        _assertNotNull("content", content);
        DeserializationContextExt ctxt = _deserializationContext();
        return ctxt.assignAndReturnParser(_streamFactory.createParser(ctxt, content));
    }

    /**
     * Factory method for constructing {@link JsonParser} that is properly
     * wired to allow callbacks for deserialization: basically
     * constructs a {@link ObjectReadContext} and then calls
     * {@link TokenStreamFactory#createParser(ObjectReadContext,byte[],int,int)}.
     *
     * @since 3.0
     */
    public JsonParser createParser(byte[] content, int offset, int len) throws JacksonException {
        _assertNotNull("content", content);
        DeserializationContextExt ctxt = _deserializationContext();
        return ctxt.assignAndReturnParser(_streamFactory.createParser(ctxt, content, offset, len));
    }

    /**
     * Factory method for constructing {@link JsonParser} that is properly
     * wired to allow callbacks for deserialization: basically
     * constructs a {@link ObjectReadContext} and then calls
     * {@link TokenStreamFactory#createParser(ObjectReadContext,String)}.
     *
     * @since 3.0
     */
    public JsonParser createParser(String content) throws JacksonException {
        _assertNotNull("content", content);
        DeserializationContextExt ctxt = _deserializationContext();
        return ctxt.assignAndReturnParser(_streamFactory.createParser(ctxt, content));
    }

    /**
     * Factory method for constructing {@link JsonParser} that is properly
     * wired to allow callbacks for deserialization: basically
     * constructs a {@link ObjectReadContext} and then calls
     * {@link TokenStreamFactory#createParser(ObjectReadContext,char[])}.
     *
     * @since 3.0
     */
    public JsonParser createParser(char[] content) throws JacksonException {
        _assertNotNull("content", content);
        DeserializationContextExt ctxt = _deserializationContext();
        return ctxt.assignAndReturnParser(_streamFactory.createParser(ctxt, content));
    }

    /**
     * Factory method for constructing {@link JsonParser} that is properly
     * wired to allow callbacks for deserialization: basically
     * constructs a {@link ObjectReadContext} and then calls
     * {@link TokenStreamFactory#createParser(ObjectReadContext,char[],int,int)}.
     *
     * @since 3.0
     */
    public JsonParser createParser(char[] content, int offset, int len) throws JacksonException {
        _assertNotNull("content", content);
        DeserializationContextExt ctxt = _deserializationContext();
        return ctxt.assignAndReturnParser(_streamFactory.createParser(ctxt, content, offset, len));
    }

    /**
     * Factory method for constructing {@link JsonParser} that is properly
     * wired to allow callbacks for deserialization: basically
     * constructs a {@link ObjectReadContext} and then calls
     * {@link TokenStreamFactory#createParser(ObjectReadContext,DataInput)}.
     *
     * @since 3.0
     */
    public JsonParser createParser(DataInput content) throws JacksonException {
        _assertNotNull("content", content);
        DeserializationContextExt ctxt = _deserializationContext();
        return ctxt.assignAndReturnParser(_streamFactory.createParser(ctxt, content));
    }

    /**
     * Factory method for constructing non-blocking {@link JsonParser} that is properly
     * wired to allow configuration access (and, if relevant for parser, callbacks):
     * essentially constructs a {@link ObjectReadContext} and then calls
     * {@link TokenStreamFactory#createParser(ObjectReadContext,DataInput)}.
     *
     * @since 3.0
     */
    public JsonParser createNonBlockingByteArrayParser() throws JacksonException {
        DeserializationContextExt ctxt = _deserializationContext();
        return ctxt.assignAndReturnParser(_streamFactory.createNonBlockingByteArrayParser(ctxt));
    }

    /*
    /**********************************************************************
    /* Public API: constructing Generator that are properly linked
    /* to `ObjectWriteContext`
    /**********************************************************************
     */

    /**
     * Factory method for constructing {@link JsonGenerator} that is properly
     * wired to allow callbacks for serialization: basically
     * constructs a {@link ObjectWriteContext} and then calls
     * {@link TokenStreamFactory#createGenerator(ObjectWriteContext,OutputStream)}.
     *
     * @since 3.0
     */
    public JsonGenerator createGenerator(OutputStream out) throws JacksonException {
        _assertNotNull("out", out);
        return _streamFactory.createGenerator(_serializerProvider(), out);
    }

    /**
     * Factory method for constructing {@link JsonGenerator} that is properly
     * wired to allow callbacks for serialization: basically
     * constructs a {@link ObjectWriteContext} and then calls
     * {@link TokenStreamFactory#createGenerator(ObjectWriteContext,OutputStream,JsonEncoding)}.
     *
     * @since 3.0
     */
    public JsonGenerator createGenerator(OutputStream out, JsonEncoding enc) throws JacksonException {
        _assertNotNull("out", out);
        return _streamFactory.createGenerator(_serializerProvider(), out, enc);
    }

    /**
     * Factory method for constructing {@link JsonGenerator} that is properly
     * wired to allow callbacks for serialization: basically
     * constructs a {@link ObjectWriteContext} and then calls
     * {@link TokenStreamFactory#createGenerator(ObjectWriteContext,Writer)}.
     *
     * @since 3.0
     */
    public JsonGenerator createGenerator(Writer w) throws JacksonException {
        _assertNotNull("w", w);
        return _streamFactory.createGenerator(_serializerProvider(), w);
    }

    /**
     * Factory method for constructing {@link JsonGenerator} that is properly
     * wired to allow callbacks for serialization: basically
     * constructs a {@link ObjectWriteContext} and then calls
     * {@link TokenStreamFactory#createGenerator(ObjectWriteContext,File,JsonEncoding)}.
     *
     * @since 3.0
     */
    public JsonGenerator createGenerator(File f, JsonEncoding enc) throws JacksonException {
        _assertNotNull("f", f);
        return _streamFactory.createGenerator(_serializerProvider(), f, enc);
    }

    /**
     * Factory method for constructing {@link JsonGenerator} that is properly
     * wired to allow callbacks for serialization: basically
     * constructs a {@link ObjectWriteContext} and then calls
     * {@link TokenStreamFactory#createGenerator(ObjectWriteContext,Path,JsonEncoding)}.
     *
     * @since 3.0
     */
    public JsonGenerator createGenerator(Path path, JsonEncoding enc) throws JacksonException {
        _assertNotNull("path", path);
        return _streamFactory.createGenerator(_serializerProvider(), path, enc);
    }

    /**
     * Factory method for constructing {@link JsonGenerator} that is properly
     * wired to allow callbacks for serialization: basically
     * constructs a {@link ObjectWriteContext} and then calls
     * {@link TokenStreamFactory#createGenerator(ObjectWriteContext,DataOutput)}.
     *
     * @since 3.0
     */
    public JsonGenerator createGenerator(DataOutput out) throws JacksonException {
        _assertNotNull("out", out);
        return _streamFactory.createGenerator(_serializerProvider(), out);
    }

    /*
    /**********************************************************************
    /* TreeCodec implementation
    /**********************************************************************
     */

    /**
     *<p>
     * Note: return type is co-variant, as basic ObjectCodec
     * abstraction cannot refer to concrete node types (as it's
     * part of core package, whereas impls are part of mapper
     * package)
     */
    @Override
    public ObjectNode createObjectNode() {
        return _deserializationConfig.getNodeFactory().objectNode();
    }

    /**
     *<p>
     * Note: return type is co-variant, as basic ObjectCodec
     * abstraction cannot refer to concrete node types (as it's
     * part of core package, whereas impls are part of mapper
     * package)
     */
    @Override
    public ArrayNode createArrayNode() {
        return _deserializationConfig.getNodeFactory().arrayNode();
    }

    @Override
    public JsonNode booleanNode(boolean b) {
        return _deserializationConfig.getNodeFactory().booleanNode(b);
    }

    @Override
    public JsonNode stringNode(String text) {
        return _deserializationConfig.getNodeFactory().textNode(text);
    }
    
    @Override
    public JsonNode missingNode() {
        return _deserializationConfig.getNodeFactory().missingNode();
    }

    @Override
    public JsonNode nullNode() {
        return _deserializationConfig.getNodeFactory().nullNode();
    }

    /**
     * Method for constructing a {@link JsonParser} out of JSON tree
     * representation.
     * 
     * @param n Root node of the tree that resulting parser will read from
     */
    @Override
    public JsonParser treeAsTokens(TreeNode n) {
        _assertNotNull("n", n);
        DeserializationContext ctxt = _deserializationContext();
        return new TreeTraversingParser((JsonNode) n, ctxt);
    }
    
    /**
     * Method to deserialize JSON content as a tree {@link JsonNode}.
     * Returns {@link JsonNode} that represents the root of the resulting tree, if there
     * was content to read, or {@code null} if no more content is accessible
     * via passed {@link JsonParser}.
     *<p>
     * NOTE! Behavior with end-of-input (no more content) differs between this
     * {@code readTree} method, and all other methods that take input source: latter
     * will return "missing node", NOT {@code null}
     * 
     * @return a {@link JsonNode}, if valid JSON content found; null
     *   if input has no content to bind -- note, however, that if
     *   JSON <code>null</code> token is found, it will be represented
     *   as a non-null {@link JsonNode} (one that returns <code>true</code>
     *   for {@link JsonNode#isNull()}
     * 
     * @throws WrappedIOException if a low-level I/O problem (unexpected end-of-input,
     *   network error) occurs (passed through as-is without additional wrapping -- note
     *   that this is one case where {@link DeserializationFeature#WRAP_EXCEPTIONS}
     *   does NOT result in wrapping of exception even if enabled)
     * @throws StreamReadException if underlying input contains invalid content
     *    of type {@link JsonParser} supports (JSON for default case)
     */
    @SuppressWarnings("unchecked")
    @Override
    public JsonNode readTree(JsonParser p) throws JacksonException
    {
        _assertNotNull("p", p);
        // Must check for EOF here before calling readValue(), since that'll choke on it otherwise
        JsonToken t = p.currentToken();
        if (t == null) {
            t = p.nextToken();
            if (t == null) {
                return null;
            }
        }
        // NOTE! _readValue() will check for trailing tokens
        JsonNode n = (JsonNode) _readValue(_deserializationContext(p), p, JSON_NODE_TYPE);
        if (n == null) {
            n = getNodeFactory().nullNode();
        }
        return n;
    }

    @Override
    public void writeTree(JsonGenerator g, TreeNode rootNode) throws JacksonException
    {
        _assertNotNull("g", g);
        SerializationConfig config = serializationConfig();
        _serializerProvider(config).serializeValue(g, rootNode);
        if (config.isEnabled(SerializationFeature.FLUSH_AFTER_WRITE_VALUE)) {
            g.flush();
        }
    }
    
    /*
    /**********************************************************************
    /* Public API deserialization, main methods
    /**********************************************************************
     */

    /**
     * Method to deserialize JSON content into a non-container
     * type (it can be an array type, however): typically a bean, array
     * or a wrapper type (like {@link java.lang.Boolean}).
     *<p>
     * Note: this method should NOT be used if the result type is a
     * container ({@link java.util.Collection} or {@link java.util.Map}.
     * The reason is that due to type erasure, key and value types
     * cannot be introspected when using this method.
     * 
     * @throws WrappedIOException if a low-level I/O problem (unexpected end-of-input,
     *   network error) occurs (passed through as-is without additional wrapping -- note
     *   that this is one case where {@link DeserializationFeature#WRAP_EXCEPTIONS}
     *   does NOT result in wrapping of exception even if enabled)
     * @throws StreamReadException if underlying input contains invalid content
     *    of type {@link JsonParser} supports (JSON for default case)
     * @throws DatabindException if the input JSON structure does not match structure
     *   expected for result type (or has other mismatch issues)
     */
    @SuppressWarnings("unchecked")
    public <T> T readValue(JsonParser p, Class<T> valueType) throws JacksonException
    {
        _assertNotNull("p", p);
        return (T) _readValue(_deserializationContext(p), p, _typeFactory.constructType(valueType));
    } 

    /**
     * Method to deserialize JSON content into a Java type, reference
     * to which is passed as argument. Type is passed using so-called
     * "super type token" (see )
     * and specifically needs to be used if the root type is a 
     * parameterized (generic) container type.
     * 
     * @throws WrappedIOException if a low-level I/O problem (unexpected end-of-input,
     *   network error) occurs (passed through as-is without additional wrapping -- note
     *   that this is one case where {@link DeserializationFeature#WRAP_EXCEPTIONS}
     *   does NOT result in wrapping of exception even if enabled)
     * @throws StreamReadException if underlying input contains invalid content
     *    of type {@link JsonParser} supports (JSON for default case)
     * @throws DatabindException if the input JSON structure does not match structure
     *   expected for result type (or has other mismatch issues)
     */
    @SuppressWarnings("unchecked")
    public <T> T readValue(JsonParser p, TypeReference<T> valueTypeRef) throws JacksonException
    {
        _assertNotNull("p", p);
        return (T) _readValue(_deserializationContext(p), p, _typeFactory.constructType(valueTypeRef));
    }

    /**
     * Method to deserialize JSON content into a Java type, reference
     * to which is passed as argument. Type is passed using 
     * Jackson specific type; instance of which can be constructed using
     * {@link TypeFactory}.
     * 
     * @throws WrappedIOException if a low-level I/O problem (unexpected end-of-input,
     *   network error) occurs (passed through as-is without additional wrapping -- note
     *   that this is one case where {@link DeserializationFeature#WRAP_EXCEPTIONS}
     *   does NOT result in wrapping of exception even if enabled)
     * @throws StreamReadException if underlying input contains invalid content
     *    of type {@link JsonParser} supports (JSON for default case)
     * @throws DatabindException if the input JSON structure does not match structure
     *   expected for result type (or has other mismatch issues)
     */
    @SuppressWarnings("unchecked")
    public final <T> T readValue(JsonParser p, ResolvedType valueType) throws JacksonException
    {
        _assertNotNull("p", p);
        return (T) _readValue(_deserializationContext(p), p, (JavaType) valueType);
    }

    /**
     * Type-safe overloaded method, basically alias for {@link #readValue(JsonParser, Class)}.
     * 
     * @throws WrappedIOException if a low-level I/O problem (unexpected end-of-input,
     *   network error) occurs (passed through as-is without additional wrapping -- note
     *   that this is one case where {@link DeserializationFeature#WRAP_EXCEPTIONS}
     *   does NOT result in wrapping of exception even if enabled)
     * @throws StreamReadException if underlying input contains invalid content
     *    of type {@link JsonParser} supports (JSON for default case)
     * @throws DatabindException if the input JSON structure does not match structure
     *   expected for result type (or has other mismatch issues)
     */
    @SuppressWarnings("unchecked")
    public <T> T readValue(JsonParser p, JavaType valueType) throws JacksonException
    {
        _assertNotNull("p", p);
        return (T) _readValue(_deserializationContext(p), p, valueType);
    }

    /**
     * Convenience method, equivalent in function to:
     *<pre>
     *   readerFor(valueType).readValues(p);
     *</pre>
     *<p>
     * Method for reading sequence of Objects from parser stream.
     * Sequence can be either root-level "unwrapped" sequence (without surrounding
     * JSON array), or a sequence contained in a JSON Array.
     * In either case {@link JsonParser} <b>MUST</b> point to the first token of
     * the first element, OR not point to any token (in which case it is advanced
     * to the next token). This means, specifically, that for wrapped sequences,
     * parser MUST NOT point to the surrounding <code>START_ARRAY</code> (one that
     * contains values to read) but rather to the token following it which is the first
     * token of the first value to read.
     *<p>
     * Note that {@link ObjectReader} has more complete set of variants.
     */
    public <T> MappingIterator<T> readValues(JsonParser p, JavaType valueType)
        throws JacksonException
    {
        _assertNotNull("p", p);
        DeserializationContext ctxt = _deserializationContext(p);
        ValueDeserializer<?> deser = _findRootDeserializer(ctxt, valueType);
        // false -> do NOT close JsonParser (since caller passed it)
        return new MappingIterator<T>(valueType, p, ctxt, deser,
                false, null);
    }

    /**
     * Convenience method, equivalent in function to:
     *<pre>
     *   readerFor(valueType).readValues(p);
     *</pre>
     *<p>
     * Type-safe overload of {@link #readValues(JsonParser, JavaType)}.
     */
    public <T> MappingIterator<T> readValues(JsonParser p, Class<T> valueType)
        throws JacksonException
    {
        _assertNotNull("p", p);
        return readValues(p, _typeFactory.constructType(valueType));
    }

    // Used by Kotlin module
    public <T> MappingIterator<T> readValues(JsonParser p, TypeReference<T> valueType)
        throws JacksonException
    {
        _assertNotNull("p", p);
        return readValues(p, _typeFactory.constructType(valueType));
    }

    /*
    /**********************************************************************
    /* Public API: deserialization
    /* (mapping from token stream to Java types)
    /**********************************************************************
     */

    /**
     * Method to deserialize JSON content as tree expressed
     * using set of {@link JsonNode} instances.
     * Returns root of the resulting tree (where root can consist
     * of just a single node if the current event is a
     * value event, not container).
     *<p>
     * If a low-level I/O problem (missing input, network error) occurs,
     * a {@link IOException} will be thrown.
     * If a parsing problem occurs (invalid JSON),
     * {@link StreamReadException} will be thrown.
     * If no content is found from input (end-of-input), Java
     * <code>null</code> will be returned.
     * 
     * @param in Input stream used to read JSON content
     *   for building the JSON tree.
     * 
     * @return a {@link JsonNode}, if valid JSON content found; null
     *   if input has no content to bind -- note, however, that if
     *   JSON <code>null</code> token is found, it will be represented
     *   as a non-null {@link JsonNode} (one that returns <code>true</code>
     *   for {@link JsonNode#isNull()}
     *   
     * @throws StreamReadException if underlying input contains invalid content
     *    of type {@link JsonParser} supports (JSON for default case)
     */
    public JsonNode readTree(InputStream in) throws JacksonException
    {
        _assertNotNull("in", in);
        DeserializationContextExt ctxt = _deserializationContext();
        return _readTreeAndClose(ctxt, _streamFactory.createParser(ctxt, in));
    }

    /**
     * Same as {@link #readTree(InputStream)} except content accessed through
     * passed-in {@link Reader}
     */
    public JsonNode readTree(Reader r) throws JacksonException {
        _assertNotNull("r", r);
        DeserializationContextExt ctxt = _deserializationContext();
        return _readTreeAndClose(ctxt, _streamFactory.createParser(ctxt, r));
    }

    /**
     * Same as {@link #readTree(InputStream)} except content read from
     * passed-in {@link String}
     */
    public JsonNode readTree(String content) throws JacksonException {
        _assertNotNull("content", content);
        DeserializationContextExt ctxt = _deserializationContext();
        return _readTreeAndClose(ctxt, _streamFactory.createParser(ctxt, content));
    }

    /**
     * Same as {@link #readTree(InputStream)} except content read from
     * passed-in byte array.
     */
    public JsonNode readTree(byte[] content) throws JacksonException {
        _assertNotNull("content", content);
        DeserializationContextExt ctxt = _deserializationContext();
        return _readTreeAndClose(ctxt, _streamFactory.createParser(ctxt, content));
    }

    /**
     * Same as {@link #readTree(InputStream)} except content read from
     * passed-in byte array.
     */
    public JsonNode readTree(byte[] content, int offset, int len) throws JacksonException {
        _assertNotNull("content", content);
        DeserializationContextExt ctxt = _deserializationContext();
        return _readTreeAndClose(ctxt, _streamFactory.createParser(ctxt, content, offset, len));
    }

    /**
     * Same as {@link #readTree(InputStream)} except content read from
     * passed-in {@link File}.
     */
    public JsonNode readTree(File file) throws JacksonException
    {
        _assertNotNull("file", file);
        DeserializationContextExt ctxt = _deserializationContext();
        return _readTreeAndClose(ctxt, _streamFactory.createParser(ctxt, file));
    }

    /**
     * Same as {@link #readTree(InputStream)} except content read from
     * passed-in {@link Path}.
     *
     * @since 3.0
     */
    public JsonNode readTree(Path path) throws JacksonException
    {
        _assertNotNull("path", path);
        DeserializationContextExt ctxt = _deserializationContext();
        return _readTreeAndClose(ctxt, _streamFactory.createParser(ctxt, path));
    }

    /**
     * Same as {@link #readTree(InputStream)} except content read from
     * passed-in {@link URL}.
     *<p>
     * NOTE: handling of {@link java.net.URL} is delegated to
     * {@link TokenStreamFactory#createParser(ObjectReadContext, java.net.URL)}s and usually simply
     * calls {@link java.net.URL#openStream()}, meaning no special handling
     * is done. If different HTTP connection options are needed you will need
     * to create {@link java.io.InputStream} separately.
     */
    public JsonNode readTree(URL src) throws JacksonException {
        _assertNotNull("src", src);
        DeserializationContextExt ctxt = _deserializationContext();
        return _readTreeAndClose(ctxt, _streamFactory.createParser(ctxt, src));
    }

    /*
    /**********************************************************************
    /* Public API serialization
    /* (mapping from Java types to token streams)
    /**********************************************************************
     */

    /**
     * Method that can be used to serialize any Java value as
     * JSON output, using provided {@link JsonGenerator}.
     */
    public void writeValue(JsonGenerator g, Object value) throws JacksonException
    {
        _assertNotNull("g", g);
        SerializationConfig config = serializationConfig();
        // 04-Oct-2017, tatu: Generator should come properly configured and we should not
        //   change its state in any way, I think (at least with Jackson 3.0)
        /*
        if (config.isEnabled(SerializationFeature.INDENT_OUTPUT)) {
            if (g.getPrettyPrinter() == null) {
                g.setPrettyPrinter(config.constructDefaultPrettyPrinter());
            }
        }
        */
        if (config.isEnabled(SerializationFeature.CLOSE_CLOSEABLE) && (value instanceof Closeable)) {
            _writeCloseableValue(g, value, config);
        } else {
            _serializerProvider(config).serializeValue(g, value);
            if (config.isEnabled(SerializationFeature.FLUSH_AFTER_WRITE_VALUE)) {
                g.flush();
            }
        }
    }

    /*
    /**********************************************************************
    /* Public API: Additional Tree Model support beyond TreeCodec
    /**********************************************************************
     */

    /**
     * Convenience conversion method that will bind data given JSON tree
     * contains into specific value (usually bean) type.
     *<p>
     * Functionally equivalent to:
     *<pre>
     *   objectMapper.convertValue(n, valueClass);
     *</pre>
     */
    @SuppressWarnings("unchecked")
    public <T> T treeToValue(TreeNode n, Class<T> valueType)
        throws JacksonException
    {
        if (n == null) {
            return null;
        }
        // 25-Jan-2019, tatu: [databind#2220] won't prevent existing coercions here
        // Simple cast when we just want to cast to, say, ObjectNode
        if (TreeNode.class.isAssignableFrom(valueType)
                && valueType.isAssignableFrom(n.getClass())) {
            return (T) n;
        }
        final JsonToken tt = n.asToken();
        // 20-Apr-2016, tatu: Another thing: for VALUE_EMBEDDED_OBJECT, assume similar
        //    short-cut coercion
        if (tt == JsonToken.VALUE_EMBEDDED_OBJECT) {
            if (n instanceof POJONode) {
                Object ob = ((POJONode) n).getPojo();
                if ((ob == null) || valueType.isInstance(ob)) {
                    return (T) ob;
                }
            }
        }
        // 22-Aug-2019, tatu: [databind#2430] Consider "null node" (minor optimization)
        // 08-Dec-2020, tatu: Alas, lead to [databind#2972], optimization gets complicated
        //    so leave out for now...
        /*if (tt == JsonToken.VALUE_NULL) {
             return null;
        }*/
        return readValue(treeAsTokens(n), valueType);
    }

    /**
     * Method that is reverse of {@link #treeToValue}: it
     * will convert given Java value (usually bean) into its
     * equivalent Tree model {@link JsonNode} representation.
     * Functionally similar to serializing value into token stream and parsing that
     * stream back as tree model node,
     * but more efficient as {@link TokenBuffer} is used to contain the intermediate
     * representation instead of fully serialized contents.
     *<p>
     * NOTE: while results are usually identical to that of serialization followed
     * by deserialization, this is not always the case. In some cases serialization
     * into intermediate representation will retain encapsulation of things like
     * raw value ({@link com.fasterxml.jackson.databind.util.RawValue}) or basic
     * node identity ({@link JsonNode}). If so, result is a valid tree, but values
     * are not re-constructed through actual format representation. So if transformation
     * requires actual materialization of encoded content,
     * it will be necessary to do actual serialization.
     * 
     * @param <T> Actual node type; usually either basic {@link JsonNode} or
     *  {@link com.fasterxml.jackson.databind.node.ObjectNode}
     * @param fromValue Java value to convert
     *
     * @return (non-null) Root node of the resulting content tree: in case of
     *   {@code null} value node for which {@link JsonNode#isNull()} returns {@code true}.
     */
    public <T extends JsonNode> T valueToTree(Object fromValue)
        throws JacksonException
    {
        // 02-Mar-2021, tatu: [databind#2411] Rewrite "valueToTree()" impl; old
        //   impl left for reference
        return _serializerProvider().valueToTree(fromValue);
    }

    /*
    /**********************************************************************
    /* Public API, deserialization (ext format to Java Objects)
    /**********************************************************************
     */

    /**
     * Method to deserialize JSON content from given file into given Java type.
     * 
     * @throws WrappedIOException if a low-level I/O problem (unexpected end-of-input,
     *   network error) occurs (passed through as-is without additional wrapping -- note
     *   that this is one case where {@link DeserializationFeature#WRAP_EXCEPTIONS}
     *   does NOT result in wrapping of exception even if enabled)
     * @throws StreamReadException if underlying input contains invalid content
     *    of type {@link JsonParser} supports (JSON for default case)
     * @throws DatabindException if the input JSON structure does not match structure
     *   expected for result type (or has other mismatch issues)
     */
    @SuppressWarnings("unchecked")
    public <T> T readValue(File src, Class<T> valueType) throws JacksonException
    {
        _assertNotNull("src", src);
        DeserializationContextExt ctxt = _deserializationContext();
        return (T) _readMapAndClose(ctxt, _streamFactory.createParser(ctxt, src),
                _typeFactory.constructType(valueType));
    } 

    /**
     * Method to deserialize JSON content from given file into given Java type.
     * 
     * @throws WrappedIOException if a low-level I/O problem (unexpected end-of-input,
     *   network error) occurs (passed through as-is without additional wrapping -- note
     *   that this is one case where {@link DeserializationFeature#WRAP_EXCEPTIONS}
     *   does NOT result in wrapping of exception even if enabled)
     * @throws StreamReadException if underlying input contains invalid content
     *    of type {@link JsonParser} supports (JSON for default case)
     * @throws DatabindException if the input JSON structure does not match structure
     *   expected for result type (or has other mismatch issues)
     */
    @SuppressWarnings({ "unchecked" })
    public <T> T readValue(File src, TypeReference<T> valueTypeRef) throws JacksonException
    {
        _assertNotNull("src", src);
        DeserializationContextExt ctxt = _deserializationContext();
        return (T) _readMapAndClose(ctxt, _streamFactory.createParser(ctxt, src),
                _typeFactory.constructType(valueTypeRef));
    } 

    /**
     * Method to deserialize JSON content from given file into given Java type.
     * 
     * @throws WrappedIOException if a low-level I/O problem (unexpected end-of-input,
     *   network error) occurs (passed through as-is without additional wrapping -- note
     *   that this is one case where {@link DeserializationFeature#WRAP_EXCEPTIONS}
     *   does NOT result in wrapping of exception even if enabled)
     * @throws StreamReadException if underlying input contains invalid content
     *    of type {@link JsonParser} supports (JSON for default case)
     * @throws DatabindException if the input JSON structure does not match structure
     *   expected for result type (or has other mismatch issues)
     */
    @SuppressWarnings("unchecked")
    public <T> T readValue(File src, JavaType valueType) throws JacksonException
    {
        _assertNotNull("src", src);
        DeserializationContextExt ctxt = _deserializationContext();
        return (T) _readMapAndClose(ctxt, _streamFactory.createParser(ctxt, src), valueType);
    }

    /**
     * Method to deserialize JSON content from given path into given Java type.
     *
     * @throws WrappedIOException if a low-level I/O problem (unexpected end-of-input,
     *   network error) occurs (passed through as-is without additional wrapping -- note
     *   that this is one case where {@link DeserializationFeature#WRAP_EXCEPTIONS}
     *   does NOT result in wrapping of exception even if enabled)
     * @throws StreamReadException if underlying input contains invalid content
     *    of type {@link JsonParser} supports (JSON for default case)
     * @throws DatabindException if the input JSON structure does not match structure
     *   expected for result type (or has other mismatch issues)
     *
     * @since 3.0
     */
    @SuppressWarnings("unchecked")
    public <T> T readValue(Path src, Class<T> valueType) throws JacksonException
    {
        _assertNotNull("src", src);
        DeserializationContextExt ctxt = _deserializationContext();
        return (T) _readMapAndClose(ctxt, _streamFactory.createParser(ctxt, src),
                _typeFactory.constructType(valueType));
    }

    /**
     * Method to deserialize JSON content from given path into given Java type.
     *
     * @throws WrappedIOException if a low-level I/O problem (unexpected end-of-input,
     *   network error) occurs (passed through as-is without additional wrapping -- note
     *   that this is one case where {@link DeserializationFeature#WRAP_EXCEPTIONS}
     *   does NOT result in wrapping of exception even if enabled)
     * @throws StreamReadException if underlying input contains invalid content
     *    of type {@link JsonParser} supports (JSON for default case)
     * @throws DatabindException if the input JSON structure does not match structure
     *   expected for result type (or has other mismatch issues)
     *
     * @since 3.0
     */
    @SuppressWarnings({ "unchecked" })
    public <T> T readValue(Path src, TypeReference<T> valueTypeRef) throws JacksonException
    {
        _assertNotNull("src", src);
        DeserializationContextExt ctxt = _deserializationContext();
        return (T) _readMapAndClose(ctxt, _streamFactory.createParser(ctxt, src),
                _typeFactory.constructType(valueTypeRef));
    }

    /**
     * Method to deserialize JSON content from given path into given Java type.
     *
     * @throws WrappedIOException if a low-level I/O problem (unexpected end-of-input,
     *   network error) occurs (passed through as-is without additional wrapping -- note
     *   that this is one case where {@link DeserializationFeature#WRAP_EXCEPTIONS}
     *   does NOT result in wrapping of exception even if enabled)
     * @throws StreamReadException if underlying input contains invalid content
     *    of type {@link JsonParser} supports (JSON for default case)
     * @throws DatabindException if the input JSON structure does not match structure
     *   expected for result type (or has other mismatch issues)
     *
     * @since 3.0
     */
    @SuppressWarnings("unchecked")
    public <T> T readValue(Path src, JavaType valueType) throws JacksonException
    {
        _assertNotNull("src", src);
        DeserializationContextExt ctxt = _deserializationContext();
        return (T) _readMapAndClose(ctxt, _streamFactory.createParser(ctxt, src), valueType);
    }

    /**
     * Method to deserialize JSON content from given resource into given Java type.
     *<p>
     * NOTE: handling of {@link java.net.URL} is delegated to
     * {@link TokenStreamFactory#createParser(ObjectReadContext, java.net.URL)} and usually simply
     * calls {@link java.net.URL#openStream()}, meaning no special handling
     * is done. If different HTTP connection options are needed you will need
     * to create {@link java.io.InputStream} separately.
     * 
     * @throws WrappedIOException if a low-level I/O problem (unexpected end-of-input,
     *   network error) occurs (passed through as-is without additional wrapping -- note
     *   that this is one case where {@link DeserializationFeature#WRAP_EXCEPTIONS}
     *   does NOT result in wrapping of exception even if enabled)
     * @throws StreamReadException if underlying input contains invalid content
     *    of type {@link JsonParser} supports (JSON for default case)
     * @throws DatabindException if the input JSON structure does not match structure
     *   expected for result type (or has other mismatch issues)
     */
    @SuppressWarnings("unchecked")
    public <T> T readValue(URL src, Class<T> valueType) throws JacksonException
    {
        _assertNotNull("src", src);
        DeserializationContextExt ctxt = _deserializationContext();
        return (T) _readMapAndClose(ctxt,
                _streamFactory.createParser(ctxt, src), _typeFactory.constructType(valueType));
    } 

    /**
     * Same as {@link #readValue(java.net.URL, Class)} except that target specified by {@link TypeReference}.
     */
    @SuppressWarnings({ "unchecked" })
    public <T> T readValue(URL src, TypeReference<T> valueTypeRef) throws JacksonException
    {
        _assertNotNull("src", src);
        DeserializationContextExt ctxt = _deserializationContext();
        return (T) _readMapAndClose(ctxt,
                _streamFactory.createParser(ctxt, src), _typeFactory.constructType(valueTypeRef));
    } 

    /**
     * Same as {@link #readValue(java.net.URL, Class)} except that target specified by {@link JavaType}.
     */
    @SuppressWarnings("unchecked")
    public <T> T readValue(URL src, JavaType valueType) throws JacksonException
    {
        _assertNotNull("src", src);
        DeserializationContextExt ctxt = _deserializationContext();
        return (T) _readMapAndClose(ctxt,
                _streamFactory.createParser(ctxt, src), valueType);
    } 

    /**
     * Method to deserialize JSON content from given JSON content String.
     * 
     * @throws WrappedIOException if a low-level I/O problem (unexpected end-of-input,
     *   network error) occurs (passed through as-is without additional wrapping -- note
     *   that this is one case where {@link DeserializationFeature#WRAP_EXCEPTIONS}
     *   does NOT result in wrapping of exception even if enabled)
     * @throws StreamReadException if underlying input contains invalid content
     *    of type {@link JsonParser} supports (JSON for default case)
     * @throws DatabindException if the input JSON structure does not match structure
     *   expected for result type (or has other mismatch issues)
     */
    @SuppressWarnings("unchecked")
    public <T> T readValue(String content, Class<T> valueType)
        throws JacksonException
    {
        _assertNotNull("content", content);
        DeserializationContextExt ctxt = _deserializationContext();
        return (T) _readMapAndClose(ctxt,
                _streamFactory.createParser(ctxt, content), _typeFactory.constructType(valueType));
    } 

    /**
     * Method to deserialize JSON content from given JSON content String.
     * 
     * @throws WrappedIOException if a low-level I/O problem (unexpected end-of-input,
     *   network error) occurs (passed through as-is without additional wrapping -- note
     *   that this is one case where {@link DeserializationFeature#WRAP_EXCEPTIONS}
     *   does NOT result in wrapping of exception even if enabled)
     * @throws StreamReadException if underlying input contains invalid content
     *    of type {@link JsonParser} supports (JSON for default case)
     * @throws DatabindException if the input JSON structure does not match structure
     *   expected for result type (or has other mismatch issues)
     */
    @SuppressWarnings({ "unchecked" })
    public <T> T readValue(String content, TypeReference<T> valueTypeRef) throws JacksonException
    {
        _assertNotNull("content", content);
        DeserializationContextExt ctxt = _deserializationContext();
        return (T) _readMapAndClose(ctxt,
                _streamFactory.createParser(ctxt, content), _typeFactory.constructType(valueTypeRef));
    } 

    /**
     * Method to deserialize JSON content from given JSON content String.
     * 
     * @throws WrappedIOException if a low-level I/O problem (unexpected end-of-input,
     *   network error) occurs (passed through as-is without additional wrapping -- note
     *   that this is one case where {@link DeserializationFeature#WRAP_EXCEPTIONS}
     *   does NOT result in wrapping of exception even if enabled)
     * @throws StreamReadException if underlying input contains invalid content
     *    of type {@link JsonParser} supports (JSON for default case)
     * @throws DatabindException if the input JSON structure does not match structure
     *   expected for result type (or has other mismatch issues)
     */
    @SuppressWarnings("unchecked")
    public <T> T readValue(String content, JavaType valueType) throws JacksonException
    {
        _assertNotNull("content", content);
        DeserializationContextExt ctxt = _deserializationContext();
        return (T) _readMapAndClose(ctxt,
                _streamFactory.createParser(ctxt, content), valueType);
    }

    @SuppressWarnings("unchecked")
    public <T> T readValue(Reader src, Class<T> valueType) throws JacksonException
    {
        _assertNotNull("src", src);
        DeserializationContextExt ctxt = _deserializationContext();
        return (T) _readMapAndClose(ctxt,
                _streamFactory.createParser(ctxt, src), _typeFactory.constructType(valueType));
    }

    @SuppressWarnings({ "unchecked" })
    public <T> T readValue(Reader src, TypeReference<T> valueTypeRef) throws JacksonException
    {
        _assertNotNull("src", src);
        DeserializationContextExt ctxt = _deserializationContext();
        return (T) _readMapAndClose(ctxt,
                _streamFactory.createParser(ctxt, src), _typeFactory.constructType(valueTypeRef));
    }

    @SuppressWarnings("unchecked")
    public <T> T readValue(Reader src, JavaType valueType) throws JacksonException
    {
        _assertNotNull("src", src);
        DeserializationContextExt ctxt = _deserializationContext();
        return (T) _readMapAndClose(ctxt,
                _streamFactory.createParser(ctxt, src), valueType);
    }

    @SuppressWarnings("unchecked")
    public <T> T readValue(InputStream src, Class<T> valueType) throws JacksonException
    {
        _assertNotNull("src", src);
        DeserializationContextExt ctxt = _deserializationContext();
        return (T) _readMapAndClose(ctxt,
                _streamFactory.createParser(ctxt, src), _typeFactory.constructType(valueType));
    }

    @SuppressWarnings({ "unchecked" })
    public <T> T readValue(InputStream src, TypeReference<T> valueTypeRef) throws JacksonException
    {
        _assertNotNull("src", src);
        DeserializationContextExt ctxt = _deserializationContext();
        return (T) _readMapAndClose(ctxt,
                _streamFactory.createParser(ctxt, src), _typeFactory.constructType(valueTypeRef));
    }

    @SuppressWarnings("unchecked")
    public <T> T readValue(InputStream src, JavaType valueType) throws JacksonException
    {
        _assertNotNull("src", src);
        DeserializationContextExt ctxt = _deserializationContext();
        return (T) _readMapAndClose(ctxt,
                _streamFactory.createParser(ctxt, src), valueType);
    }

    @SuppressWarnings("unchecked")
    public <T> T readValue(byte[] content, Class<T> valueType) throws JacksonException
    {
        _assertNotNull("content", content);
        DeserializationContextExt ctxt = _deserializationContext();
        return (T) _readMapAndClose(ctxt,
                _streamFactory.createParser(ctxt, content), _typeFactory.constructType(valueType));
    }

    @SuppressWarnings("unchecked")
    public <T> T readValue(byte[] content, int offset, int len, Class<T> valueType)
        throws JacksonException
    {
        _assertNotNull("content", content);
        DeserializationContextExt ctxt = _deserializationContext();
        return (T) _readMapAndClose(ctxt,
                _streamFactory.createParser(ctxt, content, offset, len), _typeFactory.constructType(valueType));
    }

    @SuppressWarnings({ "unchecked" })
    public <T> T readValue(byte[] content, TypeReference<T> valueTypeRef) throws JacksonException
    {
        _assertNotNull("content", content);
        DeserializationContextExt ctxt = _deserializationContext();
        return (T) _readMapAndClose(ctxt,
                _streamFactory.createParser(ctxt, content), _typeFactory.constructType(valueTypeRef));
    }

    @SuppressWarnings({ "unchecked" })
    public <T> T readValue(byte[] content, int offset, int len, TypeReference<T> valueTypeRef)
        throws JacksonException
    {
        _assertNotNull("content", content);
        DeserializationContextExt ctxt = _deserializationContext();
        return (T) _readMapAndClose(ctxt,
                _streamFactory.createParser(ctxt, content, offset, len),
                _typeFactory.constructType(valueTypeRef));
    }

    @SuppressWarnings("unchecked")
    public <T> T readValue(byte[] content, JavaType valueType) throws JacksonException
    {
        _assertNotNull("content", content);
        DeserializationContextExt ctxt = _deserializationContext();
        return (T) _readMapAndClose(ctxt,
                _streamFactory.createParser(ctxt, content), valueType);
    }

    @SuppressWarnings("unchecked")
    public <T> T readValue(byte[] content, int offset, int len, JavaType valueType)
                    throws JacksonException
    {
        _assertNotNull("content", content);
        DeserializationContextExt ctxt = _deserializationContext();
        return (T) _readMapAndClose(ctxt,
                _streamFactory.createParser(ctxt, content, offset, len), valueType);
    } 

    @SuppressWarnings("unchecked")
    public <T> T readValue(DataInput src, Class<T> valueType) throws JacksonException
    {
        _assertNotNull("src", src);
        DeserializationContextExt ctxt = _deserializationContext();
        return (T) _readMapAndClose(ctxt,
                _streamFactory.createParser(ctxt, src), _typeFactory.constructType(valueType));
    }

    @SuppressWarnings("unchecked")
    public <T> T readValue(DataInput src, JavaType valueType) throws JacksonException
    {
        _assertNotNull("src", src);
        DeserializationContextExt ctxt = _deserializationContext();
        return (T) _readMapAndClose(ctxt,
                _streamFactory.createParser(ctxt, src), valueType);
    }

    @SuppressWarnings("unchecked")
    public <T> T readValue(DataInput src, TypeReference<T> valueTypeRef) throws JacksonException
    {
        _assertNotNull("src", src);
        DeserializationContextExt ctxt = _deserializationContext();
        return (T) _readMapAndClose(ctxt,
                _streamFactory.createParser(ctxt, src), _typeFactory.constructType(valueTypeRef));
    }

    /*
    /**********************************************************************
    /* Public API: serialization (mapping from Java types to external format)
    /**********************************************************************
     */

    /**
     * Method that can be used to serialize any Java value as
     * JSON output, written to File provided.
     */
    public void writeValue(File file, Object value) throws JacksonException
    {
        _assertNotNull("file", file);
        SerializationContextExt prov = _serializerProvider();
        _configAndWriteValue(prov,
                _streamFactory.createGenerator(prov, file, JsonEncoding.UTF8), value);
    }

    /**
     * Method that can be used to serialize any Java value as
     * JSON output, written to Path provided.
     *
     * @since 3.0
     */
    public void writeValue(Path path, Object value) throws JacksonException
    {
        _assertNotNull("path", path);
        SerializationContextExt prov = _serializerProvider();
        _configAndWriteValue(prov,
                _streamFactory.createGenerator(prov, path, JsonEncoding.UTF8), value);
    }

    /**
     * Method that can be used to serialize any Java value as
     * JSON output, using output stream provided (using encoding
     * {@link JsonEncoding#UTF8}).
     *<p>
     * Note: method does not close the underlying stream explicitly
     * here; however, {@link TokenStreamFactory} this mapper uses may choose
     * to close the stream depending on its settings (by default,
     * it will try to close it when {@link JsonGenerator} we construct
     * is closed).
     */
    public void writeValue(OutputStream out, Object value) throws JacksonException
    {
        _assertNotNull("out", out);
        SerializationContextExt prov = _serializerProvider();
        _configAndWriteValue(prov,
                _streamFactory.createGenerator(prov, out, JsonEncoding.UTF8), value);
    }

    public void writeValue(DataOutput out, Object value) throws JacksonException
    {
        _assertNotNull("out", out);
        SerializationContextExt prov = _serializerProvider();
        _configAndWriteValue(prov,
                _streamFactory.createGenerator(prov, out), value);
    }

    /**
     * Method that can be used to serialize any Java value as
     * JSON output, using Writer provided.
     *<p>
     * Note: method does not close the underlying stream explicitly
     * here; however, {@link TokenStreamFactory} this mapper uses may choose
     * to close the stream depending on its settings (by default,
     * it will try to close it when {@link JsonGenerator} we construct
     * is closed).
     */
    public void writeValue(Writer w, Object value) throws JacksonException
    {
        _assertNotNull("w", w);
        SerializationContextExt prov = _serializerProvider();
        _configAndWriteValue(prov, _streamFactory.createGenerator(prov, w), value);
    }

    /**
     * Method that can be used to serialize any Java value as
     * a String. Functionally equivalent to calling
     * {@link #writeValue(Writer,Object)} with {@link java.io.StringWriter}
     * and constructing String, but more efficient.
     */
    @SuppressWarnings("resource")
    public String writeValueAsString(Object value) throws JacksonException
    {
        // alas, we have to pull the recycler directly here...
        SegmentedStringWriter sw = new SegmentedStringWriter(_streamFactory._getBufferRecycler());
        SerializationContextExt prov = _serializerProvider();
        _configAndWriteValue(prov, _streamFactory.createGenerator(prov, sw), value);
        return sw.getAndClear();
    }

    /**
     * Method that can be used to serialize any Java value as
     * a byte array. Functionally equivalent to calling
     * {@link #writeValue(Writer,Object)} with {@link java.io.ByteArrayOutputStream}
     * and getting bytes, but more efficient.
     * Encoding used will be UTF-8.
     */
    @SuppressWarnings("resource")
    public byte[] writeValueAsBytes(Object value) throws JacksonException
    {
<<<<<<< HEAD
        SerializationContextExt prov = _serializerProvider();
        ByteArrayBuilder bb = new ByteArrayBuilder(_streamFactory._getBufferRecycler());
        _configAndWriteValue(prov,
                _streamFactory.createGenerator(prov, bb, JsonEncoding.UTF8), value);
        byte[] result = bb.toByteArray();
        bb.release();
        return result;
=======
        // Although 'close()' is NOP, use auto-close to avoid lgtm complaints
        try (ByteArrayBuilder bb = new ByteArrayBuilder(_jsonFactory._getBufferRecycler())) {
            _writeValueAndClose(createGenerator(bb, JsonEncoding.UTF8), value);
            final byte[] result = bb.toByteArray();
            bb.release();
            return result;
        } catch (JsonProcessingException e) { // to support [JACKSON-758]
            throw e;
        } catch (IOException e) { // shouldn't really happen, but is declared as possibility so:
            throw JsonMappingException.fromUnexpectedIOE(e);
        }
>>>>>>> e75f6282
    }

    /**
     * Method called to configure the generator as necessary and then
     * call write functionality
     */
    protected final void _configAndWriteValue(SerializationContextExt prov,
            JsonGenerator g, Object value)
        throws JacksonException
    {
        if (prov.isEnabled(SerializationFeature.CLOSE_CLOSEABLE) && (value instanceof Closeable)) {
            _configAndWriteCloseable(prov, g, value);
            return;
        }
        try {
            prov.serializeValue(g, value);
        } catch (Exception e) {
            ClassUtil.closeOnFailAndThrowAsJacksonE(g, e);
            return;
        }
        g.close();
    }

    /**
     * Helper method used when value to serialize is {@link Closeable} and its <code>close()</code>
     * method is to be called right after serialization has been called
     */
    private final void _configAndWriteCloseable(SerializationContextExt prov,
            JsonGenerator g, Object value)
        throws JacksonException
    {
        Closeable toClose = (Closeable) value;
        try {
            prov.serializeValue(g, value);
            Closeable tmpToClose = toClose;
            toClose = null;
            tmpToClose.close();
        } catch (Exception e) {
            ClassUtil.closeOnFailAndThrowAsJacksonE(g, toClose, e);
            return;
        }
        g.close();
    }

    /**
     * Helper method used when value to serialize is {@link Closeable} and its <code>close()</code>
     * method is to be called right after serialization has been called
     */
    protected final void _writeCloseableValue(JsonGenerator g, Object value, SerializationConfig cfg)
        throws JacksonException
    {
        Closeable toClose = (Closeable) value;
        try {
            _serializerProvider(cfg).serializeValue(g, value);
            if (cfg.isEnabled(SerializationFeature.FLUSH_AFTER_WRITE_VALUE)) {
                g.flush();
            }
        } catch (Exception e) {
            ClassUtil.closeOnFailAndThrowAsJacksonE(null, toClose, e);
            return;
        }
        try {
            toClose.close();
        } catch (IOException e) {
            throw WrappedIOException.construct(e);
        }
    }

    /*
    /**********************************************************************
    /* Public API: constructing ObjectWriters
    /* for more advanced configuration
    /**********************************************************************
     */

    /**
     * Convenience method for constructing {@link ObjectWriter}
     * with default settings.
     */
    public ObjectWriter writer() {
        return _newWriter(serializationConfig());
    }

    /**
     * Factory method for constructing {@link ObjectWriter} with
     * specified feature enabled (compared to settings that this
     * mapper instance has).
     */
    public ObjectWriter writer(SerializationFeature feature) {
        return _newWriter(serializationConfig().with(feature));
    }

    /**
     * Factory method for constructing {@link ObjectWriter} with
     * specified features enabled (compared to settings that this
     * mapper instance has).
     */
    public ObjectWriter writer(SerializationFeature first,
            SerializationFeature... other) {
        return _newWriter(serializationConfig().with(first, other));
    }
    
    /**
     * Factory method for constructing {@link ObjectWriter} that will
     * serialize objects using specified {@link DateFormat}; or, if
     * null passed, using timestamp (64-bit number.
     */
    public ObjectWriter writer(DateFormat df) {
        return _newWriter(serializationConfig().with(df));
    }
    
    /**
     * Factory method for constructing {@link ObjectWriter} that will
     * serialize objects using specified JSON View (filter).
     */
    public ObjectWriter writerWithView(Class<?> serializationView) {
        return _newWriter(serializationConfig().withView(serializationView));
    }
    
    /**
     * Factory method for constructing {@link ObjectWriter} that will
     * serialize objects using specified root type, instead of actual
     * runtime type of value. Type must be a super-type of runtime type.
     *<p>
     * Main reason for using this method is performance, as writer is able
     * to pre-fetch serializer to use before write, and if writer is used
     * more than once this avoids addition per-value serializer lookups.
     */
    public ObjectWriter writerFor(Class<?> rootType) {
        return _newWriter(serializationConfig(),
                ((rootType == null) ? null :_typeFactory.constructType(rootType)),
                /*PrettyPrinter*/null);
    }

    /**
     * Factory method for constructing {@link ObjectWriter} that will
     * serialize objects using specified root type, instead of actual
     * runtime type of value. Type must be a super-type of runtime type.
     *<p>
     * Main reason for using this method is performance, as writer is able
     * to pre-fetch serializer to use before write, and if writer is used
     * more than once this avoids addition per-value serializer lookups.
     */
    public ObjectWriter writerFor(TypeReference<?> rootType) {
        return _newWriter(serializationConfig(),
                ((rootType == null) ? null : _typeFactory.constructType(rootType)),
                /*PrettyPrinter*/null);
    }

    /**
     * Factory method for constructing {@link ObjectWriter} that will
     * serialize objects using specified root type, instead of actual
     * runtime type of value. Type must be a super-type of runtime type.
     *<p>
     * Main reason for using this method is performance, as writer is able
     * to pre-fetch serializer to use before write, and if writer is used
     * more than once this avoids addition per-value serializer lookups.
     */
    public ObjectWriter writerFor(JavaType rootType) {
        return _newWriter(serializationConfig(), rootType, /*PrettyPrinter*/null);
    }

    /**
     * Factory method for constructing {@link ObjectWriter} that will
     * serialize objects using the default pretty printer for indentation
     */
    public ObjectWriter writerWithDefaultPrettyPrinter() {
        SerializationConfig config = serializationConfig();
        return _newWriter(config,
                /*root type*/ null, config.getDefaultPrettyPrinter());
    }
    
    /**
     * Factory method for constructing {@link ObjectWriter} that will
     * serialize objects using specified filter provider.
     */
    public ObjectWriter writer(FilterProvider filterProvider) {
        return _newWriter(serializationConfig().withFilters(filterProvider));
    }
    
    /**
     * Factory method for constructing {@link ObjectWriter} that will
     * pass specific schema object to {@link JsonGenerator} used for
     * writing content.
     * 
     * @param schema Schema to pass to generator
     */
    public ObjectWriter writer(FormatSchema schema) {
        _verifySchemaType(schema);
        return _newWriter(serializationConfig(), schema);
    }

    /**
     * Factory method for constructing {@link ObjectWriter} that will
     * use specified Base64 encoding variant for Base64-encoded binary data.
     */
    public ObjectWriter writer(Base64Variant defaultBase64) {
        return _newWriter(serializationConfig().with(defaultBase64));
    }

    /**
     * Factory method for constructing {@link ObjectReader} that will
     * use specified character escaping details for output.
     */
    public ObjectWriter writer(CharacterEscapes escapes) {
        return _newWriter(serializationConfig()).with(escapes);
    }

    /**
     * Factory method for constructing {@link ObjectWriter} that will
     * use specified default attributes.
     */
    public ObjectWriter writer(ContextAttributes attrs) {
        return _newWriter(serializationConfig().with(attrs));
    }

    /*
    /**********************************************************************
    /* Extended Public API: constructing ObjectReaders
    /* for more advanced configuration
    /**********************************************************************
     */

    /**
     * Factory method for constructing {@link ObjectReader} with
     * default settings. Note that the resulting instance is NOT usable as is,
     * without defining expected value type.
     */
    public ObjectReader reader() {
        return _newReader(deserializationConfig()).with(_injectableValues);
    }

    /**
     * Factory method for constructing {@link ObjectReader} with
     * specified feature enabled (compared to settings that this
     * mapper instance has).
     * Note that the resulting instance is NOT usable as is,
     * without defining expected value type.
     */
    public ObjectReader reader(DeserializationFeature feature) {
        return _newReader(deserializationConfig().with(feature));
    }

    /**
     * Factory method for constructing {@link ObjectReader} with
     * specified features enabled (compared to settings that this
     * mapper instance has).
     * Note that the resulting instance is NOT usable as is,
     * without defining expected value type.
     */
    public ObjectReader reader(DeserializationFeature first,
            DeserializationFeature... other) {
        return _newReader(deserializationConfig().with(first, other));
    }
    
    /**
     * Factory method for constructing {@link ObjectReader} that will
     * update given Object (usually Bean, but can be a Collection or Map
     * as well, but NOT an array) with JSON data. Deserialization occurs
     * normally except that the root-level value in JSON is not used for
     * instantiating a new object; instead give updateable object is used
     * as root.
     * Runtime type of value object is used for locating deserializer,
     * unless overridden by other factory methods of {@link ObjectReader}
     */
    public ObjectReader readerForUpdating(Object valueToUpdate) {
        JavaType t = _typeFactory.constructType(valueToUpdate.getClass());
        return _newReader(deserializationConfig(), t, valueToUpdate,
                null, _injectableValues);
    }

    /**
     * Factory method for constructing {@link ObjectReader} that will
     * read or update instances of specified type
     */
    public ObjectReader readerFor(JavaType type) {
        return _newReader(deserializationConfig(), type, null,
                null, _injectableValues);
    }

    /**
     * Factory method for constructing {@link ObjectReader} that will
     * read or update instances of specified type
     */
    public ObjectReader readerFor(Class<?> type) {
        return _newReader(deserializationConfig(), _typeFactory.constructType(type), null,
                null, _injectableValues);
    }

    /**
     * Factory method for constructing {@link ObjectReader} that will
     * read or update instances of specified type
     */
    public ObjectReader readerFor(TypeReference<?> type) {
        return _newReader(deserializationConfig(), _typeFactory.constructType(type), null,
                null, _injectableValues);
    }

    /**
     * Factory method for constructing {@link ObjectReader} that will
     * read values of a type {@code List<type>}.
     * Functionally same as:
     *<pre>
     *    readerFor(type[].class);
     *</pre>
     *
     * @since 2.11
     */
    public ObjectReader readerForArrayOf(Class<?> type) {
        return _newReader(deserializationConfig(),
                _typeFactory.constructArrayType(type), null,
                null, _injectableValues);
    }

    /**
     * Factory method for constructing {@link ObjectReader} that will
     * read or update instances of a type {@code List<type>}.
     * Functionally same as:
     *<pre>
     *    readerFor(new TypeReference&lt;List&lt;type&gt;&gt;() { });
     *</pre>
     *
     * @since 2.11
     */
    public ObjectReader readerForListOf(Class<?> type) {
        return _newReader(deserializationConfig(),
                _typeFactory.constructCollectionType(List.class, type), null,
                null, _injectableValues);
    }

    /**
     * Factory method for constructing {@link ObjectReader} that will
     * read or update instances of a type {@code Map<String, type>}
     * Functionally same as:
     *<pre>
     *    readerFor(new TypeReference&lt;Map&lt;String, type&gt;&gt;() { });
     *</pre>
     *
     * @since 2.11
     */
    public ObjectReader readerForMapOf(Class<?> type) {
        return _newReader(deserializationConfig(),
                _typeFactory.constructMapType(Map.class, String.class, type), null,
                null, _injectableValues);
    }

    /**
     * Factory method for constructing {@link ObjectReader} that will
     * use specified {@link JsonNodeFactory} for constructing JSON trees.
     */
    public ObjectReader reader(JsonNodeFactory f) {
        return _newReader(deserializationConfig()).with(f);
    }

    /**
     * Factory method for constructing {@link ObjectReader} that will
     * pass specific schema object to {@link JsonParser} used for
     * reading content.
     * 
     * @param schema Schema to pass to parser
     */
    public ObjectReader reader(FormatSchema schema) {
        _verifySchemaType(schema);
        return _newReader(deserializationConfig(), null, null,
                schema, _injectableValues);
    }

    /**
     * Factory method for constructing {@link ObjectReader} that will
     * use specified injectable values.
     * 
     * @param injectableValues Injectable values to use
     */
    public ObjectReader reader(InjectableValues injectableValues) {
        return _newReader(deserializationConfig(), null, null,
                null, injectableValues);
    }

    /**
     * Factory method for constructing {@link ObjectReader} that will
     * deserialize objects using specified JSON View (filter).
     */
    public ObjectReader readerWithView(Class<?> view) {
        return _newReader(deserializationConfig().withView(view));
    }

    /**
     * Factory method for constructing {@link ObjectReader} that will
     * use specified Base64 encoding variant for Base64-encoded binary data.
     */
    public ObjectReader reader(Base64Variant defaultBase64) {
        return _newReader(deserializationConfig().with(defaultBase64));
    }

    /**
     * Factory method for constructing {@link ObjectReader} that will
     * use specified default attributes.
     */
    public ObjectReader reader(ContextAttributes attrs) {
        return _newReader(deserializationConfig().with(attrs));
    }

    /*
    /**********************************************************************
    /* Extended Public API: convenience type conversion
    /**********************************************************************
     */

    /**
     * Convenience method for doing two-step conversion from given value, into
     * instance of given value type, by writing value into temporary buffer
     * and reading from the buffer into specified target type.
     *<p>
     * This method is functionally similar to first
     * serializing given value into JSON, and then binding JSON data into value
     * of given type, but should be more efficient since full serialization does
     * not (need to) occur.
     * However, same converters (serializers, deserializers) will be used as for
     * data binding, meaning same object mapper configuration works.
     *<p>
     * Note that behavior changed slightly between Jackson 2.9 and 2.10 so that
     * whereas earlier some optimizations were used to avoid write/read cycle
     * in case input was of target type, from 2.10 onwards full processing is
     * always performed. See
     * <a href="https://github.com/FasterXML/jackson-databind/issues/2220">databind#2220</a>
     * for full details of the change.
     *<p>
     * Further note that it is possible that in some cases behavior does differ
     * from full serialize-then-deserialize cycle: in most case differences are
     * unintentional (that is, flaws to fix) and should be reported, but
     * the behavior is not guaranteed to be 100% the same:
     * the goal is to allow efficient value conversions for structurally
     * compatible Objects, according to standard Jackson configuration.
     *<p>
     * Further note that this functionality is not designed to support "advanced" use
     * cases, such as conversion of polymorphic values, or cases where Object Identity
     * is used.
     *      
     * @throws IllegalArgumentException If conversion fails due to incompatible type;
     *    if so, root cause will contain underlying checked exception data binding
     *    functionality threw
     */
    @SuppressWarnings("unchecked")
    public <T> T convertValue(Object fromValue, Class<T> toValueType)
        throws IllegalArgumentException
    {
        _assertNotNull("toValueType", toValueType);
        return (T) _convert(fromValue, _typeFactory.constructType(toValueType));
    } 

    /**
     * See {@link #convertValue(Object, Class)}
     */
    @SuppressWarnings("unchecked")
    public <T> T convertValue(Object fromValue, TypeReference<T> toValueTypeRef)
        throws IllegalArgumentException
    {
        _assertNotNull("toValueTypeRef", toValueTypeRef);
        return (T) _convert(fromValue, _typeFactory.constructType(toValueTypeRef));
    } 

    /**
     * See {@link #convertValue(Object, Class)}
     */
    @SuppressWarnings("unchecked")
    public <T> T convertValue(Object fromValue, JavaType toValueType)
        throws IllegalArgumentException
    {
        _assertNotNull("toValueType", toValueType);
        return (T) _convert(fromValue, toValueType);
    } 

    /**
     * Actual conversion implementation: instead of using existing read
     * and write methods, much of code is inlined. Reason for this is
     * that we must avoid root value wrapping/unwrapping both for efficiency and
     * for correctness. If root value wrapping/unwrapping is actually desired,
     * caller must use explicit <code>writeValue</code> and
     * <code>readValue</code> methods.
     */
    @SuppressWarnings("resource")
    protected Object _convert(Object fromValue, JavaType toValueType)
        throws JacksonException
    {
        // 25-Jan-2019, tatu: [databind#2220] Let's NOT try to short-circuit anything

        // inlined 'writeValue' with minor changes:
        // first: disable wrapping when writing
        final SerializationConfig config = serializationConfig()
                .without(SerializationFeature.WRAP_ROOT_VALUE);
        final SerializationContextExt ctxt = _serializerProvider(config);
        TokenBuffer buf = ctxt.bufferForValueConversion();
        // Would like to let buffer decide, but it won't have deser config to check so...
        if (isEnabled(DeserializationFeature.USE_BIG_DECIMAL_FOR_FLOATS)) {
            buf = buf.forceUseOfBigDecimal(true);
        }
        ctxt.serializeValue(buf, fromValue);

        // then matching read, inlined 'readValue' with minor mods:
        DeserializationContextExt readCtxt = _deserializationContext();
        try (final JsonParser p = buf.asParser(readCtxt)) {
            readCtxt.assignParser(p);
            Object result;
            // ok to pass in existing feature flags; unwrapping handled by mapper
            JsonToken t = _initForReading(p, toValueType);
            if (t == JsonToken.VALUE_NULL) {
                result = _findRootDeserializer(readCtxt, toValueType).getNullValue(readCtxt);
            } else if (t == JsonToken.END_ARRAY || t == JsonToken.END_OBJECT) {
                result = null;
            } else { // pointing to event other than null
                ValueDeserializer<Object> deser = _findRootDeserializer(readCtxt, toValueType);
                // note: no handling of unwrapping
                result = deser.deserialize(p, readCtxt);
            }
            return result;
        }
    }

    /**
     * Convenience method similar to {@link #convertValue(Object, JavaType)} but one
     * in which 
     *<p>
     * Implementation is approximately as follows:
     *<ol>
     * <li>Serialize `updateWithValue` into {@link TokenBuffer}</li>
     * <li>Construct {@link ObjectReader} with `valueToUpdate` (using {@link #readerForUpdating(Object)})
     *   </li>
     * <li>Construct {@link JsonParser} (using {@link TokenBuffer#asParser(ObjectReadContext)})
     *   </li>
     * <li>Update using {@link ObjectReader#readValue(JsonParser)}.
     *   </li>
     * <li>Return `valueToUpdate`
     *   </li>
     *</ol>
     *<p>
     * Note that update is "shallow" in that only first level of properties (or, immediate contents
     * of container to update) are modified, unless properties themselves indicate that
     * merging should be applied for contents. Such merging can be specified using
     * annotations (see <code>JsonMerge</code>) as well as using "config overrides" (see
     * {@link MapperBuilder#withConfigOverride} and {@link MapperBuilder#defaultMergeable}).
     *
     * @param valueToUpdate Object to update
     * @param overrides Object to conceptually serialize and merge into value to
     *     update; can be thought of as a provider for overrides to apply.
     * 
     * @return Either the first argument (`valueToUpdate`), if it is mutable; or a result of
     *     creating new instance that is result of "merging" values (for example, "updating" a
     *     Java array will create a new array)
     *
     * @throws JacksonException if there are structural incompatibilities that prevent update.
     */
    @SuppressWarnings("resource")
    public <T> T updateValue(T valueToUpdate, Object overrides)
        throws JacksonException
    {
        if ((valueToUpdate == null) || (overrides == null)) {
            return valueToUpdate;
        }
        SerializationConfig config = serializationConfig()
                .without(SerializationFeature.WRAP_ROOT_VALUE);
        SerializationContextExt ctxt = _serializerProvider(config);
        TokenBuffer buf = ctxt.bufferForValueConversion();
        // Would like to let buffer decide, but it won't have deser config to check so...
        if (isEnabled(DeserializationFeature.USE_BIG_DECIMAL_FOR_FLOATS)) {
            buf = buf.forceUseOfBigDecimal(true);
        }
        ctxt.serializeValue(buf, overrides);
        // 11-Apr-2019, tatu: Should we create "real" DeserializationContext or is this ok?
        try (JsonParser p = buf.asParser(ObjectReadContext.empty())) {
            return readerForUpdating(valueToUpdate).readValue(p);
        }
    }

    /*
    /**********************************************************************
    /* Extended Public API: JSON Schema generation
    /**********************************************************************
     */

    /**
     * Method for visiting type hierarchy for given type, using specified visitor.
     *<p>
     * This method can be used for things like
     * generating <a href="http://json-schema.org/">JSON Schema</a>
     * instance for specified type.
     *
     * @param type Type to generate schema for (possibly with generic signature)
     */
    public void acceptJsonFormatVisitor(Class<?> type, JsonFormatVisitorWrapper visitor)
    {
        _assertNotNull("type", type);
        _assertNotNull("visitor", visitor);
        acceptJsonFormatVisitor(_typeFactory.constructType(type), visitor);
    }

    public void acceptJsonFormatVisitor(TypeReference<?> typeRef, JsonFormatVisitorWrapper visitor)
    {
        _assertNotNull("typeRef", typeRef);
        _assertNotNull("visitor", visitor);
        acceptJsonFormatVisitor(_typeFactory.constructType(typeRef), visitor);
    }

    /**
     * Method for visiting type hierarchy for given type, using specified visitor.
     * Visitation uses <code>Serializer</code> hierarchy and related properties
     *<p>
     * This method can be used for things like
     * generating <a href="http://json-schema.org/">JSON Schema</a>
     * instance for specified type.
     *
     * @param type Type to generate schema for (possibly with generic signature)
     */
    public void acceptJsonFormatVisitor(JavaType type, JsonFormatVisitorWrapper visitor)
    {
        _assertNotNull("type", type);
        _assertNotNull("visitor", visitor);
        _serializerProvider().acceptJsonFormatVisitor(type, visitor);
    }

    /*
    /**********************************************************************
    /* Internal methods for serialization, overridable
    /**********************************************************************
     */

    /**
     * Overridable helper method used for constructing
     * {@link SerializerProvider} to use for serialization.
     */
    protected SerializationContextExt _serializerProvider(SerializationConfig config) {
        // 03-Oct-2017, tatu: Should be ok to pass "empty" generator settings...
        return _serializationContexts.createContext(config,
                GeneratorSettings.empty());
    }

    // NOTE: only public to allow for testing
    public SerializationContextExt _serializerProvider() {
        // 03-Oct-2017, tatu: Should be ok to pass "empty" generator settings...
        return _serializationContexts.createContext(serializationConfig(),
                GeneratorSettings.empty());
    }

    /*
    /**********************************************************************
    /* Internal methods for deserialization, overridable
    /**********************************************************************
     */

    /**
     * Actual implementation of value reading+binding operation.
     */
    protected Object _readValue(DeserializationContextExt ctxt, JsonParser p,
            JavaType valueType)
        throws JacksonException
    {
        // First: may need to read the next token, to initialize
        // state (either before first read from parser, or after
        // previous token has been cleared)
        final Object result;
        JsonToken t = _initForReading(p, valueType);

        if (t == JsonToken.VALUE_NULL) {
            // Ask deserializer what 'null value' to use:
            result = _findRootDeserializer(ctxt, valueType).getNullValue(ctxt);
        } else if (t == JsonToken.END_ARRAY || t == JsonToken.END_OBJECT) {
            result = null;
        } else { // pointing to event other than null
            result = ctxt.readRootValue(p, valueType, _findRootDeserializer(ctxt, valueType), null);
        }
        // Need to consume the token too
        p.clearCurrentToken();
        if (ctxt.isEnabled(DeserializationFeature.FAIL_ON_TRAILING_TOKENS)) {
            _verifyNoTrailingTokens(p, ctxt, valueType);
        }
        return result;
    }

    protected Object _readMapAndClose(DeserializationContextExt ctxt,
            JsonParser p0, JavaType valueType)
        throws JacksonException
    {
        ctxt.assignParser(p0);
        try (JsonParser p = p0) {
            Object result;
            JsonToken t = _initForReading(p, valueType);
            if (t == JsonToken.VALUE_NULL) {
                // Ask deserializer what 'null value' to use:
                result = _findRootDeserializer(ctxt, valueType).getNullValue(ctxt);
            } else if (t == JsonToken.END_ARRAY || t == JsonToken.END_OBJECT) {
                result = null;
            } else {
                result = ctxt.readRootValue(p, valueType,
                        _findRootDeserializer(ctxt, valueType), null);
                ctxt.checkUnresolvedObjectId();
            }
            if (ctxt.isEnabled(DeserializationFeature.FAIL_ON_TRAILING_TOKENS)) {
                _verifyNoTrailingTokens(p, ctxt, valueType);
            }
            return result;
        }
    }

    /**
     * Similar to {@link #_readMapAndClose} but specialized for <code>JsonNode</code> reading.
     */
    protected JsonNode _readTreeAndClose(DeserializationContextExt ctxt,
            JsonParser p0) throws JacksonException
    {
        try (JsonParser p = ctxt.assignAndReturnParser(p0)) {
            
            final JavaType valueType = JSON_NODE_TYPE;
            DeserializationConfig cfg = deserializationConfig();

            // 27-Oct-2016, tatu: Need to inline `_initForReading()` due to
            //   special requirements by tree reading (no fail on eof)
            JsonToken t = p.currentToken();
            if (t == null) {
                t = p.nextToken();
                if (t == null) {
                    // [databind#2211]: return `MissingNode` (supercedes [databind#1406] which dictated
                    // returning `null`
                    return cfg.getNodeFactory().missingNode();
                }
            }
            final JsonNode resultNode;
            if (t == JsonToken.VALUE_NULL) {
                resultNode = cfg.getNodeFactory().nullNode();
            } else {
                resultNode = (JsonNode) ctxt.readRootValue(p, valueType,
                        _findRootDeserializer(ctxt, valueType), null);
                // No ObjectIds so can ignore
//              ctxt.checkUnresolvedObjectId();
            }
            if (cfg.isEnabled(DeserializationFeature.FAIL_ON_TRAILING_TOKENS)) {
                _verifyNoTrailingTokens(p, ctxt, valueType);
            }
            return resultNode;
        }
    }

    /**
     * Internal helper method called to create an instance of {@link DeserializationContext}
     * for deserializing a single root value.
     * Can be overridden if a custom context is needed.
     */
    protected DeserializationContextExt _deserializationContext(JsonParser p) {
        return _deserializationContexts.createContext(deserializationConfig(),
                /* FormatSchema */ null, _injectableValues)
                .assignParser(p);
    }

    // NOTE: only public to allow for testing
    public DeserializationContextExt _deserializationContext() {
        return _deserializationContexts.createContext(deserializationConfig(),
                /* FormatSchema */ null, _injectableValues);
    }

    protected DeserializationContextExt _deserializationContext(DeserializationConfig config,
            JsonParser p) {
        return _deserializationContexts.createContext(config,
                /* FormatSchema */ null, _injectableValues)
                .assignParser(p);
    }
    
    /**
     * Method called to ensure that given parser is ready for reading
     * content for data binding.
     *
     * @return First token to be used for data binding after this call:
     *  can never be null as exception will be thrown if parser cannot
     *  provide more tokens.
     *
     * @throws JacksonException if the initialization fails during initialization
     *   of the streaming parser
     */
    protected JsonToken _initForReading(JsonParser p, JavaType targetType)
        throws JacksonException
    {
        // First: must point to a token; if not pointing to one, advance.
        // This occurs before first read from JsonParser, as well as
        // after clearing of current token.
        JsonToken t = p.currentToken();
        if (t == null) {
            // and then we must get something...
            t = p.nextToken();
            if (t == null) {
                // Throw mapping exception, since it's failure to map,
                //   not an actual parsing problem
                throw MismatchedInputException.from(p, targetType,
                        "No content to map due to end-of-input");
            }
        }
        return t;
    }

    protected final void _verifyNoTrailingTokens(JsonParser p, DeserializationContext ctxt,
            JavaType bindType)
        throws JacksonException
    {
        JsonToken t = p.nextToken();
        if (t != null) {
            Class<?> bt = ClassUtil.rawClass(bindType);
            ctxt.reportTrailingTokens(bt, p, t);
        }
    }

    /*
    /**********************************************************************
    /* Internal factory methods for ObjectReaders/-Writers
    /**********************************************************************
     */
    
    /**
     * Factory method sub-classes must override, to produce {@link ObjectReader}
     * instances of proper sub-type
     */
    protected ObjectReader _newReader(DeserializationConfig config) {
        return new ObjectReader(this, config);
    }

    /**
     * Factory method sub-classes must override, to produce {@link ObjectReader}
     * instances of proper sub-type
     */
    protected ObjectReader _newReader(DeserializationConfig config,
            JavaType valueType, Object valueToUpdate,
            FormatSchema schema, InjectableValues injectableValues) {
        return new ObjectReader(this, config, valueType, valueToUpdate, schema, injectableValues);
    }

    /**
     * Factory method sub-classes must override, to produce {@link ObjectWriter}
     * instances of proper sub-type
     */
    protected ObjectWriter _newWriter(SerializationConfig config) {
        return new ObjectWriter(this, config);
    }

    /**
     * Factory method sub-classes must override, to produce {@link ObjectWriter}
     * instances of proper sub-type
     */
    protected ObjectWriter _newWriter(SerializationConfig config, FormatSchema schema) {
        return new ObjectWriter(this, config, schema);
    }
    
    /**
     * Factory method sub-classes must override, to produce {@link ObjectWriter}
     * instances of proper sub-type
     */
    protected ObjectWriter _newWriter(SerializationConfig config,
            JavaType rootType, PrettyPrinter pp) {
        return new ObjectWriter(this, config, rootType, pp);
    }

    /*
    /**********************************************************************
    /* Internal methods, other
    /**********************************************************************
     */

    /**
     * Method called to locate deserializer for the passed root-level value.
     */
    protected ValueDeserializer<Object> _findRootDeserializer(DeserializationContext ctxt,
            JavaType valueType)
        throws JacksonException
    {
        // First: have we already seen it?
        ValueDeserializer<Object> deser = _rootDeserializers.get(valueType);
        if (deser != null) {
            return deser;
        }
        // Nope: need to ask provider to resolve it
        deser = ctxt.findRootValueDeserializer(valueType);
        if (deser == null) { // can this happen?
            return ctxt.reportBadDefinition(valueType,
                    "Cannot find a deserializer for type "+valueType);
        }
        _rootDeserializers.put(valueType, deser);
        return deser;
    }

    protected void _verifySchemaType(FormatSchema schema)
    {
        if (schema != null) {
            if (!_streamFactory.canUseSchema(schema)) {
                    throw new IllegalArgumentException("Cannot use FormatSchema of type "+schema.getClass().getName()
                            +" for format "+_streamFactory.getFormatName());
            }
        }
    }

    protected final void _assertNotNull(String paramName, Object src) {
        if (src == null){
            throw new IllegalArgumentException(String.format("argument \"%s\" is null", paramName));
        }
    }
}<|MERGE_RESOLUTION|>--- conflicted
+++ resolved
@@ -1815,27 +1815,15 @@
     @SuppressWarnings("resource")
     public byte[] writeValueAsBytes(Object value) throws JacksonException
     {
-<<<<<<< HEAD
-        SerializationContextExt prov = _serializerProvider();
-        ByteArrayBuilder bb = new ByteArrayBuilder(_streamFactory._getBufferRecycler());
-        _configAndWriteValue(prov,
-                _streamFactory.createGenerator(prov, bb, JsonEncoding.UTF8), value);
-        byte[] result = bb.toByteArray();
-        bb.release();
-        return result;
-=======
         // Although 'close()' is NOP, use auto-close to avoid lgtm complaints
-        try (ByteArrayBuilder bb = new ByteArrayBuilder(_jsonFactory._getBufferRecycler())) {
-            _writeValueAndClose(createGenerator(bb, JsonEncoding.UTF8), value);
-            final byte[] result = bb.toByteArray();
+        try (ByteArrayBuilder bb = new ByteArrayBuilder(_streamFactory._getBufferRecycler())) {
+            final SerializationContextExt ctxt = _serializerProvider();
+            _configAndWriteValue(ctxt,
+                    _streamFactory.createGenerator(ctxt, bb, JsonEncoding.UTF8), value);
+            byte[] result = bb.toByteArray();
             bb.release();
             return result;
-        } catch (JsonProcessingException e) { // to support [JACKSON-758]
-            throw e;
-        } catch (IOException e) { // shouldn't really happen, but is declared as possibility so:
-            throw JsonMappingException.fromUnexpectedIOE(e);
-        }
->>>>>>> e75f6282
+        }
     }
 
     /**
