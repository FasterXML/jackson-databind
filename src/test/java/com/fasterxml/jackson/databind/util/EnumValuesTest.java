--- conflicted
+++ resolved
@@ -52,13 +52,8 @@
 
     public void testEnumResolver()
     {
-<<<<<<< HEAD
-        EnumResolver enumRes = EnumResolver.constructUnsafeUsingToString(MAPPER.serializationConfig(),
+       EnumResolver enumRes = EnumResolver.constructUnsafeUsingToString(MAPPER.serializationConfig(),
                 ABC.class);
-=======
-        EnumResolver enumRes = EnumResolver.constructUnsafeUsingToString(ABC.class,
-                MAPPER.getSerializationConfig().getAnnotationIntrospector());
->>>>>>> dd5f6dee
         assertEquals(ABC.B, enumRes.getEnum(1));
         assertNull(enumRes.getEnum(-1));
         assertNull(enumRes.getEnum(3));
