package tools.jackson.databind;

import java.math.BigDecimal;
import java.math.BigInteger;
import java.util.*;
import java.util.function.BiConsumer;
import java.util.stream.Stream;

import tools.jackson.core.*;
import tools.jackson.databind.exc.JsonNodeException;
import tools.jackson.databind.node.ArrayNode;
import tools.jackson.databind.node.JsonNodeType;
import tools.jackson.databind.node.MissingNode;
import tools.jackson.databind.node.ObjectNode;
import tools.jackson.databind.util.ClassUtil;

/**
 * Base class for all JSON nodes, which form the basis of JSON
 * Tree Model that Jackson implements.
 * One way to think of these nodes is to consider them
 * similar to DOM nodes in XML DOM trees.
 *<p>
 * As a general design rule, most accessors ("getters") are included
 * in this base class, to allow for traversing structure without
 * type casts. Most mutators, however, need to be accessed through
 * specific sub-classes (such as <code>ObjectNode</code>
 * and <code>ArrayNode</code>).
 * This seems sensible because proper type
 * information is generally available when building or modifying
 * trees, but less often when reading a tree (newly built from
 * parsed JSON content).
 *<p>
 * Actual concrete sub-classes can be found from package
 * {@link tools.jackson.databind.node}.
 *<p>
 * Note that it is possible to "read" from nodes, using
 * method {@link TreeNode#traverse}, which will result in
 * a {@link JsonParser} being constructed. This can be used for (relatively)
 * efficient conversations between different representations; and it is what
 * core databind uses for methods like {@link ObjectMapper#treeToValue(TreeNode, Class)}
 * and {@link ObjectMapper#treeAsTokens(TreeNode)}
 */
public abstract class JsonNode
    extends JacksonSerializable.Base // i.e. implements JacksonSerializable
    implements TreeNode, Iterable<JsonNode>
{
    /**
     * Configuration setting used with {@link JsonNode#withObject(JsonPointer)}
     * method overrides, to indicate which overwrites are acceptable if the
     * path pointer indicates has incompatible nodes (for example, instead
     * of Object node a Null node is encountered).
     * Overwrite means that the existing value is replaced with compatible type,
     * potentially losing existing values or even sub-trees.
     *<p>
     * Default value if {@code NULLS} which only allows Null-value nodes
     * to be replaced but no other types.
     */
    public enum OverwriteMode {
        /**
         * Mode in which no values may be overwritten, not even {@code NullNode}s;
         * only compatible paths may be traversed.
         */
        NONE,

        /**
         * Mode in which explicit {@code NullNode}s may be replaced but no other
         * node types.
         */
        NULLS,

        /**
         * Mode in which all scalar value nodes may be replaced, but not
         * Array or Object nodes.
         */
        SCALARS,

        /**
         * Mode in which all incompatible node types may be replaced, including
         * Array and Object nodes where necessary.
         */
        ALL;
    }

    /*
    /**********************************************************************
    /* Construction, related
    /**********************************************************************
     */

    protected JsonNode() { }

    /**
     * Method that can be called to get a node that is guaranteed
     * not to allow changing of this node through mutators on
     * this node or any of its children.
     * This means it can either make a copy of this node (and all
     * mutable children and grand children nodes), or node itself
     * if it is immutable.
     *<p>
     * Note: return type is guaranteed to have same type as the
     * node method is called on; which is why method is declared
     * with local generic type.
     *
     * @return Node that is either a copy of this node (and all non-leaf
     *    children); or, for immutable leaf nodes, node itself.
     */
    public abstract JsonNode deepCopy();

    /*
    /**********************************************************************
    /* TreeNode implementation
    /**********************************************************************
     */

//  public abstract JsonToken asToken();
//  public abstract JsonToken traverse();
//  public abstract JsonParser.NumberType numberType();

    @Override
    public int size() { return 0; }

    /**
     * Convenience method that is functionally same as:
     *<pre>
     *    size() == 0
     *</pre>
     * for all node types.
     */
    public boolean isEmpty() { return size() == 0; }

    @Override
    public final boolean isValueNode()
    {
        switch (getNodeType()) {
            case ARRAY: case OBJECT: case MISSING:
                return false;
            default:
                return true;
        }
    }

    @Override
    public final boolean isContainerNode() {
        final JsonNodeType type = getNodeType();
        return type == JsonNodeType.OBJECT || type == JsonNodeType.ARRAY;
    }

    @Override
    public boolean isMissingNode() {
        return false;
    }

    @Override
    public boolean isArray() {
        return false;
    }

    @Override
    public boolean isObject() {
        return false;
    }

    /**
     * Method for accessing value of the specified element of
     * an array node. For other nodes, null is always returned.
     *<p>
     * For array nodes, index specifies
     * exact location within array and allows for efficient iteration
     * over child elements (underlying storage is guaranteed to
     * be efficiently indexable, i.e. has random-access to elements).
     * If index is less than 0, or equal-or-greater than
     * <code>node.size()</code>, null is returned; no exception is
     * thrown for any index.
     *<p>
     * NOTE: if the element value has been explicitly set as <code>null</code>
     * (which is different from removal!),
     * a {@link tools.jackson.databind.node.NullNode} will be returned,
     * not null.
     *
     * @return Node that represent value of the specified element,
     *   if this node is an array and has specified element.
     *   Null otherwise.
     */
    @Override
    public abstract JsonNode get(int index);

    /**
     * Method for accessing value of the specified field of
     * an object node. If this node is not an object (or it
     * does not have a value for specified field name), or
     * if there is no field with such name, null is returned.
     *<p>
     * NOTE: if the property value has been explicitly set as <code>null</code>
     * (which is different from removal!),
     * a {@link tools.jackson.databind.node.NullNode} will be returned,
     * not null.
     *
     * @return Node that represent value of the specified field,
     *   if this node is an object and has value for the specified
     *   field. Null otherwise.
     */
    @Override
    public JsonNode get(String fieldName) { return null; }
    /**
     * This method is similar to {@link #get(String)}, except
     * that instead of returning null if no such value exists (due
     * to this node not being an object, or object not having value
     * for the specified field),
     * a "missing node" (node that returns true for
     * {@link #isMissingNode}) will be returned. This allows for
     * convenient and safe chained access via path calls.
     */

    @Override
    public abstract JsonNode path(String fieldName);

    /**
     * This method is similar to {@link #get(int)}, except
     * that instead of returning null if no such element exists (due
     * to index being out of range, or this node not being an array),
     * a "missing node" (node that returns true for
     * {@link #isMissingNode}) will be returned. This allows for
     * convenient and safe chained access via path calls.
     */
    @Override
    public abstract JsonNode path(int index);

    @Override
    public Iterator<String> propertyNames() {
        return ClassUtil.emptyIterator();
    }

    /**
     * Method for locating node specified by given JSON pointer instances.
     * Method will never return null; if no matching node exists,
     *   will return a node for which {@link #isMissingNode()} returns true.
     *
     * @return Node that matches given JSON Pointer: if no match exists,
     *   will return a node for which {@link #isMissingNode()} returns true.
     *
     * @since 2.3
     */
    @Override
    public final JsonNode at(JsonPointer ptr)
    {
        // Basically: value nodes only match if we have "empty" path left
        if (ptr.matches()) {
            return this;
        }
        JsonNode n = _at(ptr);
        if (n == null) {
            return MissingNode.getInstance();
        }
        return n.at(ptr.tail());
    }

    /**
     * Convenience method that is functionally equivalent to:
     *<pre>
     *   return at(JsonPointer.valueOf(jsonPointerExpression));
     *</pre>
     *<p>
     * Note that if the same expression is used often, it is preferable to construct
     * {@link JsonPointer} instance once and reuse it: this method will not perform
     * any caching of compiled expressions.
     *
     * @param jsonPtrExpr Expression to compile as a {@link JsonPointer}
     *   instance
     *
     * @return Node that matches given JSON Pointer: if no match exists,
     *   will return a node for which {@link TreeNode#isMissingNode()} returns true.
     */
    @Override
    public final JsonNode at(String jsonPtrExpr) {
        return at(JsonPointer.compile(jsonPtrExpr));
    }

    /**
     * Helper method used by other methods for traversing the next step
     * of given path expression, and returning matching value node if any:
     * if no match, {@code null} is returned.
     *
     * @param ptr Path expression to use
     *
     * @return Either matching {@link JsonNode} for the first step of path or
     *    {@code null} if no match (including case that this node is not a container)
     */
    protected abstract JsonNode _at(JsonPointer ptr);

    /*
    /**********************************************************************
    /* Public API, type introspection
    /**********************************************************************
     */

    // // First high-level division between values, containers and "missing"

    /**
     * Return the type of this node
     *
     * @return the node type as a {@link JsonNodeType} enum value
     */
    public abstract JsonNodeType getNodeType();

    /**
     * Method that can be used to check if the node is a wrapper
     * for a POJO ("Plain Old Java Object" aka "bean".
     * Returns true only for
     * instances of <code>POJONode</code>.
     *
     * @return True if this node wraps a POJO
     */
    public final boolean isPojo() {
        return getNodeType() == JsonNodeType.POJO;
    }

    /**
     * @return True if this node represents a numeric JSON value
     */
    public final boolean isNumber() {
        return getNodeType() == JsonNodeType.NUMBER;
    }

    /**
     *
     * @return True if this node represents an integral (integer)
     *   numeric JSON value
     */
    public boolean isIntegralNumber() { return false; }

    /**
     * @return True if this node represents a non-integral
     *   numeric JSON value
     */
    public boolean isFloatingPointNumber() { return false; }

    /**
     * Method that can be used to check whether contained value
     * is a number represented as Java <code>short</code>.
     * Note, however, that even if this method returns false, it
     * is possible that conversion would be possible from other numeric
     * types -- to check if this is possible, use
     * {@link #canConvertToInt()} instead.
     *
     * @return True if the value contained by this node is stored as Java short
     */
    public boolean isShort() { return false; }

    /**
     * Method that can be used to check whether contained value
     * is a number represented as Java <code>int</code>.
     * Note, however, that even if this method returns false, it
     * is possible that conversion would be possible from other numeric
     * types -- to check if this is possible, use
     * {@link #canConvertToInt()} instead.
     *
     * @return True if the value contained by this node is stored as Java int
     */
    public boolean isInt() { return false; }

    /**
     * Method that can be used to check whether contained value
     * is a number represented as Java <code>long</code>.
     * Note, however, that even if this method returns false, it
     * is possible that conversion would be possible from other numeric
     * types -- to check if this is possible, use
     * {@link #canConvertToLong()} instead.
     *
     * @return True if the value contained by this node is stored as Java <code>long</code>
     */
    public boolean isLong() { return false; }

    public boolean isFloat() { return false; }

    public boolean isDouble() { return false; }
    public boolean isBigDecimal() { return false; }
    public boolean isBigInteger() { return false; }

    /**
     * Method that checks whether this node represents basic JSON String
     * value.
     */
    public final boolean isTextual() {
        return getNodeType() == JsonNodeType.STRING;
    }

    /**
     * Method that can be used to check if this node was created from
     * JSON boolean value (literals "true" and "false").
     */
    public final boolean isBoolean() {
        return getNodeType() == JsonNodeType.BOOLEAN;
    }

    /**
     * Method that can be used to check if this node was created from
     * JSON literal null value.
     */
    @Override
    public final boolean isNull() {
        return getNodeType() == JsonNodeType.NULL;
    }

    /**
     * Method that can be used to check if this node represents
     * binary data (Base64 encoded). Although this will be externally
     * written as JSON String value, {@link #isTextual} will
     * return false if this method returns true.
     *
     * @return True if this node represents base64 encoded binary data
     */
    public final boolean isBinary() {
        return getNodeType() == JsonNodeType.BINARY;
    }

    /**
     * Method that can be used to check whether this node is a numeric
     * node ({@link #isNumber} would return true) AND its value fits
     * within Java's 32-bit signed integer type, <code>int</code>.
     * Note that floating-point numbers are convertible if the integral
     * part fits without overflow (as per standard Java coercion rules)
     *<p>
     * NOTE: this method does not consider possible value type conversion
     * from JSON String into Number; so even if this method returns false,
     * it is possible that {@link #asInt} could still succeed
     * if node is a JSON String representing integral number, or boolean.
     *
     * @since 2.0
     */
    public boolean canConvertToInt() { return false; }

    /**
     * Method that can be used to check whether this node is a numeric
     * node ({@link #isNumber} would return true) AND its value fits
     * within Java's 64-bit signed integer type, <code>long</code>.
     * Note that floating-point numbers are convertible if the integral
     * part fits without overflow (as per standard Java coercion rules)
     *<p>
     * NOTE: this method does not consider possible value type conversion
     * from JSON String into Number; so even if this method returns false,
     * it is possible that {@link #asLong} could still succeed
     * if node is a JSON String representing integral number, or boolean.
     */
    public boolean canConvertToLong() { return false; }

    /**
     * Method that can be used to check whether contained value
     * is numeric (returns true for {@link #isNumber()}) and
     * can be losslessly converted to integral number (specifically,
     * {@link BigInteger} but potentially others, see
     * {@link #canConvertToInt} and {@link #canConvertToInt}).
     * Latter part allows floating-point numbers
     * (for which {@link #isFloatingPointNumber()} returns {@code true})
     * that do not have fractional part.
     * Note that "not-a-number" values of {@code double} and {@code float}
     * will return {@code false} as they can not be converted to matching
     * integral representations.
     *
     * @return True if the value is an actual number with no fractional
     *    part; false for non-numeric types, NaN representations of floating-point
     *    numbers, and floating-point numbers with fractional part.
     *
     * @since 2.12
     */
    public boolean canConvertToExactIntegral() {
        return isIntegralNumber();
    }

    /*
    /**********************************************************************
    /* Public API, straight value access
    /**********************************************************************
     */

    /**
     * Method to use for accessing String values.
     * Does <b>NOT</b> do any conversions for non-String value nodes;
     * for non-String values (ones for which {@link #isTextual} returns
     * false) null will be returned.
     * For String values, null is never returned (but empty Strings may be)
     *
     * @return Textual value this node contains, iff it is a textual
     *   JSON node (comes from JSON String value entry)
     */
    public String textValue() { return null; }

    /**
     * Method to use for accessing binary content of binary nodes (nodes
     * for which {@link #isBinary} returns true); or for Text Nodes
     * (ones for which {@link #textValue} returns non-null value),
     * to read decoded base64 data.
     * For other types of nodes, returns null.
     *
     * @return Binary data this node contains, iff it is a binary
     *   node; null otherwise
     */
    public byte[] binaryValue() {
        return null;
    }

    /**
     * Method to use for accessing JSON boolean values (value
     * literals 'true' and 'false').
     * For other types, always returns false.
     *
     * @return Boolean value this node contains, if any; false for
     *   non-boolean nodes.
     */
    public boolean booleanValue() { return false; }

    /**
     * Returns numeric value for this node, <b>if and only if</b>
     * this node is numeric ({@link #isNumber} returns true); otherwise
     * returns null
     *
     * @return Number value this node contains, if any (null for non-number
     *   nodes).
     */
    public Number numberValue() { return null; }

    /**
     * Returns 16-bit short value for this node, <b>if and only if</b>
     * this node is numeric ({@link #isNumber} returns true). For other
     * types returns 0.
     * For floating-point numbers, value is truncated using default
     * Java coercion, similar to how cast from double to short operates.
     *
     * @return Short value this node contains, if any; 0 for non-number
     *   nodes.
     */
    public short shortValue() { return 0; }

    /**
     * Returns integer value for this node, <b>if and only if</b>
     * this node is numeric ({@link #isNumber} returns true). For other
     * types returns 0.
     * For floating-point numbers, value is truncated using default
     * Java coercion, similar to how cast from double to int operates.
     *
     * @return Integer value this node contains, if any; 0 for non-number
     *   nodes.
     */
    public int intValue() { return 0; }

    /**
     * Returns 64-bit long value for this node, <b>if and only if</b>
     * this node is numeric ({@link #isNumber} returns true). For other
     * types returns 0.
     * For floating-point numbers, value is truncated using default
     * Java coercion, similar to how cast from double to long operates.
     *
     * @return Long value this node contains, if any; 0 for non-number
     *   nodes.
     */
    public long longValue() { return 0L; }

    /**
     * Returns 32-bit floating value for this node, <b>if and only if</b>
     * this node is numeric ({@link #isNumber} returns true). For other
     * types returns 0.0.
     * For integer values, conversion is done using coercion; this means
     * that an overflow is possible for `long` values
     *
     * @return 32-bit float value this node contains, if any; 0.0 for non-number nodes.
     */
    public float floatValue() { return 0.0f; }

    /**
     * Returns 64-bit floating point (double) value for this node, <b>if and only if</b>
     * this node is numeric ({@link #isNumber} returns true). For other
     * types returns 0.0.
     * For integer values, conversion is done using coercion; this may result
     * in overflows with {@link BigInteger} values.
     *
     * @return 64-bit double value this node contains, if any; 0.0 for non-number nodes.
     */
    public double doubleValue() { return 0.0; }

    /**
     * Returns floating point value for this node (as {@link BigDecimal}), <b>if and only if</b>
     * this node is numeric ({@link #isNumber} returns true). For other
     * types returns <code>BigDecimal.ZERO</code>.
     *
     * @return {@link BigDecimal} value this node contains, if numeric node; <code>BigDecimal.ZERO</code> for non-number nodes.
     */
    public BigDecimal decimalValue() { return BigDecimal.ZERO; }

    /**
     * Returns integer value for this node (as {@link BigInteger}), <b>if and only if</b>
     * this node is numeric ({@link #isNumber} returns true). For other
     * types returns <code>BigInteger.ZERO</code>.
     *<p>
     * May also throw {@link tools.jackson.core.exc.StreamConstraintsException}
     *   if the scale of the underlying {@link BigDecimal} is too large to convert.
     *
     * @return {@link BigInteger} value this node contains, if numeric node; <code>BigInteger.ZERO</code> for non-number nodes.
     */
    public BigInteger bigIntegerValue() { return BigInteger.ZERO; }

    /*
    /**********************************************************************
    /* Public API, value access with conversion(s)/coercion(s)
    /**********************************************************************
     */

    /**
     * Method that will return a valid String representation of
     * the container value, if the node is a value node
     * (method {@link #isValueNode} returns true),
     * otherwise empty String.
     */
    public abstract String asText();

    /**
     * Returns the text value of this node or the provided {@code defaultValue} if this node
     * does not have a text value. Useful for nodes that are {@link MissingNode} or
     * {@link tools.jackson.databind.node.NullNode}, ensuring a default value is returned instead of null or missing indicators.
     *
     * @param defaultValue The default value to return if this node's text value is absent.
     * @return The text value of this node, or {@code defaultValue} if the text value is absent.
     */
    public String asText(String defaultValue) {
        String str = asText();
        return (str == null) ? defaultValue : str;
    }

    /**
     * Method that will try to convert value of this node to a Java <b>int</b>.
     * Numbers are coerced using default Java rules; booleans convert to 0 (false)
     * and 1 (true), and Strings are parsed using default Java language integer
     * parsing rules.
     *<p>
     * If representation cannot be converted to an int (including structured types
     * like Objects and Arrays),
     * default value of <b>0</b> will be returned; no exceptions are thrown.
     */
    public int asInt() {
        return asInt(0);
    }

    /**
     * Method that will try to convert value of this node to a Java <b>int</b>.
     * Numbers are coerced using default Java rules; booleans convert to 0 (false)
     * and 1 (true), and Strings are parsed using default Java language integer
     * parsing rules.
     *<p>
     * If representation cannot be converted to an int (including structured types
     * like Objects and Arrays),
     * specified <b>defaultValue</b> will be returned; no exceptions are thrown.
     */
    public int asInt(int defaultValue) {
        return defaultValue;
    }

    /**
     * Method that will try to convert value of this node to a Java <b>long</b>.
     * Numbers are coerced using default Java rules; booleans convert to 0 (false)
     * and 1 (true), and Strings are parsed using default Java language integer
     * parsing rules.
     *<p>
     * If representation cannot be converted to a long (including structured types
     * like Objects and Arrays),
     * default value of <b>0</b> will be returned; no exceptions are thrown.
     */
    public long asLong() {
        return asLong(0L);
    }

    /**
     * Method that will try to convert value of this node to a Java <b>long</b>.
     * Numbers are coerced using default Java rules; booleans convert to 0 (false)
     * and 1 (true), and Strings are parsed using default Java language integer
     * parsing rules.
     *<p>
     * If representation cannot be converted to a long (including structured types
     * like Objects and Arrays),
     * specified <b>defaultValue</b> will be returned; no exceptions are thrown.
     */
    public long asLong(long defaultValue) {
        return defaultValue;
    }

    /**
     * Method that will try to convert value of this node to a Java <b>double</b>.
     * Numbers are coerced using default Java rules; booleans convert to 0.0 (false)
     * and 1.0 (true), and Strings are parsed using default Java language integer
     * parsing rules.
     *<p>
     * If representation cannot be converted to an int (including structured types
     * like Objects and Arrays),
     * default value of <b>0.0</b> will be returned; no exceptions are thrown.
     */
    public double asDouble() {
        return asDouble(0.0);
    }

    /**
     * Method that will try to convert value of this node to a Java <b>double</b>.
     * Numbers are coerced using default Java rules; booleans convert to 0.0 (false)
     * and 1.0 (true), and Strings are parsed using default Java language integer
     * parsing rules.
     *<p>
     * If representation cannot be converted to an int (including structured types
     * like Objects and Arrays),
     * specified <b>defaultValue</b> will be returned; no exceptions are thrown.
     */
    public double asDouble(double defaultValue) {
        return defaultValue;
    }

    /**
     * Method that will try to convert value of this node to a Java <b>boolean</b>.
     * JSON booleans map naturally; integer numbers other than 0 map to true, and
     * 0 maps to false
     * and Strings 'true' and 'false' map to corresponding values.
     *<p>
     * If representation cannot be converted to a boolean value (including structured types
     * like Objects and Arrays),
     * default value of <b>false</b> will be returned; no exceptions are thrown.
     */
    public boolean asBoolean() {
        return asBoolean(false);
    }

    /**
     * Method that will try to convert value of this node to a Java <b>boolean</b>.
     * JSON booleans map naturally; integer numbers other than 0 map to true, and
     * 0 maps to false
     * and Strings 'true' and 'false' map to corresponding values.
     *<p>
     * If representation cannot be converted to a boolean value (including structured types
     * like Objects and Arrays),
     * specified <b>defaultValue</b> will be returned; no exceptions are thrown.
     */
    public boolean asBoolean(boolean defaultValue) {
        return defaultValue;
    }

    /*
    /**********************************************************************
    /* Public API, extended traversal (2.10) with "required()"
    /**********************************************************************
     */

    /**
     * Method that may be called to verify that {@code this} node is NOT so-called
     * "missing node": that is, one for which {@link #isMissingNode()} returns {@code true}.
     * If not missing node, {@code this} is returned to allow chaining;
     * otherwise exception is thrown.
     *
     * @return {@code this} node to allow chaining
     *
     * @throws IllegalArgumentException if this node is "missing node"
     */
    public <T extends JsonNode> T require() {
        return _this();
    }

    /**
     * Method that may be called to verify that {@code this} node is neither so-called
     * "missing node" (that is, one for which {@link #isMissingNode()} returns {@code true})
     * nor "null node" (one for which {@link #isNull()} returns {@code true}).
     * If non-null non-missing node, {@code this} is returned to allow chaining;
     * otherwise exception is thrown.
     *
     * @return {@code this} node to allow chaining
     *
     * @throws IllegalArgumentException if this node is either "missing node" or "null node"
     */
    public <T extends JsonNode> T requireNonNull() {
        return _this();
    }

    /**
     * Method is functionally equivalent to
     *{@code
     *   path(fieldName).required()
     *}
     * and can be used to check that this node is an {@code ObjectNode} (that is, represents
     * JSON Object value) and has value for specified property with key {@code fieldName}
     * (but note that value may be explicit JSON null value).
     * If this node is Object Node and has value for specified property, matching value
     * is returned; otherwise {@link IllegalArgumentException} is thrown.
     *
     * @param propertyName Name of property to access
     *
     * @return Value of the specified property of this Object node
     *
     * @throws IllegalArgumentException if this node is not an Object node or if it does not
     *   have value for specified property
     */
    public JsonNode required(String propertyName) {
        return _reportRequiredViolation("Node of type `%s` has no fields", getClass().getName());
    }

    /**
     * Method is functionally equivalent to
     *{@code
     *   path(index).required()
     *}
     * and can be used to check that this node is an {@code ArrayNode} (that is, represents
     * JSON Array value) and has value for specified {@code index}
     * (but note that value may be explicit JSON null value).
     * If this node is Array Node and has value for specified index, value at index
     * is returned; otherwise {@link IllegalArgumentException} is thrown.
     *
     * @param index Index of the value of this Array node to access
     *
     * @return Value at specified index of this Array node
     *
     * @throws IllegalArgumentException if this node is not an Array node or if it does not
     *   have value for specified index
     */
    public JsonNode required(int index) {
        return _reportRequiredViolation("Node of type `%s` has no indexed values", getClass().getName());
    }

    /**
     * Method is functionally equivalent to
     *{@code
     *   at(pathExpr).required()
     *}
     * and can be used to check that there is an actual value node at specified {@link JsonPointer}
     * starting from {@code this} node
     * (but note that value may be explicit JSON null value).
     * If such value node exists it is returned;
     * otherwise {@link IllegalArgumentException} is thrown.
     *
     * @param pathExpr {@link JsonPointer} expression (as String) to use for finding value node
     *
     * @return Matching value node for given expression
     *
     * @throws IllegalArgumentException if no value node exists at given {@code JSON Pointer} path
     */
    public JsonNode requiredAt(String pathExpr) {
        return requiredAt(JsonPointer.compile(pathExpr));
    }

    /**
     * Method is functionally equivalent to
     *{@code
     *   at(path).required()
     *}
     * and can be used to check that there is an actual value node at specified {@link JsonPointer}
     * starting from {@code this} node
     * (but note that value may be explicit JSON null value).
     * If such value node exists it is returned;
     * otherwise {@link IllegalArgumentException} is thrown.
     *
     * @param path {@link JsonPointer} expression to use for finding value node
     *
     * @return Matching value node for given expression
     *
     * @throws IllegalArgumentException if no value node exists at given {@code JSON Pointer} path
     */
    public final JsonNode requiredAt(final JsonPointer path) {
        JsonPointer currentExpr = path;
        JsonNode curr = this;

        // Note: copied from `at()`
        while (true) {
            if (currentExpr.matches()) {
                return curr;
            }
            curr = curr._at(currentExpr); // lgtm [java/dereferenced-value-may-be-null]
            if (curr == null) {
                _reportRequiredViolation("No node at '%s' (unmatched part: '%s')",
                        path, currentExpr);
            }
            currentExpr = currentExpr.tail();
        }
    }

    /*
    /**********************************************************************
    /* Public API, value find / existence check methods
    /**********************************************************************
     */

    /**
     * Method that allows checking whether this node is JSON Object node
     * and contains value for specified property. If this is the case
     * (including properties with explicit null values), returns true;
     * otherwise returns false.
     *<p>
     * This method is equivalent to:
     *<pre>
     *   node.get(fieldName) != null
     *</pre>
     * (since return value of get() is node, not value node contains)
     *<p>
     * NOTE: when explicit <code>null</code> values are added, this
     * method will return <code>true</code> for such properties.
     *
     * @param fieldName Name of element to check
     *
     * @return True if this node is a JSON Object node, and has a property
     *   entry with specified name (with any value, including null value)
     */
    public boolean has(String fieldName) {
        return get(fieldName) != null;
    }

    /**
     * Method that allows checking whether this node is JSON Array node
     * and contains a value for specified index
     * If this is the case
     * (including case of specified indexing having null as value), returns true;
     * otherwise returns false.
     *<p>
     * Note: array element indexes are 0-based.
     *<p>
     * This method is equivalent to:
     *<pre>
     *   node.get(index) != null
     *</pre>
     *<p>
     * NOTE: this method will return <code>true</code> for explicitly added
     * null values.
     *
     * @param index Index to check
     *
     * @return True if this node is a JSON Object node, and has a property
     *   entry with specified name (with any value, including null value)
     */
    public boolean has(int index) {
        return get(index) != null;
    }

    /**
     * Method that is similar to {@link #has(String)}, but that will
     * return <code>false</code> for explicitly added nulls.
     *<p>
     * This method is functionally equivalent to:
     *<pre>
     *   node.get(fieldName) != null &amp;&amp; !node.get(fieldName).isNull()
     *</pre>
     *
     * @since 2.1
     */
    public boolean hasNonNull(String fieldName) {
        JsonNode n = get(fieldName);
        return (n != null) && !n.isNull();
    }

    /**
     * Method that is similar to {@link #has(int)}, but that will
     * return <code>false</code> for explicitly added nulls.
     *<p>
     * This method is equivalent to:
     *<pre>
     *   node.get(index) != null &amp;&amp; !node.get(index).isNull()
     *</pre>
     *
     * @since 2.1
     */
    public boolean hasNonNull(int index) {
        JsonNode n = get(index);
        return (n != null) && !n.isNull();
    }

    /*
    /**********************************************************************
    /* Public API, container access
    /**********************************************************************
     */

    /**
     * Same as calling {@link #values()}; implemented so that
     * convenience "for-each" loop can be used for looping over elements
     * of JSON Array constructs.
     */
    @Override
    public final Iterator<JsonNode> iterator() { return values(); }

    /**
     * Same as calling {@link #valuesSpliterator()}.
     */
    @Override
    public final Spliterator<JsonNode> spliterator() { return valuesSpliterator(); }

    /**
     * Method for accessing all value nodes of this Node, iff
     * this node is a JSON Array or Object node. In case of Object node,
     * field names (keys) are not included, only values.
     * For other types of nodes, returns empty iterator.
     */
    public Iterator<JsonNode> values() {
        return ClassUtil.emptyIterator();
    }

    /**
<<<<<<< HEAD
     * Method for accessing all value nodes of this Node, iff
     * this node is a JSON Array or Object node. In case of Object node,
     * field names (keys) are not included, only values.
     * For other types of nodes, returns empty <code>Spliterator</code>.
     *
     * @since 3.0
     */
    public Spliterator<JsonNode> valuesSpliterator() {
        return Spliterators.spliteratorUnknownSize(values(), Spliterator.ORDERED);
    }

    /**
=======
     * NOTE: This method is deprecated, use {@link #properties()} instead.
     *
>>>>>>> 5c6ec838
     * @return Iterator that can be used to traverse all key/value pairs for
     *   object nodes; empty iterator (no contents) for other types
     *  
     * @deprecated As of 2.19, replaced by {@link #properties()}
     */
    @Deprecated // since 2.19
    public Iterator<Map.Entry<String, JsonNode>> fields() {
        return ClassUtil.emptyIterator();
    }

    /**
     * @return <code>Spliterator</code> that can be used to traverse all key/value pairs
     *   for object nodes; empty spliterator (no contents) for other types
     * @since 3.0
     */
    public Spliterator<Map.Entry<String, JsonNode>> fieldsSpliterator() {
        return Spliterators.spliteratorUnknownSize(fields(), Spliterator.ORDERED);
    }

    /**
     * Accessor that will return properties of {@code ObjectNode}
     * similar to how {@link Map#entrySet()} works; 
     * for other node types will return empty {@link java.util.Set}.
     * Replacement for {@link JsonNode#fields()}.
     *
     * @return Set of properties, if this node is an {@code ObjectNode}
     * ({@link JsonNode#isObject()} returns {@code true}); empty
     * {@link java.util.Set} otherwise.
     *
     * @since 2.15
     */
    public Set<Map.Entry<String, JsonNode>> properties() {
        return Collections.emptySet();
    }

    /**
     * Returns a stream of all value nodes of this Node, iff
     * this node is an {@code ArrayNode} or {@code ObjectNode}.
     * In case of {@code Object} node, property names (keys) are not included, only values.
     * For other types of nodes, returns empty stream.
     *
     * @since 2.19
     */
    public Stream<JsonNode> valueStream() {
        return ClassUtil.emptyStream();
    }

    /**
     * Returns a stream of all properties (key, value pairs) of this Node,
     * iff this node is an an {@code ObjectNode}.
     * For other types of nodes, returns empty stream.
     *
     * @since 2.19
     */
    public Stream<Map.Entry<String, JsonNode>> propertyStream() {
        return ClassUtil.emptyStream();
    }

    /**
     * If this node is an {@code ObjectNode}, performs the given action for each
     * property (key, value pair)
     * until all entries have been processed or the action throws an exception.
     * Exceptions thrown by the action are relayed to the caller.     
     * For other node types, no action is performed.
     *<p>
     * Actions are performed in the order of properties, same as order returned by
     * method {@link #properties()}.
     * This is generally the document order of properties in JSON object.
     * 
     * @param action Action to perform for each entry
     */
    public void forEachEntry(BiConsumer<? super String, ? super JsonNode> action) {
        // No-op for all but ObjectNode
    }

    /*
    /**********************************************************************
    /* Public API, find methods
    /**********************************************************************
     */

    /**
     * Method for finding the first JSON Object field with specified name in this
     * node or its child nodes, and returning value it has.
     * If no matching field is found in this node or its descendants, returns null.
     *<p>
     * Note that traversal is done in document order (that is, order in which
     * nodes are iterated if using {@link JsonNode#values()})
     *
     * @param fieldName Name of field to look for
     *
     * @return Value of first matching node found, if any; null if none
     */
    public abstract JsonNode findValue(String fieldName);

    /**
     * Method for finding JSON Object fields with specified name -- both immediate
     * child values and descendants -- and returning
     * found ones as a {@link List}.
     * Note that sub-tree search ends when matching field is found,
     * so possible children of result nodes are <b>not</b> included.
     * If no matching fields are found in this node or its descendants, returns
     * an empty List.
     *
     * @param fieldName Name of field to look for
     */
    public final List<JsonNode> findValues(String fieldName)
    {
        List<JsonNode> result = findValues(fieldName, null);
        if (result == null) {
            return Collections.emptyList();
        }
        return result;
    }

    /**
     * Similar to {@link #findValues}, but will additionally convert
     * values into Strings, calling {@link #asText}.
     */
    public final List<String> findValuesAsText(String fieldName)
    {
        List<String> result = findValuesAsText(fieldName, null);
        if (result == null) {
            return Collections.emptyList();
        }
        return result;
    }

    /**
     * Method similar to {@link #findValue}, but that will return a
     * "missing node" instead of null if no field is found. Missing node
     * is a specific kind of node for which {@link #isMissingNode}
     * returns true; and all value access methods return empty or
     * missing value.
     *
     * @param fieldName Name of field to look for
     *
     * @return Value of first matching node found; or if not found, a
     *    "missing node" (non-null instance that has no value)
     */
    public abstract JsonNode findPath(String fieldName);

    /**
     * Method for finding a JSON Object that contains specified field,
     * within this node or its descendants.
     * If no matching field is found in this node or its descendants, returns null.
     *
     * @param fieldName Name of field to look for
     *
     * @return Value of first matching node found, if any; null if none
     */
    public abstract JsonNode findParent(String fieldName);

    /**
     * Method for finding a JSON Object that contains specified field,
     * within this node or its descendants.
     * If no matching field is found in this node or its descendants, returns null.
     *
     * @param fieldName Name of field to look for
     *
     * @return Value of first matching node found, if any; null if none
     */
    public final List<JsonNode> findParents(String fieldName)
    {
        List<JsonNode> result = findParents(fieldName, null);
        if (result == null) {
            return Collections.emptyList();
        }
        return result;
    }

    public abstract List<JsonNode> findValues(String fieldName, List<JsonNode> foundSoFar);
    public abstract List<String> findValuesAsText(String fieldName, List<String> foundSoFar);
    public abstract List<JsonNode> findParents(String fieldName, List<JsonNode> foundSoFar);

    /*
    /**********************************************************************
    /* Public API, path handling
    /**********************************************************************
     */

    /**
     * Method that works in one of possible ways, depending on whether
     * {@code exprOrProperty} is a valid {@link JsonPointer} expression or
     * not (valid expression is either empty String {@code ""} or starts
     * with leading slash {@code /} character).
     * If it is, works as a short-cut to:
     *<pre>
     *  withObject(JsonPointer.compile(exprOrProperty));
     *</pre>
     * If it is NOT a valid {@link JsonPointer} expression, value is taken
     * as a literal Object property name and calls is alias for
     *<pre>
     *  withObjectProperty(exprOrProperty);
     *</pre>
     *
     * @param exprOrProperty {@link JsonPointer} expression to use (if valid as one),
     *    or, if not (no leading "/"), property name to match.
     *
     * @return {@link ObjectNode} found or created
     */
    public ObjectNode withObject(String exprOrProperty) {
        // To avoid abstract method, base implementation just fails
        return _reportUnsupportedOperation("`JsonNode` not of type `ObjectNode` (but `"
                +getClass().getName()+")`, cannot call `withObject()` on it");
    }

    /**
     * Short-cut equivalent to:
     *<pre>
     *  withObject(JsonPointer.compile(expr), overwriteMode, preferIndex);
     *</pre>
     */
    public final ObjectNode withObject(String expr,
            OverwriteMode overwriteMode, boolean preferIndex) {
        return withObject(JsonPointer.compile(expr), overwriteMode, preferIndex);
    }

    /**
     * Same as {@link #withObject(JsonPointer, OverwriteMode, boolean)} but
     * with defaults of {@code OvewriteMode#NULLS} (overwrite mode)
     * and {@code true} for {@code preferIndex} (that is, will try to
     * consider {@link JsonPointer} segments index if at all possible
     * and only secondarily as property name
     *
     * @param ptr {@link JsonPointer} that indicates path to use for Object value to return
     *   (potentially creating as necessary)
     *
     * @return {@link ObjectNode} found or created
     */
    public final ObjectNode withObject(JsonPointer ptr) {
        return withObject(ptr, OverwriteMode.NULLS, true);
    }

    /**
     * Method that can be called on Object or Array nodes, to access a Object-valued
     * node pointed to by given {@link JsonPointer}, if such a node exists:
     * or if not, an attempt is made to create one and return it.
     * For example, on document
     *<pre>
     *  { "a" : {
     *       "b" : {
     *          "c" : 13
     *       }
     *    }
     *  }
     *</pre>
     * calling method with {@link JsonPointer} of {@code /a/b} would return
     * {@link ObjectNode}
     *<pre>
     *  { "c" : 13 }
     *</pre>
     *<p>
     * In cases where path leads to "missing" nodes, a path is created.
     * So, for example, on above document, and
     * {@link JsonPointer} of {@code /a/x} an empty {@link ObjectNode} would
     * be returned and the document would look like:
     *<pre>
     *  { "a" : {
     *       "b" : {
     *          "c" : 13
     *       },
     *       "x" : { }
     *    }
     *  }
     *</pre>
     * Finally, if the path is incompatible with the document -- there is an existing
     * {@code JsonNode} through which expression cannot go -- a replacement is
     * attempted if (and only if) conversion is allowed as per {@code overwriteMode}
     * passed in. For example, with above document and expression of {@code /a/b/c},
     * conversion is allowed if passing {@code OverwriteMode.SCALARS} or
     * {@code OvewriteMode.ALL}, and resulting document would look like:
     *<pre>
     *  { "a" : {
     *       "b" : {
     *          "c" : { }
     *       },
     *       "x" : { }
     *    }
     *  }
     *</pre>
     * but if different modes ({@code NONE} or {@code NULLS}) is passed, an exception
     * is thrown instead.
     *
     * @param ptr Pointer that indicates path to use for {@link ObjectNode} value to return
     *   (potentially creating one as necessary)
     * @param overwriteMode Defines which node types may be converted in case of
     *    incompatible {@code JsonPointer} expression: if conversion not allowed,
     *    {@link UnsupportedOperationException} is thrown.
     * @param preferIndex When creating a path (for empty or replacement), and path
     *    contains segment that may be an array index (simple integer number like
     *    {@code 3}), whether to construct an {@link ArrayNode} ({@code true}) or
     *    {@link ObjectNode} ({@code false}). In latter case matching property with
     *    quoted number (like {@code "3"}) is used within Object.
     *
     * @return {@link ObjectNode} found or created
     *
     * @throws JsonNodeException if a conversion would be needed for given
     *    {@code JsonPointer}, document, but was not allowed for the type encountered
     */
    public ObjectNode withObject(JsonPointer ptr,
            OverwriteMode overwriteMode, boolean preferIndex) {
        // To avoid abstract method, base implementation just fails
        return _reportUnsupportedOperation("`JsonNode` not of type `ObjectNode` (but `"
                +getClass().getName()+")`, cannot call `withObject()` on it");
    }

    /**
     * Method similar to {@link #withObject(JsonPointer, OverwriteMode, boolean)} -- basically
     * short-cut to:
     *<pre>
     *   withObject(JsonPointer.compile("/"+propName), OverwriteMode.NULLS, false);
     *</pre>
     * that is, only matches immediate property on {@link ObjectNode}
     * and will either use an existing {@link ObjectNode} that is
     * value of the property, or create one if no value or value is {@code NullNode}.
     * <br>
     * Will fail with an exception if:
     * <ul>
     *  <li>Node method called on is NOT {@link ObjectNode}
     *   </li>
     *  <li>Property has an existing value that is NOT {@code NullNode} (explicit {@code null})
     *   </li>
     * </ul>
     *
     * @param propName Name of property that has or will have {@link ObjectNode} as value
     *
     * @return {@link ObjectNode} value of given property (existing or created)
     *
     * @since 2.16
     */
    public ObjectNode withObjectProperty(String propName) {
        // To avoid abstract method, base implementation just fails
        return _reportUnsupportedOperation("`JsonNode` not of type `ObjectNode` (but `"
                +getClass().getName()+")`, cannot call `withObjectProperty()` on it");
    }

    /** Short-cut equivalent to:
     *<pre>
     *  withArray(JsonPointer.compile(expr), overwriteMode, preferIndex);
     *</pre>
     */
    public ArrayNode withArray(String exprOrProperty) {
        // To avoid abstract method, base implementation just fails
        return _reportUnsupportedOperation("`JsonNode` not of type `ObjectNode` (but `"
                +getClass().getName()+")`, cannot call `withArray()` on it");
    }

    /**
     * Short-cut equivalent to:
     *<pre>
     *  withArray(JsonPointer.compile(expr), overwriteMode, preferIndex);
     *</pre>
     */
    public ArrayNode withArray(String expr,
            OverwriteMode overwriteMode, boolean preferIndex) {
        return withArray(JsonPointer.compile(expr), overwriteMode, preferIndex);
    }

    /**
     * Same as {@link #withArray(JsonPointer, OverwriteMode, boolean)} but
     * with defaults of {@code OvewriteMode#NULLS} (overwrite mode)
     * and {@code true} for {@code preferIndex}.
     *
     * @param ptr Pointer that indicates path to use for {@link ArrayNode} to return
     *   (potentially creating as necessary)
     *
     * @return {@link ArrayNode} found or created
     */
    public final ArrayNode withArray(JsonPointer ptr) {
        return withArray(ptr, OverwriteMode.NULLS, true);
    }

    /**
     * Method that can be called on Object or Array nodes, to access a Array-valued
     * node pointed to by given {@link JsonPointer}, if such a node exists:
     * or if not, an attempt is made to create one and return it.
     * For example, on document
     *<pre>
     *  { "a" : {
     *       "b" : [ 1, 2 ]
     *    }
     *  }
     *</pre>
     * calling method with {@link JsonPointer} of {@code /a/b} would return
     * {@code Array}
     *<pre>
     *  [ 1, 2 ]
     *</pre>
     *<p>
     * In cases where path leads to "missing" nodes, a path is created.
     * So, for example, on above document, and
     * {@link JsonPointer} of {@code /a/x} an empty {@code ArrayNode} would
     * be returned and the document would look like:
     *<pre>
     *  { "a" : {
     *       "b" : [ 1, 2 ],
     *       "x" : [ ]
     *    }
     *  }
     *</pre>
     * Finally, if the path is incompatible with the document -- there is an existing
     * {@code JsonNode} through which expression cannot go -- a replacement is
     * attempted if (and only if) conversion is allowed as per {@code overwriteMode}
     * passed in. For example, with above document and expression of {@code /a/b/0},
     * conversion is allowed if passing {@code OverwriteMode.SCALARS} or
     * {@code OvewriteMode.ALL}, and resulting document would look like:
     *<pre>
     *  { "a" : {
     *       "b" : [ [ ], 2 ],
     *       "x" : [ ]
     *    }
     *  }
     *</pre>
     * but if different modes ({@code NONE} or {@code NULLS}) is passed, an exception
     * is thrown instead.
     *
     * @param ptr Pointer that indicates path to use for {@link ArrayNode} value to return
     *   (potentially creating it as necessary)
     * @param overwriteMode Defines which node types may be converted in case of
     *    incompatible {@code JsonPointer} expression: if conversion not allowed,
     *    an exception is thrown.
     * @param preferIndex When creating a path (for empty or replacement), and path
     *    contains segment that may be an array index (simple integer number like
     *    {@code 3}), whether to construct an {@link ArrayNode} ({@code true}) or
     *    {@link ObjectNode} ({@code false}). In latter case matching property with
     *    quoted number (like {@code "3"}) is used within Object.
     *
     * @return {@link ArrayNode} found or created
     *
     * @throws JsonNodeException if a conversion would be needed for given
     *    {@code JsonPointer}, document, but was not allowed for the type encountered
     */
    public ArrayNode withArray(JsonPointer ptr,
            OverwriteMode overwriteMode, boolean preferIndex) {
        return _reportUnsupportedOperation(
                "`withArray(JsonPointer)` not implemented by `%s`",
                ClassUtil.nameOf(getClass()));
    }

    /**
     * Method similar to {@link #withArray(JsonPointer, OverwriteMode, boolean)} -- basically
     * short-cut to:
     *<pre>
     *   withArray(JsonPointer.compile("/"+propName), OverwriteMode.NULLS, false);
     *</pre>
     * that is, only matches immediate property on {@link ObjectNode}
     * and will either use an existing {@link ArrayNode} that is
     * value of the property, or create one if no value or value is {@code NullNode}.
     * <br>
     * Will fail with an exception if:
     * <ul>
     *  <li>Node method called on is NOT {@link ObjectNode}
     *   </li>
     *  <li>Property has an existing value that is NOT {@code NullNode} (explicit {@code null})
     *   </li>
     * </ul>
     *
     * @param propName Name of property that has or will have {@link ArrayNode} as value
     *
     * @return {@link ArrayNode} value of given property (existing or created)
     */
    public ArrayNode withArrayProperty(String propName) {
        // To avoid abstract method, base implementation just fails
        return _reportUnsupportedOperation("`JsonNode` not of type `ObjectNode` (but `"
                +getClass().getName()+")`, cannot call `withArrayProperty(String)` on it");
    }

    /*
    /**********************************************************************
    /* Public API, comparison
    /**********************************************************************
     */

    /**
     * Entry method for invoking customizable comparison, using passed-in
     * {@link Comparator} object. Nodes will handle traversal of structured
     * types (arrays, objects), but defer to comparator for scalar value
     * comparisons. If a "natural" {@link Comparator} is passed -- one that
     * simply calls <code>equals()</code> on one of arguments, passing the other
     * -- implementation is the same as directly calling <code>equals()</code>
     * on node.
     *<p>
     * Default implementation simply delegates to passed in <code>comparator</code>,
     * with <code>this</code> as the first argument, and <code>other</code> as
     * the second argument.
     *
     * @param comparator Object called to compare two scalar {@link JsonNode}
     *   instances, and return either 0 (are equals) or non-zero (not equal)
     */
    public boolean equals(Comparator<JsonNode> comparator, JsonNode other) {
        return comparator.compare(this, other) == 0;
    }

    /*
    /**********************************************************************
    /* Overridden standard methods
    /**********************************************************************
     */

    /**
     * Method that will produce (as of Jackson 2.10) valid JSON using
     * default settings of databind, as String.
     * If you want other kinds of JSON output (or output formatted using one of
     * other Jackson-supported data formats) make sure to use
     * {@link ObjectMapper} or {@link ObjectWriter} to serialize an
     * instance, for example:
     *<pre>
     *   String json = objectMapper.writeValueAsString(rootNode);
     *</pre>
     *<p>
     * Note: method defined as abstract to ensure all implementation
     * classes explicitly implement method, instead of relying
     * on {@link Object#toString()} definition.
     */
    @Override
    public abstract String toString();

    /**
     * Alternative to {@link #toString} that will serialize this node using
     * Jackson default pretty-printer.
     */
    public String toPrettyString() {
        return toString();
    }

    /**
     * Equality for node objects is defined as full (deep) value
     * equality. This means that it is possible to compare complete
     * JSON trees for equality by comparing equality of root nodes.
     *<p>
     * Note: marked as abstract to ensure all implementation
     * classes define it properly and not rely on definition
     * from {@link java.lang.Object}.
     */
    @Override
    public abstract boolean equals(Object o);

    /*
    /**********************************************************************
    /* Helper methods,  for sub-classes
    /**********************************************************************
     */

    @SuppressWarnings("unchecked")
    protected <T extends JsonNode> T _this() {
        return (T) this;
    }

    /**
     * Helper method that throws {@link DatabindException} as a result of
     * violating "required-constraint" for this node (for {@link #required} or related
     * methods).
     */
    protected <T> T _reportRequiredViolation(String msgTemplate, Object...args) {
        throw JsonNodeException.from(this, String.format(msgTemplate, args));
    }

    protected <T> T _reportUnsupportedOperation(String msgTemplate, Object...args) {
        throw JsonNodeException.from(this, String.format(msgTemplate, args));
    }
}<|MERGE_RESOLUTION|>--- conflicted
+++ resolved
@@ -990,7 +990,6 @@
     }
 
     /**
-<<<<<<< HEAD
      * Method for accessing all value nodes of this Node, iff
      * this node is a JSON Array or Object node. In case of Object node,
      * field names (keys) are not included, only values.
@@ -1003,10 +1002,8 @@
     }
 
     /**
-=======
      * NOTE: This method is deprecated, use {@link #properties()} instead.
      *
->>>>>>> 5c6ec838
      * @return Iterator that can be used to traverse all key/value pairs for
      *   object nodes; empty iterator (no contents) for other types
      *  
