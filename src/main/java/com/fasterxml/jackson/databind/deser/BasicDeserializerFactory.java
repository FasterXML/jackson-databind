package com.fasterxml.jackson.databind.deser;

import java.io.Serializable;
import java.math.BigDecimal;
import java.math.BigInteger;
import java.util.*;
import java.util.concurrent.*;
import java.util.concurrent.atomic.AtomicReference;

import com.fasterxml.jackson.annotation.*;

import com.fasterxml.jackson.databind.*;
import com.fasterxml.jackson.databind.cfg.ConfigOverride;
import com.fasterxml.jackson.databind.cfg.ConstructorDetector;
import com.fasterxml.jackson.databind.cfg.DeserializerFactoryConfig;
import com.fasterxml.jackson.databind.cfg.HandlerInstantiator;
import com.fasterxml.jackson.databind.deser.impl.CreatorCandidate;
import com.fasterxml.jackson.databind.deser.impl.CreatorCollector;
import com.fasterxml.jackson.databind.deser.impl.JDKValueInstantiators;
import com.fasterxml.jackson.databind.deser.impl.JavaUtilCollectionsDeserializers;
import com.fasterxml.jackson.databind.deser.std.*;
import com.fasterxml.jackson.databind.ext.OptionalHandlerFactory;
import com.fasterxml.jackson.databind.ext.jdk8.Jdk8OptionalDeserializer;
import com.fasterxml.jackson.databind.ext.jdk8.OptionalDoubleDeserializer;
import com.fasterxml.jackson.databind.ext.jdk8.OptionalIntDeserializer;
import com.fasterxml.jackson.databind.ext.jdk8.OptionalLongDeserializer;
import com.fasterxml.jackson.databind.introspect.*;
import com.fasterxml.jackson.databind.jdk14.JDK14Util;
import com.fasterxml.jackson.databind.jsontype.TypeDeserializer;
import com.fasterxml.jackson.databind.type.*;
import com.fasterxml.jackson.databind.util.*;

/**
 * Abstract factory base class that can provide deserializers for standard
 * JDK classes, including collection classes and simple heuristics for
 * "upcasting" common collection interface types
 * (such as {@link java.util.Collection}).
 *<p>
 * Since all simple deserializers are eagerly instantiated, and there is
 * no additional introspection or customizability of these types,
 * this factory is stateless.
 */
@SuppressWarnings("serial")
public abstract class BasicDeserializerFactory
    extends DeserializerFactory
    implements java.io.Serializable
{
    private final static Class<?> CLASS_OBJECT = Object.class;
    private final static Class<?> CLASS_STRING = String.class;
    private final static Class<?> CLASS_CHAR_SEQUENCE = CharSequence.class;
    private final static Class<?> CLASS_ITERABLE = Iterable.class;
    private final static Class<?> CLASS_MAP_ENTRY = Map.Entry.class;
    private final static Class<?> CLASS_SERIALIZABLE = Serializable.class;

    /**
     * We need a placeholder for creator properties that don't have name
     * but are marked with `@JsonWrapped` annotation.
     */
    protected final static PropertyName UNWRAPPED_CREATOR_PARAM_NAME = new PropertyName("@JsonUnwrapped");

    /*
    /**********************************************************************
    /* Config
    /**********************************************************************
     */

    /**
     * Configuration settings for this factory; immutable instance (just like this
     * factory), new version created via copy-constructor (fluent-style)
     */
    protected final DeserializerFactoryConfig _factoryConfig;

    /*
    /**********************************************************************
    /* Life cycle
    /**********************************************************************
     */

    protected BasicDeserializerFactory(DeserializerFactoryConfig config) {
        _factoryConfig = config;
    }
    
    /**
     * Method for getting current {@link DeserializerFactoryConfig}.
      *<p>
     * Note that since instances are immutable, you can NOT change settings
     * by accessing an instance and calling methods: this will simply create
     * new instance of config object.
     */
    public DeserializerFactoryConfig getFactoryConfig() {
        return _factoryConfig;
    }

    protected abstract DeserializerFactory withConfig(DeserializerFactoryConfig config);

    /*
    /**********************************************************************
    /* Configuration handling: fluent factories
    /**********************************************************************
     */

    /**
     * Convenience method for creating a new factory instance with additional deserializer
     * provider.
     */
    @Override
    public final DeserializerFactory withAdditionalDeserializers(Deserializers additional) {
        return withConfig(_factoryConfig.withAdditionalDeserializers(additional));
    }

    /**
     * Convenience method for creating a new factory instance with additional
     * {@link KeyDeserializers}.
     */
    @Override
    public final DeserializerFactory withAdditionalKeyDeserializers(KeyDeserializers additional) {
        return withConfig(_factoryConfig.withAdditionalKeyDeserializers(additional));
    }
    
    /**
     * Convenience method for creating a new factory instance with additional
     * {@link BeanDeserializerModifier}.
     */
    @Override
    public final DeserializerFactory withDeserializerModifier(BeanDeserializerModifier modifier) {
        return withConfig(_factoryConfig.withDeserializerModifier(modifier));
    }

    /**
     * Convenience method for creating a new factory instance with additional
     * {@link ValueInstantiators}.
     */
    @Override
    public final DeserializerFactory withValueInstantiators(ValueInstantiators instantiators) {
        return withConfig(_factoryConfig.withValueInstantiators(instantiators));
    }

    /*
    /**********************************************************************
    /* DeserializerFactory impl (partial): ValueInstantiators
    /**********************************************************************
     */

    /**
     * Value instantiator is created both based on creator annotations,
     * and on optional externally provided instantiators (registered through
     * module interface).
     */
    @Override
    public ValueInstantiator findValueInstantiator(DeserializationContext ctxt,
            BeanDescription beanDesc)
        throws JsonMappingException
    {
        final DeserializationConfig config = ctxt.getConfig();
        final boolean hasCustom = _factoryConfig.hasValueInstantiators();

        ValueInstantiator instantiator = null;
        // Check @JsonValueInstantiator before anything else
        AnnotatedClass ac = beanDesc.getClassInfo();
        Object instDef = ctxt.getAnnotationIntrospector().findValueInstantiator(ctxt.getConfig(), ac);
        if (instDef != null) {
            instantiator = _valueInstantiatorInstance(config, ac, instDef);
        }
        if (instantiator == null) {
            // Second: see if some of standard Jackson/JDK types might provide value
            // instantiators.
            instantiator = JDKValueInstantiators.findStdValueInstantiator(config, beanDesc.getBeanClass());

            // Third: custom value instantiators via provider?
            if (instantiator == null) {
                if (hasCustom) {
                    for (ValueInstantiators insts : _factoryConfig.valueInstantiators()) {
                        instantiator = insts.findValueInstantiator(config, beanDesc);
                        if (instantiator != null) {
                            break;
                        }
                    }
                }
                // Fourth: create default one, if no custom
                if (instantiator == null) {
                    instantiator = _constructDefaultValueInstantiator(ctxt, beanDesc);
                }
            }
        }

        // finally: anyone want to modify ValueInstantiator?
        if (hasCustom) {
            for (ValueInstantiators insts : _factoryConfig.valueInstantiators()) {
                instantiator = insts.modifyValueInstantiator(config, beanDesc, instantiator);
                // let's do sanity check; easier to spot buggy handlers
                if (instantiator == null) {
                    ctxt.reportBadTypeDefinition(beanDesc,
						"Broken registered ValueInstantiators (of type %s): returned null ValueInstantiator",
						insts.getClass().getName());
                }
            }
        }
        if (instantiator != null) {
            instantiator = instantiator.createContextual(ctxt, beanDesc);
        }

        return instantiator;
    }

    /**
     * Method that will construct standard default {@link ValueInstantiator}
     * using annotations (like @JsonCreator) and visibility rules
     */
    protected ValueInstantiator _constructDefaultValueInstantiator(DeserializationContext ctxt,
            BeanDescription beanDesc)
        throws JsonMappingException
    {
        final CreatorCollectionState ccState;
        final ConstructorDetector ctorDetector;

        {
            final DeserializationConfig config = ctxt.getConfig();
            // need to construct suitable visibility checker:
            final VisibilityChecker vchecker = config.getDefaultVisibilityChecker(beanDesc.getBeanClass(),
                    beanDesc.getClassInfo());
            ctorDetector = config.getConstructorDetector();

            // 24-Sep-2014, tatu: Tricky part first; need to merge resolved property information
            //  (which has creator parameters sprinkled around) with actual creator
            //  declarations (which are needed to access creator annotation, amongst other things).
            //  Easiest to combine that info first, then pass it to remaining processing.

            // 15-Mar-2015, tatu: Alas, this won't help with constructors that only have implicit
            //   names. Those will need to be resolved later on.
            final CreatorCollector creators = new CreatorCollector(beanDesc, config);
            Map<AnnotatedWithParams,BeanPropertyDefinition[]> creatorDefs = _findCreatorsFromProperties(ctxt,
                    beanDesc);
            ccState = new CreatorCollectionState(ctxt, beanDesc, vchecker,
                    creators, creatorDefs);
        }

        // Start with explicitly annotated factory methods
        _addExplicitFactoryCreators(ctxt, ccState, !ctorDetector.requireCtorAnnotation());

        // constructors only usable on concrete types:
        if (beanDesc.getType().isConcrete()) {
            // [databind#2709]: Record support
            if (beanDesc.getType().isRecordType()) {
                final List<String> names = new ArrayList<>();
                // NOTE: this does verify that there is no explicitly annotated alternatives
                AnnotatedConstructor canonical = JDK14Util.findRecordConstructor(ctxt, beanDesc, names);
                if (canonical != null) {
                    _addRecordConstructor(ctxt, ccState, canonical, names);
                    return ccState.creators.constructValueInstantiator(ctxt);
                }
            }
            // 25-Jan-2017, tatu: As per [databind#1501], [databind#1502], [databind#1503], best
            //     for now to skip attempts at using anything but no-args constructor (see
            //     `InnerClassProperty` construction for that)
            final boolean isNonStaticInnerClass = beanDesc.isNonStaticInnerClass();
            if (isNonStaticInnerClass) {
                // TODO: look for `@JsonCreator` annotated ones, throw explicit exception?
                ;
            } else {
                // 18-Sep-2020, tatu: Although by default implicit introspection is allowed, 2.12
                //   has settings to prevent that either generally, or at least for JDK types
                final boolean findImplicit = ctorDetector.shouldIntrospectorImplicitConstructors(beanDesc.getBeanClass());
                _addExplicitConstructorCreators(ctxt, ccState, findImplicit);
                if (ccState.hasImplicitConstructorCandidates()
                        // 05-Dec-2020, tatu: [databind#2962] explicit annotation of
                        //   a factory should not block implicit constructor, for backwards
                        //   compatibility (minor regression in 2.12.0)
                        //&& !ccState.hasExplicitFactories()
                        //  ... explicit constructor should prevent, however
                        && !ccState.hasExplicitConstructors()) {
                    _addImplicitConstructorCreators(ctxt, ccState, ccState.implicitConstructorCandidates());
                }
            }
        }
        // and finally, implicitly found factory methods if nothing explicit found
        if (ccState.hasImplicitFactoryCandidates()
                && !ccState.hasExplicitFactories() && !ccState.hasExplicitConstructors()) {
            _addImplicitFactoryCreators(ctxt, ccState, ccState.implicitFactoryCandidates());
        }
        return ccState.creators.constructValueInstantiator(ctxt);
    }

    protected Map<AnnotatedWithParams,BeanPropertyDefinition[]> _findCreatorsFromProperties(DeserializationContext ctxt,
            BeanDescription beanDesc) throws JsonMappingException
    {
        Map<AnnotatedWithParams,BeanPropertyDefinition[]> result = Collections.emptyMap();
        for (BeanPropertyDefinition propDef : beanDesc.findProperties()) {
            Iterator<AnnotatedParameter> it = propDef.getConstructorParameters();
            while (it.hasNext()) {
                AnnotatedParameter param = it.next();
                AnnotatedWithParams owner = param.getOwner();
                BeanPropertyDefinition[] defs = result.get(owner);
                final int index = param.getIndex();
                
                if (defs == null) {
                    if (result.isEmpty()) { // since emptyMap is immutable need to create a 'real' one
                        result = new LinkedHashMap<AnnotatedWithParams,BeanPropertyDefinition[]>();
                    }
                    defs = new BeanPropertyDefinition[owner.getParameterCount()];
                    result.put(owner, defs);
                } else {
                    if (defs[index] != null) {
                        ctxt.reportBadTypeDefinition(beanDesc,
"Conflict: parameter #%d of %s bound to more than one property; %s vs %s",
index, owner, defs[index], propDef);
                    }
                }
                defs[index] = propDef;
            }
        }
        return result;
    }
    
    public ValueInstantiator _valueInstantiatorInstance(DeserializationConfig config,
            Annotated annotated, Object instDef)
        throws JsonMappingException
    {
        if (instDef == null) {
            return null;
        }

        ValueInstantiator inst;
        
        if (instDef instanceof ValueInstantiator) {
            return (ValueInstantiator) instDef;
        }
        if (!(instDef instanceof Class)) {
            throw new IllegalStateException("AnnotationIntrospector returned key deserializer definition of type "
                    +instDef.getClass().getName()
                    +"; expected type KeyDeserializer or Class<KeyDeserializer> instead");
        }
        Class<?> instClass = (Class<?>)instDef;
        if (ClassUtil.isBogusClass(instClass)) {
            return null;
        }
        if (!ValueInstantiator.class.isAssignableFrom(instClass)) {
            throw new IllegalStateException("AnnotationIntrospector returned Class "+instClass.getName()
                    +"; expected Class<ValueInstantiator>");
        }
        HandlerInstantiator hi = config.getHandlerInstantiator();
        if (hi != null) {
            inst = hi.valueInstantiatorInstance(config, annotated, instClass);
            if (inst != null) {
                return inst;
            }
        }
        return (ValueInstantiator) ClassUtil.createInstance(instClass,
                config.canOverrideAccessModifiers());
    }

    /*
    /**********************************************************************
    /* Creator introspection: Record creators (Jackson 2.12+, Java 14+)
    /**********************************************************************
     */

    /**
     * Helper method called when a {@code java.lang.Record} definition's "canonical"
     * constructor is to be used: if so, we have implicit names to consider.
     */
    protected void _addRecordConstructor(DeserializationContext ctxt, CreatorCollectionState ccState,
            AnnotatedConstructor canonical, List<String> implicitNames)
                    throws JsonMappingException
    {
        final DeserializationConfig config = ctxt.getConfig();
        final int argCount = canonical.getParameterCount();
        final AnnotationIntrospector intr = ctxt.getAnnotationIntrospector();
        final SettableBeanProperty[] properties = new SettableBeanProperty[argCount];

        for (int i = 0; i < argCount; ++i) {
            final AnnotatedParameter param = canonical.getParameter(i);
            JacksonInject.Value injectable = intr.findInjectableValue(config, param);
            PropertyName name = intr.findNameForDeserialization(config, param);
            if (name == null || name.isEmpty()) {
                name = PropertyName.construct(implicitNames.get(i));
            }
            properties[i] = constructCreatorProperty(ctxt, ccState.beanDesc, name, i, param, injectable);
        }
        ccState.creators.addPropertyCreator(canonical, false, properties);
    }

    /*
    /**********************************************************************
    /* Creator introspection: constructor creators
    /**********************************************************************
     */

    protected void _addExplicitConstructorCreators(DeserializationContext ctxt,
            CreatorCollectionState ccState, boolean findImplicit)
                    throws JsonMappingException
    {
        final DeserializationConfig config = ctxt.getConfig();
        final BeanDescription beanDesc = ccState.beanDesc;
        final CreatorCollector creators = ccState.creators;
        final AnnotationIntrospector intr = ccState.annotationIntrospector();
        final VisibilityChecker vchecker = ccState.vchecker;
        final Map<AnnotatedWithParams, BeanPropertyDefinition[]> creatorParams = ccState.creatorParams;

        // First things first: the "default constructor" (zero-arg
        // constructor; whether implicit or explicit) is NOT included
        // in list of constructors, so needs to be handled separately.
        AnnotatedConstructor defaultCtor = beanDesc.findDefaultConstructor();
        if (defaultCtor != null) {
            if (!creators.hasDefaultCreator() || _hasCreatorAnnotation(ctxt, defaultCtor)) {
                creators.setDefaultCreator(defaultCtor);
            }
        }
        // 21-Sep-2017, tatu: First let's handle explicitly annotated ones
        for (AnnotatedConstructor ctor : beanDesc.getConstructors()) {
            JsonCreator.Mode creatorMode = intr.findCreatorAnnotation(config, ctor);
            if (JsonCreator.Mode.DISABLED == creatorMode) {
                continue;
            }
            if (creatorMode == null) {
                if (findImplicit) {
                    // let's check Visibility here, to avoid further processing for non-visible?
                    boolean visible = (ctor.getParameterCount() == 1)
                            ? vchecker.isScalarConstructorVisible(ctor)
                            : vchecker.isCreatorVisible(ctor);
                    if (visible) {
                        ccState.addImplicitConstructorCandidate(CreatorCandidate.construct(config,
                            ctor, creatorParams.get(ctor)));
                    }
                }
                continue;
            }

            switch (creatorMode) {
            case DELEGATING:
                _addExplicitDelegatingCreator(ctxt, beanDesc, creators,
                        CreatorCandidate.construct(config, ctor, null));
                break;
            case PROPERTIES:
                _addExplicitPropertyCreator(ctxt, beanDesc, creators,
                        CreatorCandidate.construct(config, ctor, creatorParams.get(ctor)));
                break;
            default:
                _addExplicitAnyCreator(ctxt, beanDesc, creators,
                        CreatorCandidate.construct(config, ctor, creatorParams.get(ctor)),
                        ctxt.getConfig().getConstructorDetector());
                break;
            }
            ccState.increaseExplicitConstructorCount();
        }
    }

    protected void _addImplicitConstructorCreators(DeserializationContext ctxt,
            CreatorCollectionState ccState, List<CreatorCandidate> ctorCandidates)
                    throws JsonMappingException
    {
        final DeserializationConfig config = ctxt.getConfig();
        final BeanDescription beanDesc = ccState.beanDesc;
        final CreatorCollector creators = ccState.creators;
        final AnnotationIntrospector intr = ccState.annotationIntrospector();
        final VisibilityChecker vchecker = ccState.vchecker;
        List<AnnotatedWithParams> implicitCtors = null;
        final boolean preferPropsBased = config.getConstructorDetector().singleArgCreatorDefaultsToProperties();

        for (CreatorCandidate candidate : ctorCandidates) {
            final int argCount = candidate.paramCount();
            final AnnotatedWithParams ctor = candidate.creator();
            // some single-arg factory methods (String, number) are auto-detected
            if (argCount == 1) {
                final BeanPropertyDefinition propDef = candidate.propertyDef(0);
                final boolean useProps = preferPropsBased || _checkIfCreatorPropertyBased(ctxt, ctor, propDef);

                if (useProps) {
                    SettableBeanProperty[] properties = new SettableBeanProperty[1];
                    final JacksonInject.Value injection = candidate.injection(0);

                    // 18-Sep-2020, tatu: [databind#1498] looks like implicit name not linked
                    //    unless annotation found, so try again from here
                    PropertyName name = candidate.paramName(0);
                    if (name == null) {
                        name = candidate.findImplicitParamName(0);
                        if ((name == null) && (injection == null)) {
                            continue;
                        }
                    }
                    properties[0] = constructCreatorProperty(ctxt, beanDesc, name, 0,
                            candidate.parameter(0), injection);
                    creators.addPropertyCreator(ctor, false, properties);
                } else {
                    /*boolean added = */ _handleSingleArgumentCreator(creators,
                            ctor, false, true); // not-annotated, yes, visible
                    // one more thing: sever link to creator property, to avoid possible later
                    // problems with "unresolved" constructor property
                    if (propDef != null) {
                        ((POJOPropertyBuilder) propDef).removeConstructors();
                    }
                }
                // regardless, fully handled
                continue;
            }

            // 2 or more args; all params must have names or be injectable
            // 14-Mar-2015, tatu (2.6): Or, as per [#725], implicit names will also
            //   do, with some constraints. But that will require bit post processing...

            int nonAnnotatedParamIndex = -1;
            SettableBeanProperty[] properties = new SettableBeanProperty[argCount];
            int explicitNameCount = 0;
            int implicitWithCreatorCount = 0;
            int injectCount = 0;

            for (int i = 0; i < argCount; ++i) {
                final AnnotatedParameter param = ctor.getParameter(i);
                BeanPropertyDefinition propDef = candidate.propertyDef(i);
                JacksonInject.Value injectable = intr.findInjectableValue(config, param);
                final PropertyName name = (propDef == null) ? null : propDef.getFullName();

                if (propDef != null && propDef.isExplicitlyNamed()) {
                    ++explicitNameCount;
                    properties[i] = constructCreatorProperty(ctxt, beanDesc, name, i, param, injectable);
                    continue;
                }
                if (injectable != null) {
                    ++injectCount;
                    properties[i] = constructCreatorProperty(ctxt, beanDesc, name, i, param, injectable);
                    continue;
                }
                NameTransformer unwrapper = intr.findUnwrappingNameTransformer(config, param);
                if (unwrapper != null) {
                    _reportUnwrappedCreatorProperty(ctxt, beanDesc, param);
                    /*
                    properties[i] = constructCreatorProperty(ctxt, beanDesc, UNWRAPPED_CREATOR_PARAM_NAME, i, param, null);
                    ++explicitNameCount;
                    */
                    continue;
                }
                // One more thing: implicit names are ok iff ctor has creator annotation
                /*
                if (isCreator && (name != null && !name.isEmpty())) {
                    ++implicitWithCreatorCount;
                    properties[i] = constructCreatorProperty(ctxt, beanDesc, name, i, param, injectId);
                    continue;
                }
                */
                if (nonAnnotatedParamIndex < 0) {
                    nonAnnotatedParamIndex = i;
                }
            }

            final int namedCount = explicitNameCount + implicitWithCreatorCount;

            // Ok: if named or injectable, we have more work to do
            if ((explicitNameCount > 0) || (injectCount > 0)) {
                // simple case; everything covered:
                if ((namedCount + injectCount) == argCount) {
                    creators.addPropertyCreator(ctor, false, properties);
                    continue;
                }
                if ((explicitNameCount == 0) && ((injectCount + 1) == argCount)) {
                    // Secondary: all but one injectable, one un-annotated (un-named)
                    creators.addDelegatingCreator(ctor, false, properties, 0);
                    continue;
                }
                // otherwise, epic fail?
                // 16-Mar-2015, tatu: due to [#725], need to be more permissive. For now let's
                //    only report problem if there's no implicit name
                PropertyName impl = candidate.findImplicitParamName(nonAnnotatedParamIndex);
                if (impl == null || impl.isEmpty()) {
                    // Let's consider non-static inner class as a special case...
                    // 25-Jan-2017, tatu: Non-static inner classes skipped altogether, now
                    /*
                    if ((nonAnnotatedParamIndex == 0) && isNonStaticInnerClass) {
                        throw new IllegalArgumentException("Non-static inner classes like "
                                +ctor.getDeclaringClass().getName()+" cannot use @JsonCreator for constructors");
                    }
                    */
                    ctxt.reportBadTypeDefinition(beanDesc,
"Argument #%d of constructor %s has no property name annotation; must have name when multiple-parameter constructor annotated as Creator",
nonAnnotatedParamIndex, ctor);
                }
            }
            // [#725]: as a fallback, all-implicit names may work as well
            if (!creators.hasDefaultCreator()) {
                if (implicitCtors == null) {
                    implicitCtors = new LinkedList<>();
                }
                implicitCtors.add(ctor);
            }
        }
        // last option, as per [#725]: consider implicit-names-only, visible constructor,
        // if just one found
        if ((implicitCtors != null) && !creators.hasDelegatingCreator()
                && !creators.hasPropertyBasedCreator()) {
            _checkImplicitlyNamedConstructors(ctxt, beanDesc, vchecker, intr,
                    creators, implicitCtors);
        }
    }

    /*
    /**********************************************************************
    /* Creator introspection: factory creators
    /**********************************************************************
     */

    protected void _addExplicitFactoryCreators(DeserializationContext ctxt,
            CreatorCollectionState ccState, boolean findImplicit)
        throws JsonMappingException
    {
        final DeserializationConfig config = ctxt.getConfig();
        final BeanDescription beanDesc = ccState.beanDesc;
        final CreatorCollector creators = ccState.creators;
        final AnnotationIntrospector intr = ccState.annotationIntrospector();
        final VisibilityChecker vchecker = ccState.vchecker;
        final Map<AnnotatedWithParams, BeanPropertyDefinition[]> creatorParams = ccState.creatorParams;

        // 21-Sep-2017, tatu: First let's handle explicitly annotated ones
        for (AnnotatedMethod factory : beanDesc.getFactoryMethods()) {
            JsonCreator.Mode creatorMode = intr.findCreatorAnnotation(ctxt.getConfig(), factory);
            final int argCount = factory.getParameterCount();
            if (creatorMode == null) {
                // Only potentially accept 1-argument factory methods
                if (findImplicit && (argCount == 1) && vchecker.isCreatorVisible(factory)) {
                    ccState.addImplicitFactoryCandidate(CreatorCandidate.construct(config, factory, null));
                }
                continue;
            }
            if (creatorMode == JsonCreator.Mode.DISABLED) {
                continue;
            }
            
            // zero-arg method factory methods fine, as long as explicit
            if (argCount == 0) {
                creators.setDefaultCreator(factory);
                continue;
            }

            switch (creatorMode) {
            case DELEGATING:
                _addExplicitDelegatingCreator(ctxt, beanDesc, creators,
                        CreatorCandidate.construct(config, factory, null));
                break;
            case PROPERTIES:
                _addExplicitPropertyCreator(ctxt, beanDesc, creators,
                        CreatorCandidate.construct(config, factory, creatorParams.get(factory)));
                break;
            case DEFAULT:
            default:
                _addExplicitAnyCreator(ctxt, beanDesc, creators,
                        CreatorCandidate.construct(config, factory, creatorParams.get(factory)),
                        ctxt.getConfig().getConstructorDetector());
                break;
            }
            ccState.increaseExplicitFactoryCount();
        }
    }

    protected void _addImplicitFactoryCreators(DeserializationContext ctxt,
            CreatorCollectionState ccState, List<CreatorCandidate> factoryCandidates)
        throws JsonMappingException
    {
        final DeserializationConfig config = ctxt.getConfig();
        final BeanDescription beanDesc = ccState.beanDesc;
        final CreatorCollector creators = ccState.creators;
        final AnnotationIntrospector intr = ccState.annotationIntrospector();
        final VisibilityChecker vchecker = ccState.vchecker;
        final Map<AnnotatedWithParams, BeanPropertyDefinition[]> creatorParams = ccState.creatorParams;

        // And then implicitly found
        for (CreatorCandidate candidate : factoryCandidates) {
            final int argCount = candidate.paramCount();
            AnnotatedWithParams factory = candidate.creator();
            final BeanPropertyDefinition[] propDefs = creatorParams.get(factory);
            // some single-arg factory methods (String, number) are auto-detected
            if (argCount != 1) {
                continue; // 2 and more args? Must be explicit, handled earlier
            }
            BeanPropertyDefinition argDef = candidate.propertyDef(0);
            boolean useProps = _checkIfCreatorPropertyBased(ctxt, factory, argDef);
            if (!useProps) { // not property based but delegating
                /*boolean added=*/ _handleSingleArgumentCreator(creators,
                        factory, false, vchecker.isCreatorVisible(factory));
                // 23-Sep-2016, tatu: [databind#1383]: Need to also sever link to avoid possible
                //    later problems with "unresolved" constructor property
                if (argDef != null) {
                    ((POJOPropertyBuilder) argDef).removeConstructors();
                }
                continue;
            }
            AnnotatedParameter nonAnnotatedParam = null;            
            SettableBeanProperty[] properties = new SettableBeanProperty[argCount];
            int implicitNameCount = 0;
            int explicitNameCount = 0;
            int injectCount = 0;
            
            for (int i = 0; i < argCount; ++i) {
                final AnnotatedParameter param = factory.getParameter(i);
                BeanPropertyDefinition propDef = (propDefs == null) ? null : propDefs[i];
                JacksonInject.Value injectable = intr.findInjectableValue(config, param);
                final PropertyName name = (propDef == null) ? null : propDef.getFullName();

                if (propDef != null && propDef.isExplicitlyNamed()) {
                    ++explicitNameCount;
                    properties[i] = constructCreatorProperty(ctxt, beanDesc, name, i, param, injectable);
                    continue;
                }
                if (injectable != null) {
                    ++injectCount;
                    properties[i] = constructCreatorProperty(ctxt, beanDesc, name, i, param, injectable);
                    continue;
                }
                NameTransformer unwrapper = intr.findUnwrappingNameTransformer(config, param);
                if (unwrapper != null) {
                    _reportUnwrappedCreatorProperty(ctxt, beanDesc, param);
                    /*
                    properties[i] = constructCreatorProperty(ctxt, beanDesc, UNWRAPPED_CREATOR_PARAM_NAME, i, param, null);
                    ++implicitNameCount;
                    */
                    continue;
                }
                /* 25-Sep-2014, tatu: Actually, we may end up "losing" naming due to higher-priority constructor
                 *  (see TestCreators#testConstructorCreator() test). And just to avoid running into that problem,
                 *  let's add one more work around
                 */
                /*
                PropertyName name2 = _findExplicitParamName(param, intr);
                if (name2 != null && !name2.isEmpty()) {
                    // Hmmh. Ok, fine. So what are we to do with it... ?
                    // For now... skip. May need to revisit this, should this become problematic
                    continue main_loop;
                }
                */
                if (nonAnnotatedParam == null) {
                    nonAnnotatedParam = param;
                }
            }
            final int namedCount = explicitNameCount + implicitNameCount;
            
            // Ok: if named or injectable, we have more work to do
            if (explicitNameCount > 0 || injectCount > 0) {
                // simple case; everything covered:
                if ((namedCount + injectCount) == argCount) {
                    creators.addPropertyCreator(factory, false, properties);
                } else if ((explicitNameCount == 0) && ((injectCount + 1) == argCount)) {
                    // [712] secondary: all but one injectable, one un-annotated (un-named)
                    creators.addDelegatingCreator(factory, false, properties, 0);
                } else { // otherwise, epic fail
                    ctxt.reportBadTypeDefinition(beanDesc,
"Argument #%d of factory method %s has no property name annotation; must have name when multiple-parameter constructor annotated as Creator",
                    nonAnnotatedParam.getIndex(), factory);
                }
            }
        }
    }

    /*
    /**********************************************************************
    /* Creator introspection, explicitly annotated creators
    /**********************************************************************
     */

    /**
     * Helper method called when there is the explicit "is-creator" with mode of "delegating"
     */
    protected void _addExplicitDelegatingCreator(DeserializationContext ctxt,
            BeanDescription beanDesc, CreatorCollector creators,
            CreatorCandidate candidate)
        throws JsonMappingException
    {
        // Somewhat simple: find injectable values, if any, ensure there is one
        // and just one delegated argument; report violations if any

        int ix = -1;
        final int argCount = candidate.paramCount();
        SettableBeanProperty[] properties = new SettableBeanProperty[argCount];
        for (int i = 0; i < argCount; ++i) {
            AnnotatedParameter param = candidate.parameter(i);
            JacksonInject.Value injectId = candidate.injection(i);
            if (injectId != null) {
                properties[i] = constructCreatorProperty(ctxt, beanDesc, null, i, param, injectId);
                continue;
            }
            if (ix < 0) {
                ix = i;
                continue;
            }
            // Illegal to have more than one value to delegate to
            ctxt.reportBadTypeDefinition(beanDesc,
                    "More than one argument (#%d and #%d) left as delegating for Creator %s: only one allowed",
                    ix, i, candidate);
        }
        // Also, let's require that one Delegating argument does eixt
        if (ix < 0) {
            ctxt.reportBadTypeDefinition(beanDesc,
                    "No argument left as delegating for Creator %s: exactly one required", candidate);
        }
        // 17-Jan-2018, tatu: as per [databind#1853] need to ensure we will distinguish
        //   "well-known" single-arg variants (String, int/long, boolean) from "generic" delegating...
        if (argCount == 1) {
            _handleSingleArgumentCreator(creators, candidate.creator(), true, true);
            // one more thing: sever link to creator property, to avoid possible later
            // problems with "unresolved" constructor property
            BeanPropertyDefinition paramDef = candidate.propertyDef(0);
            if (paramDef != null) {
                ((POJOPropertyBuilder) paramDef).removeConstructors();
            }
            return;
        }
        creators.addDelegatingCreator(candidate.creator(), true, properties, ix);
    }

    /**
<<<<<<< HEAD
     * Helper method called when there is the explicit "is-creator" with mode of "properties-based"
=======
     * Helper method called when there is the explicit "is-creator" annotation with mode
     * of "properties-based"
     *
     * @since 2.9.2
>>>>>>> c1e8b70f
     */
    protected void _addExplicitPropertyCreator(DeserializationContext ctxt,
            BeanDescription beanDesc, CreatorCollector creators,
            CreatorCandidate candidate)
        throws JsonMappingException
    {
        final DeserializationConfig config = ctxt.getConfig();
        final AnnotationIntrospector intr = config.getAnnotationIntrospector();
        final int paramCount = candidate.paramCount();
        SettableBeanProperty[] properties = new SettableBeanProperty[paramCount];

        for (int i = 0; i < paramCount; ++i) {
            JacksonInject.Value injectId = candidate.injection(i);
            AnnotatedParameter param = candidate.parameter(i);
            PropertyName name = candidate.paramName(i);
            if (name == null) {
                // 21-Sep-2017, tatu: Looks like we want to block accidental use of Unwrapped,
                //   as that will not work with Creators well at all
                NameTransformer unwrapper = intr.findUnwrappingNameTransformer(config, param);
                if (unwrapper != null) {
                    _reportUnwrappedCreatorProperty(ctxt, beanDesc, param);
                    /*
                    properties[i] = constructCreatorProperty(ctxt, beanDesc, UNWRAPPED_CREATOR_PARAM_NAME, i, param, null);
                    ++explicitNameCount;
                    */
                }
                name = candidate.findImplicitParamName(i);
                // Must be injectable or have name; without either won't work
                if ((name == null) && (injectId == null)) {
                    ctxt.reportBadTypeDefinition(beanDesc,
"Argument #%d has no property name, is not Injectable: can not use as Creator %s", i, candidate);
                }
            }
            properties[i] = constructCreatorProperty(ctxt, beanDesc, name, i, param, injectId);
        }
        creators.addPropertyCreator(candidate.creator(), true, properties);
    }

    /**
     * Helper method called when there is explicit "is-creator" marker,
     * but no mode declaration.
     */
    protected void _addExplicitAnyCreator(DeserializationContext ctxt,
            BeanDescription beanDesc, CreatorCollector creators,
            CreatorCandidate candidate, ConstructorDetector ctorDetector)
        throws JsonMappingException
    {
        // Looks like there's bit of magic regarding 1-parameter creators; others simpler:
        if (1 != candidate.paramCount()) {
            // Ok: for delegates, we want one and exactly one parameter without
            // injection AND without name

            // 13-Sep-2020, tatu: Can only be delegating if not forced to be properties-based
            if (!ctorDetector.singleArgCreatorDefaultsToProperties()) {
                int oneNotInjected = candidate.findOnlyParamWithoutInjection();
                if (oneNotInjected >= 0) {
                    // getting close; but most not have name (or be explicitly specified
                    // as default-to-delegate)
                    if (ctorDetector.singleArgCreatorDefaultsToDelegating()
                            || candidate.paramName(oneNotInjected) == null) {
                        _addExplicitDelegatingCreator(ctxt, beanDesc, creators, candidate);
                        return;
                    }
                }
            }
            _addExplicitPropertyCreator(ctxt, beanDesc, creators, candidate);
            return;
        }

        // And here be the "simple" single-argument construct
        final AnnotatedParameter param = candidate.parameter(0);
        final JacksonInject.Value injectId = candidate.injection(0);
        PropertyName paramName = null;

        boolean useProps;
        switch (ctorDetector.singleArgMode()) {
        case DELEGATING:
            useProps = false;
            break;
        case PROPERTIES:
            useProps = true;
            // 13-Sep-2020, tatu: since we are configured to prefer Properties-style,
            //    any name (explicit OR implicit does):
            paramName = candidate.paramName(0);
            break;

        case REQUIRE_MODE:
            ctxt.reportBadTypeDefinition(beanDesc,
"Single-argument constructor (%s) is annotated but no 'mode' defined; `CreatorDetector`"
+ "configured with `SingleArgConstructor.REQUIRE_MODE`",
candidate.creator());
            return;
        case HEURISTIC:
        default:
            { // Note: behavior pre-Jackson-2.12
                final BeanPropertyDefinition paramDef = candidate.propertyDef(0);
                // with heuristic, need to start with just explicit name
                paramName = candidate.explicitParamName(0);

                // If there's injection or explicit name, should be properties-based
                useProps = (paramName != null) || (injectId != null);
                if (!useProps && (paramDef != null)) {
                    // One more thing: if implicit name matches property with a getter
                    // or field, we'll consider it property-based as well
        
                    // 25-May-2018, tatu: as per [databind#2051], looks like we have to get
                    //    not implicit name, but name with possible strategy-based-rename
        //            paramName = candidate.findImplicitParamName(0);
                    paramName = candidate.paramName(0);
                    useProps = (paramName != null) && paramDef.couldSerialize();
                }
            }
        }

        if (useProps) {
            SettableBeanProperty[] properties = new SettableBeanProperty[] {
                    constructCreatorProperty(ctxt, beanDesc, paramName, 0, param, injectId)
            };
            creators.addPropertyCreator(candidate.creator(), true, properties);
            return;
        }

        _handleSingleArgumentCreator(creators, candidate.creator(), true, true);

        // one more thing: sever link to creator property, to avoid possible later
        // problems with "unresolved" constructor property
        final BeanPropertyDefinition paramDef = candidate.propertyDef(0);
        if (paramDef != null) {
            ((POJOPropertyBuilder) paramDef).removeConstructors();
        }
    }

    /*
    /**********************************************************************
    /* Creator introspection, helper methods
    /**********************************************************************
     */

    private boolean _checkIfCreatorPropertyBased(DeserializationContext ctxt,
            AnnotatedWithParams creator, BeanPropertyDefinition propDef)
    {
        // If explicit name, or inject id, property-based
        if (((propDef != null) && propDef.isExplicitlyNamed())
                || (ctxt.getAnnotationIntrospector().findInjectableValue(ctxt.getConfig(),
                        creator.getParameter(0)) != null)) {
            return true;
        }
        if (propDef != null) {
            // One more thing: if implicit name matches property with a getter
            // or field, we'll consider it property-based as well
            String implName = propDef.getName();
            if (implName != null && !implName.isEmpty()) {
                if (propDef.couldSerialize()) {
                    return true;
                }
            }
        }
        // in absence of everything else, default to delegating
        return false;
    }

    private void _checkImplicitlyNamedConstructors(DeserializationContext ctxt,
            BeanDescription beanDesc, VisibilityChecker vchecker,
            AnnotationIntrospector intr, CreatorCollector creators,
            List<AnnotatedWithParams> implicitCtors) throws JsonMappingException
    {
        AnnotatedWithParams found = null;
        SettableBeanProperty[] foundProps = null;

        // Further checks: (a) must have names for all parameters, (b) only one visible
        // Also, since earlier matching of properties and creators relied on existence of
        // `@JsonCreator` (or equivalent) annotation, we need to do bit more re-inspection...

        main_loop:
        for (AnnotatedWithParams ctor : implicitCtors) {
            // 21-Sep-2017, tatu: Note that "scalar constructors" are always delegating,
            //    so use regular creator visibility here.
//            if (!_constructorVisible(vchecker, ctor)) {
            if (!vchecker.isCreatorVisible(ctor)) {
                continue;
            }
            // as per earlier notes, only end up here if no properties associated with creator
            final int argCount = ctor.getParameterCount();
            SettableBeanProperty[] properties = new SettableBeanProperty[argCount];
            for (int i = 0; i < argCount; ++i) {
                final AnnotatedParameter param = ctor.getParameter(i);
                final PropertyName name = _findParamName(ctxt, param, intr);

                // must have name (implicit fine)
                if (name == null || name.isEmpty()) {
                    continue main_loop;
                }
                properties[i] = constructCreatorProperty(ctxt, beanDesc, name, param.getIndex(),
                        param, /*injectId*/ null);
            }
            if (found != null) { // only one allowed; but multiple not an error
                found = null;
                break;
            }
            found = ctor;
            foundProps = properties;
        }
        // found one and only one visible? Ship it!
        if (found != null) {
            creators.addPropertyCreator(found, /*isCreator*/ false, foundProps);
            BasicBeanDescription bbd = (BasicBeanDescription) beanDesc;
            // Also: add properties, to keep error messages complete wrt known properties...
            for (SettableBeanProperty prop : foundProps) {
                PropertyName pn = prop.getFullName();
                if (!bbd.hasProperty(pn)) {
                    BeanPropertyDefinition newDef = SimpleBeanPropertyDefinition.construct(
                            ctxt.getConfig(), prop.getMember(), pn);
                    bbd.addProperty(newDef);
                }
            }
        }
    }

    protected boolean _handleSingleArgumentCreator(CreatorCollector creators,
            AnnotatedWithParams ctor, boolean isCreator, boolean isVisible)
    {
        // otherwise either 'simple' number, String, or general delegate:
        Class<?> type = ctor.getRawParameterType(0);
        if (type == String.class || type == CLASS_CHAR_SEQUENCE) {
            if (isCreator || isVisible) {
                creators.addStringCreator(ctor, isCreator);
            }
            return true;
        }
        if (type == int.class || type == Integer.class) {
            if (isCreator || isVisible) {
                creators.addIntCreator(ctor, isCreator);
            }
            return true;
        }
        if (type == long.class || type == Long.class) {
            if (isCreator || isVisible) {
                creators.addLongCreator(ctor, isCreator);
            }
            return true;
        }
        if (type == double.class || type == Double.class) {
            if (isCreator || isVisible) {
                creators.addDoubleCreator(ctor, isCreator);
            }
            return true;
        }
        if (type == boolean.class || type == Boolean.class) {
            if (isCreator || isVisible) {
                creators.addBooleanCreator(ctor, isCreator);
            }
            return true;
        }
        if (type == BigInteger.class) {
            if (isCreator || isVisible) {
                creators.addBigIntegerCreator(ctor, isCreator);
            }
        }
        if (type == BigDecimal.class) {
            if (isCreator || isVisible) {
                creators.addBigDecimalCreator(ctor, isCreator);
            }
        }
        // Delegating Creator ok iff it has @JsonCreator (etc)
        if (isCreator) {
            creators.addDelegatingCreator(ctor, isCreator, null, 0);
            return true;
        }
        return false;
    }

    // 01-Dec-2016, tatu: As per [databind#265] we cannot yet support passing
    //   of unwrapped values through creator properties, so fail fast
    protected void _reportUnwrappedCreatorProperty(DeserializationContext ctxt,
            BeanDescription beanDesc, AnnotatedParameter param)
        throws JsonMappingException
    {
        ctxt.reportBadTypeDefinition(beanDesc,
"Cannot define Creator parameter %d as `@JsonUnwrapped`: combination not yet supported",
                param.getIndex());
    }

    /**
     * Method that will construct a property object that represents
     * a logical property passed via Creator (constructor or static
     * factory method)
     */
    protected SettableBeanProperty constructCreatorProperty(DeserializationContext ctxt,
            BeanDescription beanDesc, PropertyName name, int index,
            AnnotatedParameter param,
            JacksonInject.Value injectable)
        throws JsonMappingException
    {
        final DeserializationConfig config = ctxt.getConfig();
        final AnnotationIntrospector intr = config.getAnnotationIntrospector();
        PropertyMetadata metadata;
        {
            if (intr == null) {
                metadata = PropertyMetadata.STD_REQUIRED_OR_OPTIONAL;
            } else {
                Boolean b = intr.hasRequiredMarker(config, param);
                String desc = intr.findPropertyDescription(config, param);
                Integer idx = intr.findPropertyIndex(config, param);
                String def = intr.findPropertyDefaultValue(config, param);
                metadata = PropertyMetadata.construct(b, desc, idx, def);
            }
        }
        JavaType type = resolveMemberAndTypeAnnotations(ctxt, param, param.getType());
        BeanProperty.Std property = new BeanProperty.Std(name, type,
                intr.findWrapperName(config, param), param, metadata);
        // Type deserializer: either comes from property (and already resolved)
        TypeDeserializer typeDeser = (TypeDeserializer) type.getTypeHandler();
        // or if not, based on type being referenced:
        if (typeDeser == null) {
            typeDeser = ctxt.findTypeDeserializer(type);
        }

        // 22-Sep-2019, tatu: for [databind#2458] need more work on getting metadata
        //   about SetterInfo, mergeability
        metadata = _getSetterInfo(ctxt, property, metadata);

        // Note: contextualization of typeDeser _should_ occur in constructor of CreatorProperty
        // so it is not called directly here
        SettableBeanProperty prop = CreatorProperty.construct(name, type, property.getWrapperName(),
                typeDeser, beanDesc.getClassAnnotations(), param, index, injectable,
                metadata);
        JsonDeserializer<?> deser = findDeserializerFromAnnotation(ctxt, param);
        if (deser == null) {
            deser = type.getValueHandler();
        }
        if (deser != null) {
            // As per [databind#462] need to ensure we contextualize deserializer before passing it on
            deser = ctxt.handlePrimaryContextualization(deser, prop, type);
            prop = prop.withValueDeserializer(deser);
        }
        return prop;
    }

    private PropertyName _findParamName(DeserializationContext ctxt,
            AnnotatedParameter param, AnnotationIntrospector intr)
    {
        if (intr != null) {
            final DeserializationConfig config = ctxt.getConfig();
            PropertyName name = intr.findNameForDeserialization(config, param);
            if (name != null) {
                // 16-Nov-2020, tatu: One quirk, wrt [databind#2932]; may get "use implicit"
                //    marker; should not return that
                if (!name.isEmpty()) {
                    return name;
                }
            }
            // 14-Apr-2014, tatu: Need to also consider possible implicit name
            //  (for JDK8, or via paranamer)

            String str = intr.findImplicitPropertyName(config, param);
            if (str != null && !str.isEmpty()) {
                return PropertyName.construct(str);
            }
        }
        return null;
    }

    /**
     * Helper method copied from {@code POJOPropertyBuilder} since that won't be
     * applied to creator parameters.
     */
    protected PropertyMetadata _getSetterInfo(DeserializationContext ctxt,
            BeanProperty prop, PropertyMetadata metadata)
    {
        final DeserializationConfig config = ctxt.getConfig();
        final AnnotationIntrospector intr = config.getAnnotationIntrospector();

        boolean needMerge = true;
        Nulls valueNulls = null;
        Nulls contentNulls = null;

        // NOTE: compared to `POJOPropertyBuilder`, we only have access to creator
        // parameter, not other accessors, so code bit simpler
        AnnotatedMember prim = prop.getMember();

        if (prim != null) {
            // Ok, first: does property itself have something to say?
            if (intr != null) {
                JsonSetter.Value setterInfo = intr.findSetterInfo(config, prim);
                if (setterInfo != null) {
                    valueNulls = setterInfo.nonDefaultValueNulls();
                    contentNulls = setterInfo.nonDefaultContentNulls();
                }
            }
            // If not, config override?
            // 25-Oct-2016, tatu: Either this, or type of accessor...
            if (needMerge || (valueNulls == null) || (contentNulls == null)) {
                ConfigOverride co = config.getConfigOverride(prop.getType().getRawClass());
                JsonSetter.Value setterInfo = co.getNullHandling();
                if (setterInfo != null) {
                    if (valueNulls == null) {
                        valueNulls = setterInfo.nonDefaultValueNulls();
                    }
                    if (contentNulls == null) {
                        contentNulls = setterInfo.nonDefaultContentNulls();
                    }
                }
            }
        }
        if (needMerge || (valueNulls == null) || (contentNulls == null)) {
            JsonSetter.Value setterInfo = config.getDefaultNullHandling();
            if (valueNulls == null) {
                valueNulls = setterInfo.nonDefaultValueNulls();
            }
            if (contentNulls == null) {
                contentNulls = setterInfo.nonDefaultContentNulls();
            }
        }
        if ((valueNulls != null) || (contentNulls != null)) {
            metadata = metadata.withNulls(valueNulls, contentNulls);
        }
        return metadata;
    }

    /*
    protected PropertyName _findImplicitParamName(AnnotatedParameter param, AnnotationIntrospector intr)
    {
        String str = intr.findImplicitPropertyName(param);
        if (str != null && !str.isEmpty()) {
            return PropertyName.construct(str);
        }
        return null;
    }

    protected boolean _checkIfCreatorPropertyBased(AnnotationIntrospector intr,
            AnnotatedWithParams creator, BeanPropertyDefinition propDef)
    {
        // If explicit name, or inject id, property-based
        if (((propDef != null) && propDef.isExplicitlyNamed())
                || (intr.findInjectableValue(creator.getParameter(0)) != null)) {
            return true;
        }
        if (propDef != null) {
            // One more thing: if implicit name matches property with a getter
            // or field, we'll consider it property-based as well
            String implName = propDef.getName();
            if (implName != null && !implName.isEmpty()) {
                if (propDef.couldSerialize()) {
                    return true;
                }
            }
        }
        // in absence of everything else, default to delegating
        return false;
    }
*/

    /*
    /**********************************************************************
    /* DeserializerFactory impl: array deserializers
    /**********************************************************************
     */

    @Override
    public JsonDeserializer<?> createArrayDeserializer(DeserializationContext ctxt,
            ArrayType type, final BeanDescription beanDesc)
        throws JsonMappingException
    {
        final DeserializationConfig config = ctxt.getConfig();
        JavaType elemType = type.getContentType();
        
        // Very first thing: is deserializer hard-coded for elements?
        JsonDeserializer<Object> contentDeser = elemType.getValueHandler();
        // Then optional type info: if type has been resolved, we may already know type deserializer:
        TypeDeserializer elemTypeDeser = elemType.getTypeHandler();
        // but if not, may still be possible to find:
        if (elemTypeDeser == null) {
            elemTypeDeser = ctxt.findTypeDeserializer(elemType);
        }
        // 23-Nov-2010, tatu: Custom array deserializer?
        JsonDeserializer<?>  deser = _findCustomArrayDeserializer(type,
                config, beanDesc, elemTypeDeser, contentDeser);
        if (deser == null) {
            if (contentDeser == null) {
                Class<?> raw = elemType.getRawClass();
                if (elemType.isPrimitive()) {
                    return PrimitiveArrayDeserializers.forType(raw);
                }
                if (raw == String.class) {
                    return StringArrayDeserializer.instance;
                }
            }
            deser = new ObjectArrayDeserializer(type, contentDeser, elemTypeDeser);
        }
        // and then new with 2.2: ability to post-process it too (databind#120)
        if (_factoryConfig.hasDeserializerModifiers()) {
            for (BeanDeserializerModifier mod : _factoryConfig.deserializerModifiers()) {
                deser = mod.modifyArrayDeserializer(config, type, beanDesc, deser);
            }
        }
        return deser;
    }

    /*
    /**********************************************************************
    /* DeserializerFactory impl: Collection(-like) deserializers
    /**********************************************************************
     */

    @Override
    public JsonDeserializer<?> createCollectionDeserializer(DeserializationContext ctxt,
            CollectionType type, BeanDescription beanDesc)
        throws JsonMappingException
    {
        JavaType contentType = type.getContentType();
        // Very first thing: is deserializer hard-coded for elements?
        JsonDeserializer<Object> contentDeser = contentType.getValueHandler();
        final DeserializationConfig config = ctxt.getConfig();

        // Then optional type info: if type has been resolved, we may already know type deserializer:
        TypeDeserializer contentTypeDeser = contentType.getTypeHandler();
        // but if not, may still be possible to find:
        if (contentTypeDeser == null) {
            contentTypeDeser = ctxt.findTypeDeserializer(contentType);
        }
        // 23-Nov-2010, tatu: Custom deserializer?
        JsonDeserializer<?> deser = _findCustomCollectionDeserializer(type,
                config, beanDesc, contentTypeDeser, contentDeser);
        if (deser == null) {
            Class<?> collectionClass = type.getRawClass();
            if (contentDeser == null) { // not defined by annotation
                // [databind#1853]: Map `Set<ENUM>` to `EnumSet<ENUM>`
                if (contentType.isEnumType() && (collectionClass == Set.class)) {
                    collectionClass = EnumSet.class;
                    type = (CollectionType) config.getTypeFactory().constructSpecializedType(type, collectionClass);
                }
                // One special type: EnumSet:
                if (EnumSet.class.isAssignableFrom(collectionClass)) {
                    // 25-Jan-2018, tatu: shouldn't we pass `contentDeser`?
                    deser = new EnumSetDeserializer(contentType, null);
                }
            }
        }

        /* One twist: if we are being asked to instantiate an interface or
         * abstract Collection, we need to either find something that implements
         * the thing, or give up.
         *
         * Note that we do NOT try to guess based on secondary interfaces
         * here; that would probably not work correctly since casts would
         * fail later on (as the primary type is not the interface we'd
         * be implementing)
         */
        if (deser == null) {
            if (type.isInterface() || type.isAbstract()) {
                CollectionType implType = _mapAbstractCollectionType(type, config);
                if (implType == null) {
                    // [databind#292]: Actually, may be fine, but only if polymorphich deser enabled
                    if (type.getTypeHandler() == null) {
                        throw new IllegalArgumentException("Cannot find a deserializer for non-concrete Collection type "+type);
                    }
                    deser = AbstractDeserializer.constructForNonPOJO(beanDesc);
                } else {
                    type = implType;
                    // But if so, also need to re-check creators...
                    beanDesc = ctxt.introspectBeanDescriptionForCreation(type);
                }
            }
            if (deser == null) {
                ValueInstantiator inst = findValueInstantiator(ctxt, beanDesc);
                if (!inst.canCreateUsingDefault()) {
                    // [databind#161]: No default constructor for ArrayBlockingQueue...
                    if (type.hasRawClass(ArrayBlockingQueue.class)) {
                        return new ArrayBlockingQueueDeserializer(type, contentDeser, contentTypeDeser, inst);
                    }
                    // 10-Jan-2017, tatu: `java.util.Collections` types need help:
                    deser = JavaUtilCollectionsDeserializers.findForCollection(ctxt, type);
                    if (deser != null) {
                        return deser;
                    }
                }
                // Can use more optimal deserializer if content type is String, so:
                if (contentType.hasRawClass(String.class)) {
                    // no value type deserializer because Strings are one of natural/native types:
                    deser = new StringCollectionDeserializer(type, contentDeser, inst);
                } else {
                    deser = new CollectionDeserializer(type, contentDeser, contentTypeDeser, inst);
                }
            }
        }
        // allow post-processing it too
        if (_factoryConfig.hasDeserializerModifiers()) {
            for (BeanDeserializerModifier mod : _factoryConfig.deserializerModifiers()) {
                deser = mod.modifyCollectionDeserializer(config, type, beanDesc, deser);
            }
        }
        return deser;
    }

    protected CollectionType _mapAbstractCollectionType(JavaType type, DeserializationConfig config)
    {
        final Class<?> collectionClass = ContainerDefaultMappings.findCollectionFallback(type);
        if (collectionClass != null) {
            return (CollectionType) config.getTypeFactory()
                    .constructSpecializedType(type, collectionClass, true);
        }
        return null;
    }

    // Copied almost verbatim from "createCollectionDeserializer" -- should try to share more code
    @Override
    public JsonDeserializer<?> createCollectionLikeDeserializer(DeserializationContext ctxt,
            CollectionLikeType type, final BeanDescription beanDesc)
        throws JsonMappingException
    {
        JavaType contentType = type.getContentType();
        // Very first thing: is deserializer hard-coded for elements?
        JsonDeserializer<Object> contentDeser = contentType.getValueHandler();
        final DeserializationConfig config = ctxt.getConfig();

        // Then optional type info (1.5): if type has been resolved, we may already know type deserializer:
        TypeDeserializer contentTypeDeser = contentType.getTypeHandler();
        // but if not, may still be possible to find:
        if (contentTypeDeser == null) {
            contentTypeDeser = ctxt.findTypeDeserializer(contentType);
        }
        JsonDeserializer<?> deser = _findCustomCollectionLikeDeserializer(type, config, beanDesc,
                contentTypeDeser, contentDeser);
        if (deser != null) {
            // and then new with 2.2: ability to post-process it too (Issue#120)
            if (_factoryConfig.hasDeserializerModifiers()) {
                for (BeanDeserializerModifier mod : _factoryConfig.deserializerModifiers()) {
                    deser = mod.modifyCollectionLikeDeserializer(config, type, beanDesc, deser);
                }
            }
        }
        return deser;
    }

    /*
    /**********************************************************************
    /* DeserializerFactory impl: Map(-like) deserializers
    /**********************************************************************
     */

    @Override
    public JsonDeserializer<?> createMapDeserializer(DeserializationContext ctxt,
            MapType type, BeanDescription beanDesc)
        throws JsonMappingException
    {
        final DeserializationConfig config = ctxt.getConfig();
        JavaType keyType = type.getKeyType();
        JavaType contentType = type.getContentType();
        
        // First: is there annotation-specified deserializer for values?
        @SuppressWarnings("unchecked")
        JsonDeserializer<Object> contentDeser = (JsonDeserializer<Object>) contentType.getValueHandler();

        // Ok: need a key deserializer (null indicates 'default' here)
        KeyDeserializer keyDes = (KeyDeserializer) keyType.getValueHandler();
        // Then optional type info; either attached to type, or resolved separately:
        TypeDeserializer contentTypeDeser = contentType.getTypeHandler();
        // but if not, may still be possible to find:
        if (contentTypeDeser == null) {
            contentTypeDeser = ctxt.findTypeDeserializer(contentType);
        }

        // 23-Nov-2010, tatu: Custom deserializer?
        JsonDeserializer<?> deser = _findCustomMapDeserializer(type, config, beanDesc,
                keyDes, contentTypeDeser, contentDeser);

        if (deser == null) {
            // Value handling is identical for all, but EnumMap requires special handling for keys
            Class<?> mapClass = type.getRawClass();
            // [databind#1853]: Map `Map<ENUM,x>` to `EnumMap<ENUM,x>`
            if ((mapClass == Map.class) && keyType.isEnumType()) {
                mapClass = EnumMap.class;
                type = (MapType) config.getTypeFactory().constructSpecializedType(type, mapClass);
//                type = (MapType) config.getTypeFactory().constructMapType(mapClass, keyType, contentType);
            }
            if (EnumMap.class.isAssignableFrom(mapClass)) {
                ValueInstantiator inst;

                // 06-Mar-2017, tatu: Should only need to check ValueInstantiator for
                //    custom sub-classes, see [databind#1544]
                if (mapClass == EnumMap.class) {
                    inst = null;
                } else {
                    inst = findValueInstantiator(ctxt, beanDesc);
                }
                if (!keyType.isEnumImplType()) {
                    throw new IllegalArgumentException("Cannot construct EnumMap; generic (key) type not available");
                }
                deser = new EnumMapDeserializer(type, inst, null,
                        contentDeser, contentTypeDeser, null);
            }

            // Otherwise, generic handler works ok.
    
            /* But there is one more twist: if we are being asked to instantiate
             * an interface or abstract Map, we need to either find something
             * that implements the thing, or give up.
             *
             * Note that we do NOT try to guess based on secondary interfaces
             * here; that would probably not work correctly since casts would
             * fail later on (as the primary type is not the interface we'd
             * be implementing)
             */
            if (deser == null) {
                if (type.isInterface() || type.isAbstract()) {
                    MapType fallback = _mapAbstractMapType(type, config);
                    if (fallback != null) {
                        type = (MapType) fallback;
                        mapClass = type.getRawClass();
                        // But if so, also need to re-check creators...
                        beanDesc = ctxt.introspectBeanDescriptionForCreation(type);
                    } else {
                        // [databind#292]: Actually, may be fine, but only if polymorphic deser enabled
                        if (type.getTypeHandler() == null) {
                            throw new IllegalArgumentException("Cannot find a deserializer for non-concrete Map type "+type);
                        }
                        deser = AbstractDeserializer.constructForNonPOJO(beanDesc);
                    }
                } else {
                    // 10-Jan-2017, tatu: `java.util.Collections` types need help:
                    deser = JavaUtilCollectionsDeserializers.findForMap(ctxt, type);
                    if (deser != null) {
                        return deser;
                    }
                }
                if (deser == null) {
                    ValueInstantiator inst = findValueInstantiator(ctxt, beanDesc);
                    // 01-May-2016, tatu: Which base type to use here gets tricky, since
                    //   most often it ought to be `Map` or `EnumMap`, but due to abstract
                    //   mapping it will more likely be concrete type like `HashMap`.
                    //   So, for time being, just pass `Map.class`
                    MapDeserializer md = new MapDeserializer(type, inst, keyDes, contentDeser, contentTypeDeser);
                    JsonIgnoreProperties.Value ignorals = config.getDefaultPropertyIgnorals(Map.class,
                            beanDesc.getClassInfo());
                    Set<String> ignored = (ignorals == null) ? null
                            : ignorals.findIgnoredForDeserialization();
                    md.setIgnorableProperties(ignored);
                    JsonIncludeProperties.Value inclusions = config.getDefaultPropertyInclusions(Map.class,
                            beanDesc.getClassInfo());
                    Set<String> included = inclusions == null ? null : inclusions.getIncluded();
                    md.setIncludableProperties(included);
                    deser = md;
                }
            }
        }
        if (_factoryConfig.hasDeserializerModifiers()) {
            for (BeanDeserializerModifier mod : _factoryConfig.deserializerModifiers()) {
                deser = mod.modifyMapDeserializer(config, type, beanDesc, deser);
            }
        }
        return deser;
    }

    protected MapType _mapAbstractMapType(JavaType type, DeserializationConfig config)
    {
        final Class<?> mapClass = ContainerDefaultMappings.findMapFallback(type);
        if (mapClass != null) {
            return (MapType) config.getTypeFactory()
                    .constructSpecializedType(type, mapClass, true);
        }
        return null;
    }

    // Copied almost verbatim from "createMapDeserializer" -- should try to share more code
    @Override
    public JsonDeserializer<?> createMapLikeDeserializer(DeserializationContext ctxt,
            MapLikeType type, final BeanDescription beanDesc)
        throws JsonMappingException
    {
        JavaType keyType = type.getKeyType();
        JavaType contentType = type.getContentType();
        final DeserializationConfig config = ctxt.getConfig();
        
        // First: is there annotation-specified deserializer for values?
        @SuppressWarnings("unchecked")
        JsonDeserializer<Object> contentDeser = (JsonDeserializer<Object>) contentType.getValueHandler();
        
        // Ok: need a key deserializer (null indicates 'default' here)
        KeyDeserializer keyDes = (KeyDeserializer) keyType.getValueHandler();
        /* !!! 24-Jan-2012, tatu: NOTE: impls MUST use resolve() to find key deserializer!
        if (keyDes == null) {
            keyDes = p.findKeyDeserializer(config, keyType, property);
        }
        */
        // Then optional type info (1.5); either attached to type, or resolve separately:
        TypeDeserializer contentTypeDeser = contentType.getTypeHandler();
        // but if not, may still be possible to find:
        if (contentTypeDeser == null) {
            contentTypeDeser = ctxt.findTypeDeserializer(contentType);
        }
        JsonDeserializer<?> deser = _findCustomMapLikeDeserializer(type, config,
                beanDesc, keyDes, contentTypeDeser, contentDeser);
        if (deser != null) {
            // and then new with 2.2: ability to post-process it too (Issue#120)
            if (_factoryConfig.hasDeserializerModifiers()) {
                for (BeanDeserializerModifier mod : _factoryConfig.deserializerModifiers()) {
                    deser = mod.modifyMapLikeDeserializer(config, type, beanDesc, deser);
                }
            }
        }
        return deser;
    }

    /*
    /**********************************************************************
    /* DeserializerFactory impl: other types
    /**********************************************************************
     */

    /**
     * Factory method for constructing serializers of {@link Enum} types.
     */
    @Override
    public JsonDeserializer<?> createEnumDeserializer(DeserializationContext ctxt,
            JavaType type, BeanDescription beanDesc)
        throws JsonMappingException
    {
        final DeserializationConfig config = ctxt.getConfig();
        final Class<?> enumClass = type.getRawClass();
        // 23-Nov-2010, tatu: Custom deserializer?
        JsonDeserializer<?> deser = _findCustomEnumDeserializer(enumClass, config, beanDesc);

        if (deser == null) {
            // 12-Feb-2020, tatu: while we can't really create real deserializer for `Enum.class`,
            //    it is necessary to allow it in one specific case: see [databind#2605] for details
            //    but basically it can be used as polymorphic base.
            //    We could check `type.getTypeHandler()` to look for that case but seems like we
            //    may as well simply create placeholder (AbstractDeserializer) regardless
            if (enumClass == Enum.class) {
                return AbstractDeserializer.constructForNonPOJO(beanDesc);
            }

            ValueInstantiator valueInstantiator = _constructDefaultValueInstantiator(ctxt, beanDesc);
            SettableBeanProperty[] creatorProps = (valueInstantiator == null) ? null
                    : valueInstantiator.getFromObjectArguments(config);
            // May have @JsonCreator for static factory method:
            for (AnnotatedMethod factory : beanDesc.getFactoryMethods()) {
                if (_hasCreatorAnnotation(ctxt, factory)) {
                    if (factory.getParameterCount() == 0) { // [databind#960]
                        deser = EnumDeserializer.deserializerForNoArgsCreator(config, enumClass, factory);
                        break;
                    }
                    Class<?> returnType = factory.getRawReturnType();
                    // usually should be class, but may be just plain Enum<?> (for Enum.valueOf()?)
                    if (!returnType.isAssignableFrom(enumClass)) {
                        ctxt.reportBadDefinition(type, String.format(
"Invalid `@JsonCreator` annotated Enum factory method [%s]: needs to return compatible type",
factory.toString()));
                    }
                    deser = EnumDeserializer.deserializerForCreator(config, enumClass, factory, valueInstantiator, creatorProps);
                    break;
                }
            }
           
            // Need to consider @JsonValue if one found
            if (deser == null) {
                deser = new EnumDeserializer(constructEnumResolver(ctxt, enumClass,
                        beanDesc.findJsonValueAccessor()),
                        config.isEnabled(MapperFeature.ACCEPT_CASE_INSENSITIVE_ENUMS));
            }
        }

        // and then post-process it too
        if (_factoryConfig.hasDeserializerModifiers()) {
            for (BeanDeserializerModifier mod : _factoryConfig.deserializerModifiers()) {
                deser = mod.modifyEnumDeserializer(config, type, beanDesc, deser);
            }
        }
        return deser;
    }

    @Override
    public JsonDeserializer<?> createTreeDeserializer(DeserializationConfig config,
            JavaType nodeType, BeanDescription beanDesc)
        throws JsonMappingException
    {
        @SuppressWarnings("unchecked")
        Class<? extends JsonNode> nodeClass = (Class<? extends JsonNode>) nodeType.getRawClass();
        // 23-Nov-2010, tatu: Custom deserializer?
        JsonDeserializer<?> custom = _findCustomTreeNodeDeserializer(nodeClass, config,
                beanDesc);
        if (custom != null) {
            return custom;
        }
        return JsonNodeDeserializer.getDeserializer(nodeClass);
    }

    @Override
    public JsonDeserializer<?> createReferenceDeserializer(DeserializationContext ctxt,
            ReferenceType type, BeanDescription beanDesc)
        throws JsonMappingException
    {
        JavaType contentType = type.getContentType();
        // Very first thing: is deserializer hard-coded for elements?
        JsonDeserializer<Object> contentDeser = contentType.getValueHandler();
        final DeserializationConfig config = ctxt.getConfig();
        // Then optional type info: if type has been resolved, we may already know type deserializer:
        TypeDeserializer contentTypeDeser = contentType.getTypeHandler();
        if (contentTypeDeser == null) { // or if not, may be able to find:
            contentTypeDeser = ctxt.findTypeDeserializer(contentType);
        }
        JsonDeserializer<?> deser = _findCustomReferenceDeserializer(type, config, beanDesc,
                contentTypeDeser, contentDeser);

        if (deser == null) {
            // 19-Sep-2017, tatu: Java 8 Optional directly supported in 3.x:
            if (type.isTypeOrSubTypeOf(Optional.class)) {
                // Not sure this can really work but let's try:
                ValueInstantiator inst = type.hasRawClass(Optional.class) ? null
                        : findValueInstantiator(ctxt, beanDesc);
                return new Jdk8OptionalDeserializer(type, inst, contentTypeDeser, contentDeser);
            }
            if (type.isTypeOrSubTypeOf(AtomicReference.class)) {
                // 23-Oct-2016, tatu: Note that subtypes are probably not supportable
                //    without either forcing merging (to avoid having to create instance)
                //    or something else...
                ValueInstantiator inst = type.hasRawClass(AtomicReference.class) ? null
                        : findValueInstantiator(ctxt, beanDesc);
                return new AtomicReferenceDeserializer(type, inst, contentTypeDeser, contentDeser);
            }
            if (type.hasRawClass(OptionalInt.class)) {
                return new OptionalIntDeserializer();
            }
            if (type.hasRawClass(OptionalLong.class)) {
                return new OptionalLongDeserializer();
            }
            if (type.hasRawClass(OptionalDouble.class)) {
                return new OptionalDoubleDeserializer();
            }
        }
        if (deser != null) {
            // and then post-process
            if (_factoryConfig.hasDeserializerModifiers()) {
                for (BeanDeserializerModifier mod : _factoryConfig.deserializerModifiers()) {
                    deser = mod.modifyReferenceDeserializer(config, type, beanDesc, deser);
                }
            }
        }
        return deser;
    }

    /*
    /**********************************************************************
    /* DeserializerFactory impl (partial): other deserializers
    /**********************************************************************
     */

    /**
     * Overridable method called after checking all other types.
     */
    protected JsonDeserializer<?> findOptionalStdDeserializer(DeserializationContext ctxt,
            JavaType type, BeanDescription beanDesc)
        throws JsonMappingException
    {
        return OptionalHandlerFactory.instance.findDeserializer(ctxt.getConfig(), type);
    }

    /*
    /**********************************************************************
    /* DeserializerFactory impl (partial): key deserializers
    /**********************************************************************
     */
    
    @Override
    public KeyDeserializer createKeyDeserializer(DeserializationContext ctxt,
            JavaType type)
        throws JsonMappingException
    {
        final DeserializationConfig config = ctxt.getConfig();
        BeanDescription beanDesc = null;
        KeyDeserializer deser = null;
        if (_factoryConfig.hasKeyDeserializers()) {
            beanDesc = ctxt.introspectBeanDescription(type);
            for (KeyDeserializers d  : _factoryConfig.keyDeserializers()) {
                deser = d.findKeyDeserializer(type, config, beanDesc);
                if (deser != null) {
                    break;
                }
            }
        }

        // the only non-standard thing is this:
        if (deser == null) {
            // [databind#2452]: Support `@JsonDeserialize(keyUsing = ...)`
            if (beanDesc == null) {
                beanDesc = ctxt.introspectBeanDescription(type);
            }
            deser = findKeyDeserializerFromAnnotation(ctxt, beanDesc.getClassInfo());
            if (deser == null) {
                if (type.isEnumType()) {
                    deser = _createEnumKeyDeserializer(ctxt, type);
                } else {
                    deser = StdKeyDeserializers.findStringBasedKeyDeserializer(ctxt, type);
                }
            }
        }
        // and then post-processing
        if (deser != null) {
            if (_factoryConfig.hasDeserializerModifiers()) {
                for (BeanDeserializerModifier mod : _factoryConfig.deserializerModifiers()) {
                    deser = mod.modifyKeyDeserializer(config, type, deser);
                }
            }
        }
        return deser;
    }

    private KeyDeserializer _createEnumKeyDeserializer(DeserializationContext ctxt,
            JavaType type)
        throws JsonMappingException
    {
        final DeserializationConfig config = ctxt.getConfig();
        Class<?> enumClass = type.getRawClass();

        BeanDescription beanDesc = ctxt.introspectBeanDescription(type);
        // 24-Sep-2015, bim: a key deserializer is the preferred thing.
        KeyDeserializer des = findKeyDeserializerFromAnnotation(ctxt, beanDesc.getClassInfo());
        if (des != null) {
            return des;
        } else {
            // 24-Sep-2015, bim: if no key deser, look for enum deserializer first, then a plain deser.
            JsonDeserializer<?> custom = _findCustomEnumDeserializer(enumClass, config, beanDesc);
            if (custom != null) {
                return StdKeyDeserializers.constructDelegatingKeyDeserializer(config, type, custom);
            }
            JsonDeserializer<?> valueDesForKey = findDeserializerFromAnnotation(ctxt, beanDesc.getClassInfo());
            if (valueDesForKey != null) {
                return StdKeyDeserializers.constructDelegatingKeyDeserializer(config, type, valueDesForKey);
            }
        }
        EnumResolver enumRes = constructEnumResolver(ctxt, enumClass, beanDesc.findJsonValueAccessor());
        // May have @JsonCreator for static factory method:
        for (AnnotatedMethod factory : beanDesc.getFactoryMethods()) {
            if (_hasCreatorAnnotation(ctxt, factory)) {
                int argCount = factory.getParameterCount();
                if (argCount == 1) {
                    Class<?> returnType = factory.getRawReturnType();
                    // usually should be class, but may be just plain Enum<?> (for Enum.valueOf()?)
                    if (returnType.isAssignableFrom(enumClass)) {
                        // note: mostly copied from 'EnumDeserializer.deserializerForCreator(...)'
                        if (factory.getRawParameterType(0) != String.class) {
                            // [databind#2725]: Should not error out because (1) there may be good creator
                            //   method and (2) this method may be valid for "regular" enum value deserialization
                            // (leaving aside potential for multiple conflicting creators)
//                            throw new IllegalArgumentException("Parameter #0 type for factory method ("+factory+") not suitable, must be java.lang.String");
                            continue;
                        }
                        if (config.canOverrideAccessModifiers()) {
                            ClassUtil.checkAndFixAccess(factory.getMember(),
                                    ctxt.isEnabled(MapperFeature.OVERRIDE_PUBLIC_ACCESS_MODIFIERS));
                        }
                        return StdKeyDeserializers.constructEnumKeyDeserializer(enumRes, factory);
                    }
                }
                throw new IllegalArgumentException("Unsuitable method ("+factory+") decorated with @JsonCreator (for Enum type "
                        +enumClass.getName()+")");
            }
        }
        // Also, need to consider @JsonValue, if one found
        return StdKeyDeserializers.constructEnumKeyDeserializer(enumRes);
    }

    /*
    /**********************************************************************
    /* DeserializerFactory impl: find explicitly supported types
    /**********************************************************************
     */
    
    /**
     * Method that can be used to check if databind module has deserializer
     * for given (likely JDK) type: explicit meaning that it is not automatically
     * generated for POJO.
     *<p>
     * This matches {@link Deserializers#hasDeserializerFor} method.
     *
     * @since 3.0
     */
    @Override
    public boolean hasExplicitDeserializerFor(DatabindContext ctxt,
            Class<?> valueType)
    {
        // First things first: unpeel Array types as the element type is
        // what we are interested in -- this because we will always support array
        // types via composition, and since array types are JDK provided (and hence
        // can not be custom or customized).
        if (valueType.isArray()) {
            do {
                valueType = valueType.getComponentType();
            } while (valueType.isArray());
            // one special case: allow `Object[]`, but not `Object`; former
            // will not automatically cause issues with contents as they
            // must have type separately
            if (valueType == CLASS_OBJECT) {
                return true;
            }
        }

        // Yes, we handle all Enum types
        if (Enum.class.isAssignableFrom(valueType)) {
            return true;
        }
        // Numbers?
        final String clsName = valueType.getName();
        if (clsName.startsWith("java.")) {
            if (Collection.class.isAssignableFrom(valueType)) {
                return true;
            }
            if (Map.class.isAssignableFrom(valueType)) {
                return true;
            }
            if (Number.class.isAssignableFrom(valueType)) {
                return NumberDeserializers.find(valueType) != null;
            }
            if (StdJdkDeserializers.hasDeserializerFor(valueType)
                    || (valueType == CLASS_STRING)
                    // note: number wrappers dealt with above
                    || (valueType == Boolean.class)
                    || (valueType == EnumMap.class)
                    || (valueType == AtomicReference.class)
                    ) {
                return true;
            }
            if (DateDeserializers.hasDeserializerFor(valueType)) {
                return true;
            }
        } else if (clsName.startsWith("com.fasterxml.")) {
            return JsonNode.class.isAssignableFrom(valueType)
                   || (valueType == TokenBuffer.class);
        } else {
            return OptionalHandlerFactory.instance.hasDeserializerFor(valueType);
        }
        return false;
    }
    
    /*
    /**********************************************************************
    /* Extended API
    /**********************************************************************
     */

    /**
     * Helper method called to find one of default serializers for "well-known"
     * platform types: JDK-provided types, and small number of public Jackson
     * API types.
     */
    public JsonDeserializer<?> findDefaultDeserializer(DeserializationContext ctxt,
            JavaType type, BeanDescription beanDesc)
        throws JsonMappingException
    {
        Class<?> rawType = type.getRawClass();
        // Object ("untyped"), and as of 2.10 (see [databind#2115]), `java.io.Serializable`
        if ((rawType == CLASS_OBJECT) || (rawType == CLASS_SERIALIZABLE)) {
            // 11-Feb-2015, tatu: As per [databind#700] need to be careful wrt non-default Map, List.
            DeserializationConfig config = ctxt.getConfig();
            JavaType lt, mt;
            
            if (ctxt.getConfig().hasAbstractTypeResolvers()) {
                lt = _findRemappedType(config, List.class);
                mt = _findRemappedType(config, Map.class);
            } else {
                lt = mt = null;
            }
            return new UntypedObjectDeserializer(lt, mt);
        }
        // String and equivalents
        if (rawType == CLASS_STRING || rawType == CLASS_CHAR_SEQUENCE) {
            return StringDeserializer.instance;
        }
        if (rawType == CLASS_ITERABLE) {
            // [databind#199]: Can and should 'upgrade' to a Collection type:
            TypeFactory tf = ctxt.getTypeFactory();
            JavaType[] tps = tf.findTypeParameters(type, CLASS_ITERABLE);
            JavaType elemType = (tps == null || tps.length != 1) ? TypeFactory.unknownType() : tps[0];
            CollectionType ct = tf.constructCollectionType(Collection.class, elemType);
            // Should we re-introspect beanDesc? For now let's not...
            return createCollectionDeserializer(ctxt, ct, beanDesc);
        }
        if (rawType == CLASS_MAP_ENTRY) {
            // 28-Apr-2015, tatu: TypeFactory does it all for us already so
            JavaType kt = type.containedTypeOrUnknown(0);
            JavaType vt = type.containedTypeOrUnknown(1);
            TypeDeserializer vts = (TypeDeserializer) vt.getTypeHandler();
            if (vts == null) {
                vts = ctxt.findTypeDeserializer(vt);
            }
            JsonDeserializer<Object> valueDeser = vt.getValueHandler();
            KeyDeserializer keyDes = (KeyDeserializer) kt.getValueHandler();
            return new MapEntryDeserializer(type, keyDes, valueDeser, vts);
        }
        String clsName = rawType.getName();
        if (rawType.isPrimitive() || clsName.startsWith("java.")) {
            // Primitives/wrappers, other Numbers:
            JsonDeserializer<?> deser = NumberDeserializers.find(rawType);
            if (deser == null) {
                deser = DateDeserializers.find(rawType, clsName);
            }
            if (deser != null) {
                return deser;
            }
        }
        // and a few Jackson types as well:
        if (rawType == TokenBuffer.class) {
            return new TokenBufferDeserializer();
        }
        JsonDeserializer<?> deser = findOptionalStdDeserializer(ctxt, type, beanDesc);
        if (deser != null) {
            return deser;
        }
        return StdJdkDeserializers.find(rawType, clsName);
    }

    private JavaType _findRemappedType(DeserializationConfig config, Class<?> rawType)
            throws JsonMappingException
    {
        JavaType type = config.mapAbstractType(config.constructType(rawType));
        return (type == null || type.hasRawClass(rawType)) ? null : type;
    }

    /*
    /**********************************************************************
    /* Helper methods, finding custom deserializers
    /**********************************************************************
     */

    protected JsonDeserializer<?> _findCustomTreeNodeDeserializer(Class<? extends JsonNode> type,
            DeserializationConfig config, BeanDescription beanDesc)
        throws JsonMappingException
    {
        for (Deserializers d  : _factoryConfig.deserializers()) {
            JsonDeserializer<?> deser = d.findTreeNodeDeserializer(type, config, beanDesc);
            if (deser != null) {
                return deser;
            }
        }
        return null;
    }

    protected JsonDeserializer<?> _findCustomReferenceDeserializer(ReferenceType type,
            DeserializationConfig config, BeanDescription beanDesc,
            TypeDeserializer contentTypeDeserializer, JsonDeserializer<?> contentDeserializer)
        throws JsonMappingException
    {
        for (Deserializers d  : _factoryConfig.deserializers()) {
            JsonDeserializer<?> deser = d.findReferenceDeserializer(type, config, beanDesc,
                    contentTypeDeserializer, contentDeserializer);
            if (deser != null) {
                return deser;
            }
        }
        return null;
    }

    @SuppressWarnings("unchecked")
    protected JsonDeserializer<Object> _findCustomBeanDeserializer(JavaType type,
            DeserializationConfig config, BeanDescription beanDesc)
        throws JsonMappingException
    {
        for (Deserializers d  : _factoryConfig.deserializers()) {
            JsonDeserializer<?> deser = d.findBeanDeserializer(type, config, beanDesc);
            if (deser != null) {
                return (JsonDeserializer<Object>) deser;
            }
        }
        return null;
    }

    protected JsonDeserializer<?> _findCustomArrayDeserializer(ArrayType type,
            DeserializationConfig config, BeanDescription beanDesc,
            TypeDeserializer elementTypeDeserializer, JsonDeserializer<?> elementDeserializer)
        throws JsonMappingException
    {
        for (Deserializers d  : _factoryConfig.deserializers()) {
            JsonDeserializer<?> deser = d.findArrayDeserializer(type, config,
                    beanDesc, elementTypeDeserializer, elementDeserializer);
            if (deser != null) {
                return deser;
            }
        }
        return null;
    }
    
    protected JsonDeserializer<?> _findCustomCollectionDeserializer(CollectionType type,
            DeserializationConfig config, BeanDescription beanDesc,
            TypeDeserializer elementTypeDeserializer, JsonDeserializer<?> elementDeserializer)
        throws JsonMappingException
    {
        for (Deserializers d  : _factoryConfig.deserializers()) {
            JsonDeserializer<?> deser = d.findCollectionDeserializer(type, config, beanDesc,
                    elementTypeDeserializer, elementDeserializer);
            if (deser != null) {
                return deser;
            }
        }
        return null;
    }
    
    protected JsonDeserializer<?> _findCustomCollectionLikeDeserializer(CollectionLikeType type,
            DeserializationConfig config, BeanDescription beanDesc,
            TypeDeserializer elementTypeDeserializer, JsonDeserializer<?> elementDeserializer)
        throws JsonMappingException
    {
        for (Deserializers d  : _factoryConfig.deserializers()) {
            JsonDeserializer<?> deser = d.findCollectionLikeDeserializer(type, config, beanDesc,
                    elementTypeDeserializer, elementDeserializer);
            if (deser != null) {
                return deser;
            }
        }
        return null;
    }

    protected JsonDeserializer<?> _findCustomEnumDeserializer(Class<?> type,
            DeserializationConfig config, BeanDescription beanDesc)
        throws JsonMappingException
    {
        for (Deserializers d  : _factoryConfig.deserializers()) {
            JsonDeserializer<?> deser = d.findEnumDeserializer(type, config, beanDesc);
            if (deser != null) {
                return deser;
            }
        }
        return null;
    }
    
    protected JsonDeserializer<?> _findCustomMapDeserializer(MapType type,
            DeserializationConfig config, BeanDescription beanDesc,
            KeyDeserializer keyDeserializer,
            TypeDeserializer elementTypeDeserializer, JsonDeserializer<?> elementDeserializer)
        throws JsonMappingException
    {
        for (Deserializers d  : _factoryConfig.deserializers()) {
            JsonDeserializer<?> deser = d.findMapDeserializer(type, config, beanDesc,
                    keyDeserializer, elementTypeDeserializer, elementDeserializer);
            if (deser != null) {
                return deser;
            }
        }
        return null;
    }

    protected JsonDeserializer<?> _findCustomMapLikeDeserializer(MapLikeType type,
            DeserializationConfig config, BeanDescription beanDesc,
            KeyDeserializer keyDeserializer,
            TypeDeserializer elementTypeDeserializer, JsonDeserializer<?> elementDeserializer)
        throws JsonMappingException
    {
        for (Deserializers d  : _factoryConfig.deserializers()) {
            JsonDeserializer<?> deser = d.findMapLikeDeserializer(type, config, beanDesc,
                    keyDeserializer, elementTypeDeserializer, elementDeserializer);
            if (deser != null) {
                return deser;
            }
        }
        return null;
    }

    /*
    /**********************************************************************
    /* Helper methods, value/content/key type introspection
    /**********************************************************************
     */
    
    /**
     * Helper method called to check if a class or method
     * has annotation that tells which class to use for deserialization; and if
     * so, to instantiate, that deserializer to use.
     * Note that deserializer will NOT yet be contextualized so caller needs to
     * take care to call contextualization appropriately.
     * Returns null if no such annotation found.
     */
    protected JsonDeserializer<Object> findDeserializerFromAnnotation(DeserializationContext ctxt,
            Annotated ann)
        throws JsonMappingException
    {
        AnnotationIntrospector intr = ctxt.getAnnotationIntrospector();
        if (intr != null) {
            Object deserDef = intr.findDeserializer(ctxt.getConfig(), ann);
            if (deserDef != null) {
                return ctxt.deserializerInstance(ann, deserDef);
            }
        }
        return null;
    }

    /**
     * Helper method called to check if a class or method
     * has annotation that tells which class to use for deserialization of {@link java.util.Map} keys.
     * Returns null if no such annotation found.
     */
    protected KeyDeserializer findKeyDeserializerFromAnnotation(DeserializationContext ctxt,
            Annotated ann)
            throws JsonMappingException
    {
        AnnotationIntrospector intr = ctxt.getAnnotationIntrospector();
        if (intr != null) {
            Object deserDef = intr.findKeyDeserializer(ctxt.getConfig(), ann);
            if (deserDef != null) {
                return ctxt.keyDeserializerInstance(ann, deserDef);
            }
        }
        return null;
    }

    protected JsonDeserializer<Object> findContentDeserializerFromAnnotation(DeserializationContext ctxt,
            Annotated ann)
        throws JsonMappingException
    {
        AnnotationIntrospector intr = ctxt.getAnnotationIntrospector();
        if (intr != null) {
            Object deserDef = intr.findContentDeserializer(ctxt.getConfig(), ann);
            if (deserDef != null) {
                return ctxt.deserializerInstance(ann, deserDef);
            }
        }
        return null;
    }
    
    /**
     * Helper method used to resolve additional type-related annotation information
     * like type overrides, or handler (serializer, deserializer) overrides,
     * so that from declared field, property or constructor parameter type
     * is used as the base and modified based on annotations, if any.
     */
    protected JavaType resolveMemberAndTypeAnnotations(DeserializationContext ctxt,
            AnnotatedMember member, JavaType type)
        throws JsonMappingException
    {
        AnnotationIntrospector intr = ctxt.getAnnotationIntrospector();
        if (intr == null) {
            return type;
        }

        // First things first: see if we can find annotations on declared
        // type

        if (type.isMapLikeType()) {
            JavaType keyType = type.getKeyType();
            if (keyType != null) {
                Object kdDef = intr.findKeyDeserializer(ctxt.getConfig(), member);
                KeyDeserializer kd = ctxt.keyDeserializerInstance(member, kdDef);
                if (kd != null) {
                    type = ((MapLikeType) type).withKeyValueHandler(kd);
                    keyType = type.getKeyType(); // just in case it's used below
                }
            }
        }

        if (type.hasContentType()) { // that is, is either container- or reference-type
            Object cdDef = intr.findContentDeserializer(ctxt.getConfig(), member);
            JsonDeserializer<?> cd = ctxt.deserializerInstance(member, cdDef);
            if (cd != null) {
                type = type.withContentValueHandler(cd);
            }
            TypeDeserializer contentTypeDeser = ctxt.findPropertyContentTypeDeserializer(type,
                    (AnnotatedMember) member);            	
            if (contentTypeDeser != null) {
                type = type.withContentTypeHandler(contentTypeDeser);
            }
        }
        TypeDeserializer valueTypeDeser = ctxt.findPropertyTypeDeserializer(type, (AnnotatedMember) member);
        if (valueTypeDeser != null) {
            type = type.withTypeHandler(valueTypeDeser);
        }

        // Second part: find actual type-override annotations on member, if any

        // 18-Jun-2016, tatu: Should we re-do checks for annotations on refined
        //   subtypes as well? Code pre-2.8 did not do this, but if we get bug
        //   reports may need to consider
        type = intr.refineDeserializationType(ctxt.getConfig(), member, type);
        return type;
    }

    protected EnumResolver constructEnumResolver(DeserializationContext ctxt,
            Class<?> enumClass, AnnotatedMember jsonValueAccessor)
    {
        if (jsonValueAccessor != null) {
            if (ctxt.canOverrideAccessModifiers()) {
                ClassUtil.checkAndFixAccess(jsonValueAccessor.getMember(),
                        ctxt.isEnabled(MapperFeature.OVERRIDE_PUBLIC_ACCESS_MODIFIERS));
            }
            return EnumResolver.constructUsingMethod(ctxt.getConfig(),
                    enumClass, jsonValueAccessor);
        }
        // 14-Mar-2016, tatu: We used to check `DeserializationFeature.READ_ENUMS_USING_TO_STRING`
        //   here, but that won't do: it must be dynamically changeable...
        return EnumResolver.constructFor(ctxt.getConfig(), enumClass);
    }

    protected boolean _hasCreatorAnnotation(DeserializationContext ctxt,
            Annotated ann) {
        AnnotationIntrospector intr = ctxt.getAnnotationIntrospector();
        if (intr != null) {
            JsonCreator.Mode mode = intr.findCreatorAnnotation(ctxt.getConfig(), ann);
            return (mode != null) && (mode != JsonCreator.Mode.DISABLED); 
        }
        return false;
    }

    /**
     * Helper class to contain default mappings for abstract JDK {@link java.util.Collection}
     * and {@link java.util.Map} types. Separated out here to defer cost of creating lookups
     * until mappings are actually needed.
     */
    @SuppressWarnings("rawtypes")
    protected static class ContainerDefaultMappings {
        // We do some defaulting for abstract Collection classes and
        // interfaces, to avoid having to use exact types or annotations in
        // cases where the most common concrete Collection will do.
        final static HashMap<String, Class<? extends Collection>> _collectionFallbacks;
        static {
            HashMap<String, Class<? extends Collection>> fallbacks = new HashMap<>();

            final Class<? extends Collection> DEFAULT_LIST = ArrayList.class;
            final Class<? extends Collection> DEFAULT_SET = HashSet.class;

            fallbacks.put(Collection.class.getName(), DEFAULT_LIST);
            fallbacks.put(List.class.getName(), DEFAULT_LIST);
            fallbacks.put(Set.class.getName(), DEFAULT_SET);
            fallbacks.put(SortedSet.class.getName(), TreeSet.class);
            fallbacks.put(Queue.class.getName(), LinkedList.class);

            // 09-Feb-2019, tatu: How did we miss these? Related in [databind#2251] problem
            fallbacks.put(AbstractList.class.getName(), DEFAULT_LIST);
            fallbacks.put(AbstractSet.class.getName(), DEFAULT_SET);

            // 09-Feb-2019, tatu: And more esoteric types added in JDK6
            fallbacks.put(Deque.class.getName(), LinkedList.class);
            fallbacks.put(NavigableSet.class.getName(), TreeSet.class);

            _collectionFallbacks = fallbacks;
        }

        // We do some defaulting for abstract Map classes and
        // interfaces, to avoid having to use exact types or annotations in
        // cases where the most common concrete Maps will do.
        final static HashMap<String, Class<? extends Map>> _mapFallbacks;
        static {
            HashMap<String, Class<? extends Map>> fallbacks = new HashMap<>();

            final Class<? extends Map> DEFAULT_MAP = LinkedHashMap.class;
            fallbacks.put(Map.class.getName(), DEFAULT_MAP);
            fallbacks.put(AbstractMap.class.getName(), DEFAULT_MAP);
            fallbacks.put(ConcurrentMap.class.getName(), ConcurrentHashMap.class);
            fallbacks.put(SortedMap.class.getName(), TreeMap.class);

            fallbacks.put(java.util.NavigableMap.class.getName(), TreeMap.class);
            fallbacks.put(java.util.concurrent.ConcurrentNavigableMap.class.getName(),
                    java.util.concurrent.ConcurrentSkipListMap.class);

            _mapFallbacks = fallbacks;
        }

        public static Class<?> findCollectionFallback(JavaType type) {
            return _collectionFallbacks.get(type.getRawClass().getName());
        }

        public static Class<?> findMapFallback(JavaType type) {
            return _mapFallbacks.get(type.getRawClass().getName());
        }
    }

    /**
     * Helper class to contain largish number of parameters that need to be passed
     * during Creator introspection.
     */
    protected static class CreatorCollectionState {
        public final DeserializationContext context;
        public final BeanDescription beanDesc;
        public final VisibilityChecker vchecker;
        public final CreatorCollector creators;
        public final Map<AnnotatedWithParams,BeanPropertyDefinition[]> creatorParams;

        private List<CreatorCandidate> _implicitFactoryCandidates;
        private int _explicitFactoryCount;

        private List<CreatorCandidate> _implicitConstructorCandidates;
        private int _explicitConstructorCount;

        public CreatorCollectionState(DeserializationContext ctxt, BeanDescription bd,
                VisibilityChecker vc,
                CreatorCollector cc,
                Map<AnnotatedWithParams,BeanPropertyDefinition[]> cp)
        {
            context = ctxt;
            beanDesc = bd;
            vchecker = vc;
            creators = cc;
            creatorParams = cp;
        }

        public AnnotationIntrospector annotationIntrospector() {
            return context.getAnnotationIntrospector();
        }

        // // // Factory creator candidate info

        public void addImplicitFactoryCandidate(CreatorCandidate cc) {
            if (_implicitFactoryCandidates == null) {
                _implicitFactoryCandidates = new LinkedList<>();
            }
            _implicitFactoryCandidates.add(cc);
        }

        public void increaseExplicitFactoryCount() {
            ++_explicitFactoryCount;
        }

        public boolean hasExplicitFactories() {
            return _explicitFactoryCount > 0;
        }

        public boolean hasImplicitFactoryCandidates() {
            return _implicitFactoryCandidates != null;
        }

        public List<CreatorCandidate> implicitFactoryCandidates() {
            return _implicitFactoryCandidates;
        }

        // // // Constructor creator candidate info

        public void addImplicitConstructorCandidate(CreatorCandidate cc) {
            if (_implicitConstructorCandidates == null) {
                _implicitConstructorCandidates = new LinkedList<>();
            }
            _implicitConstructorCandidates.add(cc);
        }

        public void increaseExplicitConstructorCount() {
            ++_explicitConstructorCount;
        }

        public boolean hasExplicitConstructors() {
            return _explicitConstructorCount > 0;
        }

        public boolean hasImplicitConstructorCandidates() {
            return _implicitConstructorCandidates != null;
        }

        public List<CreatorCandidate> implicitConstructorCandidates() {
            return _implicitConstructorCandidates;
        }
    }
}<|MERGE_RESOLUTION|>--- conflicted
+++ resolved
@@ -803,14 +803,8 @@
     }
 
     /**
-<<<<<<< HEAD
-     * Helper method called when there is the explicit "is-creator" with mode of "properties-based"
-=======
      * Helper method called when there is the explicit "is-creator" annotation with mode
      * of "properties-based"
-     *
-     * @since 2.9.2
->>>>>>> c1e8b70f
      */
     protected void _addExplicitPropertyCreator(DeserializationContext ctxt,
             BeanDescription beanDesc, CreatorCollector creators,
