package com.fasterxml.jackson.databind.introspect;

import java.lang.reflect.Modifier;
import java.util.*;

import com.fasterxml.jackson.annotation.JacksonInject;
import com.fasterxml.jackson.annotation.JsonCreator;

import com.fasterxml.jackson.databind.*;
import com.fasterxml.jackson.databind.cfg.HandlerInstantiator;
import com.fasterxml.jackson.databind.cfg.MapperConfig;
import com.fasterxml.jackson.databind.util.ClassUtil;

/**
 * Helper class used for aggregating information about all possible
 * properties of a POJO.
 */
public class POJOPropertiesCollector
{
    /*
    /**********************************************************************
    /* Configuration
    /**********************************************************************
     */

    /**
     * Configuration settings
     */
    protected final MapperConfig<?> _config;

    /**
     * Handler used for name-mangling of getter, mutator (setter/with) methods
     *
     * @since 2.12
     */
    protected final AccessorNamingStrategy _accessorNaming;

    /**
     * True if introspection is done for serialization (giving
     * precedence for serialization annotations), or not (false, deserialization)
     */
    protected final boolean _forSerialization;

    /**
     * Type of POJO for which properties are being collected.
     */
    protected final JavaType _type;

    /**
     * Low-level introspected class information (methods, fields etc)
     */
    protected final AnnotatedClass _classDef;

    protected final VisibilityChecker _visibilityChecker;

    protected final AnnotationIntrospector _annotationIntrospector;

    protected final boolean _useAnnotations;

    /*
    /**********************************************************************
    /* Collected property information
    /**********************************************************************
     */

    /**
     * State flag we keep to indicate whether actual property information
     * has been collected or not.
     */
    protected boolean _collected;
    
    /**
     * Set of logical property information collected so far.
     *<p>
     * Since 2.6, this has been constructed (more) lazily, to defer
     * throwing of exceptions for potential conflicts in cases where
     * this may not be an actual problem.
     */
    protected LinkedHashMap<String, POJOPropertyBuilder> _properties;

    protected LinkedList<POJOPropertyBuilder> _creatorProperties;

    /**
     * A set of "field renamings" that have been discovered, indicating
     * intended renaming of other accesors: key is the implicit original
     * name and value intended name to use instead.
     *<p>
     * Note that these renamings are applied earlier than "regular" (explicit)
     * renamings and affect implicit name: their effect may be changed by
     * further renaming based on explicit indicators.
     * The main use case is to effectively relink accessors based on fields
     * discovered, and used to sort of correct otherwise missing linkage between
     * fields and other accessors.
     *
     * @since 2.11
     */
    protected Map<PropertyName, PropertyName> _fieldRenameMappings;
    
    protected LinkedList<AnnotatedMember> _anyGetters;

    /**
     * @since 2.12
     */
    protected LinkedList<AnnotatedMember> _anyGetterField;

    protected LinkedList<AnnotatedMethod> _anySetters;
    
    protected LinkedList<AnnotatedMember> _anySetterField;

    /**
     * Accessors (field or "getter" method annotated with
     * {@link com.fasterxml.jackson.annotation.JsonKey}
     */
    protected LinkedList<AnnotatedMember> _jsonKeyAccessors;

    /**
     * Accessors (field or "getter" method) annotated with
     * {@link com.fasterxml.jackson.annotation.JsonValue}
     */
    protected LinkedList<AnnotatedMember> _jsonValueAccessors;

    /**
     * Lazily collected list of properties that can be implicitly
     * ignored during serialization; only updated when collecting
     * information for deserialization purposes
     */
    protected HashSet<String> _ignoredPropertyNames;

    /**
     * Lazily collected list of members that were annotated to
     * indicate that they represent mutators for deserializer
     * value injection.
     */
    protected LinkedHashMap<Object, AnnotatedMember> _injectables;

    /*
    /**********************************************************************
    /* Life-cycle
    /**********************************************************************
     */

    protected POJOPropertiesCollector(MapperConfig<?> config, boolean forSerialization,
            JavaType type, AnnotatedClass classDef, AccessorNamingStrategy accessorNaming)
    {
        _config = config;
        _forSerialization = forSerialization;
        _type = type;
        _classDef = classDef;
        if (config.isAnnotationProcessingEnabled()) {
            _useAnnotations = true;
            _annotationIntrospector = _config.getAnnotationIntrospector();
        } else {
            _useAnnotations = false;
            _annotationIntrospector = AnnotationIntrospector.nopInstance();
        }
        _visibilityChecker = _config.getDefaultVisibilityChecker(type.getRawClass(),
                classDef);
        _accessorNaming = accessorNaming;
    }

    /*
    /**********************************************************************
    /* Public API
    /**********************************************************************
     */

    public MapperConfig<?> getConfig() {
        return _config;
    }

    public JavaType getType() {
        return _type;
    }
    
    public AnnotatedClass getClassDef() {
        return _classDef;
    }

    public AnnotationIntrospector getAnnotationIntrospector() {
        return _annotationIntrospector;
    }
    
    public List<BeanPropertyDefinition> getProperties() {
        // make sure we return a copy, so caller can remove entries if need be:
        Map<String, POJOPropertyBuilder> props = getPropertyMap();
        return new ArrayList<BeanPropertyDefinition>(props.values());
    }

    public Map<Object, AnnotatedMember> getInjectables() {
        if (!_collected) {
            collectAll();
        }
        return _injectables;
    }

    /**
     * @since 2.12
     */
    public AnnotatedMember getJsonKeyAccessor() {
        if (!_collected) {
            collectAll();
        }
        // If @JsonKey defined, must have a single one
        if (_jsonKeyAccessors != null) {
            if (_jsonKeyAccessors.size() > 1) {
                reportProblem("Multiple 'as-key' properties defined (%s vs %s)",
                        _jsonKeyAccessors.get(0),
                        _jsonKeyAccessors.get(1));
            }
            // otherwise we won't greatly care
            return _jsonKeyAccessors.get(0);
        }
        return null;
    }

    public AnnotatedMember getJsonValueAccessor()
    {
        if (!_collected) {
            collectAll();
        }
        // If @JsonValue defined, must have a single one
        if (_jsonValueAccessors != null) {
            if (_jsonValueAccessors.size() > 1) {
                reportProblem("Multiple 'as-value' properties defined (%s vs %s)",
                        _jsonValueAccessors.get(0),
                        _jsonValueAccessors.get(1));
            }
            // otherwise we won't greatly care
            return _jsonValueAccessors.get(0);
        }
        return null;
    }

    /**
     * Alias for {@link #getAnyGetterMethod()}.
     *
     * @deprecated Since 2.12 use separate {@link #getAnyGetterMethod()} and
     *     {@link #getAnyGetterField()}.
     */
    @Deprecated // since 2.12
    public AnnotatedMember getAnyGetter() {
        return getAnyGetterMethod();
    }

    /**
     * @since 2.12 (before only had "getAnyGetter()")
     */
    public AnnotatedMember getAnyGetterField()
    {
        if (!_collected) {
            collectAll();
        }
        if (_anyGetterField != null) {
            if (_anyGetterField.size() > 1) {
                reportProblem("Multiple 'any-getter' fields defined (%s vs %s)",
                        _anyGetterField.get(0), _anyGetterField.get(1));
            }
            return _anyGetterField.getFirst();
        }
        return null;
    }

    /**
     * @since 2.12 (before only had "getAnyGetter()")
     */
    public AnnotatedMember getAnyGetterMethod()
    {
        if (!_collected) {
            collectAll();
        }
        if (_anyGetters != null) {
            if (_anyGetters.size() > 1) {
                reportProblem("Multiple 'any-getter' methods defined (%s vs %s)",
                        _anyGetters.get(0), _anyGetters.get(1));
            }
            return _anyGetters.getFirst();
        }
        return null;
    }

    public AnnotatedMember getAnySetterField()
    {
        if (!_collected) {
            collectAll();
        }
        if (_anySetterField != null) {
            if (_anySetterField.size() > 1) {
                reportProblem("Multiple 'any-setter' fields defined (%s vs %s)",
                        _anySetterField.get(0), _anySetterField.get(1));
            }
            return _anySetterField.getFirst();
        }
        return null;
    }

    public AnnotatedMethod getAnySetterMethod()
    {
        if (!_collected) {
            collectAll();
        }
        if (_anySetters != null) {
            if (_anySetters.size() > 1) {
                reportProblem("Multiple 'any-setter' methods defined (%s vs %s)",
                        _anySetters.get(0), _anySetters.get(1));
            }
            return _anySetters.getFirst();
        }
        return null;
    }

    /**
     * Accessor for set of properties that are explicitly marked to be ignored
     * via per-property markers (but NOT class annotations).
     */
    public Set<String> getIgnoredPropertyNames() {
        return _ignoredPropertyNames;
    }

    /**
     * Accessor to find out whether type specified requires inclusion
     * of Object Identifier.
     */
    public ObjectIdInfo getObjectIdInfo()
    {
        ObjectIdInfo info = _annotationIntrospector.findObjectIdInfo(_config, _classDef);
        if (info != null) {
            info = _annotationIntrospector.findObjectReferenceInfo(_config, _classDef, info);
        }
        return info;
    }

    // for unit tests:
    protected Map<String, POJOPropertyBuilder> getPropertyMap() {
        if (!_collected) {
            collectAll();
        }
        return _properties;
    }

    /*
    /**********************************************************************
    /* Public API: main-level collection
    /**********************************************************************
     */

    /**
     * Internal method that will collect actual property information.
     */
    protected void collectAll()
    {
        LinkedHashMap<String, POJOPropertyBuilder> props = new LinkedHashMap<String, POJOPropertyBuilder>();

        // First: gather basic data
        _addFields(props); // note: populates _fieldRenameMappings
        _addMethods(props);
        // 25-Jan-2016, tatu: Avoid introspecting (constructor-)creators for non-static
        //    inner classes, see [databind#1502]
        if (!_classDef.isNonStaticInnerClass()) {
            _addCreators(props);
        }

        // Remove ignored properties, first; this MUST precede annotation merging
        // since logic relies on knowing exactly which accessor has which annotation
        _removeUnwantedProperties(props);
        // and then remove unneeded accessors (wrt read-only, read-write)
        _removeUnwantedAccessor(props);
        // Rename remaining properties
        _renameProperties(props);

        // and now add injectables, but taking care to avoid overlapping ones
        // via creator and regular properties
        _addInjectables(props);

        // then merge annotations, to simplify further processing: has to be done AFTER
        // preceding renaming step to get right propagation
        for (POJOPropertyBuilder property : props.values()) {
            property.mergeAnnotations(_forSerialization);
        }
        // And use custom naming strategy, if applicable...
        PropertyNamingStrategy naming = _findNamingStrategy();
        if (naming != null) {
            _renameUsing(props, naming);
        }

        // Sort by visibility (explicit over implicit); drop all but first of member
        // type (getter, setter etc) if there is visibility difference
        for (POJOPropertyBuilder property : props.values()) {
            property.trimByVisibility();
        }

        // and, if required, apply wrapper name: note, MUST be done after
        // annotations are merged.
        if (_config.isEnabled(MapperFeature.USE_WRAPPER_NAME_AS_PROPERTY_NAME)) {
            _renameWithWrappers(props);
        }

        // well, almost last: there's still ordering...
        _sortProperties(props);
        _properties = props;
        _collected = true;
    }

    /*
    /**********************************************************************
    /* Overridable internal methods, adding members
    /**********************************************************************
     */

    /**
     * Method for collecting basic information on all fields found
     */
    protected void _addFields(Map<String, POJOPropertyBuilder> props)
    {
        final AnnotationIntrospector ai = _annotationIntrospector;
        /* 28-Mar-2013, tatu: For deserialization we may also want to remove
         *   final fields, as often they won't make very good mutators...
         *   (although, maybe surprisingly, JVM _can_ force setting of such fields!)
         */
        final boolean pruneFinalFields = !_forSerialization && !_config.isEnabled(MapperFeature.ALLOW_FINAL_FIELDS_AS_MUTATORS);
        final boolean transientAsIgnoral = _config.isEnabled(MapperFeature.PROPAGATE_TRANSIENT_MARKER);

        for (AnnotatedField f : _classDef.fields()) {
            // @JsonKey?
            if (Boolean.TRUE.equals(ai.hasAsKey(_config, f))) {
                if (_jsonKeyAccessors == null) {
                    _jsonKeyAccessors = new LinkedList<>();
                }
                _jsonKeyAccessors.add(f);
            }
            // @JsonValue?
            if (Boolean.TRUE.equals(ai.hasAsValue(_config, f))) {
                if (_jsonValueAccessors == null) {
                    _jsonValueAccessors = new LinkedList<>();
                }
                _jsonValueAccessors.add(f);
                continue;
            }
            // 12-October-2020, dominikrebhan: [databind#1458] Support @JsonAnyGetter on
            //   fields and allow @JsonAnySetter to be declared as well.
            boolean anyGetter = Boolean.TRUE.equals(ai.hasAnyGetter(_config, f));
            boolean anySetter = Boolean.TRUE.equals(ai.hasAnySetter(_config, f));
            if (anyGetter || anySetter) {
                // @JsonAnyGetter?
                if (anyGetter) {
                    if (_anyGetterField == null) {
                        _anyGetterField = new LinkedList<>();
                    }
                    _anyGetterField.add(f);
                }
                // @JsonAnySetter?
                if (anySetter) {
                    if (_anySetterField == null) {
                        _anySetterField = new LinkedList<>();
                    }
                    _anySetterField.add(f);
                }
                continue;
            }
            String implName = ai.findImplicitPropertyName(_config, f);
            if (implName == null) {
                implName = f.getName();
            }
            // 27-Aug-2020, tatu: [databind#2800] apply naming strategy for
            //   fields too, to allow use of naming conventions.
            implName = _accessorNaming.modifyFieldName(f, implName);
            if (implName == null) {
                continue;
            }

            final PropertyName implNameP = _propNameFromSimple(implName);
            // [databind#2527: Field-based renaming can be applied early (here),
            // or at a later point, but probably must be done before pruning
            // final fields. So let's do it early here
            final PropertyName rename = ai.findRenameByField(_config, f, implNameP);
            if ((rename != null) && !rename.equals(implNameP)) {
                if (_fieldRenameMappings == null) {
                    _fieldRenameMappings = new HashMap<>();
                }
                _fieldRenameMappings.put(rename, implNameP);
            }

            PropertyName pn;

            if (_forSerialization) {
                // 18-Aug-2011, tatu: As per existing unit tests, we should only
                //   use serialization annotation (@JsonSerialize) when serializing
                //   fields, and similarly for deserialize-only annotations... so
                //   no fallbacks in this particular case.
                pn = ai.findNameForSerialization(_config, f);
            } else {
                pn = ai.findNameForDeserialization(_config, f);
            }
            boolean hasName = (pn != null);
            boolean nameExplicit = hasName;

            if (nameExplicit && pn.isEmpty()) { // empty String meaning "use default name", here just means "same as field name"
                pn = _propNameFromSimple(implName);
                nameExplicit = false;
            }
            // having explicit name means that field is visible; otherwise need to check the rules
            boolean visible = (pn != null);
            if (!visible) {
                visible = _visibilityChecker.isFieldVisible(f);
            }
            // and finally, may also have explicit ignoral
            boolean ignored = ai.hasIgnoreMarker(_config, f);

            // 13-May-2015, tatu: Moved from earlier place (AnnotatedClass) in 2.6
            if (f.isTransient()) {
                // 20-May-2016, tatu: as per [databind#1184] explicit annotation should override
                //    "default" `transient`
                if (!hasName) {
                    visible = false;
                    if (transientAsIgnoral) {
                        ignored = true;
                    }
                }
            }
            /* [databind#190]: this is the place to prune final fields, if they are not
             *  to be used as mutators. Must verify they are not explicitly included.
             *  Also: if 'ignored' is set, need to include until a later point, to
             *  avoid losing ignoral information.
             */
            if (pruneFinalFields && (pn == null) && !ignored
                    && Modifier.isFinal(f.getModifiers())) {
                continue;
            }
            _property(props, implName).addField(f, pn, nameExplicit, visible, ignored);
        }
    }

    /**
     * Method for collecting basic information on constructor(s) found
     */
    protected void _addCreators(Map<String, POJOPropertyBuilder> props)
    {
        // can be null if annotation processing is disabled...
        if (!_useAnnotations) {
            return;
        }
        for (AnnotatedConstructor ctor : _classDef.getConstructors()) {
            if (_creatorProperties == null) {
                _creatorProperties = new LinkedList<>();
            }
            for (int i = 0, len = ctor.getParameterCount(); i < len; ++i) {
                _addCreatorParam(props, ctor.getParameter(i));
            }
        }
        for (AnnotatedMethod factory : _classDef.getFactoryMethods()) {
            if (_creatorProperties == null) {
                _creatorProperties = new LinkedList<>();
            }
            for (int i = 0, len = factory.getParameterCount(); i < len; ++i) {
                _addCreatorParam(props, factory.getParameter(i));
            }
        }
    }

    protected void _addCreatorParam(Map<String, POJOPropertyBuilder> props,
            AnnotatedParameter param)
    {
        // JDK 8, paranamer, Scala can give implicit name
        String impl = _annotationIntrospector.findImplicitPropertyName(_config, param);
        if (impl == null) {
            impl = "";
        }
        PropertyName pn = _annotationIntrospector.findNameForDeserialization(_config, param);
        boolean expl = (pn != null && !pn.isEmpty());
        if (!expl) {
            if (impl.isEmpty()) {
                // Important: if neither implicit nor explicit name, cannot make use of
                // this creator parameter -- may or may not be a problem, verified at a later point.
                return;
            }
            // Also: if this occurs, there MUST be explicit annotation on creator itself
            JsonCreator.Mode creatorMode = _annotationIntrospector.findCreatorAnnotation(_config,
                    param.getOwner());
            if ((creatorMode == null) || (creatorMode == JsonCreator.Mode.DISABLED)) {
                return;
            }
            pn = PropertyName.construct(impl);
        }

        // 27-Dec-2019, tatu: [databind#2527] may need to rename according to field
        impl = _checkRenameByField(impl);

        // shouldn't need to worry about @JsonIgnore, since creators only added
        // if so annotated
        
        /* 13-May-2015, tatu: We should try to start with implicit name, similar to how
         *   fields and methods work; but unlike those, we don't necessarily have
         *   implicit name to use (pre-Java8 at least). So:
         */
        POJOPropertyBuilder prop = (expl && impl.isEmpty())
                ? _property(props, pn) : _property(props, impl);
        prop.addCtor(param, pn, expl, true, false);
        _creatorProperties.add(prop);
    }

    /**
     * Method for collecting basic information on all fields found
     */
    protected void _addMethods(Map<String, POJOPropertyBuilder> props)
    {
        final AnnotationIntrospector ai = _annotationIntrospector;
        for (AnnotatedMethod m : _classDef.memberMethods()) {
            // For methods, handling differs between getters and setters; and
            // we will also only consider entries that either follow the bean
            // naming convention or are explicitly marked: just being visible
            // is not enough (unlike with fields)

            int argCount = m.getParameterCount();
            if (argCount == 0) { // getters (including 'any getter')
            	_addGetterMethod(props, m, ai);
            } else if (argCount == 1) { // setters
            	_addSetterMethod(props, m, ai);
            } else if (argCount == 2) { // any getter?
                if (ai != null) {
                    if (Boolean.TRUE.equals(ai.hasAnySetter(_config, m))) {
                        if (_anySetters == null) {
                            _anySetters = new LinkedList<>();
                        }
                        _anySetters.add(m);
                    }
                }
            }
        }
    }

    protected void _addGetterMethod(Map<String, POJOPropertyBuilder> props,
            AnnotatedMethod m, AnnotationIntrospector ai)
    {
        // Very first thing: skip if not returning any value
        // 06-May-2020, tatu: [databind#2675] changes handling slightly...
        {
            final Class<?> rt = m.getRawReturnType();
            if ((rt == Void.TYPE) ||
                    ((rt == Void.class) && !_config.isEnabled(MapperFeature.ALLOW_VOID_VALUED_PROPERTIES))) {
                return;
            }
        }

        // any getter?
        // @JsonAnyGetter?
        if (Boolean.TRUE.equals(ai.hasAnyGetter(_config, m))) {
            if (_anyGetters == null) {
                _anyGetters = new LinkedList<AnnotatedMember>();
            }
            _anyGetters.add(m);
            return;
        }
        // @JsonKey?
        if (Boolean.TRUE.equals(ai.hasAsKey(_config, m))) {
            if (_jsonKeyAccessors == null) {
                _jsonKeyAccessors = new LinkedList<>();
            }
            _jsonKeyAccessors.add(m);
            return;
        }
        // @JsonValue?
        if (Boolean.TRUE.equals(ai.hasAsValue(_config, m))) {
            if (_jsonValueAccessors == null) {
                _jsonValueAccessors = new LinkedList<>();
            }
            _jsonValueAccessors.add(m);
            return;
        }
        String implName; // from naming convention
        boolean visible;

        PropertyName pn = ai.findNameForSerialization(_config, m);
        boolean nameExplicit = (pn != null);

        if (!nameExplicit) { // no explicit name; must consider implicit
            implName = ai.findImplicitPropertyName(_config, m);
            if (implName == null) {
                implName = _accessorNaming.findNameForRegularGetter(m, m.getName());
            }
            if (implName == null) { // if not, must skip
                implName = _accessorNaming.findNameForIsGetter(m, m.getName());
                if (implName == null) {
                    return;
                }
                visible = _visibilityChecker.isIsGetterVisible(m);
            } else {
                visible = _visibilityChecker.isGetterVisible(m);
            }
        } else { // explicit indication of inclusion, but may be empty
            // we still need implicit name to link with other pieces
            implName = ai.findImplicitPropertyName(_config, m);
            if (implName == null) {
                implName = _accessorNaming.findNameForRegularGetter(m, m.getName());
                if (implName == null) {
                    implName = _accessorNaming.findNameForIsGetter(m, m.getName());
                }
            }
            // if not regular getter name, use method name as is
            if (implName == null) {
                implName = m.getName();
            }
            if (pn.isEmpty()) {
                // !!! TODO: use PropertyName for implicit names too
                pn = _propNameFromSimple(implName);
                nameExplicit = false;
            }
            visible = true;
        }
        // 27-Dec-2019, tatu: [databind#2527] may need to rename according to field
        implName = _checkRenameByField(implName);
        boolean ignore = ai.hasIgnoreMarker(_config, m);
        _property(props, implName).addGetter(m, pn, nameExplicit, visible, ignore);
    }

    protected void _addSetterMethod(Map<String, POJOPropertyBuilder> props,
            AnnotatedMethod m, AnnotationIntrospector ai)
    {
        String implName; // from naming convention
        boolean visible;
        PropertyName pn = (ai == null) ? null : ai.findNameForDeserialization(_config, m);
        boolean nameExplicit = (pn != null);
        if (!nameExplicit) { // no explicit name; must follow naming convention
            implName = (ai == null) ? null : ai.findImplicitPropertyName(_config, m);
            if (implName == null) {
                implName = _accessorNaming.findNameForMutator(m, m.getName());
            }
            if (implName == null) { // if not, must skip
            	return;
            }
            visible = _visibilityChecker.isSetterVisible(m);
        } else { // explicit indication of inclusion, but may be empty
            // we still need implicit name to link with other pieces
            implName = (ai == null) ? null : ai.findImplicitPropertyName(_config, m);
            if (implName == null) {
                implName = _accessorNaming.findNameForMutator(m, m.getName());
            }
            // if not regular getter name, use method name as is
            if (implName == null) {
                implName = m.getName();
            }
            if (pn.isEmpty()) {
                // !!! TODO: use PropertyName for implicit names too
                pn = _propNameFromSimple(implName);
                nameExplicit = false;
            }
            visible = true;
        }
        // 27-Dec-2019, tatu: [databind#2527] may need to rename according to field
        implName = _checkRenameByField(implName);
        boolean ignore = (ai != null) && ai.hasIgnoreMarker(_config, m);
        _property(props, implName).addSetter(m, pn, nameExplicit, visible, ignore);
    }

    protected void _addInjectables(Map<String, POJOPropertyBuilder> props)
    {
        final AnnotationIntrospector ai = _annotationIntrospector;
        // first fields, then methods, to allow overriding
        for (AnnotatedField f : _classDef.fields()) {
            _doAddInjectable(ai.findInjectableValue(_config, f), f);
        }
        
        for (AnnotatedMethod m : _classDef.memberMethods()) {
            // for now, only allow injection of a single arg (to be changed in future?)
            if (m.getParameterCount() != 1) {
                continue;
            }
            _doAddInjectable(ai.findInjectableValue(_config, m), m);
        }
    }

    protected void _doAddInjectable(JacksonInject.Value injectable, AnnotatedMember m)
    {
        if (injectable == null) {
            return;
        }
        Object id = injectable.getId();
        if (_injectables == null) {
            _injectables = new LinkedHashMap<Object, AnnotatedMember>();
        }
        AnnotatedMember prev = _injectables.put(id, m);
        if (prev != null) {
            // 12-Apr-2017, tatu: Let's allow masking of Field by Method
            if (prev.getClass() == m.getClass()) {
                String type = id.getClass().getName();
                throw new IllegalArgumentException("Duplicate injectable value with id '"
                        + id +"' (of type "+type+")");
            }
        }
    }

    private PropertyName _propNameFromSimple(String simpleName) {
        return PropertyName.construct(simpleName, null);
    }

    private String _checkRenameByField(String implName) {
        if (_fieldRenameMappings != null) {
            PropertyName p = _fieldRenameMappings.get(_propNameFromSimple(implName));
            if (p != null) {
                implName = p.getSimpleName();
                return implName;

            }
        }
        return implName;
    }

    /*
    /**********************************************************************
    /* Internal methods; removing ignored properties
    /**********************************************************************
     */

    /**
     * Method called to get rid of candidate properties that are marked
     * as ignored.
     */
    protected void _removeUnwantedProperties(Map<String, POJOPropertyBuilder> props)
    {
        Iterator<POJOPropertyBuilder> it = props.values().iterator();
        while (it.hasNext()) {
            POJOPropertyBuilder prop = it.next();

            // First: if nothing visible, just remove altogether
            if (!prop.anyVisible()) {
                it.remove();
                continue;
            }
            // Otherwise, check ignorals
            if (prop.anyIgnorals()) {
                // first: if one or more ignorals, and no explicit markers, remove the whole thing
                if (!prop.isExplicitlyIncluded()) {
                    it.remove();
                    _collectIgnorals(prop.getName());
                    continue;
                }
                // otherwise just remove ones marked to be ignored
                prop.removeIgnored();
                if (!prop.couldDeserialize()) {
                    _collectIgnorals(prop.getName());
                }
            }
        }
    }

    /**
     * Method called to further get rid of unwanted individual accessors,
     * based on read/write settings and rules for "pulling in" accessors
     * (or not).
     */
    protected void _removeUnwantedAccessor(Map<String, POJOPropertyBuilder> props)
    {
        final boolean inferMutators = _config.isEnabled(MapperFeature.INFER_PROPERTY_MUTATORS);
        Iterator<POJOPropertyBuilder> it = props.values().iterator();

        while (it.hasNext()) {
            POJOPropertyBuilder prop = it.next();
            // 26-Jan-2017, tatu: [databind#935]: need to denote removal of
            // 16-May-2020, tatu: [databind#2719]: need to pass `this` to allow
            //    addition of ignorals wrt explicit name
            prop.removeNonVisible(inferMutators, _forSerialization ? null : this);
        }
    }

    /**
     * Helper method called to add explicitly ignored properties to a list
     * of known ignored properties; this helps in proper reporting of
     * errors.
     */
    protected void _collectIgnorals(String name)
    {
        if (!_forSerialization && (name != null)) {
            if (_ignoredPropertyNames == null) {
                _ignoredPropertyNames = new HashSet<String>();
            }
            _ignoredPropertyNames.add(name);
        }
    }

    /*
    /**********************************************************************
    /* Internal methods; renaming properties
    /**********************************************************************
     */

    protected void _renameProperties(Map<String, POJOPropertyBuilder> props)
    {
        // With renaming need to do in phases: first, find properties to rename
        Iterator<Map.Entry<String,POJOPropertyBuilder>> it = props.entrySet().iterator();
        LinkedList<POJOPropertyBuilder> renamed = null;
        while (it.hasNext()) {
            Map.Entry<String, POJOPropertyBuilder> entry = it.next();
            POJOPropertyBuilder prop = entry.getValue();

            Collection<PropertyName> l = prop.findExplicitNames();

            // no explicit names? Implicit one is fine as is
            if (l.isEmpty()) {
                continue;
            }
            it.remove(); // need to replace with one or more renamed
            if (renamed == null) {
                renamed = new LinkedList<POJOPropertyBuilder>();
            }
            // simple renaming? Just do it
            if (l.size() == 1) {
                PropertyName n = l.iterator().next();
                renamed.add(prop.withName(n));
                continue;
            }
            // but this may be problematic...
            renamed.addAll(prop.explode(l));

            /*
            String newName = prop.findNewName();
            if (newName != null) {
                if (renamed == null) {
                    renamed = new LinkedList<POJOPropertyBuilder>();
                }
                prop = prop.withSimpleName(newName);
                renamed.add(prop);
                it.remove();
            }
            */
        }
        
        // and if any were renamed, merge back in...
        if (renamed != null) {
            for (POJOPropertyBuilder prop : renamed) {
                String name = prop.getName();
                POJOPropertyBuilder old = props.get(name);
                if (old == null) {
                    props.put(name, prop);
                } else {
                    old.addAll(prop);
                }
                // replace the creatorProperty too, if there is one
                if (_replaceCreatorProperty(prop, _creatorProperties)) {
                    // [databind#2001]: New name of property was ignored previously? Remove from ignored
                    // 01-May-2018, tatu: I have a feeling this will need to be revisited at some point,
                    //   to avoid removing some types of removals, possibly. But will do for now.

                    // 16-May-2020, tatu: ... and so the day came, [databind#2118] failed
                    //    when explicit rename added to ignorals (for READ_ONLY) was suddenly
                    //    removed from ignoral list. So, added a guard statement above so that
                    //    ignoral is ONLY removed if there was matching creator property.
                    //
                    //    Chances are this is not the last tweak we need but... that bridge then etc
                    if (_ignoredPropertyNames != null) {
                        _ignoredPropertyNames.remove(name);
                    }
                }
            }
        }
    }

    protected void _renameUsing(Map<String, POJOPropertyBuilder> propMap,
            PropertyNamingStrategy naming)
    {
        POJOPropertyBuilder[] props = propMap.values().toArray(new POJOPropertyBuilder[0]);
        propMap.clear();
        for (POJOPropertyBuilder prop : props) {
            PropertyName fullName = prop.getFullName();
            String rename = null;
            // As per [databind#428] need to skip renaming if property has
            // explicitly defined name, unless feature  is enabled
            if (!prop.isExplicitlyNamed() || _config.isEnabled(MapperFeature.ALLOW_EXPLICIT_PROPERTY_RENAMING)) {
                if (_forSerialization) {
                    if (prop.hasGetter()) {
                        rename = naming.nameForGetterMethod(_config, prop.getGetter(), fullName.getSimpleName());
                    } else if (prop.hasField()) {
                        rename = naming.nameForField(_config, prop.getField(), fullName.getSimpleName());
                    }
                } else {
                    if (prop.hasSetter()) {
                        rename = naming.nameForSetterMethod(_config, prop.getSetter(), fullName.getSimpleName());
                    } else if (prop.hasConstructorParameter()) {
                        rename = naming.nameForConstructorParameter(_config, prop.getConstructorParameter(), fullName.getSimpleName());
                    } else if (prop.hasField()) {
                        rename = naming.nameForField(_config, prop.getField(), fullName.getSimpleName());
                    } else if (prop.hasGetter()) {
                        /* Plus, when getter-as-setter is used, need to convert that too..
                         * (should we verify that's enabled? For now, assume it's ok always)
                         */
                        rename = naming.nameForGetterMethod(_config, prop.getGetter(), fullName.getSimpleName());
                    }
                }
            }
            final String simpleName;
            if ((rename != null) && !fullName.hasSimpleName(rename)) {
                prop = prop.withSimpleName(rename);
                simpleName = rename;
            } else {
                simpleName = fullName.getSimpleName();
            }
            // Need to consider case where there may already be something in there...
            POJOPropertyBuilder old = propMap.get(simpleName);
            if (old == null) {
                propMap.put(simpleName, prop);
            } else {
                old.addAll(prop);
            }

            // replace the creatorProperty too, if there is one
            _replaceCreatorProperty(prop, _creatorProperties);
        }
    }

    protected void _renameWithWrappers(Map<String, POJOPropertyBuilder> props)
    {
        // 11-Sep-2012, tatu: To support 'MapperFeature.USE_WRAPPER_NAME_AS_PROPERTY_NAME',
        //   need another round of renaming...
        Iterator<Map.Entry<String,POJOPropertyBuilder>> it = props.entrySet().iterator();
        LinkedList<POJOPropertyBuilder> renamed = null;
        while (it.hasNext()) {
            Map.Entry<String, POJOPropertyBuilder> entry = it.next();
            POJOPropertyBuilder prop = entry.getValue();
            AnnotatedMember member = prop.getPrimaryMember();
            if (member == null) {
                continue;
            }
            PropertyName wrapperName = _annotationIntrospector.findWrapperName(_config, member);
            // One trickier part (wrt [#24] of JAXB annotations: wrapper that
            // indicates use of actual property... But hopefully has been taken care
            // of previously
            if (wrapperName == null || !wrapperName.hasSimpleName()) {
                continue;
            }
            if (!wrapperName.equals(prop.getFullName())) {
                if (renamed == null) {
                    renamed = new LinkedList<POJOPropertyBuilder>();
                }
                prop = prop.withName(wrapperName);
                renamed.add(prop);
                it.remove();
            }
        }
        // and if any were renamed, merge back in...
        if (renamed != null) {
            for (POJOPropertyBuilder prop : renamed) {
                String name = prop.getName();
                POJOPropertyBuilder old = props.get(name);
                if (old == null) {
                    props.put(name, prop);
                } else {
                    old.addAll(prop);
                }
            }
        }
    }

    /*
    /**********************************************************************
    /* Overridable internal methods, sorting, other stuff
    /**********************************************************************
     */

    // First, order by(explicit ordering and/or alphabetic),
    // then by (optional) index (if any)
    // and then implicitly order creator properties before others)

    protected void _sortProperties(Map<String, POJOPropertyBuilder> props)
    {
        // Then how about explicit ordering?
        final AnnotationIntrospector intr = _annotationIntrospector;
        Boolean alpha = intr.findSerializationSortAlphabetically(_config, _classDef);
        final boolean sortAlpha = (alpha == null)
                ? _config.shouldSortPropertiesAlphabetically()
                : alpha.booleanValue();
        final boolean indexed = _anyIndexed(props.values());

        String[] propertyOrder = intr.findSerializationPropertyOrder(_config, _classDef);
        
        // no sorting? no need to shuffle, then
        if (!sortAlpha && !indexed && (_creatorProperties == null) && (propertyOrder == null)) {
            return;
        }
        int size = props.size();
        Map<String, POJOPropertyBuilder> all;
        // Need to (re)sort alphabetically?
        if (sortAlpha) {
            all = new TreeMap<String,POJOPropertyBuilder>();
        } else {
            all = new LinkedHashMap<String,POJOPropertyBuilder>(size+size);
        }

        for (POJOPropertyBuilder prop : props.values()) {
            all.put(prop.getName(), prop);
        }
        Map<String,POJOPropertyBuilder> ordered = new LinkedHashMap<>(size+size);
        // Ok: primarily by explicit order
        if (propertyOrder != null) {
            for (String name : propertyOrder) {
                POJOPropertyBuilder w = all.remove(name);
                if (w == null) { // will also allow use of "implicit" names for sorting
                    for (POJOPropertyBuilder prop : props.values()) {
                        if (name.equals(prop.getInternalName())) {
                            w = prop;
                            // plus re-map to external name, to avoid dups:
                            name = prop.getName();
                            break;
                        }
                    }
                }
                if (w != null) {
                    ordered.put(name, w);
                }
            }
        }

        // Second (starting with 2.11): index, if any:
        if (indexed) {
            Map<Integer,POJOPropertyBuilder> byIndex = new TreeMap<>();
            Iterator<Map.Entry<String,POJOPropertyBuilder>> it = all.entrySet().iterator();
            while (it.hasNext()) {
                Map.Entry<String,POJOPropertyBuilder> entry = it.next();
                POJOPropertyBuilder prop = entry.getValue();
                Integer index = prop.getMetadata().getIndex();
                if (index != null) {
                    byIndex.put(index, prop);
                    it.remove();
                }
            }
            for (POJOPropertyBuilder prop : byIndex.values()) {
                ordered.put(prop.getName(), prop);
            }
        }

        // Third by sorting Creator properties before other unordered properties
        // (unless strict ordering is requested)
        if ((_creatorProperties != null)
                && (!sortAlpha || _config.isEnabled(MapperFeature.SORT_CREATOR_PROPERTIES_FIRST))) {
            /* As per [databind#311], this is bit delicate; but if alphabetic ordering
             * is mandated, at least ensure creator properties are in alphabetic
             * order. Related question of creator vs non-creator is punted for now,
             * so creator properties still fully predate non-creator ones.
             */
            Collection<POJOPropertyBuilder> cr;
            if (sortAlpha) {
                TreeMap<String, POJOPropertyBuilder> sorted =
                        new TreeMap<String,POJOPropertyBuilder>();
                for (POJOPropertyBuilder prop : _creatorProperties) {
                    sorted.put(prop.getName(), prop);
                }
                cr = sorted.values();
            } else {
                cr = _creatorProperties;
            }
            for (POJOPropertyBuilder prop : cr) {
                // 16-Jan-2016, tatu: Related to [databind#1317], make sure not to accidentally
                //    add back pruned creator properties!
                String name = prop.getName();
                // 27-Nov-2019, tatu: Not sure why, but we should NOT remove it from `all` tho:
//                if (all.remove(name) != null) {
                if (all.containsKey(name)) {
                    ordered.put(name, prop);
                }
            }
        }
        // And finally whatever is left (trying to put again will not change ordering)
        ordered.putAll(all);
        props.clear();
        props.putAll(ordered);
    }

    private boolean _anyIndexed(Collection<POJOPropertyBuilder> props) {
        for (POJOPropertyBuilder prop : props) {
            if (prop.getMetadata().hasIndex()) {
                return true;
            }
        }
        return false;
    }

    /*
    /**********************************************************************
    /* Internal methods; helpers
    /**********************************************************************
     */

    protected void reportProblem(String msg, Object... args) {
        if (args.length > 0) {
            msg = String.format(msg, args);
        }
        throw new IllegalArgumentException("Problem with definition of "+_classDef+": "+msg);
    }

    protected POJOPropertyBuilder _property(Map<String, POJOPropertyBuilder> props,
            PropertyName name) {
        String simpleName = name.getSimpleName();
        POJOPropertyBuilder prop = props.get(simpleName);
        if (prop == null) {
            prop = new POJOPropertyBuilder(_config, _annotationIntrospector,
                    _forSerialization, name);
            props.put(simpleName, prop);
        }
        return prop;
    }

    // !!! TODO: deprecate, require use of PropertyName
    protected POJOPropertyBuilder _property(Map<String, POJOPropertyBuilder> props,
            String implName)
    {
        POJOPropertyBuilder prop = props.get(implName);
        if (prop == null) {
            prop = new POJOPropertyBuilder(_config, _annotationIntrospector, _forSerialization,
                    PropertyName.construct(implName));
            props.put(implName, prop);
        }
        return prop;
    }

    private PropertyNamingStrategy _findNamingStrategy()
    {
        Object namingDef = _annotationIntrospector.findNamingStrategy(_config, _classDef);
        if (namingDef == null) {
            return _config.getPropertyNamingStrategy();
        }
        if (namingDef instanceof PropertyNamingStrategy) {
            return (PropertyNamingStrategy) namingDef;
        }
        // Alas, there's no way to force return type of "either class
        // X or Y" -- need to throw an exception after the fact
        if (!(namingDef instanceof Class)) {
            throw new IllegalStateException("AnnotationIntrospector returned PropertyNamingStrategy definition of type "
                    +namingDef.getClass().getName()+"; expected type PropertyNamingStrategy or Class<PropertyNamingStrategy> instead");
        }
        Class<?> namingClass = (Class<?>)namingDef;
        // 09-Nov-2015, tatu: Need to consider pseudo-value of STD, which means "use default"
        if (namingClass == PropertyNamingStrategy.class) {
            return null;
        }
        
        if (!PropertyNamingStrategy.class.isAssignableFrom(namingClass)) {
            throw new IllegalStateException("AnnotationIntrospector returned Class "
                    +namingClass.getName()+"; expected Class<PropertyNamingStrategy>");
        }
        HandlerInstantiator hi = _config.getHandlerInstantiator();
        if (hi != null) {
            PropertyNamingStrategy pns = hi.namingStrategyInstance(_config, _classDef, namingClass);
            if (pns != null) {
                return pns;
            }
        }
        return (PropertyNamingStrategy) ClassUtil.createInstance(namingClass,
                    _config.canOverrideAccessModifiers());
    }

<<<<<<< HEAD
    protected boolean _updateCreatorProperty(POJOPropertyBuilder prop, List<POJOPropertyBuilder> creatorProperties) {

=======
    @Deprecated // since 2.12.1 (temporarily missing from 2.12.0)
    protected void _updateCreatorProperty(POJOPropertyBuilder prop, List<POJOPropertyBuilder> creatorProperties) {
        _replaceCreatorProperty(prop, creatorProperties);
    }

    protected boolean _replaceCreatorProperty(POJOPropertyBuilder prop, List<POJOPropertyBuilder> creatorProperties) {
>>>>>>> a2e914c5
        if (creatorProperties != null) {
            final String intName = prop.getInternalName();
            for (int i = 0, len = creatorProperties.size(); i < len; ++i) {
                if (creatorProperties.get(i).getInternalName().equals(intName)) {
                    creatorProperties.set(i, prop);
                    return true;
                }
            }
        }
        return false;
    }
}<|MERGE_RESOLUTION|>--- conflicted
+++ resolved
@@ -1244,17 +1244,12 @@
                     _config.canOverrideAccessModifiers());
     }
 
-<<<<<<< HEAD
-    protected boolean _updateCreatorProperty(POJOPropertyBuilder prop, List<POJOPropertyBuilder> creatorProperties) {
-
-=======
-    @Deprecated // since 2.12.1 (temporarily missing from 2.12.0)
-    protected void _updateCreatorProperty(POJOPropertyBuilder prop, List<POJOPropertyBuilder> creatorProperties) {
-        _replaceCreatorProperty(prop, creatorProperties);
-    }
+//    @Deprecated // since 2.12.1 (temporarily missing from 2.12.0)
+//    protected void _updateCreatorProperty(POJOPropertyBuilder prop, List<POJOPropertyBuilder> creatorProperties) {
+//        _replaceCreatorProperty(prop, creatorProperties);
+ //   }
 
     protected boolean _replaceCreatorProperty(POJOPropertyBuilder prop, List<POJOPropertyBuilder> creatorProperties) {
->>>>>>> a2e914c5
         if (creatorProperties != null) {
             final String intName = prop.getInternalName();
             for (int i = 0, len = creatorProperties.size(); i < len; ++i) {
