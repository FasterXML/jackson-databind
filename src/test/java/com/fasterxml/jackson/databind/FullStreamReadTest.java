package com.fasterxml.jackson.databind;

import java.util.*;

import com.fasterxml.jackson.core.JsonParseException;
import com.fasterxml.jackson.core.json.JsonReadFeature;

import com.fasterxml.jackson.databind.exc.MismatchedInputException;

public class FullStreamReadTest extends BaseMapTest
{
    private final static String JSON_OK_ARRAY = " [ 1, 2, 3]    ";
    private final static String JSON_OK_ARRAY_WITH_COMMENT = JSON_OK_ARRAY + " // stuff ";

    private final static String JSON_FAIL_ARRAY = JSON_OK_ARRAY + " [ ]";

    /*
    /**********************************************************
    /* Test methods, config
    /**********************************************************
     */

    private final ObjectMapper MAPPER = newObjectMapper();

    public void testMapperAcceptTrailing() throws Exception
    {
        assertFalse(MAPPER.isEnabled(DeserializationFeature.FAIL_ON_TRAILING_TOKENS));

        // by default, should be ok to read, all
        _verifyArray(MAPPER.readTree(JSON_OK_ARRAY));
        _verifyArray(MAPPER.readTree(JSON_OK_ARRAY_WITH_COMMENT));
        _verifyArray(MAPPER.readTree(JSON_FAIL_ARRAY));

        // and also via "untyped"
        _verifyCollection(MAPPER.readValue(JSON_OK_ARRAY, List.class));
        _verifyCollection(MAPPER.readValue(JSON_OK_ARRAY_WITH_COMMENT, List.class));
        _verifyCollection(MAPPER.readValue(JSON_FAIL_ARRAY, List.class));
    }

    public void testMapperFailOnTrailing() throws Exception
    {
        // but things change if we enforce checks
        ObjectMapper strict = ObjectMapper.builder()
                .enable(DeserializationFeature.FAIL_ON_TRAILING_TOKENS)
                .build();
        assertTrue(strict.isEnabled(DeserializationFeature.FAIL_ON_TRAILING_TOKENS));

        // some still ok
        _verifyArray(strict.readTree(JSON_OK_ARRAY));
        _verifyCollection(strict.readValue(JSON_OK_ARRAY, List.class));

        // but if real content exists, will fail
        try {
            strict.readTree(JSON_FAIL_ARRAY);
            fail("Should not have passed");
        } catch (MismatchedInputException e) {
            verifyException(e, "Trailing token (of type START_ARRAY)");
            verifyException(e, "value (bound as `com.fasterxml.jackson.databind.JsonNode`)");
        }

        try {
            strict.readValue(JSON_FAIL_ARRAY, List.class);
            fail("Should not have passed");
        } catch (MismatchedInputException e) {
            verifyException(e, "Trailing token (of type START_ARRAY)");
            verifyException(e, "value (bound as `java.util.List`)");
        }

        // others fail conditionally: will fail on comments unless enabled

        try {
            strict.readValue(JSON_OK_ARRAY_WITH_COMMENT, List.class);
            fail("Should not have passed");
        } catch (JsonParseException e) {
            verifyException(e, "Unexpected character");
            verifyException(e, "maybe a (non-standard) comment");
        }
        try {
            strict.readTree(JSON_OK_ARRAY_WITH_COMMENT);
            fail("Should not have passed");
        } catch (JsonParseException e) {
            verifyException(e, "Unexpected character");
            verifyException(e, "maybe a (non-standard) comment");
        }

<<<<<<< HEAD
        ObjectMapper strictWithComments = new ObjectMapper(
                strict.tokenStreamFactory().rebuild()
                .enable(JsonParser.Feature.ALLOW_COMMENTS)
                .build());
=======
        ObjectReader strictWithComments = strict.reader()
                .with(JsonReadFeature.ALLOW_JAVA_COMMENTS);
>>>>>>> 3f942182
        _verifyArray(strictWithComments.readTree(JSON_OK_ARRAY_WITH_COMMENT));
        _verifyCollection((List<?>) strictWithComments.forType(List.class)
                .readValue(JSON_OK_ARRAY_WITH_COMMENT));
    }

    public void testReaderAcceptTrailing() throws Exception
    {
        ObjectReader R = MAPPER.reader();
        assertFalse(R.isEnabled(DeserializationFeature.FAIL_ON_TRAILING_TOKENS));

        _verifyArray(R.readTree(JSON_OK_ARRAY));
        _verifyArray(R.readTree(JSON_OK_ARRAY_WITH_COMMENT));
        _verifyArray(R.readTree(JSON_FAIL_ARRAY));
        ObjectReader rColl = R.forType(List.class);
        _verifyCollection((List<?>)rColl.readValue(JSON_OK_ARRAY));
        _verifyCollection((List<?>)rColl.readValue(JSON_OK_ARRAY_WITH_COMMENT));
        _verifyCollection((List<?>)rColl.readValue(JSON_FAIL_ARRAY));
    }

    public void testReaderFailOnTrailing() throws Exception
    {
        ObjectReader strictR = MAPPER.reader().with(DeserializationFeature.FAIL_ON_TRAILING_TOKENS);
        ObjectReader strictRForList = strictR.forType(List.class);
        _verifyArray(strictR.readTree(JSON_OK_ARRAY));
        _verifyCollection((List<?>)strictRForList.readValue(JSON_OK_ARRAY));

        // Will fail hard if there is a trailing token
        try {
            strictRForList.readValue(JSON_FAIL_ARRAY);
            fail("Should not have passed");
        } catch (MismatchedInputException e) {
            verifyException(e, "Trailing token (of type START_ARRAY)");
            verifyException(e, "value (bound as `java.util.List`)");
        }
        try {
            strictR.readTree(JSON_FAIL_ARRAY);
            fail("Should not have passed");
        } catch (MismatchedInputException e) {
            verifyException(e, "Trailing token (of type START_ARRAY)");
            verifyException(e, "value (bound as `com.fasterxml.jackson.databind.JsonNode`)");
        }

        // ... also verify that same happens with "value to update"
        try {
            strictR.withValueToUpdate(new ArrayList<Object>())
                .readValue(JSON_FAIL_ARRAY);
            fail("Should not have passed");
        } catch (MismatchedInputException e) {
            verifyException(e, "Trailing token (of type START_ARRAY)");
            verifyException(e, "value (bound as `java.util.ArrayList`)");
        }

        // others conditionally: will fail on comments unless enabled

        try {
            strictRForList.readValue(JSON_OK_ARRAY_WITH_COMMENT);
            fail("Should not have passed");
        } catch (JsonParseException e) {
            verifyException(e, "Unexpected character");
            verifyException(e, "maybe a (non-standard) comment");
        }
        try {
            strictR.readTree(JSON_OK_ARRAY_WITH_COMMENT);
            fail("Should not have passed");
        } catch (JsonParseException e) {
            verifyException(e, "Unexpected character");
            verifyException(e, "maybe a (non-standard) comment");
        }

        // but works if comments enabled etc

        ObjectReader strictRWithComments = strictR.with(JsonReadFeature.ALLOW_JAVA_COMMENTS);
        
        _verifyCollection((List<?>)strictRWithComments.forType(List.class).readValue(JSON_OK_ARRAY_WITH_COMMENT));
        _verifyArray(strictRWithComments.readTree(JSON_OK_ARRAY_WITH_COMMENT));
    }

    private void _verifyArray(JsonNode n) throws Exception
    {
        assertTrue(n.isArray());
        assertEquals(3, n.size());
    }

    private void _verifyCollection(List<?> coll) throws Exception
    {
        assertEquals(3, coll.size());
        assertEquals(Integer.valueOf(1), coll.get(0));
        assertEquals(Integer.valueOf(2), coll.get(1));
        assertEquals(Integer.valueOf(3), coll.get(2));
    }
}<|MERGE_RESOLUTION|>--- conflicted
+++ resolved
@@ -82,16 +82,8 @@
             verifyException(e, "Unexpected character");
             verifyException(e, "maybe a (non-standard) comment");
         }
-
-<<<<<<< HEAD
-        ObjectMapper strictWithComments = new ObjectMapper(
-                strict.tokenStreamFactory().rebuild()
-                .enable(JsonParser.Feature.ALLOW_COMMENTS)
-                .build());
-=======
         ObjectReader strictWithComments = strict.reader()
                 .with(JsonReadFeature.ALLOW_JAVA_COMMENTS);
->>>>>>> 3f942182
         _verifyArray(strictWithComments.readTree(JSON_OK_ARRAY_WITH_COMMENT));
         _verifyCollection((List<?>) strictWithComments.forType(List.class)
                 .readValue(JSON_OK_ARRAY_WITH_COMMENT));
