--- conflicted
+++ resolved
@@ -490,11 +490,7 @@
             return _parseInteger(p, ctxt);
         }
 
-<<<<<<< HEAD
-        protected final Integer _parseInteger(DeserializationContext ctxt, JsonParser p)
-=======
         protected final Integer _parseInteger(JsonParser p, DeserializationContext ctxt)
->>>>>>> 3d5156ba
                 throws IOException
         {
             CoercionAction act;
@@ -573,11 +569,7 @@
             return _parseLong(p, ctxt);
         }
 
-<<<<<<< HEAD
-        protected final Long _parseLong(DeserializationContext ctxt, JsonParser p)
-=======
         protected final Long _parseLong(JsonParser p, DeserializationContext ctxt)
->>>>>>> 3d5156ba
                 throws IOException
         {
             CoercionAction act;
