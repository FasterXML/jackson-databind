package com.fasterxml.jackson.databind.ser;

import com.fasterxml.jackson.annotation.*;

import com.fasterxml.jackson.databind.*;

/**
 * Unit tests for verifying that constraints on ordering of serialized
 * properties are held.
 */
public class TestSerializationOrder
    extends BaseMapTest
{
    static class BeanWithCreator
    {
        public int a;
        public int b;
        public int c;

        @JsonCreator public BeanWithCreator(@JsonProperty("c") int c, @JsonProperty("a") int a) {
            this.a = a;
            this.c = c;
        }
    }

    @JsonPropertyOrder({"c", "a", "b"})
    static class BeanWithOrder
    {
        public int d, b, a, c;

        public BeanWithOrder(int a, int b, int c, int d) {
            this.a = a;
            this.b = b;
            this.c = c;
            this.d = d;
        }
    }

    @JsonPropertyOrder(value={"d"}, alphabetic=true)
    static class SubBeanWithOrder extends BeanWithOrder
    {
        public SubBeanWithOrder(int a, int b, int c, int d) {
            super(a, b, c, d);
        }
    }

    @JsonPropertyOrder({"b", "a",
        // note: including non-existant properties is fine (has no effect, but not an error)
        "foobar",
        "c"
    })
    static class OrderMixIn { }

    @JsonPropertyOrder(value={"a","b","x","z"})
    static class BeanFor268 {
        @JsonProperty("a") public String xA = "a";
        @JsonProperty("z") public String aZ = "z";
    	   @JsonProperty("b") public String xB() { return "b"; }
    	   @JsonProperty("x") public String aX() { return "x"; }
    }

    static class BeanFor459 {
        public int d = 4;
        public int c = 3;
        public int b = 2;
        public int a = 1;
    }

    // For [databind#311]
    @JsonPropertyOrder(alphabetic = true)
    public class BeanForGH311 {
        private final int a;
        private final int b;

        @JsonCreator
        public BeanForGH311(@JsonProperty("b") int b, @JsonProperty("a") int a) { //b and a are out of order, although alphabetic = true
            this.a = a;
            this.b = b;
        }

        public int getA() { return a; }
        public int getB() { return b; }
    }

    /*
    /*********************************************
    /* Unit tests
    /*********************************************
     */

<<<<<<< HEAD
    private final ObjectMapper MAPPER = objectMapper();
=======
    private final ObjectMapper MAPPER = newJsonMapper();
>>>>>>> 7c7b5c96

    public void testImplicitOrderByCreator() throws Exception
    {
        assertEquals("{\"c\":1,\"a\":2,\"b\":0}", MAPPER.writeValueAsString(new BeanWithCreator(1, 2)));
    }

    public void testExplicitOrder() throws Exception
    {
        assertEquals("{\"c\":3,\"a\":1,\"b\":2,\"d\":4}", MAPPER.writeValueAsString(new BeanWithOrder(1, 2, 3, 4)));
    }

    public void testAlphabeticOrder() throws Exception
    {
        assertEquals("{\"d\":4,\"a\":1,\"b\":2,\"c\":3}", MAPPER.writeValueAsString(new SubBeanWithOrder(1, 2, 3, 4)));
    }

    public void testOrderWithMixins() throws Exception
    {
        ObjectMapper mapper = jsonMapperBuilder()
                .addMixIn(BeanWithOrder.class, OrderMixIn.class)
                .build();
        assertEquals("{\"b\":2,\"a\":1,\"c\":3,\"d\":4}",
                mapper.writeValueAsString(new BeanWithOrder(1, 2, 3, 4)));
    }

    public void testOrderWrt268() throws Exception
    {
        assertEquals("{\"a\":\"a\",\"b\":\"b\",\"x\":\"x\",\"z\":\"z\"}",
                MAPPER.writeValueAsString(new BeanFor268()));
    }

    public void testOrderWithFeature() throws Exception
    {
        ObjectMapper mapper = jsonMapperBuilder()
                .enable(MapperFeature.SORT_PROPERTIES_ALPHABETICALLY)
                .build();
        assertEquals("{\"a\":1,\"b\":2,\"c\":3,\"d\":4}",
                mapper.writeValueAsString(new BeanFor459()));
    }

<<<<<<< HEAD
=======
    // [databind#311]
>>>>>>> 7c7b5c96
    public void testAlphaAndCreatorOrdering() throws Exception
    {
        ObjectMapper mapper = jsonMapperBuilder()
                .enable(MapperFeature.SORT_PROPERTIES_ALPHABETICALLY)
                .build();
        String json = mapper.writeValueAsString(new BeanForGH311(2, 1));
        assertEquals("{\"a\":1,\"b\":2}", json);
    }
}<|MERGE_RESOLUTION|>--- conflicted
+++ resolved
@@ -88,11 +88,7 @@
     /*********************************************
      */
 
-<<<<<<< HEAD
-    private final ObjectMapper MAPPER = objectMapper();
-=======
     private final ObjectMapper MAPPER = newJsonMapper();
->>>>>>> 7c7b5c96
 
     public void testImplicitOrderByCreator() throws Exception
     {
@@ -133,10 +129,7 @@
                 mapper.writeValueAsString(new BeanFor459()));
     }
 
-<<<<<<< HEAD
-=======
     // [databind#311]
->>>>>>> 7c7b5c96
     public void testAlphaAndCreatorOrdering() throws Exception
     {
         ObjectMapper mapper = jsonMapperBuilder()
