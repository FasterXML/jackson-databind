package com.fasterxml.jackson.failing;

import java.math.BigDecimal;

import com.fasterxml.jackson.annotation.JsonProperty;
import com.fasterxml.jackson.annotation.JsonSubTypes;
import com.fasterxml.jackson.annotation.JsonTypeInfo;
import com.fasterxml.jackson.databind.*;

public class JDKNumberDeser2644Test extends BaseMapTest
{
    // [databind#2644]
    static class NodeRoot2644 {
        public String type;

        @JsonTypeInfo(use = JsonTypeInfo.Id.NAME, include = JsonTypeInfo.As.EXTERNAL_PROPERTY, property = "type")
        @JsonSubTypes(value = {
                @JsonSubTypes.Type(value = NodeParent2644.class, name = "NodeParent")
        })
        public Node2644 node;
    }

    public static class NodeParent2644 extends Node2644 { }

    public static abstract class Node2644 {
        @JsonProperty("amount")
        BigDecimal val;

        public BigDecimal getVal() {
            return val;
        }

        public void setVal(BigDecimal val) {
            this.val = val;
        }
    }

    // [databind#2644]
    public void testBigDecimalSubtypes() throws Exception
    {
<<<<<<< HEAD
        ObjectMapper mapper = jsonMapperBuilder()
                .registerSubtypes(NodeParent2644.class)
                .enable(DeserializationFeature.USE_BIG_DECIMAL_FOR_FLOATS)
                .build();
=======
        ObjectMapper mapper = newJsonMapper();

        // NOTE: uncommenting this does work around the issue:
//        mapper.enable(DeserializationFeature.USE_BIG_DECIMAL_FOR_FLOATS);
        mapper.registerSubtypes(NodeParent2644.class);
>>>>>>> 60b42840

        NodeRoot2644 root = mapper.readValue(
                "{\"type\": \"NodeParent\",\"node\": {\"amount\": 9999999999999999.99} }",
                NodeRoot2644.class
        );

        assertEquals(new BigDecimal("9999999999999999.99"), root.node.getVal());

    }

}<|MERGE_RESOLUTION|>--- conflicted
+++ resolved
@@ -38,18 +38,11 @@
     // [databind#2644]
     public void testBigDecimalSubtypes() throws Exception
     {
-<<<<<<< HEAD
         ObjectMapper mapper = jsonMapperBuilder()
                 .registerSubtypes(NodeParent2644.class)
-                .enable(DeserializationFeature.USE_BIG_DECIMAL_FOR_FLOATS)
+// NOTE: uncommenting this does work around the issue:
+//                .enable(DeserializationFeature.USE_BIG_DECIMAL_FOR_FLOATS)
                 .build();
-=======
-        ObjectMapper mapper = newJsonMapper();
-
-        // NOTE: uncommenting this does work around the issue:
-//        mapper.enable(DeserializationFeature.USE_BIG_DECIMAL_FOR_FLOATS);
-        mapper.registerSubtypes(NodeParent2644.class);
->>>>>>> 60b42840
 
         NodeRoot2644 root = mapper.readValue(
                 "{\"type\": \"NodeParent\",\"node\": {\"amount\": 9999999999999999.99} }",
@@ -57,7 +50,5 @@
         );
 
         assertEquals(new BigDecimal("9999999999999999.99"), root.node.getVal());
-
     }
-
 }