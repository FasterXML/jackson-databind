--- conflicted
+++ resolved
@@ -126,16 +126,10 @@
 
     public void testList() throws Exception
     {
-<<<<<<< HEAD
         ObjectMapper mapper = jsonMapperBuilder()
-                .enableDefaultTyping(NoCheckSubTypeValidator.instance,
+                .activateDefaultTyping(NoCheckSubTypeValidator.instance,
                         DefaultTyping.OBJECT_AND_NON_CONCRETE, JsonTypeInfo.As.PROPERTY)
                 .build();
-=======
-        final ObjectMapper mapper = new ObjectMapper();
-        mapper.activateDefaultTyping(NoCheckSubTypeValidator.instance,
-                ObjectMapper.DefaultTyping.OBJECT_AND_NON_CONCRETE, JsonTypeInfo.As.PROPERTY);
->>>>>>> 999beddc
         ItemList child = new ItemList();
         child.value = "I am child";
 
@@ -150,16 +144,10 @@
 
     public void testMap() throws Exception
     {
-<<<<<<< HEAD
         ObjectMapper mapper = jsonMapperBuilder()
-                .enableDefaultTyping(NoCheckSubTypeValidator.instance,
+                .activateDefaultTyping(NoCheckSubTypeValidator.instance,
                         DefaultTyping.OBJECT_AND_NON_CONCRETE, JsonTypeInfo.As.PROPERTY)
                 .build();
-=======
-        final ObjectMapper mapper = new ObjectMapper();
-        mapper.activateDefaultTyping(NoCheckSubTypeValidator.instance,
-                ObjectMapper.DefaultTyping.OBJECT_AND_NON_CONCRETE, JsonTypeInfo.As.PROPERTY);
->>>>>>> 999beddc
         ItemMap child = new ItemMap();
         child.value = "I am child";
 
