--- conflicted
+++ resolved
@@ -7,11 +7,8 @@
 import java.util.*;
 
 import com.fasterxml.jackson.core.JsonGenerator;
-<<<<<<< HEAD
+import com.fasterxml.jackson.core.JsonProcessingException;
 import com.fasterxml.jackson.core.util.Named;
-=======
-import com.fasterxml.jackson.core.JsonProcessingException;
->>>>>>> 26fd2579
 import com.fasterxml.jackson.databind.DeserializationContext;
 import com.fasterxml.jackson.databind.JavaType;
 import com.fasterxml.jackson.databind.JsonMappingException;
@@ -65,9 +62,6 @@
         return result;
     }
 
-    /**
-     * @since 2.7
-     */
     public static List<Class<?>> findRawSuperTypes(Class<?> cls, Class<?> endBefore, boolean addClassItself) {
         if ((cls == null) || (cls == endBefore) || (cls == Object.class)) {
             return Collections.emptyList();
@@ -81,8 +75,6 @@
      * Method for finding all super classes (but not super interfaces) of given class,
      * starting with the immediate super class and ending in the most distant one.
      * Class itself is included if <code>addClassItself</code> is true.
-     *
-     * @since 2.7
      */
     public static List<Class<?>> findSuperClasses(Class<?> cls, Class<?> endBefore,
             boolean addClassItself) {
@@ -349,10 +341,7 @@
 
     /**
      * Method that works like by calling {@link #getRootCause} and then
-     * either throwing it (if instanceof {@link IOException}), or
-     * return.
-     *
-     * @since 2.8
+     * either throwing it (if instanceof {@link IOException}), or return.
      */
     public static Throwable throwRootCauseIfIOE(Throwable t) throws IOException {
         return throwIfIOE(getRootCause(t));
@@ -363,7 +352,7 @@
      * is a checked exception; otherwise (runtime exception or error) throw as is
      */
     public static void throwAsIAE(Throwable t) {
-        throwAsIAE(t, t.getMessage());
+        throwAsIAE(t, exceptionMessage(t));
     }
 
     /**
@@ -378,15 +367,12 @@
         throw new IllegalArgumentException(msg, t);
     }
 
-    /**
-     * @since 2.9
-     */
     public static <T> T throwAsMappingException(DeserializationContext ctxt,
             IOException e0) throws JsonMappingException {
         if (e0 instanceof JsonMappingException) {
             throw (JsonMappingException) e0;
         }
-        JsonMappingException e = JsonMappingException.from(ctxt, e0.getMessage());
+        JsonMappingException e = JsonMappingException.from(ctxt, exceptionMessage(e0));
         e.initCause(e0);
         throw e;
     }
@@ -494,7 +480,8 @@
         try {
             return ctor.newInstance();
         } catch (Exception e) {
-            ClassUtil.unwrapAndThrowAsIAE(e, "Failed to instantiate class "+cls.getName()+", problem: "+e.getMessage());
+            ClassUtil.unwrapAndThrowAsIAE(e, "Failed to instantiate class "+cls.getName()+", problem: "
+        +exceptionMessage(e));
             return null;
         }
     }
@@ -516,7 +503,8 @@
         } catch (NoSuchMethodException e) {
             ;
         } catch (Exception e) {
-            ClassUtil.unwrapAndThrowAsIAE(e, "Failed to find default constructor of class "+cls.getName()+", problem: "+e.getMessage());
+            ClassUtil.unwrapAndThrowAsIAE(e, "Failed to find default constructor of class "+cls.getName()
+                +", problem: "+exceptionMessage(e));
         }
         return null;
     }
@@ -837,7 +825,8 @@
             // Google App Engine); so let's only fail if we really needed it...
             if (!ao.isAccessible()) {
                 Class<?> declClass = member.getDeclaringClass();
-                throw new IllegalArgumentException("Cannot access "+member+" (from class "+declClass.getName()+"; failed to set access: "+se.getMessage());
+                throw new IllegalArgumentException("Cannot access "+member+" (from class "+declClass.getName()
+                    +"; failed to set access: "+exceptionMessage(se));
             }
         }
     }
