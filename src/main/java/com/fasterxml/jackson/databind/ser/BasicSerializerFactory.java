package com.fasterxml.jackson.databind.ser;

import java.math.BigDecimal;
import java.math.BigInteger;
import java.net.InetAddress;
import java.net.InetSocketAddress;
import java.nio.ByteBuffer;
import java.nio.file.Path;
import java.util.*;
import java.util.concurrent.atomic.AtomicReference;
import java.util.stream.DoubleStream;
import java.util.stream.IntStream;
import java.util.stream.LongStream;
import java.util.stream.Stream;

import com.fasterxml.jackson.annotation.*;
import com.fasterxml.jackson.databind.*;
import com.fasterxml.jackson.databind.annotation.JsonSerialize;
import com.fasterxml.jackson.databind.cfg.SerializerFactoryConfig;
import com.fasterxml.jackson.databind.ext.OptionalHandlerFactory;
import com.fasterxml.jackson.databind.ext.jdk8.DoubleStreamSerializer;
import com.fasterxml.jackson.databind.ext.jdk8.IntStreamSerializer;
import com.fasterxml.jackson.databind.ext.jdk8.LongStreamSerializer;
import com.fasterxml.jackson.databind.ext.jdk8.OptionalDoubleSerializer;
import com.fasterxml.jackson.databind.ext.jdk8.OptionalIntSerializer;
import com.fasterxml.jackson.databind.ext.jdk8.OptionalLongSerializer;
import com.fasterxml.jackson.databind.ext.jdk8.Jdk8OptionalSerializer;
import com.fasterxml.jackson.databind.ext.jdk8.Jdk8StreamSerializer;
import com.fasterxml.jackson.databind.introspect.*;
import com.fasterxml.jackson.databind.jsontype.TypeSerializer;
import com.fasterxml.jackson.databind.ser.impl.*;
import com.fasterxml.jackson.databind.ser.std.*;
import com.fasterxml.jackson.databind.type.*;
import com.fasterxml.jackson.databind.util.*;

/**
 * Factory class that can provide serializers for standard JDK classes,
 * as well as custom classes that extend standard classes or implement
 * one of "well-known" interfaces (such as {@link java.util.Collection}).
 *<p>
 * Since all the serializers are eagerly instantiated, and there is
 * no additional introspection or customizability of these types,
 * this factory is essentially stateless.
 */
@SuppressWarnings("serial")
public abstract class BasicSerializerFactory
    extends SerializerFactory
    implements java.io.Serializable
{
    /*
    /**********************************************************************
    /* Configuration, lookup tables/maps
    /**********************************************************************
     */

    /**
     * Since these are all JDK classes, we shouldn't have to worry
     * about ClassLoader used to load them. Rather, we can just
     * use the class name, and keep things simple and efficient.
     */
    protected final static HashMap<String, JsonSerializer<?>> _concrete;

    static {
        HashMap<String, JsonSerializer<?>> concrete
            = new HashMap<String, JsonSerializer<?>>();

        
        /* String and string-like types (note: date types explicitly
         * not included -- can use either textual or numeric serialization)
         */
        concrete.put(String.class.getName(), StringSerializer.instance);
        final ToStringSerializer sls = ToStringSerializer.instance;
        concrete.put(StringBuffer.class.getName(), sls);
        concrete.put(StringBuilder.class.getName(), sls);
        concrete.put(Character.class.getName(), sls);
        concrete.put(Character.TYPE.getName(), sls);

        // Primitives/wrappers for primitives (primitives needed for Beans)
        NumberSerializers.addAll(concrete);
        concrete.put(Boolean.TYPE.getName(), new BooleanSerializer(true));
        concrete.put(Boolean.class.getName(), new BooleanSerializer(false));

        // Other numbers, more complicated
        concrete.put(BigInteger.class.getName(), new NumberSerializer(BigInteger.class));
        concrete.put(BigDecimal.class.getName(), new NumberSerializer(BigDecimal.class));

        // Other discrete non-container types:
        // First, Date/Time zoo:
        concrete.put(Calendar.class.getName(), CalendarSerializer.instance);
        concrete.put(java.util.Date.class.getName(), DateSerializer.instance);

        _concrete = concrete;
    }

    /*
    /**********************************************************************
    /* Configuration
    /**********************************************************************
     */
    
    /**
     * Configuration settings for this factory; immutable instance (just like this
     * factory), new version created via copy-constructor (fluent-style)
     */
    protected final SerializerFactoryConfig _factoryConfig;

    /*
    /**********************************************************************
    /* Life cycle
    /**********************************************************************
     */

    /**
     * We will provide default constructor to allow sub-classing,
     * but make it protected so that no non-singleton instances of
     * the class will be instantiated.
     */
    protected BasicSerializerFactory(SerializerFactoryConfig config) {
        _factoryConfig = (config == null) ? new SerializerFactoryConfig() : config;
    }

    /**
     * Method used for creating a new instance of this factory, but with different
     * configuration. Reason for specifying factory method (instead of plain constructor)
     * is to allow proper sub-classing of factories.
     *<p>
     * Note that custom sub-classes generally <b>must override</b> implementation
     * of this method, as it usually requires instantiating a new instance of
     * factory type. Check out javadocs for
     * {@link com.fasterxml.jackson.databind.ser.BeanSerializerFactory} for more details.
     */
    protected abstract SerializerFactory withConfig(SerializerFactoryConfig config);

    /**
     * Convenience method for creating a new factory instance with an additional
     * serializer provider.
     */
    @Override
    public final SerializerFactory withAdditionalSerializers(Serializers additional) {
        return withConfig(_factoryConfig.withAdditionalSerializers(additional));
    }

    /**
     * Convenience method for creating a new factory instance with an additional
     * key serializer provider.
     */
    @Override
    public final SerializerFactory withAdditionalKeySerializers(Serializers additional) {
        return withConfig(_factoryConfig.withAdditionalKeySerializers(additional));
    }
    
    /**
     * Convenience method for creating a new factory instance with additional bean
     * serializer modifier.
     */
    @Override
    public final SerializerFactory withSerializerModifier(BeanSerializerModifier modifier) {
        return withConfig(_factoryConfig.withSerializerModifier(modifier));
    }

    @Override
    public final SerializerFactory withNullValueSerializer(JsonSerializer<?> nvs) {
        return withConfig(_factoryConfig.withNullValueSerializer(nvs));
    }

    @Override
    public final SerializerFactory withNullKeySerializer(JsonSerializer<?> nks) {
        return withConfig(_factoryConfig.withNullKeySerializer(nks));
    }

    /*
    /**********************************************************************
    /* `SerializerFactory` impl
    /**********************************************************************
     */
    
// Implemented by sub-classes
//    public abstract JsonSerializer<Object> createSerializer(SerializerProvider prov, ....)

    @Override // since 2.11
    @SuppressWarnings("unchecked")
<<<<<<< HEAD
    public JsonSerializer<Object> createKeySerializer(SerializerProvider ctxt,
            JavaType keyType, JsonSerializer<Object> defaultImpl)
        throws JsonMappingException
    {
        // We should not need any member method info; at most class annotations for Map type
        // ... at least, not here.
        BeanDescription beanDesc = ctxt.introspectBeanDescription(keyType);
        final SerializationConfig config = ctxt.getConfig();
=======
    public JsonSerializer<Object> createKeySerializer(SerializerProvider prov,
            JavaType keyType, JsonSerializer<Object> defaultImpl) throws JsonMappingException
    {
        // 16-Oct-2019, tatu: use to only introspect class annotations but we'll
        //    need methods too for `@JsonValue` later; and custom lookup might want it, too
        final SerializationConfig config = prov.getConfig();
        BeanDescription beanDesc = config.introspect(keyType);
>>>>>>> 03f42127
        JsonSerializer<?> ser = null;
        // Minor optimization: to avoid constructing beanDesc, bail out if none registered
        if (_factoryConfig.hasKeySerializers()) {
            // Only thing we have here are module-provided key serializers:
            for (Serializers serializers : _factoryConfig.keySerializers()) {
                ser = serializers.findSerializer(config, keyType, beanDesc, null);
                if (ser != null) {
                    break;
                }
            }
        }
        if (ser == null) {
<<<<<<< HEAD
            ser = StdKeySerializers.getStdKeySerializer(config, keyType.getRawClass(), false);
            // As per [databind#47], also need to support @JsonValue
            if (ser == null) {
                beanDesc = ctxt.introspectBeanDescription(keyType);
                AnnotatedMember am = beanDesc.findJsonValueAccessor();
                if (am != null) {
                    final Class<?> rawType = am.getRawType();
                    JsonSerializer<?> delegate = StdKeySerializers.getStdKeySerializer(config,
                            rawType, true);
                    if (config.canOverrideAccessModifiers()) {
                        ClassUtil.checkAndFixAccess(am.getMember(),
                                config.isEnabled(MapperFeature.OVERRIDE_PUBLIC_ACCESS_MODIFIERS));
                    }
                    // need to pass both type of key Object (on which accessor called), and actual
                    // value type that `JsonType`-annotated accessor returns (or contains, in case of field)
                    ser = new JsonValueSerializer(keyType, am.getType(), false, null, delegate, am);
                } else {
                    // And aside from JDK defaults, use `defaultImpl` if any specified
                    ser = defaultImpl;
                    if (ser == null) {
                        ser = StdKeySerializers.getFallbackKeySerializer(config, keyType.getRawClass());
=======
            // [databind#2452]: Support `@JsonSerialize(keyUsing = ...)` -- new in 2.11
            if (prov != null) {
                ser = _findKeySerializer(prov, beanDesc.getClassInfo());
            }
            if (ser == null) {
                ser = defaultImpl;
                if (ser == null) {
                    ser = StdKeySerializers.getStdKeySerializer(config, keyType.getRawClass(), false);
                    // As per [databind#47], also need to support @JsonValue
                    if (ser == null) {
                        AnnotatedMember am = beanDesc.findJsonValueAccessor();
                        if (am != null) {
                            final Class<?> rawType = am.getRawType();
                            JsonSerializer<?> delegate = StdKeySerializers.getStdKeySerializer(config,
                                    rawType, true);
                            if (config.canOverrideAccessModifiers()) {
                                ClassUtil.checkAndFixAccess(am.getMember(),
                                        config.isEnabled(MapperFeature.OVERRIDE_PUBLIC_ACCESS_MODIFIERS));
                            }
                            ser = new JsonValueSerializer(am, delegate);
                        } else {
                            ser = StdKeySerializers.getFallbackKeySerializer(config, keyType.getRawClass());
                        }
>>>>>>> 03f42127
                    }
                }
            }
        }

        // [databind#120]: Allow post-processing
        if (_factoryConfig.hasSerializerModifiers()) {
            for (BeanSerializerModifier mod : _factoryConfig.serializerModifiers()) {
                ser = mod.modifyKeySerializer(config, keyType, beanDesc, ser);
            }
        }
        return (JsonSerializer<Object>) ser;
    }

<<<<<<< HEAD
=======
    // Old method: to be removed from 3.0 -- similar to above but can't look for "keyUsing"
    @Override
    @SuppressWarnings("unchecked")
    @Deprecated // since 2.11
    public JsonSerializer<Object> createKeySerializer(SerializationConfig config,
            JavaType keyType, JsonSerializer<Object> defaultImpl)
    {
        BeanDescription beanDesc = config.introspect(keyType);
        JsonSerializer<?> ser = null;
        if (_factoryConfig.hasKeySerializers()) {
            for (Serializers serializers : _factoryConfig.keySerializers()) {
                ser = serializers.findSerializer(config, keyType, beanDesc);
                if (ser != null) {
                    break;
                }
            }
        }
        if (ser == null) {
            if (ser == null) {
                ser = defaultImpl;
                if (ser == null) {
                    ser = StdKeySerializers.getStdKeySerializer(config, keyType.getRawClass(), false);
                    if (ser == null) {
                        AnnotatedMember am = beanDesc.findJsonValueAccessor();
                        if (am != null) {
                            final Class<?> rawType = am.getRawType();
                            JsonSerializer<?> delegate = StdKeySerializers.getStdKeySerializer(config,
                                    rawType, true);
                            if (config.canOverrideAccessModifiers()) {
                                ClassUtil.checkAndFixAccess(am.getMember(),
                                        config.isEnabled(MapperFeature.OVERRIDE_PUBLIC_ACCESS_MODIFIERS));
                            }
                            ser = new JsonValueSerializer(am, delegate);
                        } else {
                            ser = StdKeySerializers.getFallbackKeySerializer(config, keyType.getRawClass());
                        }
                    }
                }
            }
        }
        if (_factoryConfig.hasSerializerModifiers()) {
            for (BeanSerializerModifier mod : _factoryConfig.serializerModifiers()) {
                ser = mod.modifyKeySerializer(config, keyType, beanDesc, ser);
            }
        }
        return (JsonSerializer<Object>) ser;
    }

    /**
     * Method called to construct a type serializer for values with given declared
     * base type. This is called for values other than those of bean property
     * types.
     */
>>>>>>> 03f42127
    @Override
    public JsonSerializer<Object> getDefaultNullKeySerializer() {
        return _factoryConfig.getNullKeySerializer();
    }

    @Override
    public JsonSerializer<Object> getDefaultNullValueSerializer() {
        return _factoryConfig.getNullValueSerializer();
    }

    /*
    /**********************************************************************
    /* Additional API for other core classes
    /**********************************************************************
     */

    protected Iterable<Serializers> customSerializers() {
        return _factoryConfig.serializers();
    }

    /**
     * Method called to create a type information serializer for values of given
     * container property
     * if one is needed. If not needed (no polymorphic handling configured), should
     * return null.
     *
     * @param containerType Declared type of the container to use as the base type for type information serializer
     * 
     * @return Type serializer to use for property value contents, if one is needed; null if not.
     */    
    public TypeSerializer findPropertyContentTypeSerializer(SerializerProvider ctxt,
            JavaType containerType, AnnotatedMember accessor)
        throws JsonMappingException
    {
        return ctxt.getConfig().getTypeResolverProvider()
                .findPropertyContentTypeSerializer(ctxt, accessor, containerType);
    }

    /*
    /**********************************************************************
    /* Overridable secondary serializer accessor methods
    /**********************************************************************
     */

    /**
     * Method that will use fast lookup (and identity comparison) methods to
     * see if we know serializer to use for given type.
     */
    protected final JsonSerializer<?> findSerializerByLookup(JavaType type,
            SerializationConfig config, BeanDescription beanDesc, JsonFormat.Value format,
            boolean staticTyping)
    {
        final Class<?> raw = type.getRawClass();
        JsonSerializer<?> ser = StdJdkSerializers.find(raw);
        if (ser == null) {
            final String clsName = raw.getName();
            ser = _concrete.get(clsName);
        }
        return ser;
    }

    /**
     * Method called to see if one of primary per-class annotations
     * (or related, like implementing of {@link JsonSerializable})
     * determines the serializer to use.
     *<p>
     * Currently handles things like:
     *<ul>
     * <li>If type implements {@link JsonSerializable}, use that
     *  </li>
     * <li>If type has {@link com.fasterxml.jackson.annotation.JsonValue} annotation (or equivalent), build serializer
     *    based on that property
     *  </li>
     *</ul>
     */
    protected final JsonSerializer<?> findSerializerByAnnotations(SerializerProvider ctxt, 
            JavaType type, BeanDescription beanDesc)
        throws JsonMappingException
    {
        Class<?> raw = type.getRawClass();
        // First: JsonSerializable?
        if (JsonSerializable.class.isAssignableFrom(raw)) {
            return SerializableSerializer.instance;
        }
        // Second: @JsonValue for any type
        AnnotatedMember valueAccessor = beanDesc.findJsonValueAccessor();
        if (valueAccessor != null) {
            if (ctxt.canOverrideAccessModifiers()) {
                ClassUtil.checkAndFixAccess(valueAccessor.getMember(),
                        ctxt.isEnabled(MapperFeature.OVERRIDE_PUBLIC_ACCESS_MODIFIERS));
            }
            JsonSerializer<Object> ser = findSerializerFromAnnotation(ctxt, valueAccessor);
            JavaType valueType = valueAccessor.getType();
            // note: must get different `BeanDescription` since valueType different
            TypeSerializer vts = ctxt.findTypeSerializer(valueType);
            return new JsonValueSerializer(type, valueType, /* static typing */ false,
                    vts, ser, valueAccessor);
        }
        // No well-known annotations...
        return null;
    }

    /**
     * Method for checking if we can determine serializer to use based on set of
     * known primary types, checking for set of known base types (exact matches
     * having been compared against with <code>findSerializerByLookup</code>).
     * This does not include "secondary" interfaces, but
     * mostly concrete or abstract base classes.
     */
    protected final JsonSerializer<?> findSerializerByPrimaryType(SerializerProvider ctxt, 
            JavaType type, BeanDescription beanDesc, JsonFormat.Value formatOverrides,
            boolean staticTyping)
        throws JsonMappingException
    {
        if (type.isTypeOrSubTypeOf(Calendar.class)) {
            return CalendarSerializer.instance;
        }
        if (type.isTypeOrSubTypeOf(java.util.Date.class)) {
            return DateSerializer.instance;
        }
        // 19-Sep-2017, tatu: Jackson 3.x adds Java 8 types.
        // NOTE: while seemingly more of an add-on type, we must handle here because
        //   otherwise Bean-handling would be used instead...
        if (type.isTypeOrSubTypeOf(Stream.class)) {
            return new Jdk8StreamSerializer(type,
                    ctxt.getTypeFactory().findFirstTypeParameter(type, Stream.class));
        }

        if (type.isTypeOrSubTypeOf(Number.class)) {
            JsonFormat.Value format = _calculateEffectiveFormat(beanDesc, Number.class, formatOverrides);

            // 21-May-2014, tatu: Couple of alternatives actually
            switch (format.getShape()) {
            case STRING:
                return ToStringSerializer.instance;
            case OBJECT: // need to bail out to let it be serialized as POJO
                return null;
            default:
            }
            return NumberSerializer.instance;
        }
        if (type.isTypeOrSubTypeOf(Enum.class)) {
            return buildEnumSerializer(ctxt, type, beanDesc,
                    _calculateEffectiveFormat(beanDesc, Enum.class, formatOverrides));
        }
        Class<?> raw = type.getRawClass();
        if (Map.Entry.class.isAssignableFrom(raw)) {
            // 18-Oct-2015, tatu: With 2.7, need to dig type info:
            JavaType mapEntryType = type.findSuperType(Map.Entry.class);
            // 28-Apr-2015, tatu: TypeFactory does it all for us already so
            JavaType kt = mapEntryType.containedTypeOrUnknown(0);
            JavaType vt = mapEntryType.containedTypeOrUnknown(1);
            return buildMapEntrySerializer(ctxt, type, beanDesc,
                    _calculateEffectiveFormat(beanDesc, Map.Entry.class, formatOverrides),
                    staticTyping, kt, vt);
        }
        if (ByteBuffer.class.isAssignableFrom(raw)) {
            return new ByteBufferSerializer();
        }
        if (InetAddress.class.isAssignableFrom(raw)) {
            return new InetAddressSerializer();
        }
        if (InetSocketAddress.class.isAssignableFrom(raw)) {
            return new InetSocketAddressSerializer();
        }
        if (TimeZone.class.isAssignableFrom(raw)) {
            return new TimeZoneSerializer();
        }
        if (java.nio.charset.Charset.class.isAssignableFrom(raw)) {
            return ToStringSerializer.instance;
        }
        // 19-Sep-2017, tatu: Java 8 streams, except for main `Stream` (which is "add-on" interface?)
        if (LongStream.class.isAssignableFrom(raw)) {
            return LongStreamSerializer.INSTANCE;
        }
        if (IntStream.class.isAssignableFrom(raw)) {
            return IntStreamSerializer.INSTANCE;
        }
        if (DoubleStream.class.isAssignableFrom(raw)) {
            return DoubleStreamSerializer.INSTANCE;
        }
        // NOTE: not concrete, can not just add directly via StdJdkSerializers. Also, requires
        // bit of trickery wrt class name for polymorphic...
        if (Path.class.isAssignableFrom(raw)) {
            return StringLikeSerializer.find(Path.class);
        }
        // Then check for optional/external serializers 
        JsonSerializer<?> ser = OptionalHandlerFactory.instance.findSerializer(ctxt.getConfig(),
                type, beanDesc);
        if (ser != null) {
            return ser;
        }
        return null;
    }

    /**
     * Reflection-based serialized find method, which checks if
     * given class implements one of recognized "add-on" interfaces.
     * Add-on here means a role that is usually or can be a secondary
     * trait: for example,
     * bean classes may implement {@link Iterable}, but their main
     * function is usually something else. The reason for
     */
    protected final JsonSerializer<?> findSerializerByAddonType(SerializerProvider ctxt, 
            JavaType javaType, BeanDescription beanDesc, JsonFormat.Value formatOverrides,
            boolean staticTyping) throws JsonMappingException
    {
        final TypeFactory tf = ctxt.getTypeFactory();
        if (javaType.isTypeOrSubTypeOf(Iterator.class)) {
            return buildIteratorSerializer(ctxt, javaType, beanDesc, formatOverrides,
                    staticTyping,
                    tf.findFirstTypeParameter(javaType, Iterator.class));
        }
        if (javaType.isTypeOrSubTypeOf(Iterable.class)) {
            return buildIterableSerializer(ctxt, javaType, beanDesc, formatOverrides,
                    staticTyping,
                    tf.findFirstTypeParameter(javaType, Iterable.class));
        }
        if (javaType.isTypeOrSubTypeOf(CharSequence.class)) {
            return ToStringSerializer.instance;
        }
        return null;
    }

    /**
     * Helper method called to check if a class or method
     * has an annotation
     * (@link com.fasterxml.jackson.databind.annotation.JsonSerialize#using)
     * that tells the class to use for serialization.
     * Returns null if no such annotation found.
     */
    @SuppressWarnings("unchecked")
    protected JsonSerializer<Object> findSerializerFromAnnotation(SerializerProvider prov,
            Annotated a)
        throws JsonMappingException
    {
        Object serDef = prov.getAnnotationIntrospector().findSerializer(prov.getConfig(), a);
        if (serDef == null) {
            return null;
        }
        // One more thing however: may need to also apply a converter:
        return (JsonSerializer<Object>) findConvertingSerializer(prov, a,
                prov.serializerInstance(a, serDef));
    }

    /**
     * Helper method that will check whether given annotated entity (usually class,
     * but may also be a property accessor) indicates that a {@link Converter} is to
     * be used; and if so, to construct and return suitable serializer for it.
     * If not, will simply return given serializer as is.
     */
    protected JsonSerializer<?> findConvertingSerializer(SerializerProvider prov,
            Annotated a, JsonSerializer<?> ser)
        throws JsonMappingException
    {
        Converter<Object,Object> conv = findConverter(prov, a);
        if (conv == null) {
            return ser;
        }
        JavaType delegateType = conv.getOutputType(prov.getTypeFactory());
        return new StdDelegatingSerializer(conv, delegateType, ser, null);
    }

    protected Converter<Object,Object> findConverter(SerializerProvider prov,
            Annotated a)
        throws JsonMappingException
    {
        Object convDef = prov.getAnnotationIntrospector().findSerializationConverter(prov.getConfig(), a);
        if (convDef == null) {
            return null;
        }
        return prov.converterInstance(a, convDef);
    }
    
    /*
    /**********************************************************************
    /* Factory methods, container types:
    /**********************************************************************
     */

    protected JsonSerializer<?> buildContainerSerializer(SerializerProvider ctxt,
            JavaType type, BeanDescription beanDesc, JsonFormat.Value formatOverrides,
            boolean staticTyping)
        throws JsonMappingException
    {
        // [databind#23], 15-Mar-2013, tatu: must force static handling of root value type,
        //   with just one important exception: if value type is "untyped", let's
        //   leave it as is; no clean way to make it work.
        if (!staticTyping && type.useStaticType()) {
            if (!type.isContainerType() || !type.getContentType().isJavaLangObject()) {
                staticTyping = true;
            }
        }
        // Let's see what we can learn about element/content/value type, type serializer for it:
        JavaType elementType = type.getContentType();
        TypeSerializer elementTypeSerializer = ctxt.findTypeSerializer(elementType);
        // if elements have type serializer, cannot force static typing:
        if (elementTypeSerializer != null) {
            staticTyping = false;
        }
        JsonSerializer<Object> elementValueSerializer = _findContentSerializer(ctxt,
                beanDesc.getClassInfo());
        final SerializationConfig config = ctxt.getConfig();
        if (type.isMapLikeType()) { // implements java.util.Map
            MapLikeType mlt = (MapLikeType) type;
            /* 29-Sep-2012, tatu: This is actually too early to (try to) find
             *  key serializer from property annotations, and can lead to caching
             *  issues (see [databind#75]). Instead, must be done from 'createContextual()' call.
             *  But we do need to check class annotations.
             */
            JsonSerializer<Object> keySerializer = _findKeySerializer(ctxt, beanDesc.getClassInfo());
            if (mlt.isTrueMapType()) {
                return buildMapSerializer(ctxt, (MapType) mlt,
                        beanDesc, formatOverrides, staticTyping,
                        keySerializer, elementTypeSerializer, elementValueSerializer);
            }
            // With Map-like, just 2 options: (1) Custom, (2) Annotations
            JsonSerializer<?> ser = null;
            MapLikeType mlType = (MapLikeType) type;
            for (Serializers serializers : customSerializers()) { // (1) Custom
                ser = serializers.findMapLikeSerializer(config, mlType,
                        beanDesc, formatOverrides,
                        keySerializer, elementTypeSerializer, elementValueSerializer);
                if (ser != null) {
                    break;
                }
            }
            if (ser == null) { // (2) Annotations-based ones:
                ser = findSerializerByAnnotations(ctxt, type, beanDesc);
            }
            if (ser != null) {
                if (_factoryConfig.hasSerializerModifiers()) {
                    for (BeanSerializerModifier mod : _factoryConfig.serializerModifiers()) {
                        ser = mod.modifyMapLikeSerializer(config, mlType, beanDesc, ser);
                    }
                }
            }
            return ser;
        }
        if (type.isCollectionLikeType()) {
            CollectionLikeType clt = (CollectionLikeType) type;
            if (clt.isTrueCollectionType()) {
                return buildCollectionSerializer(ctxt, (CollectionType) clt,
                        beanDesc, formatOverrides, staticTyping,
                        elementTypeSerializer, elementValueSerializer);
            }
            // With Map-like, just 2 options: (1) Custom, (2) Annotations
            JsonSerializer<?> ser = null;
            CollectionLikeType clType = (CollectionLikeType) type;
            for (Serializers serializers : customSerializers()) { // (1) Custom
                ser = serializers.findCollectionLikeSerializer(config, clType,
                        beanDesc, formatOverrides,
                        elementTypeSerializer, elementValueSerializer);
                if (ser != null) {
                    break;
                }
            }
            if (ser == null) { // (2) Annotations-based ones:
                ser = findSerializerByAnnotations(ctxt, type, beanDesc);
            }
            if (ser != null) {
                if (_factoryConfig.hasSerializerModifiers()) {
                    for (BeanSerializerModifier mod : _factoryConfig.serializerModifiers()) {
                        ser = mod.modifyCollectionLikeSerializer(config, clType, beanDesc, ser);
                    }
                }
            }
            return ser;
        }
        if (type.isArrayType()) {
            return buildArraySerializer(ctxt, (ArrayType) type,
                    beanDesc, formatOverrides, staticTyping,
                    elementTypeSerializer, elementValueSerializer);
        }
        return null;
    }

    /**
     * Helper method that handles configuration details when constructing serializers for
     * {@link java.util.List} types that support efficient by-index access
     */
    protected JsonSerializer<?> buildCollectionSerializer(SerializerProvider prov,
            CollectionType type, BeanDescription beanDesc,  JsonFormat.Value formatOverrides,
            boolean staticTyping,
            TypeSerializer elementTypeSerializer, JsonSerializer<Object> elementValueSerializer) 
        throws JsonMappingException
    {
        SerializationConfig config = prov.getConfig();
        JsonSerializer<?> ser = null;
        // Order of lookups:
        // 1. Custom serializers
        // 2. Annotations (@JsonValue, @JsonDeserialize)
        // 3. Defaults
        for (Serializers serializers : customSerializers()) { // (1) Custom
            ser = serializers.findCollectionSerializer(config, type, beanDesc, formatOverrides,
                    elementTypeSerializer, elementValueSerializer);
            if (ser != null) {
                break;
            }
        }

        JsonFormat.Value format = _calculateEffectiveFormat(beanDesc, Collection.class, formatOverrides);
        if (ser == null) {
            ser = findSerializerByAnnotations(prov, type, beanDesc); // (2) Annotations
            if (ser == null) {
                // We may also want to use serialize Collections "as beans", if (and only if)
                // shape specified as "POJO"
                if (format.getShape() == JsonFormat.Shape.POJO) {
                    return null;
                }
                Class<?> raw = type.getRawClass();
                if (EnumSet.class.isAssignableFrom(raw)) {
                    // this may or may not be available (Class doesn't; type of field/method does)
                    JavaType enumType = type.getContentType();
                    // and even if nominally there is something, only use if it really is enum
                    if (!enumType.isEnumType()) {
                        enumType = null;
                    }
                    ser = buildEnumSetSerializer(enumType);
                } else {
                    Class<?> elementRaw = type.getContentType().getRawClass();
                    if (isIndexedList(raw)) {
                        if (elementRaw == String.class) {
                            // Only optimize if std implementation, not custom
                            if (ClassUtil.isJacksonStdImpl(elementValueSerializer)) {
                                ser = IndexedStringListSerializer.instance;
                            }
                        } else {
                            ser = buildIndexedListSerializer(type.getContentType(), staticTyping,
                                elementTypeSerializer, elementValueSerializer);
                        }
                    } else if (elementRaw == String.class) {
                        // Only optimize if std implementation, not custom
                        if (ClassUtil.isJacksonStdImpl(elementValueSerializer)) {
                            ser = StringCollectionSerializer.instance;
                        }
                    }
                    if (ser == null) {
                        ser = buildCollectionSerializer(type.getContentType(), staticTyping,
                                elementTypeSerializer, elementValueSerializer);
                    }
                }
            }
        }
        // [databind#120]: Allow post-processing
        if (_factoryConfig.hasSerializerModifiers()) {
            for (BeanSerializerModifier mod : _factoryConfig.serializerModifiers()) {
                ser = mod.modifyCollectionSerializer(config, type, beanDesc, ser);
            }
        }
        return ser;
    }

    /*
    /**********************************************************************
    /* Factory methods, for Collections
    /**********************************************************************
     */

    protected boolean isIndexedList(Class<?> cls)
    {
        return RandomAccess.class.isAssignableFrom(cls);
    }

    public  ContainerSerializer<?> buildIndexedListSerializer(JavaType elemType,
            boolean staticTyping, TypeSerializer vts, JsonSerializer<Object> valueSerializer) {
        return new IndexedListSerializer(elemType, staticTyping, vts, valueSerializer);
    }

    public ContainerSerializer<?> buildCollectionSerializer(JavaType elemType,
            boolean staticTyping, TypeSerializer vts, JsonSerializer<Object> valueSerializer) {
        return new CollectionSerializer(elemType, staticTyping, vts, valueSerializer);
    }

    public JsonSerializer<?> buildEnumSetSerializer(JavaType enumType) {
        return new EnumSetSerializer(enumType);
    }

    /*
    /**********************************************************************
    /* Factory methods, for Maps
    /**********************************************************************
     */

    /**
     * Helper method that handles configuration details when constructing serializers for
     * {@link java.util.Map} types.
     */
    protected JsonSerializer<?> buildMapSerializer(SerializerProvider prov,
            MapType type, BeanDescription beanDesc, JsonFormat.Value formatOverrides,
            boolean staticTyping, JsonSerializer<Object> keySerializer,
            TypeSerializer elementTypeSerializer, JsonSerializer<Object> elementValueSerializer)
        throws JsonMappingException
    {
        JsonFormat.Value format = _calculateEffectiveFormat(beanDesc, Map.class, formatOverrides);

        // [databind#467]: This is where we could allow serialization "as POJO": But! It's
        // nasty to undo, and does not apply on per-property basis. So, hardly optimal
        if (format.getShape() == JsonFormat.Shape.POJO) {
            return null;
        }
        JsonSerializer<?> ser = null;

        // Order of lookups:
        // 1. Custom serializers
        // 2. Annotations (@JsonValue, @JsonDeserialize)
        // 3. Defaults
        
        final SerializationConfig config = prov.getConfig();
        for (Serializers serializers : customSerializers()) { // (1) Custom
            ser = serializers.findMapSerializer(config, type, beanDesc, formatOverrides,
                    keySerializer, elementTypeSerializer, elementValueSerializer);
            if (ser != null) { break; }
        }
        if (ser == null) {
            ser = findSerializerByAnnotations(prov, type, beanDesc); // (2) Annotations
            if (ser == null) {
                Object filterId = findFilterId(config, beanDesc);
                // 01-May-2016, tatu: Which base type to use here gets tricky, since
                //   most often it ought to be `Map` or `EnumMap`, but due to abstract
                //   mapping it will more likely be concrete type like `HashMap`.
                //   So, for time being, just pass `Map.class`
                JsonIgnoreProperties.Value ignorals = config.getDefaultPropertyIgnorals(Map.class,
                        beanDesc.getClassInfo());
                Set<String> ignored = (ignorals == null) ? null
                        : ignorals.findIgnoredForSerialization();
                MapSerializer mapSer = MapSerializer.construct(ignored,
                        type, staticTyping, elementTypeSerializer,
                        keySerializer, elementValueSerializer, filterId);
                ser = _checkMapContentInclusion(prov, beanDesc, mapSer);
            }
        }
        // [databind#120]: Allow post-processing
        if (_factoryConfig.hasSerializerModifiers()) {
            for (BeanSerializerModifier mod : _factoryConfig.serializerModifiers()) {
                ser = mod.modifyMapSerializer(config, type, beanDesc, ser);
            }
        }
        return ser;
    }

    /**
     * Helper method that does figures out content inclusion value to use, if any,
     * and construct re-configured {@link MapSerializer} appropriately.
     */
    protected MapSerializer _checkMapContentInclusion(SerializerProvider prov,
            BeanDescription beanDesc, MapSerializer mapSer)
        throws JsonMappingException
    {
        final JavaType contentType = mapSer.getContentType();
        JsonInclude.Value inclV = _findInclusionWithContent(prov, beanDesc,
                contentType, Map.class);

        // Need to support global legacy setting, for now:
        JsonInclude.Include incl = (inclV == null) ? JsonInclude.Include.USE_DEFAULTS : inclV.getContentInclusion();
        if (incl == JsonInclude.Include.USE_DEFAULTS
                || incl == JsonInclude.Include.ALWAYS) {
            return mapSer;
        }

        // NOTE: mostly copied from `PropertyBuilder`; would be nice to refactor
        // but code is not identical nor are these types related
        Object valueToSuppress;
        boolean suppressNulls = true; // almost always, but possibly not with CUSTOM

        switch (incl) {
        case NON_DEFAULT:
            valueToSuppress = BeanUtil.getDefaultValue(contentType);
            if (valueToSuppress != null) {
                if (valueToSuppress.getClass().isArray()) {
                    valueToSuppress = ArrayBuilders.getArrayComparator(valueToSuppress);
                }
            }
            break;
        case NON_ABSENT: // new with 2.6, to support Guava/JDK8 Optionals
            // and for referential types, also "empty", which in their case means "absent"
            valueToSuppress = contentType.isReferenceType()
                    ? MapSerializer.MARKER_FOR_EMPTY : null;
            break;
        case NON_EMPTY:
            valueToSuppress = MapSerializer.MARKER_FOR_EMPTY;
            break;
        case CUSTOM: // new with 2.9
            valueToSuppress = prov.includeFilterInstance(null, inclV.getContentFilter());
            if (valueToSuppress == null) { // is this legal?
                suppressNulls = true;
            } else {
                suppressNulls = prov.includeFilterSuppressNulls(valueToSuppress);
            }
            break;
        case NON_NULL:
        default: // should not matter but...
            valueToSuppress = null;
            break;
        }
        return mapSer.withContentInclusion(valueToSuppress, suppressNulls);
    }

    protected JsonSerializer<?> buildMapEntrySerializer(SerializerProvider ctxt,
            JavaType type, BeanDescription beanDesc,  JsonFormat.Value effectiveFormat,
            boolean staticTyping,
            JavaType keyType, JavaType valueType)
        throws JsonMappingException
    {
        // [databind#865]: Allow serialization "as POJO" -- note: to undo, declare
        //   serialization as `Shape.NATURAL` instead; that's JSON Object too.
        if (effectiveFormat.getShape() == JsonFormat.Shape.POJO) {
            return null;
        }
        MapEntrySerializer ser = new MapEntrySerializer(valueType, keyType,
                valueType, staticTyping, ctxt.findTypeSerializer(valueType), null);

        final JavaType contentType = ser.getContentType();
        JsonInclude.Value inclV = _findInclusionWithContent(ctxt, beanDesc,
                contentType, Map.Entry.class);

        // Need to support global legacy setting, for now:
        JsonInclude.Include incl = (inclV == null) ? JsonInclude.Include.USE_DEFAULTS : inclV.getContentInclusion();
        if (incl == JsonInclude.Include.USE_DEFAULTS
                || incl == JsonInclude.Include.ALWAYS) {
            return ser;
        }

        // NOTE: mostly copied from `PropertyBuilder`; would be nice to refactor
        // but code is not identical nor are these types related
        Object valueToSuppress;
        boolean suppressNulls = true; // almost always, but possibly not with CUSTOM

        switch (incl) {
        case NON_DEFAULT:
            valueToSuppress = BeanUtil.getDefaultValue(contentType);
            if (valueToSuppress != null) {
                if (valueToSuppress.getClass().isArray()) {
                    valueToSuppress = ArrayBuilders.getArrayComparator(valueToSuppress);
                }
            }
            break;
        case NON_ABSENT:
            valueToSuppress = contentType.isReferenceType()
                    ? MapSerializer.MARKER_FOR_EMPTY : null;
            break;
        case NON_EMPTY:
            valueToSuppress = MapSerializer.MARKER_FOR_EMPTY;
            break;
        case CUSTOM:
            valueToSuppress = ctxt.includeFilterInstance(null, inclV.getContentFilter());
            if (valueToSuppress == null) { // is this legal?
                suppressNulls = true;
            } else {
                suppressNulls = ctxt.includeFilterSuppressNulls(valueToSuppress);
            }
            break;
        case NON_NULL:
        default: // should not matter but...
            valueToSuppress = null;
            break;
        }
        return ser.withContentInclusion(valueToSuppress, suppressNulls);
    }

    /**
     * Helper method used for finding inclusion definitions for structured
     * container types like <code>Map</code>s and referential types
     * (like <code>AtomicReference</code>).
     *
     * @param contentType Declared full content type of container
     * @param configType Raw base type under which `configOverride`, if any, needs to be defined
     */
    protected JsonInclude.Value _findInclusionWithContent(SerializerProvider prov,
            BeanDescription beanDesc,
            JavaType contentType, Class<?> configType)
        throws JsonMappingException
    {
        final SerializationConfig config = prov.getConfig();

        // Defaulting gets complicated because we might have two distinct
        //   axis to consider: Container type itself , and then value (content) type.
        //  Start with Container-defaults, then use more-specific value override, if any.

        // Start by getting global setting, overridden by Map-type-override
        JsonInclude.Value inclV = beanDesc.findPropertyInclusion(config.getDefaultPropertyInclusion());
        inclV = config.getDefaultPropertyInclusion(configType, inclV);

        // and then merge content-type overrides, if any. But note that there's
        // content-to-value inclusion shift we have to do
        JsonInclude.Value valueIncl = config.getDefaultPropertyInclusion(contentType.getRawClass(), null);

        if (valueIncl != null) {
            switch (valueIncl.getValueInclusion()) {
            case USE_DEFAULTS:
                break;
            case CUSTOM:
                inclV = inclV.withContentFilter(valueIncl.getContentFilter());
                break;
            default:
                inclV = inclV.withContentInclusion(valueIncl.getValueInclusion());
            }
        }
        return inclV;
    }
    
    /*
    /**********************************************************************
    /* Factory methods, for Arrays
    /**********************************************************************
     */
    
    /**
     * Helper method that handles configuration details when constructing serializers for
     * <code>Object[]</code> (and subtypes, except for String).
     */
    protected JsonSerializer<?> buildArraySerializer(SerializerProvider prov,
            ArrayType type, BeanDescription beanDesc, JsonFormat.Value formatOverrides,
            boolean staticTyping,
            TypeSerializer elementTypeSerializer, JsonSerializer<Object> elementValueSerializer)
        throws JsonMappingException
    {
        // 25-Jun-2015, tatu: Note that unlike with Collection(Like) and Map(Like) types, array
        //   types cannot be annotated (in theory I guess we could have mix-ins but... ?)
        //   so we need not do primary annotation lookup here.
        //   So all we need is (1) Custom, (2) Default array serializers
        SerializationConfig config = prov.getConfig();
        JsonSerializer<?> ser = null;

        for (Serializers serializers : customSerializers()) { // (1) Custom
             ser = serializers.findArraySerializer(config, type, beanDesc, formatOverrides,
                     elementTypeSerializer, elementValueSerializer);
             if (ser != null) {
                 break;
             }
        }
        
        if (ser == null) {
             Class<?> raw = type.getRawClass();
             // Important: do NOT use standard serializers if non-standard element value serializer specified
             if (elementValueSerializer == null || ClassUtil.isJacksonStdImpl(elementValueSerializer)) {
                 if (String[].class == raw) {
                     ser = StringArraySerializer.instance;
                 } else {
                     // other standard types?
                     ser = StdArraySerializers.findStandardImpl(raw);
                 }
             }
             if (ser == null) {
                 ser = new ObjectArraySerializer(type.getContentType(), staticTyping, elementTypeSerializer,
                         elementValueSerializer);
             }
         }
         // [databind#120]: Allow post-processing
         if (_factoryConfig.hasSerializerModifiers()) {
             for (BeanSerializerModifier mod : _factoryConfig.serializerModifiers()) {
                 ser = mod.modifyArraySerializer(config, type, beanDesc, ser);
             }
         }
         return ser;
    }

    /*
    /**********************************************************************
    /* Factory methods for Reference types
    /**********************************************************************
     */

    public JsonSerializer<?> findReferenceSerializer(SerializerProvider ctxt,
            ReferenceType refType, BeanDescription beanDesc, JsonFormat.Value format,
            boolean staticTyping)
        throws JsonMappingException
    {
        JavaType contentType = refType.getContentType(); 
        TypeSerializer contentTypeSerializer = contentType.getTypeHandler();
        final SerializationConfig config = ctxt.getConfig();
        if (contentTypeSerializer == null) {
            contentTypeSerializer = ctxt.findTypeSerializer(contentType);
        }
        JsonSerializer<Object> contentSerializer = contentType.getValueHandler();
        for (Serializers serializers : customSerializers()) {
            JsonSerializer<?> ser = serializers.findReferenceSerializer(config, refType, beanDesc, format,
                    contentTypeSerializer, contentSerializer);
            if (ser != null) {
                return ser;
            }
        }
        if (refType.isTypeOrSubTypeOf(AtomicReference.class)) {
            return _buildReferenceSerializer(ctxt, AtomicReference.class,
                    refType, beanDesc, staticTyping,
                    contentTypeSerializer, contentSerializer);
        }
        if (refType.isTypeOrSubTypeOf(Optional.class)) {
            return _buildReferenceSerializer(ctxt, Optional.class,
                    refType, beanDesc, staticTyping,
                    contentTypeSerializer, contentSerializer);
        }
        if (refType.isTypeOrSubTypeOf(OptionalInt.class)) {
            return new OptionalIntSerializer();
        }
        if (refType.isTypeOrSubTypeOf(OptionalLong.class)) {
            return new OptionalLongSerializer();
        }
        if (refType.isTypeOrSubTypeOf(OptionalDouble.class)) {
            return new OptionalDoubleSerializer();
        }
        return null;
    }

    protected JsonSerializer<?> _buildReferenceSerializer(SerializerProvider prov, Class<?> baseType,
            ReferenceType refType, BeanDescription beanDesc, boolean staticTyping,
            TypeSerializer contentTypeSerializer, JsonSerializer<Object> contentSerializer)
        throws JsonMappingException
    {
        final JavaType contentType = refType.getReferencedType();
        JsonInclude.Value inclV = _findInclusionWithContent(prov, beanDesc,
                contentType, baseType);
        
        // Need to support global legacy setting, for now:
        JsonInclude.Include incl = (inclV == null) ? JsonInclude.Include.USE_DEFAULTS : inclV.getContentInclusion();
        Object valueToSuppress;
        boolean suppressNulls;

        if (incl == JsonInclude.Include.USE_DEFAULTS
                || incl == JsonInclude.Include.ALWAYS) {
            valueToSuppress = null;
            suppressNulls = false;
        } else {
            suppressNulls = true;
            switch (incl) {
            case NON_DEFAULT:
                valueToSuppress = BeanUtil.getDefaultValue(contentType);
                if (valueToSuppress != null) {
                    if (valueToSuppress.getClass().isArray()) {
                        valueToSuppress = ArrayBuilders.getArrayComparator(valueToSuppress);
                    }
                }
                break;
            case NON_ABSENT:
                valueToSuppress = contentType.isReferenceType()
                        ? MapSerializer.MARKER_FOR_EMPTY : null;
                break;
            case NON_EMPTY:
                valueToSuppress = MapSerializer.MARKER_FOR_EMPTY;
                break;
            case CUSTOM:
                valueToSuppress = prov.includeFilterInstance(null, inclV.getContentFilter());
                if (valueToSuppress == null) { // is this legal?
                    suppressNulls = true;
                } else {
                    suppressNulls = prov.includeFilterSuppressNulls(valueToSuppress);
                }
                break;
            case NON_NULL:
            default: // should not matter but...
                valueToSuppress = null;
                break;
            }
        }
        ReferenceTypeSerializer<?> ser;
        if (baseType == Optional.class) {
            ser = new Jdk8OptionalSerializer(refType, staticTyping,
                    contentTypeSerializer, contentSerializer);
        } else {
            ser = new AtomicReferenceSerializer(refType, staticTyping,
                    contentTypeSerializer, contentSerializer);
        }
        return ser.withContentInclusion(valueToSuppress, suppressNulls);
    }

    /*
    /**********************************************************************
    /* Factory methods, for non-container types
    /**********************************************************************
     */

    protected JsonSerializer<?> buildIteratorSerializer(SerializerProvider ctxt,
            JavaType type, BeanDescription beanDesc, JsonFormat.Value formatOverrides,
            boolean staticTyping,
            JavaType valueType)
        throws JsonMappingException
    {
        return new IteratorSerializer(valueType, staticTyping,
                ctxt.findTypeSerializer(valueType));
    }

    protected JsonSerializer<?> buildIterableSerializer(SerializerProvider ctxt,
            JavaType type, BeanDescription beanDesc, JsonFormat.Value effectiveFormat,
            boolean staticTyping,
            JavaType valueType)
        throws JsonMappingException
    {
        return new IterableSerializer(valueType, staticTyping,
                ctxt.findTypeSerializer(valueType));
    }

    protected JsonSerializer<?> buildEnumSerializer(SerializerProvider ctxt,
            JavaType type, BeanDescription beanDesc, JsonFormat.Value effectiveFormat)
        throws JsonMappingException
    {

        // As per [databind#24], may want to use alternate shape, serialize as JSON Object.
        // Challenge here is that EnumSerializer does not know how to produce
        // POJO style serialization, so we must handle that special case separately;
        // otherwise pass it to EnumSerializer.
        if (effectiveFormat.getShape() == JsonFormat.Shape.POJO) {
            // one special case: suppress serialization of "getDeclaringClass()"...
            ((BasicBeanDescription) beanDesc).removeProperty("declaringClass");
            // returning null will mean that eventually BeanSerializer gets constructed
            return null;
        }
        @SuppressWarnings("unchecked")
        Class<Enum<?>> enumClass = (Class<Enum<?>>) type.getRawClass();
        final SerializationConfig config = ctxt.getConfig();
        JsonSerializer<?> ser = EnumSerializer.construct(enumClass, config, beanDesc, effectiveFormat);
        if (_factoryConfig.hasSerializerModifiers()) {
            for (BeanSerializerModifier mod : _factoryConfig.serializerModifiers()) {
                ser = mod.modifyEnumSerializer(config, type, beanDesc, ser);
            }
        }
        return ser;
    }

    /*
    /**********************************************************************
    /* Other helper methods
    /**********************************************************************
     */

    /**
     * Helper method that will combine all available pieces of format configuration
     * and calculate effective format settings to use.
     *
     * @since 3.0
     */
    protected JsonFormat.Value _calculateEffectiveFormat(BeanDescription beanDesc,
            Class<?> baseType, JsonFormat.Value formatOverrides)
    {
        JsonFormat.Value fromType = beanDesc.findExpectedFormat(baseType);
        if (formatOverrides == null) {
            return fromType;
        }
        return JsonFormat.Value.merge(fromType, formatOverrides);
    }

    /**
     * Helper method called to try to find whether there is an annotation in the
     * class that indicates key serializer to use.
     * If so, will try to instantiate key serializer and return it; otherwise returns null.
     */
    protected JsonSerializer<Object> _findKeySerializer(SerializerProvider prov,
            Annotated a)
        throws JsonMappingException
    {
        AnnotationIntrospector intr = prov.getAnnotationIntrospector();
        Object serDef = intr.findKeySerializer(prov.getConfig(), a);
        return prov.serializerInstance(a, serDef);
    }

    /**
     * Helper method called to try to find whether there is an annotation in the
     * class that indicates content ("value") serializer to use.
     * If so, will try to instantiate value serializer and return it; otherwise returns null.
     */
    protected JsonSerializer<Object> _findContentSerializer(SerializerProvider prov,
            Annotated a)
        throws JsonMappingException
    {
        AnnotationIntrospector intr = prov.getAnnotationIntrospector();
        Object serDef = intr.findContentSerializer(prov.getConfig(), a);
        return prov.serializerInstance(a, serDef); // ok to pass null
    }

    /**
     * Method called to find filter that is configured to be used with bean
     * serializer being built, if any.
     */
    protected Object findFilterId(SerializationConfig config, BeanDescription beanDesc) {
        return config.getAnnotationIntrospector().findFilterId((Annotated)beanDesc.getClassInfo());
    }

    /**
     * Helper method to check whether global settings and/or class
     * annotations for the bean class indicate that static typing
     * (declared types)  should be used for properties.
     * (instead of dynamic runtime types).
     */
    protected boolean usesStaticTyping(SerializationConfig config,
            BeanDescription beanDesc, TypeSerializer typeSer)
    {
        // 16-Aug-2010, tatu: If there is a (value) type serializer, we cannot force
        //    static typing; that would make it impossible to handle expected subtypes
        if (typeSer != null) {
            return false;
        }
        AnnotationIntrospector intr = config.getAnnotationIntrospector();
        JsonSerialize.Typing t = intr.findSerializationTyping(config, beanDesc.getClassInfo());
        if (t != null && t != JsonSerialize.Typing.DEFAULT_TYPING) {
            return (t == JsonSerialize.Typing.STATIC);
        }
        return config.isEnabled(MapperFeature.USE_STATIC_TYPING);
    }
}<|MERGE_RESOLUTION|>--- conflicted
+++ resolved
@@ -177,26 +177,14 @@
 // Implemented by sub-classes
 //    public abstract JsonSerializer<Object> createSerializer(SerializerProvider prov, ....)
 
-    @Override // since 2.11
+    @Override
     @SuppressWarnings("unchecked")
-<<<<<<< HEAD
     public JsonSerializer<Object> createKeySerializer(SerializerProvider ctxt,
             JavaType keyType, JsonSerializer<Object> defaultImpl)
         throws JsonMappingException
     {
-        // We should not need any member method info; at most class annotations for Map type
-        // ... at least, not here.
         BeanDescription beanDesc = ctxt.introspectBeanDescription(keyType);
         final SerializationConfig config = ctxt.getConfig();
-=======
-    public JsonSerializer<Object> createKeySerializer(SerializerProvider prov,
-            JavaType keyType, JsonSerializer<Object> defaultImpl) throws JsonMappingException
-    {
-        // 16-Oct-2019, tatu: use to only introspect class annotations but we'll
-        //    need methods too for `@JsonValue` later; and custom lookup might want it, too
-        final SerializationConfig config = prov.getConfig();
-        BeanDescription beanDesc = config.introspect(keyType);
->>>>>>> 03f42127
         JsonSerializer<?> ser = null;
         // Minor optimization: to avoid constructing beanDesc, bail out if none registered
         if (_factoryConfig.hasKeySerializers()) {
@@ -209,53 +197,30 @@
             }
         }
         if (ser == null) {
-<<<<<<< HEAD
-            ser = StdKeySerializers.getStdKeySerializer(config, keyType.getRawClass(), false);
-            // As per [databind#47], also need to support @JsonValue
+            // [databind#2503]: Support `@Json[De]Serialize(keyUsing)` on key type too
+            ser = _findKeySerializer(ctxt, beanDesc.getClassInfo());
             if (ser == null) {
-                beanDesc = ctxt.introspectBeanDescription(keyType);
-                AnnotatedMember am = beanDesc.findJsonValueAccessor();
-                if (am != null) {
-                    final Class<?> rawType = am.getRawType();
-                    JsonSerializer<?> delegate = StdKeySerializers.getStdKeySerializer(config,
-                            rawType, true);
-                    if (config.canOverrideAccessModifiers()) {
-                        ClassUtil.checkAndFixAccess(am.getMember(),
-                                config.isEnabled(MapperFeature.OVERRIDE_PUBLIC_ACCESS_MODIFIERS));
-                    }
-                    // need to pass both type of key Object (on which accessor called), and actual
-                    // value type that `JsonType`-annotated accessor returns (or contains, in case of field)
-                    ser = new JsonValueSerializer(keyType, am.getType(), false, null, delegate, am);
-                } else {
-                    // And aside from JDK defaults, use `defaultImpl` if any specified
-                    ser = defaultImpl;
-                    if (ser == null) {
-                        ser = StdKeySerializers.getFallbackKeySerializer(config, keyType.getRawClass());
-=======
-            // [databind#2452]: Support `@JsonSerialize(keyUsing = ...)` -- new in 2.11
-            if (prov != null) {
-                ser = _findKeySerializer(prov, beanDesc.getClassInfo());
-            }
-            if (ser == null) {
-                ser = defaultImpl;
+                ser = StdKeySerializers.getStdKeySerializer(config, keyType.getRawClass(), false);
+                // As per [databind#47], also need to support @JsonValue
                 if (ser == null) {
-                    ser = StdKeySerializers.getStdKeySerializer(config, keyType.getRawClass(), false);
-                    // As per [databind#47], also need to support @JsonValue
-                    if (ser == null) {
-                        AnnotatedMember am = beanDesc.findJsonValueAccessor();
-                        if (am != null) {
-                            final Class<?> rawType = am.getRawType();
-                            JsonSerializer<?> delegate = StdKeySerializers.getStdKeySerializer(config,
-                                    rawType, true);
-                            if (config.canOverrideAccessModifiers()) {
-                                ClassUtil.checkAndFixAccess(am.getMember(),
-                                        config.isEnabled(MapperFeature.OVERRIDE_PUBLIC_ACCESS_MODIFIERS));
-                            }
-                            ser = new JsonValueSerializer(am, delegate);
-                        } else {
+                    AnnotatedMember am = beanDesc.findJsonValueAccessor();
+                    if (am != null) {
+                        final Class<?> rawType = am.getRawType();
+                        JsonSerializer<?> delegate = StdKeySerializers.getStdKeySerializer(config,
+                                rawType, true);
+                        if (config.canOverrideAccessModifiers()) {
+                            ClassUtil.checkAndFixAccess(am.getMember(),
+                                    config.isEnabled(MapperFeature.OVERRIDE_PUBLIC_ACCESS_MODIFIERS));
+                        }
+                        // need to pass both type of key Object (on which accessor called), and actual
+                        // value type that `JsonType`-annotated accessor returns (or contains, in case of field)
+                        ser = new JsonValueSerializer(keyType, am.getType(), false, null, delegate, am);
+                    } else {
+                        // And aside from JDK defaults, use `defaultImpl` if any specified
+                        ser = defaultImpl;
+                        if (ser == null) {
                             ser = StdKeySerializers.getFallbackKeySerializer(config, keyType.getRawClass());
                         }
->>>>>>> 03f42127
                     }
                 }
             }
@@ -270,62 +235,6 @@
         return (JsonSerializer<Object>) ser;
     }
 
-<<<<<<< HEAD
-=======
-    // Old method: to be removed from 3.0 -- similar to above but can't look for "keyUsing"
-    @Override
-    @SuppressWarnings("unchecked")
-    @Deprecated // since 2.11
-    public JsonSerializer<Object> createKeySerializer(SerializationConfig config,
-            JavaType keyType, JsonSerializer<Object> defaultImpl)
-    {
-        BeanDescription beanDesc = config.introspect(keyType);
-        JsonSerializer<?> ser = null;
-        if (_factoryConfig.hasKeySerializers()) {
-            for (Serializers serializers : _factoryConfig.keySerializers()) {
-                ser = serializers.findSerializer(config, keyType, beanDesc);
-                if (ser != null) {
-                    break;
-                }
-            }
-        }
-        if (ser == null) {
-            if (ser == null) {
-                ser = defaultImpl;
-                if (ser == null) {
-                    ser = StdKeySerializers.getStdKeySerializer(config, keyType.getRawClass(), false);
-                    if (ser == null) {
-                        AnnotatedMember am = beanDesc.findJsonValueAccessor();
-                        if (am != null) {
-                            final Class<?> rawType = am.getRawType();
-                            JsonSerializer<?> delegate = StdKeySerializers.getStdKeySerializer(config,
-                                    rawType, true);
-                            if (config.canOverrideAccessModifiers()) {
-                                ClassUtil.checkAndFixAccess(am.getMember(),
-                                        config.isEnabled(MapperFeature.OVERRIDE_PUBLIC_ACCESS_MODIFIERS));
-                            }
-                            ser = new JsonValueSerializer(am, delegate);
-                        } else {
-                            ser = StdKeySerializers.getFallbackKeySerializer(config, keyType.getRawClass());
-                        }
-                    }
-                }
-            }
-        }
-        if (_factoryConfig.hasSerializerModifiers()) {
-            for (BeanSerializerModifier mod : _factoryConfig.serializerModifiers()) {
-                ser = mod.modifyKeySerializer(config, keyType, beanDesc, ser);
-            }
-        }
-        return (JsonSerializer<Object>) ser;
-    }
-
-    /**
-     * Method called to construct a type serializer for values with given declared
-     * base type. This is called for values other than those of bean property
-     * types.
-     */
->>>>>>> 03f42127
     @Override
     public JsonSerializer<Object> getDefaultNullKeySerializer() {
         return _factoryConfig.getNullKeySerializer();
@@ -1271,13 +1180,13 @@
      * class that indicates key serializer to use.
      * If so, will try to instantiate key serializer and return it; otherwise returns null.
      */
-    protected JsonSerializer<Object> _findKeySerializer(SerializerProvider prov,
+    protected JsonSerializer<Object> _findKeySerializer(SerializerProvider ctxt,
             Annotated a)
         throws JsonMappingException
     {
-        AnnotationIntrospector intr = prov.getAnnotationIntrospector();
-        Object serDef = intr.findKeySerializer(prov.getConfig(), a);
-        return prov.serializerInstance(a, serDef);
+        AnnotationIntrospector intr = ctxt.getAnnotationIntrospector();
+        Object serDef = intr.findKeySerializer(ctxt.getConfig(), a);
+        return ctxt.serializerInstance(a, serDef);
     }
 
     /**
@@ -1285,13 +1194,13 @@
      * class that indicates content ("value") serializer to use.
      * If so, will try to instantiate value serializer and return it; otherwise returns null.
      */
-    protected JsonSerializer<Object> _findContentSerializer(SerializerProvider prov,
+    protected JsonSerializer<Object> _findContentSerializer(SerializerProvider ctxt,
             Annotated a)
         throws JsonMappingException
     {
-        AnnotationIntrospector intr = prov.getAnnotationIntrospector();
-        Object serDef = intr.findContentSerializer(prov.getConfig(), a);
-        return prov.serializerInstance(a, serDef); // ok to pass null
+        AnnotationIntrospector intr = ctxt.getAnnotationIntrospector();
+        Object serDef = intr.findContentSerializer(ctxt.getConfig(), a);
+        return ctxt.serializerInstance(a, serDef); // ok to pass null
     }
 
     /**
