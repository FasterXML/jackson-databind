package com.fasterxml.jackson.databind.ser;

import java.io.*;
import java.util.*;
import java.util.concurrent.ConcurrentHashMap;

import com.fasterxml.jackson.annotation.*;
import com.fasterxml.jackson.core.*;

import com.fasterxml.jackson.databind.*;
import com.fasterxml.jackson.databind.annotation.JsonSerialize;

@SuppressWarnings("serial")
public class TestMapSerialization extends BaseMapTest
{
    @JsonSerialize(using=MapSerializer.class)    
    static class PseudoMap extends LinkedHashMap<String,String>
    {
        public PseudoMap(String... values) {
            for (int i = 0, len = values.length; i < len; i += 2) {
                put(values[i], values[i+1]);
            }
        }
    }

    static class MapSerializer extends JsonSerializer<Map<String,String>>
    {
        @Override
        public void serialize(Map<String,String> value,
                              JsonGenerator jgen,
                              SerializerProvider provider)
            throws IOException
        {
            // just use standard Map.toString(), output as JSON String
            jgen.writeString(value.toString());
        }
    }

    // For [JACKSON-574]
    static class DefaultKeySerializer extends JsonSerializer<Object>
    {
        @Override
        public void serialize(Object value, JsonGenerator jgen, SerializerProvider provider) throws IOException
        {
            jgen.writeFieldName("DEFAULT:"+value);
        }
    }
    
    // [#335]
    static class MapOrderingBean {
        @JsonPropertyOrder(alphabetic=true)
        public LinkedHashMap<String,Integer> map;
        
        public MapOrderingBean(String... keys) {
            map = new LinkedHashMap<String,Integer>();
            int ix = 1;
            for (String key : keys) {
                map.put(key, ix++);
            }
        }
    }

    // [Databind#565]: Support ser/deser of Map.Entry
    static class StringIntMapEntry implements Map.Entry<String,Integer> {
        public final String k;
        public final Integer v;
        public StringIntMapEntry(String k, Integer v) {
            this.k = k;
            this.v = v;
        }

        @Override
        public String getKey() {
            return k;
        }

        @Override
        public Integer getValue() {
            return v;
        }

        @Override
        public Integer setValue(Integer value) {
            throw new UnsupportedOperationException();
        }
    }

    // [databind#527]
    static class NoNullValuesMapContainer {
        @JsonInclude(content=JsonInclude.Include.NON_NULL)
        public Map<String,String> stuff = new LinkedHashMap<String,String>();
        
        public NoNullValuesMapContainer add(String key, String value) {
            stuff.put(key, value);
            return this;
        }
    }

    // [databind#527]
    @JsonInclude(content=JsonInclude.Include.NON_NULL)
    static class NoNullsStringMap extends LinkedHashMap<String,String> {
        public NoNullsStringMap add(String key, String value) {
            put(key, value);
            return this;
        }
    }

    @JsonInclude(content=JsonInclude.Include.NON_EMPTY)
    static class NoEmptyStringsMap extends LinkedHashMap<String,String> {
        public NoEmptyStringsMap add(String key, String value) {
            put(key, value);
            return this;
        }
    }

    // for [databind#47]
    public static class Wat
    {
        private final String wat;

        @JsonCreator
        Wat(String wat) {
            this.wat = wat;
        }

        @JsonValue
        public String getWat() {
            return wat;
        }

        @Override
        public String toString() {
            return "(String)[Wat: " + wat + "]";
        }
    }

    static class WatMap extends HashMap<Wat,Boolean> { }

    // for [databind#691]
    @JsonTypeInfo(use=JsonTypeInfo.Id.NAME)
    @JsonTypeName("mymap")
    static class MapWithTypedValues extends LinkedHashMap<String,String> { }

    @JsonTypeInfo(use = Id.CLASS)
    public static class Mixin691 { }

    /*
    /**********************************************************
    /* Test methods
    /**********************************************************
     */

    final private ObjectMapper MAPPER = objectMapper();

    public void testUsingObjectWriter() throws IOException
    {
        ObjectWriter w = MAPPER.writerFor(Object.class);
        Map<String,Object> map = new LinkedHashMap<String,Object>();
        map.put("a", 1);
        String json = w.writeValueAsString(map);
        assertEquals(aposToQuotes("{'a':1}"), json);
    }
    
    // Test [JACKSON-220]
    public void testMapSerializer() throws IOException
    {
        assertEquals("\"{a=b, c=d}\"", MAPPER.writeValueAsString(new PseudoMap("a", "b", "c", "d")));
    }

    // Test [JACKSON-314]
    public void testMapNullSerialization() throws IOException
    {
        ObjectMapper m = new ObjectMapper();
        Map<String,String> map = new HashMap<String,String>();
        map.put("a", null);
        // by default, should output null-valued entries:
        assertEquals("{\"a\":null}", m.writeValueAsString(map));
        // but not if explicitly asked not to (note: config value is dynamic here)
        m.configure(SerializationFeature.WRITE_NULL_MAP_VALUES, false);
        assertEquals("{}", m.writeValueAsString(map));
    }

    // [JACKSON-499], problems with map entries, values
    public void testMapKeyValueSerialization() throws IOException
    {
        Map<String,String> map = new HashMap<String,String>();
        map.put("a", "b");
        assertEquals("[\"a\"]", MAPPER.writeValueAsString(map.keySet()));
        assertEquals("[\"b\"]", MAPPER.writeValueAsString(map.values()));

        // TreeMap has similar inner class(es):
        map = new TreeMap<String,String>();
        map.put("c", "d");
        assertEquals("[\"c\"]", MAPPER.writeValueAsString(map.keySet()));
        assertEquals("[\"d\"]", MAPPER.writeValueAsString(map.values()));

        // and for [JACKSON-533], same for concurrent maps
        map = new ConcurrentHashMap<String,String>();
        map.put("e", "f");
        assertEquals("[\"e\"]", MAPPER.writeValueAsString(map.keySet()));
        assertEquals("[\"f\"]", MAPPER.writeValueAsString(map.values()));
    }

    // For [JACKSON-574]
    public void testDefaultKeySerializer() throws IOException
    {
        ObjectMapper m = new ObjectMapper();
        m.getSerializerProvider().setDefaultKeySerializer(new DefaultKeySerializer());
        Map<String,String> map = new HashMap<String,String>();
        map.put("a", "b");
        assertEquals("{\"DEFAULT:a\":\"b\"}", m.writeValueAsString(map));
    }

    // [JACKSON-636]: sort Map entries by key
    public void testOrderByKey() throws IOException
    {
        ObjectMapper m = new ObjectMapper();
        assertFalse(m.isEnabled(SerializationFeature.ORDER_MAP_ENTRIES_BY_KEYS));
        LinkedHashMap<String,Integer> map = new LinkedHashMap<String,Integer>();
        map.put("b", 3);
        map.put("a", 6);
        // by default, no (re)ordering:
        assertEquals("{\"b\":3,\"a\":6}", m.writeValueAsString(map));
        // but can be changed
        assertEquals("{\"a\":6,\"b\":3}", m.writer(SerializationFeature.ORDER_MAP_ENTRIES_BY_KEYS).writeValueAsString(map));
    }

    // [Databind#335]
    public void testOrderByKeyViaProperty() throws IOException
    {
        MapOrderingBean input = new MapOrderingBean("c", "b", "a");
        String json = MAPPER.writeValueAsString(input);
        assertEquals(aposToQuotes("{'map':{'a':3,'b':2,'c':1}}"), json);
    }        

    // [Databind#565]
    public void testEnumMapEntry() throws IOException
    {
        StringIntMapEntry input = new StringIntMapEntry("answer", 42);
        String json = MAPPER.writeValueAsString(input);
        assertEquals(aposToQuotes("{'answer':42}"), json);

        StringIntMapEntry[] array = new StringIntMapEntry[] { input };
        json = MAPPER.writeValueAsString(array);
        assertEquals(aposToQuotes("[{'answer':42}]"), json);
    }        

    // [databind#527]
    public void testNonNullValueMap() throws IOException
    {
        String json = MAPPER.writeValueAsString(new NoNullsStringMap()
            .add("a", "foo")
            .add("b", null)
            .add("c", "bar"));
        assertEquals(aposToQuotes("{'a':'foo','c':'bar'}"), json);
    }

    // [databind#527]
    public void testNonEmptyValueMap() throws IOException
    {
        String json = MAPPER.writeValueAsString(new NoEmptyStringsMap()
            .add("a", "foo")
            .add("b", "bar")
            .add("c", ""));
        assertEquals(aposToQuotes("{'a':'foo','b':'bar'}"), json);
    }
    
    // [databind#527]
    public void testNonNullValueMapViaProp() throws IOException
    {
        String json = MAPPER.writeValueAsString(new NoNullValuesMapContainer()
            .add("a", "foo")
            .add("b", null)
            .add("c", "bar"));
        assertEquals(aposToQuotes("{'stuff':{'a':'foo','c':'bar'}}"), json);
    }

    // [databind#47]
    public void testMapJsonValueKey() throws Exception
    {
        WatMap input = new WatMap();
        input.put(new Wat("3"), true);

        ObjectMapper mapper = new ObjectMapper();
        String json = mapper.writeValueAsString(input);
        assertEquals(aposToQuotes("{'3':true}"), json);
    }

    // [databind#682]
    public void testClassKey() throws IOException
    {
        Map<Class<?>,Integer> map = new LinkedHashMap<Class<?>,Integer>();
        map.put(String.class, 2);
        String json = MAPPER.writeValueAsString(map);
        assertEquals(aposToQuotes("{'java.lang.String':2}"), json);
    }

    // [databind#691]
    public void testNullJsonMapping691() throws Exception
    {
        MapWithTypedValues input = new MapWithTypedValues();
        input.put("id", "Test");
        input.put("NULL", null);

        String json = MAPPER.writeValueAsString(input);

        assertEquals(aposToQuotes("{'@type':'mymap','id':'Test','NULL':null}"),
                json);
    }    
<<<<<<< HEAD
=======

    // [databind#691]
    public void testNullJsonInTypedMap691() throws Exception {
        Map<String, String> map = new HashMap<String, String>();
        map.put("NULL", null);
    
        ObjectMapper mapper = new ObjectMapper();
        mapper.addMixIn(Object.class, Mixin691.class);
        String json = mapper.writeValueAsString(map);
        assertEquals("{\"@class\":\"java.util.HashMap\",\"NULL\":null}", json);
    }
>>>>>>> 6290eefe
}
<|MERGE_RESOLUTION|>--- conflicted
+++ resolved
@@ -307,8 +307,6 @@
         assertEquals(aposToQuotes("{'@type':'mymap','id':'Test','NULL':null}"),
                 json);
     }    
-<<<<<<< HEAD
-=======
 
     // [databind#691]
     public void testNullJsonInTypedMap691() throws Exception {
@@ -320,5 +318,4 @@
         String json = mapper.writeValueAsString(map);
         assertEquals("{\"@class\":\"java.util.HashMap\",\"NULL\":null}", json);
     }
->>>>>>> 6290eefe
 }
