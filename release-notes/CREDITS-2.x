Here are people who have contributed to the development of Jackson JSON processor
databind core component, version 2.x
(version numbers in brackets indicate release in which the problem was fixed)

(note: for older credits, check out release notes for 1.x versions)

Tatu Saloranta, tatu.saloranta@iki.fi: author

Pascal Glinas:
  * Contributed fixes to 'MappingIterator' handling (Pull#58 and Pull#59)
   (2.1.0)
  * Reported #220: ContainerNode missing 'createNumber(BigInteger)'
   (2.2.2)

Joern Huxhorn: (huxi@github)
  * Suggested [JACKSON-636]: Add 'SerializationFeature.ORDER_MAP_ENTRIES_BY_KEYS' to allow
    forced sorting of Maps during serialization
   (2.0.0)
  * Reported #479: NPE on trying to deserialize a `String[]` that contains null
   (2.4.1)
  * Reported #1411: MapSerializer._orderEntries should check for null keys
   (2.7.9)

James Roper:
 * Requested [JACKSON-732]: Allow 'AnnotationIntrospector.findContentDeserializer()'
    (and similar) to return instance, not just Class<?> for instance
  (2.0.0)
 * Suggested [JACKSON-800]: Adding a method for letting modules register
    DeserializationProblemHandlers
  (2.0.0)

Casey Lucas:
 * Reported [JACKSON-798]: Problem with external type id, creators
  (2.0.0)

Tammo van Lessen:
 * Reported [JACKSON-811]: Problems with @JsonIdentityInfo, abstract types
  (2.0.0)
 * Reported [JACKSON-814]: Parsing RFC822/RFC1123 dates failes on non-US locales
  (2.0.0)

Raymond Myers:
 * Suggested [JACKSON-810]: Deserialization Feature: Allow unknown Enum values via
    'DeserializationFeature.READ_UNKNOWN_ENUM_VALUES_AS_NULL'
  (2.0.0)

Ryan Gardner:
 * Contributed #5 -- Add support for maps with java.util.Locale keys
    to the set of StdKeyDeserializers
  (2.0.1)

Razvan Dragut:
 * Suggested [JACKSON-850]: Allow use of zero-arg factory methods as "default creator"
  (2.1.0)

Duncan Atkinson:
 * Reported [JACKSON-851]: State corruption with ObjectWriter, DefaultPrettyPrinter
  (2.1.0)

Mark Wolfe:
 * Suggested #45: Add `@JsonNaming()` for per-class naming strategy overrides
  (2.1.0)

Dmitry Katsubo:
 * Contributed patch for #65: Add getters to `ObjectMapper`, DeserializationContext,
   DeserializationFactory.
  (2.1.0)

Francis Galiegue:
 * Reported #93 (and suggested fix): bug in `ObjectMapper.setAll(...)'
  implementation
  (2.1.1)
 * Reported #433: `ObjectMapper`'s `.valueToTree()` wraps `JsonSerializable` objects
  into a POJONode
  (2.3.3)
 * Contributed #434: Ensure that DecimalNodes with mathematically equal values are equal
  (2.4.0)

kelaneren@github:
 * Reported #157, contributed unit test: NPE when registering same module twice.
  (2.1.4)

Eric Tschetter (cheddar@github):
  * Reported issues #166, #167, #170 (regressions from 1.9.x to 2.x)
   (2.1.4)

Thierry D (thierryd@github)
  * Reported #214: Problem with LICENSE, NOTICE, Android packaging
   (2.2.2)

Luke G-H (lukegh@github)
  * Reported #223: Duplicated nulls with @JsonFormat(shape=Shape.ARRAY)
   (2.2.2)

Karl Moore (karldmoore@github)
  * Reported #217: JsonProcessingExceptions not all wrapped as expected
   (2.2.2)

David Phillips:
  * Requested #308: Improve serialization and deserialization speed of `java.util.UUID`
   (2.3.0)

Seth Pellegrino (jivesoft):
  * Contributed #317: Fix `JsonNode` support for nulls bound to	`ObjectNode`, `ArrayNode`
   (2.3.0)

Florian Schoppmann (fschopp@github)
  * Reported #357: StackOverflowError with contentConverter that returns array type
   (2.7.0)
  * Reported #358: `IterableSerializer` ignoring	annotated content serializer
   (2.3.1)
  * Reported #359: Converted object not using explicitly annotated serializer
   (2.4.0)

Martin Traverso:
  * Reported #406: Cannot use external type id + @JsonTypeIdResolver
   (2.3.2)

Matthew Morrissette:
  * Contributed #381: Allow inlining/unwrapping of value from single-component JSON array
   (2.4.0)

Will Palmeri: (wpalmeri@github)
  * Contributed #407: Make array and Collection serializers use configured value null handler
   (2.4.0)

Cemalettin Koc: (cemo@github)
  * Reported #353: Problems with polymorphic types, `JsonNode` (related to #88)
   (2.4.0)

Ben Fagin: (UnquietCode@github)
  * Suggested #442: Make `@JsonUnwrapped` indicate property inclusion
   (2.4.0)
  * Contributed #81/#455: Allow use of @JsonUnwrapped with typed (@JsonTypeInfo) classes,
    provided that (new) feature `SerializationFeature.FAIL_ON_UNWRAPPED_TYPE_IDENTIFIERS`
    is disabled
   (2.4.0)

Chris Cleveland:
  * Suggested #463: Add 'JsonNode.asText(String defaultValue)`
   (2.4.0)

Benson Margulies:
  * Reported #467: Unwanted POJO's embedded in tree via serialization to tree
   (2.4.0)
  * Reported #601: ClassCastException for a custom serializer for enum key in `EnumMap`
   (2.4.4)
  * Contributed 944: Failure to use custom deserializer for key deserializer
   (2.6.3)
  * Reported #1120: String value omitted from weirdStringException
   (2.6.6)
  * Reported, fixed #1235: `java.nio.file.Path` support incomplete
   (2.8.0)
  * Reported #1270: Generic type returned from type id resolver seems to be ignored
   (2.8.0)

Steve Sanbeg: (sanbeg@github)
  * Contributed #482: Make date parsing error behavior consistent with JDK
   (2.4.1)

Ian Barfield: (tea-dragon@github)
  * Reported #580: delegate deserializers choke on a (single) abstract/polymorphic parameter
   (2.4.4)
  * Reported #844: Using JsonCreator still causes invalid path references in JsonMappingException
   (2.5.5)

Eugene Lukash
  * Reported #592: Wrong `TokenBuffer` delegate deserialization using `@JsonCreator`
   (2.4.4)

Fernando Otero (zeitos@github)
  * Contributed fix for #610: Problem with forward reference in hierarchies
   (2.4.4)

Lovro Pandžić (lpandzic@github)
  * Reported #421: @JsonCreator not used in case of multiple creators with parameter names
   (2.5.0)

Adam Stroud (adstro@github)
  * Contributed	#576: Add fluent API for adding mixins
   (2.5.0)

David Fleeman (fleebytes@github)
  * Contributed #528 implementation: Add support for `JsonType.As.EXISTING_PROPERTY`
   (2.5.0)

Aurélien Leboulanger (herau@github)
  * Contributed improvement for #597: Improve error messaging for cases	where JSON Creator
    returns null (which is illegal)
   (2.5.0)

Michael Spiegel (mspiegel@githib)
  * Contributed #636: `ClassNotFoundException` for classes not (yet) needed during serialization
   (2.5.0)

Michael Ressler (mressler@github)
  * Contributed #566: Add support for case-insensitive deserialization
   (`MapperFeature.ACCEPT_CASE_INSENSITIVE_PROPERTIES`)
   (2.5.0)

Konstantin Labun (kulabun@github)
  * Reported #647: Deserialization fails when @JsonUnwrapped property contains an object with same property name
   (2.5.0)

Christopher Smith (chrylis@github)
  * Reported #594: `@JsonValue` on enum not used when enum value is a Map key
   (2.5.0)

Alexandre Santana Campelo (alexqi200@github):
  * Contributed #671: Adding `java.util.Currency` deserialization support for maps
   (2.5.1)

Zoltan Farkas (zolyfarkas@github)
  * Reported #674: Spring CGLIB proxies not handled as intended
   (2.5.1)

Ludevik@github:
  * Reported #682: Class<?>-valued Map keys not serialized properly
   (2.5.1)

Antibrumm@github:
  * Reported #691: Jackson 2.5.0. NullSerializer for MapProperty failing
   (2.5.2)
  * Reported #984: JsonStreamContexts are not build the same way for write.. and convert methods
   (2.6.4)

Shumpei Akai (flexfrank@github)
  * Reported #703: Multiple calls to ObjectMapper#canSerialize(Object.class) returns different values
   (2.5.2)

Francisco A. Lozano (flozano@github)
  * Contributed fix for #703 (see above)
   (2.5.2)

Dylan Scott (dylanscott@github)
  * Reported #738: #738: @JsonTypeInfo non-deterministically ignored in 2.5.1 (concurrency
    issue)
   (2.5.2)

Alain Gilbert (agilbert314@github)
  * Reporter, contributed #766: Fix Infinite recursion (StackOverflowError) when
    serializing a SOAP object
   (2.5.3)

Alexey Gavrilov (Alexey1Gavrilov@github)
  * Reported, contributed fix for #761: Builder deserializer: in-compatible type exception
    when return type is super type
   (2.5.3)

Dmitry Spikhalskiy (Spikhalskiy@github)
  * Reported #731, suggested the way to fix it: XmlAdapter result marshaling error in
    case of ValueType=Object
   (2.5.3)
  * Reported #1456: `TypeFactory` type resolution broken in 2.7 for generic types
   when using `constructType` with context
   (2.7.9 / 2.8.6)

John Meyer (jpmeyer@github)
  * Reported, contributed fix for #745: EnumDeserializer.deserializerForCreator() fails
    when used to deserialize a Map key
   (2.5.3)

Andrew Duckett (andrewduckett@github)
  * Reported #771: Annotation bundles ignored when added to Mixin
   (2.5.4)

Charles Allen:
  * Contributed #785: Add handlings for classes which are available in
    `Thread.currentThread().getContextClassLoader()`
   (2.5.4)

Andrew Goodale (newyankeecodeshop@github)
  * Contributed #816: Allow date-only ISO strings to have no time zone
   (2.5.4)

Kamil Benedykciński (Kamil-Benedykcinski@github)
  * Contributed #801: Using `@JsonCreator` cause generating invalid path reference
   in `JsonMappingException`
   (2.5.4)

Chi Kim (chikim79@github)
  * Reported #878: serializeWithType on BeanSerializer does not setCurrentValue
   (2.5.5 / 2.6.1)

Charles Allen (drcrallen@github):
  * Reported #696: Copy constructor does not preserve `_injectableValues`
   (2.6.0)

Chris Pimlott (pimlottc@github):
  * Suggested #348: ObjectMapper.valueToTree does not work with @JsonRawValue
   (2.6.0)

Laird Nelson (ljnelson@github)
  * Suggested #688: Provide a means for an ObjectMapper to discover mixin annotation
    classes on demand
   (2.6.0)
  * Reported #1088: NPE possibility in SimpleMixinResolver
   (2.6.6)

Derk Norton (derknorton@github)
  * Suggested #689: Add `ObjectMapper.setDefaultPrettyPrinter(PrettyPrinter)`
   (2.6.0)

Michal Letynski (mletynski@github)
  * Suggested #296: Serialization of transient fields with public getters (add
    MapperFeature.PROPAGATE_TRANSIENT_MARKER)
   (2.6.0)

Jeff Schnitzer (stickfigure@github)
  * Suggested #504: Add `DeserializationFeature.USE_LONG_FOR_INTS`
   (2.6.0)

Jerry Yang (islanderman@github)
  * Contributed #820: Add new method for `ObjectReader`, to bind from JSON Pointer position
   (2.6.0)

Lars Pfannenschmidt (larsp@github)
  * Contributed #826: Replaced synchronized HashMap with ConcurrentHashMap in
   TypeDeserializerBase._findDeserializer
   (2.6.0)

Stephen A. Goss (thezerobit@github)
  * Contributed #828: Respect DeserializationFeatures.WRAP_EXCEPTIONS in CollectionDeserializer
   (2.6.0)

Andy Wilkinson (wilkinsona@github)
  * Reported #889: Configuring an ObjectMapper's DateFormat changes time zone
   (2.6.1)

lufe66@github:
  * Reported 894: When using withFactory on ObjectMapper, the created Factory has a TypeParser
    which still has the original Factory
   (2.6.2)

Daniel Walker (dsw2127@github)
  * Reported, contributed fix for #913: `ObjectMapper.copy()` does not preserve
   `MappingJsonFactory` features
   (2.6.2)

Sadayuki Furuhashi (frsyuki@github)
  * Reported #941: Deserialization from "{}" to ObjectNode field causes
    "out of END_OBJECT token" error
   (2.6.3)
  * Reported #2077: `JsonTypeInfo` with a subtype having `JsonFormat.Shape.ARRAY`
    and no fields generates `{}` not `[]`
   (2.10.0)

David Haraburda (dharaburda@github)
  * Contributed #918: Add `MapperFeature.ALLOW_EXPLICIT_PROPERTY_RENAMING`
   (2.7.0)

Sergio Mira (Sergio-Mira@github)
  * Contributed #940: Add missing `hashCode()` implementations for `JsonNode` types that did not have them
   (2.6.3)

Andreas Pieber (anpieber@github)
  * Reported #939: Regression: DateConversionError in 2.6.x	
   (2.6.3)

Jesse Wilson (swankjesse@github)
  * Contributed #948: Support leap seconds, any number of millisecond digits for ISO-8601 Dates.
   (2.6.3)
  * Contributed #949: Report the offending substring when number parsing fails
   (2.6.3)

Warren Bloomer (stormboy@github)
  * Reported #942: Handle null type id for polymorphic values that use external type id
   (2.6.3)

Ievgen Pianov (pyanoveugen@github)
  * Reported #989: Deserialization from "{}" to java.lang.Object causes "out of END_OBJECT token" error
   (2.6.3)

Jayson Minard (apatrida@github)
  * Reported #1005: Synthetic constructors confusing Jackson data binding
   (2.6.4)
  * Reported #1438: `ACCEPT_CASE_INSENSITIVE_PROPERTIES` is not respected for creator properties
   (2.8.5)

David Bakin (david-bakin@github)
  * Reported #1013: `@JsonUnwrapped` is not treated as assuming `@JsonProperty("")`
   (2.6.4)
  * Suggested #1011: Change ObjectWriter::withAttributes() to take a Map with some kind of wildcard types
   (2.7.0)

Dmitry Romantsov (DmRomantsov@github)
  * Reported #1036: Problem with case-insensitive deserialization
   (2.6.4)

Daniel Norberg (danielnorberg@github)
  * Contributed #1099: Fix custom comparator container node traversal
   (2.6.6)

Miles Kaufmann (milesk-amzn@github)
  * Reported #432: `StdValueInstantiator` unwraps exceptions, losing context
   (2.7.0)

Thomas Mortagne (tmortagne@github)
  * Suggested #857: Add support for java.beans.Transient
   (2.7.0)

Jonas Konrad (yawkat@github)
  * Suggested #905: Add support for `@ConstructorProperties`
   (2.7.0)

Jirka Kremser (Jiri-Kremser@github)
  * Suggested #924: SequenceWriter.writeAll() could accept Iterable
   (2.7.0)

Daniel Mischler (danielmischler@github)
  * Requested #963: Add PropertyNameStrategy `KEBAB_CASE`
   (2.7.0)

Shumpei Akai (flexfrank@github)
  * Reported #978: ObjectMapper#canSerialize(Object.class) returns false even though
   FAIL_ON_EMPTY_BEANS is disabled
   (2.7.0)

Hugo Wood (hgwood@github)
  * Contributed #1010: Support for array delegator
   (2.7.0)

Julian Hyde (julianhyde@github)
  * Reported #1083: Field in base class is not recognized, when using `@JsonType.defaultImpl`
   (2.7.1)

Thibault Kruse (tkruse@github)
  * Reported #1102: Handling of deprecated `SimpleType.construct()` too minimalistic
   (2.7.1)

Aleks Seovic (aseovic@github)
  * Reported #1109: @JsonFormat is ignored by the DateSerializer unless either a custom pattern
    or a timezone are specified
   (2.7.1)

Timur Shakurov (saladinkzn@github)
  * Reported #1134: Jackson 2.7 doesn't work with jdk6 due to use of `Collections.emptyIterator()`
   (2.7.2)

Jiri Mikulasek (pirkogdc@github)
  * Reported #1124: JsonAnyGetter ignores JsonSerialize(contentUsing=...)
   (2.7.2)

Xavi Torrens (xavitorrens@github)
  * Reported #1150: Problem with Object id handling, explicit `null` token
   (2.7.3)

Yoann Rodière (fenrhil@github)
  * Reported #1154: @JsonFormat.pattern on dates is now ignored if shape is not
    explicitely provided
   (2.7.3)

Mark Woon (markwoon@github)
  * Reported #1178: `@JsonSerialize(contentAs=superType)` behavior disallowed in 2.7
   (2.7.4)
  * Reported #1231: `@JsonSerialize(as=superType)` behavior disallowed in 2.7.4
   (2.7.5)
  * Suggested #507: Support for default `@JsonView` for a class
   (2.9.0)

Tom Mack (tommack@github)
  * Reported #1208: treeToValue doesn't handle POJONodes that contain exactly
    the requested value type
   (2.7.4)

William Headrick (headw01@github)
   * Reported#1223: `BasicClassIntrospector.forSerialization(...).findProperties` should
    respect MapperFeature.AUTO_DETECT_GETTERS/SETTERS?
   (2.7.5)

Nick Babcock (nickbabcock)
  * Reported #1225: `JsonMappingException` should override getProcessor()
   (2.7.5)
  * Suggested #1356: Differentiate between input and code exceptions on deserialization
   (2.9.0)

Andrew Joseph (apjoseph@github)
  * Reported #1248: `Annotated` returns raw type in place of Generic Type in 2.7.x
   (2.7.5)

Erich Schubert (kno10@github)
  * Reported #1260: `NullPointerException` in `JsonNodeDeserializer`, provided fix
   (2.7.5)

Brian Pontarelli (voidmain@github)
  * Reported #1301: Problem with `JavaType.toString()` for recursive (self-referential) types
   (2.7.6)

Max Drobotov (fizmax@github)
  * Reported, contributed fix for #1332: `ArrayIndexOutOfBoundException` for enum by index deser
   (2.7.7)

Stuart Douglas (stuartwdouglas@github)
  * Reported #1363: The static field ClassUtil.sCached can cause a class loader leak
   (2.7.8)

Josh Caplan (jecaplan@github)
  * Reported, suggested fix for #1368: Problem serializing `JsonMappingException` due to addition
    of non-ignored `processor` property (added in 2.7)
   (2.7.8)

Diego de Estrada (diegode@github)
  * Contributed fix for #1367: No Object Id found for an instance when using `@ConstructorProperties`
   (2.7.9)

Kevin Hogeland (khogeland@github)
  * Reported #1501: `ArrayIndexOutOfBoundsException` on non-static inner class constructor
   (2.7.9)

xiexq (xiexq@knownsec.com)
  * Reported #2389: Block one more gadget type (CVE-2019-14361)
   (2.7.9.6)

Artur Jonkisz (ajonkisz@github)
  * Reported #960: `@JsonCreator` not working on a factory with no arguments for ae enum type
   (2.8.0)

Mikhail Kokho (mkokho@github)
  * Contributed impl for #990: Allow failing on `null` values for creator (add
  `DeserializationFeature.FAIL_ON_NULL_CREATOR_PROPERTIES`)
   (2.8.0)

Aleksandr Oksenenko (oleksandr-oksenenko@github)
  * Reported #999: External property is not deserialized
   (2.8.0)

Lokesh Kumar (LokeshN@github)
  * Contributed impl for #1082: Can not use static Creator factory methods for `Enum`s,
    with JsonCreator.Mode.PROPERTIES
   (2.8.0)
  * Reported #1217: `@JsonIgnoreProperties` on Pojo fields not working for deserialization
   (2.8.0)

Ross Goldberg
  * Reported #1165, provided fix for: `CoreXMLDeserializers` does not handle
    time-only `XMLGregorianCalendar`s
   (2.8.0)

Maarten Billemont (lhunath@github)
  * Suggested #1184: Allow overriding of `transient` with explicit inclusion with `@JsonProperty`
   (2.8.0)

Vladimir Kulev (lightoze@github)
  * Reported #1028: Ignore USE_BIG_DECIMAL_FOR_FLOATS for NaN/Infinity
   (2.8.0)

Ari Fogel (arifogel@github)
  * Reported #1261, contributed fix for: `@JsonIdentityInfo` deserialization fails with
    combination of forward references, `@JsonCreator`
   (2.8.0)

Andriy Plokhotnyuk (plokhotnyuk@github)
  * Requested #1277: Add caching of resolved generic types for `TypeFactory`
   (2.8.0)

Arek Gabiga (arekgabiga@github)
  * Reported #1297: Deserialization of generic type with Map.class
   (2.8.1)

Chris Jester-Young (cky@github)
  * Contributed #1335: Unconditionally call `TypeIdResolver.getDescForKnownTypeIds`
   (2.8.2)

Andrew Snare (asnare@github)
  * Reported #1315: Binding numeric values can BigDecimal lose precision
   (2.8.2)

Gili Tzabari (cowwoc@github)
  * Reported #1351: `@JsonInclude(NON_DEFAULT)` doesn't omit null fields
   (2.8.3)

Oleg Zhukov (OlegZhukov@github)
  * Reported #1384: `@JsonDeserialize(keyUsing = ...)` does not work correctly
   together with `DefaultTyping.NON_FINAL`
   (2.8.4)

Pavel Popov (tolkonepiu@github)
  * Contributed fix #1389: Problem with handling of multi-argument creator with Enums
   (2.8.4)

Josh Gruenberg (joshng@github)
  * Reported #1403: Reference-chain hints use incorrect class-name for inner classes
   (2.8.4)

Kevin Donnelly (kpdonn@github)
  * Reported #1432: Off by 1 bug in PropertyValueBuffer
   (2.8.5)

Nathanial Ofiesh (ofiesh@github)
  * Reported #1441: Failure with custom Enum key deserializer, polymorphic types
   (2.8.5)

Frédéric Camblor (fcamblor@github)
  * Reported #1451: Type parameter not passed by `ObjectWriter` if serializer pre-fetch disabled
   (2.8.6)

Stephan Schroevers (Stephan202@github)
  * Reported #1505: @JsonEnumDefaultValue should take precedence over FAIL_ON_NUMBERS_FOR_ENUMS
   (2.8.7)

Alex Panchenko (panchenko@github)
  * Reported #1543: JsonFormat.Shape.NUMBER_INT does not work when defined on enum type in 2.8
   (2.8.8)

Joshua Jones
  * Reported #1573, contributed fix: Missing properties when deserializing using a builder class
   with a non-default constructor and a mutator annotated with `@JsonUnwrapped`
   (2.8.8)

Ivo Studens (istudens@redhat.com)
  * Contributed #1585: Invoke ServiceLoader.load() inside of a privileged block
    when loading modules using `ObjectMapper.findModules()`
   (2.8.9)

Javy Luo (AnywnYu@github)
  * Reported #1595: `JsonIgnoreProperties.allowSetters` is not working in Jackson 2.8
   (2.8.9)

Marco Catania (catanm@github.com)
  * Contributed #1597: Escape JSONP breaking characters
   (2.8.9)

Andrew Joseph (apjoseph@github)
  * Reported #1629 `FromStringDeserializer` ignores registered `DeserializationProblemHandler`
    for `java.util.UUID`
   (2.8.9)

Joe Littlejohn (joelittlejohn@github)
  * Contributed #1642: Support `READ_UNKNOWN_ENUM_VALUES_AS_NULL` with `@JsonCreator`
   (2.8.9)

Slobodan Pejic (slobo-showbie@github)
  * Reported #1647, contributed fix: Missing properties from base class when recursive
    types are involved
   (2.8.9)

Bertrand Renuart (brenuart@github)
  * Reported #1648: `DateTimeSerializerBase` ignores configured date format when creating contextual
   (2.8.9)
  * Reported #1651: `StdDateFormat` fails to parse 'zulu' date when TimeZone other than UTC
   (2.8.9)
  * Suggested #1745: StdDateFormat: accept and truncate millis larger than 3 digits
   (2.9.1)
  * Contributed #1749: StdDateFormat: performance improvement of '_format(..)' method
   (2.9.1)
  * Contributed #1759: Reuse `Calendar` instance during parsing by `StdDateFormat`
   (2.9.1)

Kevin Gallardo (newkek@github)
  * Reported #1658: Infinite recursion when deserializing a class extending a Map,
    with a recursive value type
   (2.8.10)
  * Reported #1729: Integer bounds verification when calling `TokenBuffer.getIntValue()`
   (2.9.4)

Lukas Euler
  * Reported #1735: Missing type checks when using polymorphic type ids

Guixiong Wu (吴桂雄)
  * Reported #2032: Blacklist another serialization gadget (ibatis)
   (2.8.11.2)

svarzee@github
  * Reported #2109, suggested fix: Canonical string for reference type is built incorrectly
   (2.8.11.3 / 2.9.7)

Connor Kuhn (ckuhn@github)
  * Contributed #1341: FAIL_ON_MISSING_EXTERNAL_TYPE_ID_PROPERTY
   (2.9.0)

Jan Lolling (jlolling@github)
  * Contributed #1319: Add `ObjectNode.put(String, BigInteger)`
   (2.9.0)

Michael R Fairhurst (MichaelRFairhurst@github)
  * Reported #1035: `@JsonAnySetter` assumes key of `String`, does not consider declared type.
   (2.9.0)

Fabrizio Cucci (fabriziocucci@github)
  * Reported #1406: `ObjectMapper.readTree()` methods do not return `null` on end-of-input
   (2.9.0)

Emiliano Clariá (emilianogc@github)
  * Contributed #1434: Explicitly pass null on invoke calls with no arguments
   (2.9.0)

Ana Eliza Barbosa (AnaEliza@github)
  * Contributed #1520: Case insensitive enum deserialization feature.
   (2.9.0)

Lyor Goldstein (lgoldstein@github)
  * Reported #1544: `EnumMapDeserializer` assumes a pure `EnumMap` and does not support
    derived classes
   (2.9.0)

Harleen Sahni (harleensahni@github)
  * Reported #403: Make FAIL_ON_NULL_FOR_PRIMITIVES apply to primitive arrays and other
    types that wrap primitives
   (2.9.0)

Jared Jacobs (2is10@github)
  * Requested #1605: Allow serialization of `InetAddress` as simple numeric host address
   (2.9.0)

Patrick Gunia (pgunia@github)
  * Reported #1440: Wrong `JsonStreamContext` in `DeserializationProblemHandler` when reading
  `TokenBuffer` content
   (2.9.0)

Carsten Wickner (CarstenWickner@github)
  * Contributed #1522: Global `@JsonInclude(Include.NON_NULL)` for all properties with a specific type
   (2.9.0)

Chris Plummer (strmer15@github)
  * Reported #1637: `ObjectReader.at()` with `JsonPointer` stops after first collection
   (2.9.0)

Christian Basler (Dissem@github)
  * Reported #1688: Deserialization fails for `java.nio.file.Path` implementations when
    default typing enabled
   (2.9.0)

Tim Bartley (tbartley@github)
  * Reported, suggested fix for #1705: Non-generic interface method hides type resolution info
    from generic base class
   (2.9.1)

Luís Cleto (luiscleto@github)
  * Suggested 1768: Improve `TypeFactory.constructFromCanonical()` to work with
   `java.lang.reflect.Type.getTypeName()` format
   (2.9.2)

Vincent Demay (vdemay@github)
  * Reported #1793: `java.lang.NullPointerException` in `ObjectArraySerializer.acceptJsonFormatVisitor()`
    for array value with `@JsonValue`
   (2.9.2)

Peter Jurkovic (peterjurkovic@github)
  * Reported #1823: ClassNameIdResolver doesn't handle resolve Collections$SingletonMap,
    Collections$SingletonSet
   (2.9.3)

alinakovalenko@github:
  * Reported #1844: Map "deep" merge only adds new items, but not override existing values
   (2.9.3)

Pier-Luc Whissell (pwhissell@github):
  * Reported #1673: Serialising generic value classes via Reference Types (like Optional) fails
    to include type information
   (2.9.4)

Alexander Skvortcov (askvortcov@github)
  * Reported #1853: Deserialise from Object (using Creator methods) returns field name
    instead of value
   (2.9.4)

Joe Schafer (jschaf@github)
  * Reported #1906: Add string format specifier for error message in `PropertyValueBuffer`
   (2.9.4)
  * Reported #1907: Remove `getClass()` from `_valueType` argument for error reporting
   (2.9.4)

Deblock Thomas (deblockt@github)
  * Reported, contributed fix for #1912: `BeanDeserializerModifier.updateBuilder()` does not
    work to set custom  deserializer on a property (since 2.9.0)
   (2.9.5)
  * Reported, suggested fix for #2280: JsonMerge not work with constructor args
   (2.10.0)

lilei@venusgroup.com.cn:
  * Reported #1931: Two more `c3p0` gadgets to exploit default typing issue
   (2.9.5)

Aniruddha Maru (maroux@github)
  * Reported #1940: `Float` values with integer value beyond `int` lose precision if
    bound to `long`
   (2.9.5)

Timur Shakurov (saladinkzn@github)
  * Reported #1947: `MapperFeature.AUTO_DETECT_XXX` do not work if all disabled
   (2.9.5)

roeltje25@github
  * Reported #1978: Using @JsonUnwrapped annotation in builderdeserializer hangs in
    infinite loop
   (2.9.5)

Freddy Boucher (freddyboucher@github)
  * Reported #1990: MixIn `@JsonProperty` for `Object.hashCode()` is ignored
   (2.9.6)

Ondrej Zizka (OndraZizk@github)
  * Reported #1999: "Duplicate property" issue should mention which class it complains about
   (2.9.6)

Jakub Skierbiszewski (jskierbi@github)
  * Reported, contributed fix for #2001: Deserialization issue with `@JsonIgnore` and
    `@JsonCreator` + `@JsonProperty` for same property name
   (2.9.6)

Carter Kozak (cakofony@github)
  * Reported #2016: Delegating JsonCreator disregards JsonDeserialize info
   (2.9.6)

Reinhard Prechtl (dnno@github)
  * Reported #2034: Serialization problem with type specialization of nested generic types
   (2.9.6)

Chetan Narsude (243826@github)
  * Reported #2038: JDK Serializing and using Deserialized `ObjectMapper` loses linkage
    back from `JsonParser.getCodec()`
   (2.9.6)

Petar Tahchiev (ptahchiev@github)
  * Reported #2060: `UnwrappingBeanPropertyWriter` incorrectly assumes the found
    serializer is of type `UnwrappingBeanSerializer`
   (2.9.6)

Brandon Krieger (bkrieger@github)
  * Reported #2064: Cannot set custom format for `SqlDateSerializer` globally
   (2.9.7)

Thibaut Robert (trobert@github)
  * Requested #2059: Remove `final` modifier for `TypeFactory`
   (2.10.0)

Christopher Smith (chrylis@github)
  * Suggested #2115: Support naive deserialization of `Serializable` values as "untyped",
    same as `java.lang.Object`		     
   (2.10.0)

Édouard Mercier (edouardmercier@github)
  * Requested #2116: Make NumberSerializers.Base public and its inherited classes not final
   (2.9.6)

Semyon Levin (remal@github)
  * Contributed #2120: `NioPathDeserializer` improvement
   (2.9.7)
  * Contributed #2133: Improve `DeserializationProblemHandler.handleUnexpectedToken()`
    to allow handling of Collection problems
   (2.10.0)

Pavel Nikitin (morj@github)
  * Requested #2181: Don't re-use dynamic serializers for property-updating copy constructors
   (2.9.8)

Thomas Krieger (ThomasKrieger@github)
  * Reported #1408: Call to `TypeVariable.getBounds()` without synchronization unsafe on
    some platforms
   (2.9.9)

René Kschamer (flawi@github)
  * Reported #2197: Illegal reflective access operation warning when using `java.lang.Void`
   as value type
   (2.9.8)

Joffrey Bion (joffrey-bion@github)
  * Reported #2265: Inconsistent handling of Collections$UnmodifiableList vs 
    Collections$UnmodifiableRandomAccessList
   (2.9.9)

Christoph Fiehe (cfiehe@github.com)
  * Contributed #2299: Fix for using jackson-databind in an OSGi environment under Android
   (2.9.9)

Cyril Martin (mcoolive@github.com)
  * Reported #2303: Deserialize null, when java type is "TypeRef of TypeRef of T",
    does not provide "Type(Type(null))"
   (2.9.9)

Daniil Barvitsky (dbarvitsky@github)
  * Reported #2324: `StringCollectionDeserializer` fails with custom collection
   (2.9.9)

Edgar Asatryan (nstdio@github)
  * Reported #2374: `ObjectMapper. getRegisteredModuleIds()` throws NPE if no modules registered
   (2.9.9.1)

Michael Simons (michael-simons@github)
  * Reported #2395: `NullPointerException` from `ResolvedRecursiveType` (regression due to
    fix for #2331)
   (2.9.9.3)

Joe Barnett (josephlbarnett@github)
  * Reported, contributed fix for #2404: FAIL_ON_MISSING_EXTERNAL_TYPE_ID_PROPERTY setting
    ignored when creator properties are buffered
   (2.9.10)

Kaki King (kingkk9279@g)
  * Reported #2449: Block one more gadget type (cve CVE-2019-14540)
   (2.9.10)

Jon Anderson (Jon901@github)
  * Reported #2544: java.lang.NoClassDefFoundError Thrown for compact profile1
   (2.9.10.2)

Zihui Ren (renzihui@github)
  * Suggested #2129: Add `SerializationFeature.WRITE_ENUM_KEYS_USING_INDEX`, separate from value setting
   (2.10.0)

Yiqiu Huang (huangyq23@github
  * Reported #2164: `FactoryBasedEnumDeserializer` does not respect
   `DeserializationFeature.WRAP_EXCEPTIONS`
   (2.10.0)
   
Alexander Saites (saites@github)
  * Reported #2189: `TreeTraversingParser` does not check int bounds
   (2.10.0)

Christoph Breitkopf (bokesan@github)
  * Reported #2217: Suboptimal memory allocation in `TextNode.getBinaryValue()`
   (2.10.0)

Pavel Chervakov (pacher@github)
  * Reported #2230: `WRITE_BIGDECIMAL_AS_PLAIN` is ignored if `@JsonFormat` is used
   (2.10.0)

Ben Anderson (andersonbd1@github)
  * Reported, suggested fix for #2309: READ_ENUMS_USING_TO_STRING doesn't support null values
   (2.10.0)

Manuel Hegner (manuel-hegner@github)
  * Suggested #2311: Unnecessary MultiView creation for property writers
   (2.10.0)

Chris Mercer (cmercer@github)
  * Reported #2331: `JsonMappingException` through nested getter with generic wildcard return type
   (2.10.0)

Robert Greig (rgreig@github)
  * Reported #2336: `MapDeserializer` can not merge `Map`s with polymorphic values
   (2.10.0)

Victor Noël (victornoel@github)
  * Reported #2338: Suboptimal return type for `JsonNode.withArray()`
   (2.10.0)
  * Reported #2339: Suboptimal return type for `ObjectNode.set()`
   (2.10.0)

David Harris (toadzky@github)
  * Reported #2378: `@JsonAlias` doesn't work with AutoValue
   (2.10.0)

Sam Smith (Oracle Security Researcher)
  * Suggested #2398: Replace recursion in `TokenBuffer.copyCurrentStructure()` with iteration

Vladimir Tsanev (tsachev@github)
  * Contributed #2415: Builder-based POJO deserializer should pass builder instance, not type,
    to `handleUnknownVanilla()` to fix earlier #822
   (2.10.0)

Marcos Passos (marcospassos@github(
  * Contributed #2432: Add support for module bundles
   (2.10.0)

David Becker (dsbecker@github)
  * Suggested #2433: Improve `NullNode.equals()`
   (2.10.0)

Hesham Massoud (heshamMassoud@github)
  * Reported, contributed fix for #2442: `ArrayNode.addAll()` adds raw `null` values
    which cause NPE on `deepCopy()`
   (2.10.0)

David Connelly (dconnelly@github)
  * Reported #2446: Java 11: Unable to load JDK7 types (annotations, java.nio.file.Path):
    no Java7 support added
   (2.10.0)

Wahey (KevynBct@github)
  * Reported #2466: Didn't find class "java.nio.file.Path" below Android api 26
  (2.10.0)

Martín Coll (colltoaction@github)
  * Contributed #2467: Accept `JsonTypeInfo.As.WRAPPER_ARRAY` with no second argument to
   deserialize as "null value"
  (2.10.0)

Andrey Kulikov (ankulikov@github)
  * Reported #2457: Extended enum values are not handled as enums when used as Map keys
  (2.10.1)

João Guerra (joca-bt@github)
  * Reported #2473: Array index missing in path of `JsonMappingException` for `Collection<String>`,
    with custom deserializer
  (2.10.1)
  * Reported #2567: Incorrect target type for arrays when providing nulls and nulls are disabled
  (2.10.2)

Ryan Bohn (bohnman@github)
  * Reported #2475: `StringCollectionSerializer` calls `JsonGenerator.setCurrentValue(value)`,
    which messes up current value for sibling properties
  (2.10.1)

Johan Haleby (johanhaleby@github)
  * Reported #2513: BigDecimalAsStringSerializer in NumberSerializer throws IllegalStateException
    in 2.10
  (2.10.1)

Richard Wise (Woodz@github)
  * Reported #2519: Serializing `BigDecimal` values inside containers ignores shape override	
  (2.10.1)

Mark Schäfer (mark--@github)
  * Reported #2520: Sub-optimal exception message when failing to deserialize non-static inner classes
  (2.10.1)

Ruud Welling (WellingR@github)
  * Contributed fix for #2102: `FAIL_ON_NULL_FOR_PRIMITIVES` failure does not indicate
    field name in exception message
  (2.10.2)

Fabian Lange (CodingFabian@github)
  * Reported #2556: Contention in `TypeNameIdResolver.idFromClass()`
  (2.10.2)

Stefan Wendt (stewe@github)
  * Reported #2560: Check `WRAP_EXCEPTIONS` in `CollectionDeserializer.handleNonArray()`
  (2.10.2)

Greg Arakelian (arakelian@github)
  * Reported #2566: `MissingNode.toString()` returns `null` (4 character token) instead
    of empty string
  (2.10.2)

<<<<<<< HEAD
Máté Rédecsi (rmatesz@github)
  * Reported #953: i-I case convertion problem in Turkish locale with case-insensitive deserialization
 (2.11.0)

Ville Koskela (vjkoskela@github)
  * Contributed #2487: BeanDeserializerBuilder Protected Factory Method for Extension
  (2.11.0)

Fitz (Joongsoo.Park) (joongsoo@github)
  * Contributed #2511: Add `SerializationFeature.WRITE_SELF_REFERENCES_AS_NULL`
  (2.11.0)

Antonio Petrelli (apetrelli@github)
  * Reported #2049: TreeTraversingParser and UTF8StreamJsonParser create contexts differently
  (2.11.0)

Robert Diebels (RobertDiebels@github)
  * Contributed #2352: Support use of `@JsonAlias` for enum values
  (2.11.0)

Joseph Koshakow (jkosh44@github)
  * Contributed fix for #2515: `ObjectMapper.registerSubtypes(NamedType...)` doesn't allow registering
    the same POJO for two different type ids
 (2.11.0)

Haowei Wen (yushijinhun@github)
  * Reported #2565: Java 8 `Optional` not working with `@JsonUnwrapped` on unwrappable type
 (2.11.0)

Bartosz Baranowski (baranowb@github)
  * Reported #2589: `DOMDeserializer`: setExpandEntityReferences(false) may not prevent
   external entity expansion in all cases
 (2.11.0)
=======
Tobias Preuss (johnjohndoe@github)
  * Reported #2599: NoClassDefFoundError at DeserializationContext.<init> on Android 4.1.2
    and Jackson 2.10.0
  (2.10.3)
>>>>>>> 4eb4f79e
<|MERGE_RESOLUTION|>--- conflicted
+++ resolved
@@ -1023,7 +1023,11 @@
     of empty string
   (2.10.2)
 
-<<<<<<< HEAD
+Tobias Preuss (johnjohndoe@github)
+  * Reported #2599: NoClassDefFoundError at DeserializationContext.<init> on Android 4.1.2
+    and Jackson 2.10.0
+  (2.10.3)
+
 Máté Rédecsi (rmatesz@github)
   * Reported #953: i-I case convertion problem in Turkish locale with case-insensitive deserialization
  (2.11.0)
@@ -1056,10 +1060,4 @@
 Bartosz Baranowski (baranowb@github)
   * Reported #2589: `DOMDeserializer`: setExpandEntityReferences(false) may not prevent
    external entity expansion in all cases
- (2.11.0)
-=======
-Tobias Preuss (johnjohndoe@github)
-  * Reported #2599: NoClassDefFoundError at DeserializationContext.<init> on Android 4.1.2
-    and Jackson 2.10.0
-  (2.10.3)
->>>>>>> 4eb4f79e
+ (2.11.0)