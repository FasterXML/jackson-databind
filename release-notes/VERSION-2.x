--- conflicted
+++ resolved
@@ -4,7 +4,6 @@
 === Releases === 
 ------------------------------------------------------------------------
 
-<<<<<<< HEAD
 2.13.0 (not yet released)
 
 #2509: `AnnotatedMethod.getValue()/setValue()` doesn't have useful exception message
@@ -31,10 +30,7 @@
 - Fix to avoid problem with `BigDecimalNode`, scale of `Integer.MIN_VALUE` (see
   [dataformats-binary#264] for details)
 
-2.12.3 (not yet released)
-=======
 2.12.3 (12-Apr-2021)
->>>>>>> 6bf910c5
 
 #3108: `TypeFactory` cannot convert `Collection` sub-type without type parameters
   to canonical form and back
