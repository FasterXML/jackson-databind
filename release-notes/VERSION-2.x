Project: jackson-databind

------------------------------------------------------------------------
=== Releases === 
------------------------------------------------------------------------

<<<<<<< HEAD
2.12.1 (08-Jan-2021)

#2962: Auto-detection of constructor-based creator method skipped if there is
   an annotated factory-based creator method (regression from 2.11)
 (reported by Halil I-S)
#2972: `ObjectMapper.treeToValue()` no longer invokes `JsonDeserializer.getNullValue()`
 (reported by andpal@github)
#2973: DeserializationProblemHandler is not invoked when trying to deserializing String
 (reported by zigzago@github)
#2978: Fix failing `double` JsonCreators in jackson 2.12.0
 (contributed by Carter K)
#2979: Conflicting in POJOPropertiesCollector when having namingStrategy
 (reported, fix suggested by SunYiJun)
#2990: Breaking API change in `BasicClassIntrospector` (2.12.0)
 (reported, fix contributed by Faron D)
#3005: `JsonNode.requiredAt()` does NOT fail on some path expressions
#3009: Exception thrown when `Collections.synchronizedList()` is serialized
  with type info, deserialized
 (reported by pcloves@github)

2.12.0 (29-Nov-2020)

#43: Add option to resolve type from multiple existing properties,
  `@JsonTypeInfo(use=DEDUCTION)`
 (contributed by drekbour@github)
#426: `@JsonIgnoreProperties` does not prevent Exception Conflicting getter/setter
  definitions for property
 (reported by gmkll@github)
#921: Deserialization Not Working Right with Generic Types and Builders
 (reported by Mike G; fix contributed by Ville K)
#1296: Add `@JsonIncludeProperties(propertyNames)` (reverse of `@JsonIgnoreProperties`)
 (contributed Baptiste P)
#1458: `@JsonAnyGetter` should be allowed on a field
 (contributed by Dominik K)
#1498: Allow handling of single-arg constructor as property based by default
 (requested by Lovro P)
#1852: Allow case insensitive deserialization of String value into
  `boolean`/`Boolean` (esp for Excel)
 (requested by Patrick J)
#1886: Allow use of `@JsonFormat(with=JsonFormat.Feature.ACCEPT_CASE_INSENSITIVE_PROPERTIES)`
  on Class
#1919: Abstract class included as part of known type ids for error message
  when using JsonSubTypes
 (reported by Incara@github)
#2066: Distinguish null from empty string for UUID deserialization
 (requested by leonshaw@github)
#2091: `ReferenceType` does not expose valid containedType
 (reported by Nate B)
#2113: Add `CoercionConfig[s]` mechanism for configuring allowed coercions
#2118: `JsonProperty.Access.READ_ONLY` does not work with "getter-as-setter" `Collection`s
 (reported by Xiang Z)
#2215: Support `BigInteger` and `BigDecimal` creators in `StdValueInstantiator`
 (requested by David N, implementation contributed by Tiago M)
#2283: `JsonProperty.Access.READ_ONLY` fails with collections when a property name is specified
 (reported by Yona A)
#2644: `BigDecimal` precision not retained for polymorphic deserialization
 (reported by rost5000@github)
#2675: Support use of `Void` valued properties (`MapperFeature.ALLOW_VOID_VALUED_PROPERTIES`)
#2683: Explicitly fail (de)serialization of `java.time.*` types in absence of
  registered custom (de)serializers
#2707: Improve description included in by `DeserializationContext.handleUnexpectedToken()`
#2709: Support for JDK 14 record types (`java.lang.Record`)
 (contributed by Youri B)
#2715: `PropertyNamingStrategy` class initialization depends on its subclass, this can
  lead to class loading deadlock
 (reported by fangwentong@github)
#2719: `FAIL_ON_IGNORED_PROPERTIES` does not throw on `READONLY` properties with
  an explicit name
 (reported, fix contributed by David B)
#2726: Add Gradle Module Metadata for version alignment with Gradle 6
 (contributed by Jendrik J)
#2732: Allow `JsonNode` auto-convert into `ArrayNode` if duplicates found (for XML)
#2733: Allow values of "untyped" auto-convert into `List` if duplicates found (for XML)
#2751: Add `ValueInstantiator.createContextual(...)
#2761: Support multiple names in `JsonSubType.Type`
 (contributed by Swayam R)
#2775: Disabling `FAIL_ON_INVALID_SUBTYPE` breaks polymorphic deserialization of Enums
 (reported by holgerknoche@github)
#2776: Explicitly fail (de)serialization of `org.joda.time.*` types in absence of registered
  custom (de)serializers
#2784: Trailing zeros are stripped when deserializing BigDecimal values inside a
  @JsonUnwrapped property
 (reported by mjustin@github)
#2800: Extract getter/setter/field name mangling from `BeanUtil` into
  pluggable `AccessorNamingStrategy`
#2804: Throw `InvalidFormatException` instead of `MismatchedInputException`
   for ACCEPT_FLOAT_AS_INT coercion failures
 (requested by mjustin@github)
#2871: Add `@JsonKey` annotation (similar to `@JsonValue`) for customizable
  serialization of Map keys
 (requested by CidTori@github; implementation contributed by Kevin B)
#2873: `MapperFeature.ACCEPT_CASE_INSENSITIVE_ENUMS` should work for enum as keys
 (fix contributed by Ilya G)
#2879: Add support for disabling special handling of "Creator properties" wrt
  alphabetic property ordering
 (contributed by Sergiy Y)
#2885: Add `JsonNode.canConvertToExactIntegral()` to indicate whether floating-point/BigDecimal
  values could be converted to integers losslessly
 (requested by Oguzhan U; implementation contributed by Siavash S)
#2895: Improve static factory method generic type resolution logic
 (contributed by Carter K)
#2903: Allow preventing "Enum from integer" coercion using new `CoercionConfig` system
#2909: `@JsonValue` not considered when evaluating inclusion
 (reported by chrylis@github)
#2910: Make some java platform modules optional
 (contributed by XakepSDK@github)
#2925: Add support for serializing `java.sql.Blob`
 (contributed by M Rizky S)
#2928: `AnnotatedCreatorCollector` should avoid processing synthetic static
  (factory) methods
 (contributed by Carter K)
#2931: Add errorprone static analysis profile to detect bugs at build time
 (contributed by Carter K)
#2932: Problem with implicit creator name detection for constructor detection
- Add `BeanDeserializerBase.isCaseInsensitive()`
- Some refactoring of `CollectionDeserializer` to solve CSV array handling issues
- Full "LICENSE" included in jar for easier access by compliancy tools
=======
(not yet released)

#3022: Property ignorals cause `BeanDeserializer `to forget how to read
  from arrays (not copying `_arrayDelegateDeserializer`)
 (reported by Gian M)
>>>>>>> eb3ebd90

2.11.4 (12-Dec-2020)

#2894: Fix type resolution for static methods (regression in 2.11.3 due to #2821 fix)
 (reported by Łukasz W)
#2944: `@JsonCreator` on constructor not compatible with `@JsonIdentityInfo`,
  `PropertyGenerator`
 (reported by Lucian H)
- Add debug improvements wrt #2807 (`ClassUtil.getClassMethods()`)

2.11.3 (02-Oct-2020)

#2795: Cannot detect creator arguments of mixins for JDK types
 (reported by Marcos P)
#2815: Add `JsonFormat.Shape` awareness for UUID serialization (`UUIDSerializer`)
#2821: Json serialization fails or a specific case that contains generics and
  static methods with generic parameters (2.11.1 -> 2.11.2 regression)
 (reported by Lari H)
#2822: Using JsonValue and JsonFormat on one field does not work as expected
 (reported by Nils-Christian E)
#2840: `ObjectMapper.activateDefaultTypingAsProperty()` is not using
  parameter `PolymorphicTypeValidator`
 (reported by Daniel W)
#2846: Problem deserialization "raw generic" fields (like `Map`) in 2.11.2
- Fix issues with `MapLikeType.isTrueMapType()`,
  `CollectionLikeType.isTrueCollectionType()`

2.11.2 (02-Aug-2020)

#2783: Parser/Generator features not set when using `ObjectMapper.createParser()`,
  `createGenerator()`
#2785: Polymorphic subtypes not registering on copied ObjectMapper (2.11.1)
 (reported, fix contributed by Joshua S)
#2789: Failure to read AnnotatedField value in Jackson 2.11
 (reported by isaki@github)
#2796: `TypeFactory.constructType()` does not take `TypeBindings` correctly
 (reported by Daniel H)

2.11.1 (25-Jun-2020)

#2486: Builder Deserialization with JsonCreator Value vs Array
 (reported by Ville K)
#2725: JsonCreator on static method in Enum and Enum used as key in map
  fails randomly
 (reported by Michael C)
#2755: `StdSubtypeResolver` is not thread safe (possibly due to copy
  not being made with `ObjectMapper.copy()`)
 (reported by tjwilson90@github)
#2757: "Conflicting setter definitions for property" exception for `Map`
  subtype during deserialization
 (reported by Frank S)
#2758: Fail to deserialize local Records
 (reported by Johannes K)
#2759: Rearranging of props when property-based generator is in use leads
  to incorrect output
 (reported by Oleg C)
#2760: Jackson doesn't respect `CAN_OVERRIDE_ACCESS_MODIFIERS=false` for
  deserializer properties
 (reported by Johannes K)
#2767: `DeserializationFeature.UNWRAP_SINGLE_VALUE_ARRAYS` don't support `Map`
  type field
 (reported by abomb4@github)
#2770: JsonParser from MismatchedInputException cannot getText() for
  floating-point value
 (reported by João G)

2.11.0 (26-Apr-2020)

#953: i-I case conversion problem in Turkish locale with case-insensitive deserialization
 (reported by Máté R)
#962: `@JsonInject` fails on trying to find deserializer even if inject-only
 (reported by David B)
#1983: Polymorphic deserialization should handle case-insensitive Type Id property name
  if `MapperFeature.ACCEPT_CASE_INSENSITIVE_PROPERTIES` is enabled
 (reported by soundvibe@github, fix contributed by Oleksandr P)
#2049: TreeTraversingParser and UTF8StreamJsonParser create contexts differently
 (reported by Antonio P)
#2352: Support use of `@JsonAlias` for enum values
 (contributed by Robert D)
#2365: `declaringClass` of "enum-as-POJO" not removed for `ObjectMapper` with
  a naming strategy
 (reported by Tynakuh@github)
#2480: Fix `JavaType.isEnumType()` to support sub-classes
#2487: BeanDeserializerBuilder Protected Factory Method for Extension
 (contributed by Ville K)
#2503: Support `@JsonSerialize(keyUsing)` and `@JsonDeserialize(keyUsing)` on Key class
#2511: Add `SerializationFeature.WRITE_SELF_REFERENCES_AS_NULL`
 (contributed by Joongsoo P)
#2515: `ObjectMapper.registerSubtypes(NamedType...)` doesn't allow registering
  same POJO for two different type ids
 (contributed by Joseph K)
#2522: `DeserializationContext.handleMissingInstantiator()` throws
  `MismatchedInputException` for non-static inner classes
#2525: Incorrect `JsonStreamContext` for `TokenBuffer` and `TreeTraversingParser`
#2527: Add `AnnotationIntrospector.findRenameByField()` to support Kotlin's
  "is-getter" naming convention
#2555: Use `@JsonProperty(index)` for sorting properties on serialization
#2565: Java 8 `Optional` not working with `@JsonUnwrapped` on unwrappable type
 (reported by Haowei W)
#2587: Add `MapperFeature.BLOCK_UNSAFE_POLYMORPHIC_BASE_TYPES` to allow blocking
  use of unsafe base type for polymorphic deserialization
#2589: `DOMDeserializer`: setExpandEntityReferences(false) may not prevent
  external entity expansion in all cases [CVE-2020-25649]
 (reported by Bartosz B)
#2592: `ObjectMapper.setSerializationInclusion()` is ignored for `JsonAnyGetter`
 (reported by Oleksii K)
#2608: `ValueInstantiationException` when deserializing using a builder and
  `UNWRAP_SINGLE_VALUE_ARRAYS`
 (reported by cadrake@github)
#2627: JsonIgnoreProperties(ignoreUnknown = true) does not work on field and method level
 (reported by robotmrv@github)
#2632: Failure to resolve generic type parameters on serialization
 (reported by Simone D)
#2635: JsonParser cannot getText() for input stream on MismatchedInputException
 (reported by João G)
#2636: ObjectReader readValue lacks Class<T> argument
 (contributed by Robin R)
#2643: Change default textual serialization of `java.util.Date`/`Calendar`
  to include colon in timezone offset
#2647: Add `ObjectMapper.createParser()` and `createGenerator()` methods
#2657: Allow serialization of `Properties` with non-String values
#2663: Add new factory method for creating custom `EnumValues` to pass to `EnumDeserializer
 (requested by Rafal K)
#2668: `IllegalArgumentException` thrown for mismatched subclass deserialization
 (reported by nbruno@github)
#2693: Add convenience methods for creating `List`, `Map` valued `ObjectReader`s
  (ObjectMapper.readerForListOf())
- Add `SerializerProvider.findContentValueSerializer()` methods

2.10.5.1 (02-Dec-2020)

#2589: (see desc on 2.11.0 -- backported)

2.10.5 (21-Jul-2020)

#2787 (partial fix): NPE after add mixin for enum
 (reported by Denis K)

2.10.4 (03-May-2020)

#2679: `ObjectMapper.readValue("123", Void.TYPE)` throws "should never occur"
 (reported by Endre S)

2.10.3 (03-Mar-2020)

#2482: `JSONMappingException` `Location` column number is one line Behind the actual
  location
 (reported by Kamal A, fixed by Ivo S)
#2599: NoClassDefFoundError at DeserializationContext.<init> on Android 4.1.2
  and Jackson 2.10.0
 (reported by Tobias P)
#2602: ByteBufferSerializer produces unexpected results with a duplicated ByteBuffer
  and a position > 0
 (reported by Eduard T)
#2605: Failure to deserializer polymorphic subtypes of base type `Enum`
 (reported by uewle@github)
#2610: `EXTERNAL_PROPERTY` doesn't work with `@JsonIgnoreProperties`
 (reported, fix suggested by Alexander S)

2.10.2 (05-Jan-2020)

#2101: `FAIL_ON_NULL_FOR_PRIMITIVES` failure does not indicate field name in exception message
 (reported by raderio@github)

2.10.1 (09-Nov-2019)

#2457: Extended enum values are not handled as enums when used as Map keys
 (reported by Andrey K)
#2473: Array index missing in path of `JsonMappingException` for `Collection<String>`,
  with custom deserializer
 (reported by João G)
#2475: `StringCollectionSerializer` calls `JsonGenerator.setCurrentValue(value)`,
  which messes up current value for sibling properties
 (reported by Ryan B)
#2485: Add `uses` for `Module` in module-info
 (contributed by Marc M)
#2513: BigDecimalAsStringSerializer in NumberSerializer throws IllegalStateException in 2.10
 (reported by Johan H)
#2519: Serializing `BigDecimal` values inside containers ignores shape override
 (reported by Richard W)
#2520: Sub-optimal exception message when failing to deserialize non-static inner classes
 (reported by Mark S)
#2529: Add tests to ensure `EnumSet` and `EnumMap` work correctly with "null-as-empty"
#2534: Add `BasicPolymorphicTypeValidator.Builder.allowIfSubTypeIsArray()`
#2535: Allow String-to-byte[] coercion for String-value collections

2.10.0 (26-Sep-2019)

#18: Make `JsonNode` serializable
#1093: Default typing does not work with `writerFor(Object.class)`
 (reported by hoomanv@github)
#1675: Remove "impossible" `IOException` in `readTree()` and `readValue()` `ObjectMapper`
  methods which accept Strings
 (requested by matthew-pwnieexpress@github)
#1954: Add Builder pattern for creating configured `ObjectMapper` instances
#1995: Limit size of `DeserializerCache`, auto-flush on exceeding
#2059: Remove `final` modifier for `TypeFactory`
 (requested by Thibaut R)
#2077: `JsonTypeInfo` with a subtype having `JsonFormat.Shape.ARRAY` and
  no fields generates `{}` not `[]`
 (reported by Sadayuki F)
#2115: Support naive deserialization of `Serializable` values as "untyped", same
  as `java.lang.Object`
 (requested by Christopher S)
#2116: Make NumberSerializers.Base public and its inherited classes not final
 (requested by Édouard M)
#2126: `DeserializationContext.instantiationException()` throws `InvalidDefinitionException`
#2129: Add `SerializationFeature.WRITE_ENUM_KEYS_USING_INDEX`, separate from value setting
 (suggested by renzihui@github)
#2133: Improve `DeserializationProblemHandler.handleUnexpectedToken()` to allow handling of
  Collection problems
 (contributed by Semyon L)
#2149: Add `MapperFeature.ACCEPT_CASE_INSENSITIVE_VALUES`
 (suggested by Craig P)
#2153: Add `JsonMapper` to replace generic `ObjectMapper` usage
#2164: `FactoryBasedEnumDeserializer` does not respect
  `DeserializationFeature.WRAP_EXCEPTIONS`
 (reported by Yiqiu H)
#2187: Make `JsonNode.toString()` use shared `ObjectMapper` to produce valid json
#2189: `TreeTraversingParser` does not check int bounds
 (reported by Alexander S)
#2195: Add abstraction `PolymorphicTypeValidator`, for limiting subtypes allowed by
  default typing, `@JsonTypeInfo`
#2196: Type safety for `readValue()` with `TypeReference`
 (suggested by nguyenfilip@github)
#2204: Add `JsonNode.isEmpty()` as convenience alias
#2211: Change of behavior (2.8 -> 2.9) with `ObjectMapper.readTree(input)` with no content
#2217: Suboptimal memory allocation in `TextNode.getBinaryValue()`
 (reported by Christoph B)
#2220: Force serialization always for `convertValue()`; avoid short-cuts
#2223: Add `missingNode()` method in `JsonNodeFactory`
#2227: Minor cleanup of exception message for `Enum` binding failure
 (reported by RightHandedMonkey@github)
#2230: `WRITE_BIGDECIMAL_AS_PLAIN` is ignored if `@JsonFormat` is used
 (reported by Pavel C)
#2236: Type id not provided on `Double.NaN`, `Infinity` with `@JsonTypeInfo`
 (reported by C-B-B@github)
#2237: Add "required" methods in `JsonNode`: `required(String | int)`,
  `requiredAt(JsonPointer)`
#2241: Add `PropertyNamingStrategy.LOWER_DOT_CASE` for dot-delimited names
 (contributed by zenglian@github.com)
#2251: Getter that returns an abstract collection breaks a delegating `@JsonCreator`
#2265: Inconsistent handling of Collections$UnmodifiableList vs Collections$UnmodifiableRandomAccessList
#2273: Add basic Java 9+ module info
#2280: JsonMerge not work with constructor args
 (reported by Deblock T)
#2309: READ_ENUMS_USING_TO_STRING doesn't support null values
 (reported, fix suggested by Ben A)
#2311: Unnecessary MultiView creation for property writers
 (suggested by Manuel H)
#2331: `JsonMappingException` through nested getter with generic wildcard return type
 (reported by sunchezz89@github)
#2336: `MapDeserializer` can not merge `Map`s with polymorphic values
 (reported by Robert G)
#2338: Suboptimal return type for `JsonNode.withArray()`
 (reported by Victor N)
#2339: Suboptimal return type for `ObjectNode.set()`
 (reported by Victor N)
#2348: Add sanity checks for `ObjectMapper.readXXX()` methods
 (requested by ebundy@github)
#2349: Add option `DefaultTyping.EVERYTHING` to support Kotlin data classes
#2357: Lack of path on MismatchedInputException
 (suggested by TheEin@github)
#2378: `@JsonAlias` doesn't work with AutoValue
 (reported by David H)
#2390: `Iterable` serialization breaks when adding `@JsonFilter` annotation
 (reported by Chris M)
#2392: `BeanDeserializerModifier.modifyDeserializer()` not applied to custom bean deserializers
 (reported by andreasbaus@github)
#2393: `TreeTraversingParser.getLongValue()` incorrectly checks `canConvertToInt()`
 (reported by RabbidDog@github)
#2398: Replace recursion in `TokenBuffer.copyCurrentStructure()` with iteration
 (reported by Sam S)
#2415: Builder-based POJO deserializer should pass builder instance, not type,
  to `handleUnknownVanilla()`
 (proposed by Vladimir T, follow up to #822)
#2416: Optimize `ValueInstantiator` construction for default `Collection`, `Map` types
#2422: `scala.collection.immutable.ListMap` fails to serialize since 2.9.3
 (reported by dejanlokar1@github)
#2424: Add global config override setting for `@JsonFormat.lenient()`
#2428: Use "activateDefaultTyping" over "enableDefaultTyping" in 2.10 with new methods
#2430: Change `ObjectMapper.valueToTree()` to convert `null` to `NullNode`
#2432: Add support for module bundles
 (contributed by Marcos P)
#2433: Improve `NullNode.equals()`
 (suggested by David B)
#2442: `ArrayNode.addAll()` adds raw `null` values which cause NPE on `deepCopy()`
  and `toString()`
 (reported, fix contributed by Hesham M)
#2446: Java 11: Unable to load JDK7 types (annotations, java.nio.file.Path): no Java7 support added
 (reported by David C)
#2451: Add new `JsonValueFormat` value, `UUID`
#2453: Add `DeserializationContext.readTree(JsonParser)` convenience method
#2458: `Nulls` property metadata ignored for creators
 (reported  by XakepSDK@github)
#2466: Didn't find class "java.nio.file.Path" below Android api 26
 (reported by KevynBct@github)
#2467: Accept `JsonTypeInfo.As.WRAPPER_ARRAY` with no second argument to
  deserialize as "null value"
 (contributed by Martin C)

[2.9.10.x micro-patches omitted]

2.9.10 (21-Sep-2019)

#2331: `JsonMappingException` through nested getter with generic wildcard return type
#2334: Block one more gadget type (CVE-2019-12384)
#2341: Block one more gadget type (CVE-2019-12814)
#2374: `ObjectMapper. getRegisteredModuleIds()` throws NPE if no modules registered
#2387: Block yet another deserialization gadget (CVE-2019-14379)
#2389: Block yet another deserialization gadget (CVE-2019-14439)
 (reported by xiexq)
#2404: FAIL_ON_MISSING_EXTERNAL_TYPE_ID_PROPERTY setting ignored when
  creator properties are buffered
 (contributed by Joe B)
#2410: Block one more gadget type (HikariCP, CVE-2019-14540)
  (reported by iSafeBlue@github / blue@ixsec.org)
#2420: Block one more gadget type (cxf-jax-rs, no CVE allocated yet)
  (reported by crazylirui@gmail.com)
#2449: Block one more gadget type (HikariCP, CVE-2019-14439 / CVE-2019-16335)
  (reported by kingkk)
#2460: Block one more gadget type (ehcache, CVE-2019-17267)
  (reported by Fei Lu)
#2462: Block two more gadget types (commons-configuration/-2)
#2469: Block one more gadget type (xalan2)

2.9.9 (16-May-2019)

#1408: Call to `TypeVariable.getBounds()` without synchronization unsafe on some platforms
 (reported by Thomas K)
#2221: `DeserializationProblemHandler.handleUnknownTypeId()` returning `Void.class`,
  enableDefaultTyping causing NPE
 (reported by MeyerNils@github)
#2251: Getter that returns an abstract collection breaks a delegating `@JsonCreator`
#2265: Inconsistent handling of Collections$UnmodifiableList vs Collections$UnmodifiableRandomAccessList
 (reported by Joffrey B)
#2299: Fix for using jackson-databind in an OSGi environment under Android
 (contributed by Christoph F)
#2303: Deserialize null, when java type is "TypeRef of TypeRef of T", does not provide "Type(Type(null))"
 (reported by Cyril M)
#2324: `StringCollectionDeserializer` fails with custom collection
 (reported byb Daniil B)
#2326: Block one more gadget type (CVE-2019-12086)
- Prevent String coercion of `null` in `WritableObjectId` when calling `JsonGenerator.writeObjectId()`,
  mostly relevant for formats like YAML that have native Object Ids

2.9.8 (15-Dec-2018)

#1662: `ByteBuffer` serialization is broken if offset is not 0
 (reported by j-baker@github)
#2155: Type parameters are checked for equality while isAssignableFrom expected
 (reported by frankfiedler@github)
#2167: Large ISO-8601 Dates are formatted/serialized incorrectly
#2181: Don't re-use dynamic serializers for property-updating copy constructors
 (suggested by Pavel N)
#2183: Base64 JsonMappingException: Unexpected end-of-input
 (reported by ViToni@github)
#2186: Block more classes from polymorphic deserialization (CVE-2018-19360,
  CVE-2018-19361, CVE-2018-19362)
 (reported by Guixiong Wu)
#2197: Illegal reflective access operation warning when using `java.lang.Void`
  as value type
 (reported by René K)
#2202: StdKeyDeserializer Class method _getToStringResolver is slow causing Thread Block
 (reported by sushobhitrajan@github)

2.9.7 (19-Sep-2018)

#2060: `UnwrappingBeanPropertyWriter` incorrectly assumes the found serializer is
  of type `UnwrappingBeanSerializer`
 (reported by Petar T)
#2064: Cannot set custom format for `SqlDateSerializer` globally
 (reported by Brandon K)
#2079: NPE when visiting StaticListSerializerBase
 (reported by WorldSEnder@github)
#2082: `FactoryBasedEnumDeserializer` should be cachable
#2088: `@JsonUnwrapped` fields are skipped when using `PropertyBasedCreator` if
  they appear after the last creator property
 (reported, fix contributed by 6bangs@github)
#2096: `TreeTraversingParser` does not take base64 variant into account
 (reported by tangiel@github)
#2097: Block more classes from polymorphic deserialization (CVE-2018-14718
  - CVE-2018-14721)
#2109: Canonical string for reference type is built incorrectly
 (reported by svarzee@github)
#2120: `NioPathDeserializer` improvement
 (contributed by Semyon L)
#2128: Location information included twice for some `JsonMappingException`s

2.9.6 (12-Jun-2018)

#955: Add `MapperFeature.USE_BASE_TYPE_AS_DEFAULT_IMPL` to use declared base type
   as `defaultImpl` for polymorphic deserialization
  (contributed by mikeldpl@github)
#1328: External property polymorphic deserialization does not work with enums
#1565: Deserialization failure with Polymorphism using JsonTypeInfo `defaultImpl`,
  subtype as target
#1964: Failed to specialize `Map` type during serialization where key type
  incompatibility overidden via "raw" types
 (reported by ptirador@github)
#1990: MixIn `@JsonProperty` for `Object.hashCode()` is ignored
 (reported by Freddy B)
#1991: Context attributes are not passed/available to custom serializer if object is in POJO
 (reported by dletin@github)
#1998: Removing "type" attribute with Mixin not taken in account if
  using ObjectMapper.copy()
 (reported by SBKila@github)
#1999: "Duplicate property" issue should mention which class it complains about
 (reported by Ondrej Z)
#2001: Deserialization issue with `@JsonIgnore` and `@JsonCreator` + `@JsonProperty`
  for same property name
 (reported, fix contributed by Jakub S)
#2015: `@Jsonsetter with Nulls.SKIP` collides with
  `DeserializationFeature.READ_UNKNOWN_ENUM_VALUES_AS_NULL` when parsing enum
 (reported by ndori@github)
#2016: Delegating JsonCreator disregards JsonDeserialize info
 (reported by Carter K)
#2019: Abstract Type mapping in 2.9 fails when multiple modules are registered
 (reported by asger82@github)
#2021: Delegating JsonCreator disregards `JsonDeserialize.using` annotation
#2023: `JsonFormat.Feature.ACCEPT_EMPTY_STRING_AS_NULL_OBJECT` not working
  with `null` coercion with `@JsonSetter`
#2027: Concurrency error causes `IllegalStateException` on `BeanPropertyMap`
 (reported by franboragina@github)
#2032: CVE-2018-11307: Potential information exfiltration with default typing, serialization gadget from MyBatis
 (reported by Guixiong Wu)
#2034: Serialization problem with type specialization of nested generic types
 (reported by Reinhard P)
#2038: JDK Serializing and using Deserialized `ObjectMapper` loses linkage
  back from `JsonParser.getCodec()`
 (reported by Chetan N)
#2051: Implicit constructor property names are not renamed properly with
  `PropertyNamingStrategy`
#2052: CVE-2018-12022: Block polymorphic deserialization of types from Jodd-db library
 (reported by Guixiong Wu)
#2058: CVE-2018-12023: Block polymorphic deserialization of types from Oracle JDBC driver
 (reported by Guixiong Wu)

2.9.5 (26-Mar-2018)

#1911: Allow serialization of `BigDecimal` as String, using
  `@JsonFormat(shape=Shape.String)`, config overrides
 (suggested by cen1@github)
#1912: `BeanDeserializerModifier.updateBuilder()` not work to set custom
  deserializer on a property (since 2.9.0)
 (contributed by Deblock T)
#1931: Two more `c3p0` gadgets to exploit default typing issue
 (reported by lilei@venusgroup.com.cn)
#1932: `EnumMap` cannot deserialize with type inclusion as property
#1940: `Float` values with integer value beyond `int` lose precision if
  bound to `long`
 (reported by Aniruddha M)
#1941: `TypeFactory.constructFromCanonical()` throws NPE for Unparameterized
  generic canonical strings
 (reported by ayushgp@github)
#1947: `MapperFeature.AUTO_DETECT_XXX` do not work if all disabled
 (reported by Timur S)
#1977: Serializing an Iterator with multiple sub-types fails after upgrading to 2.9.x
 (reported by ssivanand@github)
#1978: Using @JsonUnwrapped annotation in builderdeserializer hangs in infinite loop
 (reported by roeltje25@github)

2.9.4 (24-Jan-2018)

#1382: `@JsonProperty(access=READ_ONLY)` unxepected behaviour with `Collections`
 (reported by hexfaker@github)
#1673: Serialising generic value classes via Reference Types (like Optional) fails
  to include type information
 (reported by Pier-Luc W)
#1729: Integer bounds verification when calling `TokenBuffer.getIntValue()`
 (reported by Kevin G)
#1853: Deserialise from Object (using Creator methods) returns field name instead of value
 (reported by Alexander S)
#1854: NPE deserializing collection with `@JsonCreator` and `ACCEPT_CASE_INSENSITIVE_PROPERTIES`
 (reported by rue-jw@github)
#1855: Blacklist for more serialization gadgets (dbcp/tomcat, spring, CVE-2017-17485)
#1859: Issue handling unknown/unmapped Enum keys
 (reported by remya11@github)
#1868: Class name handling for JDK unmodifiable Collection types changed
  (reported by Rob W)
#1870: Remove `final` on inherited methods in `BuilderBasedDeserializer` to allow
  overriding by subclasses
  (requested by Ville K)
#1878: `@JsonBackReference` property is always ignored when deserializing since 2.9.0
 (reported by reda-alaoui@github)
#1895: Per-type config override "JsonFormat.Shape.OBJECT" for Map.Entry not working
 (reported by mcortella@github)
#1899: Another two gadgets to exploit default typing issue in jackson-databind
 (reported by OneSourceCat@github)
#1906: Add string format specifier for error message in `PropertyValueBuffer`
 (reported by Joe S)
#1907: Remove `getClass()` from `_valueType` argument for error reporting
 (reported by Joe S)

2.9.3 (09-Dec-2017)

#1604: Nested type arguments doesn't work with polymorphic types
#1794: `StackTraceElementDeserializer` not working if field visibility changed
 (reported by dsingley@github)
#1799: Allow creation of custom sub-types of `NullNode`, `BooleanNode`, `MissingNode`
#1804: `ValueInstantiator.canInstantiate()` ignores `canCreateUsingArrayDelegate()`
 (reported byb henryptung@github)
#1807: Jackson-databind caches plain map deserializer and use it even map has `@JsonDeserializer`
 (reported by lexas2509@github)
#1823: ClassNameIdResolver doesn't handle resolve Collections$SingletonMap & Collections$SingletonSet
 (reported by Peter J)
#1831: `ObjectReader.readValue(JsonNode)` does not work correctly with polymorphic types,
  value to update
 (reported by basmastr@github)
#1835: ValueInjector break from 2.8.x to 2.9.x
 (repoted by kinigitbyday@github)
#1842: `null` String for `Exception`s deserialized as String "null" instead of `null`
 (reported by ZeleniJure@github)
#1843: Include name of unsettable property in exception from `SetterlessProperty.set()`
 (suggested by andreh7@github)
#1844: Map "deep" merge only adds new items, but not override existing values
 (reported by alinakovalenko@github)

2.9.2 (14-Oct-2017)

(possibly) #1756: Deserialization error with custom `AnnotationIntrospector`
 (reported by Daniel N)
#1705: Non-generic interface method hides type resolution info from generic base class
  (reported by Tim B)
 NOTE: was originally reported fixed in 2.9.1 -- turns out it wasn't.
#1767: Allow `DeserializationProblemHandler` to respond to primitive types
 (reported by nhtzr@github)
#1768: Improve `TypeFactory.constructFromCanonical()` to work with
  `java.lang.reflect.Type.getTypeName()' format
 (suggested by Luís C)
#1771: Pass missing argument for string formatting in `ObjectMapper`
 (reported by Nils B)
#1788: `StdDateFormat._parseAsISO8601()` does not parse "fractional" timezone correctly
#1793: `java.lang.NullPointerException` in `ObjectArraySerializer.acceptJsonFormatVisitor()`
  for array value with `@JsonValue`
 (reported by Vincent D)

2.9.1 (07-Sep-2017)

#1725: `NPE` In `TypeFactory. constructParametricType(...)`
 (reported by ctytgat@github)
#1730: InvalidFormatException` for `JsonToken.VALUE_EMBEDDED_OBJECT`
 (reported by zigzago@github)
#1744: StdDateFormat: add option to serialize timezone offset with a colon
 (contributed by Bertrand R)
#1745: StdDateFormat: accept and truncate millis larger than 3 digits
 (suggested by Bertrand R)
#1749: StdDateFormat: performance improvement of '_format(..)' method 
 (contributed by Bertrand R)
#1759: Reuse `Calendar` instance during parsing by `StdDateFormat`
 (contributed by Bertrand R)
- Fix `DelegatingDeserializer` constructor to pass `handledType()` (and
  not type of deserializer being delegated to!)
- Add `Automatic-Module-Name` ("com.fasterxml.jackson.databind") for JDK 9 module system

2.9.0 (30-Jul-2017)

#219: SqlDateSerializer does not obey SerializationConfig.Feature.WRITE_DATES_AS_TIMESTAMPS
 (reported by BrentDouglas@github)
#265: Add descriptive exception for attempts to use `@JsonWrapped` via Creator parameter
#291: @JsonTypeInfo with As.EXTERNAL_PROPERTY doesn't work if external type property
  is referenced more than once
 (reported by Starkom@github)
#357: StackOverflowError with contentConverter that returns array type
 (reported by Florian S)
#383: Recursive `@JsonUnwrapped` (`child` with same type) fail: "No _valueDeserializer assigned"
 (reported by tdavis@github)
#403: Make FAIL_ON_NULL_FOR_PRIMITIVES apply to primitive arrays and other types that wrap primitives
 (reported by Harleen S)
#476: Allow "Serialize as POJO" using `@JsonFormat(shape=Shape.OBJECT)` class annotation
#507: Support for default `@JsonView` for a class
 (suggested by Mark W)
#687: Exception deserializing a collection @JsonIdentityInfo and a property based creator
#865: `JsonFormat.Shape.OBJECT` ignored when class implements `Map.Entry`
#888: Allow specifying custom exclusion comparator via `@JsonInclude`,
  using `JsonInclude.Include.CUSTOM`
#994: `DeserializationFeature.UNWRAP_SINGLE_VALUE_ARRAYS` only works for POJOs, Maps
#1029: Add a way to define property name aliases
#1035: `@JsonAnySetter` assumes key of `String`, does not consider declared type.
 (reported by Michael F)
#1060: Allow use of `@JsonIgnoreProperties` for POJO-valued arrays, `Collection`s
#1106: Add `MapperFeature.ALLOW_COERCION_OF_SCALARS` for enabling/disabling coercions
#1284: Make `StdKeySerializers` use new `JsonGenerator.writeFieldId()` for `int`/`long` keys
#1320: Add `ObjectNode.put(String, BigInteger)`
 (proposed by Jan L)
#1341: `DeserializationFeature.FAIL_ON_MISSING_EXTERNAL_TYPE_ID_PROPERTY`
 (contributed by Connor K)
#1347: Extend `ObjectMapper.configOverrides()` to allow changing visibility rules
#1356: Differentiate between input and code exceptions on deserialization
 (suggested by Nick B)
#1369: Improve `@JsonCreator` detection via `AnnotationIntrospector`
 by passing `MappingConfig`
#1371: Add `MapperFeature.INFER_CREATOR_FROM_CONSTRUCTOR_PROPERTIES` to allow
 disabling use of `@CreatorProperties` as explicit `@JsonCreator` equivalent
#1376: Add ability to disable JsonAnySetter/JsonAnyGetter via mixin
 (suggested by brentryan@github)
#1399: Add support for `@JsonMerge` to allow "deep update"
#1402: Use `@JsonSetter(nulls=...)` to specify handling of `null` values during deserialization
#1406: `ObjectMapper.readTree()` methods do not return `null` on end-of-input
 (reported by Fabrizio C)
#1407: `@JsonFormat.pattern` is ignored for `java.sql.Date` valued properties
 (reported by sangpire@github)
#1415: Creating CollectionType for non generic collection class broken
#1428: Allow `@JsonValue` on a field, not just getter
#1434: Explicitly pass null on invoke calls with no arguments
 (contributed by Emiliano C)
#1433: `ObjectMapper.convertValue()` with null does not consider null conversions
  (`JsonDeserializer.getNullValue()`)
 (contributed by jdmichal@github)
#1440: Wrong `JsonStreamContext` in `DeserializationProblemHandler` when reading
  `TokenBuffer` content
 (reported by Patrick G)
#1444: Change `ObjectMapper.setSerializationInclusion()` to apply to content inclusion too
#1450: `SimpleModule.addKeyDeserializer()' should throw `IllegalArgumentException` if `null`
  reference of `KeyDeserializer` passed
 (suggested by PawelJagus@github)
#1454: Support `@JsonFormat.lenient` for `java.util.Date`, `java.util.Calendar`
#1474: Replace use of `Class.newInstance()` (deprecated in Java 9) with call via Constructor
#1480: Add support for serializing `boolean`/`Boolean` as number (0 or 1)
 (suggested by jwilmoth@github)
#1520: Case insensitive enum deserialization with `MapperFeature.ACCEPT_CASE_INSENSITIVE_ENUMS`
 (contributed by Ana-Eliza B)
#1522: Global `@JsonInclude(Include.NON_NULL)` for all properties with a specific type
 (contributed by Carsten W)
#1544: EnumMapDeserializer assumes a pure EnumMap and does not support EnumMap derived classes
 (reported by Lyor G)
#1550: Unexpected behavior with `@JsonInclude(JsonInclude.Include.NON_EMPTY)` and
 `java.util.Date` serialization
#1551: `JsonMappingException` with polymorphic type and `JsonIdentityInfo` when basic type is abstract
 (reported by acm073@github)
#1552: Map key converted to byte array is not serialized as base64 string
 (reported by nmatt@github)
#1554: Support deserialization of `Shape.OBJECT` ("as POJO") for `Map`s (and map-like types)
#1556: Add `ObjectMapper.updateValue()` method to update instance with given overrides
 (suggested by syncer@github)
#1583: Add a `DeserializationFeature.FAIL_ON_TRAILING_TOKENS` to force reading of the
  whole input as single value
#1592: Add support for handling primitive/discrepancy problem with type refinements
#1605: Allow serialization of `InetAddress` as simple numeric host address
 (requested by Jared J)
#1616: Extraneous type id mapping added for base type itself
#1619: By-pass annotation introspection for array types
#1637: `ObjectReader.at()` with `JsonPointer` stops after first collection
 (reported by Chris P)
#1653: Convenience overload(s) for ObjectMapper#registerSubtypes
#1655: `@JsonAnyGetter` uses different `bean` parameter in `SimpleBeanPropertyFilter`
 (reported by georgeflugq@github)
#1678: Rewrite `StdDateFormat` ISO-8601 handling functionality
#1684: Rewrite handling of type ids to let `JsonGenerator` handle (more of) details
#1688: Deserialization fails for `java.nio.file.Path` implementations when default typing
  enabled
 (reported by Christian B)
#1690: Prevent use of quoted number (index) for Enum deserialization via
  `MapperFeature.ALLOW_COERCION_OF_SCALARS`
 (requested by magdel@github)

2.8.11.4 (25-Jul-2019)

#2334: Block one more gadget type (CVE-2019-12384)
#2341: Block one more gadget type (CVE-2019-12814)
#2387: Block one more gadget type (CVE-2019-14379)
#2389: Block one more gadget type (CVE-2019-14439)
 (reported by xiexq)

2.8.11.3 (23-Nov-2018)

#2326: Block one more gadget type (CVE-2019-12086)
 (contributed by MaximilianTews@github)

2.8.11.2 (08-Jun-2018)

#1941: `TypeFactory.constructFromCanonical()` throws NPE for Unparameterized
  generic canonical strings
 (reported by ayushgp@github)
#2032: CVE-2018-11307: Potential information exfiltration with default typing, serialization gadget from MyBatis
 (reported by Guixiong Wu)
#2052: CVE-2018-12022: Block polymorphic deserialization of types from Jodd-db library
 (reported by Guixiong Wu)
#2058: CVE-2018-12023: Block polymorphic deserialization of types from Oracle JDBC driver
 (reported by Guixiong Wu)

2.8.11.1 (11-Feb-2018)

#1872: `NullPointerException` in `SubTypeValidator.validateSubType` when
  validating Spring interface
 (reported by Rob W)
#1899: Another two gadgets to exploit default typing issue (CVE-2018-5968)
 (reported by OneSourceCat@github)
#1931: Two more `c3p0` gadgets to exploit default typing issue (c3p0, CVE-2018-7489)

2.8.11 (24-Dec-2017)

#1604: Nested type arguments doesn't work with polymorphic types
#1680: Blacklist couple more types for deserialization
#1767: Allow `DeserializationProblemHandler` to respond to primitive types
 (reported by nhtzr@github)
#1768: Improve `TypeFactory.constructFromCanonical()` to work with
  `java.lang.reflect.Type.getTypeName()` format
#1804: `ValueInstantiator.canInstantiate()` ignores `canCreateUsingArrayDelegate()`
 (reported by henryptung@github)
#1807: Jackson-databind caches plain map deserializer and use it even map has `@JsonDeserializer`
 (reported by lexas2509@github)
#1855: Blacklist for more serialization gadgets (dbcp/tomcat, spring / CVE-2017-17485)

2.8.10 (24-Aug-2017)

#1657: `StdDateFormat` deserializes dates with no tz/offset as UTC instead of
  configured timezone
 (reported by Bertrand R)
#1680: Blacklist couple more types for deserialization
#1658: Infinite recursion when deserializing a class extending a Map,
  with a recursive value type
 (reported by Kevin G)
#1679: `StackOverflowError` in Dynamic `StdKeySerializer`
#1711: Delegating creator fails to work for binary data (`byte[]`) with
 binary formats (CBOR, Smile)
#1735: Missing type checks when using polymorphic type ids
 (reported by Lukas Euler)
#1737: Block more JDK types from polymorphic deserialization (CVE 2017-15095)

2.8.9 (12-Jun-2017)

#1595: `JsonIgnoreProperties.allowSetters` is not working in Jackson 2.8
 (reported by Javy L)
#1597: Escape JSONP breaking characters
 (contributed by Marco C)
#1629: `FromStringDeserializer` ignores registered `DeserializationProblemHandler`
  for `java.util.UUID`
 (reported by Andrew J)
#1642: Support `READ_UNKNOWN_ENUM_VALUES_AS_NULL` with `@JsonCreator`
 (contributed by Joe L)
#1647: Missing properties from base class when recursive types are involved
 (reported by Slobodan P)
#1648: `DateTimeSerializerBase` ignores configured date format when creating contextual
 (reported by Bertrand R)
#1651: `StdDateFormat` fails to parse 'zulu' date when TimeZone other than UTC
 (reported by Bertrand R)

2.8.8.1 (19-Apr-2017)

#1585: Invoke ServiceLoader.load() inside of a privileged block when loading
  modules using `ObjectMapper.findModules()`
 (contributed by Ivo S)
#1599: Jackson Deserializer security vulnerability (CVE-2017-7525)
 (reported by ayound@github)
#1607: @JsonIdentityReference not used when setup on class only
 (reported by vboulaye@github)

2.8.8 (05-Apr-2017)

(partial) #994: `DeserializationFeature.UNWRAP_SINGLE_VALUE_ARRAYS` only works for POJOs, Maps
#1345: `@JsonProperty(access = READ_ONLY)` together with generated constructor (Lombok) causes
 exception: "Could not find creator property with name ..."
 (reported by Raniz85@github)
#1533: `AsPropertyTypeDeserializer` ignores `DeserializationFeature.ACCEPT_EMPTY_STRING_AS_NULL_OBJECT`
#1543: JsonFormat.Shape.NUMBER_INT does not work when defined on enum type in 2.8
 (reported by Alex P)
#1570: `Enum` key for `Map` ignores `SerializationFeature.WRITE_ENUMS_USING_INDEX`
 (reported by SolaKun@github)
#1573: Missing properties when deserializing using a builder class with a non-default
  constructor and a mutator annotated with `@JsonUnwrapped`
 (reported by Joshua J)
#1575: Problem with `@JsonIgnoreProperties` on recursive property (regression in 2.8)
 (reported by anujkumar04@github)
- Minor fix to creation of `PropertyMetadata`, had one path that could lead to NPE

2.8.7 (21-Feb-2017)

#935: `@JsonProperty(access = Access.READ_ONLY)` - unexpected behaviour
#1317: '@JsonIgnore' annotation not working with creator properties, serialization

2.8.6 (12-Jan-2017)

#349: @JsonAnySetter with @JsonUnwrapped: deserialization fails with arrays
 (reported by hdave@github)
#1388: `@JsonIdentityInfo`: id has to be the first key in deserialization when
  deserializing with `@JsonCreator`
 (reported by moodysalem@github)
#1425: `JsonNode.binaryValue()` ignores illegal character if it's the last one
 (reported by binoternary@github)
#1453: `UntypedObjectDeserializer` does not retain `float` type (over `double`)
#1456: `TypeFactory` type resolution broken in 2.7 for generic types
   when using `constructType` with context
#1473: Add explicit deserializer for `StringBuilder` due to Java 9 changes
#1493: `ACCEPT_CASE_INSENSITIVE_PROPERTIES` fails with `@JsonUnwrapped`

2.8.5 (14-Nov-2016)

#1417: Further issues with `@JsonInclude` with `NON_DEFAULT`
#1421: ACCEPT_SINGLE_VALUE_AS_ARRAY partially broken in 2.7.x, 2.8.x
#1429: `StdKeyDeserializer` can erroneously use a static factory method
  with more than one argument
#1432: Off by 1 bug in PropertyValueBuffer
 (reported by Kevin D)
#1438: `ACCEPT_CASE_INSENSITIVE_PROPERTIES` is not respected for creator properties
 (reported by Jayson M)
#1439: NPE when using with filter id, serializing `java.util.Map` types
#1441: Failure with custom Enum key deserializer, polymorphic types
 (reported by Nathanial O)
#1445: Map key deserializerModifiers ignored
 (reported by alfonsobonso@github)
- Improvements to #1411 fix to ensure consistent `null` key handling

2.8.4 (14-Oct-2016)

#466: Jackson ignores Type information when raw return type is BigDecimal or BigInteger 
#1001: Parameter names module gets confused with delegate creator which is a static method
#1324: Boolean parsing with `StdDeserializer` is too slow with huge integer value
 (reported by pavankumar-parankusam@github)
#1383: Problem with `@JsonCreator` with 1-arg factory-method, implicit param names
#1384: `@JsonDeserialize(keyUsing = ...)` does not work correctly together with
  DefaultTyping.NON_FINAL
 (reported by Oleg Z)
#1385: Polymorphic type lost when using `@JsonValue`
 (reported by TomMarkuske@github)
#1389 Problem with handling of multi-argument creator with Enums
 (fix contributed by Pavel P)
#1392: Custom UnmodifiableSetMixin Fails in Jackson 2.7+ but works in Jackson 2.6
 (reported by Rob W)
#1395: Problems deserializing primitive `long` field while using `TypeResolverBuilder`
 (reported by UghZan3@github)
#1403: Reference-chain hints use incorrect class-name for inner classes
 (reported by Josh G)
#1411: MapSerializer._orderEntries should check for null keys
 (reported by Jörn H)

2.8.3 (17-Sep-2016)

#1351: `@JsonInclude(NON_DEFAULT)` doesn't omit null fields
 (reported by Gili T)
#1353: Improve error-handling for `java.net.URL` deserialization
#1361: Change `TokenBuffer` to use new `writeEmbeddedObject()` if possible

2.8.2 (30-Aug-2016)

#1315: Binding numeric values can BigDecimal lose precision
 (reported by Andrew S)
#1327: Class level `@JsonInclude(JsonInclude.Include.NON_EMPTY)` is ignored
 (reported by elruwen@github)
#1335: Unconditionally call `TypeIdResolver.getDescForKnownTypeIds`
 (contributed by Chris J-Y)

2.8.1 (20-Jul-2016)

#1256: `Optional.empty()` not excluded if property declared with type `Object`
#1288: Type id not exposed for `JsonTypeInfo.As.EXTERNAL_PROPERTY` even when `visible` set to `true`
 (reported by libetl@github)
#1289: Optimize construction of `ArrayList`, `LinkedHashMap` instances
#1291: Backward-incompatible behaviour of 2.8: deserializing enum types
   with two static factory methods fail by default
#1297: Deserialization of generic type with Map.class
 (reported by Arek G)
#1302: NPE for `ResolvedRecursiveType` in 2.8.0 due to caching

2.8.0 (04-Jul-2016)

#621: Allow definition of "ignorable types" without annotation (using
  `Mapper.configOverride(type).setIsIgnoredType(true)`
#867: Support `SerializationFeature.WRITE_EMPTY_JSON_ARRAYS ` for `JsonNode`
#903: Add `JsonGenerator` reference to `SerializerProvider`
#931: Add new method in `Deserializers.Base` to support `ReferenceType`
#960: `@JsonCreator` not working on a factory with no arguments for an enum type
 (reported by Artur J)
#990: Allow failing on `null` values for creator (add 
  `DeserializationFeature.FAIL_ON_NULL_CREATOR_PROPERTIES`)
 (contributed by mkokho@github)
#999: External property is not deserialized
 (reported by Aleksandr O)
#1017: Add new mapping exception type ('InvalidTypeIdException') for subtype resolution errors
 (suggested by natnan@github)
#1028: Ignore USE_BIG_DECIMAL_FOR_FLOATS for NaN/Infinity
 (reported by Vladimir K, lightoze@github)
#1047: Allow use of `@JsonAnySetter` on a Map-valued field, no need for setter
#1082: Can not use static Creator factory methods for `Enum`s, with JsonCreator.Mode.PROPERTIES
 (contributed by Lokesh K)
#1084: Change `TypeDeserializerBase` to take `JavaType` for `defaultImpl`, NOT `Class`
#1126: Allow deserialization of unknown Enums using a predefined value
 (contributed by Alejandro R)
#1136: Implement `TokenBuffer.writeEmbeddedObject(Object)`
 (suggested by Gregoire C, gcxRun@github)
#1165: CoreXMLDeserializers does not handle time-only XMLGregorianCalendars
 (reported, contributed fix by Ross G)
#1181: Add the ability to specify the initial capacity of the ArrayNode
 (suggested by Matt V, mveitas@github)
#1184: Allow overriding of `transient` with explicit inclusion with `@JsonProperty`
 (suggested by Maarten B)
#1187: Refactor `AtomicReferenceDeserializer` into `ReferenceTypeDeserializer`
#1204: Add a convenience accessor `JavaType.hasContentType()` (true for container or reference type)
#1206: Add "anchor type" member for `ReferenceType`
#1211: Change `JsonValueSerializer` to get `AnnotatedMethod`, not "raw" method
#1217: `@JsonIgnoreProperties` on Pojo fields not working for deserialization
 (reported by Lokesh K)
#1221: Use `Throwable.addSuppressed()` directly and/or via try-with-resources
#1232: Add support for `JsonFormat.Feature.ACCEPT_CASE_INSENSITIVE_PROPERTIES`
#1233: Add support for `JsonFormat.Feature.WRITE_SORTED_MAP_ENTRIES`
#1235: `java.nio.file.Path` support incomplete
 (reported by, fix contributed by Benson M)
#1261: JsonIdentityInfo broken deserialization involving forward references and/or cycles
 (reported by, fix contributed by Ari F)
#1270: Generic type returned from type id resolver seems to be ignored
 (reported by Benson M)
#1277: Add caching of resolved generic types for `TypeFactory`
 (requested by Andriy P)

2.7.9.5 (23-Nov-2018)

#2097: Block more classes from polymorphic deserialization (CVE-2018-14718
  - CVE-2018-14721)
 (reported by Guixiong Wu)
#2109: Canonical string for reference type is built incorrectly
 (reported by svarzee@github)
#2186: Block more classes from polymorphic deserialization (CVE-2018-19360,
  CVE-2018-19361, CVE-2018-19362)
 (reported by Guixiong Wu)

2.7.9 (04-Feb-2017)

#1367: No Object Id found for an instance when using `@ConstructorProperties`
#1505: @JsonEnumDefaultValue should take precedence over FAIL_ON_NUMBERS_FOR_ENUMS
 (suggested by Stephan S)
#1506: Missing `KeyDeserializer` for `CharSequence`
#1513: `MapSerializer._orderEntries()` throws NPE when operating on `ConcurrentHashMap`
 (reported by Sovietaced@github)
- Simplified processing of class annotations (for `AnnotatedClass`) to try to
  solve rare concurrency problems with "root name" annotations.

2.7.8 (26-Sep-2016)

#877: @JsonIgnoreProperties`: ignoring the "cause" property of `Throwable` on GAE
#1359: Improve `JsonNode` deserializer to create `FloatNode` if parser supports
#1362: ObjectReader.readValues()` ignores offset and length when reading an array
 (reported by wastevenson@github)
#1363: The static field ClassUtil.sCached can cause a class loader leak
 (reported by Stuart D)
#1368: Problem serializing `JsonMappingException` due to addition of non-ignored
  `processor` property (added in 2.7)
 (reported, suggesed fix by Josh C)
#1383: Problem with `@JsonCreator` with 1-arg factory-method, implicit param names

2.7.7 (27-Aug-2016)

#1322: EnumMap keys not using enum's `@JsonProperty` values unlike Enum values
 (reported by MichaelChambers@github)
#1332: Fixed ArrayIndexOutOfBoundException for enum by index deser
 (reported by Max D)
#1344: Deserializing locale assumes JDK separator (underscore), does not
  accept RFC specified (hyphen)
 (reported by Jim M)

2.7.6 (23-Jul-2016)

#1215: Problem with type specialization for Maps with `@JsonDeserialize(as=subtype)`
 (reported by brentryan@github)
#1279: Ensure DOM parsing defaults to not expanding external entities
#1288: Type id not exposed for `JsonTypeInfo.As.EXTERNAL_PROPERTY` even when `visible` set to `true`
#1299: Timestamp deserialization error
 (reported by liyuj@github)
#1301: Problem with `JavaType.toString()` for recursive (self-referential) types
 (reported by Brian P)
#1307: `TypeWrappedDeserializer` doesn't delegate the `getNullValue()` method to `_deserializer`
 (reported by vfries@github)

2.7.5 (11-Jun-2016)

#1098: DeserializationFeature.FAIL_ON_INVALID_SUBTYPE does not work with
  `JsonTypeInfo.Id.CLASS`
 (reported by szaccaria@github)
#1223: `BasicClassIntrospector.forSerialization(...).findProperties` should
  respect MapperFeature.AUTO_DETECT_GETTERS/SETTERS?
 (reported by William H)
#1225: `JsonMappingException` should override getProcessor()
 (reported by Nick B)

2.6.7.1 (11-Jul-2017)

#1383: Problem with `@JsonCreator` with 1-arg factory-method, implicit param names
#1599: Backport the extra safety checks for polymorphic deserialization

2.6.7 (05-Jun-2016)

#1194: Incorrect signature for generic type via `JavaType.getGenericSignature
#1228: @JsonAnySetter does not deserialize null to Deserializer's NullValue
 (contributed by Eric S)
#1231: `@JsonSerialize(as=superType)` behavior disallowed in 2.7.4
 (reported by Mark W)
#1248: `Annotated` returns raw type in place of Generic Type in 2.7.x
 (reported by Andrew J, apjoseph@github)
#1253: Problem with context handling for `TokenBuffer`, field name
#1260: `NullPointerException` in `JsonNodeDeserializer`
 (reported by Eric S)

2.7.4 (29-Apr-2016)

#1122: Jackson 2.7 and Lombok: 'Conflicting/ambiguous property name definitions'
#1178: `@JsonSerialize(contentAs=superType)` behavior disallowed in 2.7
#1186: SimpleAbstractTypeResolver breaks generic parameters
 (reported by tobiash@github)
#1189: Converter called twice results in ClassCastException
 (reported by carrino@github)
#1191: Non-matching quotes used in error message for date parsing
#1194: Incorrect signature for generic type via `JavaType.getGenericSignature
#1195: `JsonMappingException` not Serializable due to 2.7 reference to source (parser)
 (reported by mjustin@github)
#1197: `SNAKE_CASE` doesn't work when using Lombok's `@AllArgsConstructor`
#1198: Problem with `@JsonTypeInfo.As.EXTERNAL_PROPERTY`, `defaultImpl`, missing type id, NPE
#1203: `@JsonTypeInfo` does not work correctly for ReferenceTypes like `AtomicReference`
#1208: treeToValue doesn't handle POJONodes that contain exactly the requested value type
  (reported by Tom M)
- Improve handling of custom content (de)serializers for `AtomicReference`

2.7.3 (16-Mar-2016)

#1125: Problem with polymorphic types, losing properties from base type(s)
#1150: Problem with Object id handling, explicit `null` token
 (reported by Xavi T)
#1154: @JsonFormat.pattern on dates is now ignored if shape is not explicitely provided
 (reported by Yoann R)
#1161: `DeserializationFeature.READ_ENUMS_USING_TO_STRING` not dynamically
  changeable with 2.7
 (reported by asa-git@github)
- Minor fixes to `AnnotationIntrospector.findEnumValues()` to correct problems with
  merging of explicit enum value names.

2.7.2 (26-Feb-2016)

#1124: JsonAnyGetter ignores JsonSerialize(contentUsing=...)
 (reported by Jiri M)
#1128: UnrecognizedPropertyException in 2.7.1 for properties that work with version 2.6.5
 (reported by Roleek@github)
#1129: When applying type modifiers, don't ignore container types.
#1130: NPE in `StdDateFormat` hashCode and equals
 (reported by Kazuki S, kazuki43zoo@github)
#1134: Jackson 2.7 doesn't work with jdk6 due to use of `Collections.emptyIterator()`
 (reported by Timur S, saladinkzn@github)

2.7.1-1 (03-Feb-2016)

Special one-off "micro patch" for:

#1115: Problems with deprecated `TypeFactory.constructType(type, ctxt)` methods if `ctxt` is `null`

2.7.1 (02-Feb-2016)

#1079: Add back `TypeFactory.constructType(Type, Class)` as "deprecated" in 2.7.1
#1083: Field in base class is not recognized, when using `@JsonType.defaultImpl`
 (reported by Julian H)
#1095: Prevent coercion of `int` from empty String to `null` if
  `DeserializationFeature .FAIL_ON_NULL_FOR_PRIMITIVES` is `true`
 (reported by yzmyyff@github)
#1102: Handling of deprecated `SimpleType.construct()` too minimalistic
 (reported by Thibault K)
#1109: @JsonFormat is ignored by the DateSerializer unless either a custom pattern
  or a timezone are specified
 (contributed by Aleks S)

2.7.0 (10-Jan-2016)

#76: Problem handling datatypes Recursive type parameters
 (reported by Aram K)
#357: StackOverflowError with contentConverter that returns array type
 (reported by Florian S)
#432: `StdValueInstantiator` unwraps exceptions, losing context
 (reported by Miles K)
#497: Add new JsonInclude.Include feature to exclude maps after exclusion removes all elements
#803: Allow use of `StdDateFormat.setLenient()`
 (suggested by raj-ghodke@github)
#819: Add support for setting `FormatFeature` via `ObjectReader`, `ObjectWriter`
#857: Add support for java.beans.Transient (requires Java 7)
 (suggested by Thomas M)
#898: Add `ObjectMapper.getSerializerProviderInstance()`
#905: Add support for `@ConstructorProperties` (requires Java 7)
 (requested by Jonas K)
#909: Rename PropertyNamingStrategy CAMEL_CASE_TO_LOWER_CASE_WITH_UNDERSCORES as SNAKE_CASE,
   PASCAL_CASE_TO_CAMEL_CASE as UPPER_CAMEL_CASE
 (suggested by marcottedan@github)
#915: ObjectMapper default timezone is GMT, should be UTC
 (suggested by Infrag@github)
#918: Add `MapperFeature.ALLOW_EXPLICIT_PROPERTY_RENAMING`
 (contributed by David H)
#924: `SequenceWriter.writeAll()` could accept `Iterable`
 (suggested by Jiri-Kremser@github(
#932: Rewrite ser/deser for `AtomicReference`, based on "optional" ser/desers
#933: Close some gaps to allow using the `tryToResolveUnresolved` flows
#936: Deserialization into List subtype with JsonCreator no longer works
 (reported by adamjoeldavis@github)
#948: Support leap seconds, any number of millisecond digits for ISO-8601 Dates.
 (contributed by Jesse W)
#952: Revert non-empty handling of primitive numbers wrt `NON_EMPTY`; make
  `NON_DEFAULT` use extended criteria
#957: Merge `datatype-jdk7` stuff in (java.nio.file.Path handling)
#959: Schema generation: consider active view, discard non-included properties
#963: Add PropertyNameStrategy `KEBAB_CASE`
 (requested by Daniel M)
#978: ObjectMapper#canSerialize(Object.class) returns false even though FAIL_ON_EMPTY_BEANS is disabled
 (reported by Shumpei A)
#997: Add `MapperFeature.OVERRIDE_PUBLIC_ACCESS_MODIFIERS`
#998: Allow use of `NON_DEFAULT` for POJOs without default constructor
#1000: Add new mapping exception type for enums and UUIDs
 (suggesed by natnan@github)
#1010: Support for array delegator
 (contributed by Hugo W)
#1011: Change ObjectWriter::withAttributes() to take a Map with some kind of wildcard types
 (suggested by David B)
#1043: @JsonFormat(with = JsonFormat.Feature.ACCEPT_SINGLE_VALUE_AS_ARRAY) does not work on fields
 (reported by fabiolaa@github)
#1044: Add `AnnotationIntrospector.resolveSetterConflict(...)` to allow custom setter conflict resolution
 (suggested by clydebarrow@github)
- Make `JsonValueFormat` (self-)serializable, deserializable, to/from valid external
  value (as per JSON Schema spec)

INCOMPATIBILITIES:

- While unlikely to be problematic, #959 above required an addition of `SerializerProvider`
  argument for `depositSchemaProperty()` method `BeanProperty` and `PropertyWriter` interfaces
- JDK baseline now Java 7 (JDK 1.7), from Java 6/JDK 1.6

2.6.6 (05-Apr-2016)

#1088: NPE possibility in SimpleMixinResolver
 (reported by Laird N)
#1099: Fix custom comparator container node traversal
 (contributed by Daniel N)
#1108: Jackson not continue to parse after DeserializationFeature.FAIL_ON_INVALID_SUBTYPE error
 (reported by jefferyyuan@github)
#1112: Detailed error message from custom key deserializer is discarded
 (contributed by Benson M)
#1120: String value omitted from weirdStringException
 (reported by Benson M)
#1123: Serializing and Deserializing Locale.ROOT
 (reported by hookumsnivy@github)

2.6.5 (19-Jan-2016)

#1052: Don't generate a spurious NullNode after parsing an embedded object
 (reported by philipa@github)
#1061: Problem with Object Id and Type Id as Wrapper Object (regression in 2.5.1)
#1073: Add try-catch around `java.sql` type serializers
 (suggested by claudemt@github)
#1078: ObjectMapper.copy() still does not preserve _registeredModuleTypes
 (reported by ajonkisz@github)

2.6.4 (07-Dec-2015)

#984: JsonStreamContexts are not build the same way for write.. and convert methods
 (reported by Antibrumm@github)
#989: Deserialization from "{}" to java.lang.Object causes "out of END_OBJECT token" error
 (reported by Ievgen P)
#1003: JsonTypeInfo.As.EXTERNAL_PROPERTY does not work with a Delegate
 (reported by alexwen@github)
#1005: Synthetic constructors confusing Jackson data binding
 (reported by Jayson M)
#1013: `@JsonUnwrapped` is not treated as assuming `@JsonProperty("")`
 (reported by David B)
#1036: Problem with case-insensitive deserialization
 (repoted by Dmitry R)
- Fix a minor problem with `@JsonNaming` not recognizing default value

2.6.3 (12-Oct-2015)

#749: `EnumMap` serialization ignores `SerializationFeature.WRITE_ENUMS_USING_TO_STRING`
 (reported by scubasau@github)
#938: Regression: `StackOverflowError` with recursive types that contain `Map.Entry`
 (reported by jloisel@github)
#939: Regression: DateConversionError in 2.6.x 
 (reported by Andreas P, anpieber@github)
#940: Add missing `hashCode()` implementations for `JsonNode` types that did not have them
 (contributed by Sergio M)
#941: Deserialization from "{}" to ObjectNode field causes "out of END_OBJECT token" error
 (reported by Sadayuki F)
#942: Handle null type id for polymorphic values that use external type id
 (reported by Warren B, stormboy@github)
#943: Incorrect serialization of enum map key
 (reported by Benson M)
#944: Failure to use custom deserializer for key deserializer
 (contributed by Benson M)
#949: Report the offending substring when number parsing fails
 (contributed by Jesse W)
#965: BigDecimal values via @JsonTypeInfo/@JsonSubTypes get rounded
 (reported by gmjabs@github)

2.6.2 (14-Sep-2015)

#894: When using withFactory on ObjectMapper, the created Factory has a TypeParser
  which still has the original Factory
 (reported by lufe66@github)
#899: Problem serializing `ObjectReader` (and possibly `ObjectMapper`)
#913: ObjectMapper.copy does not preserve MappingJsonFactory features
 (reported, fixed by Daniel W)
#922: ObjectMapper.copy() does not preserve _registeredModuleTypes
#928: Problem deserializing External Type Id if type id comes before POJO

2.6.1 (09-Aug-2015)

#873: Add missing OSGi import
#881: BeanDeserializerBase having issues with non-CreatorProperty properties.
 (reported by dharaburda@github)
#884: ArrayIndexOutOfBoundException for `BeanPropertyMap` (with ObjectId)
 (reported by alterGauner@github)
#889: Configuring an ObjectMapper's DateFormat changes time zone
 (reported by Andy W, wilkinsona@github)
#890: Exception deserializing a byte[] when the target type comes from an annotation
 (reported by gmjabs@github)

2.6.0 (19-Jul-2015)

#77: Allow injection of 'transient' fields
#95: Allow read-only properties with `@JsonIgnoreProperties(allowGetters=true)`
#222: EXTERNAL_PROPERTY adds property multiple times and in multiple places
 (reported by Rob E, thatsnotright@github)
#296: Serialization of transient fields with public getters (add
    MapperFeature.PROPAGATE_TRANSIENT_MARKER)
 (suggested by Michal L)
#312: Support Type Id mappings where two ids map to same Class
#348: ObjectMapper.valueToTree does not work with @JsonRawValue
 (reported by Chris P, pimlottc@github)
#504: Add `DeserializationFeature.USE_LONG_FOR_INTS`
 (suggested by Jeff S)
#624: Allow setting external `ClassLoader` to use, via `TypeFactory`
#649: Make `BeanDeserializer` use new `parser.nextFieldName()` and `.hasTokenId()` methods
#664: Add `DeserializationFeature.ACCEPT_FLOAT_AS_INT` to prevent coercion of floating point
 numbers int `int`/`long`/`Integer`/`Long`
 (requested by wenzis@github)
#677: Specifying `Enum` value serialization using `@JsonProperty`
 (requested by Allen C, allenchen1154@github)
#679: Add `isEmpty()` implementation for `JsonNode` serializers
#688: Provide a means for an ObjectMapper to discover mixin annotation classes on demand
 (requested by Laird N)
#689: Add `ObjectMapper.setDefaultPrettyPrinter(PrettyPrinter)`
 (requested by derknorton@github)
#696: Copy constructor does not preserve `_injectableValues`
 (reported by Charles A)
#698: Add support for referential types (ReferenceType)
#700: Cannot Change Default Abstract Type Mapper from LinkedHashMap
 (reported by wealdtech@github)
#725: Auto-detect multi-argument constructor with implicit names if it is the only visible creator
#727: Improve `ObjectWriter.forType()` to avoid forcing base type for container types
#734: Add basic error-recovery for `ObjectReader.readValues()`
#737: Add support for writing raw values in TokenBuffer
 (suggested by Guillaume S, gsmet@github)
#740: Ensure proper `null` (as empty) handling for `AtomicReference`
#741: Pass `DeserializationContext' argument for `JsonDeserializer` methods "getNullValue()"
 and "getEmptyValue()"
#743: Add `RawValue` helper type, for piping raw values through `TokenBuffer`
#756: Disabling SerializationFeature.FAIL_ON_EMPTY_BEANS does not affect `canSerialize()`
 (reported by nickwongdev@github)
#762: Add `ObjectWriter.withoutRootName()`, `ObjectReader.withoutRootName()`
#765: `SimpleType.withStaticTyping()` impl incorrect
#769: Fix `JacksonAnnotationIntrospector.findDeserializer` to return `Object` (as per
  `AnnotationIntrospector`); similarly for other `findXxx(De)Serializer(...)` methods
#777: Allow missing build method if its name is empty ("")
 (suggested by galdosd@github)
#781: Support handling of `@JsonProperty.required` for Creator methods
#787: Add `ObjectMapper setFilterProvider(FilterProvider)` to allow chaining
 (suggested by rgoldberg@githin)
#790: Add `JsonNode.equals(Comparator<JsonNode>, JsonNode)` to support
  configurable/external equality comparison
#794: Add `SerializationFeature.WRITE_DATES_WITH_ZONE_ID` to allow inclusion/exclusion of
  timezone id for date/time values (as opposed to timezone offset)
#795: Converter annotation not honored for abstract types
 (reported by myrosia@github)
#797: `JsonNodeFactory` method `numberNode(long)` produces `IntNode` for small numbers
#810: Force value coercion for `java.util.Properties`, so that values are `String`s
#811: Add new option, `JsonInclude.Include.NON_ABSENT` (to support exclusion of
  JDK8/Guava Optionals)
#812: Java 8 breaks Class-value annotation properties, wrt generics: need to work around
#813: Add support for new property of `@JsonProperty.access` to support
  read-only/write-only use cases
#820: Add new method for `ObjectReader`, to bind from JSON Pointer position
 (contributed by Jerry Y, islanderman@github)
#824: Contextual `TimeZone` changes don't take effect wrt `java.util.Date`,
  `java.util.Calendar` serialization
#826: Replaced synchronized HashMap with ConcurrentHashMap in TypeDeserializerBase._findDeserializer
 (contributed by Lars P)
#827: Fix for polymorphic custom map key serializer
 (reported by mjr6140@gitgub)
#828: Respect DeserializationFeatures.WRAP_EXCEPTIONS in CollectionDeserializer
 (contributed by Steve G, thezerobit@github)
#840: Change semantics of `@JsonPropertyOrder(alphabetic)` to only count `true` value
#848: Custom serializer not used if POJO has `@JsonValue`
#849: Possible problem with `NON_EMPTY` exclusion, `int`s, `Strings`
#868: Annotations are lost in the case of duplicate methods
- Remove old cglib compatibility tests; cause problems in Eclipse
- Add `withFilterId()` method in `JsonSerializer` (demote from `BeanSerializer`)

2.5.5 (07-Dec-2015)

#844: Using JsonCreator still causes invalid path references in JsonMappingException
 (reported by Ian B)
#852: Accept scientific number notation for quoted numbers too
#878: serializeWithType on BeanSerializer does not setCurrentValue
 (reported by Chi K, chikim79@github)

2.5.4 (09-Jun-2015)

#676: Deserialization of class with generic collection inside depends on
  how is was deserialized first time
 (reported by lunaticare@github)
#771: Annotation bundles ignored when added to Mixin
 (reported by Andrew D)
#774: NPE from SqlDateSerializer as _useTimestamp is not checked for being null
 (reported by mrowkow@github)
#785: Add handlings for classes which are available in `Thread.currentThread().getContextClassLoader()`
 (contributed by Charles A)
#792: Ensure Constructor Parameter annotations are linked with those of Field, Getter, or Setter
#793: `ObjectMapper.readTree()` does not work with defaultTyping enabled
 (reported by gracefulgopher@github)
#801: Using `@JsonCreator` cause generating invalid path reference in `JsonMappingException`
 (contributed by Kamil B)
#815: Presence of PropertyNamingStrategy Makes Deserialization fail
#816: Allow date-only ISO strings to have no time zone
 (contributed by Andrew G)
- Fix handling of Enums wrt JSON Schema, when 'toString()' used for serialization

2.5.3 (24-Apr-2015)

#731: XmlAdapter result marshaling error in case of ValueType=Object
 (reported, debugged by Dmitry S)
#742: Allow deserialization of `null` Object Id (missing already allowed)
#744: Custom deserializer with parent object update failing
 (reported by migel@github)
#745: EnumDeserializer.deserializerForCreator fails when used to deserialize a Map key
 (contributed by John M)
#761: Builder deserializer: in-compatible type exception when return type is super type
 (contributed by Alexey G)
#766: Fix Infinite recursion (StackOverflowError) when serializing a SOAP object
 (contributed by Alain G)

2.5.2 (29-Mar-2015)

#609: Problem resolving locally declared generic type
 (repoted by Hal H)
#691: NullSerializer for MapProperty failing when using polymorphic handling
 (reported by Antibrumm@github)
#703: Multiple calls to ObjectMapper#canSerialize(Object.class) returns different values
 (reported by flexfrank@github)
#705: JsonAnyGetter doesn't work with JsonSerialize (except with keyUsing)
 (reported by natnan@github)
#728: TypeFactory#_fromVariable returns unknownType() even though it has enough information
  to provide a more specific type
 (reported by jkochaniak@github)
#733: MappingIterator should move past errors or not return hasNext() == true
 (reported by Lorrin N, lorrin@github)
#738: @JsonTypeInfo non-deterministically ignored in 2.5.1 (concurrency issue)
 (reported by Dylan S, dylanscott@github)
- Improvement to handling of custom `ValueInstantiator` for delegating mode; no more NPE
  if `getDelegateCreator()` returns null
- Refactor `TypedKey` into separate util class

2.5.1 (06-Feb-2015)

#667: Problem with bogus conflict between single-arg-String vs `CharSequence` constructor
#669: JSOG usage of @JsonTypeInfo and @JsonIdentityInfo(generator=JSOGGenerator.class) fails
 (reported by ericali78@github)
#671: Adding `java.util.Currency` deserialization support for maps
 (contributed by Alexandre S-C)
#674: Spring CGLIB proxies not handled as intended
 (reported by Zoltan F)
#682: Class<?>-valued Map keys not serialized properly
 (reported by Ludevik@github)
#684: FAIL_ON_NUMBERS_FOR_ENUMS does not fail when integer value is quoted
 (reported by kllp@github)
#696: Copy constructor does not preserve `_injectableValues`
 (reported by Charles A)
- Add a work-around in `ISO8601DateFormat` to allow omission of ':' from timezone
- Bit more work to complete #633

2.5.0 (01-Jan-2015)

#47: Support `@JsonValue` for (Map) key serialization 
#113: Problem deserializing polymorphic types with @JsonCreator
#165: Add `DeserializationContext.getContextualType()` to let deserializer
  known the expected type.
#299: Add `DeserializationFeature.FAIL_ON_UNRESOLVED_OBJECT_IDS` to allow missing
  Object Ids (as global default)
#408: External type id does not allow use of 'visible=true'
#421: @JsonCreator not used in case of multiple creators with parameter names
 (reported by Lovro P, lpandzic@github)
#427: Make array and Collection serializers call `JsonGenerator.writeStartArray(int)`
#521: Keep bundle annotations, prevent problems with recursive annotation types
 (reported by tea-dragon@github)
#527: Add support for `@JsonInclude(content=Include.NON_NULL)` (and others) for Maps
#528: Add support for `JsonType.As.EXISTING_PROPERTY`
 (reported by heapifyman@github; implemented by fleebytes@github)
#539: Problem with post-procesing of "empty bean" serializer; was not calling
  'BeanSerializerModifier.modifySerializer()` for empty beans
 (reported by Fabien R, fabienrenaud@github)
#540: Support deserializing `[]` as null or empty collection when the java type
  is a not an object, `DeserializationFeature.ACCEPT_EMPTY_ARRAY_AS_NULL_OBJECT`
 (requested by Fabien R, fabienrenaud@github)
#543: Problem resolving self-referential recursive types
 (reported by ahgittin@github)
#550: Minor optimization: prune introspection of "well-known" JDK types
#552: Improved handling for ISO-8601 (date) format
 (contributed by Jerome G, geronimo-iia@github)
#559: Add `getDateFormat()`, `getPropertyNamingStrategy()` in `ObjectMapper`
#560: @JsonCreator to deserialize BigInteger to Enum
 (requested by gisupp@github)
#565: Add support for handling `Map.Entry`
#566: Add support for case-insensitive deserialization (`MapperFeature.ACCEPT_CASE_INSENSITIVE_PROPERTIES`)
 (contributed by Michael R)
#571: Add support in ObjectMapper for custom `ObjectReader`, `ObjectWriter` (sub-classes)
#572: Override default serialization of Enums
 (requested by herau@github)
#576: Add fluent API for adding mixins
 (contributed by Adam S, adstro@github)
#594: `@JsonValue` on enum not used when enum value is a Map key
 (reported by chrylis@github)
#596: Add support for `@JsonProperty.defaultValue`, exposed via `BeanProperty.getMetadata().getDefaultValue()`
#597: Improve error messaging for cases where JSON Creator returns null (which
  is illegal)
 (contributed by Aurelien L)
#599: Add a simple mechanism for avoiding multiple registrations of the same module
#607: Allow (re)config of `JsonParser.Feature`s via `ObjectReader`
#608: Allow (re)config of `JsonGenerator.Feature`s via `ObjectWriter`
#614: Add a mechanism for using `@JsonCreator.mode` for resolving possible ambiguity between
  delegating- and property-based creators
#616: Add `SerializationFeature.WRITE_DURATIONS_AS_TIMESTAMPS`
#622: Support for non-scalar ObjectId Reference deserialiazation (like JSOG)
#623: Add `StdNodeBasedDeserializer`
#630: Add `KeyDeserializer` for `Class`
#631: Update `current value` of `JsonParser`, `JsonGenerator` from standard serializers,
 deserializers
 (suggested by Antibrumm@github)
#633: Allow returning null value from IdResolver to make type information optional
 (requested by Antibrumm@github)
#634: Add `typeFromId(DatabindContext,String)` in `TypeIdDeserializer`
#636: `ClassNotFoundException` for classes not (yet) needed during serialization
 (contributed by mspiegel@github)
#638: Add annotation-based method(s) for injecting properties during serialization
 (using @JsonAppend, VirtualBeanPropertyWriter)
#647: Deserialization fails when @JsonUnwrapped property contains an object with same property name
 (reported by Konstantin L)
#653: Jackson doesn't follow JavaBean naming convention (added `MapperFeature.USE_STD_BEAN_NAMING`)
#654: Add support for (re)configuring `JsonGenerator.setRootValueSeparator()` via `ObjectWriter`
#655: Add `ObjectWriter.writeValues()` for writing value sequences
#660: `@JsonCreator`-annotated factory method is ignored if constructor exists
- Allow use of `Shape.ARRAY` for Enums, as an alias to 'use index'
- Start using `JsonGenerator.writeStartArray(int)` to help data formats
  that benefit from knowing number of elements in arrays (and would otherwise
  need to buffer values to know length)
- Added new overload for `JsonSerializer.isEmpty()`, to eventually solve #588
- Improve error messaging (related to [jaxb-annotations#38]) to include known subtype ids.

2.4.6 (23-Apr-2015)

#735: (complete fix) @JsonDeserialize on Map with contentUsing custom deserializer overwrites default behavior
 (reported by blackfyre512@github) (regression due to #604)
$744: Custom deserializer with parent object update fails

2.4.5.1 (26-Mar-2015)

Special one-off "micro patch" for:

#706: Add support for `@JsonUnwrapped` via JSON Schema module
#707: Error in getting string representation of an ObjectNode with a float number value
 (reported by @navidqar)
#735: (partial) @JsonDeserialize on Map with contentUsing custom deserializer overwrites default behavior

2.4.5 (13-Jan-2015)

#635: Reduce cachability of `Map` deserializers, to avoid problems with per-property config changes
    (regression due to #604)
#656: `defaultImpl` configuration is ignored for `WRAPPER_OBJECT`
- Solve potential cyclic-resolution problem for `UntypedObjectDeserializer`

2.4.4 (24-Nov-2014)

(jackson-core)#158: Setter confusion on assignable types
 (reported by tsquared2763@github)
#245: Calls to ObjectMapper.addMixInAnnotations() on an instance returned by ObjectMapper.copy()
 don't work
 (reported by Erik D)
#580: delegate deserializers choke on a (single) abstract/polymorphic parameter
 (reported by Ian B, tea-dragon@github)
#590: Binding invalid Currency gives nonsense at end of the message
 (reported by Jerbell@github)
#592: Wrong `TokenBuffer` delegate deserialization using `@JsonCreator`
 (reported by Eugene L)
#601: ClassCastException for a custom serializer for enum key in `EnumMap`
 (reported by Benson M)
#604: `Map` deserializers not being cached, causing performance problems
#610: Fix forward reference in hierarchies
 (contributed by zeito@github)
#619: Off by one error in AnnotatedWithParams
 (reported by stevetodd@github)
- Minor fix to `EnumSerializer` regarding detection "serialize using index"
- Minor fix to number serializers, to call proper callback for schema generation

2.4.3 (02-Oct-2014)

#496: Wrong result with `new TextNode("false").asBoolean(true)`
 (reported by Ivar R, ivarru@github)
#511: DeserializationFeature.FAIL_ON_INVALID_SUBTYPE does not work
 (reported by sbelikov@github)
#523: MapDeserializer and friends do not report the field/key name for mapping exceptions
 (reported by Ian B, tea-dragon@github)
#524: @JsonIdentityReference(alwaysAsId = true) Custom resolver is reset to SimpleObjectIdResolver
 (reported by pkokorev@github)
#541: @JsonProperty in @JsonCreator is conflicting with POJOs getters/attributes
 (reported by fabienrenaud@github)
#543: Problem resolving self-referential generic types
#570: Add Support for Parsing All Compliant ISO-8601 Date Formats
 (requested by pfconrey@github)
- Fixed a problem with `acceptJsonFormatVisitor` with Collection/array types that
  are marked with `@JsonValue`; could cause NPE in JSON Schema generator module.

2.4.2 (14-Aug-2014)

#515: Mixin annotations lost when using a mixin class hierarchy with non-mixin interfaces
 (reported by 'stevebread@github')
- Fixed a problem related to [jackson-dataformat-smile#19].

2.4.1.2 (12-Jul-2014)

Special one-off "micro patch" for:

#503: Concurrency issue inside com.fasterxml.jackson.databind.util.LRUMap.get(Object)
 (reported by fjtc@github)

2.4.1.1 (18-Jun-2014)

Special one-off "micro patch" for:

#491: Temporary work-around for issue #490 (full fix for 2.5 needs to be
  in `jackson-annotations`)
#506: Index is never set for Collection and Array in InvalidFormatException.Reference
 (reported by Fabrice D, fabdouglas@github)
- Fixed a problem related to [jackson-dataformat-smile#19].

2.4.1 (17-Jun-2014)

#479: NPE on trying to deserialize a `String[]` that contains null
 (reported by huxi@github)
#482: Make date parsing error behavior consistent with JDK
 (suggested by Steve S, sanbeg@github)
#489 (partial): TypeFactory cache prevents garbage collection of custom ClassLoader
 (reported by sftwrengnr@github)

2.4.0 (02-Jun-2014)

#81: Allow use of @JsonUnwrapped with typed (@JsonTypeInfo) classes, provided
  that (new) feature `SerializationFeature.FAIL_ON_UNWRAPPED_TYPE_IDENTIFIERS`
  is disabled
 (constributed by Ben F, UnquietCode@github)
#88: Prevent use of type information for `JsonNode` via default typing
 (reported by electricmonk@github)
#149: Allow use of "stringified" indexes for Enum values
 (requested by chenboxiang@github)
#176: Allow use external Object Id resolver (to use with @JsonIdentityInfo etc)
 (implemented by Pascal G)
#193: Conflicting property name definitions
 (reported by Stuart J, sgjohnston@github)
#323: Serialization of the field with deserialization config
 (reported by metanet@github)
#327: Should not consider explicitly differing renames a fail, as long as all are explicit
#335: Allow use of `@JsonPropertyOrder(alphabetic=true)` for Map properties
#351: ObjectId does not properly handle forward references during deserialization
 (contributed by pgelinas)
#352 Add `ObjectMapper.setConfig()` for overriding `SerializationConfig`/`DeserializationConfig`
#353: Problems with polymorphic types, `JsonNode` (related to #88)
 (reported by cemo@github)
#359: Converted object not using explicitly annotated serializer
 (reported by Florian S [fschopp@github])
#369: Incorrect comparison for renaming in `POJOPropertyBuilder`
#375: Add `readValue()`/`readPropertyValue()` methods in `DeserializationContext`
#376: Add support for `@JsonFormat(shape=STRING)` for number serializers
#381: Allow inlining/unwrapping of value from single-component JSON array
 (contributed by yinzara@github)
#390: Change order in which managed/back references are resolved (now back-ref
 first, then forward)
 (requested by zAlbee@github)
#407: Properly use null handlers for value types when serializer Collection
 and array types
 (contributed by Will P)
#425: Add support for using `Void.class` as "no class", instead of `NoClass.class`
#428: `PropertyNamingStrategy` will rename even explicit name from `@JsonProperty`
 (reported by turskip@github)
#435: Performance bottleneck in TypeFactory._fromClass
 (reported by Sean D, sdonovanuk@github)
#434: Ensure that DecimalNodes with mathematically equal values are equal
 (contributed by Francis G)
#435: Performance bottleneck in TypeFactory._fromClass
 (reported by sdonovanuk@github)
#438: Add support for accessing `@JsonProperty(index=N)` annotations
#442: Make `@JsonUnwrapped` indicate property inclusion
 (suggested by Ben F)
#447: ArrayNode#addAll should accept Collection<? extends JsonNode>
 (suggested by alias@github)
#461: Add new standard naming strategy, `PropertyNamingStrategy.LowerCaseStrategy`
#463: Add 'JsonNode.asText(String defaultValue)`
 (suggested by Chris C)
#464: Include `JsonLocation` in more mapping exceptions
 (contributed by Andy C (q3aiml@github))
#465: Make it easier to support serialization of custom subtypes of `Number`
#467: Unwanted POJO's embedded in tree via serialization to tree
 (reported by Benson M)
- Slightly improve `SqlDateSerializer` to support `@JsonFormat`
- Improve handling of native type ids (YAML, CBOR) to use non-native type ids
  as fallback

2.3.5 (13-Jan-2015)

#496: Wrong result for TextNode("false").asBoolean(true)
 (reported by Ivar R, ivarru@github)
#543: Problems resolving self-referential generic types.
#656: defaultImpl configuration is ignored for WRAPPER_OBJECT

2.3.4 (17-Jul-2014)

#459: BeanDeserializerBuilder copy constructor not copying `_injectables`
#462: Annotation-provided Deserializers are not contextualized inside CreatorProperties
 (reported by aarondav@github)

2.3.3 (10-Apr-2014)

#420: Remove 'final' modifier from `BeanDeserializerBase.deserializeWithType`
 (requested by Ghoughpteighbteau@github)
#422: Allow use of "True" and "False" as aliases for booleans when coercing from
  JSON String
#423: Fix `CalendarSerializer` to work with custom format
 (reported by sergeymetallic@github)
#433: `ObjectMapper`'s `.valueToTree()` wraps `JsonSerializable` objects into a POJONode
 (reported by Francis G)
- Fix null-handling for `CollectionSerializer`

2.3.2 (01-Mar-2014)

#378: Fix a problem with custom enum deserializer construction
 (reported by BokoEnos@github)
#379: Fix a problem with (re)naming of Creator properties; needed to make
 Paranamer module work with NamingStrategy.
 (reported by Chris P, cpilsworth@github)
#398: Should deserialize empty (not null) URI from empty String
 (reported by pgieser@github)
#406: @JsonTypeIdResolver not working with external type ids
 (reported by Martin T)
#411: NumberDeserializers throws exception with NaN and +/- Infinity
 (reported by clarkbreyman@github)
#412: ObjectMapper.writerWithType() does not change root name being used
 (repoted by jhalterman@github)
- Added `BeanSerializerBase._serializeObjectId()` needed by modules that
  override standard BeanSerializer; specifically, XML module.

2.3.1 (28-Dec-2013)

#346: Fix problem deserializing `ObjectNode`, with @JsonCreator, empty
  JSON Object
 (reported by gaff78@github)
#358: `IterableSerializer` ignoring annotated content serializer
 (reported by Florian S)
#361: Reduce sync overhead for SerializerCache by using volatile, double-locking
 (contributed by stuartwdouglas@github)
#362: UUID output as Base64 String with ObjectMapper.convertValue()
 (reported by jknack@github)
#367: Make `TypeNameIdResolver` call `TypeResolver` for resolving base type
 (suggested by Ben F)
#370: Fail to add Object Id for POJO with no properties
 (reported by jh3141@github)
- Fix for [jackson-module-afterburner#38]: need to remove @JacksonStdImpl from
  `RawSerializer`, to avoid accidental removal of proper handling.

2.3.0 (13-Nov-2013)

#48: Add support for `InetSocketAddress`
 (contributed by Nick T)
#152: Add support for traversing `JsonNode` with (new!) `JsonPointer` implementation
 (suggested by fge@github)
#208: Accept "fromString()" as an implicit Creator (factory) method (alias for "valueOf()")
 (requested by David P)
#215: Allow registering custom `CharacterEscapes` to use for serialization,
 via `ObjectWriter.with(CharacterEscapes)` (and `ObjectMapper.writer(CharacterEscapes)`)
#227: Allow "generic" Enum serializers, deserializers, via `SimpleModule`
#234: Incorrect type information for deeply nested Maps
 (reported by Andrei P)
#237: Add `DeserializationFeature.FAIL_ON_READING_DUP_TREE_KEY` to optionally
  throw `JsonMappingException` on duplicate keys, tree model (`JsonNode`)
#238: Allow existence of overlapping getter, is-getter (choose 'regular' getter)
#239: Support `ByteBuffer`
 (suggested by mckamey@github)
#240: Make sure `@JsonSerialize.include` does not accidentally override
  class inclusion settings
 (requested by thierryhenrio@github)
#253: `DelegatingDeserializer` causes problems for Managed/BackReferences
 (reported by bfelaco@github)
#257: Make `UntypedObjectDeserializer` support overides for `List`, `Map` etc
#268: Add new variant of `ObjectMapper.canSerialize()` that can return `Throwable`
 that caused false to be returned (if any)
#269: Add support for new `@JsonPropertyDescription` via `AnnotationIntrospector`
 as well as `BeanProperty.getMedata().getDescription()`
#270: Add `SerializationFeature.USE_EQUALITY_FOR_OBJECT_ID` to allow use of equality
 (instead of identity) for figuring out when to use Object Id
 (requested by beku8@github)
#271: Support handling of `@JsonUnwrapped` for in-built JSON Schema generation
#277: Make `TokenBuffer` support new native type and object ids
#302: Add `setNamingStrategy` in `Module.SetupContext`
 (suggested by Miguel C)
#305: Add support for accessing `TypeFactory` via `TypeIdResolverBase`
 (not yet via `TypeIdResolver` interface), other configuration
#306: Allow use of `@JsonFilter` for properties, not just classes 
#307: Allow use of `@JsonFilter` for Maps in addition to POJOs
#308: Improve serialization and deserialization speed of `java.util.UUID` by 4x
 (suggested by David P)
#310: Improve `java.util.UUID` serialization with binary codecs, to use "raw" form.
#311: Make sure that "creator properties" are alphabetically ordered too, if
  so requested.
#315: Allow per-property definition of null serializer to use, using
 new `@JsonSerialize(nullsUsing=xxx)` annotation property
#317: Fix `JsonNode` support for nulls bound to `ObjectNode`, `ArrayNode`
 (contributed by Seth P)
#318: Problems with `ObjectMapper.updateValue()`, creator property-backed accessors
#319: Add support for per-call ("contextual") attributes, with defaulting,
 to allow keeping track of state during (de)serialization
#324: Make sure to throw `JsonMappingException` from `EnumDeserializer` creator,
  not `IllegalArgumentException`
 (reported by beverku@github)
#326: Support `@JsonFilter` for "any getter" properties
#334: Make `ArrayNode`, `ObjectNode` non-final again
#337: `AnySetter` does not support polymorphic types
 (reported by askvortsov@github)
#340: AtomicReference not working with polymorphic types
#342: Add `DeserializationFeature.FAIL_ON_IGNORED_PROPERTIES` to make `ObjectMapper`
  throw exception when encountering explicitly ignored properties
 (requested by Ruslan M)
[JACKSON-890]: Support managed/back-references for polymorphic (abstract) types
- Add 'BeanPropertyWriter.isUnwrapping()' for future needs (by Afterburner)
- Add coercions from String "null" (as if null token was parsed) for primitives/Wrappers.
- Add `JsonDeserializer.handledType()`

2.2.4 (10-Jun-2014)

#292: Problems with abstract `Map`s, `Collection`s, polymorphic deserialization
#324: EnumDeserializer should throw JsonMappingException, not IllegalArgumentException
#346: Problems deserializing `ObjectNode` from empty JSON Object, with @JsonCreator

2.2.3 (22-Aug-2013)

#234: Problems with serializing types for deeply nested generic Maps, default typing 
#251: SerializationFeature.WRITE_BIGDECIMAL_AS_PLAIN ignored with JsonNode
  serialization
 (reported by fge@github)
#259: Fix a problem with JSON Schema generation for `@JsonValue`
 (reported by Lior L)
#267: Handle negative, stringified timestamps
 (reported by Drecth@github)
#281: Make `NullNode` use configured null-value serializer
#287: Fix problems with converters, Maps with Object values
 (reported by antubis@github)
#288: Fix problem with serialization converters assigned with annotations
 (reported by cemo@github)

2.2.2 (26-May-2013)

#216: Problems with Android, 1.6-only types
#217: JsonProcessingExceptions not all wrapped as expected
 (reported by karldmoore@github)
#220: ContainerNode missing 'createNumber(BigInteger)'
 (reported by Pascal G)
#223: Duplicated nulls with @JsonFormat(shape=Shape.ARRAY)
 (reported by lukegh@github)
#226: Field mapping fail on deserialization to common referenced object when
  @JsonUnwrapped is used
 (reported by ikvia@github)
#232: Converting bound BigDecimal value to tree fails with WRITE_BIGDECIMAL_AS_PLAIN
 (reported by celkings@github)
- Minor fix to handle primitive types for key deserializer lookups
- Add convenience method `MappingIterator.getCurrentLocation()`
 (suggested by Tomdz@github)

2.2.1 (03-May-2013)

#214: Problem with LICENSE, NOTICE, Android packaging
 (reported by thierryd@github)

2.2.0 (22-Apr-2013)

Fixes:

#23: Fixing typing of root-level collections
#118: JsonTypeInfo.as.EXTERNAL_PROPERTY not working correctly
 with missing type id, scalar types
#130: TimeZone not set for GregorianCalendar, even if configured
#144: MissingNode.isValueNode() should return 'false'
 (reported by 'fge@github')
#146: Creator properties were not being renamed as expected
 (contributed by Christoper C)
#188: Problem with ObjectId serialization, 'alwaysAsId' references

Improvements:

#116: JavaType implements `java.lang.reflect.Type` (as does `TypeReference`)
#147: Defer reporting of problems with missing creator parameters
 (contributed by Christoper C)
#155: Make `ObjectNode` and `ArrayNode` final (other node types already were)
 (requested by fge@github)
#161: Add deserializer for java.util.concurrent.ArrayBlockingQueue
#173: Add 'JsonNode.traverse(ObjectCodec)' for convenience
#181: Improve error reporting for missing '_valueDeserializer'
#194: Add `FloatNode` type in tree model (JsonNode)
 (requested by msteiger@github)
#199: Allow deserializing `Iterable` instances (as basic `Collection`s)
 (requested by electrum@github)
#206: Make 'ObjectMapper.createDeserializationContext()' overridable
 (requested by noter@github)
#207: Add explicit support for `short` datatypes, for tree model
 (contributed by msteiger@github)

New features:

#120: Extend BeanDeserializerModifier to work with non-POJO deserializers
#121: Extend BeanSerializerModifier to work with non-POJO serializers
#124: Add support for serialization converters (@JsonSerializer(converter=...))
#124: Add support for deserialization converters (@JsonDeserializer(converter=...))
#140: Add 'SerializationFeature.WRITE_BIGDECIMAL_AS_PLAIN' to allow forcing
  of non-scientific notation when serializing BigDecimals.
 (suggested by phedny@github)
#148: Add 'DeserializationFeature.FAIL_ON_INVALID_SUBTYPE`, which allows mapping
  entries with missing or invalid type id into null references (instead of failing).
  Also allows use of '@JsonTypeInfo.defaultImpl = NoClass.class' as alternative.
#159: Add more accessors in 'MappingIterator': getParser(), getParserSchema(),
  readAll()
 (suggested by Tom D)
#190: Add 'MapperFeature.ALLOW_FINAL_FIELDS_AS_MUTATORS' (default: true) for
 pruning out final fields (to avoid using as mutators)
 (requested by Eric T)
#195: Add 'MapperFeature.INFER_PROPERTY_MUTATORS' (default: enabled) for finer
  control of what mutators are auto-detected.
 (requested by Dain S)
#198: Add SPI metadata, handling in ObjectMapper (findModules()), for
  automatic registration of auto-detected extension modules
 (suggested by 'beamerblvd@github')
#203: Added new features to support advanced date/time handling:
  - SerializationFeature.WRITE_DATE_TIMESTAMPS_AS_NANOSECONDS
  - DeserializationFeature.READ_DATE_TIMESTAMPS_AS_NANOSECONDS
  - DeserializationFeature.ADJUST_DATES_TO_CONTEXT_TIME_ZONE

Other:

#126: Update JDK baseline to 1.6
* API under 'com.fasterxml.jackson.databind.jsonFormatVisitors' changed significantly
  based on experiences with external JSON Schema generator.
* Version information accessed via code-generated access class, instead of reading
  VERSION.txt
* Added 2 methods in Converter interface: getInputType(), getOutputType(),
  to allow programmatic overrides (needed by JAXB annotation module)

2.1.4 (26-Feb-2013)

* [JACKSON-887]: StackOverflow with parameterized sub-class field
 (reported by Alexander M)
* [#130]: TimeZone not set for GregorianCalendar, when deserializing
* [#157]: NPE when registering module twice
* [#162]: JsonNodeFactory: work around an old bug with BigDecimal and zero
 (submitted by fge@github)
* [#166]: Incorrect optimization for `ObjectMapper.convertValue(Class)`
 (reported by Eric T)
* [#167]: Problems with @JsonValue, polymorphic types (regression from 1.x)
 (reported by Eric T)
* [#170]: Problems deserializing `java.io.File` if creator auto-discovery disabled
 (reported by Eric T)
* [#175]: NPE for JsonMappingException, if no path is specified
 (reported by bramp@github)

2.1.3 (19-Jan-2013)

* [Issue#141]: ACCEPT_EMPTY_STRING_AS_NULL_OBJECT not working for enums
* [Issue#142]: Serialization of class containing EnumMap with polymorphic enum
  fails to generate class type data
 (reported by kidavis4@github)

2.1.2 (04-Dec-2012)

* [Issue#106]: NPE in ObjectArraySerializer.createContextual(...)
* [Issue#117]: HandlerInstantiator defaulting not working
 (reported by Alexander B)
* [Issue#118]: Problems with JsonTypeInfo.As.EXTERNAL_PROPERTY, scalar values
 (reported by Adva11@github)
* [Issue#119]: Problems with @JsonValue, JsonTypeInfo.As.EXTERNAL_PROPERTY
 (reported by Adva11@github)
* [Issue#122]: ObjectMapper.copy() was not copying underlying mix-in map
 (reported by rzlo@github)

2.1.1 (11-Nov-2012)

Fixes:

* [JACKSON-875]: Enum values not found if Feature.USE_ANNOTATIONS disabled
 (reported by Laurent P)
* [Issue#93]: ObjectNode.setAll() broken; would not add anything for
  empty ObjectNodes.
 (reported by Francis G)
* Making things implement java.io.Serializable:
  - Issues: #94, #99, #100, #102
    (reported by Sean B)
* [Issue#96]: Problem with JsonTypeInfo.As.EXTERNAL_PROPERTY, defaultImpl
 (reported by Adva11@github)

2.1.0 (08-Oct-2012)

  New minor version for 2.x series. Major improvements in multiple areas,
  including:

  - Dataformat auto-detection
  - More `@JsonFormat.shape` variant to serialize Collections as
    JSON Objects, POJOs as JSON Arrays (csv-like).
  - Much more configuration accessible via ObjectReader, ObjectWriter
  - New mechanism for JSON Schema generation, other uses (in future)

Fixes:

* [JACKSON-830]/[Issue#19]: Change OSGi bundle name to be fully-qualified
* ]JACKSON-847]: Make @JsonIdentityInfo work with property-based creator
* [JACKSON-851]: State corruption with ObjectWriter, DefaultPrettyPrinter
 (reported by Duncan A)
* [Issue#75]: Too aggressive KeySerializer caching
* Minor fix wrt [Issue#11], coercion needed extra checks

Improvements:

* [JACKSON-758]: Remove 'IOException' from throws clauses of "writeValueAsString"
  and "writeValueAsBytes" of ObjectMapper/ObjectWriter
 (suggested by G-T Chen)
* [JACKSON-839]: Allow "upgrade" of integer number types for
  UntypedObjectDeserializer, even with default typing enabled.
* [JACKSON-850]: Allow use of zero-arg factory methods as "default creator"
  (suggested by Razvan D)
* [Issue#9]: Implement 'required' JSON Schema attribute for bean properties
* [Issue#20]: Add new exception type, InvalidFormatException (sub-type of
  JsonMappingException) to indicate data format problems
 (suggested by HolySamosa@github)
* [Issue#30]: ObjectReader and ObjectWriter now try to pre-fetch root
  (de)serializer if possible; minor performance improvement (2% for small POJOs).
* [Issue#33]: Simplified/clarified definition of 'ObjectReader.readValues()';
  minor change in behavior for JSON Array "wrapped" sequences
* [Issue#60]: Add 'JsonNode.hasNonNull(...)' method(s)
 (suggested by Jeff S on mailing list) 
* [Issue#64]: Add new "standard" PropertyNamingStrategy, PascalCaseStrategy
  (PropertyNamingStrategy.PASCAL_CASE_TO_CAMEL_CASE)
 (contributed by Sean B)
* [Issue#65]: Add getters to `ObjectMapper`, DeserializationContext/-Factory.
 (contributed by Dmitry K)
* [Issue#69]: Add `PropertyName` abstraction, new methods in AnnotationIntrospector
* [Issue#80]: Make `DecimalNode` normalize input, to make "1.0" and "1.00"equal
 (reported by fge@github)

New features:

* [Issue#15]: Support data format auto-detection via ObjectReader (added
  'withFormatDetection(...)' fluent factories)
* [Issue#21]: Add 'ObjectNode.set(...)' method (and related) to improve
  chaining, semantic consistency of Tree Model API
 (suggested by fge@Github)
* [Issue#22]: Add 'ObjectMapper.setAnnotationIntrospectors()' which allows
  defining different introspectors for serialization, deserialization
* [Issue#24]: Allow serialization of Enums as JSON Objects
 (suggested by rveloso@github)
* [Issue#28]: Add 'ObjectMapper.copy()', to create non-linked copy of
  mapper, with same configuration settings
* [Issue#29]: Allow serializing, deserializing POJOs as JSON Arrays
  by using `@JsonFormat(shape=Shape.ARRAY)`
* [Issue#40]: Allow serialization of Collections as JSON Objects
  (and deserialization from)
 (suggested by 'rveloso@github')
* [Issue#42]: Allow specifying Base64 variant to use for Base64-encoded data
  using ObjectReader.with(Base64Variant), ObjectWriter.with(Base64Variant).
 (suggested by 'mpfau@github')
* [Issue#45]: Add '@JsonNaming' annotation to define per-class PropertyNamingStrategy
 (suggested by Mark W)
* [Pull#58]: Make 'MappingIterator' implement 'Closable'
 (contributed by Pascal G)
* [Issue#72]: Add 'MapperFeature.USE_WRAPPER_NAME_AS_PROPERTY_NAME' to use
  wrapper name annotations for renaming properties
* [Issue#87]: Add 'StdDelegatingSerializer', 'StdDelegatingDeserializer' to
  simplify writing of two-step handlers
* (issue #4 of jackson-annotations): Add `@JsonIdentityReference(alwaysAsId=true)`
  to force ALL references to an object written as Object Id, even the first one.
* Added 'ObjectReader#withHandler' to allow for reconfiguring deserialization
  problem handler
 (suggested by 'electricmonk')

Other changes:

* New variant of AnnotationIntrospector.getFormat(), to support class
  annotations
* It is now possible to serialize instances of plain old Object, iff
  'FAIL_ON_EMPTY_BEANS' is disabled.
* Trying to remove reference to "JSON" in datatype conversion errors
 (since databinding is format-agnostic)

INCOMPATIBILITIES: (rats!)

* Note that [Issue#33] (see above) is, technically speaking, backwards
  imcompatible change. It is estimated that it should NOT affect most
  users, as changes are to edge cases (and undocumented ones at that).
  However, it can potentially cause problems with upgrade.
* Implementation of `JsonFormatVisitable` resulting in 2 new methods
  being added in `BeanPropertyFilter` interface -- this is unfortunate,
  but was required to support full traversability.

2.0.4 (26-Jun-2012)

* [Issue#6]: element count for PrettyPrinter, endObject wrong
   (reported by "thebluemountain")
* [JACKSON-838]: Utf8StreamParser._reportInvalidToken() skips letters
    from reported token name
   (reported by Lóránt Pintér)
* [JACKSON-841] Data is doubled in SegmentedStringWriter output
   (reported by Scott S)
* [JACKSON-842] ArrayIndexOutOfBoundsException when skipping C-style comments
   (reported by Sebastien R)

2.0.3: no version 2.0.3 released -- only used for extension modules

2.0.2 [14-May-2012]

Fixes:

* [Issue#14]: Annotations were not included from parent classes of
  mix-in classes
 (reported by @guillaup)
* [JACKSON-824]: Combination of JSON Views, ObjectMapper.readerForUpdating()
  was not working
 (reported by Nir S)
(and all fixes from 1.9.7)

Improvements:

* [Issue#11]: Improve ObjectMapper.convertValue()/.treeToValue() to use
  cast if possible

2.0.1 [23-Apr-2012]

Fixes:

* [JACKSON-827] Ensure core packages work on JDK 1.5
 (reported by Pascal g)
* [JACKSON-829] Custom serializers not working for List<String> properties,
  @JsonSerialize(contentUsing)
 (reported by James R)

Improvements:

* [Issue#5]: Add support for maps with java.util.Locale keys to the set of
  StdKeyDeserializers
 (contributed by Ryan G)

2.0.0 [25-Mar-2012]

Fixes:

* [JACKSON-368]: Problems with managed references, abstract types
* [JACKSON-711]: Delegating @JsonCreator did not work with Injectable values
* [JACKSON-798]: Problem with external type id, creators
  (reported by Casey L)
(and all fixes up until and including 1.9.6)

Improvements:

* [JACKSON-546]: Indicate end-of-input with JsonMappingException instead
  of EOFException, when there is no parsing exception
* [JACKSON-664]: Reduce overhead of type resolution by adding caching
  in TypeFactory
* [JACKSON-690]: Pass DeserializationContext through ValueInstantiator
* [JACKSON-695]: Add 'isEmpty(value)' in JsonSerializer to allow
  customizing handling of serialization of empty values
* [JACKSON-710]: 'ObjectMapper.convertValue()' should ignore root value
  wrapping/unwrapping settings
* [JACKSON-730] Split various features (JsonParser, JsonGenerator,
  SerializationConfig, DeserializationConfig) into per-factory
  features (MapperFeature, JsonFactory.Feature) an per
  instance features (existing ones)
* [JACKSON-732]: Allow 'AnnotationIntrospector.findContentDeserializer()'
  (and similar) to return instance, not just Class<?> for instance
 (requested by James R)
* [JACKSON-736]: Add (more) access to array, container and map serializers
* [JACKSON-737]: Allow accessing of "creator properties" for BeanDeserializer
* [JACKSON-748]: Add 'registerSubtypes' to 'Module.setupContext' (and SimpleModule)
* [JACKSON-749]: Make @JsonValue work for Enum deserialization
* [JACKSON-769]: ObjectNode/ArrayNode: change 'put', 'insert', 'add' to return
  'this node' (unless already returning something)
* [JACKSON-770]: Simplify method naming for JsonNode, drop unnecessary 'get' prefix
  from methods like 'getTextValue()' (becomes 'textValue()')
* [JACKSON-777]: Rename 'SerializationConfig.Feature' as 'SerializationFeature',
  'DeserializationConfig.Feature' as 'DeserializationFeature'
* [JACKSON-780]: MissingNode, NullNode should return 'defaultValue' from 'asXxx' methods,
  (not 0 for numbers), as they are not numeric types
* [JACKSON-787]: Allow use of @JsonIgnoreProperties for properties (fields, getters, setters)
* [JACKSON-795]: @JsonValue was not working for Maps, Collections
* [JACKSON-800]: Add 'Module.SetupContext#addDeserializationProblemHandler'
 (suggested by James R)

New features:

* [JACKSON-107]: Add support for Object Identity (to handled cycles, shared refs),
  with @JsonIdentityInfo
* [JACKSON-435]: Allow per-property Date formatting using @JsonFormat.
* [JACKSON-437]: Allow injecting of type id as POJO property, by setting
  new '@JsonTypeInfo.visible' property to true.
* [JACKSON-469]: Support "Builder pattern" for deserialiation; that is, allow
  use of separate Builder object for data binding, creating actual value
* [JACKSON-608]: Allow use of JSON Views for deserialization
* [JACKSON-636]: Add 'SerializationFeature.ORDER_MAP_ENTRIES_BY_KEYS' to allow
  forced sorting of Maps during serialization
  (suggested by Joern H)
* [JACKSON-669]: Allow prefix/suffix for @JsonUnwrapped properties
 (requested by Aner P)
* [JACKSON-707]: Add 'JsonNode.deepCopy()', to create safe deep copies
  of ObjectNodes, ArrayNodes.
* [JACKSON-714]: Add general-purpose @JsonFormat annotation
* [JACKSON-718]: Added 'JsonNode.canConvertToInt()', 'JsonNode.canConvertToLong()'
* [JACKSON-747]: Allow changing of 'SerializationFeature' for ObjectWriter,
  'DeserializationFeature' for ObjectReader.
* [JACKSON-752]: Add @JsonInclude (replacement of @JsonSerialize.include)
* [JACKSON-754]: Add @JacksonAnnotationsInside for creating "annotation
  bundles" (also: AnnotationIntrospector.isAnnotationBundle())
* [JACKSON-762]: Allow using @JsonTypeId to specify property to use as
  type id, instead of using separate type id resolver.
* [JACKSON-764]: Allow specifying "root name" to use for root wrapping
  via ObjectReader, ObjectWriter.
* [JACKSON-772]: Add 'JsonNode.withArray()' to use for traversing Array nodes.
* [JACKSON-793]: Add support for configurable Locale, TimeZone to use
  (via SerializationConfig, DeserializationConfig)
* [JACKSON-805]: Add 'SerializationFeature.WRITE_SINGLE_ELEM_ARRAYS_UNWRAPPED'
  to improve interoperability with BadgerFish/Jettison
* [JACKSON-810]: Deserialization Feature: Allow unknown Enum values via
  'DeserializationFeature.READ_UNKNOWN_ENUM_VALUES_AS_NULL'
  (suggested by Raymond R)
* [JACKSON-813]: Add '@JsonSerializableSchema.id' attribute, to indicate
  'id' value to add to generated JSON Schemas.

[entries for versions 1.x and earlier not retained; refer to earlier releases)<|MERGE_RESOLUTION|>--- conflicted
+++ resolved
@@ -4,7 +4,12 @@
 === Releases === 
 ------------------------------------------------------------------------
 
-<<<<<<< HEAD
+2.12.2 (not yet released)
+
+#3022: Property ignorals cause `BeanDeserializer `to forget how to read
+  from arrays (not copying `_arrayDelegateDeserializer`)
+ (reported by Gian M)
+
 2.12.1 (08-Jan-2021)
 
 #2962: Auto-detection of constructor-based creator method skipped if there is
@@ -122,13 +127,6 @@
 - Add `BeanDeserializerBase.isCaseInsensitive()`
 - Some refactoring of `CollectionDeserializer` to solve CSV array handling issues
 - Full "LICENSE" included in jar for easier access by compliancy tools
-=======
-(not yet released)
-
-#3022: Property ignorals cause `BeanDeserializer `to forget how to read
-  from arrays (not copying `_arrayDelegateDeserializer`)
- (reported by Gian M)
->>>>>>> eb3ebd90
 
 2.11.4 (12-Dec-2020)
 
