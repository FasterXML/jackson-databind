--- conflicted
+++ resolved
@@ -681,15 +681,9 @@
     }
 
     /*
-<<<<<<< HEAD
-    /**********************************************************************
-    /* Public factory methods
-    /**********************************************************************
-=======
-    /**********************************************************
+    /**********************************************************************
     /* Public general-purpose factory methods
-    /**********************************************************
->>>>>>> 7c6c6e20
+    /**********************************************************************
      */
 
     public JavaType constructType(Type type) {
@@ -720,20 +714,7 @@
         */
     }
 
-    // 20-Apr-2018, tatu: Really should get rid of this...
-    
-    /**
-<<<<<<< HEAD
-     * Method that use by core Databind functionality, and that should NOT be called
-     * by application code outside databind package.
-     *<p> 
-     * Unchecked here not only means that no checks are made as to whether given class
-     * might be non-simple type (like {@link CollectionType}) but also that most of supertype
-     * information is not gathered. This means that unless called on primitive types or
-     * {@link java.lang.String}, results are probably not what you want to use.
-     *
-     * @deprecated Since 2.8, to indicate users should never call this method.
-=======
+    /**
      * Method to call when resolving types of {@link java.lang.reflect.Member}s
      * like Fields, Methods and Constructor parameters and there is a
      * {@link TypeBindings} (that describes binding of type parameters within
@@ -745,54 +726,13 @@
      *     member declared but may be subtype of that type (to bind actual bound
      *     type parametrers). Not used if {@code type} is of type {@code Class<?>}.
      *
-     * @return Fully resolve type
-     *
-     * @since 2.12 as replacement for deprecated {@link #constructType(Type, TypeBindings)} 
+     * @return Fully resolved type
      */
     public JavaType resolveMemberType(Type type, TypeBindings contextBindings) {
         return _fromAny(null, type, contextBindings);
     }
 
-    /*
-    /**********************************************************
-    /* Deprecated public factory methods
-    /**********************************************************
-     */
-
-    /**
-     * Method that you very likely should NOT be using -- you need to know a lot
-     * about internal details of {@link TypeBindings} and even then it will probably
-     * not do what you want.
-     * Usually you would instead want to call one of {@code constructXxxType()}
-     * methods (where {@code Xxx} would be "Array", "Collection[Like]", "Map[Like]"
-     * or "Parametric").
-     *
-     * @deprecated Since 2.12
-     */
-    @Deprecated // since 2.12
-    public JavaType constructType(Type type, TypeBindings bindings) {
-        // 15-Jun-2020, tatu: To resolve (parts of) [databind#2796], need to
-        //    call _fromClass() directly if we get `Class` argument
-        if (type instanceof Class<?>) {
-            JavaType resultType = _fromClass(null, (Class<?>) type, bindings);
-            return _applyModifiers(type, resultType);
-        }
-        return _fromAny(null, type, bindings);
-    }
-
-    /**
-     * @deprecated Since 2.7 (accidentally removed in 2.7.0; added back in 2.7.1)
-     */
-    @Deprecated
-    public JavaType constructType(Type type, Class<?> contextClass) {
-        JavaType contextType = (contextClass == null) ? null : constructType(contextClass);
-        return constructType(type, contextType);
-    }
-
-    /**
-     * @deprecated Since 2.7 (accidentally removed in 2.7.0; added back in 2.7.1)
->>>>>>> 7c6c6e20
-     */
+    // 20-Apr-2018, tatu: Really should get rid of this...
     @Deprecated // since 2.8
     public JavaType uncheckedSimpleType(Class<?> cls) {
         // 18-Oct-2015, tatu: Not sure how much problem missing super-type info is here
@@ -814,7 +754,7 @@
     public ArrayType constructArrayType(Class<?> elementType) {
         return ArrayType.construct(_fromAny(null, elementType, null), null);
     }
-    
+
     /**
      * Method for constructing an {@link ArrayType}.
      *<p>
