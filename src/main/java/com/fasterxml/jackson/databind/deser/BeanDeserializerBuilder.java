--- conflicted
+++ resolved
@@ -195,7 +195,6 @@
      * currently built bean.
      */
     public void  addBackReferenceProperty(String referenceName, SettableBeanProperty prop)
-        throws JsonMappingException
     {
         if (_backRefProperties == null) {
             _backRefProperties = new HashMap<String, SettableBeanProperty>(4);
@@ -225,7 +224,6 @@
     public void addInjectable(PropertyName propName, JavaType propType,
             Annotations contextAnnotations, AnnotatedMember member,
             Object valueId)
-        throws JsonMappingException
     {
         if (_injectables == null) {
             _injectables = new ArrayList<ValueInjector>();
@@ -373,12 +371,7 @@
      * Method for constructing a {@link BeanDeserializer}, given all
      * information collected.
      */
-<<<<<<< HEAD
     public ValueDeserializer<?> build()
-=======
-    public JsonDeserializer<?> build()
-        throws JsonMappingException
->>>>>>> 706bb679
     {
         Collection<SettableBeanProperty> props = _properties.values();
         _fixAccess(props);
@@ -464,7 +457,6 @@
      */
 
     protected void _fixAccess(Collection<SettableBeanProperty> mainProps)
-        throws JsonMappingException
     {
         /* 07-Sep-2016, tatu: Ideally we should be able to avoid forcing
          *   access to properties that are likely ignored, but due to
@@ -611,11 +603,8 @@
      * Helper method for linking root cause to "invalid type definition" exception;
      * needed for troubleshooting issues with forcing access on later JDKs
      * (as module definition boundaries are more strictly enforced).
-     *
-     * @since 2.13.2
      */
     protected void _handleBadAccess(IllegalArgumentException e0)
-        throws JsonMappingException
     {
         try {
             _context.reportBadTypeDefinition(_beanDesc, e0.getMessage());
