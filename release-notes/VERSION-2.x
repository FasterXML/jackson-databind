--- conflicted
+++ resolved
@@ -4,15 +4,11 @@
 === Releases === 
 ------------------------------------------------------------------------
 
-<<<<<<< HEAD
 2.18.0 (not yet released)
 
 No changes since 2.17
 
-2.17.0-rc1 (26-Feb-2024)
-=======
 2.17.0 (12-Mar-2024)
->>>>>>> 8b25b2c0
 
 #437: Support throwing `MismatchedInputException` when deserializing
   properties that are not part of the view
