--- conflicted
+++ resolved
@@ -745,21 +745,13 @@
             verifyException(e, "from String \"2015-11-32\"");
             verifyException(e, "expected format");
         }
-    }
-
-<<<<<<< HEAD
+
         // similarly with Date...
         ObjectMapper mapper = jsonMapperBuilder()
                 .withConfigOverride(java.util.Date.class,
                         o -> o.setFormat(JsonFormat.Value.forLeniency(Boolean.FALSE)))
                 .build();
-=======
-    public void testLenientJDKDateTypesViaTypeOverride() throws Exception
-    {
-        ObjectMapper mapper = new ObjectMapper();
-        mapper.configOverride(java.util.Date.class)
-            .setFormat(JsonFormat.Value.forLeniency(Boolean.FALSE));
->>>>>>> ab9413ae
+
         try {
             mapper.readValue(quote("2015-11-32"), java.util.Date.class);
             fail("Should not pass with invalid (with strict) date value");
@@ -780,8 +772,9 @@
         assertEquals(2, value.get(Calendar.DAY_OF_MONTH));
 
         // but not so if default leniency disabled
-        ObjectMapper mapper = new ObjectMapper();
-        mapper.setDefaultLeniency(false);
+        ObjectMapper mapper = jsonMapperBuilder()
+                .defaultLeniency(false)
+                .build();
         try {
             mapper.readValue(JSON, java.util.Date.class);
             fail("Should not pass with invalid (with strict) date value");
@@ -792,10 +785,11 @@
         }
     
         // Unless we actually had per-type override too
-        mapper = new ObjectMapper();
-        mapper.configOverride(Calendar.class)
-            .setFormat(JsonFormat.Value.forLeniency(Boolean.TRUE));
-        mapper.setDefaultLeniency(false);
+        mapper = jsonMapperBuilder()
+                .withConfigOverride(Calendar.class,
+                        o -> o.setFormat(JsonFormat.Value.forLeniency(Boolean.TRUE)))
+                .defaultLeniency(false)
+                .build();
 
         value = mapper.readValue(JSON, Calendar.class);
         assertEquals(Calendar.DECEMBER, value.get(Calendar.MONTH));
@@ -803,9 +797,9 @@
     }
 
     /*
-    /**********************************************************
+    /**********************************************************************
     /* Tests to verify failing cases
-    /**********************************************************
+    /**********************************************************************
      */
 
     public void testInvalidFormat() throws Exception
