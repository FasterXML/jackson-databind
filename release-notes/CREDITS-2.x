Here are people who have contributed to the development of Jackson JSON processor
databind core component, version 2.x
(version numbers in brackets indicate release in which the problem was fixed)

(note: for older credits, check out release notes for 1.x versions)

Author: Tatu Saloranta, tatu.saloranta@iki.fi

Co-Authors (with only partial listings below):

* Joo Hyuk Kim (JooHyukKim@github)
* PJ Fanning (pjfanning@github)

----------------------------------------------------------------------------

Pascal Glinas:
  * Contributed fixes to 'MappingIterator' handling (Pull#58 and Pull#59)
   (2.1.0)
  * Reported #220: ContainerNode missing 'createNumber(BigInteger)'
   (2.2.2)

Joern Huxhorn: (huxi@github)
  * Suggested [JACKSON-636]: Add 'SerializationFeature.ORDER_MAP_ENTRIES_BY_KEYS' to allow
    forced sorting of Maps during serialization
   (2.0.0)
  * Reported #479: NPE on trying to deserialize a `String[]` that contains null
   (2.4.1)
  * Reported #1411: MapSerializer._orderEntries should check for null keys
   (2.7.9)

James Roper:
 * Requested [JACKSON-732]: Allow 'AnnotationIntrospector.findContentDeserializer()'
    (and similar) to return instance, not just Class<?> for instance
  (2.0.0)
 * Suggested [JACKSON-800]: Adding a method for letting modules register
    DeserializationProblemHandlers
  (2.0.0)

Casey Lucas:
 * Reported [JACKSON-798]: Problem with external type id, creators
  (2.0.0)

Tammo van Lessen:
 * Reported [JACKSON-811]: Problems with @JsonIdentityInfo, abstract types
  (2.0.0)
 * Reported [JACKSON-814]: Parsing RFC822/RFC1123 dates failes on non-US locales
  (2.0.0)

Raymond Myers:
 * Suggested [JACKSON-810]: Deserialization Feature: Allow unknown Enum values via
    'DeserializationFeature.READ_UNKNOWN_ENUM_VALUES_AS_NULL'
  (2.0.0)

Ryan Gardner:
 * Contributed #5 -- Add support for maps with java.util.Locale keys
    to the set of StdKeyDeserializers
  (2.0.1)

Razvan Dragut:
 * Suggested [JACKSON-850]: Allow use of zero-arg factory methods as "default creator"
  (2.1.0)

Duncan Atkinson:
 * Reported [JACKSON-851]: State corruption with ObjectWriter, DefaultPrettyPrinter
  (2.1.0)

Mark Wolfe:
 * Suggested #45: Add `@JsonNaming()` for per-class naming strategy overrides
  (2.1.0)

Dmitry Katsubo:
 * Contributed patch for #65: Add getters to `ObjectMapper`, DeserializationContext,
   DeserializationFactory.
  (2.1.0)

Francis Galiegue:
 * Reported #93 (and suggested fix): bug in `ObjectMapper.setAll(...)'
  implementation
  (2.1.1)
 * Reported #433: `ObjectMapper`'s `.valueToTree()` wraps `JsonSerializable` objects
  into a POJONode
  (2.3.3)
 * Contributed #434: Ensure that DecimalNodes with mathematically equal values are equal
  (2.4.0)

kelaneren@github:
 * Reported #157, contributed unit test: NPE when registering same module twice.
  (2.1.4)

Eric Tschetter (cheddar@github):
  * Reported issues #166, #167, #170 (regressions from 1.9.x to 2.x)
   (2.1.4)

Thierry D (thierryd@github)
  * Reported #214: Problem with LICENSE, NOTICE, Android packaging
   (2.2.2)

Luke G-H (lukegh@github)
  * Reported #223: Duplicated nulls with @JsonFormat(shape=Shape.ARRAY)
   (2.2.2)

Karl Moore (karldmoore@github)
  * Reported #217: JsonProcessingExceptions not all wrapped as expected
   (2.2.2)

David Phillips:
  * Requested #308: Improve serialization and deserialization speed of `java.util.UUID`
   (2.3.0)

Seth Pellegrino (jivesoft):
  * Contributed #317: Fix `JsonNode` support for nulls bound to	`ObjectNode`, `ArrayNode`
   (2.3.0)

Florian Schoppmann (fschopp@github)
  * Reported #357: StackOverflowError with contentConverter that returns array type
   (2.7.0)
  * Reported #358: `IterableSerializer` ignoring	annotated content serializer
   (2.3.1)
  * Reported #359: Converted object not using explicitly annotated serializer
   (2.4.0)

Martin Traverso:
  * Reported #406: Cannot use external type id + @JsonTypeIdResolver
   (2.3.2)

Matthew Morrissette:
  * Contributed #381: Allow inlining/unwrapping of value from single-component JSON array
   (2.4.0)

Will Palmeri: (wpalmeri@github)
  * Contributed #407: Make array and Collection serializers use configured value null handler
   (2.4.0)

Cemalettin Koc: (cemo@github)
  * Reported #353: Problems with polymorphic types, `JsonNode` (related to #88)
   (2.4.0)

Ben Fagin: (UnquietCode@github)
  * Suggested #442: Make `@JsonUnwrapped` indicate property inclusion
   (2.4.0)
  * Contributed #81/#455: Allow use of @JsonUnwrapped with typed (@JsonTypeInfo) classes,
    provided that (new) feature `SerializationFeature.FAIL_ON_UNWRAPPED_TYPE_IDENTIFIERS`
    is disabled
   (2.4.0)

Chris Cleveland:
  * Suggested #463: Add 'JsonNode.asText(String defaultValue)`
   (2.4.0)

Benson Margulies:
  * Reported #467: Unwanted POJO's embedded in tree via serialization to tree
   (2.4.0)
  * Reported #562: Allow `@JsonAnySetter` to flow through Creators
   (2.18.0)
  * Reported #601: ClassCastException for a custom serializer for enum key in `EnumMap`
   (2.4.4)
  * Contributed 944: Failure to use custom deserializer for key deserializer
   (2.6.3)
  * Reported #1120: String value omitted from weirdStringException
   (2.6.6)
  * Reported, fixed #1235: `java.nio.file.Path` support incomplete
   (2.8.0)
  * Reported #1270: Generic type returned from type id resolver seems to be ignored
   (2.8.0)

Steve Sanbeg: (sanbeg@github)
  * Contributed #482: Make date parsing error behavior consistent with JDK
   (2.4.1)

Ian Barfield: (tea-dragon@github)
  * Reported #580: delegate deserializers choke on a (single) abstract/polymorphic parameter
   (2.4.4)
  * Reported #844: Using JsonCreator still causes invalid path references in JsonMappingException
   (2.5.5)

Eugene Lukash
  * Reported #592: Wrong `TokenBuffer` delegate deserialization using `@JsonCreator`
   (2.4.4)

Fernando Otero (zeitos@github)
  * Contributed fix for #610: Problem with forward reference in hierarchies
   (2.4.4)

Lovro Pandžić (lpandzic@github)
  * Reported #421: @JsonCreator not used in case of multiple creators with parameter names
   (2.5.0)
  * Requested #1498: Allow handling of single-arg constructor as property based by default
   (2.12.0)

Adam Stroud (adstro@github)
  * Contributed	#576: Add fluent API for adding mixins
   (2.5.0)

David Fleeman (fleebytes@github)
  * Contributed #528 implementation: Add support for `JsonType.As.EXISTING_PROPERTY`
   (2.5.0)

Aurélien Leboulanger (herau@github)
  * Contributed improvement for #597: Improve error messaging for cases	where JSON Creator
    returns null (which is illegal)
   (2.5.0)

Michael Spiegel (mspiegel@githib)
  * Contributed #636: `ClassNotFoundException` for classes not (yet) needed during serialization
   (2.5.0)

Michael Ressler (mressler@github)
  * Contributed #566: Add support for case-insensitive deserialization
   (`MapperFeature.ACCEPT_CASE_INSENSITIVE_PROPERTIES`)
   (2.5.0)

Konstantin Labun (kulabun@github)
  * Reported #647: Deserialization fails when @JsonUnwrapped property contains an object with same property name
   (2.5.0)

Christopher Smith (chrylis@github)
  * Reported #594: `@JsonValue` on enum not used when enum value is a Map key
   (2.5.0)

Alexandre Santana Campelo (alexqi200@github):
  * Contributed #671: Adding `java.util.Currency` deserialization support for maps
   (2.5.1)

Zoltan Farkas (zolyfarkas@github)
  * Reported #674: Spring CGLIB proxies not handled as intended
   (2.5.1)

Ludevik@github:
  * Reported #682: Class<?>-valued Map keys not serialized properly
   (2.5.1)

Antibrumm@github:
  * Reported #691: Jackson 2.5.0. NullSerializer for MapProperty failing
   (2.5.2)
  * Reported #984: JsonStreamContexts are not build the same way for write.. and convert methods
   (2.6.4)

Shumpei Akai (flexfrank@github)
  * Reported #703: Multiple calls to ObjectMapper#canSerialize(Object.class) returns different values
   (2.5.2)

Francisco A. Lozano (flozano@github)
  * Contributed fix for #703 (see above)
   (2.5.2)

Dylan Scott (dylanscott@github)
  * Reported #738: #738: @JsonTypeInfo non-deterministically ignored in 2.5.1 (concurrency
    issue)
   (2.5.2)

Alain Gilbert (agilbert314@github)
  * Reporter, contributed #766: Fix Infinite recursion (StackOverflowError) when
    serializing a SOAP object
   (2.5.3)

Alexey Gavrilov (Alexey1Gavrilov@github)
  * Reported, contributed fix for #761: Builder deserializer: in-compatible type exception
    when return type is super type
   (2.5.3)

Dmitry Spikhalskiy (Spikhalskiy@github)
  * Reported #731, suggested the way to fix it: XmlAdapter result marshaling error in
    case of ValueType=Object
   (2.5.3)
  * Reported #1456: `TypeFactory` type resolution broken in 2.7 for generic types
   when using `constructType` with context
   (2.7.9 / 2.8.6)

John Meyer (jpmeyer@github)
  * Reported, contributed fix for #745: EnumDeserializer.deserializerForCreator() fails
    when used to deserialize a Map key
   (2.5.3)

Andrew Duckett (andrewduckett@github)
  * Reported #771: Annotation bundles ignored when added to Mixin
   (2.5.4)

Charles Allen:
  * Contributed #785: Add handlings for classes which are available in
    `Thread.currentThread().getContextClassLoader()`
   (2.5.4)

Andrew Goodale (newyankeecodeshop@github)
  * Contributed #816: Allow date-only ISO strings to have no time zone
   (2.5.4)

Kamil Benedykciński (Kamil-Benedykcinski@github)
  * Contributed #801: Using `@JsonCreator` cause generating invalid path reference
   in `JsonMappingException`
   (2.5.4)

Chi Kim (chikim79@github)
  * Reported #878: serializeWithType on BeanSerializer does not setCurrentValue
   (2.5.5 / 2.6.1)

Charles Allen (drcrallen@github):
  * Reported #696: Copy constructor does not preserve `_injectableValues`
   (2.6.0)

Chris Pimlott (pimlottc@github):
  * Suggested #348: ObjectMapper.valueToTree does not work with @JsonRawValue
   (2.6.0)

Laird Nelson (ljnelson@github)
  * Suggested #688: Provide a means for an ObjectMapper to discover mixin annotation
    classes on demand
   (2.6.0)
  * Reported #1088: NPE possibility in SimpleMixinResolver
   (2.6.6)

Derk Norton (derknorton@github)
  * Suggested #689: Add `ObjectMapper.setDefaultPrettyPrinter(PrettyPrinter)`
   (2.6.0)

Michal Letynski (mletynski@github)
  * Suggested #296: Serialization of transient fields with public getters (add
    MapperFeature.PROPAGATE_TRANSIENT_MARKER)
   (2.6.0)

Jeff Schnitzer (stickfigure@github)
  * Suggested #504: Add `DeserializationFeature.USE_LONG_FOR_INTS`
   (2.6.0)

Jerry Yang (islanderman@github)
  * Contributed #820: Add new method for `ObjectReader`, to bind from JSON Pointer position
   (2.6.0)

Lars Pfannenschmidt (larsp@github)
  * Contributed #826: Replaced synchronized HashMap with ConcurrentHashMap in
   TypeDeserializerBase._findDeserializer
   (2.6.0)

Stephen A. Goss (thezerobit@github)
  * Contributed #828: Respect DeserializationFeatures.WRAP_EXCEPTIONS in CollectionDeserializer
   (2.6.0)

Andy Wilkinson (wilkinsona@github)
  * Reported #889: Configuring an ObjectMapper's DateFormat changes time zone
   (2.6.1)

lufe66@github:
  * Reported 894: When using withFactory on ObjectMapper, the created Factory has a TypeParser
    which still has the original Factory
   (2.6.2)

Daniel Walker (dsw2127@github)
  * Reported, contributed fix for #913: `ObjectMapper.copy()` does not preserve
   `MappingJsonFactory` features
   (2.6.2)

Sadayuki Furuhashi (frsyuki@github)
  * Reported #941: Deserialization from "{}" to ObjectNode field causes
    "out of END_OBJECT token" error
   (2.6.3)
  * Reported #2077: `JsonTypeInfo` with a subtype having `JsonFormat.Shape.ARRAY`
    and no fields generates `{}` not `[]`
   (2.10.0)

David Haraburda (dharaburda@github)
  * Contributed #918: Add `MapperFeature.ALLOW_EXPLICIT_PROPERTY_RENAMING`
   (2.7.0)

Sergio Mira (Sergio-Mira@github)
  * Contributed #940: Add missing `hashCode()` implementations for `JsonNode` types that did not have them
   (2.6.3)

Andreas Pieber (anpieber@github)
  * Reported #939: Regression: DateConversionError in 2.6.x	
   (2.6.3)

Jesse Wilson (swankjesse@github)
  * Contributed #948: Support leap seconds, any number of millisecond digits for ISO-8601 Dates.
   (2.6.3)
  * Contributed #949: Report the offending substring when number parsing fails
   (2.6.3)

Warren Bloomer (stormboy@github)
  * Reported #942: Handle null type id for polymorphic values that use external type id
   (2.6.3)

Ievgen Pianov (pyanoveugen@github)
  * Reported #989: Deserialization from "{}" to java.lang.Object causes "out of END_OBJECT token" error
   (2.6.3)

Jayson Minard (apatrida@github)
  * Reported #1005: Synthetic constructors confusing Jackson data binding
   (2.6.4)
  * Reported #1438: `ACCEPT_CASE_INSENSITIVE_PROPERTIES` is not respected for creator properties
   (2.8.5)

David Bakin (david-bakin@github)
* Reported #1013: `@JsonUnwrapped` is not treated as assuming `@JsonProperty("")`
   (2.6.4)
  * Suggested #1011: Change ObjectWriter::withAttributes() to take a Map with some kind of wildcard types
   (2.7.0)
  * Reported #962: `@JsonInject` fails on trying to find deserializer even if inject-only
   (2.11.0)

Dmitry Romantsov (DmRomantsov@github)
  * Reported #1036: Problem with case-insensitive deserialization
   (2.6.4)

Daniel Norberg (danielnorberg@github)
  * Contributed #1099: Fix custom comparator container node traversal
   (2.6.6)

Miles Kaufmann (milesk-amzn@github)
  * Reported #432: `StdValueInstantiator` unwraps exceptions, losing context
   (2.7.0)

Thomas Mortagne (tmortagne@github)
  * Suggested #857: Add support for java.beans.Transient
   (2.7.0)

Jonas Konrad (yawkat@github)
  * Suggested #905: Add support for `@ConstructorProperties`
   (2.7.0)
  * Contributed #3417: Allow (de)serializing records using Bean(De)SerializerModifier
    even when reflection is unavailable
   (2.14.0)
  * Contributed fix for #3655: `Enum` values can not be read from single-element array even
    with `DeserializationFeature.UNWRAP_SINGLE_VALUE_ARRAYS`
   (2.14.1)
  * Contributed fix for #3655: `ObjectMapper` default heap consumption increased significantly
    from 2.13.x to 2.14.0
   (2.14.1)

Jirka Kremser (Jiri-Kremser@github)
  * Suggested #924: SequenceWriter.writeAll() could accept Iterable
   (2.7.0)

Daniel Mischler (danielmischler@github)
  * Requested #963: Add PropertyNameStrategy `KEBAB_CASE`
   (2.7.0)

Shumpei Akai (flexfrank@github)
  * Reported #978: ObjectMapper#canSerialize(Object.class) returns false even though
   FAIL_ON_EMPTY_BEANS is disabled
   (2.7.0)

Hugo Wood (hgwood@github)
  * Contributed #1010: Support for array delegator
   (2.7.0)

Julian Hyde (julianhyde@github)
  * Reported #1083: Field in base class is not recognized, when using `@JsonType.defaultImpl`
   (2.7.1)

Thibault Kruse (tkruse@github)
  * Reported #1102: Handling of deprecated `SimpleType.construct()` too minimalistic
   (2.7.1)

Aleks Seovic (aseovic@github)
  * Reported #1109: @JsonFormat is ignored by the DateSerializer unless either a custom pattern
    or a timezone are specified
   (2.7.1)

Timur Shakurov (saladinkzn@github)
  * Reported #1134: Jackson 2.7 doesn't work with jdk6 due to use of `Collections.emptyIterator()`
   (2.7.2)

Jiri Mikulasek (pirkogdc@github)
  * Reported #1124: JsonAnyGetter ignores JsonSerialize(contentUsing=...)
   (2.7.2)

Xavi Torrens (xavitorrens@github)
  * Reported #1150: Problem with Object id handling, explicit `null` token
   (2.7.3)

Yoann Rodière (fenrhil@github)
  * Reported #1154: @JsonFormat.pattern on dates is now ignored if shape is not
    explicitely provided
   (2.7.3)

Mark Woon (markwoon@github)
  * Reported #1178: `@JsonSerialize(contentAs=superType)` behavior disallowed in 2.7
   (2.7.4)
  * Reported #1231: `@JsonSerialize(as=superType)` behavior disallowed in 2.7.4
   (2.7.5)
  * Suggested #507: Support for default `@JsonView` for a class
   (2.9.0)

Tom Mack (tommack@github)
  * Reported #1208: treeToValue doesn't handle POJONodes that contain exactly
    the requested value type
   (2.7.4)

William Headrick (headw01@github)
   * Reported#1223: `BasicClassIntrospector.forSerialization(...).findProperties` should
    respect MapperFeature.AUTO_DETECT_GETTERS/SETTERS?
   (2.7.5)

Nick Babcock (nickbabcock)
  * Reported #1225: `JsonMappingException` should override getProcessor()
   (2.7.5)
  * Suggested #1356: Differentiate between input and code exceptions on deserialization
   (2.9.0)

Andrew Joseph (apjoseph@github)
  * Reported #1248: `Annotated` returns raw type in place of Generic Type in 2.7.x
   (2.7.5)

Erich Schubert (kno10@github)
  * Reported #1260: `NullPointerException` in `JsonNodeDeserializer`, provided fix
   (2.7.5)

Brian Pontarelli (voidmain@github)
  * Reported #1301: Problem with `JavaType.toString()` for recursive (self-referential) types
   (2.7.6)

Max Drobotov (fizmax@github)
  * Reported, contributed fix for #1332: `ArrayIndexOutOfBoundException` for enum by index deser
   (2.7.7)

Stuart Douglas (stuartwdouglas@github)
  * Reported #1363: The static field ClassUtil.sCached can cause a class loader leak
   (2.7.8)

Josh Caplan (jecaplan@github)
  * Reported, suggested fix for #1368: Problem serializing `JsonMappingException` due to addition
    of non-ignored `processor` property (added in 2.7)
   (2.7.8)

Diego de Estrada (diegode@github)
  * Contributed fix for #1367: No Object Id found for an instance when using `@ConstructorProperties`
   (2.7.9)

Kevin Hogeland (khogeland@github)
  * Reported #1501: `ArrayIndexOutOfBoundsException` on non-static inner class constructor
   (2.7.9)

xiexq (xiexq@knownsec.com)
  * Reported #2389: Block one more gadget type (CVE-2019-14361)
   (2.7.9.6)

Artur Jonkisz (ajonkisz@github)
  * Reported #960: `@JsonCreator` not working on a factory with no arguments for ae enum type
   (2.8.0)

Mikhail Kokho (mkokho@github)
  * Contributed impl for #990: Allow failing on `null` values for creator (add
  `DeserializationFeature.FAIL_ON_NULL_CREATOR_PROPERTIES`)
   (2.8.0)

Aleksandr Oksenenko (oleksandr-oksenenko@github)
  * Reported #999: External property is not deserialized
   (2.8.0)

Lokesh Kumar (LokeshN@github)
  * Contributed impl for #1082: Can not use static Creator factory methods for `Enum`s,
    with JsonCreator.Mode.PROPERTIES
   (2.8.0)
  * Reported #1217: `@JsonIgnoreProperties` on Pojo fields not working for deserialization
   (2.8.0)

Ross Goldberg
  * Reported #1165, provided fix for: `CoreXMLDeserializers` does not handle
    time-only `XMLGregorianCalendar`s
   (2.8.0)

Maarten Billemont (lhunath@github)
  * Suggested #1184: Allow overriding of `transient` with explicit inclusion with `@JsonProperty`
   (2.8.0)

Vladimir Kulev (lightoze@github)
  * Reported #1028: Ignore USE_BIG_DECIMAL_FOR_FLOATS for NaN/Infinity
   (2.8.0)

Ari Fogel (arifogel@github)
  * Reported #1261, contributed fix for: `@JsonIdentityInfo` deserialization fails with
    combination of forward references, `@JsonCreator`
   (2.8.0)

Andriy Plokhotnyuk (plokhotnyuk@github)
  * Requested #1277: Add caching of resolved generic types for `TypeFactory`
   (2.8.0)

Arek Gabiga (arekgabiga@github)
  * Reported #1297: Deserialization of generic type with Map.class
   (2.8.1)

Chris Jester-Young (cky@github)
  * Contributed #1335: Unconditionally call `TypeIdResolver.getDescForKnownTypeIds`
   (2.8.2)

Andrew Snare (asnare@github)
  * Reported #1315: Binding numeric values can BigDecimal lose precision
   (2.8.2)

Gili Tzabari (cowwoc@github)
  * Reported #1351: `@JsonInclude(NON_DEFAULT)` doesn't omit null fields
   (2.8.3)

Oleg Zhukov (OlegZhukov@github)
  * Reported #1384: `@JsonDeserialize(keyUsing = ...)` does not work correctly
   together with `DefaultTyping.NON_FINAL`
   (2.8.4)

Pavel Popov (tolkonepiu@github)
  * Contributed fix #1389: Problem with handling of multi-argument creator with Enums
   (2.8.4)

Josh Gruenberg (joshng@github)
  * Reported #1403: Reference-chain hints use incorrect class-name for inner classes
   (2.8.4)

Kevin Donnelly (kpdonn@github)
  * Reported #1432: Off by 1 bug in PropertyValueBuffer
   (2.8.5)

Nathanial Ofiesh (ofiesh@github)
  * Reported #1441: Failure with custom Enum key deserializer, polymorphic types
   (2.8.5)

Frédéric Camblor (fcamblor@github)
  * Reported #1451: Type parameter not passed by `ObjectWriter` if serializer pre-fetch disabled
   (2.8.6)

Stephan Schroevers (Stephan202@github)
  * Reported #1505: @JsonEnumDefaultValue should take precedence over FAIL_ON_NUMBERS_FOR_ENUMS
   (2.8.7)
  * Contributed fix for #2509: `AnnotatedMethod.getValue()/setValue()` doesn't have useful
    exception message
   (2.13.0)

Alex Panchenko (panchenko@github)
  * Reported #1543: JsonFormat.Shape.NUMBER_INT does not work when defined on enum type in 2.8
   (2.8.8)

Joshua Jones
  * Reported #1573, contributed fix: Missing properties when deserializing using a builder class
   with a non-default constructor and a mutator annotated with `@JsonUnwrapped`
   (2.8.8)

Ivo Studens (istudens@redhat.com)
  * Contributed #1585: Invoke ServiceLoader.load() inside of a privileged block
    when loading modules using `ObjectMapper.findModules()`
   (2.8.9)
  * Contributed fix for #2482: `JSONMappingException` `Location` column number
    is one line Behind the actual location
   (2.10.3)

Javy Luo (AnywnYu@github)
  * Reported #1595: `JsonIgnoreProperties.allowSetters` is not working in Jackson 2.8
   (2.8.9)

Marco Catania (catanm@github.com)
  * Contributed #1597: Escape JSONP breaking characters
   (2.8.9)

Andrew Joseph (apjoseph@github)
  * Reported #1629 `FromStringDeserializer` ignores registered `DeserializationProblemHandler`
    for `java.util.UUID`
   (2.8.9)

Joe Littlejohn (joelittlejohn@github)
  * Contributed #1642: Support `READ_UNKNOWN_ENUM_VALUES_AS_NULL` with `@JsonCreator`
   (2.8.9)

Slobodan Pejic (slobo-showbie@github)
  * Reported #1647, contributed fix: Missing properties from base class when recursive
    types are involved
   (2.8.9)

Bertrand Renuart (brenuart@github)
  * Reported #1648: `DateTimeSerializerBase` ignores configured date format when creating contextual
   (2.8.9)
  * Reported #1651: `StdDateFormat` fails to parse 'zulu' date when TimeZone other than UTC
   (2.8.9)
  * Suggested #1745: StdDateFormat: accept and truncate millis larger than 3 digits
   (2.9.1)
  * Contributed #1749: StdDateFormat: performance improvement of '_format(..)' method
   (2.9.1)
  * Contributed #1759: Reuse `Calendar` instance during parsing by `StdDateFormat`
   (2.9.1)

Kevin Gallardo (newkek@github)
  * Reported #1658: Infinite recursion when deserializing a class extending a Map,
    with a recursive value type
   (2.8.10)
  * Reported #1729: Integer bounds verification when calling `TokenBuffer.getIntValue()`
   (2.9.4)

Lukas Euler
  * Reported #1735: Missing type checks when using polymorphic type ids

Guixiong Wu (吴桂雄)
  * Reported #2032: Blacklist another serialization gadget (ibatis)
   (2.8.11.2)

svarzee@github
  * Reported #2109, suggested fix: Canonical string for reference type is built incorrectly
   (2.8.11.3 / 2.9.7)

Connor Kuhn (ckuhn@github)
  * Contributed #1341: FAIL_ON_MISSING_EXTERNAL_TYPE_ID_PROPERTY
   (2.9.0)

Jan Lolling (jlolling@github)
  * Contributed #1319: Add `ObjectNode.put(String, BigInteger)`
   (2.9.0)

Michael R Fairhurst (MichaelRFairhurst@github)
  * Reported #1035: `@JsonAnySetter` assumes key of `String`, does not consider declared type.
   (2.9.0)

Fabrizio Cucci (fabriziocucci@github)
  * Reported #1406: `ObjectMapper.readTree()` methods do not return `null` on end-of-input
   (2.9.0)

Emiliano Clariá (emilianogc@github)
  * Contributed #1434: Explicitly pass null on invoke calls with no arguments
   (2.9.0)

Ana Eliza Barbosa (AnaEliza@github)
  * Contributed #1520: Case insensitive enum deserialization feature.
   (2.9.0)

Lyor Goldstein (lgoldstein@github)
  * Reported #1544: `EnumMapDeserializer` assumes a pure `EnumMap` and does not support
    derived classes
   (2.9.0)

Harleen Sahni (harleensahni@github)
  * Reported #403: Make FAIL_ON_NULL_FOR_PRIMITIVES apply to primitive arrays and other
    types that wrap primitives
   (2.9.0)

Jared Jacobs (2is10@github)
  * Requested #1605: Allow serialization of `InetAddress` as simple numeric host address
   (2.9.0)

Patrick Gunia (pgunia@github)
  * Reported #1440: Wrong `JsonStreamContext` in `DeserializationProblemHandler` when reading
  `TokenBuffer` content
   (2.9.0)

Carsten Wickner (CarstenWickner@github)
  * Contributed #1522: Global `@JsonInclude(Include.NON_NULL)` for all properties with a specific type
   (2.9.0)

Chris Plummer (strmer15@github)
  * Reported #1637: `ObjectReader.at()` with `JsonPointer` stops after first collection
   (2.9.0)

Christian Basler (Dissem@github)
  * Reported #1688: Deserialization fails for `java.nio.file.Path` implementations when
    default typing enabled
   (2.9.0)

Tim Bartley (tbartley@github)
  * Reported, suggested fix for #1705: Non-generic interface method hides type resolution info
    from generic base class
   (2.9.1)

Luís Cleto (luiscleto@github)
  * Suggested 1768: Improve `TypeFactory.constructFromCanonical()` to work with
   `java.lang.reflect.Type.getTypeName()` format
   (2.9.2)

Vincent Demay (vdemay@github)
  * Reported #1793: `java.lang.NullPointerException` in `ObjectArraySerializer.acceptJsonFormatVisitor()`
    for array value with `@JsonValue`
   (2.9.2)

Peter Jurkovic (peterjurkovic@github)
  * Reported #1823: ClassNameIdResolver doesn't handle resolve Collections$SingletonMap,
    Collections$SingletonSet
   (2.9.3)

alinakovalenko@github:
  * Reported #1844: Map "deep" merge only adds new items, but not override existing values
   (2.9.3)

Pier-Luc Whissell (pwhissell@github):
  * Reported #1673: Serialising generic value classes via Reference Types (like Optional) fails
    to include type information
   (2.9.4)

Alexander Skvortcov (askvortcov@github)
  * Reported #1853: Deserialise from Object (using Creator methods) returns field name
    instead of value
   (2.9.4)

Joe Schafer (jschaf@github)
  * Reported #1906: Add string format specifier for error message in `PropertyValueBuffer`
   (2.9.4)
  * Reported #1907: Remove `getClass()` from `_valueType` argument for error reporting
   (2.9.4)

Deblock Thomas (deblockt@github)
  * Reported, contributed fix for #1912: `BeanDeserializerModifier.updateBuilder()` does not
    work to set custom  deserializer on a property (since 2.9.0)
   (2.9.5)
  * Reported, suggested fix for #2280: JsonMerge not work with constructor args
   (2.10.0)

lilei@venusgroup.com.cn:
  * Reported #1931: Two more `c3p0` gadgets to exploit default typing issue
   (2.9.5)

Aniruddha Maru (maroux@github)
  * Reported #1940: `Float` values with integer value beyond `int` lose precision if
    bound to `long`
   (2.9.5)

Timur Shakurov (saladinkzn@github)
  * Reported #1947: `MapperFeature.AUTO_DETECT_XXX` do not work if all disabled
   (2.9.5)

roeltje25@github
  * Reported #1978: Using @JsonUnwrapped annotation in builderdeserializer hangs in
    infinite loop
   (2.9.5)

Freddy Boucher (freddyboucher@github)
  * Reported #1990: MixIn `@JsonProperty` for `Object.hashCode()` is ignored
   (2.9.6)

Ondrej Zizka (OndraZizk@github)
  * Reported #1999: "Duplicate property" issue should mention which class it complains about
   (2.9.6)
  * Repoted #4145: NPE when transforming a tree to a model class object,
    at `ArrayNode.elements()`
   (2.16.0)

Jakub Skierbiszewski (jskierbi@github)
  * Reported, contributed fix for #2001: Deserialization issue with `@JsonIgnore` and
    `@JsonCreator` + `@JsonProperty` for same property name
   (2.9.6)

Carter Kozak (carterkozak@github)
  * Reported #2016: Delegating JsonCreator disregards JsonDeserialize info
   (2.9.6)
  * Contributed #2895: Improve static factory method generic type resolution logic
    (as well as better test coverage)
   (2.12.0)
  * Contributed #2928: `AnnotatedCreatorCollector` should avoid processing synthetic static
    (factory) methods
   (2.12.0)
  * Contributed #2931: Add errorprone static analysis profile to detect bugs at build time
   (2.12.0)
  * Contributed #2978: Fix failing `double` JsonCreators in jackson 2.12.0
   (2.12.1)
  * Contributed #3624: Legacy `ALLOW_COERCION_OF_SCALARS` interacts poorly with Integer to
   Float coercion
   (2.14.0)
  * Contributed #3876: `TypeFactory` cache performance degradation with
    `constructSpecializedType()`
   (2.15.0)

Reinhard Prechtl (dnno@github)
  * Reported #2034: Serialization problem with type specialization of nested generic types
   (2.9.6)

Chetan Narsude (243826@github)
  * Reported #2038: JDK Serializing and using Deserialized `ObjectMapper` loses linkage
    back from `JsonParser.getCodec()`
   (2.9.6)

Petar Tahchiev (ptahchiev@github)
  * Reported #2060: `UnwrappingBeanPropertyWriter` incorrectly assumes the found
    serializer is of type `UnwrappingBeanSerializer`
   (2.9.6)

Brandon Krieger (bkrieger@github)
  * Reported #2064: Cannot set custom format for `SqlDateSerializer` globally
   (2.9.7)

Thibaut Robert (trobert@github)
  * Requested #2059: Remove `final` modifier for `TypeFactory`
   (2.10.0)

Christopher Smith (chrylis@github)
  * Suggested #2115: Support naive deserialization of `Serializable` values as "untyped",
    same as `java.lang.Object`		     
   (2.10.0)

Édouard Mercier (edouardmercier@github)
  * Requested #2116: Make NumberSerializers.Base public and its inherited classes not final
   (2.9.6)

Semyon Levin (remal@github)
  * Contributed #2120: `NioPathDeserializer` improvement
   (2.9.7)
  * Contributed #2133: Improve `DeserializationProblemHandler.handleUnexpectedToken()`
    to allow handling of Collection problems
   (2.10.0)

Pavel Nikitin (morj@github)
  * Requested #2181: Don't re-use dynamic serializers for property-updating copy constructors
   (2.9.8)

Thomas Krieger (ThomasKrieger@github)
  * Reported #1408: Call to `TypeVariable.getBounds()` without synchronization unsafe on
    some platforms
   (2.9.9)

René Kschamer (flawi@github)
  * Reported #2197: Illegal reflective access operation warning when using `java.lang.Void`
   as value type
   (2.9.8)

Joffrey Bion (joffrey-bion@github)
  * Reported #2265: Inconsistent handling of Collections$UnmodifiableList vs 
    Collections$UnmodifiableRandomAccessList
   (2.9.9)

Christoph Fiehe (cfiehe@github.com)
  * Contributed #2299: Fix for using jackson-databind in an OSGi environment under Android
   (2.9.9)

Cyril Martin (mcoolive@github.com)
  * Reported #2303: Deserialize null, when java type is "TypeRef of TypeRef of T",
    does not provide "Type(Type(null))"
   (2.9.9)

Daniil Barvitsky (dbarvitsky@github)
  * Reported #2324: `StringCollectionDeserializer` fails with custom collection
   (2.9.9)

Edgar Asatryan (nstdio@github)
  * Reported #2374: `ObjectMapper. getRegisteredModuleIds()` throws NPE if no modules registered
   (2.9.9.1)

Michael Simons (michael-simons@github)
  * Reported #2395: `NullPointerException` from `ResolvedRecursiveType` (regression due to
    fix for #2331)
   (2.9.9.3)

Joe Barnett (josephlbarnett@github)
  * Reported, contributed fix for #2404: FAIL_ON_MISSING_EXTERNAL_TYPE_ID_PROPERTY setting
    ignored when creator properties are buffered
   (2.9.10)
  * Reported, contributed fix for #3146: Merge findInjectableValues() results in
    AnnotationIntrospectorPair
   (2.12.4)

Kaki King (kingkk9279@g)
  * Reported #2449: Block one more gadget type (cve CVE-2019-14540)
   (2.9.10)

Jon Anderson (Jon901@github)
  * Reported #2544: java.lang.NoClassDefFoundError Thrown for compact profile1
   (2.9.10.2)

Zihui Ren (renzihui@github)
  * Suggested #2129: Add `SerializationFeature.WRITE_ENUM_KEYS_USING_INDEX`, separate from value setting
   (2.10.0)

Yiqiu Huang (huangyq23@github
  * Reported #2164: `FactoryBasedEnumDeserializer` does not respect
   `DeserializationFeature.WRAP_EXCEPTIONS`
   (2.10.0)
   
Alexander Saites (saites@github)
  * Reported #2189: `TreeTraversingParser` does not check int bounds
   (2.10.0)

Christoph Breitkopf (bokesan@github)
  * Reported #2217: Suboptimal memory allocation in `TextNode.getBinaryValue()`
   (2.10.0)

Pavel Chervakov (pacher@github)
  * Reported #2230: `WRITE_BIGDECIMAL_AS_PLAIN` is ignored if `@JsonFormat` is used
   (2.10.0)

Ben Anderson (andersonbd1@github)
  * Reported, suggested fix for #2309: READ_ENUMS_USING_TO_STRING doesn't support null values
   (2.10.0)

Manuel Hegner (manuel-hegner@github)
  * Suggested #2311: Unnecessary MultiView creation for property writers
   (2.10.0)

Chris Mercer (cmercer@github)
  * Reported #2331: `JsonMappingException` through nested getter with generic wildcard return type
   (2.10.0)

Robert Greig (rgreig@github)
  * Reported #2336: `MapDeserializer` can not merge `Map`s with polymorphic values
   (2.10.0)

Victor Noël (victornoel@github)
  * Reported #2338: Suboptimal return type for `JsonNode.withArray()`
   (2.10.0)
  * Reported #2339: Suboptimal return type for `ObjectNode.set()`
   (2.10.0)

David Harris (toadzky@github)
  * Reported #2378: `@JsonAlias` doesn't work with AutoValue
   (2.10.0)

Sam Smith (Oracle Security Researcher)
  * Suggested #2398: Replace recursion in `TokenBuffer.copyCurrentStructure()` with iteration

Vladimir Tsanev (tsachev@github)
  * Contributed #2415: Builder-based POJO deserializer should pass builder instance, not type,
    to `handleUnknownVanilla()` to fix earlier #822
   (2.10.0)

Marcos Passos (marcospassos@github(
  * Contributed #2432: Add support for module bundles
   (2.10.0)
  * Reported #2795: Cannot detect creator arguments of mixins for JDK types
   (2.11.3)
  * Reported #3220: (regression) Factory method generic type resolution does not use
    Class-bound type parameter
   (2.12.5)

David Becker (dsbecker@github)
  * Suggested #2433: Improve `NullNode.equals()`
   (2.10.0)

Hesham Massoud (heshamMassoud@github)
  * Reported, contributed fix for #2442: `ArrayNode.addAll()` adds raw `null` values
    which cause NPE on `deepCopy()`
   (2.10.0)

David Connelly (dconnelly@github)
  * Reported #2446: Java 11: Unable to load JDK7 types (annotations, java.nio.file.Path):
    no Java7 support added
   (2.10.0)

XakepSDK@github
  * Reported #2458: `Nulls` property metadata ignored for creators
   (2.10.0)
  * Contributed #2910: Make some java platform modules optional
   (2.12.0)

Wahey (KevynBct@github)
  * Reported #2466: Didn't find class "java.nio.file.Path" below Android api 26
   (2.10.0)

Martín Coll (colltoaction@github)
  * Contributed #2467: Accept `JsonTypeInfo.As.WRAPPER_ARRAY` with no second argument to
    deserialize as "null value"
   (2.10.0)

Andrey Kulikov (ankulikov@github)
  * Reported #2457: Extended enum values are not handled as enums when used as Map keys
   (2.10.1)

João Guerra (joca-bt@github)
 * Reported #2473: Array index missing in path of `JsonMappingException` for `Collection<String>`,
    with custom deserializer
  (2.10.1)
 * Reported #2567: Incorrect target type for arrays when providing nulls and nulls are disabled
  (2.10.2)
 * Reported #2635: JsonParser cannot getText() for input stream on MismatchedInputException
  (2.11.0)
 * Reported #2770: JsonParser from MismatchedInputException cannot getText() for
    floating-point value
  (2.11.1)
 * Reported #3227: Content `null` handling not working for root values
  (2.13.0)
 * Reported #3241: `constructorDetector` seems to invalidate `defaultSetterInfo`
   for nullability
  (2.18.0)
* Reported #3690: Incorrect target type for arrays when disabling coercion
  (2.15.0)
 * Reported #3924: Incorrect target type when disabling coercion, trying to deserialize
    String from Array/Object
  (2.16.0)

Ryan Bohn (bohnman@github)
  * Reported #2475: `StringCollectionSerializer` calls `JsonGenerator.setCurrentValue(value)`,
    which messes up current value for sibling properties
  (2.10.1)

Johan Haleby (johanhaleby@github)
  * Reported #2513: BigDecimalAsStringSerializer in NumberSerializer throws IllegalStateException
    in 2.10
  (2.10.1)

Richard Wise (Woodz@github)
  * Reported #2519: Serializing `BigDecimal` values inside containers ignores shape override	
  (2.10.1)

Mark Schäfer (mark--@github)
  * Reported #2520: Sub-optimal exception message when failing to deserialize non-static inner classes
  (2.10.1)

Ruud Welling (WellingR@github)
  * Contributed fix for #2102: `FAIL_ON_NULL_FOR_PRIMITIVES` failure does not indicate
    field name in exception message
  (2.10.2)

Fabian Lange (CodingFabian@github)
  * Reported #2556: Contention in `TypeNameIdResolver.idFromClass()`
  (2.10.2)

Stefan Wendt (stewe@github)
  * Reported #2560: Check `WRAP_EXCEPTIONS` in `CollectionDeserializer.handleNonArray()`
  (2.10.2)

Greg Arakelian (arakelian@github)
  * Reported #2566: `MissingNode.toString()` returns `null` (4 character token) instead
    of empty string
  (2.10.2)

Kamal Aslam (aslamkam@github)
  * Reported #2482: `JSONMappingException` `Location` column number is one line
    Behind the actual location
  (2.10.3)

Tobias Preuss (johnjohndoe@github)
  * Reported #2599: NoClassDefFoundError at DeserializationContext.<init> on Android 4.1.2
    and Jackson 2.10.0
  (2.10.3)

Eduard Tudenhöfner (nastra@github)
 * Reported #2602, contributed fix for: ByteBufferSerializer produces unexpected results with
   a duplicated ByteBuffer and a position > 0
  (2.10.3)

Alexander Shilov (ashlanderr@github)
 * Reported, suggested fix for #2610: `EXTERNAL_PROPERTY` doesn't work with `@JsonIgnoreProperties`
  (2.10.3)

Endre Stølsvik (stolsvik@github)
 * Reported #2679: `ObjectMapper.readValue("123", Void.TYPE)` throws "should never occur"
  (2.10.4)
 * Reported #3906: Regression: 2.15.0 breaks deserialization for records when
   `mapper.setVisibility(PropertyAccessor.ALL, Visibility.NONE)`
  (2.16.0)

Denis Kostousov (kostousov-ds@github)
 * Reported #2787 (partial fix): NPE after add mixin for enum
  (2.10.5)

Máté Rédecsi (rmatesz@github)
  * Reported #953: i-I case convertion problem in Turkish locale with case-insensitive deserialization
  (2.11.0)

Ville Koskela (vjkoskela@github)
  * Contributed #2487: BeanDeserializerBuilder Protected Factory Method for Extension
  (2.11.0)
  * Reported #2486: Builder Deserialization with JsonCreator Value vs Array
  (2.11.1)
  * Contributed fix for #792: Deserialization Not Working Right with Generic Types and Builders
  (2.12.0)

Fitz (Joongsoo.Park) (joongsoo@github)
  * Contributed #2511: Add `SerializationFeature.WRITE_SELF_REFERENCES_AS_NULL`
  (2.11.0)

Antonio Petrelli (apetrelli@github)
  * Reported #2049: TreeTraversingParser and UTF8StreamJsonParser create contexts differently
  (2.11.0)

Robert Diebels (RobertDiebels@github)
  * Contributed #2352: Support use of `@JsonAlias` for enum values
  (2.11.0)

Joseph Koshakow (jkosh44@github)
  * Contributed fix for #2515: `ObjectMapper.registerSubtypes(NamedType...)` doesn't allow registering
    the same POJO for two different type ids
  (2.11.0)

Haowei Wen (yushijinhun@github)
  * Reported #2565: Java 8 `Optional` not working with `@JsonUnwrapped` on unwrappable type
  (2.11.0)

Bartosz Baranowski (baranowb@github)
  * Reported #2589: `DOMDeserializer`: setExpandEntityReferences(false) may not prevent
   external entity expansion in all cases
  (2.11.0)

Oleksii Khomchenko (gagoman@github)
  * Reported, contributed fix for #2592: `ObjectMapper.setSerializationInclusion()` is
   ignored for `JsonAnyGetter`
  (2.11.0)

Oleksandr Poslavskyi (alevskyi@github)
  * Contributed fix for #1983: Polymorphic deserialization should handle case-insensitive Type Id
    property name if `MapperFeature.ACCEPT_CASE_INSENSITIVE_PROPERTIES` is enabled
  (2.11.0)

Simone D'Avico (simonedavico@github)
  * Reported #2632: Failure to resolve generic type parameters on serialization
  (2.11.0)
 
Robin Roos (robinroos@github)
  * Contributed #2636: ObjectReader readValue lacks Class<T> argument
  (2.11.0)

Michael Cramer (BigMichi1@github)
  * Reported #2725: JsonCreator on static method in Enum and Enum used as key in map
   fails randomly
  (2.11.1)
 
Frank Schmager (fschmager@github)
  * Reported #2757: "Conflicting setter definitions for property" exception for `Map`
   subtype during deserialization
  (2.11.1)

Johannes Kuhn (DasBrain@github)
  * Reported #2758: Fail to deserialize local Records
  (2.11.1)
  * Reported #2760: Jackson doesn't respect `CAN_OVERRIDE_ACCESS_MODIFIERS=false` for
    deserializer properties
  (2.11.1)

Oleg Chtchoukine (oshatrk@github)
  * Reported #2759: Rearranging of props when property-based generator is in use leads
    to incorrect output
  (2.11.1)

Joshua Shannon (retrodaredevil@github)
  * Reported, contributed fix for #2785: Polymorphic subtypes not registering on copied
    ObjectMapper (2.11.1)
  (2.11.2)

Daniel Hrabovcak (TheSpiritXIII@github)
  * Reported #2796: `TypeFactory.constructType()` does not take `TypeBindings` correctly
  (2.11.2)
  * Reported #2900: Jackson does not support deserializing new Java 9 unmodifiable collections
  (2.13.0)

Lari Hotari (lhotari@github)
  * Reported #2821: Json serialization fails or a specific case that contains generics and
   static methods with generic parameters (2.11.1 -> 2.11.2 regression)
  (2.11.3)

Nils Christian Ehmke (nils-christian@github)
  * Reported #2822: Using JsonValue and JsonFormat on one field does not work as expected
  (2.11.3)

Daniel Wu (DanielYWoo@github)
  * Reported #2840: `ObjectMapper.activateDefaultTypingAsProperty()` is not using
  (2.11.3)

Łukasz Walkiewicz (lukasz-walkiewicz@github)
  * Reported #2894: Fix type resolution for static methods (regression in 2.11.3)
  (2.11.4)

Lucian H (symposion@github)
  * Reported, suggested fix for #2944: `@JsonCreator` on constructor not compatible
    with `@JsonIdentityInfo`, `PropertyGenerator`
  (2.11.4)

Gian Merlino (gianm@github)
  * Reported #3022: Property ignorals cause `BeanDeserializer `to forget how to read
   from arrays (not copying `_arrayDelegateDeserializer`)
  (2.11.5 / 2.12.2)

Marc Carter (drekbour@github)
  * Contributed #43 implementation: Add option to resolve type from multiple existing properties,
   `@JsonTypeInfo(use=DEDUCTION)`
  (2.12.0)
  * Contributed #3055: Polymorphic subtype deduction ignores `defaultImpl` attribute
  (2.12.2)
  * Contributed #3139: Deserialization of "empty" subtype with DEDUCTION failed

Mike Gilbode (gilbode@github)
  * Reported #792: Deserialization Not Working Right with Generic Types and Builders
  (2.12.0)

Baptiste Pernet (sp4ce@github)
  * Contributed #1296 implementation: Add `@JsonIncludeProperties(propertyNames)` (reverse
    of `@JsonIgnoreProperties`)
  (2.12.0)

Dominik Krebhan (dominikrebhan@github)
  * Contributed #1458: `@JsonAnyGetter` should be allowed on a field
  (2.12.0)
 
Patrick Jungermann (pjungermann@github)
  * Requested #1852: Allow case insensitive deserialization of String value into
  `boolean`/`Boolean` (esp for Excel)
  (2.12.0)
 
Nate Bauernfeind (nbauernfeind@github)
  * Reported #2091: `ReferenceType` does not expose valid containedType
  (2.12.0)

Xiang Zhang (zhangyangyu@github)
  * Reported #2118: `JsonProperty.Access.READ_ONLY` does not work with "getter-as-setter"
    Collections
  (2.12.0)

David Nelson (eatdrinksleepcode@github)
  * Requested #2215: Support `BigInteger` and `BigDecimal` creators in `StdValueInstantiator`
  (2.12.0)

Tiago Martins (upsidedownsmile@github)
  * Contributed #2215: Support `BigInteger` and `BigDecimal` creators in `StdValueInstantiator`
  (2.12.0)

Yona Appletree (Yona-Appletree@github)
  * Reported #2283: `JsonProperty.Access.READ_ONLY` fails with collections when a
    property name is specified
  (2.12.0)

Youri Bonnaffé (youribonnaffe@github)
  * Contributed #2709: Support for JDK 14 record types
  (2.12.0)

David Bidorff (bidorffOL@github)
  * Reported, contributed fix for #2719: `FAIL_ON_IGNORED_PROPERTIES` does not throw
    on `READONLY` properties with an explicit name
  (2.12.0)

Jendrik Johannes (jjohannes@github)
  * Contributed #2726: Add Gradle Module Metadata for version alignment with Gradle 6
  (2.12.0)

Swayam Raina (swayamraina@github)
  * Contributed #2761: Support multiple names in `JsonSubType.Type`
  (2.12.0)

Oguzhan Unlu (oguzhanunlu@github)
  * Requested #2855: Add `JsonNode.canConvertToExactIntegral()` to indicate whether
    floating-point/BigDecimal values could be converted to integers losslessly
  (2.12.0)

Siavash Soleymani (siavashsoleymani@github)
  * Contributed implementation for #2855: Add `JsonNode.canConvertToExactIntegral()` to
    indicate whether floating-point/BigDecimal values could be converted to integers losslessly
  (2.12.0)

Kevin Binswanger (Anusien@github)
  * Contributed implementation for #2871: Add `@JsonKey` annotation (similar to `@JsonValue`)
    for customizable serialization of Map keys
  (2.12.0)

Ilya Golovin (ilgo0413@github)
  * Contributed #2873: `MapperFeature.ACCEPT_CASE_INSENSITIVE_ENUMS` should work for enum as keys
  (2.12.0)

Sergiy Yevtushenko (siy@github)
  * Contributed #2879: Add support for disabling special handling of "Creator properties" wrt
    alphabetic property ordering
  (2.12.0)

M Rizky Satrio (rsatrio@github)
  * Contributed #2925: Add support for `java.sql.Blob`
   (2.12.0)

Halil İbrahim Şener (hisener@github)
  * Reported #2962: Auto-detection of constructor-based creator method skipped if there is
   an annotated factory-based creator method (regression from 2.11)
   (2.12.1)
  * Reported #3143: String-based `Map` key deserializer is not deterministic when there is no
   single arg constructor
   (2.13.0)

Faron Dutton (fdutton@github)
  * Contributed fix for #2990: Breaking API change in `BasicClassIntrospector` (2.12.0)
   (2.12.1)

SunYiJun (xiaosunzhu@github)
  * Reported, suggested fix for #2979: Conflicting in POJOPropertiesCollector when
    having namingStrategy
   (2.12.1)

Vassil Dichev (vdichev@github)
  * Reported #754: EXTERNAL_PROPERTY does not work well with `@JsonCreator` and
    `FAIL_ON_UNKNOWN_PROPERTIES`
   (2.12.2)

Miguel G (Migwel@github)
  * Reported, contributed fix for #3025: UntypedObjectDeserializer` mixes multiple unwrapped
    collections (related to #2733)
   (2.12.2)

Jelle Voost (jellevoost@github)
  * Reported #3038: Two cases of incorrect error reporting about DeserializationFeature
   (2.12.2)

JoeWoo (xJoeWoo@github)
  * Reported #3139: Deserialization of "empty" subtype with DEDUCTION failed
   (2.12.4)

Asaf Romano (asaf-romano@github)
  * Reported #3080: configOverrides(boolean.class) silently ignored, whereas .configOverride(Boolean.class)
    works for both primitives and boxed boolean values
   (2.13.0)

David Hoffman (dhofftgt@github)
  * Contributed #3082: Dont track unknown props in buffer if `ignoreAllUnknown` is true
   (2.13.0)

Eric Sirianni (sirianni@github)
  * Reported #3122: Deep merge for `JsonNode` using `ObjectReader.readTree()`
   (2.13.0)

Tarekk Mohamed Abdalla (TarekkMA@github)
  * Contributed #3154: Add ArrayNode#set(int index, primitive_type value)
   (2.13.0)

Aritz Bastida (aritzbastida@github)
  * Reported #3160: JsonStreamContext "currentValue" wrongly references to @JsonTypeInfo
   annotated object
   (2.13.0)

Morten Andersen-Gott (magott@github)
  * Contributed #3174: DOM `Node` serialization omits the default namespace declaration
   (2.13.0)

Klaas Dellschaft (klaasdellschaft@github)
  * Contributed #3177: Support `suppressed` property when deserializing `Throwable`
   (2.13.0)
  * Contributed #3187: `AnnotatedMember.equals()` does not work reliably
   (2.13.0)

Nick Benoit (nick-benoit14@github)
  * Proposed #3193: Add `MapperFeature.APPLY_DEFAULT_VALUES`, initially for Scala module
   (2.13.0)

Xinzhe Yang (xinzheyang@github)
  * Reported #3217: `XMLGregorianCalendar` doesn't work with default typing
   (2.13.0)

Kenneth Jorgensen (kennethjor@github)
  * Requested #3238: Add PropertyNamingStrategies.UpperSnakeCaseStrategy
    (and UPPER_SNAKE_CASE constant)
   (2.13.0)

Tanvesh Takawale (TanveshT@github)
  * Contributed implementation for #3238: Add PropertyNamingStrategies.UpperSnakeCaseStrategy
    (and UPPER_SNAKE_CASE constant)
   (2.13.0)

Hyeonho Kim (proost@github)
  * Contributed fix for #3227: Content `null` handling not working for root values
   (2.13.0)

Peter Burka (pburka@github)
  * Reported #3234: StdDeserializer rejects blank (all-whitespace) strings for ints
   (2.13.0)

Abishek Ravichandran (abrav9595@github)
  * Contributed #3259: Support for BCP 47 `java.util.Locale` serialization/deserialization
   (2.13.0)

李孟宁 (limengning@github)
  * Contributed fix for #1850: `@JsonValue` with integer for enum does not deserialize correctly
  (2.13.0)

Joel Berger (jberger@github)
  * Reported #3299: Do not automatically trim trailing whitespace from `java.util.regex.Pattern`
    values
  (2.13.1)

Sergey Chernov (seregamorph@github)
  * Suggested the fix for #3305: ObjectMapper serializes `CharSequence` subtypes as POJO
    instead of as String (JDK 15+)
  (2.13.1)

Sam Kruglov (Sam-Kruglov@github)
  * Reported #3344: `Set.of()` (Java 9) cannot be deserialized with polymorphic handling
  (2.13.2)

Krishna Ghimire (Krishnaghimir@github)
  * Reported #3369: Deserialization ignores other Object fields when Object or Array
  value used for enum
  (2.13.2)

Christoph Dreis (dreis2211@github)
  * Suggested #3293: Use Method.getParameterCount() where possible
  (2.13.2)

Matthieu Finiasz (finiasz@github)
  * Reported #3412: Version 2.13.2 uses `Method.getParameterCount()` which is not
   supported on Android before API 26
  (2.13.3)

Taylor S Marks (TaylorSMarks@github)
  * Contributed fix for #2816: Optimize UntypedObjectDeserializer wrt recursion
  (2.13.3)

Spence Nace (snace98@github)
  * Contributed fix for #2816: Optimize UntypedObjectDeserializer wrt recursion
  (2.13.3)

Jason Harper (jsharper@github)
  * Reported #3275: JDK 16 Illegal reflective access for `Throwable.setCause()` with
   `PropertyNamingStrategy.UPPER_CAMEL_CASE`
  (2.13.4)

Matthew Altman (matthew-altman@github)
  * Reported #2541: Cannot merge polymorphic objects
  (2.14.0)

James Wang (jameswangz@github)
  * Contributed fix for #2541: Cannot merge polymorphic objects
  (2.14.0)

ZeyuCai@github:
  * Contributed #3314: Four Flaky Tests Detected in 2.14
  (2.14.0)

Ernst-Jan van der Laan (ejl888@github)
  * Reported #3338: `configOverride.setMergeable(false)` not supported by `ArrayNode`
  (2.14.0)

Gary Morgan (morganga@github)
  * Contributed #3419: Improve performance of `UnresolvedForwardReference` for
    forward reference resolution
  (2.14.0)

Jan Judas (kostislav@github)
  * Contributed #3445: Do not strip generic type from `Class<C>` when resolving `JavaType`
  (2.14.0)

Deniz Husaj (denizhusaj@github)
  * Reported #3447: Deeply nested JsonNode throws StackOverflowError for toString()
  (2.14.0)

PJ Fanning (pjfanning@github)
  * Contributed #3475: Support use of fast double parse
  (2.14.0)
  * Contributed #3530: Change LRUMap to just evict one entry when maxEntries reached
  (2.14.0)
  * Contributed #3837: Set transformer factory attributes to improve protection against XXE
  (2.14.3)
  - And NUMEROUS other contributions not listed here! (for 2.15 and above)

Igor Shymko (ancane@github)
  * Contributed #3500: Add optional explicit `JsonSubTypes` repeated names check
  (2.14.0)

Jordi Ortolá Ankum (Tomasito665@github)
  * Contributed #3013: Allow disabling Integer to String coercion via `CoercionConfig`
  (2.14.0)
  * Contributed #3503: `StdDeserializer` coerces ints to floats even if configured to fail
  (2.14.0)
  * Contributed #3613: Implement `float` and `boolean` to `String` coercion config
  (2.14.0)

Felix Vaughan (FelixVaughan01@github)
  * Contributed #3212: Add method `ObjectMapper.copyWith(JsonFactory)`
  (2.14.0)

Arnaud Solé (Bluexin@github)
  * Contributed #3505: Fix deduction deserializer with DefaultTypeResolverBuilder
  (2.14.0)

Richard Kwasnicki (Richie94@github)
  * Contributed #3609: Allow non-boolean return type for "is-getters" with
  `MapperFeature.ALLOW_IS_GETTERS_FOR_NON_BOOLEAN`
  (2.14.0)

Joachim Durchholz (toolforger@github)
  * Requested #3633: Expose `translate()` method of standard `PropertyNamingStrategy`
   implementations
  (2.14.0)

Andrej Mitrovic (AndrejMitrovic@github)
  * Reported #3655: `Enum` values can not be read from single-element array even with
    `DeserializationFeature.UNWRAP_SINGLE_VALUE_ARRAYS`
  (2.14.1)

Moritz Halbritter (mhalbritter@github)
  * Reported #3665: `ObjectMapper` default heap consumption increased significantly
    from 2.13.x to 2.14.0
  (2.14.1)

Philippe Marschall (marschall@github)
  * Contributed #3699: Allow custom `JsonNode` implementations
  (2.14.2)

Gili Tzabari (cowwoc@github)
  * Reported #3063: `@JsonValue` fails for Java Record
  (2.14.2)

Yury Molchan (yurkom@github)
  * Contributed #4121: Preserve the original component type in merging to an array
  (2.14.4)

Joo Hyuk Kim (JooHyukKim@github)
  * Contributed #2536: Add `EnumFeature.READ_ENUM_KEYS_USING_INDEX` to work with
    existing "WRITE_ENUM_KEYS_USING_INDEX"
   (2.15.0)
  * Contributed #2667: Add `@EnumNaming`, `EnumNamingStrategy` to allow use of naming
    strategies for Enums
   (2.15.0)
  * Contributed fix for #2968: Deserialization of `@JsonTypeInfo` annotated type fails with
    missing type id even for explicit concrete subtypes
   (2.15.0)
  * Contributed #3053: Allow serializing enums to lowercase (`EnumFeature.WRITE_ENUMS_TO_LOWERCASE`)
   (2.15.0)
  * Contributed #3566: Cannot use both `JsonCreator.Mode.DELEGATING` and `JsonCreator.Mode.PROPERTIES`
    static creator factory methods for Enums
   (2.15.0)
  * Contributed #3638: Case-insensitive and number-based enum deserialization are
    (unnecessarily) mutually exclusive
   (2.15.0)
  * Contributed #3814: Enhance `StdNodeBasedDeserializer` to support `readerForUpdating`
   (2.15.0)
  * Contributed #3819: Add convenience method `SimpleBeanPropertyFilter.filterOutAll()` as
    counterpart of `serializeAll()`
   (2.15.0)
  - And NUMEROUS other contributions not listed here! (for 2.16 and above)

Vojtěch Knyttl (knyttl@github)
  * Requested #3053: Allow serializing enums to lowercase (`EnumFeature.WRITE_ENUMS_TO_LOWERCASE`)
   (2.15.0)

Phil Gref (pgrefviau@github)
  * Reported #3638: Case-insensitive and number-based enum deserialization are
   (unnecessarily) mutually exclusive
  (2.15.0)

Hervé Boutemy (hboutemy@github)
  * Contributed fix for #3680: Timestamp in classes inside jar showing 02/01/1980
  (2.15.0)

Sim Yih Tsern (yihtsern@github)
 * Contributed fix for #2974: Null coercion with `@JsonSetter` does not work with `java.lang.Record`
  (2.15.0)
 * Contributed fix for #2992: Properties naming strategy do not work with Record
  (2.15.0)
 * Contributed fix for #3180: Support `@JsonCreator` annotation on record classes
  (2.15.0)
 * Contributed fix for #3297: `@JsonDeserialize(converter = ...)` does not work with Records
  (2.15.0)
 * Contributed fix for #3342: `JsonTypeInfo.As.EXTERNAL_PROPERTY` does not work with record wrappers
  (2.15.0)
 * Contributed fix for #3894: Only avoid Records fields detection for deserialization
  (2.15.1)
 * Contributed fix for #3897: 2.15.0 breaks deserialization when POJO/Record only has a
   single field and is marked `Access.WRITE_ONLY`
  (2.15.1)
 * Contributed fux fix #3968: Records with additional constructors failed to deserialize
  (2.15.3)


Ajay Siwach (Siwach16@github)
  * Contributed #3637: Add enum features into `@JsonFormat.Feature`
   (2.15.0)

Zhenyu Luo (luozhenyu@github)
  * Contributed #3745: Deprecate classes in package `com.fasterxml.jackson.databind.jsonschema`
   (2.15.0)

Christoph Schulz (ciis0@github)
  * Reported #3771: Classloader leak: DEFAULT_ANNOTATION_INTROSPECTOR holds annotation reference
   (2.15.0)

Patrick Strawderman (kilink@github)
  * Requested #2968: Deserialization of `@JsonTypeInfo` annotated type fails with
  missing type id even for explicit concrete subtypes
   (2.15.0)
  * Reported #3816: TokenBuffer does not implement writeString(Reader reader, int len)
   (2.15.0)

Matt Nelson (mattnelson@github)
  * Requested #3814: Enhance `StdNodeBasedDeserializer` to support `readerForUpdating`
   (2.15.0)

Steve Storey (stevestorey@github)
  * Contributed #3853: Add `MapperFeature.REQUIRE_TYPE_ID_FOR_SUBTYPES` to enable/disable
    strict subtype Type Id handling
   (2.15.0)

Matteo Bertozzi (matteobertozzi@github)
  * Reported #3895: 2.15.0 breaking behaviour change for records and Getter Visibility
   (2.15.1)

Antti Lampinen (arlampin@github)
 * Reported #3897: 2.15.0 breaks deserialization when POJO/Record only has a single field
   and is marked `Access.WRITE_ONLY`
  (2.15.1)
  * Reported #3897: 2.15.0 breaks deserialization when POJO/Record only has a single field
    and is marked `Access.WRITE_ONLY`
   (2.15.1)

Dmitry Bolotin (dbolotin@github)
  * Reported #1172: `@JsonView` doesn't work with `@JsonCreator`
   (2.15.4)

Kevin Baes (BaesKevin@github)
 * Reported #3251: Generic class with generic field of runtime type `Double` is deserialized
   as `BigDecimal` when used with `@JsonTypeInfo` and `JsonTypeInfo.As.EXISTING_PROPERTY`
 (2.16.0)

John Hendrikx (hjohn@github)
 * Reported #3277: Combination of `@JsonUnwrapped` and `@JsonAnySetter` results in `BigDecimal`
  instead of `Double`
 (2.16.0)

David Schlosnagle (schlosna@github)
 * Contributed #4008: Optimize `ObjectNode` findValue(s) and findParent(s) fast paths
  (2.16.0)

Philipp Kräutli (pkraeutli@github)
 * Reported #4009: Locale "" is deserialised as `null` if `ACCEPT_EMPTY_STRING_AS_NULL_OBJECT`
   is enabled
  (2.16.0)

iProdigy (iProdigy@github)
 * Contributed #4036: Use `@JsonProperty` for Enum values also when `READ_ENUMS_USING_TO_STRING`
   enabled
  (2.16.0)
 * Contributed #4037: Fix `Enum` deserialization to use `@JsonProperty`, `@JsonAlias` even if
   `EnumNamingStrategy` used
  (2.16.0)
 * Contributed #4039: Use `@JsonProperty` and lowercase feature when serializing Enums despite
   using toString()
  (2.16.0)
 * Contributed #4040: Use `@JsonProperty` over `EnumNamingStrategy` for Enum serialization
  (2.16.0)
 * Contributed fix #4041: Actually cache EnumValues#internalMap
  (2.16.0)

Jason Laber (jlaber@github)
 * Reported #3948: `@JsonIgnore` no longer works for transient backing fields
  (2.16.0)

Andreas Zahnen (azahnen@github)
 * Reported #4078: `java.desktop` module is no longer optional
  (2.16.0)

Omar Aloraini (ooraini@github)
 * Requested #4061: Add JsonTypeInfo.Id.SIMPLE_NAME which defaults type id
   to `Class.getSimpleName()`
  (2.16.0)

Naoki Takezoe (takezoe@github)
 * Contributed #4144: Log WARN if deprecated subclasses of `PropertyNamingStrategy`
   is used
  (2.16.0)

Garret Wilson (garretwilson@github)
 * Reported #4153: Deprecated `ObjectReader.withType(Type)` has no direct
   replacement; need `forType(Type)`
  (2.16.0)

Jan Pachol (janpacho@github)
 * Reported #4175: Exception when deserialization of `private` record with
   default constructor
  (2.16.0)

Pieter Dirk Soels (Badbond@github)
 * Reported #4302: Problem deserializing some type of Enums when using
  `PropertyNamingStrategy`
  (2.16.2)

Stephane Bailliez (sbailliez@github)
 * Reported #4409: Deserialization of enums with name defined with different cases
   leads to `InvalidDefinitionException`: Multiple fields representing property
  (2.16.2)

Guillaume Jardillier (Mugiwara84@github)
 * Reported #4564: Possible 2.16.0 Enum-as-JSON-Object serialization regression
  (2.16.3)

Muhammad Khalikov (mukham12@github)
 * Contributed fix for #4209: Make `BeanDeserializerModifier`/`BeanSerializerModifier`
   implement `java.io.Serializable`
  (2.17.0)

Eduard Dudar (edudar@github)
 * Contributed #4299: Some `Collection` and `Map` fallbacks don't work in GraalVM native image
  (2.17.0)

Jesper Blomquist (jebl01@github)
 * Contributed #4393: Deserialize `java.util.UUID` encoded as Base64 and base64Url with or
   without padding
  (2.17.0)

András Péteri (apeteri@github)
 * Suggested #4416: Deprecate `JsonNode.asText(String)`
  (2.17.0)

Kyrylo Merzlikin (kirmerzlikin@github)
 * Contributed fix for #2543: Introspection includes delegating ctor's
   only parameter as a property in `BeanDescription`
  (2.17.0)

Miguel Mendes Ruiz (migmruiz@github)
 * Reported #4428: `ByteBuddy` scope went beyond `test` in version 2.17.0
  (2.17.1)

Oddbjørn Kvalsund (oddbjornkvalsund@github)
 * Reported, contributed fix for #4430: Use `ReentrantLock` instead of `synchronized`
   in `DeserializerCache` to avoid deadlock on pinning
  (2.17.1)

Peter Levart (plevart@github)
 * Reported, contributed fix for #4575: StdDelegatingSerializer does not consider
   a Converter that may return null for a non-null input
  (2.17.2)

<<<<<<< HEAD
Ulf Dreyer (u3r@github)
 * Reported #4085: `@JsonView` does not work on class-level for records
  (2.18.0)

Mark Herkrath (herkrath@github)
 * Reported #4356: `BeanDeserializerModifier::updateBuilder()` doesn't work for
   beans with Creator methods
  (2.18.0)

David Moten (davidmoten@github)
 * Contributed #4453: Allow JSON Integer to deserialize into a single-arg constructor of
   parameter type `double`
  (2.18.0)

Teodor Danciu (teodord@github)
 * Reported #4464: When `Include.NON_DEFAULT` setting is used, `isEmpty()` method is
   not called on the serializer
  (2.18.0)

Matthew Luckam (mluckam@github)
 * Contributed #4483: Remove `final` on method BeanSerializer.serialize()
  (2.18.0)

Alexandre Jacob (ajacob@github)
 * Reported #4545: Unexpected deserialization behavior with `@JsonCreator`,
   `@JsonProperty` and javac `-parameters`
  (2.18.0)

Eduard Gomoliako (Gems@github)
 * Reported #4602: Possible wrong use of _arrayDelegateDeserializer in
   BeanDeserializerBase::deserializeFromObjectUsingNonDefault()
  (2.18.0)
=======
Susan Witts (susanw1@github)
 * Reported #4607: `MismatchedInput`: No Object Id found for an instance of X to
   assign to property '@id'
  (2.17.2)
>>>>>>> d0ac4290
<|MERGE_RESOLUTION|>--- conflicted
+++ resolved
@@ -1785,7 +1785,11 @@
    a Converter that may return null for a non-null input
   (2.17.2)
 
-<<<<<<< HEAD
+Susan Witts (susanw1@github)
+ * Reported #4607: `MismatchedInput`: No Object Id found for an instance of X to
+   assign to property '@id'
+  (2.17.2)
+
 Ulf Dreyer (u3r@github)
  * Reported #4085: `@JsonView` does not work on class-level for records
   (2.18.0)
@@ -1817,10 +1821,4 @@
 Eduard Gomoliako (Gems@github)
  * Reported #4602: Possible wrong use of _arrayDelegateDeserializer in
    BeanDeserializerBase::deserializeFromObjectUsingNonDefault()
-  (2.18.0)
-=======
-Susan Witts (susanw1@github)
- * Reported #4607: `MismatchedInput`: No Object Id found for an instance of X to
-   assign to property '@id'
-  (2.17.2)
->>>>>>> d0ac4290
+  (2.18.0)