--- conflicted
+++ resolved
@@ -121,24 +121,15 @@
      * Method called to serialize node instances using given generator.
      */
     @Override
-<<<<<<< HEAD
-    public abstract void serialize(JsonGenerator jgen, SerializerProvider provider)
+    public abstract void serialize(JsonGenerator jgen, SerializerProvider ctxt)
         throws JacksonException;
-=======
-    public abstract void serialize(JsonGenerator g, SerializerProvider ctxt)
-        throws IOException;
->>>>>>> 7814533c
 
     /**
      * Type information is needed, even if JsonNode instances are "plain" JSON,
      * since they may be mixed with other types.
      */
     @Override
-<<<<<<< HEAD
-    public abstract void serializeWithType(JsonGenerator jgen, SerializerProvider provider,
-=======
-    public abstract void serializeWithType(JsonGenerator g, SerializerProvider ctxt,
->>>>>>> 7814533c
+    public abstract void serializeWithType(JsonGenerator jgen, SerializerProvider ctxt,
             TypeSerializer typeSer)
         throws JacksonException;
 
