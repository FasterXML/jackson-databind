--- conflicted
+++ resolved
@@ -5,20 +5,12 @@
 import com.fasterxml.jackson.databind.jsontype.PolymorphicTypeValidator;
 
 /**
- * Default {@link PolymorphicTypeValidator} used unless explicit one is constructed.
- * Does not do any validation, allows all subtypes. Only used for backwards-compatibility
- * reasons: users should not usually use such a permissive implementation but use
- * allow-list/criteria - based implementation.
- *
- * @since 2.10
+ * Simple {@link PolymorphicTypeValidator} implementation used by {@link StdTypeResolverBuilder}
+ * in cases where all subtypes for given base type are deemeded acceptable; usually because
+ * user controls base type in question (and no serialization gadgets should exist).
  */
-<<<<<<< HEAD
 final class LaissezFaireSubTypeValidator
-    extends PolymorphicTypeValidator
-=======
-public final class LaissezFaireSubTypeValidator
     extends PolymorphicTypeValidator.Base
->>>>>>> 5045d8b2
 {
     private static final long serialVersionUID = 1L;
 
