Here are people who have contributed to the development of Jackson JSON processor
databind core component, version 2.x
(version numbers in brackets indicate release in which the problem was fixed)

(note: for older credits, check out release notes for 1.x versions)

Tatu Saloranta, tatu.saloranta@iki.fi: author

Pascal Glinas:
  * Contributed fixes to 'MappingIterator' handling (Pull#58 and Pull#59)
   (2.1.0)
  * Reported #220: ContainerNode missing 'createNumber(BigInteger)'
   (2.2.2)

Joern Huxhorn: (huxi@github)
  * Suggested [JACKSON-636]: Add 'SerializationFeature.ORDER_MAP_ENTRIES_BY_KEYS' to allow
    forced sorting of Maps during serialization
   (2.0.0)
  * Reported #479: NPE on trying to deserialize a `String[]` that contains null
   (2.4.1)
  * Reported #1411: MapSerializer._orderEntries should check for null keys
   (2.7.9)

James Roper:
 * Requested [JACKSON-732]: Allow 'AnnotationIntrospector.findContentDeserializer()'
    (and similar) to return instance, not just Class<?> for instance
  (2.0.0)
 * Suggested [JACKSON-800]: Adding a method for letting modules register
    DeserializationProblemHandlers
  (2.0.0)

Casey Lucas:
 * Reported [JACKSON-798]: Problem with external type id, creators
  (2.0.0)

Tammo van Lessen:
 * Reported [JACKSON-811]: Problems with @JsonIdentityInfo, abstract types
  (2.0.0)
 * Reported [JACKSON-814]: Parsing RFC822/RFC1123 dates failes on non-US locales
  (2.0.0)

Raymond Myers:
 * Suggested [JACKSON-810]: Deserialization Feature: Allow unknown Enum values via
    'DeserializationFeature.READ_UNKNOWN_ENUM_VALUES_AS_NULL'
  (2.0.0)

Ryan Gardner:
 * Contributed #5 -- Add support for maps with java.util.Locale keys
    to the set of StdKeyDeserializers
  (2.0.1)

Razvan Dragut:
 * Suggested [JACKSON-850]: Allow use of zero-arg factory methods as "default creator"
  (2.1.0)

Duncan Atkinson:
 * Reported [JACKSON-851]: State corruption with ObjectWriter, DefaultPrettyPrinter
  (2.1.0)

Mark Wolfe:
 * Suggested #45: Add `@JsonNaming()` for per-class naming strategy overrides
  (2.1.0)

Dmitry Katsubo:
 * Contributed patch for #65: Add getters to `ObjectMapper`, DeserializationContext,
   DeserializationFactory.
  (2.1.0)

Francis Galiegue:
 * Reported #93 (and suggested fix): bug in `ObjectMapper.setAll(...)'
  implementation
  (2.1.1)
 * Reported #433: `ObjectMapper`'s `.valueToTree()` wraps `JsonSerializable` objects
  into a POJONode
  (2.3.3)
 * Contributed #434: Ensure that DecimalNodes with mathematically equal values are equal
  (2.4.0)

kelaneren@github:
 * Reported #157, contributed unit test: NPE when registering same module twice.
  (2.1.4)

Eric Tschetter (cheddar@github):
  * Reported issues #166, #167, #170 (regressions from 1.9.x to 2.x)
   (2.1.4)

Thierry D (thierryd@github)
  * Reported #214: Problem with LICENSE, NOTICE, Android packaging
   (2.2.2)

Luke G-H (lukegh@github)
  * Reported #223: Duplicated nulls with @JsonFormat(shape=Shape.ARRAY)
   (2.2.2)

Karl Moore (karldmoore@github)
  * Reported #217: JsonProcessingExceptions not all wrapped as expected
   (2.2.2)

David Phillips:
  * Requested #308: Improve serialization and deserialization speed of `java.util.UUID`
   (2.3.0)

Seth Pellegrino (jivesoft):
  * Contributed #317: Fix `JsonNode` support for nulls bound to	`ObjectNode`, `ArrayNode`
   (2.3.0)

Florian Schoppmann (fschopp@github)
  * Reported #357: StackOverflowError with contentConverter that returns array type
   (2.7.0)
  * Reported #358: `IterableSerializer` ignoring	annotated content serializer
   (2.3.1)
  * Reported #359: Converted object not using explicitly annotated serializer
   (2.4.0)

Martin Traverso:
  * Reported #406: Cannot use external type id + @JsonTypeIdResolver
   (2.3.2)

Matthew Morrissette:
  * Contributed #381: Allow inlining/unwrapping of value from single-component JSON array
   (2.4.0)

Will Palmeri: (wpalmeri@github)
  * Contributed #407: Make array and Collection serializers use configured value null handler
   (2.4.0)

Cemalettin Koc: (cemo@github)
  * Reported #353: Problems with polymorphic types, `JsonNode` (related to #88)
   (2.4.0)

Ben Fagin: (UnquietCode@github)
  * Suggested #442: Make `@JsonUnwrapped` indicate property inclusion
   (2.4.0)
  * Contributed #81/#455: Allow use of @JsonUnwrapped with typed (@JsonTypeInfo) classes,
    provided that (new) feature `SerializationFeature.FAIL_ON_UNWRAPPED_TYPE_IDENTIFIERS`
    is disabled
   (2.4.0)

Chris Cleveland:
  * Suggested #463: Add 'JsonNode.asText(String defaultValue)`
   (2.4.0)

Benson Margulies:
  * Reported #467: Unwanted POJO's embedded in tree via serialization to tree
   (2.4.0)
  * Reported #601: ClassCastException for a custom serializer for enum key in `EnumMap`
   (2.4.4)
  * Contributed 944: Failure to use custom deserializer for key deserializer
   (2.6.3)
  * Reported #1120: String value omitted from weirdStringException
   (2.6.6)
  * Reported, fixed #1235: `java.nio.file.Path` support incomplete
   (2.8.0)
  * Reported #1270: Generic type returned from type id resolver seems to be ignored
   (2.8.0)

Steve Sanbeg: (sanbeg@github)
  * Contributed #482: Make date parsing error behavior consistent with JDK
   (2.4.1)

Ian Barfield: (tea-dragon@github)
  * Reported #580: delegate deserializers choke on a (single) abstract/polymorphic parameter
   (2.4.4)
  * Reported #844: Using JsonCreator still causes invalid path references in JsonMappingException
   (2.5.5)

Eugene Lukash
  * Reported #592: Wrong `TokenBuffer` delegate deserialization using `@JsonCreator`
   (2.4.4)

Fernando Otero (zeitos@github)
  * Contributed fix for #610: Problem with forward reference in hierarchies
   (2.4.4)

Lovro Pandžić (lpandzic@github)
  * Reported #421: @JsonCreator not used in case of multiple creators with parameter names
   (2.5.0)

Adam Stroud (adstro@github)
  * Contributed	#576: Add fluent API for adding mixins
   (2.5.0)

David Fleeman (fleebytes@github)
  * Contributed #528 implementation: Add support for `JsonType.As.EXISTING_PROPERTY`
   (2.5.0)

Aurélien Leboulanger (herau@github)
  * Contributed improvement for #597: Improve error messaging for cases	where JSON Creator
    returns null (which is illegal)
   (2.5.0)

Michael Spiegel (mspiegel@githib)
  * Contributed #636: `ClassNotFoundException` for classes not (yet) needed during serialization
   (2.5.0)

Michael Ressler (mressler@github)
  * Contributed #566: Add support for case-insensitive deserialization
   (`MapperFeature.ACCEPT_CASE_INSENSITIVE_PROPERTIES`)
   (2.5.0)

Konstantin Labun (kulabun@github)
  * Reported #647: Deserialization fails when @JsonUnwrapped property contains an object with same property name
   (2.5.0)

Christopher Smith (chrylis@github)
  * Reported #594: `@JsonValue` on enum not used when enum value is a Map key
   (2.5.0)

Alexandre Santana Campelo (alexqi200@github):
  * Contributed #671: Adding `java.util.Currency` deserialization support for maps
   (2.5.1)

Zoltan Farkas (zolyfarkas@github)
  * Reported #674: Spring CGLIB proxies not handled as intended
   (2.5.1)

Ludevik@github:
  * Reported #682: Class<?>-valued Map keys not serialized properly
   (2.5.1)

Antibrumm@github:
  * Reported #691: Jackson 2.5.0. NullSerializer for MapProperty failing
   (2.5.2)
  * Reported #984: JsonStreamContexts are not build the same way for write.. and convert methods
   (2.6.4)

Shumpei Akai (flexfrank@github)
  * Reported #703: Multiple calls to ObjectMapper#canSerialize(Object.class) returns different values
   (2.5.2)

Francisco A. Lozano (flozano@github)
  * Contributed fix for #703 (see above)
   (2.5.2)

Dylan Scott (dylanscott@github)
  * Reported #738: #738: @JsonTypeInfo non-deterministically ignored in 2.5.1 (concurrency
    issue)
   (2.5.2)

Alain Gilbert (agilbert314@github)
  * Reporter, contributed #766: Fix Infinite recursion (StackOverflowError) when
    serializing a SOAP object
   (2.5.3)

Alexey Gavrilov (Alexey1Gavrilov@github)
  * Reported, contributed fix for #761: Builder deserializer: in-compatible type exception
    when return type is super type
   (2.5.3)

Dmitry Spikhalskiy (Spikhalskiy@github)
  * Reported #731, suggested the way to fix it: XmlAdapter result marshaling error in
    case of ValueType=Object
   (2.5.3)
  * Reported #1456: `TypeFactory` type resolution broken in 2.7 for generic types
   when using `constructType` with context
   (2.7.9 / 2.8.6)

John Meyer (jpmeyer@github)
  * Reported, contributed fix for #745: EnumDeserializer.deserializerForCreator() fails
    when used to deserialize a Map key
   (2.5.3)

Andrew Duckett (andrewduckett@github)
  * Reported #771: Annotation bundles ignored when added to Mixin
   (2.5.4)

Charles Allen:
  * Contributed #785: Add handlings for classes which are available in
    `Thread.currentThread().getContextClassLoader()`
   (2.5.4)

Andrew Goodale (newyankeecodeshop@github)
  * Contributed #816: Allow date-only ISO strings to have no time zone
   (2.5.4)

Kamil Benedykciński (Kamil-Benedykcinski@github)
  * Contributed #801: Using `@JsonCreator` cause generating invalid path reference
   in `JsonMappingException`
   (2.5.4)

Chi Kim (chikim79@github)
  * Reported #878: serializeWithType on BeanSerializer does not setCurrentValue
   (2.5.5 / 2.6.1)

Charles Allen (drcrallen@github):
  * Reported #696: Copy constructor does not preserve `_injectableValues`
   (2.6.0)

Chris Pimlott (pimlottc@github):
  * Suggested #348: ObjectMapper.valueToTree does not work with @JsonRawValue
   (2.6.0)

Laird Nelson (ljnelson@github)
  * Suggested #688: Provide a means for an ObjectMapper to discover mixin annotation
    classes on demand
   (2.6.0)
  * Reported #1088: NPE possibility in SimpleMixinResolver
   (2.6.6)

Derk Norton (derknorton@github)
  * Suggested #689: Add `ObjectMapper.setDefaultPrettyPrinter(PrettyPrinter)`
   (2.6.0)

Michal Letynski (mletynski@github)
  * Suggested #296: Serialization of transient fields with public getters (add
    MapperFeature.PROPAGATE_TRANSIENT_MARKER)
   (2.6.0)

Jeff Schnitzer (stickfigure@github)
  * Suggested #504: Add `DeserializationFeature.USE_LONG_FOR_INTS`
   (2.6.0)

Jerry Yang (islanderman@github)
  * Contributed #820: Add new method for `ObjectReader`, to bind from JSON Pointer position
   (2.6.0)

Lars Pfannenschmidt (larsp@github)
  * Contributed #826: Replaced synchronized HashMap with ConcurrentHashMap in
   TypeDeserializerBase._findDeserializer
   (2.6.0)

Stephen A. Goss (thezerobit@github)
  * Contributed #828: Respect DeserializationFeatures.WRAP_EXCEPTIONS in CollectionDeserializer
   (2.6.0)

Andy Wilkinson (wilkinsona@github)
  * Reported #889: Configuring an ObjectMapper's DateFormat changes time zone
   (2.6.1)

lufe66@github:
  * Reported 894: When using withFactory on ObjectMapper, the created Factory has a TypeParser
    which still has the original Factory
   (2.6.2)

Daniel Walker (dsw2127@github)
  * Reported, contributed fix for #913: `ObjectMapper.copy()` does not preserve
   `MappingJsonFactory` features
   (2.6.2)

Sadayuki Furuhashi (frsyuki@github)
  * Reported #941: Deserialization from "{}" to ObjectNode field causes
    "out of END_OBJECT token" error
   (2.6.3)
  * Reported #2077: `JsonTypeInfo` with a subtype having `JsonFormat.Shape.ARRAY`
    and no fields generates `{}` not `[]`
   (2.10.0)

David Haraburda (dharaburda@github)
  * Contributed #918: Add `MapperFeature.ALLOW_EXPLICIT_PROPERTY_RENAMING`
   (2.7.0)

Sergio Mira (Sergio-Mira@github)
  * Contributed #940: Add missing `hashCode()` implementations for `JsonNode` types that did not have them
   (2.6.3)

Andreas Pieber (anpieber@github)
  * Reported #939: Regression: DateConversionError in 2.6.x	
   (2.6.3)

Jesse Wilson (swankjesse@github)
  * Contributed #948: Support leap seconds, any number of millisecond digits for ISO-8601 Dates.
   (2.6.3)
  * Contributed #949: Report the offending substring when number parsing fails
   (2.6.3)

Warren Bloomer (stormboy@github)
  * Reported #942: Handle null type id for polymorphic values that use external type id
   (2.6.3)

Ievgen Pianov (pyanoveugen@github)
  * Reported #989: Deserialization from "{}" to java.lang.Object causes "out of END_OBJECT token" error
   (2.6.3)

Jayson Minard (apatrida@github)
  * Reported #1005: Synthetic constructors confusing Jackson data binding
   (2.6.4)
  * Reported #1438: `ACCEPT_CASE_INSENSITIVE_PROPERTIES` is not respected for creator properties
   (2.8.5)

David Bakin (david-bakin@github)
* Reported #1013: `@JsonUnwrapped` is not treated as assuming `@JsonProperty("")`
   (2.6.4)
  * Suggested #1011: Change ObjectWriter::withAttributes() to take a Map with some kind of wildcard types
   (2.7.0)
  * Reported #962: `@JsonInject` fails on trying to find deserializer even if inject-only
   (2.11.0)

Dmitry Romantsov (DmRomantsov@github)
  * Reported #1036: Problem with case-insensitive deserialization
   (2.6.4)

Daniel Norberg (danielnorberg@github)
  * Contributed #1099: Fix custom comparator container node traversal
   (2.6.6)

Miles Kaufmann (milesk-amzn@github)
  * Reported #432: `StdValueInstantiator` unwraps exceptions, losing context
   (2.7.0)

Thomas Mortagne (tmortagne@github)
  * Suggested #857: Add support for java.beans.Transient
   (2.7.0)

Jonas Konrad (yawkat@github)
  * Suggested #905: Add support for `@ConstructorProperties`
   (2.7.0)

Jirka Kremser (Jiri-Kremser@github)
  * Suggested #924: SequenceWriter.writeAll() could accept Iterable
   (2.7.0)

Daniel Mischler (danielmischler@github)
  * Requested #963: Add PropertyNameStrategy `KEBAB_CASE`
   (2.7.0)

Shumpei Akai (flexfrank@github)
  * Reported #978: ObjectMapper#canSerialize(Object.class) returns false even though
   FAIL_ON_EMPTY_BEANS is disabled
   (2.7.0)

Hugo Wood (hgwood@github)
  * Contributed #1010: Support for array delegator
   (2.7.0)

Julian Hyde (julianhyde@github)
  * Reported #1083: Field in base class is not recognized, when using `@JsonType.defaultImpl`
   (2.7.1)

Thibault Kruse (tkruse@github)
  * Reported #1102: Handling of deprecated `SimpleType.construct()` too minimalistic
   (2.7.1)

Aleks Seovic (aseovic@github)
  * Reported #1109: @JsonFormat is ignored by the DateSerializer unless either a custom pattern
    or a timezone are specified
   (2.7.1)

Timur Shakurov (saladinkzn@github)
  * Reported #1134: Jackson 2.7 doesn't work with jdk6 due to use of `Collections.emptyIterator()`
   (2.7.2)

Jiri Mikulasek (pirkogdc@github)
  * Reported #1124: JsonAnyGetter ignores JsonSerialize(contentUsing=...)
   (2.7.2)

Xavi Torrens (xavitorrens@github)
  * Reported #1150: Problem with Object id handling, explicit `null` token
   (2.7.3)

Yoann Rodière (fenrhil@github)
  * Reported #1154: @JsonFormat.pattern on dates is now ignored if shape is not
    explicitely provided
   (2.7.3)

Mark Woon (markwoon@github)
  * Reported #1178: `@JsonSerialize(contentAs=superType)` behavior disallowed in 2.7
   (2.7.4)
  * Reported #1231: `@JsonSerialize(as=superType)` behavior disallowed in 2.7.4
   (2.7.5)
  * Suggested #507: Support for default `@JsonView` for a class
   (2.9.0)

Tom Mack (tommack@github)
  * Reported #1208: treeToValue doesn't handle POJONodes that contain exactly
    the requested value type
   (2.7.4)

William Headrick (headw01@github)
   * Reported#1223: `BasicClassIntrospector.forSerialization(...).findProperties` should
    respect MapperFeature.AUTO_DETECT_GETTERS/SETTERS?
   (2.7.5)

Nick Babcock (nickbabcock)
  * Reported #1225: `JsonMappingException` should override getProcessor()
   (2.7.5)
  * Suggested #1356: Differentiate between input and code exceptions on deserialization
   (2.9.0)

Andrew Joseph (apjoseph@github)
  * Reported #1248: `Annotated` returns raw type in place of Generic Type in 2.7.x
   (2.7.5)

Erich Schubert (kno10@github)
  * Reported #1260: `NullPointerException` in `JsonNodeDeserializer`, provided fix
   (2.7.5)

Brian Pontarelli (voidmain@github)
  * Reported #1301: Problem with `JavaType.toString()` for recursive (self-referential) types
   (2.7.6)

Max Drobotov (fizmax@github)
  * Reported, contributed fix for #1332: `ArrayIndexOutOfBoundException` for enum by index deser
   (2.7.7)

Stuart Douglas (stuartwdouglas@github)
  * Reported #1363: The static field ClassUtil.sCached can cause a class loader leak
   (2.7.8)

Josh Caplan (jecaplan@github)
  * Reported, suggested fix for #1368: Problem serializing `JsonMappingException` due to addition
    of non-ignored `processor` property (added in 2.7)
   (2.7.8)

Diego de Estrada (diegode@github)
  * Contributed fix for #1367: No Object Id found for an instance when using `@ConstructorProperties`
   (2.7.9)

Kevin Hogeland (khogeland@github)
  * Reported #1501: `ArrayIndexOutOfBoundsException` on non-static inner class constructor
   (2.7.9)

xiexq (xiexq@knownsec.com)
  * Reported #2389: Block one more gadget type (CVE-2019-14361)
   (2.7.9.6)

Artur Jonkisz (ajonkisz@github)
  * Reported #960: `@JsonCreator` not working on a factory with no arguments for ae enum type
   (2.8.0)

Mikhail Kokho (mkokho@github)
  * Contributed impl for #990: Allow failing on `null` values for creator (add
  `DeserializationFeature.FAIL_ON_NULL_CREATOR_PROPERTIES`)
   (2.8.0)

Aleksandr Oksenenko (oleksandr-oksenenko@github)
  * Reported #999: External property is not deserialized
   (2.8.0)

Lokesh Kumar (LokeshN@github)
  * Contributed impl for #1082: Can not use static Creator factory methods for `Enum`s,
    with JsonCreator.Mode.PROPERTIES
   (2.8.0)
  * Reported #1217: `@JsonIgnoreProperties` on Pojo fields not working for deserialization
   (2.8.0)

Ross Goldberg
  * Reported #1165, provided fix for: `CoreXMLDeserializers` does not handle
    time-only `XMLGregorianCalendar`s
   (2.8.0)

Maarten Billemont (lhunath@github)
  * Suggested #1184: Allow overriding of `transient` with explicit inclusion with `@JsonProperty`
   (2.8.0)

Vladimir Kulev (lightoze@github)
  * Reported #1028: Ignore USE_BIG_DECIMAL_FOR_FLOATS for NaN/Infinity
   (2.8.0)

Ari Fogel (arifogel@github)
  * Reported #1261, contributed fix for: `@JsonIdentityInfo` deserialization fails with
    combination of forward references, `@JsonCreator`
   (2.8.0)

Andriy Plokhotnyuk (plokhotnyuk@github)
  * Requested #1277: Add caching of resolved generic types for `TypeFactory`
   (2.8.0)

Arek Gabiga (arekgabiga@github)
  * Reported #1297: Deserialization of generic type with Map.class
   (2.8.1)

Chris Jester-Young (cky@github)
  * Contributed #1335: Unconditionally call `TypeIdResolver.getDescForKnownTypeIds`
   (2.8.2)

Andrew Snare (asnare@github)
  * Reported #1315: Binding numeric values can BigDecimal lose precision
   (2.8.2)

Gili Tzabari (cowwoc@github)
  * Reported #1351: `@JsonInclude(NON_DEFAULT)` doesn't omit null fields
   (2.8.3)

Oleg Zhukov (OlegZhukov@github)
  * Reported #1384: `@JsonDeserialize(keyUsing = ...)` does not work correctly
   together with `DefaultTyping.NON_FINAL`
   (2.8.4)

Pavel Popov (tolkonepiu@github)
  * Contributed fix #1389: Problem with handling of multi-argument creator with Enums
   (2.8.4)

Josh Gruenberg (joshng@github)
  * Reported #1403: Reference-chain hints use incorrect class-name for inner classes
   (2.8.4)

Kevin Donnelly (kpdonn@github)
  * Reported #1432: Off by 1 bug in PropertyValueBuffer
   (2.8.5)

Nathanial Ofiesh (ofiesh@github)
  * Reported #1441: Failure with custom Enum key deserializer, polymorphic types
   (2.8.5)

Frédéric Camblor (fcamblor@github)
  * Reported #1451: Type parameter not passed by `ObjectWriter` if serializer pre-fetch disabled
   (2.8.6)

Stephan Schroevers (Stephan202@github)
  * Reported #1505: @JsonEnumDefaultValue should take precedence over FAIL_ON_NUMBERS_FOR_ENUMS
   (2.8.7)

Alex Panchenko (panchenko@github)
  * Reported #1543: JsonFormat.Shape.NUMBER_INT does not work when defined on enum type in 2.8
   (2.8.8)

Joshua Jones
  * Reported #1573, contributed fix: Missing properties when deserializing using a builder class
   with a non-default constructor and a mutator annotated with `@JsonUnwrapped`
   (2.8.8)

Ivo Studens (istudens@redhat.com)
  * Contributed #1585: Invoke ServiceLoader.load() inside of a privileged block
    when loading modules using `ObjectMapper.findModules()`
   (2.8.9)
  * Contributed fix for #2482: `JSONMappingException` `Location` column number
    is one line Behind the actual location
   (2.10.3)

Javy Luo (AnywnYu@github)
  * Reported #1595: `JsonIgnoreProperties.allowSetters` is not working in Jackson 2.8
   (2.8.9)

Marco Catania (catanm@github.com)
  * Contributed #1597: Escape JSONP breaking characters
   (2.8.9)

Andrew Joseph (apjoseph@github)
  * Reported #1629 `FromStringDeserializer` ignores registered `DeserializationProblemHandler`
    for `java.util.UUID`
   (2.8.9)

Joe Littlejohn (joelittlejohn@github)
  * Contributed #1642: Support `READ_UNKNOWN_ENUM_VALUES_AS_NULL` with `@JsonCreator`
   (2.8.9)

Slobodan Pejic (slobo-showbie@github)
  * Reported #1647, contributed fix: Missing properties from base class when recursive
    types are involved
   (2.8.9)

Bertrand Renuart (brenuart@github)
  * Reported #1648: `DateTimeSerializerBase` ignores configured date format when creating contextual
   (2.8.9)
  * Reported #1651: `StdDateFormat` fails to parse 'zulu' date when TimeZone other than UTC
   (2.8.9)
  * Suggested #1745: StdDateFormat: accept and truncate millis larger than 3 digits
   (2.9.1)
  * Contributed #1749: StdDateFormat: performance improvement of '_format(..)' method
   (2.9.1)
  * Contributed #1759: Reuse `Calendar` instance during parsing by `StdDateFormat`
   (2.9.1)

Kevin Gallardo (newkek@github)
  * Reported #1658: Infinite recursion when deserializing a class extending a Map,
    with a recursive value type
   (2.8.10)
  * Reported #1729: Integer bounds verification when calling `TokenBuffer.getIntValue()`
   (2.9.4)

Lukas Euler
  * Reported #1735: Missing type checks when using polymorphic type ids

Guixiong Wu (吴桂雄)
  * Reported #2032: Blacklist another serialization gadget (ibatis)
   (2.8.11.2)

svarzee@github
  * Reported #2109, suggested fix: Canonical string for reference type is built incorrectly
   (2.8.11.3 / 2.9.7)

Connor Kuhn (ckuhn@github)
  * Contributed #1341: FAIL_ON_MISSING_EXTERNAL_TYPE_ID_PROPERTY
   (2.9.0)

Jan Lolling (jlolling@github)
  * Contributed #1319: Add `ObjectNode.put(String, BigInteger)`
   (2.9.0)

Michael R Fairhurst (MichaelRFairhurst@github)
  * Reported #1035: `@JsonAnySetter` assumes key of `String`, does not consider declared type.
   (2.9.0)

Fabrizio Cucci (fabriziocucci@github)
  * Reported #1406: `ObjectMapper.readTree()` methods do not return `null` on end-of-input
   (2.9.0)

Emiliano Clariá (emilianogc@github)
  * Contributed #1434: Explicitly pass null on invoke calls with no arguments
   (2.9.0)

Ana Eliza Barbosa (AnaEliza@github)
  * Contributed #1520: Case insensitive enum deserialization feature.
   (2.9.0)

Lyor Goldstein (lgoldstein@github)
  * Reported #1544: `EnumMapDeserializer` assumes a pure `EnumMap` and does not support
    derived classes
   (2.9.0)

Harleen Sahni (harleensahni@github)
  * Reported #403: Make FAIL_ON_NULL_FOR_PRIMITIVES apply to primitive arrays and other
    types that wrap primitives
   (2.9.0)

Jared Jacobs (2is10@github)
  * Requested #1605: Allow serialization of `InetAddress` as simple numeric host address
   (2.9.0)

Patrick Gunia (pgunia@github)
  * Reported #1440: Wrong `JsonStreamContext` in `DeserializationProblemHandler` when reading
  `TokenBuffer` content
   (2.9.0)

Carsten Wickner (CarstenWickner@github)
  * Contributed #1522: Global `@JsonInclude(Include.NON_NULL)` for all properties with a specific type
   (2.9.0)

Chris Plummer (strmer15@github)
  * Reported #1637: `ObjectReader.at()` with `JsonPointer` stops after first collection
   (2.9.0)

Christian Basler (Dissem@github)
  * Reported #1688: Deserialization fails for `java.nio.file.Path` implementations when
    default typing enabled
   (2.9.0)

Tim Bartley (tbartley@github)
  * Reported, suggested fix for #1705: Non-generic interface method hides type resolution info
    from generic base class
   (2.9.1)

Luís Cleto (luiscleto@github)
  * Suggested 1768: Improve `TypeFactory.constructFromCanonical()` to work with
   `java.lang.reflect.Type.getTypeName()` format
   (2.9.2)

Vincent Demay (vdemay@github)
  * Reported #1793: `java.lang.NullPointerException` in `ObjectArraySerializer.acceptJsonFormatVisitor()`
    for array value with `@JsonValue`
   (2.9.2)

Peter Jurkovic (peterjurkovic@github)
  * Reported #1823: ClassNameIdResolver doesn't handle resolve Collections$SingletonMap,
    Collections$SingletonSet
   (2.9.3)

alinakovalenko@github:
  * Reported #1844: Map "deep" merge only adds new items, but not override existing values
   (2.9.3)

Pier-Luc Whissell (pwhissell@github):
  * Reported #1673: Serialising generic value classes via Reference Types (like Optional) fails
    to include type information
   (2.9.4)

Alexander Skvortcov (askvortcov@github)
  * Reported #1853: Deserialise from Object (using Creator methods) returns field name
    instead of value
   (2.9.4)

Joe Schafer (jschaf@github)
  * Reported #1906: Add string format specifier for error message in `PropertyValueBuffer`
   (2.9.4)
  * Reported #1907: Remove `getClass()` from `_valueType` argument for error reporting
   (2.9.4)

Deblock Thomas (deblockt@github)
  * Reported, contributed fix for #1912: `BeanDeserializerModifier.updateBuilder()` does not
    work to set custom  deserializer on a property (since 2.9.0)
   (2.9.5)
  * Reported, suggested fix for #2280: JsonMerge not work with constructor args
   (2.10.0)

lilei@venusgroup.com.cn:
  * Reported #1931: Two more `c3p0` gadgets to exploit default typing issue
   (2.9.5)

Aniruddha Maru (maroux@github)
  * Reported #1940: `Float` values with integer value beyond `int` lose precision if
    bound to `long`
   (2.9.5)

Timur Shakurov (saladinkzn@github)
  * Reported #1947: `MapperFeature.AUTO_DETECT_XXX` do not work if all disabled
   (2.9.5)

roeltje25@github
  * Reported #1978: Using @JsonUnwrapped annotation in builderdeserializer hangs in
    infinite loop
   (2.9.5)

Freddy Boucher (freddyboucher@github)
  * Reported #1990: MixIn `@JsonProperty` for `Object.hashCode()` is ignored
   (2.9.6)

Ondrej Zizka (OndraZizk@github)
  * Reported #1999: "Duplicate property" issue should mention which class it complains about
   (2.9.6)

Jakub Skierbiszewski (jskierbi@github)
  * Reported, contributed fix for #2001: Deserialization issue with `@JsonIgnore` and
    `@JsonCreator` + `@JsonProperty` for same property name
   (2.9.6)

Carter Kozak (cakofony@github)
  * Reported #2016: Delegating JsonCreator disregards JsonDeserialize info
   (2.9.6)

Reinhard Prechtl (dnno@github)
  * Reported #2034: Serialization problem with type specialization of nested generic types
   (2.9.6)

Chetan Narsude (243826@github)
  * Reported #2038: JDK Serializing and using Deserialized `ObjectMapper` loses linkage
    back from `JsonParser.getCodec()`
   (2.9.6)

Petar Tahchiev (ptahchiev@github)
  * Reported #2060: `UnwrappingBeanPropertyWriter` incorrectly assumes the found
    serializer is of type `UnwrappingBeanSerializer`
   (2.9.6)

Brandon Krieger (bkrieger@github)
  * Reported #2064: Cannot set custom format for `SqlDateSerializer` globally
   (2.9.7)

Thibaut Robert (trobert@github)
  * Requested #2059: Remove `final` modifier for `TypeFactory`
   (2.10.0)

Christopher Smith (chrylis@github)
  * Suggested #2115: Support naive deserialization of `Serializable` values as "untyped",
    same as `java.lang.Object`		     
   (2.10.0)

Édouard Mercier (edouardmercier@github)
  * Requested #2116: Make NumberSerializers.Base public and its inherited classes not final
   (2.9.6)

Semyon Levin (remal@github)
  * Contributed #2120: `NioPathDeserializer` improvement
   (2.9.7)
  * Contributed #2133: Improve `DeserializationProblemHandler.handleUnexpectedToken()`
    to allow handling of Collection problems
   (2.10.0)

Pavel Nikitin (morj@github)
  * Requested #2181: Don't re-use dynamic serializers for property-updating copy constructors
   (2.9.8)

Thomas Krieger (ThomasKrieger@github)
  * Reported #1408: Call to `TypeVariable.getBounds()` without synchronization unsafe on
    some platforms
   (2.9.9)

René Kschamer (flawi@github)
  * Reported #2197: Illegal reflective access operation warning when using `java.lang.Void`
   as value type
   (2.9.8)

Joffrey Bion (joffrey-bion@github)
  * Reported #2265: Inconsistent handling of Collections$UnmodifiableList vs 
    Collections$UnmodifiableRandomAccessList
   (2.9.9)

Christoph Fiehe (cfiehe@github.com)
  * Contributed #2299: Fix for using jackson-databind in an OSGi environment under Android
   (2.9.9)

Cyril Martin (mcoolive@github.com)
  * Reported #2303: Deserialize null, when java type is "TypeRef of TypeRef of T",
    does not provide "Type(Type(null))"
   (2.9.9)

Daniil Barvitsky (dbarvitsky@github)
  * Reported #2324: `StringCollectionDeserializer` fails with custom collection
   (2.9.9)

Edgar Asatryan (nstdio@github)
  * Reported #2374: `ObjectMapper. getRegisteredModuleIds()` throws NPE if no modules registered
   (2.9.9.1)

Michael Simons (michael-simons@github)
  * Reported #2395: `NullPointerException` from `ResolvedRecursiveType` (regression due to
    fix for #2331)
   (2.9.9.3)

Joe Barnett (josephlbarnett@github)
  * Reported, contributed fix for #2404: FAIL_ON_MISSING_EXTERNAL_TYPE_ID_PROPERTY setting
    ignored when creator properties are buffered
   (2.9.10)

Kaki King (kingkk9279@g)
  * Reported #2449: Block one more gadget type (cve CVE-2019-14540)
   (2.9.10)

Jon Anderson (Jon901@github)
  * Reported #2544: java.lang.NoClassDefFoundError Thrown for compact profile1
   (2.9.10.2)

Zihui Ren (renzihui@github)
  * Suggested #2129: Add `SerializationFeature.WRITE_ENUM_KEYS_USING_INDEX`, separate from value setting
   (2.10.0)

Yiqiu Huang (huangyq23@github
  * Reported #2164: `FactoryBasedEnumDeserializer` does not respect
   `DeserializationFeature.WRAP_EXCEPTIONS`
   (2.10.0)
   
Alexander Saites (saites@github)
  * Reported #2189: `TreeTraversingParser` does not check int bounds
   (2.10.0)

Christoph Breitkopf (bokesan@github)
  * Reported #2217: Suboptimal memory allocation in `TextNode.getBinaryValue()`
   (2.10.0)

Pavel Chervakov (pacher@github)
  * Reported #2230: `WRITE_BIGDECIMAL_AS_PLAIN` is ignored if `@JsonFormat` is used
   (2.10.0)

Ben Anderson (andersonbd1@github)
  * Reported, suggested fix for #2309: READ_ENUMS_USING_TO_STRING doesn't support null values
   (2.10.0)

Manuel Hegner (manuel-hegner@github)
  * Suggested #2311: Unnecessary MultiView creation for property writers
   (2.10.0)

Chris Mercer (cmercer@github)
  * Reported #2331: `JsonMappingException` through nested getter with generic wildcard return type
   (2.10.0)

Robert Greig (rgreig@github)
  * Reported #2336: `MapDeserializer` can not merge `Map`s with polymorphic values
   (2.10.0)

Victor Noël (victornoel@github)
  * Reported #2338: Suboptimal return type for `JsonNode.withArray()`
   (2.10.0)
  * Reported #2339: Suboptimal return type for `ObjectNode.set()`
   (2.10.0)

David Harris (toadzky@github)
  * Reported #2378: `@JsonAlias` doesn't work with AutoValue
   (2.10.0)

Sam Smith (Oracle Security Researcher)
  * Suggested #2398: Replace recursion in `TokenBuffer.copyCurrentStructure()` with iteration

Vladimir Tsanev (tsachev@github)
  * Contributed #2415: Builder-based POJO deserializer should pass builder instance, not type,
    to `handleUnknownVanilla()` to fix earlier #822
   (2.10.0)

Marcos Passos (marcospassos@github(
  * Contributed #2432: Add support for module bundles
   (2.10.0)

David Becker (dsbecker@github)
  * Suggested #2433: Improve `NullNode.equals()`
   (2.10.0)

Hesham Massoud (heshamMassoud@github)
  * Reported, contributed fix for #2442: `ArrayNode.addAll()` adds raw `null` values
    which cause NPE on `deepCopy()`
   (2.10.0)

David Connelly (dconnelly@github)
  * Reported #2446: Java 11: Unable to load JDK7 types (annotations, java.nio.file.Path):
    no Java7 support added
   (2.10.0)

Wahey (KevynBct@github)
  * Reported #2466: Didn't find class "java.nio.file.Path" below Android api 26
  (2.10.0)

Martín Coll (colltoaction@github)
  * Contributed #2467: Accept `JsonTypeInfo.As.WRAPPER_ARRAY` with no second argument to
   deserialize as "null value"
  (2.10.0)

Andrey Kulikov (ankulikov@github)
  * Reported #2457: Extended enum values are not handled as enums when used as Map keys
  (2.10.1)

João Guerra (joca-bt@github)
  * Reported #2473: Array index missing in path of `JsonMappingException` for `Collection<String>`,
    with custom deserializer
  (2.10.1)
  * Reported #2567: Incorrect target type for arrays when providing nulls and nulls are disabled
  (2.10.2)
  * Reported #2635: JsonParser cannot getText() for input stream on MismatchedInputException
  (2.11.0)
  * Reported #2770: JsonParser from MismatchedInputException cannot getText() for
    floating-point value
  (2.11.1)

Ryan Bohn (bohnman@github)
  * Reported #2475: `StringCollectionSerializer` calls `JsonGenerator.setCurrentValue(value)`,
    which messes up current value for sibling properties
  (2.10.1)

Johan Haleby (johanhaleby@github)
  * Reported #2513: BigDecimalAsStringSerializer in NumberSerializer throws IllegalStateException
    in 2.10
  (2.10.1)

Richard Wise (Woodz@github)
  * Reported #2519: Serializing `BigDecimal` values inside containers ignores shape override	
  (2.10.1)

Mark Schäfer (mark--@github)
  * Reported #2520: Sub-optimal exception message when failing to deserialize non-static inner classes
  (2.10.1)

Ruud Welling (WellingR@github)
  * Contributed fix for #2102: `FAIL_ON_NULL_FOR_PRIMITIVES` failure does not indicate
    field name in exception message
  (2.10.2)

Fabian Lange (CodingFabian@github)
  * Reported #2556: Contention in `TypeNameIdResolver.idFromClass()`
  (2.10.2)

Stefan Wendt (stewe@github)
  * Reported #2560: Check `WRAP_EXCEPTIONS` in `CollectionDeserializer.handleNonArray()`
  (2.10.2)

Greg Arakelian (arakelian@github)
  * Reported #2566: `MissingNode.toString()` returns `null` (4 character token) instead
    of empty string
  (2.10.2)

Kamal Aslam (aslamkam@github)
  * Reported #2482: `JSONMappingException` `Location` column number is one line
    Behind the actual location
  (2.10.3)

Tobias Preuss (johnjohndoe@github)
  * Reported #2599: NoClassDefFoundError at DeserializationContext.<init> on Android 4.1.2
    and Jackson 2.10.0
  (2.10.3)

Eduard Tudenhöfner (nastra@github)
  * Reported #2602, contributed fix for: ByteBufferSerializer produces unexpected results with
    a duplicated ByteBuffer and a position > 0
  (2.10.3)

Alexander Shilov (ashlanderr@github)
  * Reported, suggested fix for #2610: `EXTERNAL_PROPERTY` doesn't work with `@JsonIgnoreProperties`
  (2.10.3)

Endre Stølsvik (stolsvik@github)
  * Reported #2679: `ObjectMapper.readValue("123", Void.TYPE)` throws "should never occur"
  (2.10.4)

Denis Kostousov (kostousov-ds@github)
  * Reported #2787 (partial fix): NPE after add mixin for enum
  (2.10.5)

Máté Rédecsi (rmatesz@github)
  * Reported #953: i-I case convertion problem in Turkish locale with case-insensitive deserialization
  (2.11.0)

Ville Koskela (vjkoskela@github)
  * Contributed #2487: BeanDeserializerBuilder Protected Factory Method for Extension
  (2.11.0)
  * Reported #2486: Builder Deserialization with JsonCreator Value vs Array
  (2.11.1)
  * Contributed fix for #792: Deserialization Not Working Right with Generic Types and Builders
  (2.12.0)

Fitz (Joongsoo.Park) (joongsoo@github)
  * Contributed #2511: Add `SerializationFeature.WRITE_SELF_REFERENCES_AS_NULL`
  (2.11.0)

Antonio Petrelli (apetrelli@github)
  * Reported #2049: TreeTraversingParser and UTF8StreamJsonParser create contexts differently
  (2.11.0)

Robert Diebels (RobertDiebels@github)
  * Contributed #2352: Support use of `@JsonAlias` for enum values
  (2.11.0)

Joseph Koshakow (jkosh44@github)
  * Contributed fix for #2515: `ObjectMapper.registerSubtypes(NamedType...)` doesn't allow registering
    the same POJO for two different type ids
  (2.11.0)

Haowei Wen (yushijinhun@github)
  * Reported #2565: Java 8 `Optional` not working with `@JsonUnwrapped` on unwrappable type
  (2.11.0)

Bartosz Baranowski (baranowb@github)
  * Reported #2589: `DOMDeserializer`: setExpandEntityReferences(false) may not prevent
   external entity expansion in all cases
  (2.11.0)

Oleksii Khomchenko (gagoman@github)
  * Reported, contributed fix for #2592: `ObjectMapper.setSerializationInclusion()` is
   ignored for `JsonAnyGetter`
  (2.11.0)

Oleksandr Poslavskyi (alevskyi@github)
  * Contributed fix for #1983: Polymorphic deserialization should handle case-insensitive Type Id
    property name if `MapperFeature.ACCEPT_CASE_INSENSITIVE_PROPERTIES` is enabled
  (2.11.0)

Simone D'Avico (simonedavico@github)
  * Reported #2632: Failure to resolve generic type parameters on serialization
  (2.11.0)
 
Robin Roos (robinroos@github)
  * Contributed #2636: ObjectReader readValue lacks Class<T> argument
  (2.11.0)

Michael Cramer (BigMichi1@github)
  * Reported #2725: JsonCreator on static method in Enum and Enum used as key in map
   fails randomly
  (2.11.1)
 
Frank Schmager (fschmager@github)
  * Reported #2757: "Conflicting setter definitions for property" exception for `Map`
   subtype during deserialization
  (2.11.1)

Johannes Kuhn (DasBrain@github)
  * Reported #2758: Fail to deserialize local Records
  (2.11.1)
  * Reported #2760: Jackson doesn't respect `CAN_OVERRIDE_ACCESS_MODIFIERS=false` for
    deserializer properties
  (2.11.1)

Oleg Chtchoukine (oshatrk@github)
  * Reported #2759: Rearranging of props when property-based generator is in use leads
    to incorrect output
  (2.11.1)

Joshua Shannon (retrodaredevil@github)
  * Reported, contributed fix for #2785: Polymorphic subtypes not registering on copied
    ObjectMapper (2.11.1)
  (2.11.2)

<<<<<<< HEAD
Mike Gilbode (gilbode@github)
  * Reported #792: Deserialization Not Working Right with Generic Types and Builders
  (2.12.0)

Patrick Jungermann (pjungermann@github)
  * Requested #1852: Allow case insensitive deserialization of String value into
  `boolean`/`Boolean` (esp for Excel)
  (2.12.0)
 
Nate Bauernfeind (nbauernfeind@github)
  * Reported #2091: `ReferenceType` does not expose valid containedType
  (2.12.0)

Xiang Zhang (zhangyangyu@github)
  * Reported #2118: `JsonProperty.Access.READ_ONLY` does not work with "getter-as-setter"
    Collections
  (2.12.0)

Yona Appletree (Yona-Appletree@github)
  * Reported #2283: `JsonProperty.Access.READ_ONLY` fails with collections when a
    property name is specified
  (2.12.0)

David Bidorff (bidorffOL@github)
  * Reported, contributed fix for #2719: `FAIL_ON_IGNORED_PROPERTIES` does not throw
    on `READONLY` properties with an explicit name
  (2.12.0)

Jendrik Johannes (jjohannes@github)
  * Contributed #2726: Add Gradle Module Metadata for version alignment with Gradle 6
  (2.12.0)

Swayam Raina (swayamraina@github)
  * Contributed #2761: Support multiple names in `JsonSubType.Type`
  (2.12.0)
=======
Daniel Hrabovcak (TheSpiritXIII@github)
  * Reported #2796: `TypeFactory.constructType()` does not take `TypeBindings` correctly
  (2.11.2)
>>>>>>> 925c7c11
<|MERGE_RESOLUTION|>--- conflicted
+++ resolved
@@ -1143,7 +1143,10 @@
     ObjectMapper (2.11.1)
   (2.11.2)
 
-<<<<<<< HEAD
+Daniel Hrabovcak (TheSpiritXIII@github)
+  * Reported #2796: `TypeFactory.constructType()` does not take `TypeBindings` correctly
+  (2.11.2)
+
 Mike Gilbode (gilbode@github)
   * Reported #792: Deserialization Not Working Right with Generic Types and Builders
   (2.12.0)
@@ -1178,9 +1181,4 @@
 
 Swayam Raina (swayamraina@github)
   * Contributed #2761: Support multiple names in `JsonSubType.Type`
-  (2.12.0)
-=======
-Daniel Hrabovcak (TheSpiritXIII@github)
-  * Reported #2796: `TypeFactory.constructType()` does not take `TypeBindings` correctly
-  (2.11.2)
->>>>>>> 925c7c11
+  (2.12.0)