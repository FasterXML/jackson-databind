--- conflicted
+++ resolved
@@ -1529,12 +1529,10 @@
     from 2.13.x to 2.14.0
   (2.14.1)
 
-<<<<<<< HEAD
-Hervé Boutemy (hboutemy@github)
-  * Contributed fix for #3680: Timestamp in classes inside jar showing 02/01/1980
-  (2.15.0)
-=======
 Philippe Marschall (marschall@github)
   * Contributed #3699: Allow custom `JsonNode` implementations
   (2.14.2)
->>>>>>> 0020fcbe
+
+Hervé Boutemy (hboutemy@github)
+  * Contributed fix for #3680: Timestamp in classes inside jar showing 02/01/1980
+  (2.15.0)