--- conflicted
+++ resolved
@@ -33,11 +33,7 @@
     static class Authentication1872 {
          public List<GrantedAuthority> authorities = new ArrayList<GrantedAuthority>();
     }
-<<<<<<< HEAD
 
-=======
-    
->>>>>>> 6799f8f1
     /*
     /**********************************************************
     /* Unit tests
@@ -118,24 +114,7 @@
     // [databind#1931]
     public void testC3P0Types() throws Exception
     {
-<<<<<<< HEAD
-        _testTypes1737("com.mchange.v2.c3p0.JndiRefForwardingDataSource");
-        _testTypes1737("com.mchange.v2.c3p0.WrapperConnectionPoolDataSource");
-=======
         _testIllegalType(ComboPooledDataSource.class); // [databind#1931]
->>>>>>> 6799f8f1
-    }
-
-    // // // Tests for [databind#1872]
-    public void testJDKTypes1872() throws Exception
-    {
-        ObjectMapper mapper = new ObjectMapper();
-        mapper.enableDefaultTyping(ObjectMapper.DefaultTyping.NON_FINAL, JsonTypeInfo.As.PROPERTY);
-    
-        String json = aposToQuotes(String.format("{'@class':'%s','authorities':['java.util.ArrayList',[]]}",
-                Authentication1872.class.getName()));
-        Authentication1872 result = mapper.readValue(json, Authentication1872.class);
-        assertNotNull(result);
     }
 
     private void _testIllegalType(Class<?> nasty) throws Exception {
