package com.fasterxml.jackson.databind.deser;

import java.io.Serializable;
import java.util.*;
import java.util.concurrent.*;
import java.util.concurrent.atomic.AtomicReference;

import com.fasterxml.jackson.annotation.JacksonInject;
import com.fasterxml.jackson.annotation.JsonCreator;
import com.fasterxml.jackson.annotation.JsonIgnoreProperties;
import com.fasterxml.jackson.annotation.JsonSetter;
import com.fasterxml.jackson.annotation.Nulls;
import com.fasterxml.jackson.annotation.JsonCreator.Mode;

import com.fasterxml.jackson.databind.*;
import com.fasterxml.jackson.databind.cfg.ConfigOverride;
import com.fasterxml.jackson.databind.cfg.DeserializerFactoryConfig;
import com.fasterxml.jackson.databind.cfg.HandlerInstantiator;
import com.fasterxml.jackson.databind.deser.impl.CreatorCandidate;
import com.fasterxml.jackson.databind.deser.impl.CreatorCollector;
import com.fasterxml.jackson.databind.deser.impl.JDKValueInstantiators;
import com.fasterxml.jackson.databind.deser.impl.JavaUtilCollectionsDeserializers;
import com.fasterxml.jackson.databind.deser.std.*;
import com.fasterxml.jackson.databind.ext.OptionalHandlerFactory;
import com.fasterxml.jackson.databind.ext.jdk8.Jdk8OptionalDeserializer;
import com.fasterxml.jackson.databind.ext.jdk8.OptionalDoubleDeserializer;
import com.fasterxml.jackson.databind.ext.jdk8.OptionalIntDeserializer;
import com.fasterxml.jackson.databind.ext.jdk8.OptionalLongDeserializer;
import com.fasterxml.jackson.databind.introspect.*;
import com.fasterxml.jackson.databind.jsontype.TypeDeserializer;
import com.fasterxml.jackson.databind.type.*;
import com.fasterxml.jackson.databind.util.*;

/**
 * Abstract factory base class that can provide deserializers for standard
 * JDK classes, including collection classes and simple heuristics for
 * "upcasting" common collection interface types
 * (such as {@link java.util.Collection}).
 *<p>
 * Since all simple deserializers are eagerly instantiated, and there is
 * no additional introspection or customizability of these types,
 * this factory is stateless.
 */
@SuppressWarnings("serial")
public abstract class BasicDeserializerFactory
    extends DeserializerFactory
    implements java.io.Serializable
{
    private final static Class<?> CLASS_OBJECT = Object.class;
    private final static Class<?> CLASS_STRING = String.class;
    private final static Class<?> CLASS_CHAR_SEQUENCE = CharSequence.class;
    private final static Class<?> CLASS_ITERABLE = Iterable.class;
    private final static Class<?> CLASS_MAP_ENTRY = Map.Entry.class;
    private final static Class<?> CLASS_SERIALIZABLE = Serializable.class;

    /**
     * We need a placeholder for creator properties that don't have name
     * but are marked with `@JsonWrapped` annotation.
     */
    protected final static PropertyName UNWRAPPED_CREATOR_PARAM_NAME = new PropertyName("@JsonUnwrapped");

    /*
    /**********************************************************************
    /* Config
    /**********************************************************************
     */

    /**
     * Configuration settings for this factory; immutable instance (just like this
     * factory), new version created via copy-constructor (fluent-style)
     */
    protected final DeserializerFactoryConfig _factoryConfig;

    /*
    /**********************************************************************
    /* Life cycle
    /**********************************************************************
     */

    protected BasicDeserializerFactory(DeserializerFactoryConfig config) {
        _factoryConfig = config;
    }
    
    /**
     * Method for getting current {@link DeserializerFactoryConfig}.
      *<p>
     * Note that since instances are immutable, you can NOT change settings
     * by accessing an instance and calling methods: this will simply create
     * new instance of config object.
     */
    public DeserializerFactoryConfig getFactoryConfig() {
        return _factoryConfig;
    }

    protected abstract DeserializerFactory withConfig(DeserializerFactoryConfig config);

    /*
    /**********************************************************************
    /* Configuration handling: fluent factories
    /**********************************************************************
     */

    /**
     * Convenience method for creating a new factory instance with additional deserializer
     * provider.
     */
    @Override
    public final DeserializerFactory withAdditionalDeserializers(Deserializers additional) {
        return withConfig(_factoryConfig.withAdditionalDeserializers(additional));
    }

    /**
     * Convenience method for creating a new factory instance with additional
     * {@link KeyDeserializers}.
     */
    @Override
    public final DeserializerFactory withAdditionalKeyDeserializers(KeyDeserializers additional) {
        return withConfig(_factoryConfig.withAdditionalKeyDeserializers(additional));
    }
    
    /**
     * Convenience method for creating a new factory instance with additional
     * {@link BeanDeserializerModifier}.
     */
    @Override
    public final DeserializerFactory withDeserializerModifier(BeanDeserializerModifier modifier) {
        return withConfig(_factoryConfig.withDeserializerModifier(modifier));
    }

    /**
     * Convenience method for creating a new factory instance with additional
     * {@link ValueInstantiators}.
     */
    @Override
    public final DeserializerFactory withValueInstantiators(ValueInstantiators instantiators) {
        return withConfig(_factoryConfig.withValueInstantiators(instantiators));
    }

    /*
    /**********************************************************************
    /* DeserializerFactory impl (partial): ValueInstantiators
    /**********************************************************************
     */

    /**
     * Value instantiator is created both based on creator annotations,
     * and on optional externally provided instantiators (registered through
     * module interface).
     */
    @Override
    public ValueInstantiator findValueInstantiator(DeserializationContext ctxt,
            BeanDescription beanDesc)
        throws JsonMappingException
    {
        final DeserializationConfig config = ctxt.getConfig();

        ValueInstantiator instantiator = null;
        // Check @JsonValueInstantiator before anything else
        AnnotatedClass ac = beanDesc.getClassInfo();
        Object instDef = ctxt.getAnnotationIntrospector().findValueInstantiator(ctxt.getConfig(), ac);
        if (instDef != null) {
            instantiator = _valueInstantiatorInstance(config, ac, instDef);
        }
        if (instantiator == null) {
            // Second: see if some of standard Jackson/JDK types might provide value
            // instantiators.
            instantiator = JDKValueInstantiators.findStdValueInstantiator(config, beanDesc.getBeanClass());
            if (instantiator == null) {
                instantiator = _constructDefaultValueInstantiator(ctxt, beanDesc);
            }
        }

        // finally: anyone want to modify ValueInstantiator?
        if (_factoryConfig.hasValueInstantiators()) {
            for (ValueInstantiators insts : _factoryConfig.valueInstantiators()) {
                instantiator = insts.findValueInstantiator(config, beanDesc, instantiator);
                // let's do sanity check; easier to spot buggy handlers
                if (instantiator == null) {
                    ctxt.reportBadTypeDefinition(beanDesc,
						"Broken registered ValueInstantiators (of type %s): returned null ValueInstantiator",
						insts.getClass().getName());
                }
            }
        }
        return instantiator;
    }

    /**
     * Method that will construct standard default {@link ValueInstantiator}
     * using annotations (like @JsonCreator) and visibility rules
     */
    protected ValueInstantiator _constructDefaultValueInstantiator(DeserializationContext ctxt,
            BeanDescription beanDesc)
        throws JsonMappingException
    {
        CreatorCollector creators = new CreatorCollector(beanDesc, ctxt.getConfig());
        AnnotationIntrospector intr = ctxt.getAnnotationIntrospector();
        
        // need to construct suitable visibility checker:
        final DeserializationConfig config = ctxt.getConfig();
        VisibilityChecker vchecker = config.getDefaultVisibilityChecker(beanDesc.getBeanClass(),
                beanDesc.getClassInfo());

        /* 24-Sep-2014, tatu: Tricky part first; need to merge resolved property information
         *  (which has creator parameters sprinkled around) with actual creator
         *  declarations (which are needed to access creator annotation, amongst other things).
         *  Easiest to combine that info first, then pass it to remaining processing.
         */
        /* 15-Mar-2015, tatu: Alas, this won't help with constructors that only have implicit
         *   names. Those will need to be resolved later on.
         */
        Map<AnnotatedWithParams,BeanPropertyDefinition[]> creatorDefs = _findCreatorsFromProperties(ctxt,
                beanDesc);
        // Important: first add factory methods; then constructors, so
        // latter can override former!
        _addFactoryCreators(ctxt, beanDesc, vchecker, intr, creators, creatorDefs);
        // constructors only usable on concrete types:
        if (beanDesc.getType().isConcrete()) {
            _addConstructorCreators(ctxt, beanDesc, vchecker, intr, creators, creatorDefs);
        }
        return creators.constructValueInstantiator(ctxt);
    }

    protected Map<AnnotatedWithParams,BeanPropertyDefinition[]> _findCreatorsFromProperties(DeserializationContext ctxt,
            BeanDescription beanDesc) throws JsonMappingException
    {
        Map<AnnotatedWithParams,BeanPropertyDefinition[]> result = Collections.emptyMap();
        for (BeanPropertyDefinition propDef : beanDesc.findProperties()) {
            Iterator<AnnotatedParameter> it = propDef.getConstructorParameters();
            while (it.hasNext()) {
                AnnotatedParameter param = it.next();
                AnnotatedWithParams owner = param.getOwner();
                BeanPropertyDefinition[] defs = result.get(owner);
                final int index = param.getIndex();
                
                if (defs == null) {
                    if (result.isEmpty()) { // since emptyMap is immutable need to create a 'real' one
                        result = new LinkedHashMap<AnnotatedWithParams,BeanPropertyDefinition[]>();
                    }
                    defs = new BeanPropertyDefinition[owner.getParameterCount()];
                    result.put(owner, defs);
                } else {
                    if (defs[index] != null) {
                        ctxt.reportBadTypeDefinition(beanDesc,
"Conflict: parameter #%d of %s bound to more than one property; %s vs %s",
index, owner, defs[index], propDef);
                    }
                }
                defs[index] = propDef;
            }
        }
        return result;
    }
    
    public ValueInstantiator _valueInstantiatorInstance(DeserializationConfig config,
            Annotated annotated, Object instDef)
        throws JsonMappingException
    {
        if (instDef == null) {
            return null;
        }

        ValueInstantiator inst;
        
        if (instDef instanceof ValueInstantiator) {
            return (ValueInstantiator) instDef;
        }
        if (!(instDef instanceof Class)) {
            throw new IllegalStateException("AnnotationIntrospector returned key deserializer definition of type "
                    +instDef.getClass().getName()
                    +"; expected type KeyDeserializer or Class<KeyDeserializer> instead");
        }
        Class<?> instClass = (Class<?>)instDef;
        if (ClassUtil.isBogusClass(instClass)) {
            return null;
        }
        if (!ValueInstantiator.class.isAssignableFrom(instClass)) {
            throw new IllegalStateException("AnnotationIntrospector returned Class "+instClass.getName()
                    +"; expected Class<ValueInstantiator>");
        }
        HandlerInstantiator hi = config.getHandlerInstantiator();
        if (hi != null) {
            inst = hi.valueInstantiatorInstance(config, annotated, instClass);
            if (inst != null) {
                return inst;
            }
        }
        return (ValueInstantiator) ClassUtil.createInstance(instClass,
                config.canOverrideAccessModifiers());
    }

    /*
    /**********************************************************************
    /* Creator introspection, main methods
    /**********************************************************************
     */

    protected void _addConstructorCreators(DeserializationContext ctxt,
            BeanDescription beanDesc, VisibilityChecker vchecker,
            AnnotationIntrospector intr, CreatorCollector creators,
            Map<AnnotatedWithParams,BeanPropertyDefinition[]> creatorParams)
        throws JsonMappingException
    {
        // 25-Jan-2017, tatu: As per [databind#1501], [databind#1502], [databind#1503], best
        //     for now to skip attempts at using anything but no-args constructor (see
        //     `InnerClassProperty` construction for that)
        final boolean isNonStaticInnerClass = beanDesc.isNonStaticInnerClass();
        if (isNonStaticInnerClass) {
            // TODO: look for `@JsonCreator` annotated ones, throw explicit exception?
            return;
        }

        final DeserializationConfig config = ctxt.getConfig();
        // First things first: the "default constructor" (zero-arg
        // constructor; whether implicit or explicit) is NOT included
        // in list of constructors, so needs to be handled separately.
        AnnotatedConstructor defaultCtor = beanDesc.findDefaultConstructor();
        if (defaultCtor != null) {
            if (!creators.hasDefaultCreator() || _hasCreatorAnnotation(ctxt, defaultCtor)) {
                creators.setDefaultCreator(defaultCtor);
            }
        }
        // 21-Sep-2017, tatu: First let's handle explicitly annotated ones
        List<CreatorCandidate> nonAnnotated = new LinkedList<>();
        int explCount = 0;
        for (AnnotatedConstructor ctor : beanDesc.getConstructors()) {
            JsonCreator.Mode creatorMode = intr.findCreatorAnnotation(config, ctor);
            if (Mode.DISABLED == creatorMode) {
                continue;
            }
            if (creatorMode == null) {
                // let's check Visibility here, to avoid further processing for non-visible?
                boolean visible = (ctor.getParameterCount() == 1)
                        ? vchecker.isScalarConstructorVisible(ctor)
                        : vchecker.isCreatorVisible(ctor);
                if (visible) {
                    nonAnnotated.add(CreatorCandidate.construct(config, ctor, creatorParams.get(ctor)));
                }
                continue;
            }
            switch (creatorMode) {
            case DELEGATING:
                _addExplicitDelegatingCreator(ctxt, beanDesc, creators,
                        CreatorCandidate.construct(config, ctor, null));
                break;
            case PROPERTIES:
                _addExplicitPropertyCreator(ctxt, beanDesc, creators,
                        CreatorCandidate.construct(config, ctor, creatorParams.get(ctor)));
                break;
            default:
                _addExplicitAnyCreator(ctxt, beanDesc, creators,
                        CreatorCandidate.construct(config, ctor, creatorParams.get(ctor)));
                break;
            }
            ++explCount;
        }
        // And only if and when those handled, consider potentially visible ones
        if (explCount > 0) { // TODO: split method into two since we could have expl factories
            return;
        }
        List<AnnotatedWithParams> implicitCtors = null;

        for (CreatorCandidate candidate : nonAnnotated) {
            final int argCount = candidate.paramCount();
            final AnnotatedWithParams ctor = candidate.creator();
            // some single-arg factory methods (String, number) are auto-detected
            if (argCount == 1) {
                BeanPropertyDefinition propDef = candidate.propertyDef(0);
                boolean useProps = _checkIfCreatorPropertyBased(ctxt, ctor, propDef);
                if (useProps) {
                    SettableBeanProperty[] properties = new SettableBeanProperty[1];
                    PropertyName name = candidate.paramName(0);
                    properties[0] = constructCreatorProperty(ctxt, beanDesc, name, 0,
                            candidate.parameter(0), candidate.injection(0));
                    creators.addPropertyCreator(ctor, false, properties);
                } else {
                    /*boolean added = */ _handleSingleArgumentCreator(creators,
                            ctor, false, true); // not-annotated, yes, visible
                    // one more thing: sever link to creator property, to avoid possible later
                    // problems with "unresolved" constructor property
                    if (propDef != null) {
                        ((POJOPropertyBuilder) propDef).removeConstructors();
                    }
                }
                // regardless, fully handled
                continue;
            }

            // 2 or more args; all params must have names or be injectable
            // 14-Mar-2015, tatu (2.6): Or, as per [#725], implicit names will also
            //   do, with some constraints. But that will require bit post processing...

            int nonAnnotatedParamIndex = -1;
            SettableBeanProperty[] properties = new SettableBeanProperty[argCount];
            int explicitNameCount = 0;
            int implicitWithCreatorCount = 0;
            int injectCount = 0;

            for (int i = 0; i < argCount; ++i) {
                final AnnotatedParameter param = ctor.getParameter(i);
                BeanPropertyDefinition propDef = candidate.propertyDef(i);
                JacksonInject.Value injectId = intr.findInjectableValue(config, param);
                final PropertyName name = (propDef == null) ? null : propDef.getFullName();

                if (propDef != null && propDef.isExplicitlyNamed()) {
                    ++explicitNameCount;
                    properties[i] = constructCreatorProperty(ctxt, beanDesc, name, i, param, injectId);
                    continue;
                }
                if (injectId != null) {
                    ++injectCount;
                    properties[i] = constructCreatorProperty(ctxt, beanDesc, name, i, param, injectId);
                    continue;
                }
                NameTransformer unwrapper = intr.findUnwrappingNameTransformer(config, param);
                if (unwrapper != null) {
                    _reportUnwrappedCreatorProperty(ctxt, beanDesc, param);
                    /*
                    properties[i] = constructCreatorProperty(ctxt, beanDesc, UNWRAPPED_CREATOR_PARAM_NAME, i, param, null);
                    ++explicitNameCount;
                    */
                    continue;
                }
                // One more thing: implicit names are ok iff ctor has creator annotation
                /*
                if (isCreator && (name != null && !name.isEmpty())) {
                    ++implicitWithCreatorCount;
                    properties[i] = constructCreatorProperty(ctxt, beanDesc, name, i, param, injectId);
                    continue;
                }
                */
                if (nonAnnotatedParamIndex < 0) {
                    nonAnnotatedParamIndex = i;
                }
            }

            final int namedCount = explicitNameCount + implicitWithCreatorCount;

            // Ok: if named or injectable, we have more work to do
            if ((explicitNameCount > 0) || (injectCount > 0)) {
                // simple case; everything covered:
                if ((namedCount + injectCount) == argCount) {
                    creators.addPropertyCreator(ctor, false, properties);
                    continue;
                }
                if ((explicitNameCount == 0) && ((injectCount + 1) == argCount)) {
                    // Secondary: all but one injectable, one un-annotated (un-named)
                    creators.addDelegatingCreator(ctor, false, properties, 0);
                    continue;
                }
                // otherwise, epic fail?
                // 16-Mar-2015, tatu: due to [#725], need to be more permissive. For now let's
                //    only report problem if there's no implicit name
                PropertyName impl = candidate.findImplicitParamName(nonAnnotatedParamIndex);
                if (impl == null || impl.isEmpty()) {
                    // Let's consider non-static inner class as a special case...
                    // 25-Jan-2017, tatu: Non-static inner classes skipped altogether, now
                    /*
                    if ((nonAnnotatedParamIndex == 0) && isNonStaticInnerClass) {
                        throw new IllegalArgumentException("Non-static inner classes like "
                                +ctor.getDeclaringClass().getName()+" cannot use @JsonCreator for constructors");
                    }
                    */
                    ctxt.reportBadTypeDefinition(beanDesc,
"Argument #%d of constructor %s has no property name annotation; must have name when multiple-parameter constructor annotated as Creator",
nonAnnotatedParamIndex, ctor);
                }
            }
            // [#725]: as a fallback, all-implicit names may work as well
            if (!creators.hasDefaultCreator()) {
                if (implicitCtors == null) {
                    implicitCtors = new LinkedList<>();
                }
                implicitCtors.add(ctor);
            }
        }
        // last option, as per [#725]: consider implicit-names-only, visible constructor,
        // if just one found
        if ((implicitCtors != null) && !creators.hasDelegatingCreator()
                && !creators.hasPropertyBasedCreator()) {
            _checkImplicitlyNamedConstructors(ctxt, beanDesc, vchecker, intr,
                    creators, implicitCtors);
        }
    }

    protected void _addFactoryCreators(DeserializationContext ctxt,
            BeanDescription beanDesc, VisibilityChecker vchecker,
            AnnotationIntrospector intr, CreatorCollector creators,
            Map<AnnotatedWithParams,BeanPropertyDefinition[]> creatorParams)
        throws JsonMappingException
    {
        final DeserializationConfig config = ctxt.getConfig();
        List<CreatorCandidate> nonAnnotated = new LinkedList<>();
        int explCount = 0;

        // 21-Sep-2017, tatu: First let's handle explicitly annotated ones
        for (AnnotatedMethod factory : beanDesc.getFactoryMethods()) {
            JsonCreator.Mode creatorMode = intr.findCreatorAnnotation(ctxt.getConfig(), factory);
            final int argCount = factory.getParameterCount();
            if (creatorMode == null) {
                // Only potentially accept 1-argument factory methods
                if ((argCount == 1) && vchecker.isCreatorVisible(factory)) {
                    nonAnnotated.add(CreatorCandidate.construct(config, factory, null));
                }
                continue;
            }
            if (creatorMode == Mode.DISABLED) {
                continue;
            }
            
            // zero-arg method factory methods fine, as long as explicit
            if (argCount == 0) {
                creators.setDefaultCreator(factory);
                continue;
            }

            switch (creatorMode) {
            case DELEGATING:
                _addExplicitDelegatingCreator(ctxt, beanDesc, creators,
                        CreatorCandidate.construct(config, factory, null));
                break;
            case PROPERTIES:
                _addExplicitPropertyCreator(ctxt, beanDesc, creators,
                        CreatorCandidate.construct(config, factory, creatorParams.get(factory)));
                break;
            case DEFAULT:
            default:
                _addExplicitAnyCreator(ctxt, beanDesc, creators,
                        CreatorCandidate.construct(config, factory, creatorParams.get(factory)));
                break;
            }
            ++explCount;
        }
        // And only if and when those handled, consider potentially visible ones
        if (explCount > 0) { // TODO: split method into two since we could have expl factories
            return;
        }
        // And then implicitly found
        for (CreatorCandidate candidate : nonAnnotated) {
            final int argCount = candidate.paramCount();
            AnnotatedWithParams factory = candidate.creator();
            final BeanPropertyDefinition[] propDefs = creatorParams.get(factory);
            // some single-arg factory methods (String, number) are auto-detected
            if (argCount != 1) {
                continue; // 2 and more args? Must be explicit, handled earlier
            }
            BeanPropertyDefinition argDef = candidate.propertyDef(0);
            boolean useProps = _checkIfCreatorPropertyBased(ctxt, factory, argDef);
            if (!useProps) { // not property based but delegating
                /*boolean added=*/ _handleSingleArgumentCreator(creators,
                        factory, false, vchecker.isCreatorVisible(factory));
                // 23-Sep-2016, tatu: [databind#1383]: Need to also sever link to avoid possible
                //    later problems with "unresolved" constructor property
                if (argDef != null) {
                    ((POJOPropertyBuilder) argDef).removeConstructors();
                }
                continue;
            }
            AnnotatedParameter nonAnnotatedParam = null;            
            SettableBeanProperty[] properties = new SettableBeanProperty[argCount];
            int implicitNameCount = 0;
            int explicitNameCount = 0;
            int injectCount = 0;
            
            for (int i = 0; i < argCount; ++i) {
                final AnnotatedParameter param = factory.getParameter(i);
                BeanPropertyDefinition propDef = (propDefs == null) ? null : propDefs[i];
                JacksonInject.Value injectable = intr.findInjectableValue(config, param);
                final PropertyName name = (propDef == null) ? null : propDef.getFullName();

                if (propDef != null && propDef.isExplicitlyNamed()) {
                    ++explicitNameCount;
                    properties[i] = constructCreatorProperty(ctxt, beanDesc, name, i, param, injectable);
                    continue;
                }
                if (injectable != null) {
                    ++injectCount;
                    properties[i] = constructCreatorProperty(ctxt, beanDesc, name, i, param, injectable);
                    continue;
                }
                NameTransformer unwrapper = intr.findUnwrappingNameTransformer(config, param);
                if (unwrapper != null) {
                    _reportUnwrappedCreatorProperty(ctxt, beanDesc, param);
                    /*
                    properties[i] = constructCreatorProperty(ctxt, beanDesc, UNWRAPPED_CREATOR_PARAM_NAME, i, param, null);
                    ++implicitNameCount;
                    */
                    continue;
                }
                /* 25-Sep-2014, tatu: Actually, we may end up "losing" naming due to higher-priority constructor
                 *  (see TestCreators#testConstructorCreator() test). And just to avoid running into that problem,
                 *  let's add one more work around
                 */
                /*
                PropertyName name2 = _findExplicitParamName(param, intr);
                if (name2 != null && !name2.isEmpty()) {
                    // Hmmh. Ok, fine. So what are we to do with it... ?
                    // For now... skip. May need to revisit this, should this become problematic
                    continue main_loop;
                }
                */
                if (nonAnnotatedParam == null) {
                    nonAnnotatedParam = param;
                }
            }
            final int namedCount = explicitNameCount + implicitNameCount;
            
            // Ok: if named or injectable, we have more work to do
            if (explicitNameCount > 0 || injectCount > 0) {
                // simple case; everything covered:
                if ((namedCount + injectCount) == argCount) {
                    creators.addPropertyCreator(factory, false, properties);
                } else if ((explicitNameCount == 0) && ((injectCount + 1) == argCount)) {
                    // [712] secondary: all but one injectable, one un-annotated (un-named)
                    creators.addDelegatingCreator(factory, false, properties, 0);
                } else { // otherwise, epic fail
                    ctxt.reportBadTypeDefinition(beanDesc,
"Argument #%d of factory method %s has no property name annotation; must have name when multiple-parameter constructor annotated as Creator",
                    nonAnnotatedParam.getIndex(), factory);
                }
            }
        }
    }

    /*
    /**********************************************************************
    /* Creator introspection, explicitly annotated creators
    /**********************************************************************
     */

    /**
     * Helper method called when there is the explicit "is-creator" with mode of "delegating"
     */
    protected void _addExplicitDelegatingCreator(DeserializationContext ctxt,
            BeanDescription beanDesc, CreatorCollector creators,
            CreatorCandidate candidate)
        throws JsonMappingException
    {
        // Somewhat simple: find injectable values, if any, ensure there is one
        // and just one delegated argument; report violations if any

        int ix = -1;
        final int argCount = candidate.paramCount();
        SettableBeanProperty[] properties = new SettableBeanProperty[argCount];
        for (int i = 0; i < argCount; ++i) {
            AnnotatedParameter param = candidate.parameter(i);
            JacksonInject.Value injectId = candidate.injection(i);
            if (injectId != null) {
                properties[i] = constructCreatorProperty(ctxt, beanDesc, null, i, param, injectId);
                continue;
            }
            if (ix < 0) {
                ix = i;
                continue;
            }
            // Illegal to have more than one value to delegate to
            ctxt.reportBadTypeDefinition(beanDesc,
                    "More than one argument (#%d and #%d) left as delegating for Creator %s: only one allowed",
                    ix, i, candidate);
        }
        // Also, let's require that one Delegating argument does eixt
        if (ix < 0) {
            ctxt.reportBadTypeDefinition(beanDesc,
                    "No argument left as delegating for Creator %s: exactly one required", candidate);
        }
        // 17-Jan-2018, tatu: as per [databind#1853] need to ensure we will distinguish
        //   "well-known" single-arg variants (String, int/long, boolean) from "generic" delegating...
        if (argCount == 1) {
            _handleSingleArgumentCreator(creators, candidate.creator(), true, true);
            // one more thing: sever link to creator property, to avoid possible later
            // problems with "unresolved" constructor property
            BeanPropertyDefinition paramDef = candidate.propertyDef(0);
            if (paramDef != null) {
                ((POJOPropertyBuilder) paramDef).removeConstructors();
            }
            return;
        }
        creators.addDelegatingCreator(candidate.creator(), true, properties, ix);
    }

    /**
     * Helper method called when there is the explicit "is-creator" with mode of "properties-based"
     */
    protected void _addExplicitPropertyCreator(DeserializationContext ctxt,
            BeanDescription beanDesc, CreatorCollector creators,
            CreatorCandidate candidate)
        throws JsonMappingException
    {
        final DeserializationConfig config = ctxt.getConfig();
        final AnnotationIntrospector intr = config.getAnnotationIntrospector();
        final int paramCount = candidate.paramCount();
        SettableBeanProperty[] properties = new SettableBeanProperty[paramCount];

        for (int i = 0; i < paramCount; ++i) {
            JacksonInject.Value injectId = candidate.injection(i);
            AnnotatedParameter param = candidate.parameter(i);
            PropertyName name = candidate.paramName(i);
            if (name == null) {
                // 21-Sep-2017, tatu: Looks like we want to block accidental use of Unwrapped,
                //   as that will not work with Creators well at all
                NameTransformer unwrapper = intr.findUnwrappingNameTransformer(config, param);
                if (unwrapper != null) {
                    _reportUnwrappedCreatorProperty(ctxt, beanDesc, param);
                    /*
                    properties[i] = constructCreatorProperty(ctxt, beanDesc, UNWRAPPED_CREATOR_PARAM_NAME, i, param, null);
                    ++explicitNameCount;
                    */
                }
                name = candidate.findImplicitParamName(i);
                // Must be injectable or have name; without either won't work
                if ((name == null) && (injectId == null)) {
                    ctxt.reportBadTypeDefinition(beanDesc,
"Argument #%d has no property name, is not Injectable: can not use as Creator %s", i, candidate);
                }
            }
            properties[i] = constructCreatorProperty(ctxt, beanDesc, name, i, param, injectId);
        }
        creators.addPropertyCreator(candidate.creator(), true, properties);
    }

    /**
     * Helper method called when there is the explicit "is-creator", but no mode declaration.
     */
    protected void _addExplicitAnyCreator(DeserializationContext ctxt,
            BeanDescription beanDesc, CreatorCollector creators,
            CreatorCandidate candidate)
        throws JsonMappingException
    {
        // Looks like there's bit of magic regarding 1-parameter creators; others simpler:
        if (1 != candidate.paramCount()) {
            // Ok: for delegates, we want one and exactly one parameter without
            // injection AND without name
            int oneNotInjected = candidate.findOnlyParamWithoutInjection();
            if (oneNotInjected >= 0) {
                // getting close; but most not have name
                if (candidate.paramName(oneNotInjected) == null) {
                    _addExplicitDelegatingCreator(ctxt, beanDesc, creators, candidate);
                    return;
                }
            }
            _addExplicitPropertyCreator(ctxt, beanDesc, creators, candidate);
            return;
        }
        AnnotatedParameter param = candidate.parameter(0);
        JacksonInject.Value injectId = candidate.injection(0);
        PropertyName paramName = candidate.explicitParamName(0);
        BeanPropertyDefinition paramDef = candidate.propertyDef(0);

        // If there's injection or explicit name, should be properties-based
        boolean useProps = (paramName != null) || (injectId != null);
        if (!useProps && (paramDef != null)) {
            // One more thing: if implicit name matches property with a getter
            // or field, we'll consider it property-based as well

            // 25-May-2018, tatu: as per [databind#2051], looks like we have to get
            //    not implicit name, but name with possible strategy-based-rename
//            paramName = candidate.findImplicitParamName(0);
            paramName = candidate.paramName(0);
            useProps = (paramName != null) && paramDef.couldSerialize();
        }
        if (useProps) {
            SettableBeanProperty[] properties = new SettableBeanProperty[] {
                    constructCreatorProperty(ctxt, beanDesc, paramName, 0, param, injectId)
            };
            creators.addPropertyCreator(candidate.creator(), true, properties);
            return;
        }
        _handleSingleArgumentCreator(creators, candidate.creator(), true, true);

        // one more thing: sever link to creator property, to avoid possible later
        // problems with "unresolved" constructor property
        if (paramDef != null) {
            ((POJOPropertyBuilder) paramDef).removeConstructors();
        }
    }

    /*
    /**********************************************************************
    /* Creator introspection, helper methods
    /**********************************************************************
     */

    private boolean _checkIfCreatorPropertyBased(DeserializationContext ctxt,
            AnnotatedWithParams creator, BeanPropertyDefinition propDef)
    {
        // If explicit name, or inject id, property-based
        if (((propDef != null) && propDef.isExplicitlyNamed())
                || (ctxt.getAnnotationIntrospector().findInjectableValue(ctxt.getConfig(),
                        creator.getParameter(0)) != null)) {
            return true;
        }
        if (propDef != null) {
            // One more thing: if implicit name matches property with a getter
            // or field, we'll consider it property-based as well
            String implName = propDef.getName();
            if (implName != null && !implName.isEmpty()) {
                if (propDef.couldSerialize()) {
                    return true;
                }
            }
        }
        // in absence of everything else, default to delegating
        return false;
    }

    private void _checkImplicitlyNamedConstructors(DeserializationContext ctxt,
            BeanDescription beanDesc, VisibilityChecker vchecker,
            AnnotationIntrospector intr, CreatorCollector creators,
            List<AnnotatedWithParams> implicitCtors) throws JsonMappingException
    {
        AnnotatedWithParams found = null;
        SettableBeanProperty[] foundProps = null;

        // Further checks: (a) must have names for all parameters, (b) only one visible
        // Also, since earlier matching of properties and creators relied on existence of
        // `@JsonCreator` (or equivalent) annotation, we need to do bit more re-inspection...

        main_loop:
        for (AnnotatedWithParams ctor : implicitCtors) {
            // 21-Sep-2017, tatu: Note that "scalar constructors" are always delegating,
            //    so use regular creator visibility here.
//            if (!_constructorVisible(vchecker, ctor)) {
            if (!vchecker.isCreatorVisible(ctor)) {
                continue;
            }
            // as per earlier notes, only end up here if no properties associated with creator
            final int argCount = ctor.getParameterCount();
            SettableBeanProperty[] properties = new SettableBeanProperty[argCount];
            for (int i = 0; i < argCount; ++i) {
                final AnnotatedParameter param = ctor.getParameter(i);
                final PropertyName name = _findParamName(ctxt, param, intr);

                // must have name (implicit fine)
                if (name == null || name.isEmpty()) {
                    continue main_loop;
                }
                properties[i] = constructCreatorProperty(ctxt, beanDesc, name, param.getIndex(),
                        param, /*injectId*/ null);
            }
            if (found != null) { // only one allowed; but multiple not an error
                found = null;
                break;
            }
            found = ctor;
            foundProps = properties;
        }
        // found one and only one visible? Ship it!
        if (found != null) {
            creators.addPropertyCreator(found, /*isCreator*/ false, foundProps);
            BasicBeanDescription bbd = (BasicBeanDescription) beanDesc;
            // Also: add properties, to keep error messages complete wrt known properties...
            for (SettableBeanProperty prop : foundProps) {
                PropertyName pn = prop.getFullName();
                if (!bbd.hasProperty(pn)) {
                    BeanPropertyDefinition newDef = SimpleBeanPropertyDefinition.construct(
                            ctxt.getConfig(), prop.getMember(), pn);
                    bbd.addProperty(newDef);
                }
            }
        }
    }

    protected boolean _handleSingleArgumentCreator(CreatorCollector creators,
            AnnotatedWithParams ctor, boolean isCreator, boolean isVisible)
    {
        // otherwise either 'simple' number, String, or general delegate:
        Class<?> type = ctor.getRawParameterType(0);
        if (type == String.class || type == CLASS_CHAR_SEQUENCE) {
            if (isCreator || isVisible) {
                creators.addStringCreator(ctor, isCreator);
            }
            return true;
        }
        if (type == int.class || type == Integer.class) {
            if (isCreator || isVisible) {
                creators.addIntCreator(ctor, isCreator);
            }
            return true;
        }
        if (type == long.class || type == Long.class) {
            if (isCreator || isVisible) {
                creators.addLongCreator(ctor, isCreator);
            }
            return true;
        }
        if (type == double.class || type == Double.class) {
            if (isCreator || isVisible) {
                creators.addDoubleCreator(ctor, isCreator);
            }
            return true;
        }
        if (type == boolean.class || type == Boolean.class) {
            if (isCreator || isVisible) {
                creators.addBooleanCreator(ctor, isCreator);
            }
            return true;
        }
        // Delegating Creator ok iff it has @JsonCreator (etc)
        if (isCreator) {
            creators.addDelegatingCreator(ctor, isCreator, null, 0);
            return true;
        }
        return false;
    }

    // 01-Dec-2016, tatu: As per [databind#265] we cannot yet support passing
    //   of unwrapped values through creator properties, so fail fast
    protected void _reportUnwrappedCreatorProperty(DeserializationContext ctxt,
            BeanDescription beanDesc, AnnotatedParameter param)
        throws JsonMappingException
    {
        ctxt.reportBadDefinition(beanDesc.getType(), String.format(
                "Cannot define Creator parameter %d as `@JsonUnwrapped`: combination not yet supported",
                param.getIndex()));
    }

    /**
     * Method that will construct a property object that represents
     * a logical property passed via Creator (constructor or static
     * factory method)
     */
    protected SettableBeanProperty constructCreatorProperty(DeserializationContext ctxt,
            BeanDescription beanDesc, PropertyName name, int index,
            AnnotatedParameter param,
            JacksonInject.Value injectable)
        throws JsonMappingException
    {
        final DeserializationConfig config = ctxt.getConfig();
        final AnnotationIntrospector intr = config.getAnnotationIntrospector();
        PropertyMetadata metadata;
        {
            if (intr == null) {
                metadata = PropertyMetadata.STD_REQUIRED_OR_OPTIONAL;
            } else {
                Boolean b = intr.hasRequiredMarker(config, param);
                String desc = intr.findPropertyDescription(config, param);
                Integer idx = intr.findPropertyIndex(config, param);
                String def = intr.findPropertyDefaultValue(config, param);
                metadata = PropertyMetadata.construct(b, desc, idx, def);
            }
        }
        JavaType type = resolveMemberAndTypeAnnotations(ctxt, param, param.getType());
        BeanProperty.Std property = new BeanProperty.Std(name, type,
                intr.findWrapperName(config, param), param, metadata);
        // Type deserializer: either comes from property (and already resolved)
        TypeDeserializer typeDeser = (TypeDeserializer) type.getTypeHandler();
        // or if not, based on type being referenced:
        if (typeDeser == null) {
            typeDeser = ctxt.findTypeDeserializer(type);
        }

        // 22-Sep-2019, tatu: for [databind#2458] need more work on getting metadata
        //   about SetterInfo, mergeability
        metadata = _getSetterInfo(ctxt, property, metadata);

        // Note: contextualization of typeDeser _should_ occur in constructor of CreatorProperty
        // so it is not called directly here
        Object injectableValueId = (injectable == null) ? null : injectable.getId();
        SettableBeanProperty prop = new CreatorProperty(name, type, property.getWrapperName(),
                typeDeser, beanDesc.getClassAnnotations(), param, index, injectableValueId,
                metadata);
        JsonDeserializer<?> deser = findDeserializerFromAnnotation(ctxt, param);
        if (deser == null) {
            deser = type.getValueHandler();
        }
        if (deser != null) {
            // As per [databind#462] need to ensure we contextualize deserializer before passing it on
            deser = ctxt.handlePrimaryContextualization(deser, prop, type);
            prop = prop.withValueDeserializer(deser);
        }
        return prop;
    }

    private PropertyName _findParamName(DeserializationContext ctxt,
            AnnotatedParameter param, AnnotationIntrospector intr)
    {
        if (param != null && intr != null) {
            final DeserializationConfig config = ctxt.getConfig();
            PropertyName name = intr.findNameForDeserialization(config, param);
            if (name != null) {
                return name;
            }
            // 14-Apr-2014, tatu: Need to also consider possible implicit name
            //  (for JDK8, or via paranamer)

            String str = intr.findImplicitPropertyName(config, param);
            if (str != null && !str.isEmpty()) {
                return PropertyName.construct(str);
            }
        }
        return null;
    }

    /**
     * Helper method copied from {@code POJOPropertyBuilder} since that won't be
     * applied to creator parameters.
     */
    protected PropertyMetadata _getSetterInfo(DeserializationContext ctxt,
            BeanProperty prop, PropertyMetadata metadata)
    {
        final DeserializationConfig config = ctxt.getConfig();
        final AnnotationIntrospector intr = config.getAnnotationIntrospector();

        boolean needMerge = true;
        Nulls valueNulls = null;
        Nulls contentNulls = null;

        // NOTE: compared to `POJOPropertyBuilder`, we only have access to creator
        // parameter, not other accessors, so code bit simpler
        AnnotatedMember prim = prop.getMember();

        if (prim != null) {
            // Ok, first: does property itself have something to say?
            if (intr != null) {
                JsonSetter.Value setterInfo = intr.findSetterInfo(config, prim);
                if (setterInfo != null) {
                    valueNulls = setterInfo.nonDefaultValueNulls();
                    contentNulls = setterInfo.nonDefaultContentNulls();
                }
            }
            // If not, config override?
            // 25-Oct-2016, tatu: Either this, or type of accessor...
            if (needMerge || (valueNulls == null) || (contentNulls == null)) {
                ConfigOverride co = config.getConfigOverride(prop.getType().getRawClass());
                JsonSetter.Value setterInfo = co.getNullHandling();
                if (setterInfo != null) {
                    if (valueNulls == null) {
                        valueNulls = setterInfo.nonDefaultValueNulls();
                    }
                    if (contentNulls == null) {
                        contentNulls = setterInfo.nonDefaultContentNulls();
                    }
                }
            }
        }
        if (needMerge || (valueNulls == null) || (contentNulls == null)) {
            JsonSetter.Value setterInfo = config.getDefaultNullHandling();
            if (valueNulls == null) {
                valueNulls = setterInfo.nonDefaultValueNulls();
            }
            if (contentNulls == null) {
                contentNulls = setterInfo.nonDefaultContentNulls();
            }
        }
        if ((valueNulls != null) || (contentNulls != null)) {
            metadata = metadata.withNulls(valueNulls, contentNulls);
        }
        return metadata;
    }

    /*
    protected PropertyName _findImplicitParamName(AnnotatedParameter param, AnnotationIntrospector intr)
    {
        String str = intr.findImplicitPropertyName(param);
        if (str != null && !str.isEmpty()) {
            return PropertyName.construct(str);
        }
        return null;
    }

    protected boolean _checkIfCreatorPropertyBased(AnnotationIntrospector intr,
            AnnotatedWithParams creator, BeanPropertyDefinition propDef)
    {
        // If explicit name, or inject id, property-based
        if (((propDef != null) && propDef.isExplicitlyNamed())
                || (intr.findInjectableValue(creator.getParameter(0)) != null)) {
            return true;
        }
        if (propDef != null) {
            // One more thing: if implicit name matches property with a getter
            // or field, we'll consider it property-based as well
            String implName = propDef.getName();
            if (implName != null && !implName.isEmpty()) {
                if (propDef.couldSerialize()) {
                    return true;
                }
            }
        }
        // in absence of everything else, default to delegating
        return false;
    }
*/

    /*
    /**********************************************************************
    /* DeserializerFactory impl: array deserializers
    /**********************************************************************
     */

    @Override
    public JsonDeserializer<?> createArrayDeserializer(DeserializationContext ctxt,
            ArrayType type, final BeanDescription beanDesc)
        throws JsonMappingException
    {
        final DeserializationConfig config = ctxt.getConfig();
        JavaType elemType = type.getContentType();
        
        // Very first thing: is deserializer hard-coded for elements?
        JsonDeserializer<Object> contentDeser = elemType.getValueHandler();
        // Then optional type info: if type has been resolved, we may already know type deserializer:
        TypeDeserializer elemTypeDeser = elemType.getTypeHandler();
        // but if not, may still be possible to find:
        if (elemTypeDeser == null) {
            elemTypeDeser = ctxt.findTypeDeserializer(elemType);
        }
        // 23-Nov-2010, tatu: Custom array deserializer?
        JsonDeserializer<?>  deser = _findCustomArrayDeserializer(type,
                config, beanDesc, elemTypeDeser, contentDeser);
        if (deser == null) {
            if (contentDeser == null) {
                Class<?> raw = elemType.getRawClass();
                if (elemType.isPrimitive()) {
                    return PrimitiveArrayDeserializers.forType(raw);
                }
                if (raw == String.class) {
                    return StringArrayDeserializer.instance;
                }
            }
            deser = new ObjectArrayDeserializer(type, contentDeser, elemTypeDeser);
        }
        // and then new with 2.2: ability to post-process it too (databind#120)
        if (_factoryConfig.hasDeserializerModifiers()) {
            for (BeanDeserializerModifier mod : _factoryConfig.deserializerModifiers()) {
                deser = mod.modifyArrayDeserializer(config, type, beanDesc, deser);
            }
        }
        return deser;
    }

    /*
    /**********************************************************************
    /* DeserializerFactory impl: Collection(-like) deserializers
    /**********************************************************************
     */

    @Override
    public JsonDeserializer<?> createCollectionDeserializer(DeserializationContext ctxt,
            CollectionType type, BeanDescription beanDesc)
        throws JsonMappingException
    {
        JavaType contentType = type.getContentType();
        // Very first thing: is deserializer hard-coded for elements?
        JsonDeserializer<Object> contentDeser = contentType.getValueHandler();
        final DeserializationConfig config = ctxt.getConfig();

        // Then optional type info: if type has been resolved, we may already know type deserializer:
        TypeDeserializer contentTypeDeser = contentType.getTypeHandler();
        // but if not, may still be possible to find:
        if (contentTypeDeser == null) {
            contentTypeDeser = ctxt.findTypeDeserializer(contentType);
        }
        // 23-Nov-2010, tatu: Custom deserializer?
        JsonDeserializer<?> deser = _findCustomCollectionDeserializer(type,
                config, beanDesc, contentTypeDeser, contentDeser);
        if (deser == null) {
            Class<?> collectionClass = type.getRawClass();
            if (contentDeser == null) { // not defined by annotation
                // [databind#1853]: Map `Set<ENUM>` to `EnumSet<ENUM>`
                if (contentType.isEnumType() && (collectionClass == Set.class)) {
                    collectionClass = EnumSet.class;
                    type = (CollectionType) config.getTypeFactory().constructSpecializedType(type, collectionClass);
                }
                // One special type: EnumSet:
                if (EnumSet.class.isAssignableFrom(collectionClass)) {
                    // 25-Jan-2018, tatu: shouldn't we pass `contentDeser`?
                    deser = new EnumSetDeserializer(contentType, null);
                }
            }
        }

        /* One twist: if we are being asked to instantiate an interface or
         * abstract Collection, we need to either find something that implements
         * the thing, or give up.
         *
         * Note that we do NOT try to guess based on secondary interfaces
         * here; that would probably not work correctly since casts would
         * fail later on (as the primary type is not the interface we'd
         * be implementing)
         */
        if (deser == null) {
            if (type.isInterface() || type.isAbstract()) {
                CollectionType implType = _mapAbstractCollectionType(type, config);
                if (implType == null) {
                    // [databind#292]: Actually, may be fine, but only if polymorphich deser enabled
                    if (type.getTypeHandler() == null) {
                        throw new IllegalArgumentException("Cannot find a deserializer for non-concrete Collection type "+type);
                    }
                    deser = AbstractDeserializer.constructForNonPOJO(beanDesc);
                } else {
                    type = implType;
                    // But if so, also need to re-check creators...
                    beanDesc = ctxt.introspectBeanDescriptionForCreation(type);
                }
            }
            if (deser == null) {
                ValueInstantiator inst = findValueInstantiator(ctxt, beanDesc);
                if (!inst.canCreateUsingDefault()) {
                    // [databind#161]: No default constructor for ArrayBlockingQueue...
                    if (type.hasRawClass(ArrayBlockingQueue.class)) {
                        return new ArrayBlockingQueueDeserializer(type, contentDeser, contentTypeDeser, inst);
                    }
                    // 10-Jan-2017, tatu: `java.util.Collections` types need help:
                    deser = JavaUtilCollectionsDeserializers.findForCollection(ctxt, type);
                    if (deser != null) {
                        return deser;
                    }
                }
                // Can use more optimal deserializer if content type is String, so:
                if (contentType.hasRawClass(String.class)) {
                    // no value type deserializer because Strings are one of natural/native types:
                    deser = new StringCollectionDeserializer(type, contentDeser, inst);
                } else {
                    deser = new CollectionDeserializer(type, contentDeser, contentTypeDeser, inst);
                }
            }
        }
        // allow post-processing it too
        if (_factoryConfig.hasDeserializerModifiers()) {
            for (BeanDeserializerModifier mod : _factoryConfig.deserializerModifiers()) {
                deser = mod.modifyCollectionDeserializer(config, type, beanDesc, deser);
            }
        }
        return deser;
    }

    protected CollectionType _mapAbstractCollectionType(JavaType type, DeserializationConfig config)
    {
        final Class<?> collectionClass = ContainerDefaultMappings.findCollectionFallback(type);
        if (collectionClass != null) {
            return (CollectionType) config.constructSpecializedType(type, collectionClass);
        }
        return null;
    }

    // Copied almost verbatim from "createCollectionDeserializer" -- should try to share more code
    @Override
    public JsonDeserializer<?> createCollectionLikeDeserializer(DeserializationContext ctxt,
            CollectionLikeType type, final BeanDescription beanDesc)
        throws JsonMappingException
    {
        JavaType contentType = type.getContentType();
        // Very first thing: is deserializer hard-coded for elements?
        JsonDeserializer<Object> contentDeser = contentType.getValueHandler();
        final DeserializationConfig config = ctxt.getConfig();

        // Then optional type info (1.5): if type has been resolved, we may already know type deserializer:
        TypeDeserializer contentTypeDeser = contentType.getTypeHandler();
        // but if not, may still be possible to find:
        if (contentTypeDeser == null) {
            contentTypeDeser = ctxt.findTypeDeserializer(contentType);
        }
        JsonDeserializer<?> deser = _findCustomCollectionLikeDeserializer(type, config, beanDesc,
                contentTypeDeser, contentDeser);
        if (deser != null) {
            // and then new with 2.2: ability to post-process it too (Issue#120)
            if (_factoryConfig.hasDeserializerModifiers()) {
                for (BeanDeserializerModifier mod : _factoryConfig.deserializerModifiers()) {
                    deser = mod.modifyCollectionLikeDeserializer(config, type, beanDesc, deser);
                }
            }
        }
        return deser;
    }

    /*
    /**********************************************************************
    /* DeserializerFactory impl: Map(-like) deserializers
    /**********************************************************************
     */

    @Override
    public JsonDeserializer<?> createMapDeserializer(DeserializationContext ctxt,
            MapType type, BeanDescription beanDesc)
        throws JsonMappingException
    {
        final DeserializationConfig config = ctxt.getConfig();
        JavaType keyType = type.getKeyType();
        JavaType contentType = type.getContentType();
        
        // First: is there annotation-specified deserializer for values?
        @SuppressWarnings("unchecked")
        JsonDeserializer<Object> contentDeser = (JsonDeserializer<Object>) contentType.getValueHandler();

        // Ok: need a key deserializer (null indicates 'default' here)
        KeyDeserializer keyDes = (KeyDeserializer) keyType.getValueHandler();
        // Then optional type info; either attached to type, or resolved separately:
        TypeDeserializer contentTypeDeser = contentType.getTypeHandler();
        // but if not, may still be possible to find:
        if (contentTypeDeser == null) {
            contentTypeDeser = ctxt.findTypeDeserializer(contentType);
        }

        // 23-Nov-2010, tatu: Custom deserializer?
        JsonDeserializer<?> deser = _findCustomMapDeserializer(type, config, beanDesc,
                keyDes, contentTypeDeser, contentDeser);

        if (deser == null) {
            // Value handling is identical for all, but EnumMap requires special handling for keys
            Class<?> mapClass = type.getRawClass();
            // [databind#1853]: Map `Map<ENUM,x>` to `EnumMap<ENUM,x>`
            if ((mapClass == Map.class) && keyType.isEnumType()) {
                mapClass = EnumMap.class;
                type = (MapType) config.getTypeFactory().constructSpecializedType(type, mapClass);
//                type = (MapType) config.getTypeFactory().constructMapType(mapClass, keyType, contentType);
            }
            if (EnumMap.class.isAssignableFrom(mapClass)) {
                ValueInstantiator inst;

                // 06-Mar-2017, tatu: Should only need to check ValueInstantiator for
                //    custom sub-classes, see [databind#1544]
                if (mapClass == EnumMap.class) {
                    inst = null;
                } else {
                    inst = findValueInstantiator(ctxt, beanDesc);
                }
                Class<?> kt = keyType.getRawClass();
                if (kt == null || !ClassUtil.isEnumType(kt)) {
                    throw new IllegalArgumentException("Cannot construct EnumMap; generic (key) type not available");
                }
                deser = new EnumMapDeserializer(type, inst, null,
                        contentDeser, contentTypeDeser, null);
            }

            // Otherwise, generic handler works ok.
    
            /* But there is one more twist: if we are being asked to instantiate
             * an interface or abstract Map, we need to either find something
             * that implements the thing, or give up.
             *
             * Note that we do NOT try to guess based on secondary interfaces
             * here; that would probably not work correctly since casts would
             * fail later on (as the primary type is not the interface we'd
             * be implementing)
             */
            if (deser == null) {
                if (type.isInterface() || type.isAbstract()) {
                    MapType fallback = _mapAbstractMapType(type, config);
                    if (fallback != null) {
                        type = (MapType) fallback;
                        mapClass = type.getRawClass();
                        // But if so, also need to re-check creators...
                        beanDesc = ctxt.introspectBeanDescriptionForCreation(type);
                    } else {
                        // [databind#292]: Actually, may be fine, but only if polymorphic deser enabled
                        if (type.getTypeHandler() == null) {
                            throw new IllegalArgumentException("Cannot find a deserializer for non-concrete Map type "+type);
                        }
                        deser = AbstractDeserializer.constructForNonPOJO(beanDesc);
                    }
                } else {
                    // 10-Jan-2017, tatu: `java.util.Collections` types need help:
                    deser = JavaUtilCollectionsDeserializers.findForMap(ctxt, type);
                    if (deser != null) {
                        return deser;
                    }
                }
                if (deser == null) {
                    ValueInstantiator inst = findValueInstantiator(ctxt, beanDesc);
                    // 01-May-2016, tatu: Which base type to use here gets tricky, since
                    //   most often it ought to be `Map` or `EnumMap`, but due to abstract
                    //   mapping it will more likely be concrete type like `HashMap`.
                    //   So, for time being, just pass `Map.class`
                    MapDeserializer md = new MapDeserializer(type, inst, keyDes, contentDeser, contentTypeDeser);
                    JsonIgnoreProperties.Value ignorals = config.getDefaultPropertyIgnorals(Map.class,
                            beanDesc.getClassInfo());
                    Set<String> ignored = (ignorals == null) ? null
                            : ignorals.findIgnoredForDeserialization();
                    md.setIgnorableProperties(ignored);
                    deser = md;
                }
            }
        }
        if (_factoryConfig.hasDeserializerModifiers()) {
            for (BeanDeserializerModifier mod : _factoryConfig.deserializerModifiers()) {
                deser = mod.modifyMapDeserializer(config, type, beanDesc, deser);
            }
        }
        return deser;
    }

    protected MapType _mapAbstractMapType(JavaType type, DeserializationConfig config)
    {
        final Class<?> mapClass = ContainerDefaultMappings.findMapFallback(type);
        if (mapClass != null) {
            return (MapType) config.constructSpecializedType(type, mapClass);
        }
        return null;
    }

    // Copied almost verbatim from "createMapDeserializer" -- should try to share more code
    @Override
    public JsonDeserializer<?> createMapLikeDeserializer(DeserializationContext ctxt,
            MapLikeType type, final BeanDescription beanDesc)
        throws JsonMappingException
    {
        JavaType keyType = type.getKeyType();
        JavaType contentType = type.getContentType();
        final DeserializationConfig config = ctxt.getConfig();
        
        // First: is there annotation-specified deserializer for values?
        @SuppressWarnings("unchecked")
        JsonDeserializer<Object> contentDeser = (JsonDeserializer<Object>) contentType.getValueHandler();
        
        // Ok: need a key deserializer (null indicates 'default' here)
        KeyDeserializer keyDes = (KeyDeserializer) keyType.getValueHandler();
        /* !!! 24-Jan-2012, tatu: NOTE: impls MUST use resolve() to find key deserializer!
        if (keyDes == null) {
            keyDes = p.findKeyDeserializer(config, keyType, property);
        }
        */
        // Then optional type info (1.5); either attached to type, or resolve separately:
        TypeDeserializer contentTypeDeser = contentType.getTypeHandler();
        // but if not, may still be possible to find:
        if (contentTypeDeser == null) {
            contentTypeDeser = ctxt.findTypeDeserializer(contentType);
        }
        JsonDeserializer<?> deser = _findCustomMapLikeDeserializer(type, config,
                beanDesc, keyDes, contentTypeDeser, contentDeser);
        if (deser != null) {
            // and then new with 2.2: ability to post-process it too (Issue#120)
            if (_factoryConfig.hasDeserializerModifiers()) {
                for (BeanDeserializerModifier mod : _factoryConfig.deserializerModifiers()) {
                    deser = mod.modifyMapLikeDeserializer(config, type, beanDesc, deser);
                }
            }
        }
        return deser;
    }

    /*
    /**********************************************************************
    /* DeserializerFactory impl: other types
    /**********************************************************************
     */

    /**
     * Factory method for constructing serializers of {@link Enum} types.
     */
    @Override
    public JsonDeserializer<?> createEnumDeserializer(DeserializationContext ctxt,
            JavaType type, BeanDescription beanDesc)
        throws JsonMappingException
    {
        final DeserializationConfig config = ctxt.getConfig();
        final Class<?> enumClass = type.getRawClass();
        // 23-Nov-2010, tatu: Custom deserializer?
        JsonDeserializer<?> deser = _findCustomEnumDeserializer(enumClass, config, beanDesc);

        if (deser == null) {
            ValueInstantiator valueInstantiator = _constructDefaultValueInstantiator(ctxt, beanDesc);
            SettableBeanProperty[] creatorProps = (valueInstantiator == null) ? null
                    : valueInstantiator.getFromObjectArguments(ctxt);
            // May have @JsonCreator for static factory method:
            for (AnnotatedMethod factory : beanDesc.getFactoryMethods()) {
                if (_hasCreatorAnnotation(ctxt, factory)) {
                    if (factory.getParameterCount() == 0) { // [databind#960]
                        deser = EnumDeserializer.deserializerForNoArgsCreator(config, enumClass, factory);
                        break;
                    }
                    Class<?> returnType = factory.getRawReturnType();
                    // usually should be class, but may be just plain Enum<?> (for Enum.valueOf()?)
                    if (returnType.isAssignableFrom(enumClass)) {
                        deser = EnumDeserializer.deserializerForCreator(config, enumClass, factory, valueInstantiator, creatorProps);
                        break;
                    }
                }
            }
           
            // Need to consider @JsonValue if one found
            if (deser == null) {
                deser = new EnumDeserializer(constructEnumResolver(ctxt, enumClass,
                        beanDesc.findJsonValueAccessor()),
                        config.isEnabled(MapperFeature.ACCEPT_CASE_INSENSITIVE_ENUMS));
            }
        }

        // and then post-process it too
        if (_factoryConfig.hasDeserializerModifiers()) {
            for (BeanDeserializerModifier mod : _factoryConfig.deserializerModifiers()) {
                deser = mod.modifyEnumDeserializer(config, type, beanDesc, deser);
            }
        }
        return deser;
    }

    @Override
    public JsonDeserializer<?> createTreeDeserializer(DeserializationConfig config,
            JavaType nodeType, BeanDescription beanDesc)
        throws JsonMappingException
    {
        @SuppressWarnings("unchecked")
        Class<? extends JsonNode> nodeClass = (Class<? extends JsonNode>) nodeType.getRawClass();
        // 23-Nov-2010, tatu: Custom deserializer?
        JsonDeserializer<?> custom = _findCustomTreeNodeDeserializer(nodeClass, config,
                beanDesc);
        if (custom != null) {
            return custom;
        }
        return JsonNodeDeserializer.getDeserializer(nodeClass);
    }

    @Override
    public JsonDeserializer<?> createReferenceDeserializer(DeserializationContext ctxt,
            ReferenceType type, BeanDescription beanDesc)
        throws JsonMappingException
    {
        JavaType contentType = type.getContentType();
        // Very first thing: is deserializer hard-coded for elements?
        JsonDeserializer<Object> contentDeser = contentType.getValueHandler();
        final DeserializationConfig config = ctxt.getConfig();
        // Then optional type info: if type has been resolved, we may already know type deserializer:
        TypeDeserializer contentTypeDeser = contentType.getTypeHandler();
        if (contentTypeDeser == null) { // or if not, may be able to find:
            contentTypeDeser = ctxt.findTypeDeserializer(contentType);
        }
        JsonDeserializer<?> deser = _findCustomReferenceDeserializer(type, config, beanDesc,
                contentTypeDeser, contentDeser);

        if (deser == null) {
            // 19-Sep-2017, tatu: Java 8 Optional directly supported in 3.x:
            if (type.isTypeOrSubTypeOf(Optional.class)) {
                // Not sure this can really work but let's try:
                ValueInstantiator inst = type.hasRawClass(Optional.class) ? null
                        : findValueInstantiator(ctxt, beanDesc);
                return new Jdk8OptionalDeserializer(type, inst, contentTypeDeser, contentDeser);
            }
            if (type.isTypeOrSubTypeOf(AtomicReference.class)) {
                // 23-Oct-2016, tatu: Note that subtypes are probably not supportable
                //    without either forcing merging (to avoid having to create instance)
                //    or something else...
                ValueInstantiator inst = type.hasRawClass(AtomicReference.class) ? null
                        : findValueInstantiator(ctxt, beanDesc);
                return new AtomicReferenceDeserializer(type, inst, contentTypeDeser, contentDeser);
            }
            if (type.hasRawClass(OptionalInt.class)) {
                return new OptionalIntDeserializer();
            }
            if (type.hasRawClass(OptionalLong.class)) {
                return new OptionalLongDeserializer();
            }
            if (type.hasRawClass(OptionalDouble.class)) {
                return new OptionalDoubleDeserializer();
            }
        }
        if (deser != null) {
            // and then post-process
            if (_factoryConfig.hasDeserializerModifiers()) {
                for (BeanDeserializerModifier mod : _factoryConfig.deserializerModifiers()) {
                    deser = mod.modifyReferenceDeserializer(config, type, beanDesc, deser);
                }
            }
        }
        return deser;
    }

    /*
    /**********************************************************************
    /* DeserializerFactory impl (partial): other deserializers
    /**********************************************************************
     */

    /**
     * Overridable method called after checking all other types.
     */
    protected JsonDeserializer<?> findOptionalStdDeserializer(DeserializationContext ctxt,
            JavaType type, BeanDescription beanDesc)
        throws JsonMappingException
    {
        return OptionalHandlerFactory.instance.findDeserializer(ctxt.getConfig(), type);
    }

    /*
    /**********************************************************************
    /* DeserializerFactory impl (partial): key deserializers
    /**********************************************************************
     */
    
    @Override
    public KeyDeserializer createKeyDeserializer(DeserializationContext ctxt,
            JavaType type)
        throws JsonMappingException
    {
        final DeserializationConfig config = ctxt.getConfig();
        BeanDescription beanDesc = null;
        KeyDeserializer deser = null;
        if (_factoryConfig.hasKeyDeserializers()) {
            beanDesc = ctxt.introspectBeanDescription(type);
            for (KeyDeserializers d  : _factoryConfig.keyDeserializers()) {
                deser = d.findKeyDeserializer(type, config, beanDesc);
                if (deser != null) {
                    break;
                }
            }
        }

        // the only non-standard thing is this:
        if (deser == null) {
            // [databind#2452]: Support `@JsonDeserialize(keyUsing = ...)`
            if (beanDesc == null) {
                beanDesc = ctxt.introspectBeanDescription(type);
            }
            deser = findKeyDeserializerFromAnnotation(ctxt, beanDesc.getClassInfo());
            if (deser == null) {
                if (type.isEnumType()) {
                    deser = _createEnumKeyDeserializer(ctxt, type);
                } else {
                    deser = StdKeyDeserializers.findStringBasedKeyDeserializer(ctxt, type);
                }
            }
        }
        // and then post-processing
        if (deser != null) {
            if (_factoryConfig.hasDeserializerModifiers()) {
                for (BeanDeserializerModifier mod : _factoryConfig.deserializerModifiers()) {
                    deser = mod.modifyKeyDeserializer(config, type, deser);
                }
            }
        }
        return deser;
    }

    private KeyDeserializer _createEnumKeyDeserializer(DeserializationContext ctxt,
            JavaType type)
        throws JsonMappingException
    {
        final DeserializationConfig config = ctxt.getConfig();
        Class<?> enumClass = type.getRawClass();

        BeanDescription beanDesc = ctxt.introspectBeanDescription(type);
        // 24-Sep-2015, bim: a key deserializer is the preferred thing.
        KeyDeserializer des = findKeyDeserializerFromAnnotation(ctxt, beanDesc.getClassInfo());
        if (des != null) {
            return des;
        } else {
            // 24-Sep-2015, bim: if no key deser, look for enum deserializer first, then a plain deser.
            JsonDeserializer<?> custom = _findCustomEnumDeserializer(enumClass, config, beanDesc);
            if (custom != null) {
                return StdKeyDeserializers.constructDelegatingKeyDeserializer(config, type, custom);
            }
            JsonDeserializer<?> valueDesForKey = findDeserializerFromAnnotation(ctxt, beanDesc.getClassInfo());
            if (valueDesForKey != null) {
                return StdKeyDeserializers.constructDelegatingKeyDeserializer(config, type, valueDesForKey);
            }
        }
        EnumResolver enumRes = constructEnumResolver(ctxt, enumClass, beanDesc.findJsonValueAccessor());
        // May have @JsonCreator for static factory method:
        for (AnnotatedMethod factory : beanDesc.getFactoryMethods()) {
            if (_hasCreatorAnnotation(ctxt, factory)) {
                int argCount = factory.getParameterCount();
                if (argCount == 1) {
                    Class<?> returnType = factory.getRawReturnType();
                    // usually should be class, but may be just plain Enum<?> (for Enum.valueOf()?)
                    if (returnType.isAssignableFrom(enumClass)) {
                        // note: mostly copied from 'EnumDeserializer.deserializerForCreator(...)'
                        if (factory.getRawParameterType(0) != String.class) {
                            throw new IllegalArgumentException("Parameter #0 type for factory method ("+factory+") not suitable, must be java.lang.String");
                        }
                        if (config.canOverrideAccessModifiers()) {
                            ClassUtil.checkAndFixAccess(factory.getMember(),
                                    ctxt.isEnabled(MapperFeature.OVERRIDE_PUBLIC_ACCESS_MODIFIERS));
                        }
                        return StdKeyDeserializers.constructEnumKeyDeserializer(enumRes, factory);
                    }
                }
                throw new IllegalArgumentException("Unsuitable method ("+factory+") decorated with @JsonCreator (for Enum type "
                        +enumClass.getName()+")");
            }
        }
        // Also, need to consider @JsonValue, if one found
        return StdKeyDeserializers.constructEnumKeyDeserializer(enumRes);
    }

    /*
    /**********************************************************************
    /* DeserializerFactory impl: find explicitly supported types
    /**********************************************************************
     */
    
    /**
     * Method that can be used to check if databind module has deserializer
     * for given (likely JDK) type: explicit meaning that it is not automatically
     * generated for POJO.
     *<p>
     * This matches {@link Deserializers#hasDeserializerFor} method.
     *
     * @since 3.0
     */
    @Override
<<<<<<< HEAD
    public boolean hasExplicitDeserializerFor(DatabindContext ctxt,
            Class<?> valueType)
    {
=======
    public boolean hasExplicitDeserializerFor(DeserializationConfig config,
            Class<?> valueType)
    {
        // First things first: unpeel Array types as the element type is
        // what we are interested in -- this because we will always support array
        // types via composition, and since array types are JDK provided (and hence
        // can not be custom or customized).
        while (valueType.isArray()) {
            valueType = valueType.getComponentType();
        }

>>>>>>> 25bb1b6f
        // Yes, we handle all Enum types
        if (Enum.class.isAssignableFrom(valueType)) {
            return true;
        }
        // Numbers?
        final String clsName = valueType.getName();
        if (clsName.startsWith("java.")) {
            if (Collection.class.isAssignableFrom(valueType)) {
                return true;
            }
            if (Map.class.isAssignableFrom(valueType)) {
                return true;
            }
            if (Number.class.isAssignableFrom(valueType)) {
                return NumberDeserializers.find(valueType) != null;
            }
            if (StdJdkDeserializers.hasDeserializerFor(valueType)
                    || (valueType == CLASS_STRING)
                    || (valueType == Boolean.class)
                    || (valueType == EnumMap.class)
                    || (valueType == AtomicReference.class)
                    ) {
                return true;
            }
            if (DateDeserializers.hasDeserializerFor(valueType)) {
                return true;
            }
        } else if (clsName.startsWith("com.fasterxml.")) {
            return JsonNode.class.isAssignableFrom(valueType)
                   || (valueType == TokenBuffer.class);
        } else {
            return OptionalHandlerFactory.instance.hasDeserializerFor(valueType);
        }
        return false;
    }
    
    /*
    /**********************************************************************
    /* Extended API
    /**********************************************************************
     */

    /**
     * Helper method called to find one of default serializers for "well-known"
     * platform types: JDK-provided types, and small number of public Jackson
     * API types.
     */
    public JsonDeserializer<?> findDefaultDeserializer(DeserializationContext ctxt,
            JavaType type, BeanDescription beanDesc)
        throws JsonMappingException
    {
        Class<?> rawType = type.getRawClass();
        // Object ("untyped"), and as of 2.10 (see [databind#2115]), `java.io.Serializable`
        if ((rawType == CLASS_OBJECT) || (rawType == CLASS_SERIALIZABLE)) {
            // 11-Feb-2015, tatu: As per [databind#700] need to be careful wrt non-default Map, List.
            DeserializationConfig config = ctxt.getConfig();
            JavaType lt, mt;
            
            if (ctxt.getConfig().hasAbstractTypeResolvers()) {
                lt = _findRemappedType(config, List.class);
                mt = _findRemappedType(config, Map.class);
            } else {
                lt = mt = null;
            }
            return new UntypedObjectDeserializer(lt, mt);
        }
        // String and equivalents
        if (rawType == CLASS_STRING || rawType == CLASS_CHAR_SEQUENCE) {
            return StringDeserializer.instance;
        }
        if (rawType == CLASS_ITERABLE) {
            // [databind#199]: Can and should 'upgrade' to a Collection type:
            TypeFactory tf = ctxt.getTypeFactory();
            JavaType[] tps = tf.findTypeParameters(type, CLASS_ITERABLE);
            JavaType elemType = (tps == null || tps.length != 1) ? TypeFactory.unknownType() : tps[0];
            CollectionType ct = tf.constructCollectionType(Collection.class, elemType);
            // Should we re-introspect beanDesc? For now let's not...
            return createCollectionDeserializer(ctxt, ct, beanDesc);
        }
        if (rawType == CLASS_MAP_ENTRY) {
            // 28-Apr-2015, tatu: TypeFactory does it all for us already so
            JavaType kt = type.containedTypeOrUnknown(0);
            JavaType vt = type.containedTypeOrUnknown(1);
            TypeDeserializer vts = (TypeDeserializer) vt.getTypeHandler();
            if (vts == null) {
                vts = ctxt.findTypeDeserializer(vt);
            }
            JsonDeserializer<Object> valueDeser = vt.getValueHandler();
            KeyDeserializer keyDes = (KeyDeserializer) kt.getValueHandler();
            return new MapEntryDeserializer(type, keyDes, valueDeser, vts);
        }
        String clsName = rawType.getName();
        if (rawType.isPrimitive() || clsName.startsWith("java.")) {
            // Primitives/wrappers, other Numbers:
            JsonDeserializer<?> deser = NumberDeserializers.find(rawType);
            if (deser == null) {
                deser = DateDeserializers.find(rawType, clsName);
            }
            if (deser != null) {
                return deser;
            }
        }
        // and a few Jackson types as well:
        if (rawType == TokenBuffer.class) {
            return new TokenBufferDeserializer();
        }
        JsonDeserializer<?> deser = findOptionalStdDeserializer(ctxt, type, beanDesc);
        if (deser != null) {
            return deser;
        }
        return StdJdkDeserializers.find(rawType, clsName);
    }

    private JavaType _findRemappedType(DeserializationConfig config, Class<?> rawType)
            throws JsonMappingException
    {
        JavaType type = config.mapAbstractType(config.constructType(rawType));
        return (type == null || type.hasRawClass(rawType)) ? null : type;
    }

    /*
    /**********************************************************************
    /* Helper methods, finding custom deserializers
    /**********************************************************************
     */

    protected JsonDeserializer<?> _findCustomTreeNodeDeserializer(Class<? extends JsonNode> type,
            DeserializationConfig config, BeanDescription beanDesc)
        throws JsonMappingException
    {
        for (Deserializers d  : _factoryConfig.deserializers()) {
            JsonDeserializer<?> deser = d.findTreeNodeDeserializer(type, config, beanDesc);
            if (deser != null) {
                return deser;
            }
        }
        return null;
    }

    protected JsonDeserializer<?> _findCustomReferenceDeserializer(ReferenceType type,
            DeserializationConfig config, BeanDescription beanDesc,
            TypeDeserializer contentTypeDeserializer, JsonDeserializer<?> contentDeserializer)
        throws JsonMappingException
    {
        for (Deserializers d  : _factoryConfig.deserializers()) {
            JsonDeserializer<?> deser = d.findReferenceDeserializer(type, config, beanDesc,
                    contentTypeDeserializer, contentDeserializer);
            if (deser != null) {
                return deser;
            }
        }
        return null;
    }

    @SuppressWarnings("unchecked")
    protected JsonDeserializer<Object> _findCustomBeanDeserializer(JavaType type,
            DeserializationConfig config, BeanDescription beanDesc)
        throws JsonMappingException
    {
        for (Deserializers d  : _factoryConfig.deserializers()) {
            JsonDeserializer<?> deser = d.findBeanDeserializer(type, config, beanDesc);
            if (deser != null) {
                return (JsonDeserializer<Object>) deser;
            }
        }
        return null;
    }

    protected JsonDeserializer<?> _findCustomArrayDeserializer(ArrayType type,
            DeserializationConfig config, BeanDescription beanDesc,
            TypeDeserializer elementTypeDeserializer, JsonDeserializer<?> elementDeserializer)
        throws JsonMappingException
    {
        for (Deserializers d  : _factoryConfig.deserializers()) {
            JsonDeserializer<?> deser = d.findArrayDeserializer(type, config,
                    beanDesc, elementTypeDeserializer, elementDeserializer);
            if (deser != null) {
                return deser;
            }
        }
        return null;
    }
    
    protected JsonDeserializer<?> _findCustomCollectionDeserializer(CollectionType type,
            DeserializationConfig config, BeanDescription beanDesc,
            TypeDeserializer elementTypeDeserializer, JsonDeserializer<?> elementDeserializer)
        throws JsonMappingException
    {
        for (Deserializers d  : _factoryConfig.deserializers()) {
            JsonDeserializer<?> deser = d.findCollectionDeserializer(type, config, beanDesc,
                    elementTypeDeserializer, elementDeserializer);
            if (deser != null) {
                return deser;
            }
        }
        return null;
    }
    
    protected JsonDeserializer<?> _findCustomCollectionLikeDeserializer(CollectionLikeType type,
            DeserializationConfig config, BeanDescription beanDesc,
            TypeDeserializer elementTypeDeserializer, JsonDeserializer<?> elementDeserializer)
        throws JsonMappingException
    {
        for (Deserializers d  : _factoryConfig.deserializers()) {
            JsonDeserializer<?> deser = d.findCollectionLikeDeserializer(type, config, beanDesc,
                    elementTypeDeserializer, elementDeserializer);
            if (deser != null) {
                return deser;
            }
        }
        return null;
    }

    protected JsonDeserializer<?> _findCustomEnumDeserializer(Class<?> type,
            DeserializationConfig config, BeanDescription beanDesc)
        throws JsonMappingException
    {
        for (Deserializers d  : _factoryConfig.deserializers()) {
            JsonDeserializer<?> deser = d.findEnumDeserializer(type, config, beanDesc);
            if (deser != null) {
                return deser;
            }
        }
        return null;
    }
    
    protected JsonDeserializer<?> _findCustomMapDeserializer(MapType type,
            DeserializationConfig config, BeanDescription beanDesc,
            KeyDeserializer keyDeserializer,
            TypeDeserializer elementTypeDeserializer, JsonDeserializer<?> elementDeserializer)
        throws JsonMappingException
    {
        for (Deserializers d  : _factoryConfig.deserializers()) {
            JsonDeserializer<?> deser = d.findMapDeserializer(type, config, beanDesc,
                    keyDeserializer, elementTypeDeserializer, elementDeserializer);
            if (deser != null) {
                return deser;
            }
        }
        return null;
    }

    protected JsonDeserializer<?> _findCustomMapLikeDeserializer(MapLikeType type,
            DeserializationConfig config, BeanDescription beanDesc,
            KeyDeserializer keyDeserializer,
            TypeDeserializer elementTypeDeserializer, JsonDeserializer<?> elementDeserializer)
        throws JsonMappingException
    {
        for (Deserializers d  : _factoryConfig.deserializers()) {
            JsonDeserializer<?> deser = d.findMapLikeDeserializer(type, config, beanDesc,
                    keyDeserializer, elementTypeDeserializer, elementDeserializer);
            if (deser != null) {
                return deser;
            }
        }
        return null;
    }

    /*
    /**********************************************************************
    /* Helper methods, value/content/key type introspection
    /**********************************************************************
     */
    
    /**
     * Helper method called to check if a class or method
     * has annotation that tells which class to use for deserialization; and if
     * so, to instantiate, that deserializer to use.
     * Note that deserializer will NOT yet be contextualized so caller needs to
     * take care to call contextualization appropriately.
     * Returns null if no such annotation found.
     */
    protected JsonDeserializer<Object> findDeserializerFromAnnotation(DeserializationContext ctxt,
            Annotated ann)
        throws JsonMappingException
    {
        AnnotationIntrospector intr = ctxt.getAnnotationIntrospector();
        if (intr != null) {
            Object deserDef = intr.findDeserializer(ctxt.getConfig(), ann);
            if (deserDef != null) {
                return ctxt.deserializerInstance(ann, deserDef);
            }
        }
        return null;
    }

    /**
     * Helper method called to check if a class or method
     * has annotation that tells which class to use for deserialization of {@link java.util.Map} keys.
     * Returns null if no such annotation found.
     */
    protected KeyDeserializer findKeyDeserializerFromAnnotation(DeserializationContext ctxt,
            Annotated ann)
            throws JsonMappingException
    {
        AnnotationIntrospector intr = ctxt.getAnnotationIntrospector();
        if (intr != null) {
            Object deserDef = intr.findKeyDeserializer(ctxt.getConfig(), ann);
            if (deserDef != null) {
                return ctxt.keyDeserializerInstance(ann, deserDef);
            }
        }
        return null;
    }

    protected JsonDeserializer<Object> findContentDeserializerFromAnnotation(DeserializationContext ctxt,
            Annotated ann)
        throws JsonMappingException
    {
        AnnotationIntrospector intr = ctxt.getAnnotationIntrospector();
        if (intr != null) {
            Object deserDef = intr.findContentDeserializer(ctxt.getConfig(), ann);
            if (deserDef != null) {
                return ctxt.deserializerInstance(ann, deserDef);
            }
        }
        return null;
    }
    
    /**
     * Helper method used to resolve additional type-related annotation information
     * like type overrides, or handler (serializer, deserializer) overrides,
     * so that from declared field, property or constructor parameter type
     * is used as the base and modified based on annotations, if any.
     */
    protected JavaType resolveMemberAndTypeAnnotations(DeserializationContext ctxt,
            AnnotatedMember member, JavaType type)
        throws JsonMappingException
    {
        AnnotationIntrospector intr = ctxt.getAnnotationIntrospector();
        if (intr == null) {
            return type;
        }

        // First things first: see if we can find annotations on declared
        // type

        if (type.isMapLikeType()) {
            JavaType keyType = type.getKeyType();
            if (keyType != null) {
                Object kdDef = intr.findKeyDeserializer(ctxt.getConfig(), member);
                KeyDeserializer kd = ctxt.keyDeserializerInstance(member, kdDef);
                if (kd != null) {
                    type = ((MapLikeType) type).withKeyValueHandler(kd);
                    keyType = type.getKeyType(); // just in case it's used below
                }
            }
        }

        if (type.hasContentType()) { // that is, is either container- or reference-type
            Object cdDef = intr.findContentDeserializer(ctxt.getConfig(), member);
            JsonDeserializer<?> cd = ctxt.deserializerInstance(member, cdDef);
            if (cd != null) {
                type = type.withContentValueHandler(cd);
            }
            TypeDeserializer contentTypeDeser = ctxt.findPropertyContentTypeDeserializer(type,
                    (AnnotatedMember) member);            	
            if (contentTypeDeser != null) {
                type = type.withContentTypeHandler(contentTypeDeser);
            }
        }
        TypeDeserializer valueTypeDeser = ctxt.findPropertyTypeDeserializer(type, (AnnotatedMember) member);
        if (valueTypeDeser != null) {
            type = type.withTypeHandler(valueTypeDeser);
        }

        // Second part: find actual type-override annotations on member, if any

        // 18-Jun-2016, tatu: Should we re-do checks for annotations on refined
        //   subtypes as well? Code pre-2.8 did not do this, but if we get bug
        //   reports may need to consider
        type = intr.refineDeserializationType(ctxt.getConfig(), member, type);
        return type;
    }

    protected EnumResolver constructEnumResolver(DeserializationContext ctxt,
            Class<?> enumClass, AnnotatedMember jsonValueAccessor)
    {
        if (jsonValueAccessor != null) {
            if (ctxt.canOverrideAccessModifiers()) {
                ClassUtil.checkAndFixAccess(jsonValueAccessor.getMember(),
                        ctxt.isEnabled(MapperFeature.OVERRIDE_PUBLIC_ACCESS_MODIFIERS));
            }
            return EnumResolver.constructUnsafeUsingMethod(ctxt.getConfig(),
                    enumClass, jsonValueAccessor);
        }
        // 14-Mar-2016, tatu: We used to check `DeserializationFeature.READ_ENUMS_USING_TO_STRING`
        //   here, but that won't do: it must be dynamically changeable...
        return EnumResolver.constructUnsafe(ctxt.getConfig(), enumClass);
    }

    protected boolean _hasCreatorAnnotation(DeserializationContext ctxt,
            Annotated ann) {
        AnnotationIntrospector intr = ctxt.getAnnotationIntrospector();
        if (intr != null) {
            JsonCreator.Mode mode = intr.findCreatorAnnotation(ctxt.getConfig(), ann);
            return (mode != null) && (mode != JsonCreator.Mode.DISABLED); 
        }
        return false;
    }

    /**
     * Helper class to contain default mappings for abstract JDK {@link java.util.Collection}
     * and {@link java.util.Map} types. Separated out here to defer cost of creating lookups
     * until mappings are actually needed.
     *
     * @since 2.10
     */
    @SuppressWarnings("rawtypes")
    protected static class ContainerDefaultMappings {
        // We do some defaulting for abstract Collection classes and
        // interfaces, to avoid having to use exact types or annotations in
        // cases where the most common concrete Collection will do.
        final static HashMap<String, Class<? extends Collection>> _collectionFallbacks;
        static {
            HashMap<String, Class<? extends Collection>> fallbacks = new HashMap<>();

            final Class<? extends Collection> DEFAULT_LIST = ArrayList.class;
            final Class<? extends Collection> DEFAULT_SET = HashSet.class;

            fallbacks.put(Collection.class.getName(), DEFAULT_LIST);
            fallbacks.put(List.class.getName(), DEFAULT_LIST);
            fallbacks.put(Set.class.getName(), DEFAULT_SET);
            fallbacks.put(SortedSet.class.getName(), TreeSet.class);
            fallbacks.put(Queue.class.getName(), LinkedList.class);

            // 09-Feb-2019, tatu: How did we miss these? Related in [databind#2251] problem
            fallbacks.put(AbstractList.class.getName(), DEFAULT_LIST);
            fallbacks.put(AbstractSet.class.getName(), DEFAULT_SET);

            // 09-Feb-2019, tatu: And more esoteric types added in JDK6
            fallbacks.put(Deque.class.getName(), LinkedList.class);
            fallbacks.put(NavigableSet.class.getName(), TreeSet.class);

            _collectionFallbacks = fallbacks;
        }

        // We do some defaulting for abstract Map classes and
        // interfaces, to avoid having to use exact types or annotations in
        // cases where the most common concrete Maps will do.
        final static HashMap<String, Class<? extends Map>> _mapFallbacks;
        static {
            HashMap<String, Class<? extends Map>> fallbacks = new HashMap<>();

            final Class<? extends Map> DEFAULT_MAP = LinkedHashMap.class;
            fallbacks.put(Map.class.getName(), DEFAULT_MAP);
            fallbacks.put(AbstractMap.class.getName(), DEFAULT_MAP);
            fallbacks.put(ConcurrentMap.class.getName(), ConcurrentHashMap.class);
            fallbacks.put(SortedMap.class.getName(), TreeMap.class);

            fallbacks.put(java.util.NavigableMap.class.getName(), TreeMap.class);
            fallbacks.put(java.util.concurrent.ConcurrentNavigableMap.class.getName(),
                    java.util.concurrent.ConcurrentSkipListMap.class);

            _mapFallbacks = fallbacks;
        }

        public static Class<?> findCollectionFallback(JavaType type) {
            return _collectionFallbacks.get(type.getRawClass().getName());
        }

        public static Class<?> findMapFallback(JavaType type) {
            return _mapFallbacks.get(type.getRawClass().getName());
        }
    }
}<|MERGE_RESOLUTION|>--- conflicted
+++ resolved
@@ -1686,12 +1686,7 @@
      * @since 3.0
      */
     @Override
-<<<<<<< HEAD
     public boolean hasExplicitDeserializerFor(DatabindContext ctxt,
-            Class<?> valueType)
-    {
-=======
-    public boolean hasExplicitDeserializerFor(DeserializationConfig config,
             Class<?> valueType)
     {
         // First things first: unpeel Array types as the element type is
@@ -1701,8 +1696,6 @@
         while (valueType.isArray()) {
             valueType = valueType.getComponentType();
         }
-
->>>>>>> 25bb1b6f
         // Yes, we handle all Enum types
         if (Enum.class.isAssignableFrom(valueType)) {
             return true;
