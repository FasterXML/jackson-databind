Project: jackson-databind

------------------------------------------------------------------------
=== Releases === 
------------------------------------------------------------------------

<<<<<<< HEAD
2.17.0 (not yet released)
=======
2.15.4 (15-Feb-2024)
>>>>>>> 2dc148f0

2.16.2 (not yet released)

#4302: Problem deserializing some type of Enums when using `PropertyNamingStrategy`
 (reported by Pieter D-S)
 (fix contributed by Joo-Hyuk K)
#4303: `ObjectReader` is not serializable if it's configured for polymorphism
 (reported by @asardaes)
 (fix contributed by Joo-Hyuk K)
#4316: NPE when deserializing `JsonAnySetter` in `Throwable`
 (reported by @jpraet)
 (fix contributed by Joo-Hyuk K)
#4355: Jackson 2.16 fails attempting to obtain `ObjectWriter` for an `Enum` of which
  some value returns null from `toString()`
 (reported by @YutaHiguchi-bsn)

2.16.1 (24-Dec-2023)

#4200: `JsonSetter(contentNulls = FAIL)` is ignored in delegating
  `@JsonCreator` argument
#4216: Primitive array deserializer cannot being captured by `DeserializerModifier`
 (reported by @SakuraKoi)
 (fix contributed by Joo-Hyuk K)
#4229 JsonNode findValues and findParents missing expected values in 2.16.0
 (reported by @gcookemoto)
 (fix contributed by Joo-Hyuk K)

2.16.0 (15-Nov-2023)

#1770: Incorrect deserialization for `BigDecimal` numbers
 (reported by @cristian-mocanu-mob)
 (fix contributed by @pjfanning)
#2502: Add a way to configure caches Jackson uses
 (contributed by Joo-Hyuk K)
#2787: Mix-ins do not work for `Enum`s
 (fix contributed by Joo-Hyuk K)
#3133: Map deserialization results in different numeric classes based on
  json ordering (BigDecimal / Double) when used in combination with @JsonSubTypes
 (reported by @mreiterer)
#3277: Combination of `@JsonUnwrapped` and `@JsonAnySetter` results in `BigDecimal`
  instead of `Double`
 (reported John H)
#3251: Generic class with generic field of runtime type `Double` is deserialized
  as `BigDecimal` when used with `@JsonTypeInfo` and `JsonTypeInfo.As.EXISTING_PROPERTY`
 (reported by Kevin B)
#3647: `@JsonIgnoreProperties` not working with `@JsonValue`
 (reported by @ThatSneakyRaccoon)
 (fix contributed by Joo-Hyuk K)
#3780: Deprecated JsonNode.with(String) suggests using JsonNode.withObject(String)
  but it is not the same thing
 (reported by @bmatasar)
#3838: Difference in the handling of `ObjectId-property` in `JsonIdentityInfo`
  depending on the deserialization route
 (fix contributed by Joo-Hyuk K)
#3877: Add new `OptBoolean` valued property in `@JsonTypeInfo`, handling,
   to allow per-polymorphic type loose Type Id handling
 (contributed by Joo-Hyuk K)
#3906: Regression: 2.15.0 breaks deserialization for records when
   `mapper.setVisibility(PropertyAccessor.ALL, Visibility.NONE)`
 (reported by Endre S)
#3924: Incorrect target type when disabling coercion, trying to deserialize
  String from Array/Object
 (reported by João G)
 (fix contributed by Joo-Hyuk K)
#3928: `@JsonProperty` on constructor parameter changes default field serialization order
 (contributed by @pjfanning)
#3948: `@JsonIgnore` no longer works for transient backing fields
 (reported by Jason L)
#3950: Create new `JavaType` subtype `IterationType` (extending `SimpleType`)
#3953: Use `JsonTypeInfo.Value` for annotation handling
 (contributed by Joo-Hyuk K)
#3965: Add `JsonNodeFeature.WRITE_PROPERTIES_SORTED` for sorting `ObjectNode` properties
  on serialization
#3992: `@JsonIgnore` on Record property ignored if there is getter override
 (reported by @ennishol)
#4008: Optimize `ObjectNode` findValue(s) and findParent(s) fast paths
 (contributed by David S)
#4009: Locale "" is deserialised as `null` if `ACCEPT_EMPTY_STRING_AS_NULL_OBJECT`
  is enabled
 (reported by Philipp K)
#4011: Add guardrail setting for `TypeParser` handling of type parameters
#4036: Use `@JsonProperty` for Enum values also when `READ_ENUMS_USING_TO_STRING` enabled
 (contributed by @iProdigy)
#4037: Fix `Enum` deserialization to use `@JsonProperty`, `@JsonAlias` even if
  `EnumNamingStrategy` used
 (contributed by @iProdigy)
#4039: Use `@JsonProperty` and lowercase feature when serializing Enums despite
  using toString()
 (contributed by @iProdigy)
#4040: Use `@JsonProperty` over `EnumNamingStrategy` for Enum serialization
 (contributed by @iProdigy)
#4041: Actually cache EnumValues#internalMap
 (contributed by @iProdigy)
#4047: `ObjectMapper.valueToTree()` will ignore the configuration
  `SerializationFeature.WRAP_ROOT_VALUE`
 (contributed by Joo-Hyuk K)
#4056: Provide the "ObjectMapper.treeToValue(TreeNode, TypeReference)" method
 (contributed by @fantasy0v0)
#4060: Expose `NativeImageUtil.isRunningInNativeImage()` method
#4061: Add JsonTypeInfo.Id.SIMPLE_NAME which defaults type id to `Class.getSimpleName()`
 (requested by Omar A)
 (contributed by Joo-Hyuk K)
#4071: Impossible to deserialize custom `Throwable` sub-classes that do not
  have single-String constructors
 (reported by @PasKal)
 (fix contributed by Joo-Hyuk K)
#4078: `java.desktop` module is no longer optional
 (reported by Andreas Z)
 (fix contributed by Joo-Hyuk K)
#4082: `ClassUtil` fails with `java.lang.reflect.InaccessibleObjectException`
  trying to setAccessible on `OptionalInt` with JDK 17+
#4090: Support sequenced collections (JDK 21)S
 (contributed by @pjfanning)
#4095: Add `withObjectProperty(String)`, `withArrayProperty(String)` in `JsonNode`
#4096: Change `JsonNode.withObject(String)` to work similar to `withArray()`
  wrt argument
#4144: Log WARN if deprecated subclasses of `PropertyNamingStrategy` is used
 (contributed by Naoki T)
#4145: NPE when transforming a tree to a model class object, at `ArrayNode.elements()`
 (reported by Ondrej Z)
#4153: Deprecated `ObjectReader.withType(Type)` has no direct replacement;
  need `forType(Type)`
 (reported by Garren W)
#4164: Do not rewind `position` when serializing direct `ByteBuffer`
 (fix contributed by Jonas K)
#4159: Add new `DefaultTyping.NON_FINAL_AND_ENUMS` to allow Default Typing for `Enum`s
 (contributed by Joo-Hyuk K)
#4175: Exception when deserialization of private record with default constructor
 (reported by Jan P)
 (contributed by Joo-Hyuk K)
#4184: `BeanDeserializer` updates `currentValue` incorrectly when
  deserialising empty Object
 (reported by @nocny-x)

2.15.4 (not yet released)

#1172: `@JsonView` doesn't work with `@JsonCreator`
 (reported by Dmitry B)
#4185: `@JsonIgnoreProperties` with `@JsonTypeInfo(include = JsonTypeInfo.As.EXTERNAL_PROPERTY)`
  does not work
 (reported by @jonasho)
 (fix contributed by Joo-Hyuk K)
#4303: `ObjectReader` is not serializable if it's configured for polymorphism
 (reported by @asardaes)
 (fix contributed by Joo-Hyuk K)
#4378: `TextNode.equals()` throws `NullPointerException` when `TextNode`
  constructed with `null`
 (reported by @Javed6234)
 (fix contributed by @pjfanning)

2.15.3 (12-Oct-2023)

#3968: Records with additional constructors failed to deserialize
 (fix contributed by Sim Y-T)
#4121: Preserve the original component type in merging to an array
 (contributed by Yury M)

2.15.2 (30-May-2023)

#3938: Record setter not included from interface (2.15 regression)

2.15.1 (16-May-2023)

#3882: Error in creating nested `ArrayNode`s with `JsonNode.withArray()`
 (reported by @SaiKrishna369)
#3894: Only avoid Records fields detection for deserialization
 (contributed by Sim Y-T)
#3895: 2.15.0 breaking behaviour change for records and Getter Visibility
 (reported by Matteo B)
#3897: 2.15.0 breaks deserialization when POJO/Record only has a single field
  and is marked `Access.WRITE_ONLY`
 (reported by Antti L)
 (fix contributed by Sim Y-T)
#3913: Issue with deserialization when there are unexpected properties (due
  to null `StreamReadConstraints`)
 (reported by @sbertault)
#3914: Fix TypeId serialization for `JsonTypeInfo.Id.DEDUCTION`, native type ids

2.15.0 (23-Apr-2023)

#2536: Add `EnumFeature.READ_ENUM_KEYS_USING_INDEX` to work with
   existing "WRITE_ENUM_KEYS_USING_INDEX"#
#2667: Add `@EnumNaming`, `EnumNamingStrategy` to allow use of naming
   strategies for Enums
 (contributed by Joo-Hyuk K)
#2968: Deserialization of `@JsonTypeInfo` annotated type fails with
  missing type id even for explicit concrete subtypes
 (requested by Patrick S) 
 (fix contributed by Joo-Hyuk K)
#2974: Null coercion with `@JsonSetter` does not work with `java.lang.Record`
 (fix contributed by Sim Y-T)
#2992: Properties naming strategy do not work with Record
 (fix contributed by Sim Y-T)
#3053: Allow serializing enums to lowercase (`EnumFeature.WRITE_ENUMS_TO_LOWERCASE`)
 (requested by Vojtěch K)
 (fix contributed by Joo-Hyuk K)
#3180: Support `@JsonCreator` annotation on record classes
 (fix contributed by Sim Y-T)
#3262: InvalidDefinitionException when calling mapper.createObjectNode().putPOJO
#3297: `@JsonDeserialize(converter = ...)` does not work with Records
 (fix contributed by Sim Y-T)
#3342: `JsonTypeInfo.As.EXTERNAL_PROPERTY` does not work with record wrappers
 (fix contributed by Sim Y-T)
#3352: Do not require the usage of opens in a modular app when using records
#3566: Cannot use both `JsonCreator.Mode.DELEGATING` and `JsonCreator.Mode.PROPERTIES`
  static creator factory methods for Enums
 (reported by @andrewbents)
#3637: Add enum features into `@JsonFormat.Feature`
 (requested by @Anatoly4444)
 (fix contributed by Ajay S)
#3638: Case-insensitive and number-based enum deserialization are
  (unnecessarily) mutually exclusive
 (reported by Phil G)
 (fix contributed by Joo-Hyuk K)
#3651: Deprecate "exact values" setting from `JsonNodeFactory`, replace with
  `JsonNodeFeature.STRIP_TRAILING_BIGDECIMAL_ZEROES`
#3654: Infer `@JsonCreator(mode = Mode.DELEGATING)` from use of `@JsonValue`)
#3676: Allow use of `@JsonCreator(mode = Mode.PROPERTIES)` creator for POJOs
 with"empty String" coercion
#3680: Timestamp in classes inside jar showing 02/01/1980
 (fix contributed by Hervé B)
#3682: Transient `Field`s are not ignored as Mutators if there is visible Getter
#3690: Incorrect target type for arrays when disabling coercion
 (reported by João G)
#3708: Seems like `java.nio.file.Path` is safe for Android API level 26
 (contributed by @pjfanning)
#3730: Add support in `TokenBuffer` for lazily decoded (big) numbers
 (contributed by @pjfanning)
#3736: Try to avoid auto-detecting Fields for Record types
#3742: schemaType of `LongSerializer` is wrong
 (reported by @luozhenyu)
#3745: Deprecate classes in package `com.fasterxml.jackson.databind.jsonschema`
 (contributed by @luozhenyu)
#3748: `DelegatingDeserializer` missing override of `getAbsentValue()`
 (and couple of other methods)
#3771: Classloader leak: DEFAULT_ANNOTATION_INTROSPECTOR holds annotation reference
 (reported by Christoph S)
#3791: Flush readonly map together with shared on `SerializerCache.flush()`
 (suggested by @vdaniloff)
#3796: Enum Deserialisation Failing with Polymorphic type validator
 (reported by @sagarika4)
#3809: Add Stream-friendly alternative to `ObjectNode.fields()`:
  `Set<Map.Entry<String, JsonNode>> properties()`
#3814: Enhance `StdNodeBasedDeserializer` to support `readerForUpdating`
 (requested by Matt N)
 (contributed by Joo-Hyuk K)
#3816: TokenBuffer does not implement writeString(Reader reader, int len)
 (reported by Patrick S)
#3819: Add convenience method `SimpleBeanPropertyFilter.filterOutAll()` as
  counterpart of `serializeAll()`
 (contributed by Joo-Hyuk K)
#3836: `Optional<Boolean>` is not recognized as boolean field
 (reported by @thnaeff)
 (fix contributed by Joo-Hyuk K)
#3853: Add `MapperFeature.REQUIRE_TYPE_ID_FOR_SUBTYPES` to enable/disable
  strict subtype Type Id handling
 (contributed by Steve S))
#3876: `TypeFactory` cache performance degradation with `constructSpecializedType()`
 (contributed by Carter K)

2.14.3 (05-May-2023)

#3784: `PrimitiveArrayDeserializers$ByteDeser.deserialize` ignores
  `DeserializationProblemHandler` for invalid Base64 content
#3837: Set transformer factory attributes to improve protection against XXE
 (contributed by @pjfanning)

2.14.2 (28-Jan-2023)

#1751: `@JsonTypeInfo` does not work if the Type Id is an Integer value
 (reported by @marvin-we)
#3063: `@JsonValue` fails for Java Record
 (reported by Gili T)
#3699: Allow custom `JsonNode` implementations
 (contributed by Philippe M)
#3711: Enum polymorphism not working correctly with DEDUCTION
 (reported by @smilep)
#3741: `StdDelegatingDeserializer` ignores `nullValue` of `_delegateDeserializer`.

2.14.1 (21-Nov-2022)

#3655: `Enum` values can not be read from single-element array even with
  `DeserializationFeature.UNWRAP_SINGLE_VALUE_ARRAYS`
 (reported by Andrej M)
 (fix contributed by Jonas K)
#3665: `ObjectMapper` default heap consumption increased significantly from 2.13.x to 2.14.0
 (reported by Moritz H)
 (fix contributed by Jonas K)

2.14.0 (05-Nov-2022)

#1980: Add method(s) in `JsonNode` that works like combination of `at()`
  and `with()`: `withObject(...)` and `withArray(...)`
#2541: Cannot merge polymorphic objects
 (reported by Matthew A)
 (fix contributed by James W)
#3013: Allow disabling Integer to String coercion via `CoercionConfig`
 (reported by @emilkostadinov)
 (fix contributed by Jordi O-A)
#3212: Add method `ObjectMapper.copyWith(JsonFactory)`
 (requested by @quaff)
 (contributed by Felix V)
#3311: Add serializer-cache size limit to avoid Metaspace issues from
  caching Serializers
 (requested by mcolemanNOW@github)
#3338: `configOverride.setMergeable(false)` not supported by `ArrayNode`
 (requested by Ernst-Jan vdL)
#3357: `@JsonIgnore` does not if together with `@JsonProperty` or `@JsonFormat`
 (reported by lizongbo@github)
#3373: Change `TypeSerializerBase` to skip `generator.writeTypePrefix()`
  for `null` typeId
#3394: Allow use of `JsonNode` field for `@JsonAnySetter`
 (requested by @sixcorners)
#3405: Create DataTypeFeature abstraction (for JSTEP-7) with placeholder features
#3417: Allow (de)serializing records using Bean(De)SerializerModifier even when
  reflection is unavailable
 (contributed by Jonas K)
#3419: Improve performance of `UnresolvedForwardReference` for forward reference
 resolution
(contributed by Gary M)
#3421: Implement `JsonNodeFeature.READ_NULL_PROPERTIES` to allow skipping of
  JSON `null` values on reading
#3443: Do not strip generic type from `Class<C>` when resolving `JavaType`
 (contributed by Jan J)
#3447: Deeply nested JsonNode throws StackOverflowError for toString()
 (reported by Deniz H)
#3475: Support use of fast double parse
 (contributed by @pjfanning)
#3476: Implement `JsonNodeFeature.WRITE_NULL_PROPERTIES` to allow skipping
  JSON `null` values on writing
#3481: Filter method only got called once if the field is null when using
  `@JsonInclude(value = JsonInclude.Include.CUSTOM, valueFilter = SomeFieldFilter.class)`
 (contributed by AmiDavidW@github)
#3484: Update `MapDeserializer` to support `StreamReadCapability.DUPLICATE_PROPERTIES`
#3497: Deserialization of Throwables with PropertyNamingStrategy does not work
#3500: Add optional explicit `JsonSubTypes` repeated names check
 (contributed by Igor S)
#3503: `StdDeserializer` coerces ints to floats even if configured to fail
 (contributed by Jordi O-A)
#3505: Fix deduction deserializer with DefaultTypeResolverBuilder
 (contributed by Arnaud S)
#3528: `TokenBuffer` defaults for parser/stream-read features neither passed
  from parser nor use real defaults
#3530: Change LRUMap to just evict one entry when maxEntries reached
 (contributed by @pjfanning)
#3533: Deserialize missing value of `EXTERNAL_PROPERTY` type using
  custom `NullValueProvider`
#3535: Replace `JsonNode.with()` with `JsonNode.withObject()`
#3559: Support `null`-valued `Map` fields with "any setter"
#3568: Change `JsonNode.with(String)` and `withArray(String)` to consider
  argument as `JsonPointer` if valid expression
#3590: Add check in primitive value deserializers to avoid deep wrapper array
  nesting wrt `UNWRAP_SINGLE_VALUE_ARRAYS` [CVE-2022-42003]
#3609: Allow non-boolean return type for "is-getters" with
  `MapperFeature.ALLOW_IS_GETTERS_FOR_NON_BOOLEAN`
 (contributed by Richard K)
#3613: Implement `float` and `boolean` to `String` coercion config
 (fix contributed by Jordi O-A)
#3624: Legacy `ALLOW_COERCION_OF_SCALARS` interacts poorly with Integer to
  Float coercion
 (contributed by Carter K)
#3633: Expose `translate()` method of standard `PropertyNamingStrategy` implementations
 (requested by Joachim D)

2.13.5 (23-Jan-2023)

#3659: Improve testing (likely via CI) to try to ensure compatibility with
  specific Android SDKs
#3661: Jackson 2.13 uses Class.getTypeName() that is only available on Android SDK 26
  (with fix works on ASDK 24)

2.13.4.2 (13-Oct-2022)

#3627: Gradle module metadata for `2.13.4.1` references non-existent
  jackson-bom `2.13.4.1` (instead of `2.13.4.20221012`)
  (NOTE: root cause is [jackson-bom#52])

2.13.4.1 (12-Oct-2022)

#3590: Add check in primitive value deserializers to avoid deep wrapper array
  nesting wrt `UNWRAP_SINGLE_VALUE_ARRAYS` [CVE-2022-42003]

2.13.4 (03-Sep-2022)

#3275: JDK 16 Illegal reflective access for `Throwable.setCause()` with
  `PropertyNamingStrategy.UPPER_CAMEL_CASE`
 (reported by Jason H)
 (fix suggested by gsinghlulu@github)
#3565: `Arrays.asList()` value deserialization has changed from mutable to
  immutable in 2.13
 (reported by JonasWilms@github)
#3582: Add check in `BeanDeserializer._deserializeFromArray()` to prevent
  use of deeply nested arrays [CVE-2022-42004]

2.13.3 (14-May-2022)

#3412: Version 2.13.2 uses `Method.getParameterCount()` which is not supported on
  Android before API 26
#3419: Improve performance of `UnresolvedForwardReference` for forward
 reference resolution
(contributed by Gary M)
#3446: `java.lang.StringBuffer` cannot be deserialized
 (reported by Lolf1010@github)
#3450: DeserializationProblemHandler is not working with wrapper type
  when returning null
 (reported by LJeanneau@github)

2.13.2.2 (28-Mar-2022)

No changes since 2.13.2.1 but fixed Gradle Module Metadata ("module.json")

2.13.2.1 (24-Mar-2022)

#2816: Optimize UntypedObjectDeserializer wrt recursion
 (contributed by Taylor S, Spence N)
#3412: Version 2.13.2 uses `Method.getParameterCount()` which is not
  supported on Android before API 26
 (reported by Matthew F)

2.13.2 (06-Mar-2022)

#3293: Use Method.getParameterCount() where possible
 (suggested by Christoph D)
#3344: `Set.of()` (Java 9) cannot be deserialized with polymorphic handling
 (reported by Sam K)
#3368: `SnakeCaseStrategy` causes unexpected `MismatchedInputException` during
  deserialization
 (reported by sszuev@github)
#3369: Deserialization ignores other Object fields when Object or Array
  value used for enum
 (reported by Krishna G)
#3380: `module-info.java` is in `META-INF/versions/11` instead of `META-INF/versions/9`

2.13.1 (19-Dec-2021)

#3006: Argument type mismatch for `enum` with `@JsonCreator` that takes String,
  gets JSON Number
 (reported by GrozaAnton@github)
#3299: Do not automatically trim trailing whitespace from `java.util.regex.Pattern` values
 (reported by Joel B)
#3305: ObjectMapper serializes `CharSequence` subtypes as POJO instead of
  as String (JDK 15+)
 (reported by stevenupton@github; fix suggested by Sergey C)
#3308: `ObjectMapper.valueToTree()` fails when
 `DeserializationFeature.FAIL_ON_TRAILING_TOKENS` is enabled
 (fix contributed by raphaelNguyen@github)
#3328: Possible DoS if using JDK serialization to serialize JsonNode

2.13.0 (30-Sep-2021)

#1850: `@JsonValue` with integer for enum does not deserialize correctly
 (reported by tgolden-andplus@github)
 (fix contributed by limengning@github)
#1988: MapperFeature.ACCEPT_CASE_INSENSITIVE_ENUM does not work for Enum keys of Map
 (reported by Myp3ik@github)
#2509: `AnnotatedMethod.getValue()/setValue()` doesn't have useful exception message
 (reported by henryptung@github)
 (fix contributed by Stephan S)
#2828: Add `DatabindException` as intermediate subtype of `JsonMappingException`
#2900: Jackson does not support deserializing new Java 9 unmodifiable collections
 (reported by Daniel H)
#2989: Allocate TokenBuffer instance via context objects (to allow format-specific
  buffer types)
#3001: Add mechanism for setting default `ContextAttributes` for `ObjectMapper`
#3002: Add `DeserializationContext.readTreeAsValue()` methods for more convenient
  conversions for deserializers to use
#3011: Clean up support of typed "unmodifiable", "singleton" Maps/Sets/Collections
#3033: Extend internal bitfield of `MapperFeature` to be `long`
#3035: Add `removeMixIn()` method in `MapperBuilder`
#3036: Backport `MapperBuilder` lambda-taking methods: `withConfigOverride()`,
  `withCoercionConfig()`, `withCoercionConfigDefaults()`
#3080: configOverrides(boolean.class) silently ignored, whereas .configOverride(Boolean.class)
  works for both primitives and boxed boolean values
 (reported by Asaf R)
#3082: Dont track unknown props in buffer if `ignoreAllUnknown` is true
 (contributed by David H)
#3091: Should allow deserialization of java.time types via opaque
   `JsonToken.VALUE_EMBEDDED_OBJECT`
#3099: Optimize "AnnotatedConstructor.call()" case by passing explicit null
#3101: Add AnnotationIntrospector.XmlExtensions interface for decoupling javax dependencies
#3110: Custom SimpleModule not included in list returned by ObjectMapper.getRegisteredModuleIds()
  after registration
 (reported by dkindler@github)
#3117: Use more limiting default visibility settings for JDK types (java.*, javax.*)
#3122: Deep merge for `JsonNode` using `ObjectReader.readTree()`
 (reported by Eric S)
#3125: IllegalArgumentException: Conflicting setter definitions for property
  with more than 2 setters
 (reported by mistyzyq@github)
#3130: Serializing java.lang.Thread fails on JDK 11 and above (should suppress
  serialization of ClassLoader)
#3143: String-based `Map` key deserializer is not deterministic when there is no
  single arg constructor
 (reported by Halil İbrahim Ş)
#3154: Add ArrayNode#set(int index, primitive_type value)
 (contributed by Tarekk Mohamed A)
#3160: JsonStreamContext "currentValue" wrongly references to @JsonTypeInfo
  annotated object
 (reported by Aritz B)
#3174: DOM `Node` serialization omits the default namespace declaration
 (contributed by Morten A-G)
#3177: Support `suppressed` property when deserializing `Throwable`
 (contributed by Klaas D)
#3187: `AnnotatedMember.equals()` does not work reliably
 (contributed by Klaas D)
#3193: Add `MapperFeature.APPLY_DEFAULT_VALUES`, initially for Scala module
 (suggested by Nick B)
#3214: For an absent property Jackson injects `NullNode` instead of `null` to a
  JsonNode-typed constructor argument of a `@ConstructorProperties`-annotated constructor
 (reported by robvarga@github)
#3217: `XMLGregorianCalendar` doesn't work with default typing
 (reported by Xinzhe Y)
#3227: Content `null` handling not working for root values
 (reported by João G)
 (fix contributed by proost@github)
#3234: StdDeserializer rejects blank (all-whitespace) strings for ints
 (reported by Peter B)
 (fix proposed by qthegreat3@github)
#3235: `USE_BASE_TYPE_AS_DEFAULT_IMPL` not working with `DefaultTypeResolverBuilder`
 (reported, fix contributed by silas.u / sialais@github)
#3238: Add PropertyNamingStrategies.UpperSnakeCaseStrategy (and UPPER_SNAKE_CASE constant)
 (requested by Kenneth J)
 (contributed by Tanvesh)
#3244: StackOverflowError when serializing JsonProcessingException
 (reported by saneksanek@github)
#3259: Support for BCP 47 `java.util.Locale` serialization/deserialization
 (contributed by Abishek R)
#3271: String property deserializes null as "null" for JsonTypeInfo.As.EXISTING_PROPERTY
 (reported by jonc2@github)
#3280: Can not deserialize json to enum value with Object-/Array-valued input,
  `@JsonCreator`
 (reported by peteryuanpan@github)
#3397: Optimize `JsonNodeDeserialization` wrt recursion
- Fix to avoid problem with `BigDecimalNode`, scale of `Integer.MIN_VALUE` (see
  [dataformats-binary#264] for details)
- Extend handling of `FAIL_ON_NULL_FOR_PRIMITIVES` to cover coercion from (Empty) String
  via `AsNull`
- Add `mvnw` wrapper

2.12.7.1 (12-Oct-2022)

#3582: Add check in `BeanDeserializer._deserializeFromArray()` to prevent
  use of deeply nested arrays [CVE-2022-42004]
#3590: Add check in primitive value deserializers to avoid deep wrapper array
  nesting wrt `UNWRAP_SINGLE_VALUE_ARRAYS` [CVE-2022-42003]

2.12.7 (26-May-2022)

#2816: Optimize UntypedObjectDeserializer wrt recursion [CVE-2020-36518]

2.12.6 (15-Dec-2021)

#3280: Can not deserialize json to enum value with Object-/Array-valued input,
  `@JsonCreator`
 (reported by peteryuanpan@github)
#3305: ObjectMapper serializes `CharSequence` subtypes as POJO instead of
  as String (JDK 15+)
 (reported by stevenupton@github; fix suggested by Sergey C)
#3328: Possible DoS if using JDK serialization to serialize JsonNode

2.12.5 (27-Aug-2021)

#3220: (regression) Factory method generic type resolution does not use
  Class-bound type parameter
 (reported by Marcos P)

2.12.4 (06-Jul-2021)

#3139: Deserialization of "empty" subtype with DEDUCTION failed
 (reported by JoeWoo; fix provided by drekbour@github)
#3146: Merge findInjectableValues() results in AnnotationIntrospectorPair
 (contributed by Joe B)
#3171: READ_UNKNOWN_ENUM_VALUES_USING_DEFAULT_VALUE doesn't work with empty strings
 (reported by unintended@github)

2.12.3 (12-Apr-2021)

#3108: `TypeFactory` cannot convert `Collection` sub-type without type parameters
  to canonical form and back
 (reported by lbilger@github)
- Fix for [modules-java8#207]: prevent fail on secondary Java 8 date/time types

2.12.2 (03-Mar-2021)

#754: EXTERNAL_PROPERTY does not work well with `@JsonCreator` and
   `FAIL_ON_UNKNOWN_PROPERTIES`
 (reported by Vassil D)
#3008: String property deserializes null as "null" for
   `JsonTypeInfo.As.EXTERNAL_PROPERTY`
#3022: Property ignorals cause `BeanDeserializer `to forget how to read
  from arrays (not copying `_arrayDelegateDeserializer`)
 (reported by Gian M)
#3025: UntypedObjectDeserializer` mixes multiple unwrapped
  collections (related to #2733)
 (fix contributed by Migwel@github)
#3038: Two cases of incorrect error reporting about DeserializationFeature
 (reported by Jelle V)
#3045: Bug in polymorphic deserialization with `@JsonCreator`, `@JsonAnySetter`,
  `JsonTypeInfo.As.EXTERNAL_PROPERTY`
 (reported by martineaus83@github)
#3055: Polymorphic subtype deduction ignores `defaultImpl` attribute
 (contributed by drekbour@github)
#3056: MismatchedInputException: Cannot deserialize instance of
  `com.fasterxml.jackson.databind.node.ObjectNode` out of VALUE_NULL token
 (reported by Stexxen@github)
#3060: Missing override for `hasAsKey()` in `AnnotationIntrospectorPair`
#3062: Creator lookup fails with `InvalidDefinitionException` for conflict
  between single-double/single-Double arg constructor
#3068: `MapDeserializer` forcing `JsonMappingException` wrapping even if
  WRAP_EXCEPTIONS set to false
 (reported by perkss@github)

2.12.1 (08-Jan-2021)

#2962: Auto-detection of constructor-based creator method skipped if there is
   an annotated factory-based creator method (regression from 2.11)
 (reported by Halil I-S)
#2972: `ObjectMapper.treeToValue()` no longer invokes `JsonDeserializer.getNullValue()`
 (reported by andpal@github)
#2973: DeserializationProblemHandler is not invoked when trying to deserializing String
 (reported by zigzago@github)
#2978: Fix failing `double` JsonCreators in jackson 2.12.0
 (contributed by Carter K)
#2979: Conflicting in POJOPropertiesCollector when having namingStrategy
 (reported, fix suggested by SunYiJun)
#2990: Breaking API change in `BasicClassIntrospector` (2.12.0)
 (reported, fix contributed by Faron D)
#3005: `JsonNode.requiredAt()` does NOT fail on some path expressions
#3009: Exception thrown when `Collections.synchronizedList()` is serialized
  with type info, deserialized
 (reported by pcloves@github)

2.12.0 (29-Nov-2020)

#43: Add option to resolve type from multiple existing properties,
  `@JsonTypeInfo(use=DEDUCTION)`
 (contributed by drekbour@github)
#426: `@JsonIgnoreProperties` does not prevent Exception Conflicting getter/setter
  definitions for property
 (reported by gmkll@github)
#921: Deserialization Not Working Right with Generic Types and Builders
 (reported by Mike G; fix contributed by Ville K)
#1296: Add `@JsonIncludeProperties(propertyNames)` (reverse of `@JsonIgnoreProperties`)
 (contributed Baptiste P)
#1458: `@JsonAnyGetter` should be allowed on a field
 (contributed by Dominik K)
#1498: Allow handling of single-arg constructor as property based by default
 (requested by Lovro P)
#1852: Allow case insensitive deserialization of String value into
  `boolean`/`Boolean` (esp for Excel)
 (requested by Patrick J)
#1886: Allow use of `@JsonFormat(with=JsonFormat.Feature.ACCEPT_CASE_INSENSITIVE_PROPERTIES)`
  on Class
#1919: Abstract class included as part of known type ids for error message
  when using JsonSubTypes
 (reported by Incara@github)
#2066: Distinguish null from empty string for UUID deserialization
 (requested by leonshaw@github)
#2091: `ReferenceType` does not expose valid containedType
 (reported by Nate B)
#2113: Add `CoercionConfig[s]` mechanism for configuring allowed coercions
#2118: `JsonProperty.Access.READ_ONLY` does not work with "getter-as-setter" `Collection`s
 (reported by Xiang Z)
#2215: Support `BigInteger` and `BigDecimal` creators in `StdValueInstantiator`
 (requested by David N, implementation contributed by Tiago M)
#2283: `JsonProperty.Access.READ_ONLY` fails with collections when a property name is specified
 (reported by Yona A)
#2644: `BigDecimal` precision not retained for polymorphic deserialization
 (reported by rost5000@github)
#2675: Support use of `Void` valued properties (`MapperFeature.ALLOW_VOID_VALUED_PROPERTIES`)
#2683: Explicitly fail (de)serialization of `java.time.*` types in absence of
  registered custom (de)serializers
#2707: Improve description included in by `DeserializationContext.handleUnexpectedToken()`
#2709: Support for JDK 14 record types (`java.lang.Record`)
 (contributed by Youri B)
#2715: `PropertyNamingStrategy` class initialization depends on its subclass, this can
  lead to class loading deadlock
 (reported by fangwentong@github)
#2719: `FAIL_ON_IGNORED_PROPERTIES` does not throw on `READONLY` properties with
  an explicit name
 (reported, fix contributed by David B)
#2726: Add Gradle Module Metadata for version alignment with Gradle 6
 (contributed by Jendrik J)
#2732: Allow `JsonNode` auto-convert into `ArrayNode` if duplicates found (for XML)
#2733: Allow values of "untyped" auto-convert into `List` if duplicates found (for XML)
#2751: Add `ValueInstantiator.createContextual(...)
#2761: Support multiple names in `JsonSubType.Type`
 (contributed by Swayam R)
#2775: Disabling `FAIL_ON_INVALID_SUBTYPE` breaks polymorphic deserialization of Enums
 (reported by holgerknoche@github)
#2776: Explicitly fail (de)serialization of `org.joda.time.*` types in absence of registered
  custom (de)serializers
#2784: Trailing zeros are stripped when deserializing BigDecimal values inside a
  @JsonUnwrapped property
 (reported by mjustin@github)
#2800: Extract getter/setter/field name mangling from `BeanUtil` into
  pluggable `AccessorNamingStrategy`
#2804: Throw `InvalidFormatException` instead of `MismatchedInputException`
   for ACCEPT_FLOAT_AS_INT coercion failures
 (requested by mjustin@github)
#2871: Add `@JsonKey` annotation (similar to `@JsonValue`) for customizable
  serialization of Map keys
 (requested by CidTori@github; implementation contributed by Kevin B)
#2873: `MapperFeature.ACCEPT_CASE_INSENSITIVE_ENUMS` should work for enum as keys
 (fix contributed by Ilya G)
#2879: Add support for disabling special handling of "Creator properties" wrt
  alphabetic property ordering
 (contributed by Sergiy Y)
#2885: Add `JsonNode.canConvertToExactIntegral()` to indicate whether floating-point/BigDecimal
  values could be converted to integers losslessly
 (requested by Oguzhan U; implementation contributed by Siavash S)
#2895: Improve static factory method generic type resolution logic
 (contributed by Carter K)
#2903: Allow preventing "Enum from integer" coercion using new `CoercionConfig` system
#2909: `@JsonValue` not considered when evaluating inclusion
 (reported by chrylis@github)
#2910: Make some java platform modules optional
 (contributed by XakepSDK@github)
#2925: Add support for serializing `java.sql.Blob`
 (contributed by M Rizky S)
#2928: `AnnotatedCreatorCollector` should avoid processing synthetic static
  (factory) methods
 (contributed by Carter K)
#2931: Add errorprone static analysis profile to detect bugs at build time
 (contributed by Carter K)
#2932: Problem with implicit creator name detection for constructor detection
- Add `BeanDeserializerBase.isCaseInsensitive()`
- Some refactoring of `CollectionDeserializer` to solve CSV array handling issues
- Full "LICENSE" included in jar for easier access by compliancy tools

2.11.4 (12-Dec-2020)

#2894: Fix type resolution for static methods (regression in 2.11.3 due to #2821 fix)
 (reported by Łukasz W)
#2944: `@JsonCreator` on constructor not compatible with `@JsonIdentityInfo`,
  `PropertyGenerator`
 (reported by Lucian H)
- Add debug improvements wrt #2807 (`ClassUtil.getClassMethods()`)

2.11.3 (02-Oct-2020)

#2795: Cannot detect creator arguments of mixins for JDK types
 (reported by Marcos P)
#2815: Add `JsonFormat.Shape` awareness for UUID serialization (`UUIDSerializer`)
#2821: Json serialization fails or a specific case that contains generics and
  static methods with generic parameters (2.11.1 -> 2.11.2 regression)
 (reported by Lari H)
#2822: Using JsonValue and JsonFormat on one field does not work as expected
 (reported by Nils-Christian E)
#2840: `ObjectMapper.activateDefaultTypingAsProperty()` is not using
  parameter `PolymorphicTypeValidator`
 (reported by Daniel W)
#2846: Problem deserialization "raw generic" fields (like `Map`) in 2.11.2
- Fix issues with `MapLikeType.isTrueMapType()`,
  `CollectionLikeType.isTrueCollectionType()`

2.11.2 (02-Aug-2020)

#2783: Parser/Generator features not set when using `ObjectMapper.createParser()`,
  `createGenerator()`
#2785: Polymorphic subtypes not registering on copied ObjectMapper (2.11.1)
 (reported, fix contributed by Joshua S)
#2789: Failure to read AnnotatedField value in Jackson 2.11
 (reported by isaki@github)
#2796: `TypeFactory.constructType()` does not take `TypeBindings` correctly
 (reported by Daniel H)

2.11.1 (25-Jun-2020)

#2486: Builder Deserialization with JsonCreator Value vs Array
 (reported by Ville K)
#2725: JsonCreator on static method in Enum and Enum used as key in map
  fails randomly
 (reported by Michael C)
#2755: `StdSubtypeResolver` is not thread safe (possibly due to copy
  not being made with `ObjectMapper.copy()`)
 (reported by tjwilson90@github)
#2757: "Conflicting setter definitions for property" exception for `Map`
  subtype during deserialization
 (reported by Frank S)
#2758: Fail to deserialize local Records
 (reported by Johannes K)
#2759: Rearranging of props when property-based generator is in use leads
  to incorrect output
 (reported by Oleg C)
#2760: Jackson doesn't respect `CAN_OVERRIDE_ACCESS_MODIFIERS=false` for
  deserializer properties
 (reported by Johannes K)
#2767: `DeserializationFeature.UNWRAP_SINGLE_VALUE_ARRAYS` don't support `Map`
  type field
 (reported by abomb4@github)
#2770: JsonParser from MismatchedInputException cannot getText() for
  floating-point value
 (reported by João G)

2.11.0 (26-Apr-2020)

#953: i-I case conversion problem in Turkish locale with case-insensitive deserialization
 (reported by Máté R)
#962: `@JsonInject` fails on trying to find deserializer even if inject-only
 (reported by David B)
#1983: Polymorphic deserialization should handle case-insensitive Type Id property name
  if `MapperFeature.ACCEPT_CASE_INSENSITIVE_PROPERTIES` is enabled
 (reported by soundvibe@github, fix contributed by Oleksandr P)
#2049: TreeTraversingParser and UTF8StreamJsonParser create contexts differently
 (reported by Antonio P)
#2352: Support use of `@JsonAlias` for enum values
 (contributed by Robert D)
#2365: `declaringClass` of "enum-as-POJO" not removed for `ObjectMapper` with
  a naming strategy
 (reported by Tynakuh@github)
#2480: Fix `JavaType.isEnumType()` to support sub-classes
#2487: BeanDeserializerBuilder Protected Factory Method for Extension
 (contributed by Ville K)
#2503: Support `@JsonSerialize(keyUsing)` and `@JsonDeserialize(keyUsing)` on Key class
#2511: Add `SerializationFeature.WRITE_SELF_REFERENCES_AS_NULL`
 (contributed by Joongsoo P)
#2515: `ObjectMapper.registerSubtypes(NamedType...)` doesn't allow registering
  same POJO for two different type ids
 (contributed by Joseph K)
#2522: `DeserializationContext.handleMissingInstantiator()` throws
  `MismatchedInputException` for non-static inner classes
#2525: Incorrect `JsonStreamContext` for `TokenBuffer` and `TreeTraversingParser`
#2527: Add `AnnotationIntrospector.findRenameByField()` to support Kotlin's
  "is-getter" naming convention
#2555: Use `@JsonProperty(index)` for sorting properties on serialization
#2565: Java 8 `Optional` not working with `@JsonUnwrapped` on unwrappable type
 (reported by Haowei W)
#2587: Add `MapperFeature.BLOCK_UNSAFE_POLYMORPHIC_BASE_TYPES` to allow blocking
  use of unsafe base type for polymorphic deserialization
#2589: `DOMDeserializer`: setExpandEntityReferences(false) may not prevent
  external entity expansion in all cases [CVE-2020-25649]
 (reported by Bartosz B)
#2592: `ObjectMapper.setSerializationInclusion()` is ignored for `JsonAnyGetter`
 (reported by Oleksii K)
#2608: `ValueInstantiationException` when deserializing using a builder and
  `UNWRAP_SINGLE_VALUE_ARRAYS`
 (reported by cadrake@github)
#2627: JsonIgnoreProperties(ignoreUnknown = true) does not work on field and method level
 (reported by robotmrv@github)
#2632: Failure to resolve generic type parameters on serialization
 (reported by Simone D)
#2635: JsonParser cannot getText() for input stream on MismatchedInputException
 (reported by João G)
#2636: ObjectReader readValue lacks Class<T> argument
 (contributed by Robin R)
#2643: Change default textual serialization of `java.util.Date`/`Calendar`
  to include colon in timezone offset
#2647: Add `ObjectMapper.createParser()` and `createGenerator()` methods
#2657: Allow serialization of `Properties` with non-String values
#2663: Add new factory method for creating custom `EnumValues` to pass to `EnumDeserializer
 (requested by Rafal K)
#2668: `IllegalArgumentException` thrown for mismatched subclass deserialization
 (reported by nbruno@github)
#2693: Add convenience methods for creating `List`, `Map` valued `ObjectReader`s
  (ObjectMapper.readerForListOf())
- Add `SerializerProvider.findContentValueSerializer()` methods

2.10.5.1 (02-Dec-2020)

#2589: (see desc on 2.11.0 -- backported)

2.10.5 (21-Jul-2020)

#2787 (partial fix): NPE after add mixin for enum
 (reported by Denis K)

2.10.4 (03-May-2020)

#2679: `ObjectMapper.readValue("123", Void.TYPE)` throws "should never occur"
 (reported by Endre S)

2.10.3 (03-Mar-2020)

#2482: `JSONMappingException` `Location` column number is one line Behind the actual
  location
 (reported by Kamal A, fixed by Ivo S)
#2599: NoClassDefFoundError at DeserializationContext.<init> on Android 4.1.2
  and Jackson 2.10.0
 (reported by Tobias P)
#2602: ByteBufferSerializer produces unexpected results with a duplicated ByteBuffer
  and a position > 0
 (reported by Eduard T)
#2605: Failure to deserializer polymorphic subtypes of base type `Enum`
 (reported by uewle@github)
#2610: `EXTERNAL_PROPERTY` doesn't work with `@JsonIgnoreProperties`
 (reported, fix suggested by Alexander S)

2.10.2 (05-Jan-2020)

#2101: `FAIL_ON_NULL_FOR_PRIMITIVES` failure does not indicate field name in exception message
 (reported by raderio@github)

2.10.1 (09-Nov-2019)

#2457: Extended enum values are not handled as enums when used as Map keys
 (reported by Andrey K)
#2473: Array index missing in path of `JsonMappingException` for `Collection<String>`,
  with custom deserializer
 (reported by João G)
#2475: `StringCollectionSerializer` calls `JsonGenerator.setCurrentValue(value)`,
  which messes up current value for sibling properties
 (reported by Ryan B)
#2485: Add `uses` for `Module` in module-info
 (contributed by Marc M)
#2513: BigDecimalAsStringSerializer in NumberSerializer throws IllegalStateException in 2.10
 (reported by Johan H)
#2519: Serializing `BigDecimal` values inside containers ignores shape override
 (reported by Richard W)
#2520: Sub-optimal exception message when failing to deserialize non-static inner classes
 (reported by Mark S)
#2529: Add tests to ensure `EnumSet` and `EnumMap` work correctly with "null-as-empty"
#2534: Add `BasicPolymorphicTypeValidator.Builder.allowIfSubTypeIsArray()`
#2535: Allow String-to-byte[] coercion for String-value collections

2.10.0 (26-Sep-2019)

#18: Make `JsonNode` serializable
#1093: Default typing does not work with `writerFor(Object.class)`
 (reported by hoomanv@github)
#1675: Remove "impossible" `IOException` in `readTree()` and `readValue()` `ObjectMapper`
  methods which accept Strings
 (requested by matthew-pwnieexpress@github)
#1954: Add Builder pattern for creating configured `ObjectMapper` instances
#1995: Limit size of `DeserializerCache`, auto-flush on exceeding
#2059: Remove `final` modifier for `TypeFactory`
 (requested by Thibaut R)
#2077: `JsonTypeInfo` with a subtype having `JsonFormat.Shape.ARRAY` and
  no fields generates `{}` not `[]`
 (reported by Sadayuki F)
#2115: Support naive deserialization of `Serializable` values as "untyped", same
  as `java.lang.Object`
 (requested by Christopher S)
#2116: Make NumberSerializers.Base public and its inherited classes not final
 (requested by Édouard M)
#2126: `DeserializationContext.instantiationException()` throws `InvalidDefinitionException`
#2129: Add `SerializationFeature.WRITE_ENUM_KEYS_USING_INDEX`, separate from value setting
 (suggested by renzihui@github)
#2133: Improve `DeserializationProblemHandler.handleUnexpectedToken()` to allow handling of
  Collection problems
 (contributed by Semyon L)
#2149: Add `MapperFeature.ACCEPT_CASE_INSENSITIVE_VALUES`
 (suggested by Craig P)
#2153: Add `JsonMapper` to replace generic `ObjectMapper` usage
#2164: `FactoryBasedEnumDeserializer` does not respect
  `DeserializationFeature.WRAP_EXCEPTIONS`
 (reported by Yiqiu H)
#2187: Make `JsonNode.toString()` use shared `ObjectMapper` to produce valid json
#2189: `TreeTraversingParser` does not check int bounds
 (reported by Alexander S)
#2195: Add abstraction `PolymorphicTypeValidator`, for limiting subtypes allowed by
  default typing, `@JsonTypeInfo`
#2196: Type safety for `readValue()` with `TypeReference`
 (suggested by nguyenfilip@github)
#2204: Add `JsonNode.isEmpty()` as convenience alias
#2211: Change of behavior (2.8 -> 2.9) with `ObjectMapper.readTree(input)` with no content
#2217: Suboptimal memory allocation in `TextNode.getBinaryValue()`
 (reported by Christoph B)
#2220: Force serialization always for `convertValue()`; avoid short-cuts
#2223: Add `missingNode()` method in `JsonNodeFactory`
#2227: Minor cleanup of exception message for `Enum` binding failure
 (reported by RightHandedMonkey@github)
#2230: `WRITE_BIGDECIMAL_AS_PLAIN` is ignored if `@JsonFormat` is used
 (reported by Pavel C)
#2236: Type id not provided on `Double.NaN`, `Infinity` with `@JsonTypeInfo`
 (reported by C-B-B@github)
#2237: Add "required" methods in `JsonNode`: `required(String | int)`,
  `requiredAt(JsonPointer)`
#2241: Add `PropertyNamingStrategy.LOWER_DOT_CASE` for dot-delimited names
 (contributed by zenglian@github.com)
#2251: Getter that returns an abstract collection breaks a delegating `@JsonCreator`
#2265: Inconsistent handling of Collections$UnmodifiableList vs Collections$UnmodifiableRandomAccessList
#2273: Add basic Java 9+ module info
#2280: JsonMerge not work with constructor args
 (reported by Deblock T)
#2309: READ_ENUMS_USING_TO_STRING doesn't support null values
 (reported, fix suggested by Ben A)
#2311: Unnecessary MultiView creation for property writers
 (suggested by Manuel H)
#2331: `JsonMappingException` through nested getter with generic wildcard return type
 (reported by sunchezz89@github)
#2336: `MapDeserializer` can not merge `Map`s with polymorphic values
 (reported by Robert G)
#2338: Suboptimal return type for `JsonNode.withArray()`
 (reported by Victor N)
#2339: Suboptimal return type for `ObjectNode.set()`
 (reported by Victor N)
#2348: Add sanity checks for `ObjectMapper.readXXX()` methods
 (requested by ebundy@github)
#2349: Add option `DefaultTyping.EVERYTHING` to support Kotlin data classes
#2357: Lack of path on MismatchedInputException
 (suggested by TheEin@github)
#2378: `@JsonAlias` doesn't work with AutoValue
 (reported by David H)
#2390: `Iterable` serialization breaks when adding `@JsonFilter` annotation
 (reported by Chris M)
#2392: `BeanDeserializerModifier.modifyDeserializer()` not applied to custom bean deserializers
 (reported by andreasbaus@github)
#2393: `TreeTraversingParser.getLongValue()` incorrectly checks `canConvertToInt()`
 (reported by RabbidDog@github)
#2398: Replace recursion in `TokenBuffer.copyCurrentStructure()` with iteration
 (reported by Sam S)
#2415: Builder-based POJO deserializer should pass builder instance, not type,
  to `handleUnknownVanilla()`
 (proposed by Vladimir T, follow up to #822)
#2416: Optimize `ValueInstantiator` construction for default `Collection`, `Map` types
#2422: `scala.collection.immutable.ListMap` fails to serialize since 2.9.3
 (reported by dejanlokar1@github)
#2424: Add global config override setting for `@JsonFormat.lenient()`
#2428: Use "activateDefaultTyping" over "enableDefaultTyping" in 2.10 with new methods
#2430: Change `ObjectMapper.valueToTree()` to convert `null` to `NullNode`
#2432: Add support for module bundles
 (contributed by Marcos P)
#2433: Improve `NullNode.equals()`
 (suggested by David B)
#2442: `ArrayNode.addAll()` adds raw `null` values which cause NPE on `deepCopy()`
  and `toString()`
 (reported, fix contributed by Hesham M)
#2446: Java 11: Unable to load JDK7 types (annotations, java.nio.file.Path): no Java7 support added
 (reported by David C)
#2451: Add new `JsonValueFormat` value, `UUID`
#2453: Add `DeserializationContext.readTree(JsonParser)` convenience method
#2458: `Nulls` property metadata ignored for creators
 (reported  by XakepSDK@github)
#2466: Didn't find class "java.nio.file.Path" below Android api 26
 (reported by KevynBct@github)
#2467: Accept `JsonTypeInfo.As.WRAPPER_ARRAY` with no second argument to
  deserialize as "null value"
 (contributed by Martin C)

[2.9.10.x micro-patches omitted]

2.9.10 (21-Sep-2019)

#2331: `JsonMappingException` through nested getter with generic wildcard return type
#2334: Block one more gadget type (CVE-2019-12384)
#2341: Block one more gadget type (CVE-2019-12814)
#2374: `ObjectMapper. getRegisteredModuleIds()` throws NPE if no modules registered
#2387: Block yet another deserialization gadget (CVE-2019-14379)
#2389: Block yet another deserialization gadget (CVE-2019-14439)
 (reported by xiexq)
#2404: FAIL_ON_MISSING_EXTERNAL_TYPE_ID_PROPERTY setting ignored when
  creator properties are buffered
 (contributed by Joe B)
#2410: Block one more gadget type (HikariCP, CVE-2019-14540)
  (reported by iSafeBlue@github / blue@ixsec.org)
#2420: Block one more gadget type (cxf-jax-rs, no CVE allocated yet)
  (reported by crazylirui@gmail.com)
#2449: Block one more gadget type (HikariCP, CVE-2019-14439 / CVE-2019-16335)
  (reported by kingkk)
#2460: Block one more gadget type (ehcache, CVE-2019-17267)
  (reported by Fei Lu)
#2462: Block two more gadget types (commons-configuration/-2)
#2469: Block one more gadget type (xalan2)

2.9.9 (16-May-2019)

#1408: Call to `TypeVariable.getBounds()` without synchronization unsafe on some platforms
 (reported by Thomas K)
#2221: `DeserializationProblemHandler.handleUnknownTypeId()` returning `Void.class`,
  enableDefaultTyping causing NPE
 (reported by MeyerNils@github)
#2251: Getter that returns an abstract collection breaks a delegating `@JsonCreator`
#2265: Inconsistent handling of Collections$UnmodifiableList vs Collections$UnmodifiableRandomAccessList
 (reported by Joffrey B)
#2299: Fix for using jackson-databind in an OSGi environment under Android
 (contributed by Christoph F)
#2303: Deserialize null, when java type is "TypeRef of TypeRef of T", does not provide "Type(Type(null))"
 (reported by Cyril M)
#2324: `StringCollectionDeserializer` fails with custom collection
 (reported byb Daniil B)
#2326: Block one more gadget type (CVE-2019-12086)
- Prevent String coercion of `null` in `WritableObjectId` when calling `JsonGenerator.writeObjectId()`,
  mostly relevant for formats like YAML that have native Object Ids

2.9.8 (15-Dec-2018)

#1662: `ByteBuffer` serialization is broken if offset is not 0
 (reported by j-baker@github)
#2155: Type parameters are checked for equality while isAssignableFrom expected
 (reported by frankfiedler@github)
#2167: Large ISO-8601 Dates are formatted/serialized incorrectly
#2181: Don't re-use dynamic serializers for property-updating copy constructors
 (suggested by Pavel N)
#2183: Base64 JsonMappingException: Unexpected end-of-input
 (reported by ViToni@github)
#2186: Block more classes from polymorphic deserialization (CVE-2018-19360,
  CVE-2018-19361, CVE-2018-19362)
 (reported by Guixiong Wu)
#2197: Illegal reflective access operation warning when using `java.lang.Void`
  as value type
 (reported by René K)
#2202: StdKeyDeserializer Class method _getToStringResolver is slow causing Thread Block
 (reported by sushobhitrajan@github)

2.9.7 (19-Sep-2018)

#2060: `UnwrappingBeanPropertyWriter` incorrectly assumes the found serializer is
  of type `UnwrappingBeanSerializer`
 (reported by Petar T)
#2064: Cannot set custom format for `SqlDateSerializer` globally
 (reported by Brandon K)
#2079: NPE when visiting StaticListSerializerBase
 (reported by WorldSEnder@github)
#2082: `FactoryBasedEnumDeserializer` should be cachable
#2088: `@JsonUnwrapped` fields are skipped when using `PropertyBasedCreator` if
  they appear after the last creator property
 (reported, fix contributed by 6bangs@github)
#2096: `TreeTraversingParser` does not take base64 variant into account
 (reported by tangiel@github)
#2097: Block more classes from polymorphic deserialization (CVE-2018-14718
  - CVE-2018-14721)
#2109: Canonical string for reference type is built incorrectly
 (reported by svarzee@github)
#2120: `NioPathDeserializer` improvement
 (contributed by Semyon L)
#2128: Location information included twice for some `JsonMappingException`s

2.9.6 (12-Jun-2018)

#955: Add `MapperFeature.USE_BASE_TYPE_AS_DEFAULT_IMPL` to use declared base type
   as `defaultImpl` for polymorphic deserialization
  (contributed by mikeldpl@github)
#1328: External property polymorphic deserialization does not work with enums
#1565: Deserialization failure with Polymorphism using JsonTypeInfo `defaultImpl`,
  subtype as target
#1964: Failed to specialize `Map` type during serialization where key type
  incompatibility overidden via "raw" types
 (reported by ptirador@github)
#1990: MixIn `@JsonProperty` for `Object.hashCode()` is ignored
 (reported by Freddy B)
#1991: Context attributes are not passed/available to custom serializer if object is in POJO
 (reported by dletin@github)
#1998: Removing "type" attribute with Mixin not taken in account if
  using ObjectMapper.copy()
 (reported by SBKila@github)
#1999: "Duplicate property" issue should mention which class it complains about
 (reported by Ondrej Z)
#2001: Deserialization issue with `@JsonIgnore` and `@JsonCreator` + `@JsonProperty`
  for same property name
 (reported, fix contributed by Jakub S)
#2015: `@Jsonsetter with Nulls.SKIP` collides with
  `DeserializationFeature.READ_UNKNOWN_ENUM_VALUES_AS_NULL` when parsing enum
 (reported by ndori@github)
#2016: Delegating JsonCreator disregards JsonDeserialize info
 (reported by Carter K)
#2019: Abstract Type mapping in 2.9 fails when multiple modules are registered
 (reported by asger82@github)
#2021: Delegating JsonCreator disregards `JsonDeserialize.using` annotation
#2023: `JsonFormat.Feature.ACCEPT_EMPTY_STRING_AS_NULL_OBJECT` not working
  with `null` coercion with `@JsonSetter`
#2027: Concurrency error causes `IllegalStateException` on `BeanPropertyMap`
 (reported by franboragina@github)
#2032: CVE-2018-11307: Potential information exfiltration with default typing, serialization gadget from MyBatis
 (reported by Guixiong Wu)
#2034: Serialization problem with type specialization of nested generic types
 (reported by Reinhard P)
#2038: JDK Serializing and using Deserialized `ObjectMapper` loses linkage
  back from `JsonParser.getCodec()`
 (reported by Chetan N)
#2051: Implicit constructor property names are not renamed properly with
  `PropertyNamingStrategy`
#2052: CVE-2018-12022: Block polymorphic deserialization of types from Jodd-db library
 (reported by Guixiong Wu)
#2058: CVE-2018-12023: Block polymorphic deserialization of types from Oracle JDBC driver
 (reported by Guixiong Wu)

2.9.5 (26-Mar-2018)

#1911: Allow serialization of `BigDecimal` as String, using
  `@JsonFormat(shape=Shape.String)`, config overrides
 (suggested by cen1@github)
#1912: `BeanDeserializerModifier.updateBuilder()` not work to set custom
  deserializer on a property (since 2.9.0)
 (contributed by Deblock T)
#1931: Two more `c3p0` gadgets to exploit default typing issue
 (reported by lilei@venusgroup.com.cn)
#1932: `EnumMap` cannot deserialize with type inclusion as property
#1940: `Float` values with integer value beyond `int` lose precision if
  bound to `long`
 (reported by Aniruddha M)
#1941: `TypeFactory.constructFromCanonical()` throws NPE for Unparameterized
  generic canonical strings
 (reported by ayushgp@github)
#1947: `MapperFeature.AUTO_DETECT_XXX` do not work if all disabled
 (reported by Timur S)
#1977: Serializing an Iterator with multiple sub-types fails after upgrading to 2.9.x
 (reported by ssivanand@github)
#1978: Using @JsonUnwrapped annotation in builderdeserializer hangs in infinite loop
 (reported by roeltje25@github)

2.9.4 (24-Jan-2018)

#1382: `@JsonProperty(access=READ_ONLY)` unxepected behaviour with `Collections`
 (reported by hexfaker@github)
#1673: Serialising generic value classes via Reference Types (like Optional) fails
  to include type information
 (reported by Pier-Luc W)
#1729: Integer bounds verification when calling `TokenBuffer.getIntValue()`
 (reported by Kevin G)
#1853: Deserialise from Object (using Creator methods) returns field name instead of value
 (reported by Alexander S)
#1854: NPE deserializing collection with `@JsonCreator` and `ACCEPT_CASE_INSENSITIVE_PROPERTIES`
 (reported by rue-jw@github)
#1855: Blacklist for more serialization gadgets (dbcp/tomcat, spring, CVE-2017-17485)
#1859: Issue handling unknown/unmapped Enum keys
 (reported by remya11@github)
#1868: Class name handling for JDK unmodifiable Collection types changed
  (reported by Rob W)
#1870: Remove `final` on inherited methods in `BuilderBasedDeserializer` to allow
  overriding by subclasses
  (requested by Ville K)
#1878: `@JsonBackReference` property is always ignored when deserializing since 2.9.0
 (reported by reda-alaoui@github)
#1895: Per-type config override "JsonFormat.Shape.OBJECT" for Map.Entry not working
 (reported by mcortella@github)
#1899: Another two gadgets to exploit default typing issue in jackson-databind
 (reported by OneSourceCat@github)
#1906: Add string format specifier for error message in `PropertyValueBuffer`
 (reported by Joe S)
#1907: Remove `getClass()` from `_valueType` argument for error reporting
 (reported by Joe S)

2.9.3 (09-Dec-2017)

#1604: Nested type arguments doesn't work with polymorphic types
#1794: `StackTraceElementDeserializer` not working if field visibility changed
 (reported by dsingley@github)
#1799: Allow creation of custom sub-types of `NullNode`, `BooleanNode`, `MissingNode`
#1804: `ValueInstantiator.canInstantiate()` ignores `canCreateUsingArrayDelegate()`
 (reported byb henryptung@github)
#1807: Jackson-databind caches plain map deserializer and use it even map has `@JsonDeserializer`
 (reported by lexas2509@github)
#1823: ClassNameIdResolver doesn't handle resolve Collections$SingletonMap & Collections$SingletonSet
 (reported by Peter J)
#1831: `ObjectReader.readValue(JsonNode)` does not work correctly with polymorphic types,
  value to update
 (reported by basmastr@github)
#1835: ValueInjector break from 2.8.x to 2.9.x
 (repoted by kinigitbyday@github)
#1842: `null` String for `Exception`s deserialized as String "null" instead of `null`
 (reported by ZeleniJure@github)
#1843: Include name of unsettable property in exception from `SetterlessProperty.set()`
 (suggested by andreh7@github)
#1844: Map "deep" merge only adds new items, but not override existing values
 (reported by alinakovalenko@github)

2.9.2 (14-Oct-2017)

(possibly) #1756: Deserialization error with custom `AnnotationIntrospector`
 (reported by Daniel N)
#1705: Non-generic interface method hides type resolution info from generic base class
  (reported by Tim B)
 NOTE: was originally reported fixed in 2.9.1 -- turns out it wasn't.
#1767: Allow `DeserializationProblemHandler` to respond to primitive types
 (reported by nhtzr@github)
#1768: Improve `TypeFactory.constructFromCanonical()` to work with
  `java.lang.reflect.Type.getTypeName()' format
 (suggested by Luís C)
#1771: Pass missing argument for string formatting in `ObjectMapper`
 (reported by Nils B)
#1788: `StdDateFormat._parseAsISO8601()` does not parse "fractional" timezone correctly
#1793: `java.lang.NullPointerException` in `ObjectArraySerializer.acceptJsonFormatVisitor()`
  for array value with `@JsonValue`
 (reported by Vincent D)

2.9.1 (07-Sep-2017)

#1725: `NPE` In `TypeFactory. constructParametricType(...)`
 (reported by ctytgat@github)
#1730: InvalidFormatException` for `JsonToken.VALUE_EMBEDDED_OBJECT`
 (reported by zigzago@github)
#1744: StdDateFormat: add option to serialize timezone offset with a colon
 (contributed by Bertrand R)
#1745: StdDateFormat: accept and truncate millis larger than 3 digits
 (suggested by Bertrand R)
#1749: StdDateFormat: performance improvement of '_format(..)' method 
 (contributed by Bertrand R)
#1759: Reuse `Calendar` instance during parsing by `StdDateFormat`
 (contributed by Bertrand R)
- Fix `DelegatingDeserializer` constructor to pass `handledType()` (and
  not type of deserializer being delegated to!)
- Add `Automatic-Module-Name` ("com.fasterxml.jackson.databind") for JDK 9 module system

2.9.0 (30-Jul-2017)

#219: SqlDateSerializer does not obey SerializationConfig.Feature.WRITE_DATES_AS_TIMESTAMPS
 (reported by BrentDouglas@github)
#265: Add descriptive exception for attempts to use `@JsonWrapped` via Creator parameter
#291: @JsonTypeInfo with As.EXTERNAL_PROPERTY doesn't work if external type property
  is referenced more than once
 (reported by Starkom@github)
#357: StackOverflowError with contentConverter that returns array type
 (reported by Florian S)
#383: Recursive `@JsonUnwrapped` (`child` with same type) fail: "No _valueDeserializer assigned"
 (reported by tdavis@github)
#403: Make FAIL_ON_NULL_FOR_PRIMITIVES apply to primitive arrays and other types that wrap primitives
 (reported by Harleen S)
#476: Allow "Serialize as POJO" using `@JsonFormat(shape=Shape.OBJECT)` class annotation
#507: Support for default `@JsonView` for a class
 (suggested by Mark W)
#687: Exception deserializing a collection @JsonIdentityInfo and a property based creator
#865: `JsonFormat.Shape.OBJECT` ignored when class implements `Map.Entry`
#888: Allow specifying custom exclusion comparator via `@JsonInclude`,
  using `JsonInclude.Include.CUSTOM`
#994: `DeserializationFeature.UNWRAP_SINGLE_VALUE_ARRAYS` only works for POJOs, Maps
#1029: Add a way to define property name aliases
#1035: `@JsonAnySetter` assumes key of `String`, does not consider declared type.
 (reported by Michael F)
#1060: Allow use of `@JsonIgnoreProperties` for POJO-valued arrays, `Collection`s
#1106: Add `MapperFeature.ALLOW_COERCION_OF_SCALARS` for enabling/disabling coercions
#1284: Make `StdKeySerializers` use new `JsonGenerator.writeFieldId()` for `int`/`long` keys
#1320: Add `ObjectNode.put(String, BigInteger)`
 (proposed by Jan L)
#1341: `DeserializationFeature.FAIL_ON_MISSING_EXTERNAL_TYPE_ID_PROPERTY`
 (contributed by Connor K)
#1347: Extend `ObjectMapper.configOverrides()` to allow changing visibility rules
#1356: Differentiate between input and code exceptions on deserialization
 (suggested by Nick B)
#1369: Improve `@JsonCreator` detection via `AnnotationIntrospector`
 by passing `MappingConfig`
#1371: Add `MapperFeature.INFER_CREATOR_FROM_CONSTRUCTOR_PROPERTIES` to allow
 disabling use of `@CreatorProperties` as explicit `@JsonCreator` equivalent
#1376: Add ability to disable JsonAnySetter/JsonAnyGetter via mixin
 (suggested by brentryan@github)
#1399: Add support for `@JsonMerge` to allow "deep update"
#1402: Use `@JsonSetter(nulls=...)` to specify handling of `null` values during deserialization
#1406: `ObjectMapper.readTree()` methods do not return `null` on end-of-input
 (reported by Fabrizio C)
#1407: `@JsonFormat.pattern` is ignored for `java.sql.Date` valued properties
 (reported by sangpire@github)
#1415: Creating CollectionType for non generic collection class broken
#1428: Allow `@JsonValue` on a field, not just getter
#1434: Explicitly pass null on invoke calls with no arguments
 (contributed by Emiliano C)
#1433: `ObjectMapper.convertValue()` with null does not consider null conversions
  (`JsonDeserializer.getNullValue()`)
 (contributed by jdmichal@github)
#1440: Wrong `JsonStreamContext` in `DeserializationProblemHandler` when reading
  `TokenBuffer` content
 (reported by Patrick G)
#1444: Change `ObjectMapper.setSerializationInclusion()` to apply to content inclusion too
#1450: `SimpleModule.addKeyDeserializer()` should throw `IllegalArgumentException` if `null`
  reference of `KeyDeserializer` passed
 (suggested by PawelJagus@github)
#1454: Support `@JsonFormat.lenient` for `java.util.Date`, `java.util.Calendar`
#1474: Replace use of `Class.newInstance()` (deprecated in Java 9) with call via Constructor
#1480: Add support for serializing `boolean`/`Boolean` as number (0 or 1)
 (suggested by jwilmoth@github)
#1520: Case insensitive enum deserialization with `MapperFeature.ACCEPT_CASE_INSENSITIVE_ENUMS`
 (contributed by Ana-Eliza B)
#1522: Global `@JsonInclude(Include.NON_NULL)` for all properties with a specific type
 (contributed by Carsten W)
#1544: EnumMapDeserializer assumes a pure EnumMap and does not support EnumMap derived classes
 (reported by Lyor G)
#1550: Unexpected behavior with `@JsonInclude(JsonInclude.Include.NON_EMPTY)` and
 `java.util.Date` serialization
#1551: `JsonMappingException` with polymorphic type and `JsonIdentityInfo` when basic type is abstract
 (reported by acm073@github)
#1552: Map key converted to byte array is not serialized as base64 string
 (reported by nmatt@github)
#1554: Support deserialization of `Shape.OBJECT` ("as POJO") for `Map`s (and map-like types)
#1556: Add `ObjectMapper.updateValue()` method to update instance with given overrides
 (suggested by syncer@github)
#1583: Add a `DeserializationFeature.FAIL_ON_TRAILING_TOKENS` to force reading of the
  whole input as single value
#1592: Add support for handling primitive/discrepancy problem with type refinements
#1605: Allow serialization of `InetAddress` as simple numeric host address
 (requested by Jared J)
#1616: Extraneous type id mapping added for base type itself
#1619: By-pass annotation introspection for array types
#1637: `ObjectReader.at()` with `JsonPointer` stops after first collection
 (reported by Chris P)
#1653: Convenience overload(s) for ObjectMapper#registerSubtypes
#1655: `@JsonAnyGetter` uses different `bean` parameter in `SimpleBeanPropertyFilter`
 (reported by georgeflugq@github)
#1678: Rewrite `StdDateFormat` ISO-8601 handling functionality
#1684: Rewrite handling of type ids to let `JsonGenerator` handle (more of) details
#1688: Deserialization fails for `java.nio.file.Path` implementations when default typing
  enabled
 (reported by Christian B)
#1690: Prevent use of quoted number (index) for Enum deserialization via
  `MapperFeature.ALLOW_COERCION_OF_SCALARS`
 (requested by magdel@github)

2.8.11.4 (25-Jul-2019)

#2334: Block one more gadget type (CVE-2019-12384)
#2341: Block one more gadget type (CVE-2019-12814)
#2387: Block one more gadget type (CVE-2019-14379)
#2389: Block one more gadget type (CVE-2019-14439)
 (reported by xiexq)

2.8.11.3 (23-Nov-2018)

#2326: Block one more gadget type (CVE-2019-12086)
 (contributed by MaximilianTews@github)

2.8.11.2 (08-Jun-2018)

#1941: `TypeFactory.constructFromCanonical()` throws NPE for Unparameterized
  generic canonical strings
 (reported by ayushgp@github)
#2032: CVE-2018-11307: Potential information exfiltration with default typing, serialization gadget from MyBatis
 (reported by Guixiong Wu)
#2052: CVE-2018-12022: Block polymorphic deserialization of types from Jodd-db library
 (reported by Guixiong Wu)
#2058: CVE-2018-12023: Block polymorphic deserialization of types from Oracle JDBC driver
 (reported by Guixiong Wu)

2.8.11.1 (11-Feb-2018)

#1872: `NullPointerException` in `SubTypeValidator.validateSubType` when
  validating Spring interface
 (reported by Rob W)
#1899: Another two gadgets to exploit default typing issue (CVE-2018-5968)
 (reported by OneSourceCat@github)
#1931: Two more `c3p0` gadgets to exploit default typing issue (c3p0, CVE-2018-7489)

2.8.11 (24-Dec-2017)

#1604: Nested type arguments doesn't work with polymorphic types
#1680: Blacklist couple more types for deserialization
#1767: Allow `DeserializationProblemHandler` to respond to primitive types
 (reported by nhtzr@github)
#1768: Improve `TypeFactory.constructFromCanonical()` to work with
  `java.lang.reflect.Type.getTypeName()` format
#1804: `ValueInstantiator.canInstantiate()` ignores `canCreateUsingArrayDelegate()`
 (reported by henryptung@github)
#1807: Jackson-databind caches plain map deserializer and use it even map has `@JsonDeserializer`
 (reported by lexas2509@github)
#1855: Blacklist for more serialization gadgets (dbcp/tomcat, spring / CVE-2017-17485)

2.8.10 (24-Aug-2017)

#1657: `StdDateFormat` deserializes dates with no tz/offset as UTC instead of
  configured timezone
 (reported by Bertrand R)
#1680: Blacklist couple more types for deserialization
#1658: Infinite recursion when deserializing a class extending a Map,
  with a recursive value type
 (reported by Kevin G)
#1679: `StackOverflowError` in Dynamic `StdKeySerializer`
#1711: Delegating creator fails to work for binary data (`byte[]`) with
 binary formats (CBOR, Smile)
#1735: Missing type checks when using polymorphic type ids
 (reported by Lukas Euler)
#1737: Block more JDK types from polymorphic deserialization (CVE 2017-15095)

2.8.9 (12-Jun-2017)

#1595: `JsonIgnoreProperties.allowSetters` is not working in Jackson 2.8
 (reported by Javy L)
#1597: Escape JSONP breaking characters
 (contributed by Marco C)
#1629: `FromStringDeserializer` ignores registered `DeserializationProblemHandler`
  for `java.util.UUID`
 (reported by Andrew J)
#1642: Support `READ_UNKNOWN_ENUM_VALUES_AS_NULL` with `@JsonCreator`
 (contributed by Joe L)
#1647: Missing properties from base class when recursive types are involved
 (reported by Slobodan P)
#1648: `DateTimeSerializerBase` ignores configured date format when creating contextual
 (reported by Bertrand R)
#1651: `StdDateFormat` fails to parse 'zulu' date when TimeZone other than UTC
 (reported by Bertrand R)

2.8.8.1 (19-Apr-2017)

#1585: Invoke ServiceLoader.load() inside of a privileged block when loading
  modules using `ObjectMapper.findModules()`
 (contributed by Ivo S)
#1599: Jackson Deserializer security vulnerability (CVE-2017-7525)
 (reported by ayound@github)
#1607: @JsonIdentityReference not used when setup on class only
 (reported by vboulaye@github)

2.8.8 (05-Apr-2017)

(partial) #994: `DeserializationFeature.UNWRAP_SINGLE_VALUE_ARRAYS` only works for POJOs, Maps
#1345: `@JsonProperty(access = READ_ONLY)` together with generated constructor (Lombok) causes
 exception: "Could not find creator property with name ..."
 (reported by Raniz85@github)
#1533: `AsPropertyTypeDeserializer` ignores `DeserializationFeature.ACCEPT_EMPTY_STRING_AS_NULL_OBJECT`
#1543: JsonFormat.Shape.NUMBER_INT does not work when defined on enum type in 2.8
 (reported by Alex P)
#1570: `Enum` key for `Map` ignores `SerializationFeature.WRITE_ENUMS_USING_INDEX`
 (reported by SolaKun@github)
#1573: Missing properties when deserializing using a builder class with a non-default
  constructor and a mutator annotated with `@JsonUnwrapped`
 (reported by Joshua J)
#1575: Problem with `@JsonIgnoreProperties` on recursive property (regression in 2.8)
 (reported by anujkumar04@github)
- Minor fix to creation of `PropertyMetadata`, had one path that could lead to NPE

2.8.7 (21-Feb-2017)

#935: `@JsonProperty(access = Access.READ_ONLY)` - unexpected behaviour
#1317: '@JsonIgnore' annotation not working with creator properties, serialization

2.8.6 (12-Jan-2017)

#349: @JsonAnySetter with @JsonUnwrapped: deserialization fails with arrays
 (reported by hdave@github)
#1388: `@JsonIdentityInfo`: id has to be the first key in deserialization when
  deserializing with `@JsonCreator`
 (reported by moodysalem@github)
#1425: `JsonNode.binaryValue()` ignores illegal character if it's the last one
 (reported by binoternary@github)
#1453: `UntypedObjectDeserializer` does not retain `float` type (over `double`)
#1456: `TypeFactory` type resolution broken in 2.7 for generic types
   when using `constructType` with context
#1473: Add explicit deserializer for `StringBuilder` due to Java 9 changes
#1493: `ACCEPT_CASE_INSENSITIVE_PROPERTIES` fails with `@JsonUnwrapped`

2.8.5 (14-Nov-2016)

#1417: Further issues with `@JsonInclude` with `NON_DEFAULT`
#1421: ACCEPT_SINGLE_VALUE_AS_ARRAY partially broken in 2.7.x, 2.8.x
#1429: `StdKeyDeserializer` can erroneously use a static factory method
  with more than one argument
#1432: Off by 1 bug in PropertyValueBuffer
 (reported by Kevin D)
#1438: `ACCEPT_CASE_INSENSITIVE_PROPERTIES` is not respected for creator properties
 (reported by Jayson M)
#1439: NPE when using with filter id, serializing `java.util.Map` types
#1441: Failure with custom Enum key deserializer, polymorphic types
 (reported by Nathanial O)
#1445: Map key deserializerModifiers ignored
 (reported by alfonsobonso@github)
- Improvements to #1411 fix to ensure consistent `null` key handling

2.8.4 (14-Oct-2016)

#466: Jackson ignores Type information when raw return type is BigDecimal or BigInteger 
#1001: Parameter names module gets confused with delegate creator which is a static method
#1324: Boolean parsing with `StdDeserializer` is too slow with huge integer value
 (reported by pavankumar-parankusam@github)
#1383: Problem with `@JsonCreator` with 1-arg factory-method, implicit param names
#1384: `@JsonDeserialize(keyUsing = ...)` does not work correctly together with
  DefaultTyping.NON_FINAL
 (reported by Oleg Z)
#1385: Polymorphic type lost when using `@JsonValue`
 (reported by TomMarkuske@github)
#1389 Problem with handling of multi-argument creator with Enums
 (fix contributed by Pavel P)
#1392: Custom UnmodifiableSetMixin Fails in Jackson 2.7+ but works in Jackson 2.6
 (reported by Rob W)
#1395: Problems deserializing primitive `long` field while using `TypeResolverBuilder`
 (reported by UghZan3@github)
#1403: Reference-chain hints use incorrect class-name for inner classes
 (reported by Josh G)
#1411: MapSerializer._orderEntries should check for null keys
 (reported by Jörn H)

2.8.3 (17-Sep-2016)

#1351: `@JsonInclude(NON_DEFAULT)` doesn't omit null fields
 (reported by Gili T)
#1353: Improve error-handling for `java.net.URL` deserialization
#1361: Change `TokenBuffer` to use new `writeEmbeddedObject()` if possible

2.8.2 (30-Aug-2016)

#1315: Binding numeric values can BigDecimal lose precision
 (reported by Andrew S)
#1327: Class level `@JsonInclude(JsonInclude.Include.NON_EMPTY)` is ignored
 (reported by elruwen@github)
#1335: Unconditionally call `TypeIdResolver.getDescForKnownTypeIds`
 (contributed by Chris J-Y)

2.8.1 (20-Jul-2016)

#1256: `Optional.empty()` not excluded if property declared with type `Object`
#1288: Type id not exposed for `JsonTypeInfo.As.EXTERNAL_PROPERTY` even when `visible` set to `true`
 (reported by libetl@github)
#1289: Optimize construction of `ArrayList`, `LinkedHashMap` instances
#1291: Backward-incompatible behaviour of 2.8: deserializing enum types
   with two static factory methods fail by default
#1297: Deserialization of generic type with Map.class
 (reported by Arek G)
#1302: NPE for `ResolvedRecursiveType` in 2.8.0 due to caching

2.8.0 (04-Jul-2016)

#621: Allow definition of "ignorable types" without annotation (using
  `Mapper.configOverride(type).setIsIgnoredType(true)`
#867: Support `SerializationFeature.WRITE_EMPTY_JSON_ARRAYS ` for `JsonNode`
#903: Add `JsonGenerator` reference to `SerializerProvider`
#931: Add new method in `Deserializers.Base` to support `ReferenceType`
#960: `@JsonCreator` not working on a factory with no arguments for an enum type
 (reported by Artur J)
#990: Allow failing on `null` values for creator (add 
  `DeserializationFeature.FAIL_ON_NULL_CREATOR_PROPERTIES`)
 (contributed by mkokho@github)
#999: External property is not deserialized
 (reported by Aleksandr O)
#1017: Add new mapping exception type ('InvalidTypeIdException') for subtype resolution errors
 (suggested by natnan@github)
#1028: Ignore USE_BIG_DECIMAL_FOR_FLOATS for NaN/Infinity
 (reported by Vladimir K, lightoze@github)
#1047: Allow use of `@JsonAnySetter` on a Map-valued field, no need for setter
#1082: Can not use static Creator factory methods for `Enum`s, with JsonCreator.Mode.PROPERTIES
 (contributed by Lokesh K)
#1084: Change `TypeDeserializerBase` to take `JavaType` for `defaultImpl`, NOT `Class`
#1126: Allow deserialization of unknown Enums using a predefined value
 (contributed by Alejandro R)
#1136: Implement `TokenBuffer.writeEmbeddedObject(Object)`
 (suggested by Gregoire C, gcxRun@github)
#1165: CoreXMLDeserializers does not handle time-only XMLGregorianCalendars
 (reported, contributed fix by Ross G)
#1181: Add the ability to specify the initial capacity of the ArrayNode
 (suggested by Matt V, mveitas@github)
#1184: Allow overriding of `transient` with explicit inclusion with `@JsonProperty`
 (suggested by Maarten B)
#1187: Refactor `AtomicReferenceDeserializer` into `ReferenceTypeDeserializer`
#1204: Add a convenience accessor `JavaType.hasContentType()` (true for container or reference type)
#1206: Add "anchor type" member for `ReferenceType`
#1211: Change `JsonValueSerializer` to get `AnnotatedMethod`, not "raw" method
#1217: `@JsonIgnoreProperties` on Pojo fields not working for deserialization
 (reported by Lokesh K)
#1221: Use `Throwable.addSuppressed()` directly and/or via try-with-resources
#1232: Add support for `JsonFormat.Feature.ACCEPT_CASE_INSENSITIVE_PROPERTIES`
#1233: Add support for `JsonFormat.Feature.WRITE_SORTED_MAP_ENTRIES`
#1235: `java.nio.file.Path` support incomplete
 (reported by, fix contributed by Benson M)
#1261: JsonIdentityInfo broken deserialization involving forward references and/or cycles
 (reported by, fix contributed by Ari F)
#1270: Generic type returned from type id resolver seems to be ignored
 (reported by Benson M)
#1277: Add caching of resolved generic types for `TypeFactory`
 (requested by Andriy P)

2.7.9.5 (23-Nov-2018)

#2097: Block more classes from polymorphic deserialization (CVE-2018-14718
  - CVE-2018-14721)
 (reported by Guixiong Wu)
#2109: Canonical string for reference type is built incorrectly
 (reported by svarzee@github)
#2186: Block more classes from polymorphic deserialization (CVE-2018-19360,
  CVE-2018-19361, CVE-2018-19362)
 (reported by Guixiong Wu)

2.7.9 (04-Feb-2017)

#1367: No Object Id found for an instance when using `@ConstructorProperties`
#1505: @JsonEnumDefaultValue should take precedence over FAIL_ON_NUMBERS_FOR_ENUMS
 (suggested by Stephan S)
#1506: Missing `KeyDeserializer` for `CharSequence`
#1513: `MapSerializer._orderEntries()` throws NPE when operating on `ConcurrentHashMap`
 (reported by Sovietaced@github)
- Simplified processing of class annotations (for `AnnotatedClass`) to try to
  solve rare concurrency problems with "root name" annotations.

2.7.8 (26-Sep-2016)

#877: @JsonIgnoreProperties`: ignoring the "cause" property of `Throwable` on GAE
#1359: Improve `JsonNode` deserializer to create `FloatNode` if parser supports
#1362: ObjectReader.readValues()` ignores offset and length when reading an array
 (reported by wastevenson@github)
#1363: The static field ClassUtil.sCached can cause a class loader leak
 (reported by Stuart D)
#1368: Problem serializing `JsonMappingException` due to addition of non-ignored
  `processor` property (added in 2.7)
 (reported, suggesed fix by Josh C)
#1383: Problem with `@JsonCreator` with 1-arg factory-method, implicit param names

2.7.7 (27-Aug-2016)

#1322: EnumMap keys not using enum's `@JsonProperty` values unlike Enum values
 (reported by MichaelChambers@github)
#1332: Fixed ArrayIndexOutOfBoundException for enum by index deser
 (reported by Max D)
#1344: Deserializing locale assumes JDK separator (underscore), does not
  accept RFC specified (hyphen)
 (reported by Jim M)

2.7.6 (23-Jul-2016)

#1215: Problem with type specialization for Maps with `@JsonDeserialize(as=subtype)`
 (reported by brentryan@github)
#1279: Ensure DOM parsing defaults to not expanding external entities
#1288: Type id not exposed for `JsonTypeInfo.As.EXTERNAL_PROPERTY` even when `visible` set to `true`
#1299: Timestamp deserialization error
 (reported by liyuj@github)
#1301: Problem with `JavaType.toString()` for recursive (self-referential) types
 (reported by Brian P)
#1307: `TypeWrappedDeserializer` doesn't delegate the `getNullValue()` method to `_deserializer`
 (reported by vfries@github)

2.7.5 (11-Jun-2016)

#1098: DeserializationFeature.FAIL_ON_INVALID_SUBTYPE does not work with
  `JsonTypeInfo.Id.CLASS`
 (reported by szaccaria@github)
#1223: `BasicClassIntrospector.forSerialization(...).findProperties` should
  respect MapperFeature.AUTO_DETECT_GETTERS/SETTERS?
 (reported by William H)
#1225: `JsonMappingException` should override getProcessor()
 (reported by Nick B)

2.6.7.1 (11-Jul-2017)

#1383: Problem with `@JsonCreator` with 1-arg factory-method, implicit param names
#1599: Backport the extra safety checks for polymorphic deserialization

2.6.7 (05-Jun-2016)

#1194: Incorrect signature for generic type via `JavaType.getGenericSignature
#1228: @JsonAnySetter does not deserialize null to Deserializer's NullValue
 (contributed by Eric S)
#1231: `@JsonSerialize(as=superType)` behavior disallowed in 2.7.4
 (reported by Mark W)
#1248: `Annotated` returns raw type in place of Generic Type in 2.7.x
 (reported by Andrew J, apjoseph@github)
#1253: Problem with context handling for `TokenBuffer`, field name
#1260: `NullPointerException` in `JsonNodeDeserializer`
 (reported by Eric S)

2.7.4 (29-Apr-2016)

#1122: Jackson 2.7 and Lombok: 'Conflicting/ambiguous property name definitions'
#1178: `@JsonSerialize(contentAs=superType)` behavior disallowed in 2.7
#1186: SimpleAbstractTypeResolver breaks generic parameters
 (reported by tobiash@github)
#1189: Converter called twice results in ClassCastException
 (reported by carrino@github)
#1191: Non-matching quotes used in error message for date parsing
#1194: Incorrect signature for generic type via `JavaType.getGenericSignature
#1195: `JsonMappingException` not Serializable due to 2.7 reference to source (parser)
 (reported by mjustin@github)
#1197: `SNAKE_CASE` doesn't work when using Lombok's `@AllArgsConstructor`
#1198: Problem with `@JsonTypeInfo.As.EXTERNAL_PROPERTY`, `defaultImpl`, missing type id, NPE
#1203: `@JsonTypeInfo` does not work correctly for ReferenceTypes like `AtomicReference`
#1208: treeToValue doesn't handle POJONodes that contain exactly the requested value type
  (reported by Tom M)
- Improve handling of custom content (de)serializers for `AtomicReference`

2.7.3 (16-Mar-2016)

#1125: Problem with polymorphic types, losing properties from base type(s)
#1150: Problem with Object id handling, explicit `null` token
 (reported by Xavi T)
#1154: @JsonFormat.pattern on dates is now ignored if shape is not explicitely provided
 (reported by Yoann R)
#1161: `DeserializationFeature.READ_ENUMS_USING_TO_STRING` not dynamically
  changeable with 2.7
 (reported by asa-git@github)
- Minor fixes to `AnnotationIntrospector.findEnumValues()` to correct problems with
  merging of explicit enum value names.

2.7.2 (26-Feb-2016)

#1124: JsonAnyGetter ignores JsonSerialize(contentUsing=...)
 (reported by Jiri M)
#1128: UnrecognizedPropertyException in 2.7.1 for properties that work with version 2.6.5
 (reported by Roleek@github)
#1129: When applying type modifiers, don't ignore container types.
#1130: NPE in `StdDateFormat` hashCode and equals
 (reported by Kazuki S, kazuki43zoo@github)
#1134: Jackson 2.7 doesn't work with jdk6 due to use of `Collections.emptyIterator()`
 (reported by Timur S, saladinkzn@github)

2.7.1-1 (03-Feb-2016)

Special one-off "micro patch" for:

#1115: Problems with deprecated `TypeFactory.constructType(type, ctxt)` methods if `ctxt` is `null`

2.7.1 (02-Feb-2016)

#1079: Add back `TypeFactory.constructType(Type, Class)` as "deprecated" in 2.7.1
#1083: Field in base class is not recognized, when using `@JsonType.defaultImpl`
 (reported by Julian H)
#1095: Prevent coercion of `int` from empty String to `null` if
  `DeserializationFeature .FAIL_ON_NULL_FOR_PRIMITIVES` is `true`
 (reported by yzmyyff@github)
#1102: Handling of deprecated `SimpleType.construct()` too minimalistic
 (reported by Thibault K)
#1109: @JsonFormat is ignored by the DateSerializer unless either a custom pattern
  or a timezone are specified
 (contributed by Aleks S)

2.7.0 (10-Jan-2016)

#76: Problem handling datatypes Recursive type parameters
 (reported by Aram K)
#357: StackOverflowError with contentConverter that returns array type
 (reported by Florian S)
#432: `StdValueInstantiator` unwraps exceptions, losing context
 (reported by Miles K)
#497: Add new JsonInclude.Include feature to exclude maps after exclusion removes all elements
#803: Allow use of `StdDateFormat.setLenient()`
 (suggested by raj-ghodke@github)
#819: Add support for setting `FormatFeature` via `ObjectReader`, `ObjectWriter`
#857: Add support for java.beans.Transient (requires Java 7)
 (suggested by Thomas M)
#898: Add `ObjectMapper.getSerializerProviderInstance()`
#905: Add support for `@ConstructorProperties` (requires Java 7)
 (requested by Jonas K)
#909: Rename PropertyNamingStrategy CAMEL_CASE_TO_LOWER_CASE_WITH_UNDERSCORES as SNAKE_CASE,
   PASCAL_CASE_TO_CAMEL_CASE as UPPER_CAMEL_CASE
 (suggested by marcottedan@github)
#915: ObjectMapper default timezone is GMT, should be UTC
 (suggested by Infrag@github)
#918: Add `MapperFeature.ALLOW_EXPLICIT_PROPERTY_RENAMING`
 (contributed by David H)
#924: `SequenceWriter.writeAll()` could accept `Iterable`
 (suggested by Jiri-Kremser@github(
#932: Rewrite ser/deser for `AtomicReference`, based on "optional" ser/desers
#933: Close some gaps to allow using the `tryToResolveUnresolved` flows
#936: Deserialization into List subtype with JsonCreator no longer works
 (reported by adamjoeldavis@github)
#948: Support leap seconds, any number of millisecond digits for ISO-8601 Dates.
 (contributed by Jesse W)
#952: Revert non-empty handling of primitive numbers wrt `NON_EMPTY`; make
  `NON_DEFAULT` use extended criteria
#957: Merge `datatype-jdk7` stuff in (java.nio.file.Path handling)
#959: Schema generation: consider active view, discard non-included properties
#963: Add PropertyNameStrategy `KEBAB_CASE`
 (requested by Daniel M)
#978: ObjectMapper#canSerialize(Object.class) returns false even though FAIL_ON_EMPTY_BEANS is disabled
 (reported by Shumpei A)
#997: Add `MapperFeature.OVERRIDE_PUBLIC_ACCESS_MODIFIERS`
#998: Allow use of `NON_DEFAULT` for POJOs without default constructor
#1000: Add new mapping exception type for enums and UUIDs
 (suggesed by natnan@github)
#1010: Support for array delegator
 (contributed by Hugo W)
#1011: Change ObjectWriter::withAttributes() to take a Map with some kind of wildcard types
 (suggested by David B)
#1043: @JsonFormat(with = JsonFormat.Feature.ACCEPT_SINGLE_VALUE_AS_ARRAY) does not work on fields
 (reported by fabiolaa@github)
#1044: Add `AnnotationIntrospector.resolveSetterConflict(...)` to allow custom setter conflict resolution
 (suggested by clydebarrow@github)
- Make `JsonValueFormat` (self-)serializable, deserializable, to/from valid external
  value (as per JSON Schema spec)

INCOMPATIBILITIES:

- While unlikely to be problematic, #959 above required an addition of `SerializerProvider`
  argument for `depositSchemaProperty()` method `BeanProperty` and `PropertyWriter` interfaces
- JDK baseline now Java 7 (JDK 1.7), from Java 6/JDK 1.6

2.6.6 (05-Apr-2016)

#1088: NPE possibility in SimpleMixinResolver
 (reported by Laird N)
#1099: Fix custom comparator container node traversal
 (contributed by Daniel N)
#1108: Jackson not continue to parse after DeserializationFeature.FAIL_ON_INVALID_SUBTYPE error
 (reported by jefferyyuan@github)
#1112: Detailed error message from custom key deserializer is discarded
 (contributed by Benson M)
#1120: String value omitted from weirdStringException
 (reported by Benson M)
#1123: Serializing and Deserializing Locale.ROOT
 (reported by hookumsnivy@github)

2.6.5 (19-Jan-2016)

#1052: Don't generate a spurious NullNode after parsing an embedded object
 (reported by philipa@github)
#1061: Problem with Object Id and Type Id as Wrapper Object (regression in 2.5.1)
#1073: Add try-catch around `java.sql` type serializers
 (suggested by claudemt@github)
#1078: ObjectMapper.copy() still does not preserve _registeredModuleTypes
 (reported by ajonkisz@github)

2.6.4 (07-Dec-2015)

#984: JsonStreamContexts are not build the same way for write.. and convert methods
 (reported by Antibrumm@github)
#989: Deserialization from "{}" to java.lang.Object causes "out of END_OBJECT token" error
 (reported by Ievgen P)
#1003: JsonTypeInfo.As.EXTERNAL_PROPERTY does not work with a Delegate
 (reported by alexwen@github)
#1005: Synthetic constructors confusing Jackson data binding
 (reported by Jayson M)
#1013: `@JsonUnwrapped` is not treated as assuming `@JsonProperty("")`
 (reported by David B)
#1036: Problem with case-insensitive deserialization
 (repoted by Dmitry R)
- Fix a minor problem with `@JsonNaming` not recognizing default value

2.6.3 (12-Oct-2015)

#749: `EnumMap` serialization ignores `SerializationFeature.WRITE_ENUMS_USING_TO_STRING`
 (reported by scubasau@github)
#938: Regression: `StackOverflowError` with recursive types that contain `Map.Entry`
 (reported by jloisel@github)
#939: Regression: DateConversionError in 2.6.x 
 (reported by Andreas P, anpieber@github)
#940: Add missing `hashCode()` implementations for `JsonNode` types that did not have them
 (contributed by Sergio M)
#941: Deserialization from "{}" to ObjectNode field causes "out of END_OBJECT token" error
 (reported by Sadayuki F)
#942: Handle null type id for polymorphic values that use external type id
 (reported by Warren B, stormboy@github)
#943: Incorrect serialization of enum map key
 (reported by Benson M)
#944: Failure to use custom deserializer for key deserializer
 (contributed by Benson M)
#949: Report the offending substring when number parsing fails
 (contributed by Jesse W)
#965: BigDecimal values via @JsonTypeInfo/@JsonSubTypes get rounded
 (reported by gmjabs@github)

2.6.2 (14-Sep-2015)

#894: When using withFactory on ObjectMapper, the created Factory has a TypeParser
  which still has the original Factory
 (reported by lufe66@github)
#899: Problem serializing `ObjectReader` (and possibly `ObjectMapper`)
#913: ObjectMapper.copy does not preserve MappingJsonFactory features
 (reported, fixed by Daniel W)
#922: ObjectMapper.copy() does not preserve _registeredModuleTypes
#928: Problem deserializing External Type Id if type id comes before POJO

2.6.1 (09-Aug-2015)

#873: Add missing OSGi import
#881: BeanDeserializerBase having issues with non-CreatorProperty properties.
 (reported by dharaburda@github)
#884: ArrayIndexOutOfBoundException for `BeanPropertyMap` (with ObjectId)
 (reported by alterGauner@github)
#889: Configuring an ObjectMapper's DateFormat changes time zone
 (reported by Andy W, wilkinsona@github)
#890: Exception deserializing a byte[] when the target type comes from an annotation
 (reported by gmjabs@github)

2.6.0 (19-Jul-2015)

#77: Allow injection of 'transient' fields
#95: Allow read-only properties with `@JsonIgnoreProperties(allowGetters=true)`
#222: EXTERNAL_PROPERTY adds property multiple times and in multiple places
 (reported by Rob E, thatsnotright@github)
#296: Serialization of transient fields with public getters (add
    MapperFeature.PROPAGATE_TRANSIENT_MARKER)
 (suggested by Michal L)
#312: Support Type Id mappings where two ids map to same Class
#348: ObjectMapper.valueToTree does not work with @JsonRawValue
 (reported by Chris P, pimlottc@github)
#504: Add `DeserializationFeature.USE_LONG_FOR_INTS`
 (suggested by Jeff S)
#624: Allow setting external `ClassLoader` to use, via `TypeFactory`
#649: Make `BeanDeserializer` use new `parser.nextFieldName()` and `.hasTokenId()` methods
#664: Add `DeserializationFeature.ACCEPT_FLOAT_AS_INT` to prevent coercion of floating point
 numbers int `int`/`long`/`Integer`/`Long`
 (requested by wenzis@github)
#677: Specifying `Enum` value serialization using `@JsonProperty`
 (requested by Allen C, allenchen1154@github)
#679: Add `isEmpty()` implementation for `JsonNode` serializers
#688: Provide a means for an ObjectMapper to discover mixin annotation classes on demand
 (requested by Laird N)
#689: Add `ObjectMapper.setDefaultPrettyPrinter(PrettyPrinter)`
 (requested by derknorton@github)
#696: Copy constructor does not preserve `_injectableValues`
 (reported by Charles A)
#698: Add support for referential types (ReferenceType)
#700: Cannot Change Default Abstract Type Mapper from LinkedHashMap
 (reported by wealdtech@github)
#725: Auto-detect multi-argument constructor with implicit names if it is the only visible creator
#727: Improve `ObjectWriter.forType()` to avoid forcing base type for container types
#734: Add basic error-recovery for `ObjectReader.readValues()`
#737: Add support for writing raw values in TokenBuffer
 (suggested by Guillaume S, gsmet@github)
#740: Ensure proper `null` (as empty) handling for `AtomicReference`
#741: Pass `DeserializationContext' argument for `JsonDeserializer` methods "getNullValue()"
 and "getEmptyValue()"
#743: Add `RawValue` helper type, for piping raw values through `TokenBuffer`
#756: Disabling SerializationFeature.FAIL_ON_EMPTY_BEANS does not affect `canSerialize()`
 (reported by nickwongdev@github)
#762: Add `ObjectWriter.withoutRootName()`, `ObjectReader.withoutRootName()`
#765: `SimpleType.withStaticTyping()` impl incorrect
#769: Fix `JacksonAnnotationIntrospector.findDeserializer` to return `Object` (as per
  `AnnotationIntrospector`); similarly for other `findXxx(De)Serializer(...)` methods
#777: Allow missing build method if its name is empty ("")
 (suggested by galdosd@github)
#781: Support handling of `@JsonProperty.required` for Creator methods
#787: Add `ObjectMapper setFilterProvider(FilterProvider)` to allow chaining
 (suggested by rgoldberg@githin)
#790: Add `JsonNode.equals(Comparator<JsonNode>, JsonNode)` to support
  configurable/external equality comparison
#794: Add `SerializationFeature.WRITE_DATES_WITH_ZONE_ID` to allow inclusion/exclusion of
  timezone id for date/time values (as opposed to timezone offset)
#795: Converter annotation not honored for abstract types
 (reported by myrosia@github)
#797: `JsonNodeFactory` method `numberNode(long)` produces `IntNode` for small numbers
#810: Force value coercion for `java.util.Properties`, so that values are `String`s
#811: Add new option, `JsonInclude.Include.NON_ABSENT` (to support exclusion of
  JDK8/Guava Optionals)
#812: Java 8 breaks Class-value annotation properties, wrt generics: need to work around
#813: Add support for new property of `@JsonProperty.access` to support
  read-only/write-only use cases
#820: Add new method for `ObjectReader`, to bind from JSON Pointer position
 (contributed by Jerry Y, islanderman@github)
#824: Contextual `TimeZone` changes don't take effect wrt `java.util.Date`,
  `java.util.Calendar` serialization
#826: Replaced synchronized HashMap with ConcurrentHashMap in TypeDeserializerBase._findDeserializer
 (contributed by Lars P)
#827: Fix for polymorphic custom map key serializer
 (reported by mjr6140@gitgub)
#828: Respect DeserializationFeatures.WRAP_EXCEPTIONS in CollectionDeserializer
 (contributed by Steve G, thezerobit@github)
#840: Change semantics of `@JsonPropertyOrder(alphabetic)` to only count `true` value
#848: Custom serializer not used if POJO has `@JsonValue`
#849: Possible problem with `NON_EMPTY` exclusion, `int`s, `Strings`
#868: Annotations are lost in the case of duplicate methods
- Remove old cglib compatibility tests; cause problems in Eclipse
- Add `withFilterId()` method in `JsonSerializer` (demote from `BeanSerializer`)

2.5.5 (07-Dec-2015)

#844: Using JsonCreator still causes invalid path references in JsonMappingException
 (reported by Ian B)
#852: Accept scientific number notation for quoted numbers too
#878: serializeWithType on BeanSerializer does not setCurrentValue
 (reported by Chi K, chikim79@github)

2.5.4 (09-Jun-2015)

#676: Deserialization of class with generic collection inside depends on
  how is was deserialized first time
 (reported by lunaticare@github)
#771: Annotation bundles ignored when added to Mixin
 (reported by Andrew D)
#774: NPE from SqlDateSerializer as _useTimestamp is not checked for being null
 (reported by mrowkow@github)
#785: Add handlings for classes which are available in `Thread.currentThread().getContextClassLoader()`
 (contributed by Charles A)
#792: Ensure Constructor Parameter annotations are linked with those of Field, Getter, or Setter
#793: `ObjectMapper.readTree()` does not work with defaultTyping enabled
 (reported by gracefulgopher@github)
#801: Using `@JsonCreator` cause generating invalid path reference in `JsonMappingException`
 (contributed by Kamil B)
#815: Presence of PropertyNamingStrategy Makes Deserialization fail
#816: Allow date-only ISO strings to have no time zone
 (contributed by Andrew G)
- Fix handling of Enums wrt JSON Schema, when 'toString()' used for serialization

2.5.3 (24-Apr-2015)

#731: XmlAdapter result marshaling error in case of ValueType=Object
 (reported, debugged by Dmitry S)
#742: Allow deserialization of `null` Object Id (missing already allowed)
#744: Custom deserializer with parent object update failing
 (reported by migel@github)
#745: EnumDeserializer.deserializerForCreator fails when used to deserialize a Map key
 (contributed by John M)
#761: Builder deserializer: in-compatible type exception when return type is super type
 (contributed by Alexey G)
#766: Fix Infinite recursion (StackOverflowError) when serializing a SOAP object
 (contributed by Alain G)

2.5.2 (29-Mar-2015)

#609: Problem resolving locally declared generic type
 (repoted by Hal H)
#691: NullSerializer for MapProperty failing when using polymorphic handling
 (reported by Antibrumm@github)
#703: Multiple calls to ObjectMapper#canSerialize(Object.class) returns different values
 (reported by flexfrank@github)
#705: JsonAnyGetter doesn't work with JsonSerialize (except with keyUsing)
 (reported by natnan@github)
#728: TypeFactory#_fromVariable returns unknownType() even though it has enough information
  to provide a more specific type
 (reported by jkochaniak@github)
#733: MappingIterator should move past errors or not return hasNext() == true
 (reported by Lorrin N, lorrin@github)
#738: @JsonTypeInfo non-deterministically ignored in 2.5.1 (concurrency issue)
 (reported by Dylan S, dylanscott@github)
- Improvement to handling of custom `ValueInstantiator` for delegating mode; no more NPE
  if `getDelegateCreator()` returns null
- Refactor `TypedKey` into separate util class

2.5.1 (06-Feb-2015)

#667: Problem with bogus conflict between single-arg-String vs `CharSequence` constructor
#669: JSOG usage of @JsonTypeInfo and @JsonIdentityInfo(generator=JSOGGenerator.class) fails
 (reported by ericali78@github)
#671: Adding `java.util.Currency` deserialization support for maps
 (contributed by Alexandre S-C)
#674: Spring CGLIB proxies not handled as intended
 (reported by Zoltan F)
#682: Class<?>-valued Map keys not serialized properly
 (reported by Ludevik@github)
#684: FAIL_ON_NUMBERS_FOR_ENUMS does not fail when integer value is quoted
 (reported by kllp@github)
#696: Copy constructor does not preserve `_injectableValues`
 (reported by Charles A)
- Add a work-around in `ISO8601DateFormat` to allow omission of ':' from timezone
- Bit more work to complete #633

2.5.0 (01-Jan-2015)

#47: Support `@JsonValue` for (Map) key serialization 
#113: Problem deserializing polymorphic types with @JsonCreator
#165: Add `DeserializationContext.getContextualType()` to let deserializer
  known the expected type.
#299: Add `DeserializationFeature.FAIL_ON_UNRESOLVED_OBJECT_IDS` to allow missing
  Object Ids (as global default)
#408: External type id does not allow use of 'visible=true'
#421: @JsonCreator not used in case of multiple creators with parameter names
 (reported by Lovro P, lpandzic@github)
#427: Make array and Collection serializers call `JsonGenerator.writeStartArray(int)`
#521: Keep bundle annotations, prevent problems with recursive annotation types
 (reported by tea-dragon@github)
#527: Add support for `@JsonInclude(content=Include.NON_NULL)` (and others) for Maps
#528: Add support for `JsonType.As.EXISTING_PROPERTY`
 (reported by heapifyman@github; implemented by fleebytes@github)
#539: Problem with post-procesing of "empty bean" serializer; was not calling
  'BeanSerializerModifier.modifySerializer()` for empty beans
 (reported by Fabien R, fabienrenaud@github)
#540: Support deserializing `[]` as null or empty collection when the java type
  is a not an object, `DeserializationFeature.ACCEPT_EMPTY_ARRAY_AS_NULL_OBJECT`
 (requested by Fabien R, fabienrenaud@github)
#543: Problem resolving self-referential recursive types
 (reported by ahgittin@github)
#550: Minor optimization: prune introspection of "well-known" JDK types
#552: Improved handling for ISO-8601 (date) format
 (contributed by Jerome G, geronimo-iia@github)
#559: Add `getDateFormat()`, `getPropertyNamingStrategy()` in `ObjectMapper`
#560: @JsonCreator to deserialize BigInteger to Enum
 (requested by gisupp@github)
#565: Add support for handling `Map.Entry`
#566: Add support for case-insensitive deserialization (`MapperFeature.ACCEPT_CASE_INSENSITIVE_PROPERTIES`)
 (contributed by Michael R)
#571: Add support in ObjectMapper for custom `ObjectReader`, `ObjectWriter` (sub-classes)
#572: Override default serialization of Enums
 (requested by herau@github)
#576: Add fluent API for adding mixins
 (contributed by Adam S, adstro@github)
#594: `@JsonValue` on enum not used when enum value is a Map key
 (reported by chrylis@github)
#596: Add support for `@JsonProperty.defaultValue`, exposed via `BeanProperty.getMetadata().getDefaultValue()`
#597: Improve error messaging for cases where JSON Creator returns null (which
  is illegal)
 (contributed by Aurelien L)
#599: Add a simple mechanism for avoiding multiple registrations of the same module
#607: Allow (re)config of `JsonParser.Feature`s via `ObjectReader`
#608: Allow (re)config of `JsonGenerator.Feature`s via `ObjectWriter`
#614: Add a mechanism for using `@JsonCreator.mode` for resolving possible ambiguity between
  delegating- and property-based creators
#616: Add `SerializationFeature.WRITE_DURATIONS_AS_TIMESTAMPS`
#622: Support for non-scalar ObjectId Reference deserialiazation (like JSOG)
#623: Add `StdNodeBasedDeserializer`
#630: Add `KeyDeserializer` for `Class`
#631: Update `current value` of `JsonParser`, `JsonGenerator` from standard serializers,
 deserializers
 (suggested by Antibrumm@github)
#633: Allow returning null value from IdResolver to make type information optional
 (requested by Antibrumm@github)
#634: Add `typeFromId(DatabindContext,String)` in `TypeIdDeserializer`
#636: `ClassNotFoundException` for classes not (yet) needed during serialization
 (contributed by mspiegel@github)
#638: Add annotation-based method(s) for injecting properties during serialization
 (using @JsonAppend, VirtualBeanPropertyWriter)
#647: Deserialization fails when @JsonUnwrapped property contains an object with same property name
 (reported by Konstantin L)
#653: Jackson doesn't follow JavaBean naming convention (added `MapperFeature.USE_STD_BEAN_NAMING`)
#654: Add support for (re)configuring `JsonGenerator.setRootValueSeparator()` via `ObjectWriter`
#655: Add `ObjectWriter.writeValues()` for writing value sequences
#660: `@JsonCreator`-annotated factory method is ignored if constructor exists
- Allow use of `Shape.ARRAY` for Enums, as an alias to 'use index'
- Start using `JsonGenerator.writeStartArray(int)` to help data formats
  that benefit from knowing number of elements in arrays (and would otherwise
  need to buffer values to know length)
- Added new overload for `JsonSerializer.isEmpty()`, to eventually solve #588
- Improve error messaging (related to [jaxb-annotations#38]) to include known subtype ids.

2.4.6 (23-Apr-2015)

#735: (complete fix) @JsonDeserialize on Map with contentUsing custom deserializer overwrites default behavior
 (reported by blackfyre512@github) (regression due to #604)
$744: Custom deserializer with parent object update fails

2.4.5.1 (26-Mar-2015)

Special one-off "micro patch" for:

#706: Add support for `@JsonUnwrapped` via JSON Schema module
#707: Error in getting string representation of an ObjectNode with a float number value
 (reported by @navidqar)
#735: (partial) @JsonDeserialize on Map with contentUsing custom deserializer overwrites default behavior

2.4.5 (13-Jan-2015)

#635: Reduce cachability of `Map` deserializers, to avoid problems with per-property config changes
    (regression due to #604)
#656: `defaultImpl` configuration is ignored for `WRAPPER_OBJECT`
- Solve potential cyclic-resolution problem for `UntypedObjectDeserializer`

2.4.4 (24-Nov-2014)

(jackson-core)#158: Setter confusion on assignable types
 (reported by tsquared2763@github)
#245: Calls to ObjectMapper.addMixInAnnotations() on an instance returned by ObjectMapper.copy()
 don't work
 (reported by Erik D)
#580: delegate deserializers choke on a (single) abstract/polymorphic parameter
 (reported by Ian B, tea-dragon@github)
#590: Binding invalid Currency gives nonsense at end of the message
 (reported by Jerbell@github)
#592: Wrong `TokenBuffer` delegate deserialization using `@JsonCreator`
 (reported by Eugene L)
#601: ClassCastException for a custom serializer for enum key in `EnumMap`
 (reported by Benson M)
#604: `Map` deserializers not being cached, causing performance problems
#610: Fix forward reference in hierarchies
 (contributed by zeito@github)
#619: Off by one error in AnnotatedWithParams
 (reported by stevetodd@github)
- Minor fix to `EnumSerializer` regarding detection "serialize using index"
- Minor fix to number serializers, to call proper callback for schema generation

2.4.3 (02-Oct-2014)

#496: Wrong result with `new TextNode("false").asBoolean(true)`
 (reported by Ivar R, ivarru@github)
#511: DeserializationFeature.FAIL_ON_INVALID_SUBTYPE does not work
 (reported by sbelikov@github)
#523: MapDeserializer and friends do not report the field/key name for mapping exceptions
 (reported by Ian B, tea-dragon@github)
#524: @JsonIdentityReference(alwaysAsId = true) Custom resolver is reset to SimpleObjectIdResolver
 (reported by pkokorev@github)
#541: @JsonProperty in @JsonCreator is conflicting with POJOs getters/attributes
 (reported by fabienrenaud@github)
#543: Problem resolving self-referential generic types
#570: Add Support for Parsing All Compliant ISO-8601 Date Formats
 (requested by pfconrey@github)
- Fixed a problem with `acceptJsonFormatVisitor` with Collection/array types that
  are marked with `@JsonValue`; could cause NPE in JSON Schema generator module.

2.4.2 (14-Aug-2014)

#515: Mixin annotations lost when using a mixin class hierarchy with non-mixin interfaces
 (reported by 'stevebread@github')
- Fixed a problem related to [jackson-dataformat-smile#19].

2.4.1.2 (12-Jul-2014)

Special one-off "micro patch" for:

#503: Concurrency issue inside com.fasterxml.jackson.databind.util.LRUMap.get(Object)
 (reported by fjtc@github)

2.4.1.1 (18-Jun-2014)

Special one-off "micro patch" for:

#491: Temporary work-around for issue #490 (full fix for 2.5 needs to be
  in `jackson-annotations`)
#506: Index is never set for Collection and Array in InvalidFormatException.Reference
 (reported by Fabrice D, fabdouglas@github)
- Fixed a problem related to [jackson-dataformat-smile#19].

2.4.1 (17-Jun-2014)

#479: NPE on trying to deserialize a `String[]` that contains null
 (reported by huxi@github)
#482: Make date parsing error behavior consistent with JDK
 (suggested by Steve S, sanbeg@github)
#489 (partial): TypeFactory cache prevents garbage collection of custom ClassLoader
 (reported by sftwrengnr@github)

2.4.0 (02-Jun-2014)

#81: Allow use of @JsonUnwrapped with typed (@JsonTypeInfo) classes, provided
  that (new) feature `SerializationFeature.FAIL_ON_UNWRAPPED_TYPE_IDENTIFIERS`
  is disabled
 (constributed by Ben F, UnquietCode@github)
#88: Prevent use of type information for `JsonNode` via default typing
 (reported by electricmonk@github)
#149: Allow use of "stringified" indexes for Enum values
 (requested by chenboxiang@github)
#176: Allow use external Object Id resolver (to use with @JsonIdentityInfo etc)
 (implemented by Pascal G)
#193: Conflicting property name definitions
 (reported by Stuart J, sgjohnston@github)
#323: Serialization of the field with deserialization config
 (reported by metanet@github)
#327: Should not consider explicitly differing renames a fail, as long as all are explicit
#335: Allow use of `@JsonPropertyOrder(alphabetic=true)` for Map properties
#351: ObjectId does not properly handle forward references during deserialization
 (contributed by pgelinas)
#352 Add `ObjectMapper.setConfig()` for overriding `SerializationConfig`/`DeserializationConfig`
#353: Problems with polymorphic types, `JsonNode` (related to #88)
 (reported by cemo@github)
#359: Converted object not using explicitly annotated serializer
 (reported by Florian S [fschopp@github])
#369: Incorrect comparison for renaming in `POJOPropertyBuilder`
#375: Add `readValue()`/`readPropertyValue()` methods in `DeserializationContext`
#376: Add support for `@JsonFormat(shape=STRING)` for number serializers
#381: Allow inlining/unwrapping of value from single-component JSON array
 (contributed by yinzara@github)
#390: Change order in which managed/back references are resolved (now back-ref
 first, then forward)
 (requested by zAlbee@github)
#407: Properly use null handlers for value types when serializer Collection
 and array types
 (contributed by Will P)
#425: Add support for using `Void.class` as "no class", instead of `NoClass.class`
#428: `PropertyNamingStrategy` will rename even explicit name from `@JsonProperty`
 (reported by turskip@github)
#435: Performance bottleneck in TypeFactory._fromClass
 (reported by Sean D, sdonovanuk@github)
#434: Ensure that DecimalNodes with mathematically equal values are equal
 (contributed by Francis G)
#435: Performance bottleneck in TypeFactory._fromClass
 (reported by sdonovanuk@github)
#438: Add support for accessing `@JsonProperty(index=N)` annotations
#442: Make `@JsonUnwrapped` indicate property inclusion
 (suggested by Ben F)
#447: ArrayNode#addAll should accept Collection<? extends JsonNode>
 (suggested by alias@github)
#461: Add new standard naming strategy, `PropertyNamingStrategy.LowerCaseStrategy`
#463: Add 'JsonNode.asText(String defaultValue)`
 (suggested by Chris C)
#464: Include `JsonLocation` in more mapping exceptions
 (contributed by Andy C (q3aiml@github))
#465: Make it easier to support serialization of custom subtypes of `Number`
#467: Unwanted POJO's embedded in tree via serialization to tree
 (reported by Benson M)
- Slightly improve `SqlDateSerializer` to support `@JsonFormat`
- Improve handling of native type ids (YAML, CBOR) to use non-native type ids
  as fallback

2.3.5 (13-Jan-2015)

#496: Wrong result for TextNode("false").asBoolean(true)
 (reported by Ivar R, ivarru@github)
#543: Problems resolving self-referential generic types.
#656: defaultImpl configuration is ignored for WRAPPER_OBJECT

2.3.4 (17-Jul-2014)

#459: BeanDeserializerBuilder copy constructor not copying `_injectables`
#462: Annotation-provided Deserializers are not contextualized inside CreatorProperties
 (reported by aarondav@github)

2.3.3 (10-Apr-2014)

#420: Remove 'final' modifier from `BeanDeserializerBase.deserializeWithType`
 (requested by Ghoughpteighbteau@github)
#422: Allow use of "True" and "False" as aliases for booleans when coercing from
  JSON String
#423: Fix `CalendarSerializer` to work with custom format
 (reported by sergeymetallic@github)
#433: `ObjectMapper`'s `.valueToTree()` wraps `JsonSerializable` objects into a POJONode
 (reported by Francis G)
- Fix null-handling for `CollectionSerializer`

2.3.2 (01-Mar-2014)

#378: Fix a problem with custom enum deserializer construction
 (reported by BokoEnos@github)
#379: Fix a problem with (re)naming of Creator properties; needed to make
 Paranamer module work with NamingStrategy.
 (reported by Chris P, cpilsworth@github)
#398: Should deserialize empty (not null) URI from empty String
 (reported by pgieser@github)
#406: @JsonTypeIdResolver not working with external type ids
 (reported by Martin T)
#411: NumberDeserializers throws exception with NaN and +/- Infinity
 (reported by clarkbreyman@github)
#412: ObjectMapper.writerWithType() does not change root name being used
 (repoted by jhalterman@github)
- Added `BeanSerializerBase._serializeObjectId()` needed by modules that
  override standard BeanSerializer; specifically, XML module.

2.3.1 (28-Dec-2013)

#346: Fix problem deserializing `ObjectNode`, with @JsonCreator, empty
  JSON Object
 (reported by gaff78@github)
#358: `IterableSerializer` ignoring annotated content serializer
 (reported by Florian S)
#361: Reduce sync overhead for SerializerCache by using volatile, double-locking
 (contributed by stuartwdouglas@github)
#362: UUID output as Base64 String with ObjectMapper.convertValue()
 (reported by jknack@github)
#367: Make `TypeNameIdResolver` call `TypeResolver` for resolving base type
 (suggested by Ben F)
#370: Fail to add Object Id for POJO with no properties
 (reported by jh3141@github)
- Fix for [jackson-module-afterburner#38]: need to remove @JacksonStdImpl from
  `RawSerializer`, to avoid accidental removal of proper handling.

2.3.0 (13-Nov-2013)

#48: Add support for `InetSocketAddress`
 (contributed by Nick T)
#152: Add support for traversing `JsonNode` with (new!) `JsonPointer` implementation
 (suggested by fge@github)
#208: Accept "fromString()" as an implicit Creator (factory) method (alias for "valueOf()")
 (requested by David P)
#215: Allow registering custom `CharacterEscapes` to use for serialization,
 via `ObjectWriter.with(CharacterEscapes)` (and `ObjectMapper.writer(CharacterEscapes)`)
#227: Allow "generic" Enum serializers, deserializers, via `SimpleModule`
#234: Incorrect type information for deeply nested Maps
 (reported by Andrei P)
#237: Add `DeserializationFeature.FAIL_ON_READING_DUP_TREE_KEY` to optionally
  throw `JsonMappingException` on duplicate keys, tree model (`JsonNode`)
#238: Allow existence of overlapping getter, is-getter (choose 'regular' getter)
#239: Support `ByteBuffer`
 (suggested by mckamey@github)
#240: Make sure `@JsonSerialize.include` does not accidentally override
  class inclusion settings
 (requested by thierryhenrio@github)
#253: `DelegatingDeserializer` causes problems for Managed/BackReferences
 (reported by bfelaco@github)
#257: Make `UntypedObjectDeserializer` support overides for `List`, `Map` etc
#268: Add new variant of `ObjectMapper.canSerialize()` that can return `Throwable`
 that caused false to be returned (if any)
#269: Add support for new `@JsonPropertyDescription` via `AnnotationIntrospector`
 as well as `BeanProperty.getMedata().getDescription()`
#270: Add `SerializationFeature.USE_EQUALITY_FOR_OBJECT_ID` to allow use of equality
 (instead of identity) for figuring out when to use Object Id
 (requested by beku8@github)
#271: Support handling of `@JsonUnwrapped` for in-built JSON Schema generation
#277: Make `TokenBuffer` support new native type and object ids
#302: Add `setNamingStrategy` in `Module.SetupContext`
 (suggested by Miguel C)
#305: Add support for accessing `TypeFactory` via `TypeIdResolverBase`
 (not yet via `TypeIdResolver` interface), other configuration
#306: Allow use of `@JsonFilter` for properties, not just classes 
#307: Allow use of `@JsonFilter` for Maps in addition to POJOs
#308: Improve serialization and deserialization speed of `java.util.UUID` by 4x
 (suggested by David P)
#310: Improve `java.util.UUID` serialization with binary codecs, to use "raw" form.
#311: Make sure that "creator properties" are alphabetically ordered too, if
  so requested.
#315: Allow per-property definition of null serializer to use, using
 new `@JsonSerialize(nullsUsing=xxx)` annotation property
#317: Fix `JsonNode` support for nulls bound to `ObjectNode`, `ArrayNode`
 (contributed by Seth P)
#318: Problems with `ObjectMapper.updateValue()`, creator property-backed accessors
#319: Add support for per-call ("contextual") attributes, with defaulting,
 to allow keeping track of state during (de)serialization
#324: Make sure to throw `JsonMappingException` from `EnumDeserializer` creator,
  not `IllegalArgumentException`
 (reported by beverku@github)
#326: Support `@JsonFilter` for "any getter" properties
#334: Make `ArrayNode`, `ObjectNode` non-final again
#337: `AnySetter` does not support polymorphic types
 (reported by askvortsov@github)
#340: AtomicReference not working with polymorphic types
#342: Add `DeserializationFeature.FAIL_ON_IGNORED_PROPERTIES` to make `ObjectMapper`
  throw exception when encountering explicitly ignored properties
 (requested by Ruslan M)
[JACKSON-890]: Support managed/back-references for polymorphic (abstract) types
- Add 'BeanPropertyWriter.isUnwrapping()' for future needs (by Afterburner)
- Add coercions from String "null" (as if null token was parsed) for primitives/Wrappers.
- Add `JsonDeserializer.handledType()`

2.2.4 (10-Jun-2014)

#292: Problems with abstract `Map`s, `Collection`s, polymorphic deserialization
#324: EnumDeserializer should throw JsonMappingException, not IllegalArgumentException
#346: Problems deserializing `ObjectNode` from empty JSON Object, with @JsonCreator

2.2.3 (22-Aug-2013)

#234: Problems with serializing types for deeply nested generic Maps, default typing 
#251: SerializationFeature.WRITE_BIGDECIMAL_AS_PLAIN ignored with JsonNode
  serialization
 (reported by fge@github)
#259: Fix a problem with JSON Schema generation for `@JsonValue`
 (reported by Lior L)
#267: Handle negative, stringified timestamps
 (reported by Drecth@github)
#281: Make `NullNode` use configured null-value serializer
#287: Fix problems with converters, Maps with Object values
 (reported by antubis@github)
#288: Fix problem with serialization converters assigned with annotations
 (reported by cemo@github)

2.2.2 (26-May-2013)

#216: Problems with Android, 1.6-only types
#217: JsonProcessingExceptions not all wrapped as expected
 (reported by karldmoore@github)
#220: ContainerNode missing 'createNumber(BigInteger)'
 (reported by Pascal G)
#223: Duplicated nulls with @JsonFormat(shape=Shape.ARRAY)
 (reported by lukegh@github)
#226: Field mapping fail on deserialization to common referenced object when
  @JsonUnwrapped is used
 (reported by ikvia@github)
#232: Converting bound BigDecimal value to tree fails with WRITE_BIGDECIMAL_AS_PLAIN
 (reported by celkings@github)
- Minor fix to handle primitive types for key deserializer lookups
- Add convenience method `MappingIterator.getCurrentLocation()`
 (suggested by Tomdz@github)

2.2.1 (03-May-2013)

#214: Problem with LICENSE, NOTICE, Android packaging
 (reported by thierryd@github)

2.2.0 (22-Apr-2013)

Fixes:

#23: Fixing typing of root-level collections
#118: JsonTypeInfo.as.EXTERNAL_PROPERTY not working correctly
 with missing type id, scalar types
#130: TimeZone not set for GregorianCalendar, even if configured
#144: MissingNode.isValueNode() should return 'false'
 (reported by 'fge@github')
#146: Creator properties were not being renamed as expected
 (contributed by Christoper C)
#188: Problem with ObjectId serialization, 'alwaysAsId' references

Improvements:

#116: JavaType implements `java.lang.reflect.Type` (as does `TypeReference`)
#147: Defer reporting of problems with missing creator parameters
 (contributed by Christoper C)
#155: Make `ObjectNode` and `ArrayNode` final (other node types already were)
 (requested by fge@github)
#161: Add deserializer for java.util.concurrent.ArrayBlockingQueue
#173: Add 'JsonNode.traverse(ObjectCodec)' for convenience
#181: Improve error reporting for missing '_valueDeserializer'
#194: Add `FloatNode` type in tree model (JsonNode)
 (requested by msteiger@github)
#199: Allow deserializing `Iterable` instances (as basic `Collection`s)
 (requested by electrum@github)
#206: Make 'ObjectMapper.createDeserializationContext()' overridable
 (requested by noter@github)
#207: Add explicit support for `short` datatypes, for tree model
 (contributed by msteiger@github)

New features:

#120: Extend BeanDeserializerModifier to work with non-POJO deserializers
#121: Extend BeanSerializerModifier to work with non-POJO serializers
#124: Add support for serialization converters (@JsonSerializer(converter=...))
#124: Add support for deserialization converters (@JsonDeserializer(converter=...))
#140: Add 'SerializationFeature.WRITE_BIGDECIMAL_AS_PLAIN' to allow forcing
  of non-scientific notation when serializing BigDecimals.
 (suggested by phedny@github)
#148: Add 'DeserializationFeature.FAIL_ON_INVALID_SUBTYPE`, which allows mapping
  entries with missing or invalid type id into null references (instead of failing).
  Also allows use of '@JsonTypeInfo.defaultImpl = NoClass.class' as alternative.
#159: Add more accessors in 'MappingIterator': getParser(), getParserSchema(),
  readAll()
 (suggested by Tom D)
#190: Add 'MapperFeature.ALLOW_FINAL_FIELDS_AS_MUTATORS' (default: true) for
 pruning out final fields (to avoid using as mutators)
 (requested by Eric T)
#195: Add 'MapperFeature.INFER_PROPERTY_MUTATORS' (default: enabled) for finer
  control of what mutators are auto-detected.
 (requested by Dain S)
#198: Add SPI metadata, handling in ObjectMapper (findModules()), for
  automatic registration of auto-detected extension modules
 (suggested by 'beamerblvd@github')
#203: Added new features to support advanced date/time handling:
  - SerializationFeature.WRITE_DATE_TIMESTAMPS_AS_NANOSECONDS
  - DeserializationFeature.READ_DATE_TIMESTAMPS_AS_NANOSECONDS
  - DeserializationFeature.ADJUST_DATES_TO_CONTEXT_TIME_ZONE

Other:

#126: Update JDK baseline to 1.6
* API under 'com.fasterxml.jackson.databind.jsonFormatVisitors' changed significantly
  based on experiences with external JSON Schema generator.
* Version information accessed via code-generated access class, instead of reading
  VERSION.txt
* Added 2 methods in Converter interface: getInputType(), getOutputType(),
  to allow programmatic overrides (needed by JAXB annotation module)

2.1.4 (26-Feb-2013)

* [JACKSON-887]: StackOverflow with parameterized sub-class field
 (reported by Alexander M)
* [#130]: TimeZone not set for GregorianCalendar, when deserializing
* [#157]: NPE when registering module twice
* [#162]: JsonNodeFactory: work around an old bug with BigDecimal and zero
 (submitted by fge@github)
* [#166]: Incorrect optimization for `ObjectMapper.convertValue(Class)`
 (reported by Eric T)
* [#167]: Problems with @JsonValue, polymorphic types (regression from 1.x)
 (reported by Eric T)
* [#170]: Problems deserializing `java.io.File` if creator auto-discovery disabled
 (reported by Eric T)
* [#175]: NPE for JsonMappingException, if no path is specified
 (reported by bramp@github)

2.1.3 (19-Jan-2013)

* [Issue#141]: ACCEPT_EMPTY_STRING_AS_NULL_OBJECT not working for enums
* [Issue#142]: Serialization of class containing EnumMap with polymorphic enum
  fails to generate class type data
 (reported by kidavis4@github)

2.1.2 (04-Dec-2012)

* [Issue#106]: NPE in ObjectArraySerializer.createContextual(...)
* [Issue#117]: HandlerInstantiator defaulting not working
 (reported by Alexander B)
* [Issue#118]: Problems with JsonTypeInfo.As.EXTERNAL_PROPERTY, scalar values
 (reported by Adva11@github)
* [Issue#119]: Problems with @JsonValue, JsonTypeInfo.As.EXTERNAL_PROPERTY
 (reported by Adva11@github)
* [Issue#122]: ObjectMapper.copy() was not copying underlying mix-in map
 (reported by rzlo@github)

2.1.1 (11-Nov-2012)

Fixes:

* [JACKSON-875]: Enum values not found if Feature.USE_ANNOTATIONS disabled
 (reported by Laurent P)
* [Issue#93]: ObjectNode.setAll() broken; would not add anything for
  empty ObjectNodes.
 (reported by Francis G)
* Making things implement java.io.Serializable:
  - Issues: #94, #99, #100, #102
    (reported by Sean B)
* [Issue#96]: Problem with JsonTypeInfo.As.EXTERNAL_PROPERTY, defaultImpl
 (reported by Adva11@github)

2.1.0 (08-Oct-2012)

  New minor version for 2.x series. Major improvements in multiple areas,
  including:

  - Dataformat auto-detection
  - More `@JsonFormat.shape` variant to serialize Collections as
    JSON Objects, POJOs as JSON Arrays (csv-like).
  - Much more configuration accessible via ObjectReader, ObjectWriter
  - New mechanism for JSON Schema generation, other uses (in future)

Fixes:

* [JACKSON-830]/[Issue#19]: Change OSGi bundle name to be fully-qualified
* ]JACKSON-847]: Make @JsonIdentityInfo work with property-based creator
* [JACKSON-851]: State corruption with ObjectWriter, DefaultPrettyPrinter
 (reported by Duncan A)
* [Issue#75]: Too aggressive KeySerializer caching
* Minor fix wrt [Issue#11], coercion needed extra checks

Improvements:

* [JACKSON-758]: Remove 'IOException' from throws clauses of "writeValueAsString"
  and "writeValueAsBytes" of ObjectMapper/ObjectWriter
 (suggested by G-T Chen)
* [JACKSON-839]: Allow "upgrade" of integer number types for
  UntypedObjectDeserializer, even with default typing enabled.
* [JACKSON-850]: Allow use of zero-arg factory methods as "default creator"
  (suggested by Razvan D)
* [Issue#9]: Implement 'required' JSON Schema attribute for bean properties
* [Issue#20]: Add new exception type, InvalidFormatException (sub-type of
  JsonMappingException) to indicate data format problems
 (suggested by HolySamosa@github)
* [Issue#30]: ObjectReader and ObjectWriter now try to pre-fetch root
  (de)serializer if possible; minor performance improvement (2% for small POJOs).
* [Issue#33]: Simplified/clarified definition of 'ObjectReader.readValues()';
  minor change in behavior for JSON Array "wrapped" sequences
* [Issue#60]: Add 'JsonNode.hasNonNull(...)' method(s)
 (suggested by Jeff S on mailing list) 
* [Issue#64]: Add new "standard" PropertyNamingStrategy, PascalCaseStrategy
  (PropertyNamingStrategy.PASCAL_CASE_TO_CAMEL_CASE)
 (contributed by Sean B)
* [Issue#65]: Add getters to `ObjectMapper`, DeserializationContext/-Factory.
 (contributed by Dmitry K)
* [Issue#69]: Add `PropertyName` abstraction, new methods in AnnotationIntrospector
* [Issue#80]: Make `DecimalNode` normalize input, to make "1.0" and "1.00"equal
 (reported by fge@github)

New features:

* [Issue#15]: Support data format auto-detection via ObjectReader (added
  'withFormatDetection(...)' fluent factories)
* [Issue#21]: Add 'ObjectNode.set(...)' method (and related) to improve
  chaining, semantic consistency of Tree Model API
 (suggested by fge@Github)
* [Issue#22]: Add 'ObjectMapper.setAnnotationIntrospectors()' which allows
  defining different introspectors for serialization, deserialization
* [Issue#24]: Allow serialization of Enums as JSON Objects
 (suggested by rveloso@github)
* [Issue#28]: Add 'ObjectMapper.copy()', to create non-linked copy of
  mapper, with same configuration settings
* [Issue#29]: Allow serializing, deserializing POJOs as JSON Arrays
  by using `@JsonFormat(shape=Shape.ARRAY)`
* [Issue#40]: Allow serialization of Collections as JSON Objects
  (and deserialization from)
 (suggested by 'rveloso@github')
* [Issue#42]: Allow specifying Base64 variant to use for Base64-encoded data
  using ObjectReader.with(Base64Variant), ObjectWriter.with(Base64Variant).
 (suggested by 'mpfau@github')
* [Issue#45]: Add '@JsonNaming' annotation to define per-class PropertyNamingStrategy
 (suggested by Mark W)
* [Pull#58]: Make 'MappingIterator' implement 'Closable'
 (contributed by Pascal G)
* [Issue#72]: Add 'MapperFeature.USE_WRAPPER_NAME_AS_PROPERTY_NAME' to use
  wrapper name annotations for renaming properties
* [Issue#87]: Add 'StdDelegatingSerializer', 'StdDelegatingDeserializer' to
  simplify writing of two-step handlers
* (issue #4 of jackson-annotations): Add `@JsonIdentityReference(alwaysAsId=true)`
  to force ALL references to an object written as Object Id, even the first one.
* Added 'ObjectReader#withHandler' to allow for reconfiguring deserialization
  problem handler
 (suggested by 'electricmonk')

Other changes:

* New variant of AnnotationIntrospector.getFormat(), to support class
  annotations
* It is now possible to serialize instances of plain old Object, iff
  'FAIL_ON_EMPTY_BEANS' is disabled.
* Trying to remove reference to "JSON" in datatype conversion errors
 (since databinding is format-agnostic)

INCOMPATIBILITIES: (rats!)

* Note that [Issue#33] (see above) is, technically speaking, backwards
  imcompatible change. It is estimated that it should NOT affect most
  users, as changes are to edge cases (and undocumented ones at that).
  However, it can potentially cause problems with upgrade.
* Implementation of `JsonFormatVisitable` resulting in 2 new methods
  being added in `BeanPropertyFilter` interface -- this is unfortunate,
  but was required to support full traversability.

2.0.4 (26-Jun-2012)

* [Issue#6]: element count for PrettyPrinter, endObject wrong
   (reported by "thebluemountain")
* [JACKSON-838]: Utf8StreamParser._reportInvalidToken() skips letters
    from reported token name
   (reported by Lóránt Pintér)
* [JACKSON-841] Data is doubled in SegmentedStringWriter output
   (reported by Scott S)
* [JACKSON-842] ArrayIndexOutOfBoundsException when skipping C-style comments
   (reported by Sebastien R)

2.0.3: no version 2.0.3 released -- only used for extension modules

2.0.2 [14-May-2012]

Fixes:

* [Issue#14]: Annotations were not included from parent classes of
  mix-in classes
 (reported by @guillaup)
* [JACKSON-824]: Combination of JSON Views, ObjectMapper.readerForUpdating()
  was not working
 (reported by Nir S)
(and all fixes from 1.9.7)

Improvements:

* [Issue#11]: Improve ObjectMapper.convertValue()/.treeToValue() to use
  cast if possible

2.0.1 [23-Apr-2012]

Fixes:

* [JACKSON-827] Ensure core packages work on JDK 1.5
 (reported by Pascal g)
* [JACKSON-829] Custom serializers not working for List<String> properties,
  @JsonSerialize(contentUsing)
 (reported by James R)

Improvements:

* [Issue#5]: Add support for maps with java.util.Locale keys to the set of
  StdKeyDeserializers
 (contributed by Ryan G)

2.0.0 [25-Mar-2012]

Fixes:

* [JACKSON-368]: Problems with managed references, abstract types
* [JACKSON-711]: Delegating @JsonCreator did not work with Injectable values
* [JACKSON-798]: Problem with external type id, creators
  (reported by Casey L)
(and all fixes up until and including 1.9.6)

Improvements:

* [JACKSON-546]: Indicate end-of-input with JsonMappingException instead
  of EOFException, when there is no parsing exception
* [JACKSON-664]: Reduce overhead of type resolution by adding caching
  in TypeFactory
* [JACKSON-690]: Pass DeserializationContext through ValueInstantiator
* [JACKSON-695]: Add 'isEmpty(value)' in JsonSerializer to allow
  customizing handling of serialization of empty values
* [JACKSON-710]: 'ObjectMapper.convertValue()' should ignore root value
  wrapping/unwrapping settings
* [JACKSON-730] Split various features (JsonParser, JsonGenerator,
  SerializationConfig, DeserializationConfig) into per-factory
  features (MapperFeature, JsonFactory.Feature) an per
  instance features (existing ones)
* [JACKSON-732]: Allow 'AnnotationIntrospector.findContentDeserializer()'
  (and similar) to return instance, not just Class<?> for instance
 (requested by James R)
* [JACKSON-736]: Add (more) access to array, container and map serializers
* [JACKSON-737]: Allow accessing of "creator properties" for BeanDeserializer
* [JACKSON-748]: Add 'registerSubtypes' to 'Module.setupContext' (and SimpleModule)
* [JACKSON-749]: Make @JsonValue work for Enum deserialization
* [JACKSON-769]: ObjectNode/ArrayNode: change 'put', 'insert', 'add' to return
  'this node' (unless already returning something)
* [JACKSON-770]: Simplify method naming for JsonNode, drop unnecessary 'get' prefix
  from methods like 'getTextValue()' (becomes 'textValue()')
* [JACKSON-777]: Rename 'SerializationConfig.Feature' as 'SerializationFeature',
  'DeserializationConfig.Feature' as 'DeserializationFeature'
* [JACKSON-780]: MissingNode, NullNode should return 'defaultValue' from 'asXxx' methods,
  (not 0 for numbers), as they are not numeric types
* [JACKSON-787]: Allow use of @JsonIgnoreProperties for properties (fields, getters, setters)
* [JACKSON-795]: @JsonValue was not working for Maps, Collections
* [JACKSON-800]: Add 'Module.SetupContext#addDeserializationProblemHandler'
 (suggested by James R)

New features:

* [JACKSON-107]: Add support for Object Identity (to handled cycles, shared refs),
  with @JsonIdentityInfo
* [JACKSON-435]: Allow per-property Date formatting using @JsonFormat.
* [JACKSON-437]: Allow injecting of type id as POJO property, by setting
  new '@JsonTypeInfo.visible' property to true.
* [JACKSON-469]: Support "Builder pattern" for deserialiation; that is, allow
  use of separate Builder object for data binding, creating actual value
* [JACKSON-608]: Allow use of JSON Views for deserialization
* [JACKSON-636]: Add 'SerializationFeature.ORDER_MAP_ENTRIES_BY_KEYS' to allow
  forced sorting of Maps during serialization
  (suggested by Joern H)
* [JACKSON-669]: Allow prefix/suffix for @JsonUnwrapped properties
 (requested by Aner P)
* [JACKSON-707]: Add 'JsonNode.deepCopy()', to create safe deep copies
  of ObjectNodes, ArrayNodes.
* [JACKSON-714]: Add general-purpose @JsonFormat annotation
* [JACKSON-718]: Added 'JsonNode.canConvertToInt()', 'JsonNode.canConvertToLong()'
* [JACKSON-747]: Allow changing of 'SerializationFeature' for ObjectWriter,
  'DeserializationFeature' for ObjectReader.
* [JACKSON-752]: Add @JsonInclude (replacement of @JsonSerialize.include)
* [JACKSON-754]: Add @JacksonAnnotationsInside for creating "annotation
  bundles" (also: AnnotationIntrospector.isAnnotationBundle())
* [JACKSON-762]: Allow using @JsonTypeId to specify property to use as
  type id, instead of using separate type id resolver.
* [JACKSON-764]: Allow specifying "root name" to use for root wrapping
  via ObjectReader, ObjectWriter.
* [JACKSON-772]: Add 'JsonNode.withArray()' to use for traversing Array nodes.
* [JACKSON-793]: Add support for configurable Locale, TimeZone to use
  (via SerializationConfig, DeserializationConfig)
* [JACKSON-805]: Add 'SerializationFeature.WRITE_SINGLE_ELEM_ARRAYS_UNWRAPPED'
  to improve interoperability with BadgerFish/Jettison
* [JACKSON-810]: Deserialization Feature: Allow unknown Enum values via
  'DeserializationFeature.READ_UNKNOWN_ENUM_VALUES_AS_NULL'
  (suggested by Raymond R)
* [JACKSON-813]: Add '@JsonSerializableSchema.id' attribute, to indicate
  'id' value to add to generated JSON Schemas.

[entries for versions 1.x and earlier not retained; refer to earlier releases)<|MERGE_RESOLUTION|>--- conflicted
+++ resolved
@@ -4,11 +4,9 @@
 === Releases === 
 ------------------------------------------------------------------------
 
-<<<<<<< HEAD
 2.17.0 (not yet released)
-=======
-2.15.4 (15-Feb-2024)
->>>>>>> 2dc148f0
+
+-
 
 2.16.2 (not yet released)
 
@@ -143,7 +141,7 @@
   deserialising empty Object
  (reported by @nocny-x)
 
-2.15.4 (not yet released)
+2.15.4 (15-Feb-2024)
 
 #1172: `@JsonView` doesn't work with `@JsonCreator`
  (reported by Dmitry B)
