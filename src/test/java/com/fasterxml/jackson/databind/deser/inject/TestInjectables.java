--- conflicted
+++ resolved
@@ -139,15 +139,9 @@
                 .injectableValues(new InjectableValues.Std()
                                 .addValue("constructor_injected", constructorInjected)
                                 .addValue("method_injected", methodInjected)
-<<<<<<< HEAD
                                 .addValue("field_injected", fieldInjected))
                 .build();
-        Bean471 bean = mapper.readValue(aposToQuotes(
-=======
-                                .addValue("field_injected", fieldInjected));
-
         Bean471 bean = mapper.readValue(a2q(
->>>>>>> 27f62d3c
 "{'x':13,'constructor_value':'constructor','method_value':'method','field_value':'field'}"),
                 Bean471.class);
 
