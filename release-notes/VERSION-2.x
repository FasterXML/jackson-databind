--- conflicted
+++ resolved
@@ -4,7 +4,6 @@
 === Releases === 
 ------------------------------------------------------------------------
 
-<<<<<<< HEAD
 2.11.0 (not yet released)
 
 #2049: TreeTraversingParser and UTF8StreamJsonParser create contexts differently
@@ -22,12 +21,11 @@
   for non-static inner classes
 #2525: Incorrect `JsonStreamContext` for `TokenBuffer` and `TreeTraversingParser`
 - Add `SerializerProvider.findContentValueSerializer()` methods
-=======
+
 2.10.2 (not yet released)
 
 #2544: java.lang.NoClassDefFoundError Thrown for compact profile1
   (reported by Jon A)
->>>>>>> 628ef42a
 
 2.10.1 (09-Nov-2019)
 
