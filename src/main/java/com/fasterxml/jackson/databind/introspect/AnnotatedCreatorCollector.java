package com.fasterxml.jackson.databind.introspect;

import java.lang.annotation.Annotation;
import java.lang.reflect.AnnotatedElement;
import java.lang.reflect.Constructor;
import java.lang.reflect.Method;
import java.lang.reflect.Modifier;
import java.util.ArrayList;
import java.util.Collections;
import java.util.List;

import com.fasterxml.jackson.databind.JavaType;
import com.fasterxml.jackson.databind.cfg.MapperConfig;
import com.fasterxml.jackson.databind.introspect.AnnotatedClass.Creators;
import com.fasterxml.jackson.databind.util.ClassUtil;

/**
 * Helper class used to contain details of how Creators (annotated constructors
 * and static methods) are discovered to be accessed by and via {@link AnnotatedClass}.
 */
final class AnnotatedCreatorCollector
    extends CollectorBase
{
    // // // Configuration

    private final JavaType _primaryType;
    private final TypeResolutionContext _typeContext;

    private final boolean _collectAnnotations;

    // // // Collected state

    private AnnotatedConstructor _defaultConstructor;

    AnnotatedCreatorCollector(MapperConfig<?> config, JavaType type,
            TypeResolutionContext tc, boolean collectAnnotations)
    {
        super(config);
        _primaryType = type;
        _typeContext = tc;
        _collectAnnotations = collectAnnotations;
    }

    public static Creators collectCreators(MapperConfig<?> config,
            TypeResolutionContext tc, 
            JavaType type, Class<?> primaryMixIn, boolean collectAnnotations)
    {
        // 30-Sep-2020, tatu: [databind#2795] Even if annotations not otherwise
        //  requested (for JDK collections), force change if mix-in in use
        collectAnnotations |= (primaryMixIn != null);
        // Constructor also always members of resolved class, parent == resolution context
        return new AnnotatedCreatorCollector(config, type, tc, collectAnnotations)
                .collect(primaryMixIn);
    }

    Creators collect(Class<?> primaryMixIn)
    {
    // 30-Apr-2016, tatu: [databind#1215]: Actually, while true, this does
    //   NOT apply to context since sub-class may have type bindings
//        TypeResolutionContext typeContext = new TypeResolutionContext.Basic(_typeFactory, _type.getBindings());

        List<AnnotatedConstructor> constructors = _findPotentialConstructors(_primaryType, primaryMixIn);
        List<AnnotatedMethod> factories = _findPotentialFactories(_primaryType, primaryMixIn);

        /* And then... let's remove all constructors that are deemed
         * ignorable after all annotations have been properly collapsed.
         */
        // AnnotationIntrospector is null if annotations not enabled; if so, can skip:
        if (_collectAnnotations) {
            if (_defaultConstructor != null) {
                if (_intr.hasIgnoreMarker(_config, _defaultConstructor)) {
                    _defaultConstructor = null;
                }
            }
            // count down to allow safe removal
            for (int i = constructors.size(); --i >= 0; ) {
                if (_intr.hasIgnoreMarker(_config, constructors.get(i))) {
                    constructors.remove(i);
                }
            }
            for (int i = factories.size(); --i >= 0; ) {
                if (_intr.hasIgnoreMarker(_config, factories.get(i))) {
                    factories.remove(i);
                }
            }
        }
        return new AnnotatedClass.Creators(_defaultConstructor, constructors, factories);
    }

    /**
     * Helper method for locating constructors (and matching mix-in overrides)
     * we might want to use; this is needed in order to mix information between
     * the two and construct resulting {@link AnnotatedConstructor}s
     */
    private List<AnnotatedConstructor> _findPotentialConstructors(JavaType type,
            Class<?> primaryMixIn)
    {
        ClassUtil.Ctor defaultCtor = null;
        List<ClassUtil.Ctor> ctors = null;

        // 18-Jun-2016, tatu: Enum constructors will never be useful (unlike
        //    possibly static factory methods); but they can be royal PITA
        //    due to some oddities by JVM; see:
        //    [https://github.com/FasterXML/jackson-module-parameter-names/issues/35]
        //    for more. So, let's just skip them.
        if (!type.isEnumType()) {
            ClassUtil.Ctor[] declaredCtors = ClassUtil.getConstructors(type.getRawClass());
            for (ClassUtil.Ctor ctor : declaredCtors) {
                if (!isIncludableConstructor(ctor.getConstructor())) {
                    continue;
                }
                if (ctor.getParamCount() == 0) {
                    defaultCtor = ctor;
                } else {
                    if (ctors == null) {
                        ctors = new ArrayList<>();
                    }
                    ctors.add(ctor);
                }
            }
        }
        List<AnnotatedConstructor> result;
        int ctorCount;
        if (ctors == null) {
            result = Collections.emptyList();
            // Nothing found? Short-circuit
            if (defaultCtor == null) { 
                return result;
            }
            ctorCount = 0;
        } else {
            ctorCount = ctors.size();
            result = new ArrayList<>(ctorCount);
            for (int i = 0; i < ctorCount; ++i) {
                result.add(null);
            }
        }

        // so far so good; but do we also need to find mix-ins overrides?
        if (primaryMixIn != null) {
            MemberKey[] ctorKeys = null;
            for (ClassUtil.Ctor mixinCtor : ClassUtil.getConstructors(primaryMixIn)) {
                if (mixinCtor.getParamCount() == 0) {
                    if (defaultCtor != null) {
                        _defaultConstructor = constructDefaultConstructor(defaultCtor, mixinCtor);
                        defaultCtor = null;
                    }
                    continue;
                }
                if (ctors != null) {
                    if (ctorKeys == null) {
                        ctorKeys = new MemberKey[ctorCount];
                        for (int i = 0; i < ctorCount; ++i) {
                            ctorKeys[i] = new MemberKey(ctors.get(i).getConstructor());
                        }
                    }
                    MemberKey key = new MemberKey(mixinCtor.getConstructor());
    
                    for (int i = 0; i < ctorCount; ++i) {
                        if (key.equals(ctorKeys[i])) {
                            result.set(i,
                                    constructNonDefaultConstructor(ctors.get(i), mixinCtor));
                            break;
                        }
                    }
                }
            }
        }
        // Ok: anything within mix-ins has been resolved; anything remaining we must resolve
        if (defaultCtor != null) {
            _defaultConstructor = constructDefaultConstructor(defaultCtor, null);
        }
        for (int i = 0; i < ctorCount; ++i) {
            AnnotatedConstructor ctor = result.get(i);
            if (ctor == null) {
                result.set(i,
                        constructNonDefaultConstructor(ctors.get(i), null));
            }
        }
        return result;
    }

    private List<AnnotatedMethod> _findPotentialFactories(JavaType type,
            Class<?> primaryMixIn)
    {
        List<Method> candidates = null;

        // First find all potentially relevant static methods
        for (Method m : ClassUtil.getClassMethods(type.getRawClass())) {
            if (!_isIncludableFactoryMethod(m)) {
                continue;
            }
            // all factory methods are fine:
            //int argCount = m.getParameterTypes().length;
            if (candidates == null) {
                candidates = new ArrayList<>();
            }
            candidates.add(m);
        }
        // and then locate mix-ins, if any
        if (candidates == null) {
            return Collections.emptyList();
        }
        // 05-Sep-2020, tatu: Important fix wrt [databind#2821] -- static methods
        //   do NOT have type binding context of the surrounding class and although
        //   passing that should not break things, it appears to... Regardless,
        //   it should not be needed or useful as those bindings are only available
        //   to non-static members
//        final TypeResolutionContext typeResCtxt = new TypeResolutionContext.Empty(_config.getTypeFactory());

        // 27-Oct-2020, tatu: SIGH. As per [databind#2894] there is widespread use of
        //   incorrect bindings in the wild -- not supported (no tests) but used
        //   nonetheless. So, for 2.11.x, put back "Bad Bindings"...
//        

        // 03-Nov-2020, ckozak: Implement generic JsonCreator TypeVariable handling [databind#2895]
<<<<<<< HEAD
        final TypeResolutionContext emptyTypeResCtxt = new TypeResolutionContext.Empty(_config.getTypeFactory());
=======
//        final TypeResolutionContext emptyTypeResCtxt = new TypeResolutionContext.Empty(typeFactory);

        // 23-Aug-2021, tatu: Double-d'oh! As per [databind#3220], we must revert to
        //   the Incorrect Illogical But Used By Users Bindings... for 2.x at least.
        final TypeResolutionContext initialTypeResCtxt = _typeContext;
>>>>>>> 8865f1b2

        int factoryCount = candidates.size();
        List<AnnotatedMethod> result = new ArrayList<>(factoryCount);
        for (int i = 0; i < factoryCount; ++i) {
            result.add(null);
        }
        // so far so good; but do we also need to find mix-ins overrides?
        if (primaryMixIn != null) {
            MemberKey[] methodKeys = null;
            for (Method mixinFactory : primaryMixIn.getDeclaredMethods()) {
                if (!_isIncludableFactoryMethod(mixinFactory)) {
                    continue;
                }
                if (methodKeys == null) {
                    methodKeys = new MemberKey[factoryCount];
                    for (int i = 0; i < factoryCount; ++i) {
                        methodKeys[i] = new MemberKey(candidates.get(i));
                    }
                }
                MemberKey key = new MemberKey(mixinFactory);
                for (int i = 0; i < factoryCount; ++i) {
                    if (key.equals(methodKeys[i])) {
                        result.set(i,
                                constructFactoryCreator(candidates.get(i),
                                        initialTypeResCtxt, mixinFactory));
                        break;
                    }
                }
            }
        }
        // Ok: anything within mix-ins has been resolved; anything remaining we must resolve
        for (int i = 0; i < factoryCount; ++i) {
            AnnotatedMethod factory = result.get(i);
            if (factory == null) {
                Method candidate = candidates.get(i);
                // 06-Nov-2020, tatu: Fix from [databind#2895] will try to resolve
                //   nominal static method type bindings into expected target type
                //   (if generic types involved)
                // 23-Aug-2021, tatu: ... is this still needed, wrt un-fix in [databind#3220]?
                TypeResolutionContext typeResCtxt = MethodGenericTypeResolver.narrowMethodTypeParameters(
<<<<<<< HEAD
                        candidate, type, _config.getTypeFactory(), emptyTypeResCtxt);
=======
                        candidate, type, typeFactory, initialTypeResCtxt);
>>>>>>> 8865f1b2
                result.set(i,
                        constructFactoryCreator(candidate, typeResCtxt, null));
            }
        }
        return result;
    }

    private static boolean _isIncludableFactoryMethod(Method m)
    {
        return Modifier.isStatic(m.getModifiers())
                // 09-Nov-2020, ckozak: Avoid considering synthetic methods such as
                // lambdas used within methods because they're not relevant.
                && !m.isSynthetic();
    }

    protected AnnotatedConstructor constructDefaultConstructor(ClassUtil.Ctor ctor,
            ClassUtil.Ctor mixin)
    {
        return new AnnotatedConstructor(_typeContext, ctor.getConstructor(),
                collectAnnotations(ctor, mixin),
                // 16-Jun-2019, tatu: default is zero-args, so can't have parameter annotations
                NO_ANNOTATION_MAPS);
    }

    protected AnnotatedConstructor constructNonDefaultConstructor(ClassUtil.Ctor ctor,
            ClassUtil.Ctor mixin)
    {
        final int paramCount = ctor.getParamCount();
        if (_intr == null) { // when annotation processing is disabled
            return new AnnotatedConstructor(_typeContext, ctor.getConstructor(),
                    _emptyAnnotationMap(), _emptyAnnotationMaps(paramCount));
        }

        /* Looks like JDK has discrepancy, whereas annotations for implicit 'this'
         * (for non-static inner classes) are NOT included, but type is?
         * Strange, sounds like a bug. Alas, we can't really fix that...
         */
        if (paramCount == 0) { // no-arg default constructors, can simplify slightly
            return new AnnotatedConstructor(_typeContext, ctor.getConstructor(),
                    collectAnnotations(ctor, mixin),
                    NO_ANNOTATION_MAPS);
        }
        // Also: enum value constructors
        AnnotationMap[] resolvedAnnotations;
        Annotation[][] paramAnns = ctor.getParameterAnnotations();
        if (paramCount != paramAnns.length) {
            // Limits of the work-around (to avoid hiding real errors):
            // first, only applicable for member classes and then either:

            resolvedAnnotations = null;
            Class<?> dc = ctor.getDeclaringClass();
            // (a) is enum, which have two extra hidden params (name, index)
            if (ClassUtil.isEnumType(dc) && (paramCount == paramAnns.length + 2)) {
                Annotation[][] old = paramAnns;
                paramAnns = new Annotation[old.length+2][];
                System.arraycopy(old, 0, paramAnns, 2, old.length);
                resolvedAnnotations = collectAnnotations(paramAnns, null);
            } else if (dc.isMemberClass()) {
                // (b) non-static inner classes, get implicit 'this' for parameter, not  annotation
                if (paramCount == (paramAnns.length + 1)) {
                    // hack attack: prepend a null entry to make things match
                    Annotation[][] old = paramAnns;
                    paramAnns = new Annotation[old.length+1][];
                    System.arraycopy(old, 0, paramAnns, 1, old.length);
                    paramAnns[0] = NO_ANNOTATIONS;
                    resolvedAnnotations = collectAnnotations(paramAnns, null);
                }
            }
            if (resolvedAnnotations == null) {
                throw new IllegalStateException(String.format(
"Internal error: constructor for %s has mismatch: %d parameters; %d sets of annotations",
ctor.getDeclaringClass().getName(), paramCount, paramAnns.length));
            }
        } else {
            resolvedAnnotations = collectAnnotations(paramAnns,
                    (mixin == null) ? null : mixin.getParameterAnnotations());
        }
        return new AnnotatedConstructor(_typeContext, ctor.getConstructor(),
                collectAnnotations(ctor, mixin), resolvedAnnotations);
    }

    protected AnnotatedMethod constructFactoryCreator(Method m,
            TypeResolutionContext typeResCtxt, Method mixin)
    {
        final int paramCount = m.getParameterTypes().length;
        if (_intr == null) { // when annotation processing is disabled
            return new AnnotatedMethod(typeResCtxt, m, _emptyAnnotationMap(),
                    _emptyAnnotationMaps(paramCount));
        }
        if (paramCount == 0) { // common enough we can slightly optimize
            return new AnnotatedMethod(typeResCtxt, m, collectAnnotations(m, mixin),
                    NO_ANNOTATION_MAPS);
        }
        return new AnnotatedMethod(typeResCtxt, m, collectAnnotations(m, mixin),
                collectAnnotations(m.getParameterAnnotations(),
                        (mixin == null) ? null : mixin.getParameterAnnotations()));
    }

    private AnnotationMap[] collectAnnotations(Annotation[][] mainAnns, Annotation[][] mixinAnns) {
        if (_collectAnnotations) {
            final int count = mainAnns.length;
            AnnotationMap[] result = new AnnotationMap[count];
            for (int i = 0; i < count; ++i) {
                AnnotationCollector c = collectAnnotations(AnnotationCollector.emptyCollector(),
                        mainAnns[i]);
                if (mixinAnns != null) {
                    c = collectAnnotations(c, mixinAnns[i]);
                }
                result[i] = c.asAnnotationMap();
            }
            return result;
        }
        return NO_ANNOTATION_MAPS;
    }

    // // NOTE: these are only called when we know we have AnnotationIntrospector

    private AnnotationMap collectAnnotations(ClassUtil.Ctor main, ClassUtil.Ctor mixin) {
        if (_collectAnnotations) {
            AnnotationCollector c = collectAnnotations(main.getDeclaredAnnotations());
            if (mixin != null) {
                c = collectAnnotations(c, mixin.getDeclaredAnnotations());
            }
            return c.asAnnotationMap();
        }
        return _emptyAnnotationMap();
    }

    private final AnnotationMap collectAnnotations(AnnotatedElement main, AnnotatedElement mixin) {
        AnnotationCollector c = collectAnnotations(main.getDeclaredAnnotations());
        if (mixin != null) {
            c = collectAnnotations(c, mixin.getDeclaredAnnotations());
        }
        return c.asAnnotationMap();
    }

    // for [databind#1005]: do not use or expose synthetic constructors
    private static boolean isIncludableConstructor(Constructor<?> c) {
        return !c.isSynthetic();
    }
}<|MERGE_RESOLUTION|>--- conflicted
+++ resolved
@@ -214,15 +214,11 @@
 //        
 
         // 03-Nov-2020, ckozak: Implement generic JsonCreator TypeVariable handling [databind#2895]
-<<<<<<< HEAD
-        final TypeResolutionContext emptyTypeResCtxt = new TypeResolutionContext.Empty(_config.getTypeFactory());
-=======
-//        final TypeResolutionContext emptyTypeResCtxt = new TypeResolutionContext.Empty(typeFactory);
+//        final TypeResolutionContext emptyTypeResCtxt = new TypeResolutionContext.Empty(_config.getTypeFactory());
 
         // 23-Aug-2021, tatu: Double-d'oh! As per [databind#3220], we must revert to
         //   the Incorrect Illogical But Used By Users Bindings... for 2.x at least.
         final TypeResolutionContext initialTypeResCtxt = _typeContext;
->>>>>>> 8865f1b2
 
         int factoryCount = candidates.size();
         List<AnnotatedMethod> result = new ArrayList<>(factoryCount);
@@ -263,11 +259,7 @@
                 //   (if generic types involved)
                 // 23-Aug-2021, tatu: ... is this still needed, wrt un-fix in [databind#3220]?
                 TypeResolutionContext typeResCtxt = MethodGenericTypeResolver.narrowMethodTypeParameters(
-<<<<<<< HEAD
-                        candidate, type, _config.getTypeFactory(), emptyTypeResCtxt);
-=======
-                        candidate, type, typeFactory, initialTypeResCtxt);
->>>>>>> 8865f1b2
+                        candidate, type, _config.getTypeFactory(), initialTypeResCtxt);
                 result.set(i,
                         constructFactoryCreator(candidate, typeResCtxt, null));
             }
