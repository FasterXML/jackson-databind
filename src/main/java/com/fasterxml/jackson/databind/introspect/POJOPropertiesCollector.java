--- conflicted
+++ resolved
@@ -449,17 +449,6 @@
                     && Modifier.isFinal(f.getModifiers())) {
                 continue;
             }
-<<<<<<< HEAD
-=======
-
-            //if field has annotation @JsonAnySetter
-            if(f.hasAnnotation(JsonAnySetter.class)) {
-            	if (_anySetterField == null) {
-            		_anySetterField = new LinkedList<AnnotatedMember>();
-            	}
-            	_anySetterField.add(f);
-            }
->>>>>>> 99726188
             _property(props, implName).addField(f, pn, nameExplicit, visible, ignored);
         }
     }
