--- conflicted
+++ resolved
@@ -1734,23 +1734,21 @@
   `PropertyNamingStrategy`
   (2.16.2)
 
-<<<<<<< HEAD
-Muhammad Khalikov (mukham12@github)
- * Contributed fix for #4209: Make `BeanDeserializerModifier`/`BeanSerializerModifier`
-  implement `java.io.Serializable`
- (2.17.0)
-
-Eduard Dudar (edudar@github)
- * Contributed #4299: Some `Collection` and `Map` fallbacks don't work in GraalVM native image
- (2.17.0)
-
-Jesper Blomquist (jebl01@github)
- * Contributed #4393: Deserialize `java.util.UUID` encoded as Base64 and base64Url with or
-   without padding
- (2.17.0)
-=======
 Stephane Bailliez (sbailliez@github)
  * Reported #4409: Deserialization of enums with name defined with different cases
    leads to `InvalidDefinitionException`: Multiple fields representing property
   (2.16.2)
->>>>>>> 83e0bd80
+
+Muhammad Khalikov (mukham12@github)
+ * Contributed fix for #4209: Make `BeanDeserializerModifier`/`BeanSerializerModifier`
+   implement `java.io.Serializable`
+  (2.17.0)
+
+Eduard Dudar (edudar@github)
+ * Contributed #4299: Some `Collection` and `Map` fallbacks don't work in GraalVM native image
+  (2.17.0)
+
+Jesper Blomquist (jebl01@github)
+ * Contributed #4393: Deserialize `java.util.UUID` encoded as Base64 and base64Url with or
+   without padding
+  (2.17.0)