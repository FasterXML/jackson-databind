--- conflicted
+++ resolved
@@ -32,26 +32,6 @@
     }
 
     /**
-<<<<<<< HEAD
-=======
-     * Older variant of {@link #resolveAbstractType(DeserializationConfig, BeanDescription)};
-     * obsoleted in 2.7
-     *
-     * @deprecated since 2.8 (may be removed from 2.9 or later)
-     *
-     * @param config Configuration in use
-     * @param type Type to resolve
-     *
-     * @return Resolved concrete type
-     */
-    @Deprecated
-    public JavaType resolveAbstractType(DeserializationConfig config,
-            JavaType type) {
-        return null;
-    }
-
-    /**
->>>>>>> 5397f87d
      * Method called to try to resolve an abstract type into
      * concrete type (usually for purposes of deserializing),
      * when no concrete implementation was found.
