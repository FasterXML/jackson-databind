--- conflicted
+++ resolved
@@ -103,8 +103,6 @@
 
     /**
      * Set of {@link DatatypeFeature}s enabled.
-     *
-     * @since 2.14
      */
     protected final DatatypeFeatures _datatypeFeatures;
 
@@ -117,20 +115,11 @@
     /**
      * Constructor used when creating a new instance (compared to
      * that of creating fluent copies)
-<<<<<<< HEAD
      */
     protected MapperConfigBase(MapperBuilder<?,?> b, long mapperFeatures,
             TypeFactory tf, ClassIntrospector classIntr, MixInHandler mixins, SubtypeResolver str,
             ConfigOverrides configOverrides, ContextAttributes defaultAttrs,
             RootNameLookup rootNames)
-=======
-     *
-     * @since 2.14
-     */
-    protected MapperConfigBase(BaseSettings base,
-            SubtypeResolver str, SimpleMixInResolver mixins, RootNameLookup rootNames,
-            ConfigOverrides configOverrides, DatatypeFeatures datatypeFeatures)
->>>>>>> a8a233f2
     {
         super(b.baseSettings(), mapperFeatures);
 
@@ -138,39 +127,13 @@
         _classIntrospector = classIntr;
         _typeResolverProvider = b.typeResolverProvider();
         _subtypeResolver = str;
-<<<<<<< HEAD
-
-=======
-        _rootNames = rootNames;
-        _rootName = null;
-        _view = null;
-        // default to "no attributes"
-        _attributes = ContextAttributes.getEmpty();
-        _configOverrides = configOverrides;
-        _datatypeFeatures = datatypeFeatures;
-    }
-
-    /**
-     * Copy constructor usually called to make a copy for use by
-     * ObjectMapper that is copied.
-     *
-     * @since 2.14
-     */
-    protected MapperConfigBase(MapperConfigBase<CFG,T> src,
-            SubtypeResolver str, SimpleMixInResolver mixins, RootNameLookup rootNames,
-            ConfigOverrides configOverrides)
-    {
-        // 18-Apr-2018, tatu: [databind#1898] need to force copying of `ClassIntrospector`
-        //    (to clear its cache) to avoid leakage
-        super(src, src._base.copy());
->>>>>>> a8a233f2
         _mixIns = mixins;
         _rootNames = rootNames;
         _rootName = null;
         _view = null;
         _attributes = defaultAttrs;
         _configOverrides = configOverrides;
-        _datatypeFeatures = src._datatypeFeatures;
+        _datatypeFeatures = b.datatypeFeatures();
     }
 
     /**
@@ -197,36 +160,10 @@
     protected MapperConfigBase(MapperConfigBase<CFG,T> src, BaseSettings base)
     {
         super(src, base);
-<<<<<<< HEAD
         _typeFactory = src._typeFactory;
         _classIntrospector = src._classIntrospector;
         _typeResolverProvider = src._typeResolverProvider;
         _subtypeResolver = src._subtypeResolver;
-=======
-        _mixIns = src._mixIns;
-        _subtypeResolver = src._subtypeResolver;
-        _rootNames = src._rootNames;
-        _rootName = src._rootName;
-        _view = src._view;
-        _attributes = src._attributes;
-        _configOverrides = src._configOverrides;
-        _datatypeFeatures = src._datatypeFeatures;
-    }
-
-    protected MapperConfigBase(MapperConfigBase<CFG,T> src, long mapperFeatures)
-    {
-        super(src, mapperFeatures);
-        _mixIns = src._mixIns;
-        _subtypeResolver = src._subtypeResolver;
-        _rootNames = src._rootNames;
-        _rootName = src._rootName;
-        _view = src._view;
-        _attributes = src._attributes;
-        _configOverrides = src._configOverrides;
-        _datatypeFeatures = src._datatypeFeatures;
-    }
->>>>>>> a8a233f2
-
         _mixIns = src._mixIns;
         _rootNames = src._rootNames;
         _rootName = src._rootName;
@@ -276,16 +213,6 @@
         _classIntrospector = src._classIntrospector;
         _typeResolverProvider = src._typeResolverProvider;
         _subtypeResolver = src._subtypeResolver;
-<<<<<<< HEAD
-=======
-        _rootNames = src._rootNames;
-        _rootName = src._rootName;
-        _view = src._view;
-        _attributes = src._attributes;
-        _configOverrides = src._configOverrides;
-        _datatypeFeatures = src._datatypeFeatures;
-    }
->>>>>>> a8a233f2
 
         _mixIns = src._mixIns;
         _rootNames = src._rootNames;
@@ -296,19 +223,21 @@
         _datatypeFeatures = src._datatypeFeatures;
     }
 
-    /**
-     * @since 2.14
-     */
     protected MapperConfigBase(MapperConfigBase<CFG,T> src, DatatypeFeatures datatypeFeatures)
     {
         super(src);
+        _typeFactory = src._typeFactory;
+        _classIntrospector = src._classIntrospector;
+        _typeResolverProvider = src._typeResolverProvider;
+        _subtypeResolver = src._subtypeResolver;
+
         _mixIns = src._mixIns;
-        _subtypeResolver = src._subtypeResolver;
         _rootNames = src._rootNames;
         _rootName = src._rootName;
         _view = src._view;
         _attributes = src._attributes;
         _configOverrides = src._configOverrides;
+
         _datatypeFeatures = datatypeFeatures;
     }
 
@@ -320,83 +249,10 @@
 
     protected abstract T _withBase(BaseSettings newBase);
 
-<<<<<<< HEAD
-    /*
-    /**********************************************************************
-=======
-    /**
-     * @since 2.9 (in this case, demoted from sub-classes)
-     */
-    protected abstract T _withMapperFeatures(long mapperFeatures);
-
-    /**
-     * @since 2.14
-     */
     protected abstract T _with(DatatypeFeatures dtFeatures);
 
-    /**
-     * @since 2.14
-     */
     protected DatatypeFeatures _datatypeFeatures() {
         return _datatypeFeatures;
-    }
-
-    /*
-    /**********************************************************************
-    /* Additional shared fluent factory methods; MapperFeatures
-    /**********************************************************************
-     */
-
-    /**
-     * Fluent factory method that will construct and return a new configuration
-     * object instance with specified features enabled.
-     */
-    @SuppressWarnings("unchecked")
-    @Override
-    public final T with(MapperFeature... features)
-    {
-        long newMapperFlags = _mapperFeatures;
-        for (MapperFeature f : features) {
-            newMapperFlags |= f.getLongMask();
-        }
-        if (newMapperFlags == _mapperFeatures) {
-            return (T) this;
-        }
-        return _withMapperFeatures(newMapperFlags);
-    }
-
-    /**
-     * Fluent factory method that will construct and return a new configuration
-     * object instance with specified features disabled.
-     */
-    @SuppressWarnings("unchecked")
-    @Override
-    public final T without(MapperFeature... features)
-    {
-        long newMapperFlags = _mapperFeatures;
-        for (MapperFeature f : features) {
-             newMapperFlags &= ~f.getLongMask();
-        }
-        if (newMapperFlags == _mapperFeatures) {
-            return (T) this;
-        }
-        return _withMapperFeatures(newMapperFlags);
-    }
-
-    @SuppressWarnings("unchecked")
-    @Override
-    public final T with(MapperFeature feature, boolean state)
-    {
-        long newMapperFlags;
-        if (state) {
-            newMapperFlags = _mapperFeatures | feature.getLongMask();
-        } else {
-            newMapperFlags = _mapperFeatures & ~feature.getLongMask();
-        }
-        if (newMapperFlags == _mapperFeatures) {
-            return (T) this;
-        }
-        return _withMapperFeatures(newMapperFlags);
     }
 
     /*
@@ -459,52 +315,6 @@
 
     /*
     /**********************************************************************
-    /* Additional shared fluent factory methods; introspectors
-    /**********************************************************************
-     */
-    
-    /**
-     * Method for constructing and returning a new instance with different
-     * {@link AnnotationIntrospector} to use (replacing old one).
-     *<p>
-     * NOTE: make sure to register new instance with <code>ObjectMapper</code>
-     * if directly calling this method.
-     */
-    public final T with(AnnotationIntrospector ai) {
-        return _withBase(_base.withAnnotationIntrospector(ai));
-    }
-
-    /**
-     * Method for constructing and returning a new instance with additional
-     * {@link AnnotationIntrospector} appended (as the lowest priority one)
-     */
-    public final T withAppendedAnnotationIntrospector(AnnotationIntrospector ai) {
-        return _withBase(_base.withAppendedAnnotationIntrospector(ai));
-    }
-
-    /**
-     * Method for constructing and returning a new instance with additional
-     * {@link AnnotationIntrospector} inserted (as the highest priority one)
-     */
-    public final T withInsertedAnnotationIntrospector(AnnotationIntrospector ai) {
-        return _withBase(_base.withInsertedAnnotationIntrospector(ai));
-    }
-    
-    /**
-     * Method for constructing and returning a new instance with different
-     * {@link ClassIntrospector}
-     * to use.
-     *<p>
-     * NOTE: make sure to register new instance with <code>ObjectMapper</code>
-     * if directly calling this method.
-     */
-    public final T with(ClassIntrospector ci) {
-        return _withBase(_base.withClassIntrospector(ci));
-    }
-
-    /*
-    /**********************************************************************
->>>>>>> a8a233f2
     /* Additional shared fluent factory methods; attributes
     /**********************************************************************
      */
@@ -567,15 +377,6 @@
         return _withBase(_base.with(f));
     }
 
-<<<<<<< HEAD
-=======
-    /*
-    /**********************************************************************
-    /* Additional shared fluent factory methods; other
-    /**********************************************************************
-     */
-
->>>>>>> a8a233f2
     /**
      * Method for constructing and returning a new instance with different
      * default {@link Base64Variant} to use with base64-encoded binary values.
@@ -642,11 +443,7 @@
 
     /*
     /**********************************************************************
-<<<<<<< HEAD
     /* Simple factory access, related
-=======
-    /* Simple accessors
->>>>>>> a8a233f2
     /**********************************************************************
      */
 
@@ -863,11 +660,7 @@
 
     /*
     /**********************************************************************
-<<<<<<< HEAD
     /* MixInResolver impl:
-=======
-    /* ClassIntrospector.MixInResolver impl:
->>>>>>> a8a233f2
     /**********************************************************************
      */
 
