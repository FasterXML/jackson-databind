package com.fasterxml.jackson.databind.ser.impl;

import com.fasterxml.jackson.core.JsonGenerator;

import com.fasterxml.jackson.databind.*;
import com.fasterxml.jackson.databind.jsontype.TypeSerializer;
import com.fasterxml.jackson.databind.ser.BeanPropertyWriter;
import com.fasterxml.jackson.databind.ser.std.BeanSerializerBase;
import com.fasterxml.jackson.databind.util.NameTransformer;

import java.io.IOException;
import java.util.Set;

public class UnwrappingBeanSerializer
    extends BeanSerializerBase
{
    /**
     * Transformer used to add prefix and/or suffix for properties
     * of unwrapped POJO.
     */
    protected final NameTransformer _nameTransformer;
    
    /*
    /**********************************************************
    /* Life-cycle: constructors
    /**********************************************************
     */

    /**
     * Constructor used for creating unwrapping instance of a
     * standard <code>BeanSerializer</code>
     */
    public UnwrappingBeanSerializer(BeanSerializerBase src, NameTransformer transformer) {
        super(src, transformer);
        _nameTransformer = transformer;
    }

    public UnwrappingBeanSerializer(UnwrappingBeanSerializer src,
            ObjectIdWriter objectIdWriter) {
        super(src, objectIdWriter);
        _nameTransformer = src._nameTransformer;
    }

    public UnwrappingBeanSerializer(UnwrappingBeanSerializer src,
            ObjectIdWriter objectIdWriter, Object filterId) {
        super(src, objectIdWriter, filterId);
        _nameTransformer = src._nameTransformer;
    }

    protected UnwrappingBeanSerializer(UnwrappingBeanSerializer src, Set<String> toIgnore) {
        this(src, toIgnore, null);
    }

    protected UnwrappingBeanSerializer(UnwrappingBeanSerializer src, Set<String> toIgnore, Set<String> toInclude) {
        super(src, toIgnore, toInclude);
        _nameTransformer = src._nameTransformer;
    }

    // @since 2.11.1
    protected UnwrappingBeanSerializer(UnwrappingBeanSerializer src,
            BeanPropertyWriter[] properties, BeanPropertyWriter[] filteredProperties) {
        super(src, properties, filteredProperties);
        _nameTransformer = src._nameTransformer;
    }

    /*
    /**********************************************************
    /* Life-cycle: factory methods, fluent factories
    /**********************************************************
     */

    @Override
    public JsonSerializer<Object> unwrappingSerializer(NameTransformer transformer) {
        // !!! 23-Jan-2012, tatu: Should we chain transformers?
        return new UnwrappingBeanSerializer(this, transformer);
    }

    @Override
    public boolean isUnwrappingSerializer() {
        return true; // sure is
    }

    @Override
    public BeanSerializerBase withObjectIdWriter(ObjectIdWriter objectIdWriter) {
        return new UnwrappingBeanSerializer(this, objectIdWriter);
    }

    @Override
    public BeanSerializerBase withFilterId(Object filterId) {
        return new UnwrappingBeanSerializer(this, _objectIdWriter, filterId);
    }

<<<<<<< HEAD
    @Override
    protected BeanSerializerBase withIgnorals(Set<String> toIgnore, Set<String> toInclude) {
=======
    @Override // @since 2.12
    protected BeanSerializerBase withByNameInclusion(Set<String> toIgnore, Set<String> toInclude) {
>>>>>>> 825ab66f
        return new UnwrappingBeanSerializer(this, toIgnore, toInclude);
    }

    @Override
    protected BeanSerializerBase withProperties(BeanPropertyWriter[] properties,
            BeanPropertyWriter[] filteredProperties) {
        return new UnwrappingBeanSerializer(this, properties, filteredProperties);
    }

    /**
     * JSON Array output cannot be done if unwrapping operation is
     * requested; so implementation will simply return 'this'.
     */
    @Override
    protected BeanSerializerBase asArraySerializer() {
        return this;
    }
    
    /*
    /**********************************************************
    /* JsonSerializer implementation that differs between impls
    /**********************************************************
     */

    /**
     * Main serialization method that will delegate actual output to
     * configured
     * {@link BeanPropertyWriter} instances.
     */
    @Override
    public final void serialize(Object bean, JsonGenerator gen, SerializerProvider provider) throws IOException
    {
        if (_objectIdWriter != null) {
            _serializeWithObjectId(bean, gen, provider, false);
            return;
        }
        // Because we do not write start-object need to call this explicitly:
        // (although... is that a problem, overwriting it now?)
        gen.setCurrentValue(bean); // [databind#631]
        if (_propertyFilterId != null) {
            _serializeFieldsFiltered(bean, gen, provider, _propertyFilterId);
            return;
        }
        BeanPropertyWriter[] fProps = _filteredProps;
        if ((fProps != null) && (provider.getActiveView() != null)) {
            _serializeFieldsMaybeView(bean, gen, provider, fProps);
            return;
        }
        _serializeFieldsNoView(bean, gen, provider, _props);
    }

    @Override
    public void serializeWithType(Object bean, JsonGenerator gen, SerializerProvider provider,
    		TypeSerializer typeSer) throws IOException
    {
        if (provider.isEnabled(SerializationFeature.FAIL_ON_UNWRAPPED_TYPE_IDENTIFIERS)) {
            provider.reportBadDefinition(handledType(),
                    "Unwrapped property requires use of type information: cannot serialize without disabling `SerializationFeature.FAIL_ON_UNWRAPPED_TYPE_IDENTIFIERS`");
        }
        if (_objectIdWriter != null) {
            _serializeWithObjectId(bean, gen, provider, typeSer);
            return;
        }
        // Because we do not write start-object need to call this explicitly:
        gen.setCurrentValue(bean);
        if (_propertyFilterId != null) {
            _serializeFieldsFiltered(bean, gen, provider, _propertyFilterId);
            return;
        }
        BeanPropertyWriter[] fProps = _filteredProps;
        if ((fProps != null) && (provider.getActiveView() != null)) {
            _serializeFieldsMaybeView(bean, gen, provider, fProps);
            return;
        }
        _serializeFieldsNoView(bean, gen, provider, _props);
    }

    /*
    /**********************************************************
    /* Standard methods
    /**********************************************************
     */

    @Override public String toString() {
        return "UnwrappingBeanSerializer for "+handledType().getName();
    }
}<|MERGE_RESOLUTION|>--- conflicted
+++ resolved
@@ -90,13 +90,8 @@
         return new UnwrappingBeanSerializer(this, _objectIdWriter, filterId);
     }
 
-<<<<<<< HEAD
     @Override
-    protected BeanSerializerBase withIgnorals(Set<String> toIgnore, Set<String> toInclude) {
-=======
-    @Override // @since 2.12
     protected BeanSerializerBase withByNameInclusion(Set<String> toIgnore, Set<String> toInclude) {
->>>>>>> 825ab66f
         return new UnwrappingBeanSerializer(this, toIgnore, toInclude);
     }
 
