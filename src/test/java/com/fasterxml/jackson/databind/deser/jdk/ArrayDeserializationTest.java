--- conflicted
+++ resolved
@@ -184,20 +184,11 @@
     // allow "" to mean 'null' for Arrays, List and Maps
     public void testFromEmptyString() throws Exception
     {
-<<<<<<< HEAD
-        ObjectMapper m = jsonMapperBuilder()
-                .configure(DeserializationFeature.ACCEPT_EMPTY_STRING_AS_NULL_OBJECT, true)
-                .build();
-        assertNull(m.readValue(quote(""), Object[].class));
-        assertNull( m.readValue(quote(""), String[].class));
-        assertNull( m.readValue(quote(""), int[].class));
-=======
         ObjectReader r = MAPPER.reader()
                 .with(DeserializationFeature.ACCEPT_EMPTY_STRING_AS_NULL_OBJECT);
         assertNull(r.forType(Object[].class).readValue(q("")));
         assertNull(r.forType(String[].class).readValue(q("")));
         assertNull(r.forType(int[].class).readValue(q("")));
->>>>>>> 27f62d3c
     }
 
     // allow "" to mean 'null' for Arrays, List and Maps
