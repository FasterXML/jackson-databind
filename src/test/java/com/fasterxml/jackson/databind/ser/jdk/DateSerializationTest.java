--- conflicted
+++ resolved
@@ -151,23 +151,12 @@
      */
     public void testDateISO8601_customTZ() throws IOException
     {
-<<<<<<< HEAD
         ObjectMapper mapper = jsonMapperBuilder()
                 .defaultTimeZone(TimeZone.getTimeZone("GMT+2"))
                 .configure(SerializationFeature.WRITE_DATES_AS_TIMESTAMPS, false)
                 .build();
         serialize( mapper, judate(1970, 1, 1,  00, 00, 00, 0, "GMT+2"), "1970-01-01T00:00:00.000+02:00");
         serialize( mapper, judate(1970, 1, 1,  00, 00, 00, 0, "UTC"),   "1970-01-01T02:00:00.000+02:00");
-=======
-        ObjectMapper mapper = new ObjectMapper();
-        mapper.configure(SerializationFeature.WRITE_DATES_AS_TIMESTAMPS, false);
-        mapper.setTimeZone(TimeZone.getTimeZone("GMT+2"));
-
-        serialize(mapper, judate(1970, 1, 1,  00, 00, 00, 0, "GMT+2"),
-                "1970-01-01T00:00:00.000+"+zoneOffset("0200"));
-        serialize(mapper, judate(1970, 1, 1,  00, 00, 00, 0, "UTC"),
-                "1970-01-01T02:00:00.000+"+zoneOffset("0200"));
->>>>>>> 90d38a79
     }
 
     /**
@@ -303,11 +292,11 @@
 
         // Also: should be able to dynamically change timezone:
         ObjectWriter w = mapper.writer().with(TimeZone.getTimeZone("EST"));
-        assertEquals(quote("1969-12-31/"+zoneOffset("1900")+" EST"), w.writeValueAsString(new Date(0)));
+        assertEquals(quote("1969-12-31/19:00 EST"), w.writeValueAsString(new Date(0)));
 
         // wrt [databind#2643]
         w = mapper.writer().with(TimeZone.getTimeZone("Asia/Tehran"));
-        assertEquals(quote("1970-01-01/"+zoneOffset("0330")+" IRST"), w.writeValueAsString(new Date(0)));
+        assertEquals(quote("1970-01-01/03:30 IRST"), w.writeValueAsString(new Date(0)));
     }
 
     /**
