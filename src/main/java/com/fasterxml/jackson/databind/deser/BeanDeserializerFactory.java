package com.fasterxml.jackson.databind.deser;

import java.util.*;

import com.fasterxml.jackson.annotation.*;
import com.fasterxml.jackson.databind.*;
import com.fasterxml.jackson.databind.annotation.JsonPOJOBuilder;
import com.fasterxml.jackson.databind.cfg.DeserializerFactoryConfig;
import com.fasterxml.jackson.databind.deser.impl.*;
import com.fasterxml.jackson.databind.deser.std.ThrowableDeserializer;
import com.fasterxml.jackson.databind.exc.InvalidDefinitionException;
import com.fasterxml.jackson.databind.introspect.*;
import com.fasterxml.jackson.databind.jsontype.TypeDeserializer;
import com.fasterxml.jackson.databind.util.ClassUtil;
import com.fasterxml.jackson.databind.util.SimpleBeanPropertyDefinition;

/**
 * Concrete deserializer factory class that adds full Bean deserializer
 * construction logic using class introspection.
 * Note that factories specifically do not implement any form of caching:
 * aside from configuration they are stateless; caching is implemented
 * by other components.
 *<p>
 * Instances of this class are fully immutable as all configuration is
 * done by using "fluent factories" (methods that construct new factory
 * instances with different configuration, instead of modifying instance).
 */
public class BeanDeserializerFactory
    extends BasicDeserializerFactory
    implements java.io.Serializable // since 2.1
{
    private static final long serialVersionUID = 1;

    /**
     * Signature of <b>Throwable.initCause</b> method.
     */
    private final static Class<?>[] INIT_CAUSE_PARAMS = new Class<?>[] { Throwable.class };

    /**
     * Set of well-known "nasty classes", deserialization of which is considered dangerous
     * and should (and is) prevented by default.
     *
     * @since 2.8.9
     */
    protected final static Set<String> DEFAULT_NO_DESER_CLASS_NAMES;
    static {
        Set<String> s = new HashSet<>();
        // Courtesy of [https://github.com/kantega/notsoserial]:
        // (and wrt [databind#1599])
        s.add("org.apache.commons.collections.functors.InvokerTransformer");
        s.add("org.apache.commons.collections.functors.InstantiateTransformer");
        s.add("org.apache.commons.collections4.functors.InvokerTransformer");
        s.add("org.apache.commons.collections4.functors.InstantiateTransformer");
        // 05-Aug-2017, tatu: as per [https://github.com/mbechler/marshalsec/blob/master/marshalsec.pdf]
        //    this is NOT likely to  be exploitable via Jackson. But keep excluded just in case.
        s.add("org.codehaus.groovy.runtime.ConvertedClosure");
        s.add("org.codehaus.groovy.runtime.MethodClosure");
        s.add("org.springframework.beans.factory.ObjectFactory");
        s.add("com.sun.org.apache.xalan.internal.xsltc.trax.TemplatesImpl");
        s.add("org.apache.xalan.xsltc.trax.TemplatesImpl");
        // [databind#1680]: may or may not be problem, take no chance
        s.add("com.sun.rowset.JdbcRowSetImpl");
        // [databind#1737]; JDK provided
        s.add("java.util.logging.FileHandler");
        s.add("java.rmi.server.UnicastRemoteObject");
        // [databind#1737]; 3rd party
        s.add("org.springframework.aop.support.AbstractBeanFactoryPointcutAdvisor");
        s.add("org.springframework.beans.factory.config.PropertyPathFactoryBean");
        s.add("com.mchange.v2.c3p0.JndiRefForwardingDataSource");
        s.add("com.mchange.v2.c3p0.WrapperConnectionPoolDataSource");

        DEFAULT_NO_DESER_CLASS_NAMES = Collections.unmodifiableSet(s);
    }

    /**
     * Set of class names of types that are never to be deserialized.
     *
     * @since 2.8.9
     */
    protected Set<String> _cfgIllegalClassNames = DEFAULT_NO_DESER_CLASS_NAMES;

    /*
    /**********************************************************
    /* Life-cycle
    /**********************************************************
     */
    
    /**
     * Globally shareable thread-safe instance which has no additional custom deserializers
     * registered
     */
    public final static BeanDeserializerFactory instance = new BeanDeserializerFactory(
            new DeserializerFactoryConfig());

    public BeanDeserializerFactory(DeserializerFactoryConfig config) {
        super(config);
    }
    
    /**
     * Method used by module registration functionality, to construct a new bean
     * deserializer factory
     * with different configuration settings.
     */
    @Override
    public DeserializerFactory withConfig(DeserializerFactoryConfig config)
    {
        if (_factoryConfig == config) {
            return this;
        }
        /* 22-Nov-2010, tatu: Handling of subtypes is tricky if we do immutable-with-copy-ctor;
         *    and we pretty much have to here either choose between losing subtype instance
         *    when registering additional deserializers, or losing deserializers.
         *    Instead, let's actually just throw an error if this method is called when subtype
         *    has not properly overridden this method; this to indicate problem as soon as possible.
         */
        ClassUtil.verifyMustOverride(BeanDeserializerFactory.class, this, "withConfig");
        return new BeanDeserializerFactory(config);
    }
    
    /*
    /**********************************************************
    /* DeserializerFactory API implementation
    /**********************************************************
     */

    /**
     * Method that {@link DeserializerCache}s call to create a new
     * deserializer for types other than Collections, Maps, arrays and
     * enums.
     */
    @Override
    public JsonDeserializer<Object> createBeanDeserializer(DeserializationContext ctxt,
            JavaType type, BeanDescription beanDesc)
        throws JsonMappingException
    {
        final DeserializationConfig config = ctxt.getConfig();
        // We may also have custom overrides:
        JsonDeserializer<Object> custom = _findCustomBeanDeserializer(type, config, beanDesc);
        if (custom != null) {
            return custom;
        }
        /* One more thing to check: do we have an exception type
         * (Throwable or its sub-classes)? If so, need slightly
         * different handling.
         */
        if (type.isThrowable()) {
            return buildThrowableDeserializer(ctxt, type, beanDesc);
        }
        /* Or, for abstract types, may have alternate means for resolution
         * (defaulting, materialization)
         */
        // 29-Nov-2015, tatu: Also, filter out calls to primitive types, they are
        //    not something we could materialize anything for
        if (type.isAbstract() && !type.isPrimitive() && !type.isEnumType()) {
            // Let's make it possible to materialize abstract types.
            JavaType concreteType = materializeAbstractType(ctxt, type, beanDesc);
            if (concreteType != null) {
                /* important: introspect actual implementation (abstract class or
                 * interface doesn't have constructors, for one)
                 */
                beanDesc = config.introspect(concreteType);
                return buildBeanDeserializer(ctxt, concreteType, beanDesc);
            }
        }
        // Otherwise, may want to check handlers for standard types, from superclass:
        @SuppressWarnings("unchecked")
        JsonDeserializer<Object> deser = (JsonDeserializer<Object>) findStdDeserializer(ctxt, type, beanDesc);
        if (deser != null) {
            return deser;
        }

        // Otherwise: could the class be a Bean class? If not, bail out
        if (!isPotentialBeanType(type.getRawClass())) {
            return null;
        }
        // For checks like [databind#1599]
        checkIllegalTypes(ctxt, type, beanDesc);
        // Use generic bean introspection to build deserializer
        return buildBeanDeserializer(ctxt, type, beanDesc);
    }

    @Override
    public JsonDeserializer<Object> createBuilderBasedDeserializer(DeserializationContext ctxt,
            JavaType valueType, BeanDescription beanDesc, Class<?> builderClass)
                    throws JsonMappingException
    {
        // First: need a BeanDescription for builder class
        JavaType builderType = ctxt.constructType(builderClass);
        BeanDescription builderDesc = ctxt.getConfig().introspectForBuilder(builderType);
        return buildBuilderBasedDeserializer(ctxt, valueType, builderDesc);
    }

    /**
     * Method called by {@link BeanDeserializerFactory} to see if there might be a standard
     * deserializer registered for given type.
     */
    protected JsonDeserializer<?> findStdDeserializer(DeserializationContext ctxt,
            JavaType type, BeanDescription beanDesc)
        throws JsonMappingException
    {
        // note: we do NOT check for custom deserializers here, caller has already
        // done that
        JsonDeserializer<?> deser = findDefaultDeserializer(ctxt, type, beanDesc);
        // Also: better ensure these are post-processable?
        if (deser != null) {
            if (_factoryConfig.hasDeserializerModifiers()) {
                for (BeanDeserializerModifier mod : _factoryConfig.deserializerModifiers()) {
                    deser = mod.modifyDeserializer(ctxt.getConfig(), beanDesc, deser);
                }
            }
        }
        return deser;
    }
    
    protected JavaType materializeAbstractType(DeserializationContext ctxt,
            JavaType type, BeanDescription beanDesc)
        throws JsonMappingException
    {
        // May have multiple resolvers, call in precedence order until one returns non-null
        for (AbstractTypeResolver r : _factoryConfig.abstractTypeResolvers()) {
            JavaType concrete = r.resolveAbstractType(ctxt.getConfig(), beanDesc);
            if (concrete != null) {
                return concrete;
            }
        }
        return null;
    }

    /*
    /**********************************************************
    /* Public construction method beyond DeserializerFactory API:
    /* can be called from outside as well as overridden by
    /* sub-classes
    /**********************************************************
     */

    /**
     * Method that is to actually build a bean deserializer instance.
     * All basic sanity checks have been done to know that what we have
     * may be a valid bean type, and that there are no default simple
     * deserializers.
     */
    @SuppressWarnings("unchecked")
    public JsonDeserializer<Object> buildBeanDeserializer(DeserializationContext ctxt,
            JavaType type, BeanDescription beanDesc)
        throws JsonMappingException
    {
        // First: check what creators we can use, if any
        ValueInstantiator valueInstantiator;
        /* 04-Jun-2015, tatu: To work around [databind#636], need to catch the
         *    issue, defer; this seems like a reasonable good place for now.
         *   Note, however, that for non-Bean types (Collections, Maps) this
         *   probably won't work and needs to be added elsewhere.
         */
        try {
            valueInstantiator = findValueInstantiator(ctxt, beanDesc);
        } catch (NoClassDefFoundError error) {
            return new ErrorThrowingDeserializer(error);
        } catch (IllegalArgumentException e) {
            // 05-Apr-2017, tatu: Although it might appear cleaner to require collector
            //   to throw proper exception, it doesn't actually have reference to this
            //   instance so...
            throw InvalidDefinitionException.from(ctxt.getParser(), e.getMessage(),
                    beanDesc, null);
        }
        BeanDeserializerBuilder builder = constructBeanDeserializerBuilder(ctxt, beanDesc);
        builder.setValueInstantiator(valueInstantiator);
         // And then setters for deserializing from JSON Object
        addBeanProps(ctxt, beanDesc, builder);
        addObjectIdReader(ctxt, beanDesc, builder);

        // managed/back reference fields/setters need special handling... first part
        addBackReferenceProperties(ctxt, beanDesc, builder);
        addInjectables(ctxt, beanDesc, builder);
        
        final DeserializationConfig config = ctxt.getConfig();
        if (_factoryConfig.hasDeserializerModifiers()) {
            for (BeanDeserializerModifier mod : _factoryConfig.deserializerModifiers()) {
                builder = mod.updateBuilder(config, beanDesc, builder);
            }
        }
        JsonDeserializer<?> deserializer;
<<<<<<< HEAD
=======

>>>>>>> a1404d56
        if (type.isAbstract() && !valueInstantiator.canInstantiate()) {
            deserializer = builder.buildAbstract();
        } else {
            deserializer = builder.build();
        }
        // may have modifier(s) that wants to modify or replace serializer we just built
        // (note that `resolve()` and `createContextual()` called later on)
        if (_factoryConfig.hasDeserializerModifiers()) {
            for (BeanDeserializerModifier mod : _factoryConfig.deserializerModifiers()) {
                deserializer = mod.modifyDeserializer(config, beanDesc, deserializer);
            }
        }
        return (JsonDeserializer<Object>) deserializer;
    }
    
    /**
     * Method for constructing a bean deserializer that uses specified
     * intermediate Builder for binding data, and construction of the
     * value instance.
     * Note that implementation is mostly copied from the regular
     * BeanDeserializer build method.
     */
    @SuppressWarnings("unchecked")
    protected JsonDeserializer<Object> buildBuilderBasedDeserializer(
    		DeserializationContext ctxt, JavaType valueType, BeanDescription builderDesc)
        throws JsonMappingException
    {
        // Creators, anyone? (to create builder itself)
        ValueInstantiator valueInstantiator;
        try {
            valueInstantiator = findValueInstantiator(ctxt, builderDesc);
        } catch (NoClassDefFoundError error) {
            return new ErrorThrowingDeserializer(error);
        } catch (IllegalArgumentException e) {
            // 05-Apr-2017, tatu: Although it might appear cleaner to require collector
            //   to throw proper exception, it doesn't actually have reference to this
            //   instance so...
            throw InvalidDefinitionException.from(ctxt.getParser(), e.getMessage(),
                    builderDesc, null);
        }
        final DeserializationConfig config = ctxt.getConfig();
        BeanDeserializerBuilder builder = constructBeanDeserializerBuilder(ctxt, builderDesc);
        builder.setValueInstantiator(valueInstantiator);
         // And then "with methods" for deserializing from JSON Object
        addBeanProps(ctxt, builderDesc, builder);
        addObjectIdReader(ctxt, builderDesc, builder);
        
        // managed/back reference fields/setters need special handling... first part
        addBackReferenceProperties(ctxt, builderDesc, builder);
        addInjectables(ctxt, builderDesc, builder);

        JsonPOJOBuilder.Value builderConfig = builderDesc.findPOJOBuilderConfig();
        final String buildMethodName = (builderConfig == null) ?
                JsonPOJOBuilder.DEFAULT_BUILD_METHOD : builderConfig.buildMethodName;
        
        // and lastly, find build method to use:
        AnnotatedMethod buildMethod = builderDesc.findMethod(buildMethodName, null);
        if (buildMethod != null) { // note: can't yet throw error; may be given build method
            if (config.canOverrideAccessModifiers()) {
            	ClassUtil.checkAndFixAccess(buildMethod.getMember(), config.isEnabled(MapperFeature.OVERRIDE_PUBLIC_ACCESS_MODIFIERS));
            }
        }
        builder.setPOJOBuilder(buildMethod, builderConfig);
        // this may give us more information...
        if (_factoryConfig.hasDeserializerModifiers()) {
            for (BeanDeserializerModifier mod : _factoryConfig.deserializerModifiers()) {
                builder = mod.updateBuilder(config, builderDesc, builder);
            }
        }
        JsonDeserializer<?> deserializer = builder.buildBuilderBased(
        		valueType, buildMethodName);

        // [JACKSON-440]: may have modifier(s) that wants to modify or replace serializer we just built:
        if (_factoryConfig.hasDeserializerModifiers()) {
            for (BeanDeserializerModifier mod : _factoryConfig.deserializerModifiers()) {
                deserializer = mod.modifyDeserializer(config, builderDesc, deserializer);
            }
        }
        return (JsonDeserializer<Object>) deserializer;
    }
    
    protected void addObjectIdReader(DeserializationContext ctxt,
            BeanDescription beanDesc, BeanDeserializerBuilder builder)
        throws JsonMappingException
    {
        ObjectIdInfo objectIdInfo = beanDesc.getObjectIdInfo();
        if (objectIdInfo == null) {
            return;
        }
        Class<?> implClass = objectIdInfo.getGeneratorType();
        JavaType idType;
        SettableBeanProperty idProp;
        ObjectIdGenerator<?> gen;

        ObjectIdResolver resolver = ctxt.objectIdResolverInstance(beanDesc.getClassInfo(), objectIdInfo);

        // Just one special case: Property-based generator is trickier
        if (implClass == ObjectIdGenerators.PropertyGenerator.class) { // most special one, needs extra work
            PropertyName propName = objectIdInfo.getPropertyName();
            idProp = builder.findProperty(propName);
            if (idProp == null) {
                throw new IllegalArgumentException("Invalid Object Id definition for "
                        +beanDesc.getBeanClass().getName()+": cannot find property with name '"+propName+"'");
            }
            idType = idProp.getType();
            gen = new PropertyBasedObjectIdGenerator(objectIdInfo.getScope());
        } else {
            JavaType type = ctxt.constructType(implClass);
            idType = ctxt.getTypeFactory().findTypeParameters(type, ObjectIdGenerator.class)[0];
            idProp = null;
            gen = ctxt.objectIdGeneratorInstance(beanDesc.getClassInfo(), objectIdInfo);
        }
        // also: unlike with value deserializers, let's just resolve one we need here
        JsonDeserializer<?> deser = ctxt.findRootValueDeserializer(idType);
        builder.setObjectIdReader(ObjectIdReader.construct(idType,
                objectIdInfo.getPropertyName(), gen, deser, idProp, resolver));
    }
    
    @SuppressWarnings("unchecked")
    public JsonDeserializer<Object> buildThrowableDeserializer(DeserializationContext ctxt,
            JavaType type, BeanDescription beanDesc)
        throws JsonMappingException
    {
        final DeserializationConfig config = ctxt.getConfig();
        // first: construct like a regular bean deserializer...
        BeanDeserializerBuilder builder = constructBeanDeserializerBuilder(ctxt, beanDesc);
        builder.setValueInstantiator(findValueInstantiator(ctxt, beanDesc));

        addBeanProps(ctxt, beanDesc, builder);
        // (and assume there won't be any back references)

        // But then let's decorate things a bit
        /* To resolve [JACKSON-95], need to add "initCause" as setter
         * for exceptions (sub-classes of Throwable).
         */
        AnnotatedMethod am = beanDesc.findMethod("initCause", INIT_CAUSE_PARAMS);
        if (am != null) { // should never be null
            SimpleBeanPropertyDefinition propDef = SimpleBeanPropertyDefinition.construct(ctxt.getConfig(), am,
                    new PropertyName("cause"));
            SettableBeanProperty prop = constructSettableProperty(ctxt, beanDesc, propDef,
                    am.getParameterType(0));
            if (prop != null) {
                /* 21-Aug-2011, tatus: We may actually have found 'cause' property
                 *   to set... but let's replace it just in case,
                 *   otherwise can end up with odd errors.
                 */
                builder.addOrReplaceProperty(prop, true);
            }
        }

        // And also need to ignore "localizedMessage"
        builder.addIgnorable("localizedMessage");
        // Java 7 also added "getSuppressed", skip if we have such data:
        builder.addIgnorable("suppressed");
        /* As well as "message": it will be passed via constructor,
         * as there's no 'setMessage()' method
        */
        builder.addIgnorable("message");

        // update builder now that all information is in?
        if (_factoryConfig.hasDeserializerModifiers()) {
            for (BeanDeserializerModifier mod : _factoryConfig.deserializerModifiers()) {
                builder = mod.updateBuilder(config, beanDesc, builder);
            }
        }
        JsonDeserializer<?> deserializer = builder.build();
        
        /* At this point it ought to be a BeanDeserializer; if not, must assume
         * it's some other thing that can handle deserialization ok...
         */
        if (deserializer instanceof BeanDeserializer) {
            deserializer = new ThrowableDeserializer((BeanDeserializer) deserializer);
        }

        // may have modifier(s) that wants to modify or replace serializer we just built:
        if (_factoryConfig.hasDeserializerModifiers()) {
            for (BeanDeserializerModifier mod : _factoryConfig.deserializerModifiers()) {
                deserializer = mod.modifyDeserializer(config, beanDesc, deserializer);
            }
        }
        return (JsonDeserializer<Object>) deserializer;
    }

    /*
    /**********************************************************
    /* Helper methods for Bean deserializer construction,
    /* overridable by sub-classes
    /**********************************************************
     */

    /**
     * Overridable method that constructs a {@link BeanDeserializerBuilder}
     * which is used to accumulate information needed to create deserializer
     * instance.
     */
    protected BeanDeserializerBuilder constructBeanDeserializerBuilder(DeserializationContext ctxt,
            BeanDescription beanDesc) {
        return new BeanDeserializerBuilder(beanDesc, ctxt);
    }
    
    /**
     * Method called to figure out settable properties for the
     * bean deserializer to use.
     *<p>
     * Note: designed to be overridable, and effort is made to keep interface
     * similar between versions.
     */
    protected void addBeanProps(DeserializationContext ctxt,
            BeanDescription beanDesc, BeanDeserializerBuilder builder)
        throws JsonMappingException
    {
        final boolean isConcrete = !beanDesc.getType().isAbstract();
        final SettableBeanProperty[] creatorProps = isConcrete
                ? builder.getValueInstantiator().getFromObjectArguments(ctxt.getConfig())
                : null;
        final boolean hasCreatorProps = (creatorProps != null);

        // 01-May-2016, tatu: Which base type to use here gets tricky, since
        //   it may often make most sense to use general type for overrides,
        //   but what we have here may be more specific impl type. But for now
        //   just use it as is.
        JsonIgnoreProperties.Value ignorals = ctxt.getConfig()
                .getDefaultPropertyIgnorals(beanDesc.getBeanClass(),
                        beanDesc.getClassInfo());
        Set<String> ignored;

        if (ignorals != null) {
            boolean ignoreAny = ignorals.getIgnoreUnknown();
            builder.setIgnoreUnknownProperties(ignoreAny);
            // Or explicit/implicit definitions?
            ignored = ignorals.findIgnoredForDeserialization();
            for (String propName : ignored) {
                builder.addIgnorable(propName);
            }
        } else {
            ignored = Collections.emptySet();
        }

        // Also, do we have a fallback "any" setter?
        AnnotatedMember anySetter = beanDesc.findAnySetterAccessor();
        if (anySetter != null) {
            builder.setAnySetter(constructAnySetter(ctxt, beanDesc, anySetter));
        } else {
            Collection<String> ignored2 = beanDesc.getIgnoredPropertyNames();
            if (ignored2 != null) {
                for (String propName : ignored2) {
                    // allow ignoral of similarly named JSON property, but do not force;
                    // latter means NOT adding this to 'ignored':
                    builder.addIgnorable(propName);
                }
            }
        }
        final boolean useGettersAsSetters = ctxt.isEnabled(MapperFeature.USE_GETTERS_AS_SETTERS)
                && ctxt.isEnabled(MapperFeature.AUTO_DETECT_GETTERS);

        // Ok: let's then filter out property definitions
        List<BeanPropertyDefinition> propDefs = filterBeanProps(ctxt,
                beanDesc, builder, beanDesc.findProperties(), ignored);

        // After which we can let custom code change the set
        if (_factoryConfig.hasDeserializerModifiers()) {
            for (BeanDeserializerModifier mod : _factoryConfig.deserializerModifiers()) {
                propDefs = mod.updateProperties(ctxt.getConfig(), beanDesc, propDefs);
            }
        }

        // At which point we still have all kinds of properties; not all with mutators:
        for (BeanPropertyDefinition propDef : propDefs) {
            SettableBeanProperty prop = null;
            
            /* 18-Oct-2013, tatu: Although constructor parameters have highest precedence,
             *   we need to do linkage (as per [databind#318]), and so need to start with
             *   other types, and only then create constructor parameter, if any.
             */
            if (propDef.hasSetter()) {
                AnnotatedMethod setter = propDef.getSetter();
                JavaType propertyType = setter.getParameterType(0);
                prop = constructSettableProperty(ctxt, beanDesc, propDef, propertyType);
            } else if (propDef.hasField()) {
                AnnotatedField field = propDef.getField();
                JavaType propertyType = field.getType();
                prop = constructSettableProperty(ctxt, beanDesc, propDef, propertyType);
            } else {
                // NOTE: specifically getter, since field was already checked above
                AnnotatedMethod getter = propDef.getGetter();
                if (getter != null) {
                    if (useGettersAsSetters && _isSetterlessType(getter.getRawType())) {
                        prop = constructSetterlessProperty(ctxt, beanDesc, propDef);
                    } else if (!propDef.hasConstructorParameter()) {
                        PropertyMetadata md = propDef.getMetadata();
                        // 25-Oct-2016, tatu: If merging enabled, might not need setter.
                        //   We cannot quite support this with creator parameters; in theory
                        //   possibly, but right not not due to complexities of routing, so
                        //   just prevent
                        if (md.getMergeInfo() != null) {
                            prop = constructSetterlessProperty(ctxt, beanDesc, propDef);
                        }
                    }
                }
            }

            // 25-Sep-2014, tatu: No point in finding constructor parameters for abstract types
            //   (since they are never used anyway)
            if (hasCreatorProps && propDef.hasConstructorParameter()) {
                /* If property is passed via constructor parameter, we must
                 * handle things in special way. Not sure what is the most optimal way...
                 * for now, let's just call a (new) method in builder, which does nothing.
                 */
                // but let's call a method just to allow custom builders to be aware...
                final String name = propDef.getName();
                CreatorProperty cprop = null;
                if (creatorProps != null) {
                    for (SettableBeanProperty cp : creatorProps) {
                        if (name.equals(cp.getName()) && (cp instanceof CreatorProperty)) {
                            cprop = (CreatorProperty) cp;
                            break;
                        }
                    }
                }
                if (cprop == null) {
                    List<String> n = new ArrayList<>();
                    for (SettableBeanProperty cp : creatorProps) {
                        n.add(cp.getName());
                    }
                    ctxt.reportBadPropertyDefinition(beanDesc, propDef,
                            "Could not find creator property with name '%s' (known Creator properties: %s)",
                            name, n);
                    continue;
                }
                if (prop != null) {
                    cprop.setFallbackSetter(prop);
                }
                Class<?>[] views = propDef.findViews();
                if (views == null) {
                    views = beanDesc.findDefaultViews();
                }
                cprop.setViews(views);
                builder.addCreatorProperty(cprop);
                continue;
            }
            if (prop != null) {
                // one more thing before adding to builder: copy any metadata
                Class<?>[] views = propDef.findViews();
                if (views == null) {
                    views = beanDesc.findDefaultViews();
                }
                prop.setViews(views);
                builder.addProperty(prop);
            }
        }
    }

    private boolean _isSetterlessType(Class<?> rawType) {
        // May also need to consider getters
        // for Map/Collection properties; but with lowest precedence
        // should only consider Collections and Maps, for now?
        return Collection.class.isAssignableFrom(rawType)
                || Map.class.isAssignableFrom(rawType);
    }

    /**
     * Helper method called to filter out explicit ignored properties,
     * as well as properties that have "ignorable types".
     * Note that this will not remove properties that have no
     * setters.
     */
    protected List<BeanPropertyDefinition> filterBeanProps(DeserializationContext ctxt,
            BeanDescription beanDesc, BeanDeserializerBuilder builder,
            List<BeanPropertyDefinition> propDefsIn,
            Set<String> ignored)
        throws JsonMappingException
    {
        ArrayList<BeanPropertyDefinition> result = new ArrayList<BeanPropertyDefinition>(
                Math.max(4, propDefsIn.size()));
        HashMap<Class<?>,Boolean> ignoredTypes = new HashMap<Class<?>,Boolean>();
        // These are all valid setters, but we do need to introspect bit more
        for (BeanPropertyDefinition property : propDefsIn) {
            String name = property.getName();
            if (ignored.contains(name)) { // explicit ignoral using @JsonIgnoreProperties needs to block entries
                continue;
            }
            if (!property.hasConstructorParameter()) { // never skip constructor params
                Class<?> rawPropertyType = property.getRawPrimaryType();
                // Some types are declared as ignorable as well
                if ((rawPropertyType != null)
                        && isIgnorableType(ctxt.getConfig(), property, rawPropertyType, ignoredTypes)) {
                    // important: make ignorable, to avoid errors if value is actually seen
                    builder.addIgnorable(name);
                    continue;
                }
            }
            result.add(property);
        }
        return result;
    }

    /**
     * Method that will find if bean has any managed- or back-reference properties,
     * and if so add them to bean, to be linked during resolution phase.
     *
     * @since 2.9
     */
    protected void addBackReferenceProperties(DeserializationContext ctxt,
            BeanDescription beanDesc, BeanDeserializerBuilder builder)
        throws JsonMappingException
    {
        // and then back references, not necessarily found as regular properties
        List<BeanPropertyDefinition> refProps = beanDesc.findBackReferences();
        if (refProps != null) {
            for (BeanPropertyDefinition refProp : refProps) {
                /*
                AnnotatedMember m = refProp.getMutator();
                JavaType type;
                if (m instanceof AnnotatedMethod) {
                    type = ((AnnotatedMethod) m).getParameterType(0);
                } else {
                    type = m.getType();
                    // 30-Mar-2017, tatu: Unfortunately it is not yet possible to make back-refs
                    //    work through constructors; but let's at least indicate the issue for now
                    if (m instanceof AnnotatedParameter) {
                        ctxt.reportBadTypeDefinition(beanDesc,
"Cannot bind back reference using Creator parameter (reference '%s', parameter index #%d)",
name, ((AnnotatedParameter) m).getIndex());
                    }
                }
                */
                String refName = refProp.findReferenceName();
                builder.addBackReferenceProperty(refName, constructSettableProperty(ctxt,
                        beanDesc, refProp, refProp.getPrimaryType()));
            }
        }
    }

    @Deprecated // since 2.9 (rename)
    protected void addReferenceProperties(DeserializationContext ctxt,
            BeanDescription beanDesc, BeanDeserializerBuilder builder)
        throws JsonMappingException
    {
        addBackReferenceProperties(ctxt, beanDesc, builder);
    }

    /**
     * Method called locate all members used for value injection (if any),
     * constructor {@link com.fasterxml.jackson.databind.deser.impl.ValueInjector} instances, and add them to builder.
     */
    protected void addInjectables(DeserializationContext ctxt,
            BeanDescription beanDesc, BeanDeserializerBuilder builder)
        throws JsonMappingException
    {
        Map<Object, AnnotatedMember> raw = beanDesc.findInjectables();
        if (raw != null) {
            for (Map.Entry<Object, AnnotatedMember> entry : raw.entrySet()) {
                AnnotatedMember m = entry.getValue();
                builder.addInjectable(PropertyName.construct(m.getName()),
                        m.getType(),
                        beanDesc.getClassAnnotations(), m, entry.getKey());
            }
        }
    }

    /**
     * Method called to construct fallback {@link SettableAnyProperty}
     * for handling unknown bean properties, given a method that
     * has been designated as such setter.
     * 
     * @param mutator Either 2-argument method (setter, with key and value), or Field
     *     that contains Map; either way accessor used for passing "any values"
     */
    @SuppressWarnings("unchecked")
    protected SettableAnyProperty constructAnySetter(DeserializationContext ctxt,
            BeanDescription beanDesc, AnnotatedMember mutator)
        throws JsonMappingException
    {
        //find the java type based on the annotated setter method or setter field 
        BeanProperty prop;
        JavaType keyType;
        JavaType valueType;

        if (mutator instanceof AnnotatedMethod) {
            // we know it's a 2-arg method, second arg is the value
            AnnotatedMethod am = (AnnotatedMethod) mutator;
            keyType = am.getParameterType(0);
            valueType = am.getParameterType(1);
            valueType = resolveMemberAndTypeAnnotations(ctxt, mutator, valueType);
            prop = new BeanProperty.Std(PropertyName.construct(mutator.getName()),
                    valueType, null, mutator,
                    PropertyMetadata.STD_OPTIONAL);

        } else if (mutator instanceof AnnotatedField) {
            AnnotatedField af = (AnnotatedField) mutator;
            // get the type from the content type of the map object
            JavaType mapType = af.getType();
            mapType = resolveMemberAndTypeAnnotations(ctxt, mutator, mapType);
            keyType = mapType.getKeyType();
            valueType = mapType.getContentType();
            prop = new BeanProperty.Std(PropertyName.construct(mutator.getName()),
                    mapType, null, mutator, PropertyMetadata.STD_OPTIONAL);
        } else {
            return ctxt.reportBadDefinition(beanDesc.getType(), String.format(
                    "Unrecognized mutator type for any setter: %s", mutator.getClass()));
        }
        // First: see if there are explicitly specified 
        // and then possible direct deserializer override on accessor
        KeyDeserializer keyDeser = findKeyDeserializerFromAnnotation(ctxt, mutator);
        if (keyDeser == null) {
            keyDeser = keyType.getValueHandler();
        }
        if (keyDeser == null) {
            keyDeser = ctxt.findKeyDeserializer(keyType, prop);
        } else {
            if (keyDeser instanceof ContextualKeyDeserializer) {
                keyDeser = ((ContextualKeyDeserializer) keyDeser)
                        .createContextual(ctxt, prop);
            }
        }
        JsonDeserializer<Object> deser = findContentDeserializerFromAnnotation(ctxt, mutator);
        if (deser == null) {
            deser = valueType.getValueHandler();
        }
        if (deser != null) {
            // As per [databind#462] need to ensure we contextualize deserializer before passing it on
            deser = (JsonDeserializer<Object>) ctxt.handlePrimaryContextualization(deser, prop, valueType);
        }
        TypeDeserializer typeDeser = valueType.getTypeHandler();
        return new SettableAnyProperty(prop, mutator, valueType,
                keyDeser, deser, typeDeser);
    }

    /**
     * Method that will construct a regular bean property setter using
     * the given setter method.
     *
     * @return Property constructed, if any; or null to indicate that
     *   there should be no property based on given definitions.
     */
    protected SettableBeanProperty constructSettableProperty(DeserializationContext ctxt,
            BeanDescription beanDesc, BeanPropertyDefinition propDef,
            JavaType propType0)
        throws JsonMappingException
    {
        // need to ensure method is callable (for non-public)
        AnnotatedMember mutator = propDef.getNonConstructorMutator();
        // 08-Sep-2016, tatu: issues like [databind#1342] suggest something fishy
        //   going on; add sanity checks to try to pin down actual problem...
        //   Possibly passing creator parameter?
        if (mutator == null) {
            ctxt.reportBadPropertyDefinition(beanDesc, propDef, "No non-constructor mutator available");
        }
        JavaType type = resolveMemberAndTypeAnnotations(ctxt, mutator, propType0);
        // Does the Method specify the deserializer to use? If so, let's use it.
        TypeDeserializer typeDeser = type.getTypeHandler();
        SettableBeanProperty prop;
        if (mutator instanceof AnnotatedMethod) {
            prop = new MethodProperty(propDef, type, typeDeser,
                    beanDesc.getClassAnnotations(), (AnnotatedMethod) mutator);
        } else {
            // 08-Sep-2016, tatu: wonder if we should verify it is `AnnotatedField` to be safe?
            prop = new FieldProperty(propDef, type, typeDeser,
                    beanDesc.getClassAnnotations(), (AnnotatedField) mutator);
        }
        JsonDeserializer<?> deser = findDeserializerFromAnnotation(ctxt, mutator);
        if (deser == null) {
            deser = type.getValueHandler();
        }
        if (deser != null) {
            deser = ctxt.handlePrimaryContextualization(deser, prop, type);
            prop = prop.withValueDeserializer(deser);
        }
        // need to retain name of managed forward references:
        AnnotationIntrospector.ReferenceProperty ref = propDef.findReferenceType();
        if (ref != null && ref.isManagedReference()) {
            prop.setManagedReferenceName(ref.getName());
        }
        ObjectIdInfo objectIdInfo = propDef.findObjectIdInfo();
        if (objectIdInfo != null){
            prop.setObjectIdInfo(objectIdInfo);
        }
        return prop;
    }

    /**
     * Method that will construct a regular bean property setter using
     * the given setter method.
     */
    protected SettableBeanProperty constructSetterlessProperty(DeserializationContext ctxt,
            BeanDescription beanDesc, BeanPropertyDefinition propDef)
        throws JsonMappingException
    {
        final AnnotatedMethod getter = propDef.getGetter();
        JavaType type = resolveMemberAndTypeAnnotations(ctxt, getter, getter.getType());
        TypeDeserializer typeDeser = type.getTypeHandler();
        SettableBeanProperty prop = new SetterlessProperty(propDef, type, typeDeser,
                beanDesc.getClassAnnotations(), getter);
        JsonDeserializer<?> deser = findDeserializerFromAnnotation(ctxt, getter);
        if (deser == null) {
            deser = type.getValueHandler();
        }
        if (deser != null) {
            deser = ctxt.handlePrimaryContextualization(deser, prop, type);
            prop = prop.withValueDeserializer(deser);
        }
        return prop;
    }

    /*
    /**********************************************************
    /* Helper methods for Bean deserializer, other
    /**********************************************************
     */

    /**
     * Helper method used to skip processing for types that we know
     * cannot be (i.e. are never consider to be) beans: 
     * things like primitives, Arrays, Enums, and proxy types.
     *<p>
     * Note that usually we shouldn't really be getting these sort of
     * types anyway; but better safe than sorry.
     */
    protected boolean isPotentialBeanType(Class<?> type)
    {
        String typeStr = ClassUtil.canBeABeanType(type);
        if (typeStr != null) {
            throw new IllegalArgumentException("Cannot deserialize Class "+type.getName()+" (of type "+typeStr+") as a Bean");
        }
        if (ClassUtil.isProxyType(type)) {
            throw new IllegalArgumentException("Cannot deserialize Proxy class "+type.getName()+" as a Bean");
        }
        /* also: can't deserialize some local classes: static are ok; in-method not;
         * other non-static inner classes are ok
         */
        typeStr = ClassUtil.isLocalType(type, true);
        if (typeStr != null) {
            throw new IllegalArgumentException("Cannot deserialize Class "+type.getName()+" (of type "+typeStr+") as a Bean");
        }
        return true;
    }

    /**
     * Helper method that will check whether given raw type is marked as always ignorable
     * (for purpose of ignoring properties with type)
     */
    protected boolean isIgnorableType(DeserializationConfig config, BeanPropertyDefinition propDef,
            Class<?> type, Map<Class<?>,Boolean> ignoredTypes)
    {
        Boolean status = ignoredTypes.get(type);
        if (status != null) {
            return status.booleanValue();
        }
        // 22-Oct-2016, tatu: Slight check to skip primitives, String
        if ((type == String.class) || type.isPrimitive()) {
            status = Boolean.FALSE;
        } else {
            // 21-Apr-2016, tatu: For 2.8, can specify config overrides
            status = config.getConfigOverride(type).getIsIgnoredType();
            if (status == null) {
                BeanDescription desc = config.introspectClassAnnotations(type);
                status = config.getAnnotationIntrospector().isIgnorableType(desc.getClassInfo());
                // We default to 'false', i.e. not ignorable
                if (status == null) {
                    status = Boolean.FALSE;
                }
            }
        }
        ignoredTypes.put(type, status);
        return status.booleanValue();
    }

    /**
     * @since 2.8.9
     */
    protected void checkIllegalTypes(DeserializationContext ctxt, JavaType type,
            BeanDescription beanDesc)
        throws JsonMappingException
    {
        // There are certain nasty classes that could cause problems, mostly
        // via default typing -- catch them here.
        String full = type.getRawClass().getName();

        if (_cfgIllegalClassNames.contains(full)) {
            ctxt.reportBadTypeDefinition(beanDesc,
                    "Illegal type (%s) to deserialize: prevented for security reasons", full);
        }
    }
}<|MERGE_RESOLUTION|>--- conflicted
+++ resolved
@@ -280,10 +280,7 @@
             }
         }
         JsonDeserializer<?> deserializer;
-<<<<<<< HEAD
-=======
-
->>>>>>> a1404d56
+
         if (type.isAbstract() && !valueInstantiator.canInstantiate()) {
             deserializer = builder.buildAbstract();
         } else {
