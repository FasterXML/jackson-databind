Here are people who have contributed to the development of Jackson JSON processor
databind core component, version 2.x
(version numbers in brackets indicate release in which the problem was fixed)

(note: for older credits, check out release notes for 1.x versions)

Author: Tatu Saloranta, tatu.saloranta@iki.fi

Co-Authors (with only partial listings below):

* Joo Hyuk Kim (@JooHyukKim)
* PJ Fanning (@pjfanning)
* Sim Yih Tsern (@yihtsern)

----------------------------------------------------------------------------

Pascal Glinas:
  * Contributed fixes to 'MappingIterator' handling (Pull#58 and Pull#59)
   (2.1.0)
  * Reported #220: ContainerNode missing 'createNumber(BigInteger)'
   (2.2.2)

Joern Huxhorn: (huxi@github)
  * Suggested [JACKSON-636]: Add 'SerializationFeature.ORDER_MAP_ENTRIES_BY_KEYS' to allow
    forced sorting of Maps during serialization
   (2.0.0)
  * Reported #479: NPE on trying to deserialize a `String[]` that contains null
   (2.4.1)
  * Reported #1411: MapSerializer._orderEntries should check for null keys
   (2.7.9)

James Roper:
 * Requested [JACKSON-732]: Allow 'AnnotationIntrospector.findContentDeserializer()'
    (and similar) to return instance, not just Class<?> for instance
  (2.0.0)
 * Suggested [JACKSON-800]: Adding a method for letting modules register
    DeserializationProblemHandlers
  (2.0.0)

Casey Lucas:
 * Reported [JACKSON-798]: Problem with external type id, creators
  (2.0.0)

Tammo van Lessen:
 * Reported [JACKSON-811]: Problems with @JsonIdentityInfo, abstract types
  (2.0.0)
 * Reported [JACKSON-814]: Parsing RFC822/RFC1123 dates failes on non-US locales
  (2.0.0)

Raymond Myers:
 * Suggested [JACKSON-810]: Deserialization Feature: Allow unknown Enum values via
    'DeserializationFeature.READ_UNKNOWN_ENUM_VALUES_AS_NULL'
  (2.0.0)

Ryan Gardner:
 * Contributed #5 -- Add support for maps with java.util.Locale keys
    to the set of StdKeyDeserializers
  (2.0.1)

Razvan Dragut:
 * Suggested [JACKSON-850]: Allow use of zero-arg factory methods as "default creator"
  (2.1.0)

Duncan Atkinson:
 * Reported [JACKSON-851]: State corruption with ObjectWriter, DefaultPrettyPrinter
  (2.1.0)

Mark Wolfe:
 * Suggested #45: Add `@JsonNaming()` for per-class naming strategy overrides
  (2.1.0)

Dmitry Katsubo:
 * Contributed patch for #65: Add getters to `ObjectMapper`, DeserializationContext,
   DeserializationFactory.
  (2.1.0)

Francis Galiegue:
 * Reported #93 (and suggested fix): bug in `ObjectMapper.setAll(...)'
  implementation
  (2.1.1)
 * Reported #433: `ObjectMapper`'s `.valueToTree()` wraps `JsonSerializable` objects
  into a POJONode
  (2.3.3)
 * Contributed #434: Ensure that DecimalNodes with mathematically equal values are equal
  (2.4.0)

kelaneren@github:
 * Reported #157, contributed unit test: NPE when registering same module twice.
  (2.1.4)

Eric Tschetter (cheddar@github):
  * Reported issues #166, #167, #170 (regressions from 1.9.x to 2.x)
   (2.1.4)

Thierry D (thierryd@github)
  * Reported #214: Problem with LICENSE, NOTICE, Android packaging
   (2.2.2)

Luke G-H (lukegh@github)
  * Reported #223: Duplicated nulls with @JsonFormat(shape=Shape.ARRAY)
   (2.2.2)

Karl Moore (karldmoore@github)
  * Reported #217: JsonProcessingExceptions not all wrapped as expected
   (2.2.2)

David Phillips:
  * Requested #308: Improve serialization and deserialization speed of `java.util.UUID`
   (2.3.0)

Seth Pellegrino (jivesoft):
  * Contributed #317: Fix `JsonNode` support for nulls bound to	`ObjectNode`, `ArrayNode`
   (2.3.0)

Florian Schoppmann (fschopp@github)
  * Reported #357: StackOverflowError with contentConverter that returns array type
   (2.7.0)
  * Reported #358: `IterableSerializer` ignoring	annotated content serializer
   (2.3.1)
  * Reported #359: Converted object not using explicitly annotated serializer
   (2.4.0)

Martin Traverso:
  * Reported #406: Cannot use external type id + @JsonTypeIdResolver
   (2.3.2)

Matthew Morrissette:
  * Contributed #381: Allow inlining/unwrapping of value from single-component JSON array
   (2.4.0)

Will Palmeri: (wpalmeri@github)
  * Contributed #407: Make array and Collection serializers use configured value null handler
   (2.4.0)

Cemalettin Koc: (cemo@github)
  * Reported #353: Problems with polymorphic types, `JsonNode` (related to #88)
   (2.4.0)

Ben Fagin: (UnquietCode@github)
  * Suggested #442: Make `@JsonUnwrapped` indicate property inclusion
   (2.4.0)
  * Contributed #81/#455: Allow use of @JsonUnwrapped with typed (@JsonTypeInfo) classes,
    provided that (new) feature `SerializationFeature.FAIL_ON_UNWRAPPED_TYPE_IDENTIFIERS`
    is disabled
   (2.4.0)

Chris Cleveland:
  * Suggested #463: Add 'JsonNode.asText(String defaultValue)`
   (2.4.0)

Benson Margulies:
  * Reported #467: Unwanted POJO's embedded in tree via serialization to tree
   (2.4.0)
  * Reported #562: Allow `@JsonAnySetter` to flow through Creators
   (2.18.0)
  * Reported #601: ClassCastException for a custom serializer for enum key in `EnumMap`
   (2.4.4)
  * Contributed 944: Failure to use custom deserializer for key deserializer
   (2.6.3)
  * Reported #1120: String value omitted from weirdStringException
   (2.6.6)
  * Reported, fixed #1235: `java.nio.file.Path` support incomplete
   (2.8.0)
  * Reported #1270: Generic type returned from type id resolver seems to be ignored
   (2.8.0)

Steve Sanbeg: (sanbeg@github)
  * Contributed #482: Make date parsing error behavior consistent with JDK
   (2.4.1)

Ian Barfield: (tea-dragon@github)
  * Reported #580: delegate deserializers choke on a (single) abstract/polymorphic parameter
   (2.4.4)
  * Reported #844: Using JsonCreator still causes invalid path references in JsonMappingException
   (2.5.5)

Eugene Lukash
  * Reported #592: Wrong `TokenBuffer` delegate deserialization using `@JsonCreator`
   (2.4.4)

Fernando Otero (zeitos@github)
  * Contributed fix for #610: Problem with forward reference in hierarchies
   (2.4.4)

Lovro Pandžić (lpandzic@github)
  * Reported #421: @JsonCreator not used in case of multiple creators with parameter names
   (2.5.0)
  * Requested #1498: Allow handling of single-arg constructor as property based by default
   (2.12.0)

Adam Stroud (adstro@github)
  * Contributed	#576: Add fluent API for adding mixins
   (2.5.0)

David Fleeman (fleebytes@github)
  * Contributed #528 implementation: Add support for `JsonType.As.EXISTING_PROPERTY`
   (2.5.0)

Aurélien Leboulanger (herau@github)
  * Contributed improvement for #597: Improve error messaging for cases	where JSON Creator
    returns null (which is illegal)
   (2.5.0)

Michael Spiegel (mspiegel@githib)
  * Contributed #636: `ClassNotFoundException` for classes not (yet) needed during serialization
   (2.5.0)

Michael Ressler (mressler@github)
  * Contributed #566: Add support for case-insensitive deserialization
   (`MapperFeature.ACCEPT_CASE_INSENSITIVE_PROPERTIES`)
   (2.5.0)

Konstantin Labun (kulabun@github)
  * Reported #647: Deserialization fails when @JsonUnwrapped property contains an object with same property name
   (2.5.0)

Christopher Smith (chrylis@github)
  * Reported #594: `@JsonValue` on enum not used when enum value is a Map key
   (2.5.0)

Alexandre Santana Campelo (alexqi200@github):
  * Contributed #671: Adding `java.util.Currency` deserialization support for maps
   (2.5.1)

Zoltan Farkas (zolyfarkas@github)
  * Reported #674: Spring CGLIB proxies not handled as intended
   (2.5.1)

Ludevik@github:
  * Reported #682: Class<?>-valued Map keys not serialized properly
   (2.5.1)

Antibrumm@github:
  * Reported #691: Jackson 2.5.0. NullSerializer for MapProperty failing
   (2.5.2)
  * Reported #984: JsonStreamContexts are not build the same way for write.. and convert methods
   (2.6.4)

Shumpei Akai (flexfrank@github)
  * Reported #703: Multiple calls to ObjectMapper#canSerialize(Object.class) returns different values
   (2.5.2)

Francisco A. Lozano (flozano@github)
  * Contributed fix for #703 (see above)
   (2.5.2)

Dylan Scott (dylanscott@github)
  * Reported #738: #738: @JsonTypeInfo non-deterministically ignored in 2.5.1 (concurrency
    issue)
   (2.5.2)

Alain Gilbert (agilbert314@github)
  * Reporter, contributed #766: Fix Infinite recursion (StackOverflowError) when
    serializing a SOAP object
   (2.5.3)

Alexey Gavrilov (Alexey1Gavrilov@github)
  * Reported, contributed fix for #761: Builder deserializer: in-compatible type exception
    when return type is super type
   (2.5.3)

Dmitry Spikhalskiy (Spikhalskiy@github)
  * Reported #731, suggested the way to fix it: XmlAdapter result marshaling error in
    case of ValueType=Object
   (2.5.3)
  * Reported #1456: `TypeFactory` type resolution broken in 2.7 for generic types
   when using `constructType` with context
   (2.7.9 / 2.8.6)

John Meyer (jpmeyer@github)
  * Reported, contributed fix for #745: EnumDeserializer.deserializerForCreator() fails
    when used to deserialize a Map key
   (2.5.3)

Andrew Duckett (andrewduckett@github)
  * Reported #771: Annotation bundles ignored when added to Mixin
   (2.5.4)

Charles Allen:
  * Contributed #785: Add handlings for classes which are available in
    `Thread.currentThread().getContextClassLoader()`
   (2.5.4)

Andrew Goodale (newyankeecodeshop@github)
  * Contributed #816: Allow date-only ISO strings to have no time zone
   (2.5.4)

Kamil Benedykciński (Kamil-Benedykcinski@github)
  * Contributed #801: Using `@JsonCreator` cause generating invalid path reference
   in `JsonMappingException`
   (2.5.4)

Chi Kim (chikim79@github)
  * Reported #878: serializeWithType on BeanSerializer does not setCurrentValue
   (2.5.5 / 2.6.1)

Charles Allen (drcrallen@github):
  * Reported #696: Copy constructor does not preserve `_injectableValues`
   (2.6.0)

Chris Pimlott (pimlottc@github):
  * Suggested #348: ObjectMapper.valueToTree does not work with @JsonRawValue
   (2.6.0)

Laird Nelson (ljnelson@github)
  * Suggested #688: Provide a means for an ObjectMapper to discover mixin annotation
    classes on demand
   (2.6.0)
  * Reported #1088: NPE possibility in SimpleMixinResolver
   (2.6.6)

Derk Norton (derknorton@github)
  * Suggested #689: Add `ObjectMapper.setDefaultPrettyPrinter(PrettyPrinter)`
   (2.6.0)

Michal Letynski (mletynski@github)
  * Suggested #296: Serialization of transient fields with public getters (add
    MapperFeature.PROPAGATE_TRANSIENT_MARKER)
   (2.6.0)

Jeff Schnitzer (stickfigure@github)
  * Suggested #504: Add `DeserializationFeature.USE_LONG_FOR_INTS`
   (2.6.0)

Jerry Yang (islanderman@github)
  * Contributed #820: Add new method for `ObjectReader`, to bind from JSON Pointer position
   (2.6.0)

Lars Pfannenschmidt (larsp@github)
  * Contributed #826: Replaced synchronized HashMap with ConcurrentHashMap in
   TypeDeserializerBase._findDeserializer
   (2.6.0)

Stephen A. Goss (thezerobit@github)
  * Contributed #828: Respect DeserializationFeatures.WRAP_EXCEPTIONS in CollectionDeserializer
   (2.6.0)

Andy Wilkinson (wilkinsona@github)
  * Reported #889: Configuring an ObjectMapper's DateFormat changes time zone
   (2.6.1)

lufe66@github:
  * Reported 894: When using withFactory on ObjectMapper, the created Factory has a TypeParser
    which still has the original Factory
   (2.6.2)

Daniel Walker (dsw2127@github)
  * Reported, contributed fix for #913: `ObjectMapper.copy()` does not preserve
   `MappingJsonFactory` features
   (2.6.2)

Sadayuki Furuhashi (frsyuki@github)
  * Reported #941: Deserialization from "{}" to ObjectNode field causes
    "out of END_OBJECT token" error
   (2.6.3)
  * Reported #2077: `JsonTypeInfo` with a subtype having `JsonFormat.Shape.ARRAY`
    and no fields generates `{}` not `[]`
   (2.10.0)

David Haraburda (dharaburda@github)
  * Contributed #918: Add `MapperFeature.ALLOW_EXPLICIT_PROPERTY_RENAMING`
   (2.7.0)

Sergio Mira (Sergio-Mira@github)
  * Contributed #940: Add missing `hashCode()` implementations for `JsonNode` types that did not have them
   (2.6.3)

Andreas Pieber (anpieber@github)
  * Reported #939: Regression: DateConversionError in 2.6.x	
   (2.6.3)

Jesse Wilson (swankjesse@github)
  * Contributed #948: Support leap seconds, any number of millisecond digits for ISO-8601 Dates.
   (2.6.3)
  * Contributed #949: Report the offending substring when number parsing fails
   (2.6.3)

Warren Bloomer (stormboy@github)
  * Reported #942: Handle null type id for polymorphic values that use external type id
   (2.6.3)

Ievgen Pianov (pyanoveugen@github)
  * Reported #989: Deserialization from "{}" to java.lang.Object causes "out of END_OBJECT token" error
   (2.6.3)

Jayson Minard (apatrida@github)
  * Reported #1005: Synthetic constructors confusing Jackson data binding
   (2.6.4)
  * Reported #1438: `ACCEPT_CASE_INSENSITIVE_PROPERTIES` is not respected for creator properties
   (2.8.5)

David Bakin (david-bakin@github)
* Reported #1013: `@JsonUnwrapped` is not treated as assuming `@JsonProperty("")`
   (2.6.4)
  * Suggested #1011: Change ObjectWriter::withAttributes() to take a Map with some kind of wildcard types
   (2.7.0)
  * Reported #962: `@JsonInject` fails on trying to find deserializer even if inject-only
   (2.11.0)

Dmitry Romantsov (DmRomantsov@github)
  * Reported #1036: Problem with case-insensitive deserialization
   (2.6.4)

Daniel Norberg (danielnorberg@github)
  * Contributed #1099: Fix custom comparator container node traversal
   (2.6.6)

Miles Kaufmann (milesk-amzn@github)
  * Reported #432: `StdValueInstantiator` unwraps exceptions, losing context
   (2.7.0)

Thomas Mortagne (tmortagne@github)
  * Suggested #857: Add support for java.beans.Transient
   (2.7.0)

Jonas Konrad (yawkat@github)
  * Suggested #905: Add support for `@ConstructorProperties`
   (2.7.0)
  * Contributed #3417: Allow (de)serializing records using Bean(De)SerializerModifier
    even when reflection is unavailable
   (2.14.0)
  * Contributed fix for #3655: `Enum` values can not be read from single-element array even
    with `DeserializationFeature.UNWRAP_SINGLE_VALUE_ARRAYS`
   (2.14.1)
  * Contributed fix for #3655: `ObjectMapper` default heap consumption increased significantly
    from 2.13.x to 2.14.0
   (2.14.1)
  * Contributed fix for #4848: Avoid type pollution in `StringCollectionDeserializer`
   (2.18.3)

Jirka Kremser (Jiri-Kremser@github)
  * Suggested #924: SequenceWriter.writeAll() could accept Iterable
   (2.7.0)

Daniel Mischler (danielmischler@github)
  * Requested #963: Add PropertyNameStrategy `KEBAB_CASE`
   (2.7.0)

Shumpei Akai (flexfrank@github)
  * Reported #978: ObjectMapper#canSerialize(Object.class) returns false even though
   FAIL_ON_EMPTY_BEANS is disabled
   (2.7.0)

Hugo Wood (hgwood@github)
  * Contributed #1010: Support for array delegator
   (2.7.0)

Julian Hyde (julianhyde@github)
  * Reported #1083: Field in base class is not recognized, when using `@JsonType.defaultImpl`
   (2.7.1)

Thibault Kruse (tkruse@github)
  * Reported #1102: Handling of deprecated `SimpleType.construct()` too minimalistic
   (2.7.1)

Aleks Seovic (aseovic@github)
  * Reported #1109: @JsonFormat is ignored by the DateSerializer unless either a custom pattern
    or a timezone are specified
   (2.7.1)

Timur Shakurov (saladinkzn@github)
  * Reported #1134: Jackson 2.7 doesn't work with jdk6 due to use of `Collections.emptyIterator()`
   (2.7.2)

Jiri Mikulasek (pirkogdc@github)
  * Reported #1124: JsonAnyGetter ignores JsonSerialize(contentUsing=...)
   (2.7.2)

Xavi Torrens (xavitorrens@github)
  * Reported #1150: Problem with Object id handling, explicit `null` token
   (2.7.3)

Yoann Rodière (fenrhil@github)
  * Reported #1154: @JsonFormat.pattern on dates is now ignored if shape is not
    explicitely provided
   (2.7.3)

Mark Woon (markwoon@github)
  * Reported #1178: `@JsonSerialize(contentAs=superType)` behavior disallowed in 2.7
   (2.7.4)
  * Reported #1231: `@JsonSerialize(as=superType)` behavior disallowed in 2.7.4
   (2.7.5)
  * Suggested #507: Support for default `@JsonView` for a class
   (2.9.0)

Tom Mack (tommack@github)
  * Reported #1208: treeToValue doesn't handle POJONodes that contain exactly
    the requested value type
   (2.7.4)

William Headrick (headw01@github)
   * Reported#1223: `BasicClassIntrospector.forSerialization(...).findProperties` should
    respect MapperFeature.AUTO_DETECT_GETTERS/SETTERS?
   (2.7.5)

Nick Babcock (nickbabcock)
  * Reported #1225: `JsonMappingException` should override getProcessor()
   (2.7.5)
  * Suggested #1356: Differentiate between input and code exceptions on deserialization
   (2.9.0)

Andrew Joseph (apjoseph@github)
  * Reported #1248: `Annotated` returns raw type in place of Generic Type in 2.7.x
   (2.7.5)

Erich Schubert (kno10@github)
  * Reported #1260: `NullPointerException` in `JsonNodeDeserializer`, provided fix
   (2.7.5)

Brian Pontarelli (voidmain@github)
  * Reported #1301: Problem with `JavaType.toString()` for recursive (self-referential) types
   (2.7.6)

Max Drobotov (fizmax@github)
  * Reported, contributed fix for #1332: `ArrayIndexOutOfBoundException` for enum by index deser
   (2.7.7)

Stuart Douglas (stuartwdouglas@github)
  * Reported #1363: The static field ClassUtil.sCached can cause a class loader leak
   (2.7.8)

Josh Caplan (jecaplan@github)
  * Reported, suggested fix for #1368: Problem serializing `JsonMappingException` due to addition
    of non-ignored `processor` property (added in 2.7)
   (2.7.8)

Diego de Estrada (diegode@github)
  * Contributed fix for #1367: No Object Id found for an instance when using `@ConstructorProperties`
   (2.7.9)

Kevin Hogeland (khogeland@github)
  * Reported #1501: `ArrayIndexOutOfBoundsException` on non-static inner class constructor
   (2.7.9)

xiexq (xiexq@knownsec.com)
  * Reported #2389: Block one more gadget type (CVE-2019-14361)
   (2.7.9.6)

Artur Jonkisz (ajonkisz@github)
  * Reported #960: `@JsonCreator` not working on a factory with no arguments for ae enum type
   (2.8.0)

Mikhail Kokho (mkokho@github)
  * Contributed impl for #990: Allow failing on `null` values for creator (add
  `DeserializationFeature.FAIL_ON_NULL_CREATOR_PROPERTIES`)
   (2.8.0)

Aleksandr Oksenenko (oleksandr-oksenenko@github)
  * Reported #999: External property is not deserialized
   (2.8.0)

Lokesh Kumar (LokeshN@github)
  * Contributed impl for #1082: Can not use static Creator factory methods for `Enum`s,
    with JsonCreator.Mode.PROPERTIES
   (2.8.0)
  * Reported #1217: `@JsonIgnoreProperties` on Pojo fields not working for deserialization
   (2.8.0)

Ross Goldberg
  * Reported #1165, provided fix for: `CoreXMLDeserializers` does not handle
    time-only `XMLGregorianCalendar`s
   (2.8.0)

Maarten Billemont (lhunath@github)
  * Suggested #1184: Allow overriding of `transient` with explicit inclusion with `@JsonProperty`
   (2.8.0)

Vladimir Kulev (lightoze@github)
  * Reported #1028: Ignore USE_BIG_DECIMAL_FOR_FLOATS for NaN/Infinity
   (2.8.0)

Ari Fogel (arifogel@github)
  * Reported #1261, contributed fix for: `@JsonIdentityInfo` deserialization fails with
    combination of forward references, `@JsonCreator`
   (2.8.0)

Andriy Plokhotnyuk (plokhotnyuk@github)
  * Requested #1277: Add caching of resolved generic types for `TypeFactory`
   (2.8.0)

Arek Gabiga (arekgabiga@github)
  * Reported #1297: Deserialization of generic type with Map.class
   (2.8.1)

Chris Jester-Young (cky@github)
  * Contributed #1335: Unconditionally call `TypeIdResolver.getDescForKnownTypeIds`
   (2.8.2)

Andrew Snare (asnare@github)
  * Reported #1315: Binding numeric values can BigDecimal lose precision
   (2.8.2)

Gili Tzabari (cowwoc@github)
  * Reported #1351: `@JsonInclude(NON_DEFAULT)` doesn't omit null fields
   (2.8.3)

Oleg Zhukov (OlegZhukov@github)
  * Reported #1384: `@JsonDeserialize(keyUsing = ...)` does not work correctly
   together with `DefaultTyping.NON_FINAL`
   (2.8.4)

Pavel Popov (tolkonepiu@github)
  * Contributed fix #1389: Problem with handling of multi-argument creator with Enums
   (2.8.4)

Josh Gruenberg (joshng@github)
  * Reported #1403: Reference-chain hints use incorrect class-name for inner classes
   (2.8.4)

Kevin Donnelly (kpdonn@github)
  * Reported #1432: Off by 1 bug in PropertyValueBuffer
   (2.8.5)

Nathanial Ofiesh (ofiesh@github)
  * Reported #1441: Failure with custom Enum key deserializer, polymorphic types
   (2.8.5)

Frédéric Camblor (fcamblor@github)
  * Reported #1451: Type parameter not passed by `ObjectWriter` if serializer pre-fetch disabled
   (2.8.6)

Stephan Schroevers (Stephan202@github)
  * Reported #1505: @JsonEnumDefaultValue should take precedence over FAIL_ON_NUMBERS_FOR_ENUMS
   (2.8.7)
  * Contributed fix for #2509: `AnnotatedMethod.getValue()/setValue()` doesn't have useful
    exception message
   (2.13.0)

Alex Panchenko (panchenko@github)
  * Reported #1543: JsonFormat.Shape.NUMBER_INT does not work when defined on enum type in 2.8
   (2.8.8)

Joshua Jones
  * Reported #1573, contributed fix: Missing properties when deserializing using a builder class
   with a non-default constructor and a mutator annotated with `@JsonUnwrapped`
   (2.8.8)

Ivo Studens (istudens@redhat.com)
  * Contributed #1585: Invoke ServiceLoader.load() inside of a privileged block
    when loading modules using `ObjectMapper.findModules()`
   (2.8.9)
  * Contributed fix for #2482: `JSONMappingException` `Location` column number
    is one line Behind the actual location
   (2.10.3)

Javy Luo (AnywnYu@github)
  * Reported #1595: `JsonIgnoreProperties.allowSetters` is not working in Jackson 2.8
   (2.8.9)

Marco Catania (catanm@github.com)
  * Contributed #1597: Escape JSONP breaking characters
   (2.8.9)

Andrew Joseph (apjoseph@github)
  * Reported #1629 `FromStringDeserializer` ignores registered `DeserializationProblemHandler`
    for `java.util.UUID`
   (2.8.9)

Joe Littlejohn (joelittlejohn@github)
  * Contributed #1642: Support `READ_UNKNOWN_ENUM_VALUES_AS_NULL` with `@JsonCreator`
   (2.8.9)

Slobodan Pejic (slobo-showbie@github)
  * Reported #1647, contributed fix: Missing properties from base class when recursive
    types are involved
   (2.8.9)

Bertrand Renuart (brenuart@github)
  * Reported #1648: `DateTimeSerializerBase` ignores configured date format when creating contextual
   (2.8.9)
  * Reported #1651: `StdDateFormat` fails to parse 'zulu' date when TimeZone other than UTC
   (2.8.9)
  * Suggested #1745: StdDateFormat: accept and truncate millis larger than 3 digits
   (2.9.1)
  * Contributed #1749: StdDateFormat: performance improvement of '_format(..)' method
   (2.9.1)
  * Contributed #1759: Reuse `Calendar` instance during parsing by `StdDateFormat`
   (2.9.1)

Kevin Gallardo (newkek@github)
  * Reported #1658: Infinite recursion when deserializing a class extending a Map,
    with a recursive value type
   (2.8.10)
  * Reported #1729: Integer bounds verification when calling `TokenBuffer.getIntValue()`
   (2.9.4)

Lukas Euler
  * Reported #1735: Missing type checks when using polymorphic type ids

Guixiong Wu (吴桂雄)
  * Reported #2032: Blacklist another serialization gadget (ibatis)
   (2.8.11.2)

svarzee@github
  * Reported #2109, suggested fix: Canonical string for reference type is built incorrectly
   (2.8.11.3 / 2.9.7)

Connor Kuhn (ckuhn@github)
  * Contributed #1341: FAIL_ON_MISSING_EXTERNAL_TYPE_ID_PROPERTY
   (2.9.0)

Jan Lolling (jlolling@github)
  * Contributed #1319: Add `ObjectNode.put(String, BigInteger)`
   (2.9.0)

Michael R Fairhurst (MichaelRFairhurst@github)
  * Reported #1035: `@JsonAnySetter` assumes key of `String`, does not consider declared type.
   (2.9.0)

Fabrizio Cucci (fabriziocucci@github)
  * Reported #1406: `ObjectMapper.readTree()` methods do not return `null` on end-of-input
   (2.9.0)

Emiliano Clariá (emilianogc@github)
  * Contributed #1434: Explicitly pass null on invoke calls with no arguments
   (2.9.0)

Ana Eliza Barbosa (AnaEliza@github)
  * Contributed #1520: Case insensitive enum deserialization feature.
   (2.9.0)

Lyor Goldstein (lgoldstein@github)
  * Reported #1544: `EnumMapDeserializer` assumes a pure `EnumMap` and does not support
    derived classes
   (2.9.0)

Harleen Sahni (harleensahni@github)
  * Reported #403: Make FAIL_ON_NULL_FOR_PRIMITIVES apply to primitive arrays and other
    types that wrap primitives
   (2.9.0)

Jared Jacobs (2is10@github)
  * Requested #1605: Allow serialization of `InetAddress` as simple numeric host address
   (2.9.0)

Patrick Gunia (pgunia@github)
  * Reported #1440: Wrong `JsonStreamContext` in `DeserializationProblemHandler` when reading
  `TokenBuffer` content
   (2.9.0)

Carsten Wickner (CarstenWickner@github)
  * Contributed #1522: Global `@JsonInclude(Include.NON_NULL)` for all properties with a specific type
   (2.9.0)

Chris Plummer (strmer15@github)
  * Reported #1637: `ObjectReader.at()` with `JsonPointer` stops after first collection
   (2.9.0)

Christian Basler (Dissem@github)
  * Reported #1688: Deserialization fails for `java.nio.file.Path` implementations when
    default typing enabled
   (2.9.0)

Tim Bartley (tbartley@github)
  * Reported, suggested fix for #1705: Non-generic interface method hides type resolution info
    from generic base class
   (2.9.1)

Luís Cleto (luiscleto@github)
  * Suggested 1768: Improve `TypeFactory.constructFromCanonical()` to work with
   `java.lang.reflect.Type.getTypeName()` format
   (2.9.2)

Vincent Demay (vdemay@github)
  * Reported #1793: `java.lang.NullPointerException` in `ObjectArraySerializer.acceptJsonFormatVisitor()`
    for array value with `@JsonValue`
   (2.9.2)

Peter Jurkovic (peterjurkovic@github)
  * Reported #1823: ClassNameIdResolver doesn't handle resolve Collections$SingletonMap,
    Collections$SingletonSet
   (2.9.3)

alinakovalenko@github:
  * Reported #1844: Map "deep" merge only adds new items, but not override existing values
   (2.9.3)

Pier-Luc Whissell (pwhissell@github):
  * Reported #1673: Serialising generic value classes via Reference Types (like Optional) fails
    to include type information
   (2.9.4)

Alexander Skvortcov (askvortcov@github)
  * Reported #1853: Deserialise from Object (using Creator methods) returns field name
    instead of value
   (2.9.4)

Joe Schafer (jschaf@github)
  * Reported #1906: Add string format specifier for error message in `PropertyValueBuffer`
   (2.9.4)
  * Reported #1907: Remove `getClass()` from `_valueType` argument for error reporting
   (2.9.4)

Deblock Thomas (deblockt@github)
  * Reported, contributed fix for #1912: `BeanDeserializerModifier.updateBuilder()` does not
    work to set custom  deserializer on a property (since 2.9.0)
   (2.9.5)
  * Reported, suggested fix for #2280: JsonMerge not work with constructor args
   (2.10.0)

lilei@venusgroup.com.cn:
  * Reported #1931: Two more `c3p0` gadgets to exploit default typing issue
   (2.9.5)

Aniruddha Maru (maroux@github)
  * Reported #1940: `Float` values with integer value beyond `int` lose precision if
    bound to `long`
   (2.9.5)

Timur Shakurov (saladinkzn@github)
  * Reported #1947: `MapperFeature.AUTO_DETECT_XXX` do not work if all disabled
   (2.9.5)

roeltje25@github
  * Reported #1978: Using @JsonUnwrapped annotation in builderdeserializer hangs in
    infinite loop
   (2.9.5)

Freddy Boucher (freddyboucher@github)
  * Reported #1990: MixIn `@JsonProperty` for `Object.hashCode()` is ignored
   (2.9.6)

Ondrej Zizka (OndraZizk@github)
  * Reported #1999: "Duplicate property" issue should mention which class it complains about
   (2.9.6)
  * Repoted #4145: NPE when transforming a tree to a model class object,
    at `ArrayNode.elements()`
   (2.16.0)

Jakub Skierbiszewski (jskierbi@github)
  * Reported, contributed fix for #2001: Deserialization issue with `@JsonIgnore` and
    `@JsonCreator` + `@JsonProperty` for same property name
   (2.9.6)

Carter Kozak (carterkozak@github)
  * Reported #2016: Delegating JsonCreator disregards JsonDeserialize info
   (2.9.6)
  * Contributed #2895: Improve static factory method generic type resolution logic
    (as well as better test coverage)
   (2.12.0)
  * Contributed #2928: `AnnotatedCreatorCollector` should avoid processing synthetic static
    (factory) methods
   (2.12.0)
  * Contributed #2931: Add errorprone static analysis profile to detect bugs at build time
   (2.12.0)
  * Contributed #2978: Fix failing `double` JsonCreators in jackson 2.12.0
   (2.12.1)
  * Contributed #3624: Legacy `ALLOW_COERCION_OF_SCALARS` interacts poorly with Integer to
   Float coercion
   (2.14.0)
  * Contributed #3876: `TypeFactory` cache performance degradation with
    `constructSpecializedType()`
   (2.15.0)
  * Contributed #4688: Should allow deserializing with no-arg `@JsonCreator(mode = DELEGATING)`
   (2.18.0)

Reinhard Prechtl (dnno@github)
  * Reported #2034: Serialization problem with type specialization of nested generic types
   (2.9.6)

Chetan Narsude (243826@github)
  * Reported #2038: JDK Serializing and using Deserialized `ObjectMapper` loses linkage
    back from `JsonParser.getCodec()`
   (2.9.6)

Petar Tahchiev (ptahchiev@github)
  * Reported #2060: `UnwrappingBeanPropertyWriter` incorrectly assumes the found
    serializer is of type `UnwrappingBeanSerializer`
   (2.9.6)

Brandon Krieger (bkrieger@github)
  * Reported #2064: Cannot set custom format for `SqlDateSerializer` globally
   (2.9.7)

Thibaut Robert (trobert@github)
  * Requested #2059: Remove `final` modifier for `TypeFactory`
   (2.10.0)

Christopher Smith (chrylis@github)
  * Suggested #2115: Support naive deserialization of `Serializable` values as "untyped",
    same as `java.lang.Object`		     
   (2.10.0)

Édouard Mercier (edouardmercier@github)
  * Requested #2116: Make NumberSerializers.Base public and its inherited classes not final
   (2.9.6)

Semyon Levin (remal@github)
  * Contributed #2120: `NioPathDeserializer` improvement
   (2.9.7)
  * Contributed #2133: Improve `DeserializationProblemHandler.handleUnexpectedToken()`
    to allow handling of Collection problems
   (2.10.0)

Pavel Nikitin (morj@github)
  * Requested #2181: Don't re-use dynamic serializers for property-updating copy constructors
   (2.9.8)

Thomas Krieger (ThomasKrieger@github)
  * Reported #1408: Call to `TypeVariable.getBounds()` without synchronization unsafe on
    some platforms
   (2.9.9)

René Kschamer (flawi@github)
  * Reported #2197: Illegal reflective access operation warning when using `java.lang.Void`
   as value type
   (2.9.8)

Joffrey Bion (joffrey-bion@github)
  * Reported #2265: Inconsistent handling of Collections$UnmodifiableList vs 
    Collections$UnmodifiableRandomAccessList
   (2.9.9)

Christoph Fiehe (cfiehe@github.com)
  * Contributed #2299: Fix for using jackson-databind in an OSGi environment under Android
   (2.9.9)

Cyril Martin (mcoolive@github.com)
  * Reported #2303: Deserialize null, when java type is "TypeRef of TypeRef of T",
    does not provide "Type(Type(null))"
   (2.9.9)

Daniil Barvitsky (dbarvitsky@github)
  * Reported #2324: `StringCollectionDeserializer` fails with custom collection
   (2.9.9)

Edgar Asatryan (nstdio@github)
  * Reported #2374: `ObjectMapper. getRegisteredModuleIds()` throws NPE if no modules registered
   (2.9.9.1)

Michael Simons (michael-simons@github)
  * Reported #2395: `NullPointerException` from `ResolvedRecursiveType` (regression due to
    fix for #2331)
   (2.9.9.3)

Joe Barnett (josephlbarnett@github)
  * Reported, contributed fix for #2404: FAIL_ON_MISSING_EXTERNAL_TYPE_ID_PROPERTY setting
    ignored when creator properties are buffered
   (2.9.10)
  * Reported, contributed fix for #3146: Merge findInjectableValues() results in
    AnnotationIntrospectorPair
   (2.12.4)

Kaki King (kingkk9279@g)
  * Reported #2449: Block one more gadget type (cve CVE-2019-14540)
   (2.9.10)

Jon Anderson (Jon901@github)
  * Reported #2544: java.lang.NoClassDefFoundError Thrown for compact profile1
   (2.9.10.2)

Zihui Ren (renzihui@github)
  * Suggested #2129: Add `SerializationFeature.WRITE_ENUM_KEYS_USING_INDEX`, separate from value setting
   (2.10.0)

Yiqiu Huang (huangyq23@github
  * Reported #2164: `FactoryBasedEnumDeserializer` does not respect
   `DeserializationFeature.WRAP_EXCEPTIONS`
   (2.10.0)
   
Alexander Saites (saites@github)
  * Reported #2189: `TreeTraversingParser` does not check int bounds
   (2.10.0)

Christoph Breitkopf (bokesan@github)
  * Reported #2217: Suboptimal memory allocation in `TextNode.getBinaryValue()`
   (2.10.0)

Pavel Chervakov (pacher@github)
  * Reported #2230: `WRITE_BIGDECIMAL_AS_PLAIN` is ignored if `@JsonFormat` is used
   (2.10.0)

Ben Anderson (andersonbd1@github)
  * Reported, suggested fix for #2309: READ_ENUMS_USING_TO_STRING doesn't support null values
   (2.10.0)

Manuel Hegner (manuel-hegner@github)
  * Suggested #2311: Unnecessary MultiView creation for property writers
   (2.10.0)

Chris Mercer (cmercer@github)
  * Reported #2331: `JsonMappingException` through nested getter with generic wildcard return type
   (2.10.0)

Robert Greig (rgreig@github)
  * Reported #2336: `MapDeserializer` can not merge `Map`s with polymorphic values
   (2.10.0)

Victor Noël (victornoel@github)
  * Reported #2338: Suboptimal return type for `JsonNode.withArray()`
   (2.10.0)
  * Reported #2339: Suboptimal return type for `ObjectNode.set()`
   (2.10.0)

David Harris (toadzky@github)
  * Reported #2378: `@JsonAlias` doesn't work with AutoValue
   (2.10.0)

Sam Smith (Oracle Security Researcher)
  * Suggested #2398: Replace recursion in `TokenBuffer.copyCurrentStructure()` with iteration

Vladimir Tsanev (tsachev@github)
  * Contributed #2415: Builder-based POJO deserializer should pass builder instance, not type,
    to `handleUnknownVanilla()` to fix earlier #822
   (2.10.0)

Marcos Passos (marcospassos@github(
  * Contributed #2432: Add support for module bundles
   (2.10.0)
  * Reported #2795: Cannot detect creator arguments of mixins for JDK types
   (2.11.3)
  * Reported #3220: (regression) Factory method generic type resolution does not use
    Class-bound type parameter
   (2.12.5)

David Becker (dsbecker@github)
  * Suggested #2433: Improve `NullNode.equals()`
   (2.10.0)

Hesham Massoud (heshamMassoud@github)
  * Reported, contributed fix for #2442: `ArrayNode.addAll()` adds raw `null` values
    which cause NPE on `deepCopy()`
   (2.10.0)

David Connelly (dconnelly@github)
  * Reported #2446: Java 11: Unable to load JDK7 types (annotations, java.nio.file.Path):
    no Java7 support added
   (2.10.0)

XakepSDK@github
  * Reported #2458: `Nulls` property metadata ignored for creators
   (2.10.0)
  * Contributed #2910: Make some java platform modules optional
   (2.12.0)

Wahey (KevynBct@github)
  * Reported #2466: Didn't find class "java.nio.file.Path" below Android api 26
   (2.10.0)

Martín Coll (colltoaction@github)
  * Contributed #2467: Accept `JsonTypeInfo.As.WRAPPER_ARRAY` with no second argument to
    deserialize as "null value"
   (2.10.0)

Andrey Kulikov (ankulikov@github)
  * Reported #2457: Extended enum values are not handled as enums when used as Map keys
   (2.10.1)

João Guerra (joca-bt@github)
 * Reported #2473: Array index missing in path of `JsonMappingException` for `Collection<String>`,
    with custom deserializer
  (2.10.1)
 * Reported #2567: Incorrect target type for arrays when providing nulls and nulls are disabled
  (2.10.2)
 * Reported #2635: JsonParser cannot getText() for input stream on MismatchedInputException
  (2.11.0)
 * Reported #2770: JsonParser from MismatchedInputException cannot getText() for
    floating-point value
  (2.11.1)
 * Reported #3227: Content `null` handling not working for root values
  (2.13.0)
 * Reported #3241: `constructorDetector` seems to invalidate `defaultSetterInfo`
   for nullability
  (2.18.0)
* Reported #3690: Incorrect target type for arrays when disabling coercion
  (2.15.0)
 * Reported #3924: Incorrect target type when disabling coercion, trying to deserialize
    String from Array/Object
  (2.16.0)

Ryan Bohn (bohnman@github)
  * Reported #2475: `StringCollectionSerializer` calls `JsonGenerator.setCurrentValue(value)`,
    which messes up current value for sibling properties
  (2.10.1)

Johan Haleby (johanhaleby@github)
  * Reported #2513: BigDecimalAsStringSerializer in NumberSerializer throws IllegalStateException
    in 2.10
  (2.10.1)

Richard Wise (Woodz@github)
  * Reported #2519: Serializing `BigDecimal` values inside containers ignores shape override	
  (2.10.1)

Mark Schäfer (mark--@github)
  * Reported #2520: Sub-optimal exception message when failing to deserialize non-static inner classes
  (2.10.1)

Ruud Welling (WellingR@github)
  * Contributed fix for #2102: `FAIL_ON_NULL_FOR_PRIMITIVES` failure does not indicate
    field name in exception message
  (2.10.2)

Fabian Lange (CodingFabian@github)
  * Reported #2556: Contention in `TypeNameIdResolver.idFromClass()`
  (2.10.2)

Stefan Wendt (stewe@github)
  * Reported #2560: Check `WRAP_EXCEPTIONS` in `CollectionDeserializer.handleNonArray()`
  (2.10.2)

Greg Arakelian (arakelian@github)
  * Reported #2566: `MissingNode.toString()` returns `null` (4 character token) instead
    of empty string
  (2.10.2)

Kamal Aslam (aslamkam@github)
  * Reported #2482: `JSONMappingException` `Location` column number is one line
    Behind the actual location
  (2.10.3)

Tobias Preuss (johnjohndoe@github)
  * Reported #2599: NoClassDefFoundError at DeserializationContext.<init> on Android 4.1.2
    and Jackson 2.10.0
  (2.10.3)

Eduard Tudenhöfner (nastra@github)
 * Reported #2602, contributed fix for: ByteBufferSerializer produces unexpected results with
   a duplicated ByteBuffer and a position > 0
  (2.10.3)

Alexander Shilov (ashlanderr@github)
 * Reported, suggested fix for #2610: `EXTERNAL_PROPERTY` doesn't work with `@JsonIgnoreProperties`
  (2.10.3)

Endre Stølsvik (stolsvik@github)
 * Reported #2679: `ObjectMapper.readValue("123", Void.TYPE)` throws "should never occur"
  (2.10.4)
 * Reported #3906: Regression: 2.15.0 breaks deserialization for records when
   `mapper.setVisibility(PropertyAccessor.ALL, Visibility.NONE)`
  (2.16.0)

Denis Kostousov (kostousov-ds@github)
 * Reported #2787 (partial fix): NPE after add mixin for enum
  (2.10.5)

Máté Rédecsi (rmatesz@github)
  * Reported #953: i-I case convertion problem in Turkish locale with case-insensitive deserialization
  (2.11.0)

Ville Koskela (vjkoskela@github)
  * Contributed #2487: BeanDeserializerBuilder Protected Factory Method for Extension
  (2.11.0)
  * Reported #2486: Builder Deserialization with JsonCreator Value vs Array
  (2.11.1)
  * Contributed fix for #792: Deserialization Not Working Right with Generic Types and Builders
  (2.12.0)

Fitz (Joongsoo.Park) (joongsoo@github)
  * Contributed #2511: Add `SerializationFeature.WRITE_SELF_REFERENCES_AS_NULL`
  (2.11.0)

Antonio Petrelli (apetrelli@github)
  * Reported #2049: TreeTraversingParser and UTF8StreamJsonParser create contexts differently
  (2.11.0)

Robert Diebels (RobertDiebels@github)
  * Contributed #2352: Support use of `@JsonAlias` for enum values
  (2.11.0)

Joseph Koshakow (jkosh44@github)
  * Contributed fix for #2515: `ObjectMapper.registerSubtypes(NamedType...)` doesn't allow registering
    the same POJO for two different type ids
  (2.11.0)

Haowei Wen (yushijinhun@github)
  * Reported #2565: Java 8 `Optional` not working with `@JsonUnwrapped` on unwrappable type
  (2.11.0)

Bartosz Baranowski (baranowb@github)
  * Reported #2589: `DOMDeserializer`: setExpandEntityReferences(false) may not prevent
   external entity expansion in all cases
  (2.11.0)

Oleksii Khomchenko (gagoman@github)
  * Reported, contributed fix for #2592: `ObjectMapper.setSerializationInclusion()` is
   ignored for `JsonAnyGetter`
  (2.11.0)

Oleksandr Poslavskyi (alevskyi@github)
  * Contributed fix for #1983: Polymorphic deserialization should handle case-insensitive Type Id
    property name if `MapperFeature.ACCEPT_CASE_INSENSITIVE_PROPERTIES` is enabled
  (2.11.0)

Simone D'Avico (simonedavico@github)
  * Reported #2632: Failure to resolve generic type parameters on serialization
  (2.11.0)
 
Robin Roos (robinroos@github)
  * Contributed #2636: ObjectReader readValue lacks Class<T> argument
  (2.11.0)

Michael Cramer (BigMichi1@github)
  * Reported #2725: JsonCreator on static method in Enum and Enum used as key in map
   fails randomly
  (2.11.1)
 
Frank Schmager (fschmager@github)
  * Reported #2757: "Conflicting setter definitions for property" exception for `Map`
   subtype during deserialization
  (2.11.1)

Johannes Kuhn (DasBrain@github)
  * Reported #2758: Fail to deserialize local Records
  (2.11.1)
  * Reported #2760: Jackson doesn't respect `CAN_OVERRIDE_ACCESS_MODIFIERS=false` for
    deserializer properties
  (2.11.1)

Oleg Chtchoukine (oshatrk@github)
  * Reported #2759: Rearranging of props when property-based generator is in use leads
    to incorrect output
  (2.11.1)

Joshua Shannon (retrodaredevil@github)
  * Reported, contributed fix for #2785: Polymorphic subtypes not registering on copied
    ObjectMapper (2.11.1)
  (2.11.2)

Daniel Hrabovcak (TheSpiritXIII@github)
  * Reported #2796: `TypeFactory.constructType()` does not take `TypeBindings` correctly
  (2.11.2)
  * Reported #2900: Jackson does not support deserializing new Java 9 unmodifiable collections
  (2.13.0)

Lari Hotari (lhotari@github)
  * Reported #2821: Json serialization fails or a specific case that contains generics and
   static methods with generic parameters (2.11.1 -> 2.11.2 regression)
  (2.11.3)

Nils Christian Ehmke (nils-christian@github)
  * Reported #2822: Using JsonValue and JsonFormat on one field does not work as expected
  (2.11.3)

Daniel Wu (DanielYWoo@github)
  * Reported #2840: `ObjectMapper.activateDefaultTypingAsProperty()` is not using
  (2.11.3)

Łukasz Walkiewicz (lukasz-walkiewicz@github)
  * Reported #2894: Fix type resolution for static methods (regression in 2.11.3)
  (2.11.4)

Lucian H (symposion@github)
  * Reported, suggested fix for #2944: `@JsonCreator` on constructor not compatible
    with `@JsonIdentityInfo`, `PropertyGenerator`
  (2.11.4)

Gian Merlino (gianm@github)
  * Reported #3022: Property ignorals cause `BeanDeserializer `to forget how to read
   from arrays (not copying `_arrayDelegateDeserializer`)
  (2.11.5 / 2.12.2)

Marc Carter (drekbour@github)
  * Contributed #43 implementation: Add option to resolve type from multiple existing properties,
   `@JsonTypeInfo(use=DEDUCTION)`
  (2.12.0)
  * Contributed #3055: Polymorphic subtype deduction ignores `defaultImpl` attribute
  (2.12.2)
  * Contributed #3139: Deserialization of "empty" subtype with DEDUCTION failed

Mike Gilbode (gilbode@github)
  * Reported #792: Deserialization Not Working Right with Generic Types and Builders
  (2.12.0)

Baptiste Pernet (sp4ce@github)
  * Contributed #1296 implementation: Add `@JsonIncludeProperties(propertyNames)` (reverse
    of `@JsonIgnoreProperties`)
  (2.12.0)

Dominik Krebhan (dominikrebhan@github)
  * Contributed #1458: `@JsonAnyGetter` should be allowed on a field
  (2.12.0)
 
Patrick Jungermann (pjungermann@github)
  * Requested #1852: Allow case insensitive deserialization of String value into
  `boolean`/`Boolean` (esp for Excel)
  (2.12.0)
 
Nate Bauernfeind (nbauernfeind@github)
  * Reported #2091: `ReferenceType` does not expose valid containedType
  (2.12.0)

Xiang Zhang (zhangyangyu@github)
  * Reported #2118: `JsonProperty.Access.READ_ONLY` does not work with "getter-as-setter"
    Collections
  (2.12.0)

David Nelson (eatdrinksleepcode@github)
  * Requested #2215: Support `BigInteger` and `BigDecimal` creators in `StdValueInstantiator`
  (2.12.0)

Tiago Martins (upsidedownsmile@github)
  * Contributed #2215: Support `BigInteger` and `BigDecimal` creators in `StdValueInstantiator`
  (2.12.0)

Yona Appletree (Yona-Appletree@github)
  * Reported #2283: `JsonProperty.Access.READ_ONLY` fails with collections when a
    property name is specified
  (2.12.0)

Youri Bonnaffé (youribonnaffe@github)
  * Contributed #2709: Support for JDK 14 record types
  (2.12.0)

David Bidorff (bidorffOL@github)
  * Reported, contributed fix for #2719: `FAIL_ON_IGNORED_PROPERTIES` does not throw
    on `READONLY` properties with an explicit name
  (2.12.0)

Jendrik Johannes (jjohannes@github)
  * Contributed #2726: Add Gradle Module Metadata for version alignment with Gradle 6
  (2.12.0)

Swayam Raina (swayamraina@github)
  * Contributed #2761: Support multiple names in `JsonSubType.Type`
  (2.12.0)

Oguzhan Unlu (oguzhanunlu@github)
  * Requested #2855: Add `JsonNode.canConvertToExactIntegral()` to indicate whether
    floating-point/BigDecimal values could be converted to integers losslessly
  (2.12.0)

Siavash Soleymani (siavashsoleymani@github)
  * Contributed implementation for #2855: Add `JsonNode.canConvertToExactIntegral()` to
    indicate whether floating-point/BigDecimal values could be converted to integers losslessly
  (2.12.0)

Kevin Binswanger (Anusien@github)
  * Contributed implementation for #2871: Add `@JsonKey` annotation (similar to `@JsonValue`)
    for customizable serialization of Map keys
  (2.12.0)

Ilya Golovin (ilgo0413@github)
  * Contributed #2873: `MapperFeature.ACCEPT_CASE_INSENSITIVE_ENUMS` should work for enum as keys
  (2.12.0)

Sergiy Yevtushenko (siy@github)
  * Contributed #2879: Add support for disabling special handling of "Creator properties" wrt
    alphabetic property ordering
  (2.12.0)

M Rizky Satrio (rsatrio@github)
  * Contributed #2925: Add support for `java.sql.Blob`
   (2.12.0)

Halil İbrahim Şener (hisener@github)
  * Reported #2962: Auto-detection of constructor-based creator method skipped if there is
   an annotated factory-based creator method (regression from 2.11)
   (2.12.1)
  * Reported #3143: String-based `Map` key deserializer is not deterministic when there is no
   single arg constructor
   (2.13.0)

Faron Dutton (fdutton@github)
  * Contributed fix for #2990: Breaking API change in `BasicClassIntrospector` (2.12.0)
   (2.12.1)

SunYiJun (xiaosunzhu@github)
  * Reported, suggested fix for #2979: Conflicting in POJOPropertiesCollector when
    having namingStrategy
   (2.12.1)

Vassil Dichev (vdichev@github)
  * Reported #754: EXTERNAL_PROPERTY does not work well with `@JsonCreator` and
    `FAIL_ON_UNKNOWN_PROPERTIES`
   (2.12.2)

Miguel G (Migwel@github)
  * Reported, contributed fix for #3025: UntypedObjectDeserializer` mixes multiple unwrapped
    collections (related to #2733)
   (2.12.2)

Jelle Voost (jellevoost@github)
  * Reported #3038: Two cases of incorrect error reporting about DeserializationFeature
   (2.12.2)

JoeWoo (xJoeWoo@github)
  * Reported #3139: Deserialization of "empty" subtype with DEDUCTION failed
   (2.12.4)

Asaf Romano (asaf-romano@github)
  * Reported #3080: configOverrides(boolean.class) silently ignored, whereas .configOverride(Boolean.class)
    works for both primitives and boxed boolean values
   (2.13.0)

David Hoffman (dhofftgt@github)
  * Contributed #3082: Dont track unknown props in buffer if `ignoreAllUnknown` is true
   (2.13.0)

Eric Sirianni (sirianni@github)
  * Reported #3122: Deep merge for `JsonNode` using `ObjectReader.readTree()`
   (2.13.0)

Tarekk Mohamed Abdalla (TarekkMA@github)
  * Contributed #3154: Add ArrayNode#set(int index, primitive_type value)
   (2.13.0)

Aritz Bastida (aritzbastida@github)
  * Reported #3160: JsonStreamContext "currentValue" wrongly references to @JsonTypeInfo
   annotated object
   (2.13.0)

Morten Andersen-Gott (magott@github)
  * Contributed #3174: DOM `Node` serialization omits the default namespace declaration
   (2.13.0)

Klaas Dellschaft (klaasdellschaft@github)
  * Contributed #3177: Support `suppressed` property when deserializing `Throwable`
   (2.13.0)
  * Contributed #3187: `AnnotatedMember.equals()` does not work reliably
   (2.13.0)

Nick Benoit (nick-benoit14@github)
  * Proposed #3193: Add `MapperFeature.APPLY_DEFAULT_VALUES`, initially for Scala module
   (2.13.0)

Xinzhe Yang (xinzheyang@github)
  * Reported #3217: `XMLGregorianCalendar` doesn't work with default typing
   (2.13.0)

Kenneth Jorgensen (kennethjor@github)
  * Requested #3238: Add PropertyNamingStrategies.UpperSnakeCaseStrategy
    (and UPPER_SNAKE_CASE constant)
   (2.13.0)

Tanvesh Takawale (TanveshT@github)
  * Contributed implementation for #3238: Add PropertyNamingStrategies.UpperSnakeCaseStrategy
    (and UPPER_SNAKE_CASE constant)
   (2.13.0)

Hyeonho Kim (proost@github)
  * Contributed fix for #3227: Content `null` handling not working for root values
   (2.13.0)

Peter Burka (pburka@github)
  * Reported #3234: StdDeserializer rejects blank (all-whitespace) strings for ints
   (2.13.0)

Abishek Ravichandran (abrav9595@github)
  * Contributed #3259: Support for BCP 47 `java.util.Locale` serialization/deserialization
   (2.13.0)

李孟宁 (limengning@github)
  * Contributed fix for #1850: `@JsonValue` with integer for enum does not deserialize correctly
  (2.13.0)

Joel Berger (jberger@github)
  * Reported #3299: Do not automatically trim trailing whitespace from `java.util.regex.Pattern`
    values
  (2.13.1)

Sergey Chernov (seregamorph@github)
  * Suggested the fix for #3305: ObjectMapper serializes `CharSequence` subtypes as POJO
    instead of as String (JDK 15+)
  (2.13.1)

Sam Kruglov (Sam-Kruglov@github)
  * Reported #3344: `Set.of()` (Java 9) cannot be deserialized with polymorphic handling
  (2.13.2)

Krishna Ghimire (Krishnaghimir@github)
  * Reported #3369: Deserialization ignores other Object fields when Object or Array
  value used for enum
  (2.13.2)

Christoph Dreis (dreis2211@github)
  * Suggested #3293: Use Method.getParameterCount() where possible
  (2.13.2)

Matthieu Finiasz (finiasz@github)
  * Reported #3412: Version 2.13.2 uses `Method.getParameterCount()` which is not
   supported on Android before API 26
  (2.13.3)

Taylor S Marks (TaylorSMarks@github)
  * Contributed fix for #2816: Optimize UntypedObjectDeserializer wrt recursion
  (2.13.3)

Spence Nace (snace98@github)
  * Contributed fix for #2816: Optimize UntypedObjectDeserializer wrt recursion
  (2.13.3)

Jason Harper (jsharper@github)
  * Reported #3275: JDK 16 Illegal reflective access for `Throwable.setCause()` with
   `PropertyNamingStrategy.UPPER_CAMEL_CASE`
  (2.13.4)

Matthew Altman (matthew-altman@github)
  * Reported #2541: Cannot merge polymorphic objects
  (2.14.0)

James Wang (jameswangz@github)
  * Contributed fix for #2541: Cannot merge polymorphic objects
  (2.14.0)

ZeyuCai@github:
  * Contributed #3314: Four Flaky Tests Detected in 2.14
  (2.14.0)

Ernst-Jan van der Laan (ejl888@github)
  * Reported #3338: `configOverride.setMergeable(false)` not supported by `ArrayNode`
  (2.14.0)

Gary Morgan (morganga@github)
  * Contributed #3419: Improve performance of `UnresolvedForwardReference` for
    forward reference resolution
  (2.14.0)

Jan Judas (kostislav@github)
  * Contributed #3445: Do not strip generic type from `Class<C>` when resolving `JavaType`
  (2.14.0)

Deniz Husaj (denizhusaj@github)
  * Reported #3447: Deeply nested JsonNode throws StackOverflowError for toString()
  (2.14.0)

PJ Fanning (pjfanning@github)
  * Contributed #3475: Support use of fast double parse
  (2.14.0)
  * Contributed #3530: Change LRUMap to just evict one entry when maxEntries reached
  (2.14.0)
  * Contributed #3837: Set transformer factory attributes to improve protection against XXE
  (2.14.3)
  - And NUMEROUS other contributions not listed here! (for 2.15 and above)

Igor Shymko (ancane@github)
  * Contributed #3500: Add optional explicit `JsonSubTypes` repeated names check
  (2.14.0)

Jordi Ortolá Ankum (Tomasito665@github)
  * Contributed #3013: Allow disabling Integer to String coercion via `CoercionConfig`
  (2.14.0)
  * Contributed #3503: `StdDeserializer` coerces ints to floats even if configured to fail
  (2.14.0)
  * Contributed #3613: Implement `float` and `boolean` to `String` coercion config
  (2.14.0)

Felix Vaughan (FelixVaughan01@github)
  * Contributed #3212: Add method `ObjectMapper.copyWith(JsonFactory)`
  (2.14.0)

Arnaud Solé (Bluexin@github)
  * Contributed #3505: Fix deduction deserializer with DefaultTypeResolverBuilder
  (2.14.0)

Richard Kwasnicki (Richie94@github)
  * Contributed #3609: Allow non-boolean return type for "is-getters" with
  `MapperFeature.ALLOW_IS_GETTERS_FOR_NON_BOOLEAN`
  (2.14.0)

Joachim Durchholz (toolforger@github)
  * Requested #3633: Expose `translate()` method of standard `PropertyNamingStrategy`
   implementations
  (2.14.0)

Andrej Mitrovic (AndrejMitrovic@github)
  * Reported #3655: `Enum` values can not be read from single-element array even with
    `DeserializationFeature.UNWRAP_SINGLE_VALUE_ARRAYS`
  (2.14.1)

Moritz Halbritter (mhalbritter@github)
  * Reported #3665: `ObjectMapper` default heap consumption increased significantly
    from 2.13.x to 2.14.0
  (2.14.1)

Philippe Marschall (marschall@github)
  * Contributed #3699: Allow custom `JsonNode` implementations
  (2.14.2)

Gili Tzabari (cowwoc@github)
  * Reported #3063: `@JsonValue` fails for Java Record
  (2.14.2)

Yury Molchan (yurkom@github)
  * Contributed #4121: Preserve the original component type in merging to an array
  (2.14.4)

Joo Hyuk Kim (JooHyukKim@github)
  * Contributed #2536: Add `EnumFeature.READ_ENUM_KEYS_USING_INDEX` to work with
    existing "WRITE_ENUM_KEYS_USING_INDEX"
   (2.15.0)
  * Contributed #2667: Add `@EnumNaming`, `EnumNamingStrategy` to allow use of naming
    strategies for Enums
   (2.15.0)
  * Contributed fix for #2968: Deserialization of `@JsonTypeInfo` annotated type fails with
    missing type id even for explicit concrete subtypes
   (2.15.0)
  * Contributed #3053: Allow serializing enums to lowercase (`EnumFeature.WRITE_ENUMS_TO_LOWERCASE`)
   (2.15.0)
  * Contributed #3566: Cannot use both `JsonCreator.Mode.DELEGATING` and `JsonCreator.Mode.PROPERTIES`
    static creator factory methods for Enums
   (2.15.0)
  * Contributed #3638: Case-insensitive and number-based enum deserialization are
    (unnecessarily) mutually exclusive
   (2.15.0)
  * Contributed #3814: Enhance `StdNodeBasedDeserializer` to support `readerForUpdating`
   (2.15.0)
  * Contributed #3819: Add convenience method `SimpleBeanPropertyFilter.filterOutAll()` as
    counterpart of `serializeAll()`
   (2.15.0)
  - And NUMEROUS other contributions not listed here! (for 2.16 and above)

Vojtěch Knyttl (knyttl@github)
  * Requested #3053: Allow serializing enums to lowercase (`EnumFeature.WRITE_ENUMS_TO_LOWERCASE`)
   (2.15.0)

Phil Gref (pgrefviau@github)
  * Reported #3638: Case-insensitive and number-based enum deserialization are
   (unnecessarily) mutually exclusive
  (2.15.0)

Hervé Boutemy (hboutemy@github)
  * Contributed fix for #3680: Timestamp in classes inside jar showing 02/01/1980
  (2.15.0)

Sim Yih Tsern (yihtsern@github)
 * Contributed fix for #2974: Null coercion with `@JsonSetter` does not work with `java.lang.Record`
  (2.15.0)
 * Contributed fix for #2992: Properties naming strategy do not work with Record
  (2.15.0)
 * Contributed fix for #3180: Support `@JsonCreator` annotation on record classes
  (2.15.0)
 * Contributed fix for #3297: `@JsonDeserialize(converter = ...)` does not work with Records
  (2.15.0)
 * Contributed fix for #3342: `JsonTypeInfo.As.EXTERNAL_PROPERTY` does not work with record wrappers
  (2.15.0)
 * Contributed fix for #3894: Only avoid Records fields detection for deserialization
  (2.15.1)
 * Contributed fix for #3897: 2.15.0 breaks deserialization when POJO/Record only has a
   single field and is marked `Access.WRITE_ONLY`
  (2.15.1)
 * Contributed fix for #3968: Records with additional constructors failed to deserialize
  (2.15.3)
 ... and many more (as of 2.18)

Ajay Siwach (Siwach16@github)
  * Contributed #3637: Add enum features into `@JsonFormat.Feature`
   (2.15.0)

Zhenyu Luo (luozhenyu@github)
  * Contributed #3745: Deprecate classes in package `com.fasterxml.jackson.databind.jsonschema`
   (2.15.0)

Christoph Schulz (ciis0@github)
  * Reported #3771: Classloader leak: DEFAULT_ANNOTATION_INTROSPECTOR holds annotation reference
   (2.15.0)

Patrick Strawderman (kilink@github)
  * Requested #2968: Deserialization of `@JsonTypeInfo` annotated type fails with
  missing type id even for explicit concrete subtypes
   (2.15.0)
  * Reported #3816: TokenBuffer does not implement writeString(Reader reader, int len)
   (2.15.0)

Matt Nelson (mattnelson@github)
  * Requested #3814: Enhance `StdNodeBasedDeserializer` to support `readerForUpdating`
   (2.15.0)

Steve Storey (stevestorey@github)
  * Contributed #3853: Add `MapperFeature.REQUIRE_TYPE_ID_FOR_SUBTYPES` to enable/disable
    strict subtype Type Id handling
   (2.15.0)

Matteo Bertozzi (matteobertozzi@github)
  * Reported #3895: 2.15.0 breaking behaviour change for records and Getter Visibility
   (2.15.1)

Antti Lampinen (arlampin@github)
 * Reported #3897: 2.15.0 breaks deserialization when POJO/Record only has a single field
   and is marked `Access.WRITE_ONLY`
  (2.15.1)
  * Reported #3897: 2.15.0 breaks deserialization when POJO/Record only has a single field
    and is marked `Access.WRITE_ONLY`
   (2.15.1)
  * Reported #4724: Deserialization behavior change with Records, `@JsonCreator` and
   `@JsonValue` between 2.17 and 2.18
   (2.18.1)

Dmitry Bolotin (dbolotin@github)
  * Reported #1172: `@JsonView` doesn't work with `@JsonCreator`
   (2.15.4)

Kevin Baes (BaesKevin@github)
 * Reported #3251: Generic class with generic field of runtime type `Double` is deserialized
   as `BigDecimal` when used with `@JsonTypeInfo` and `JsonTypeInfo.As.EXISTING_PROPERTY`
 (2.16.0)

John Hendrikx (hjohn@github)
 * Reported #3277: Combination of `@JsonUnwrapped` and `@JsonAnySetter` results in `BigDecimal`
  instead of `Double`
 (2.16.0)

David Schlosnagle (schlosna@github)
 * Contributed #4008: Optimize `ObjectNode` findValue(s) and findParent(s) fast paths
  (2.16.0)

Philipp Kräutli (pkraeutli@github)
 * Reported #4009: Locale "" is deserialised as `null` if `ACCEPT_EMPTY_STRING_AS_NULL_OBJECT`
   is enabled
  (2.16.0)

iProdigy (iProdigy@github)
 * Contributed #4036: Use `@JsonProperty` for Enum values also when `READ_ENUMS_USING_TO_STRING`
   enabled
  (2.16.0)
 * Contributed #4037: Fix `Enum` deserialization to use `@JsonProperty`, `@JsonAlias` even if
   `EnumNamingStrategy` used
  (2.16.0)
 * Contributed #4039: Use `@JsonProperty` and lowercase feature when serializing Enums despite
   using toString()
  (2.16.0)
 * Contributed #4040: Use `@JsonProperty` over `EnumNamingStrategy` for Enum serialization
  (2.16.0)
 * Contributed fix #4041: Actually cache EnumValues#internalMap
  (2.16.0)

Jason Laber (jlaber@github)
 * Reported #3948: `@JsonIgnore` no longer works for transient backing fields
  (2.16.0)

Andreas Zahnen (azahnen@github)
 * Reported #4078: `java.desktop` module is no longer optional
  (2.16.0)

Omar Aloraini (ooraini@github)
 * Requested #4061: Add JsonTypeInfo.Id.SIMPLE_NAME which defaults type id
   to `Class.getSimpleName()`
  (2.16.0)

Naoki Takezoe (takezoe@github)
 * Contributed #4144: Log WARN if deprecated subclasses of `PropertyNamingStrategy`
   is used
  (2.16.0)

Garret Wilson (garretwilson@github)
 * Reported #4153: Deprecated `ObjectReader.withType(Type)` has no direct
   replacement; need `forType(Type)`
  (2.16.0)

Jan Pachol (janpacho@github)
 * Reported #4175: Exception when deserialization of `private` record with
   default constructor
  (2.16.0)

Pieter Dirk Soels (Badbond@github)
 * Reported #4302: Problem deserializing some type of Enums when using
  `PropertyNamingStrategy`
  (2.16.2)

Stephane Bailliez (sbailliez@github)
 * Reported #4409: Deserialization of enums with name defined with different cases
   leads to `InvalidDefinitionException`: Multiple fields representing property
  (2.16.2)

Guillaume Jardillier (Mugiwara84@github)
 * Reported #4564: Possible 2.16.0 Enum-as-JSON-Object serialization regression
  (2.16.3)

Muhammad Khalikov (mukham12@github)
 * Contributed fix for #4209: Make `BeanDeserializerModifier`/`BeanSerializerModifier`
   implement `java.io.Serializable`
  (2.17.0)

Eduard Dudar (edudar@github)
 * Contributed #4299: Some `Collection` and `Map` fallbacks don't work in GraalVM native image
  (2.17.0)

Jesper Blomquist (jebl01@github)
 * Contributed #4393: Deserialize `java.util.UUID` encoded as Base64 and base64Url with or
   without padding
  (2.17.0)

András Péteri (apeteri@github)
 * Suggested #4416: Deprecate `JsonNode.asText(String)`
  (2.17.0)

Kyrylo Merzlikin (kirmerzlikin@github)
 * Contributed fix for #2543: Introspection includes delegating ctor's
   only parameter as a property in `BeanDescription`
  (2.17.0)

Miguel Mendes Ruiz (migmruiz@github)
 * Reported #4428: `ByteBuddy` scope went beyond `test` in version 2.17.0
  (2.17.1)

Oddbjørn Kvalsund (oddbjornkvalsund@github)
 * Reported, contributed fix for #4430: Use `ReentrantLock` instead of `synchronized`
   in `DeserializerCache` to avoid deadlock on pinning
  (2.17.1)

Peter Levart (plevart@github)
 * Reported, contributed fix for #4575: StdDelegatingSerializer does not consider
   a Converter that may return null for a non-null input
  (2.17.2)

Susan Witts (susanw1@github)
 * Reported #4607: `MismatchedInput`: No Object Id found for an instance of X to
   assign to property '@id'
  (2.17.2)

Ulf Dreyer (@u3r)
 * Reported #4085: `@JsonView` does not work on class-level for records
  (2.18.0)

Mark Herkrath (@herkrath)
 * Reported #4356: `BeanDeserializerModifier::updateBuilder()` doesn't work for
   beans with Creator methods
  (2.18.0)

David Moten (@davidmoten)
 * Contributed #4453: Allow JSON Integer to deserialize into a single-arg constructor of
   parameter type `double`
  (2.18.0)

Teodor Danciu (@teodord)
 * Reported #4464: When `Include.NON_DEFAULT` setting is used, `isEmpty()` method is
   not called on the serializer
  (2.18.0)

Matthew Luckam (@mluckam)
 * Contributed #4483: Remove `final` on method BeanSerializer.serialize()
  (2.18.0)

Alexandre Jacob (@ajacob)
 * Reported #4545: Unexpected deserialization behavior with `@JsonCreator`,
   `@JsonProperty` and javac `-parameters`
  (2.18.0)

Eduard Gomoliako (@Gems)
 * Reported #4602: Possible wrong use of _arrayDelegateDeserializer in
   BeanDeserializerBase::deserializeFromObjectUsingNonDefault()
  (2.18.0)
 * Reported #4772: Serialization and deserialization issue of sub-types used with
  `JsonTypeInfo.Id.DEDUCTION` where sub-types are Object and Array
  (2.19.0)

Mathijs Vogelzang (@mathijs81)
 * Reported #4678: Java records don't serialize with `MapperFeature.REQUIRE_SETTERS_FOR_GETTERS`
  (2.18.0)

Rikkarth (@rikkarth)
 * Contributed #4709: Add `JacksonCollectors` with `toArrayNode()` implementation
  (2.18.0)

Maxim Valeev (@MaximValeev)
 * Reported #4508: Deserialized JsonAnySetter field in Kotlin data class is null
  (2.18.1)

wrongwrong (@k163377)
 * Contributed #4749: Fixed problem in StdDelegatingSerializer#serializeWithType where final
   serializer lookup was done on the pre-converted value when _delegateSerializer was null
  (2.18.1)

Bernd Ahlers (@bernd)
 * Reported #4742: Deserialization with Builder, External type id, `@JsonCreator` failing
  (2.18.2)

Mike Minicki (@martel)
 * Reported #4788: `EnumFeature.WRITE_ENUMS_TO_LOWERCASE` overrides `@JsonProperty` values
  (2.18.2)

Jonathan Mesny (@jmesny)
 * Reported #4810: Deserialization using `@JsonCreator` with renamed property failing (since 2.18)
  (2.18.2)

Stanislav Shcherbakov (@glorrian)
 * Contributed #4844: Fix wrapped array hanlding wrt `null` by `StdDeserializer`
  (2.18.3)

Tomáš Poledný (@Saljack)
 * Reported #4860: `ConstructorDetector.USE_PROPERTIES_BASED` does not work with
   multiple constructors since 2.18
  (2.18.3)

<<<<<<< HEAD
Liam Feid (@fxshlein)
 * Contributed #1467: Support `@JsonUnwrapped` with `@JsonCreator`
  (2.19.0)

@SandeepGaur2016
 * Contributed fix for #2461: Nested `@JsonUnwrapped` property names not correctly handled
  (2.19.0)

Geoffrey Grebert (@ggrebert)
 * Contributed #2951: Allow inverting `@JsonProperty(access=)` so it can work differently
   on server side and client side
  (2.19.0)

Konstantin Maliuga (@badoken)
 * Contributed #4674: Allow setting global enum naming strategy similar to property naming strategy
  (2.19.0)

Lars Benedetto (@lbenedetto)
 * Contributed #4676: Support other enum naming strategies than camelCase
  (2.19.0)
=======
Gustavo Bazan (@gssbzn)
 * Reported #4908: Deserialization behavior change with @JsonCreator and
   @ConstructorProperties between 2.17 and 2.18
  (2.18.3)
>>>>>>> 53f3469d
<|MERGE_RESOLUTION|>--- conflicted
+++ resolved
@@ -1872,7 +1872,11 @@
    multiple constructors since 2.18
   (2.18.3)
 
-<<<<<<< HEAD
+Gustavo Bazan (@gssbzn)
+ * Reported #4908: Deserialization behavior change with @JsonCreator and
+   @ConstructorProperties between 2.17 and 2.18
+  (2.18.3)
+
 Liam Feid (@fxshlein)
  * Contributed #1467: Support `@JsonUnwrapped` with `@JsonCreator`
   (2.19.0)
@@ -1892,10 +1896,4 @@
 
 Lars Benedetto (@lbenedetto)
  * Contributed #4676: Support other enum naming strategies than camelCase
-  (2.19.0)
-=======
-Gustavo Bazan (@gssbzn)
- * Reported #4908: Deserialization behavior change with @JsonCreator and
-   @ConstructorProperties between 2.17 and 2.18
-  (2.18.3)
->>>>>>> 53f3469d
+  (2.19.0)