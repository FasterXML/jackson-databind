package com.fasterxml.jackson.databind.ser.jdk;

import java.io.*;
import java.util.*;

import com.fasterxml.jackson.annotation.*;
import com.fasterxml.jackson.core.*;
import com.fasterxml.jackson.databind.*;
import com.fasterxml.jackson.databind.annotation.JsonSerialize;
import com.fasterxml.jackson.databind.ser.std.StdSerializer;
import com.fasterxml.jackson.databind.testutil.NoCheckSubTypeValidator;

public class CollectionSerializationTest
    extends BaseMapTest
{
    enum Key { A, B, C };

    // Field-based simple bean with a single property, "values"
    final static class CollectionBean
    {
        @JsonProperty // not required
        public Collection<Object> values;

        public CollectionBean(Collection<Object> c) { values = c; }
    }

    static class EnumMapBean
    {
        EnumMap<Key,String> _map;

        public EnumMapBean(EnumMap<Key,String> m)
        {
            _map = m;
        }

        public EnumMap<Key,String> getMap() { return _map; }
    }

    /**
     * Class needed for testing [JACKSON-220]
     */
    @SuppressWarnings("serial")
    @JsonSerialize(using=ListSerializer.class)    
    static class PseudoList extends ArrayList<String>
    {
        public PseudoList(String... values) {
            super(Arrays.asList(values));
        }
    }

    static class ListSerializer extends StdSerializer<List<String>>
    {
        public ListSerializer() { super(List.class); }

        @Override
        public void serialize(List<String> value, JsonGenerator gen, SerializerProvider provider)
            throws IOException
        {
            // just use standard List.toString(), output as JSON String
            gen.writeString(value.toString());
        }
    }

    static class EmptyListBean {
        public List<String> empty = new ArrayList<String>();
    }

    static class EmptyArrayBean {
        public String[] empty = new String[0];
    }

    static class StaticListWrapper {
        protected List<String> list;

        public StaticListWrapper(String ... v) {
            list = new ArrayList<String>(Arrays.asList(v));
        }
        protected StaticListWrapper() { }
        
        public List<String> getList( ) { return list; }
        public void setList(List<String> l) { list = l; }
    }

    /*
    /**********************************************************
    /* Test methods
    /**********************************************************
     */

    private final static ObjectMapper MAPPER = new ObjectMapper();

    public void testCollections() throws IOException
    {
        // Let's try different collections, arrays etc
        final int entryLen = 98;

        for (int type = 0; type < 4; ++type) {
            Object value;

            if (type == 0) { // first, array
                int[] ints = new int[entryLen];
                for (int i = 0; i < entryLen; ++i) {
                    ints[i] = Integer.valueOf(i);
                }
                value = ints;
            } else {
                Collection<Integer> c;

                switch (type) {
                case 1:
                    c = new LinkedList<Integer>();
                    break;
                case 2:
                    c = new TreeSet<Integer>(); // has to be ordered
                    break;
                default:
                    c = new ArrayList<Integer>();
                    break;
                }
                for (int i = 0; i < entryLen; ++i) {
                    c.add(Integer.valueOf(i));
                }
                value = c;
            }
            String json = MAPPER.writeValueAsString(value);
            
            // and then need to verify:
            JsonParser p = MAPPER.createParser(json);
            assertToken(JsonToken.START_ARRAY, p.nextToken());
            for (int i = 0; i < entryLen; ++i) {
                assertToken(JsonToken.VALUE_NUMBER_INT, p.nextToken());
                assertEquals(i, p.getIntValue());
            }
            assertToken(JsonToken.END_ARRAY, p.nextToken());
            p.close();
        }
    }

    @SuppressWarnings("resource")
    public void testBigCollection() throws IOException
    {
        final int COUNT = 9999;
        ArrayList<Integer> value = new ArrayList<Integer>();
        for (int i = 0; i <= COUNT; ++i) {
            value.add(i);
        }
        // Let's test using 3 main variants...
        for (int mode = 0; mode < 3; ++mode) {
            JsonParser p = null;
            switch (mode) {
            case 0:
                {
                    byte[] data = MAPPER.writeValueAsBytes(value);
                    p = MAPPER.createParser(data);
                }
                break;
            case 1:
                {
                    StringWriter sw = new StringWriter(value.size());
                    MAPPER.writeValue(sw, value);
                    p = createParserUsingReader(sw.toString());
                }
                break;
            case 2:
                {
                    String str = MAPPER.writeValueAsString(value);
                    p = createParserUsingReader(str);
                }
                break;
            }

            // and verify
            assertToken(JsonToken.START_ARRAY, p.nextToken());
            for (int i = 0; i <= COUNT; ++i) {
                assertEquals(JsonToken.VALUE_NUMBER_INT, p.nextToken());
                assertEquals(i, p.getIntValue());
            }
            assertToken(JsonToken.END_ARRAY, p.nextToken());
            p.close();
        }
    }

    public void testEnumMap() throws IOException
    {
        EnumMap<Key,String> map = new EnumMap<Key,String>(Key.class);
        map.put(Key.B, "xyz");
        map.put(Key.C, "abc");
        // assuming EnumMap uses enum entry order, which I think is true...
        String json = MAPPER.writeValueAsString(map);
        assertEquals("{\"B\":\"xyz\",\"C\":\"abc\"}",json.trim());
    }

    // Test that checks that empty collections are properly serialized
    // when they are Bean properties
    @SuppressWarnings("unchecked")
    public void testEmptyBeanCollection() throws IOException
    {
        Collection<Object> x = new ArrayList<Object>();
        x.add("foobar");
        CollectionBean cb = new CollectionBean(x);
        Map<String,Object> result = writeAndMap(MAPPER, cb);
        assertEquals(1, result.size());
        assertTrue(result.containsKey("values"));
        Collection<Object> x2 = (Collection<Object>) result.get("values");
        assertNotNull(x2);
        assertEquals(x, x2);
    }

    public void testNullBeanCollection()
        throws IOException
    {
        CollectionBean cb = new CollectionBean(null);
        Map<String,Object> result = writeAndMap(MAPPER, cb);
        assertEquals(1, result.size());
        assertTrue(result.containsKey("values"));
        assertNull(result.get("values"));
    }

    @SuppressWarnings("unchecked")
    public void testEmptyBeanEnumMap() throws IOException
    {
        EnumMap<Key,String> map = new EnumMap<Key,String>(Key.class);
        EnumMapBean b = new EnumMapBean(map);
        Map<String,Object> result = writeAndMap(MAPPER, b);

        assertEquals(1, result.size());
        assertTrue(result.containsKey("map"));
        // we deserialized to untyped, not back to bean, so:
        Map<Object,Object> map2 = (Map<Object,Object>) result.get("map");
        assertNotNull(map2);
        assertEquals(0, map2.size());
    }

    // Should also be able to serialize null EnumMaps as expected
    public void testNullBeanEnumMap() throws IOException
    {
        EnumMapBean b = new EnumMapBean(null);
        Map<String,Object> result = writeAndMap(MAPPER, b);

        assertEquals(1, result.size());
        assertTrue(result.containsKey("map"));
        assertNull(result.get("map"));
    }

    public void testListSerializer() throws IOException
    {
        assertEquals(quote("[ab, cd, ef]"),
                MAPPER.writeValueAsString(new PseudoList("ab", "cd", "ef")));
        assertEquals(quote("[]"),
                MAPPER.writeValueAsString(new PseudoList()));
    }

    @SuppressWarnings("deprecation")
    public void testEmptyListOrArray() throws IOException
    {
        // by default, empty lists serialized normally
        EmptyListBean list = new EmptyListBean();
        EmptyArrayBean array = new EmptyArrayBean();
        assertTrue(MAPPER.isEnabled(SerializationFeature.WRITE_EMPTY_JSON_ARRAYS));
        assertEquals("{\"empty\":[]}", MAPPER.writeValueAsString(list));
        assertEquals("{\"empty\":[]}", MAPPER.writeValueAsString(array));

        // note: value of setting may be cached when constructing serializer, need a new instance
        ObjectMapper m = jsonMapperBuilder()
                .configure(SerializationFeature.WRITE_EMPTY_JSON_ARRAYS, false)
                .build();
        assertEquals("{}", m.writeValueAsString(list));
        assertEquals("{}", m.writeValueAsString(array));
    }

    public void testStaticList() throws IOException
    {
        // First: au naturel
        StaticListWrapper w = new StaticListWrapper("a", "b", "c");
        String json = MAPPER.writeValueAsString(w);
        assertEquals(aposToQuotes("{'list':['a','b','c']}"), json);

        // but then with default typing
<<<<<<< HEAD
        final ObjectMapper mapper = jsonMapperBuilder()
                .enableDefaultTyping(NoCheckSubTypeValidator.instance,
                        DefaultTyping.NON_FINAL)
=======
        ObjectMapper mapper = jsonMapperBuilder()
                .activateDefaultTyping(NoCheckSubTypeValidator.instance, DefaultTyping.NON_FINAL)
>>>>>>> 999beddc
                .build();
        json = mapper.writeValueAsString(w);
        assertEquals(aposToQuotes(String.format("['%s',{'list':['%s',['a','b','c']]}]",
                w.getClass().getName(), w.list.getClass().getName())), json);
    }
}<|MERGE_RESOLUTION|>--- conflicted
+++ resolved
@@ -276,14 +276,9 @@
         assertEquals(aposToQuotes("{'list':['a','b','c']}"), json);
 
         // but then with default typing
-<<<<<<< HEAD
         final ObjectMapper mapper = jsonMapperBuilder()
-                .enableDefaultTyping(NoCheckSubTypeValidator.instance,
+                .activateDefaultTyping(NoCheckSubTypeValidator.instance,
                         DefaultTyping.NON_FINAL)
-=======
-        ObjectMapper mapper = jsonMapperBuilder()
-                .activateDefaultTyping(NoCheckSubTypeValidator.instance, DefaultTyping.NON_FINAL)
->>>>>>> 999beddc
                 .build();
         json = mapper.writeValueAsString(w);
         assertEquals(aposToQuotes(String.format("['%s',{'list':['%s',['a','b','c']]}]",
