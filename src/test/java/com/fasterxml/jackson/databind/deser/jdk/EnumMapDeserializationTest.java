--- conflicted
+++ resolved
@@ -158,15 +158,9 @@
         enumMap.put(Enum1859.B, "stuff");
         Pojo1859 input = new Pojo1859(enumMap);
 
-<<<<<<< HEAD
         ObjectMapper mapper = jsonMapperBuilder()
-                .enableDefaultTypingAsProperty(NoCheckSubTypeValidator.instance,
+                .activateDefaultTypingAsProperty(NoCheckSubTypeValidator.instance,
                         DefaultTyping.NON_FINAL, "@type")
-=======
-        ObjectMapper mapper = JsonMapper.builder()
-                .activateDefaultTypingAsProperty(NoCheckSubTypeValidator.instance,
-                        ObjectMapper.DefaultTyping.NON_FINAL, "@type")
->>>>>>> ac787903
                 .build();
 
         // 05-Mar-2018, tatu: Original issue had this; should not make difference:
