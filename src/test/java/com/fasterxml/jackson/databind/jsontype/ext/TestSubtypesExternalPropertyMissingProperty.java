package com.fasterxml.jackson.databind.jsontype.ext;

import com.fasterxml.jackson.annotation.*;
import com.fasterxml.jackson.annotation.JsonSubTypes.Type;
import com.fasterxml.jackson.annotation.JsonTypeInfo.As;
import com.fasterxml.jackson.annotation.JsonTypeInfo.Id;

import com.fasterxml.jackson.databind.*;
import com.fasterxml.jackson.databind.exc.MismatchedInputException;
import com.fasterxml.jackson.databind.json.JsonMapper;

import org.junit.Test;

// for [databind#1341]
public class TestSubtypesExternalPropertyMissingProperty extends BaseMapTest
{
    /**
     * Base class - external property for Fruit subclasses.
     */
    static class Box {
        public String type;
        @JsonTypeInfo(use = Id.NAME, include = As.EXTERNAL_PROPERTY, property = "type")
        public Fruit fruit;

        public Box() {
        }

        public Box(String type, Fruit fruit) {
            this.type = type;
            this.fruit = fruit;
        }
    }

    /**
     * Base class that requires the property to be present.
     */
    static class ReqBox {
        public String type;
        @JsonTypeInfo(use = Id.NAME, include = As.EXTERNAL_PROPERTY, property = "type")
        @JsonProperty(required = true)
        public Fruit fruit;

        public ReqBox() {
        }

        public ReqBox(String type, Fruit fruit) {
            this.type = type;
            this.fruit = fruit;
        }
    }

    @JsonSubTypes({
            @Type(value = Apple.class, name = "apple"),
            @Type(value = Orange.class, name = "orange")
    })
    static abstract class Fruit {
        public String name;

        public Fruit() {
        }

        protected Fruit(String n) {
            name = n;
        }
    }

    static class Apple extends Fruit {
        public int seedCount;

        public Apple() {
        }

        public Apple(String name, int b) {
            super(name);
            seedCount = b;
        }
    }

    static class Orange extends Fruit {
        public String color;

        public Orange() {
        }

        public Orange(String name, String c) {
            super(name);
            color = c;
        }
    }

<<<<<<< HEAD
=======
    private final ObjectReader READER = newJsonMapper().reader();

>>>>>>> d8ff3ac0
    /*
    /**********************************************************
    /* Mock data
    /**********************************************************
     */

    private static final Orange orange = new Orange("Orange", "orange");
    private static final Box orangeBox = new Box("orange", orange);
    private static final String orangeBoxJson = "{\"type\":\"orange\",\"fruit\":{\"name\":\"Orange\",\"color\":\"orange\"}}";
    private static final String orangeBoxNullJson = "{\"type\":\"orange\",\"fruit\":null}}";
    private static final String orangeBoxEmptyJson = "{\"type\":\"orange\",\"fruit\":{}}}";
    private static final String orangeBoxMissingJson = "{\"type\":\"orange\"}}";

    private static final Apple apple = new Apple("Apple", 16);
    private static final Box appleBox = new Box("apple", apple);
    private static final String appleBoxJson = "{\"type\":\"apple\",\"fruit\":{\"name\":\"Apple\",\"seedCount\":16}}";
    private static final String appleBoxNullJson = "{\"type\":\"apple\",\"fruit\":null}";
    private static final String appleBoxEmptyJson = "{\"type\":\"apple\",\"fruit\":{}}";
    private static final String appleBoxMissingJson = "{\"type\":\"apple\"}";

    /*
    /**********************************************************
    /* Unit tests
    /**********************************************************
     */

    protected static JsonMapper.Builder jsonMapperBuilder() {
        return JsonMapper.builder();
    }
    
    /**
     * Deserialization tests for external type id property present
     */
    @Test
    public void testDeserializationPresent() throws Exception {
<<<<<<< HEAD
        ObjectMapper mapper = jsonMapperBuilder()
                .disable(DeserializationFeature.FAIL_ON_MISSING_EXTERNAL_TYPE_ID_PROPERTY)
                .build();
        checkOrangeBox(mapper);
        checkAppleBox(mapper);

        mapper = jsonMapperBuilder()
                .enable(DeserializationFeature.FAIL_ON_MISSING_EXTERNAL_TYPE_ID_PROPERTY)
                .build();

        checkOrangeBox(mapper);
        checkAppleBox(mapper);
=======
        ObjectReader r = READER.without(DeserializationFeature.FAIL_ON_MISSING_EXTERNAL_TYPE_ID_PROPERTY);
        checkOrangeBox(r);
        checkAppleBox(r);

        r = READER.with(DeserializationFeature.FAIL_ON_MISSING_EXTERNAL_TYPE_ID_PROPERTY);
        checkOrangeBox(r);
        checkAppleBox(r);
>>>>>>> d8ff3ac0
    }

    /**
     * Deserialization tests for external type id property null
     */
    @Test
    public void testDeserializationNull() throws Exception {
<<<<<<< HEAD
        ObjectMapper mapper = jsonMapperBuilder()
                .disable(DeserializationFeature.FAIL_ON_MISSING_EXTERNAL_TYPE_ID_PROPERTY)
                .build();
        checkOrangeBoxNull(mapper, orangeBoxNullJson);
        checkAppleBoxNull(mapper, appleBoxNullJson);

        mapper = jsonMapperBuilder()
                .enable(DeserializationFeature.FAIL_ON_MISSING_EXTERNAL_TYPE_ID_PROPERTY)
                .build();
        checkOrangeBoxNull(mapper, orangeBoxNullJson);
        checkAppleBoxNull(mapper, appleBoxNullJson);
=======
        ObjectReader r = READER.without(DeserializationFeature.FAIL_ON_MISSING_EXTERNAL_TYPE_ID_PROPERTY);
        checkOrangeBoxNull(r, orangeBoxNullJson);
        checkAppleBoxNull(r, appleBoxNullJson);

        r = READER.with(DeserializationFeature.FAIL_ON_MISSING_EXTERNAL_TYPE_ID_PROPERTY);
        checkOrangeBoxNull(r, orangeBoxNullJson);
        checkAppleBoxNull(r, appleBoxNullJson);
>>>>>>> d8ff3ac0
    }

    /**
     * Deserialization tests for external type id property empty
     */
    @Test
    public void testDeserializationEmpty() throws Exception {
<<<<<<< HEAD
        ObjectMapper mapper = jsonMapperBuilder()
                .disable(DeserializationFeature.FAIL_ON_MISSING_EXTERNAL_TYPE_ID_PROPERTY)
                .build();
        checkOrangeBoxEmpty(mapper, orangeBoxEmptyJson);
        checkAppleBoxEmpty(mapper, appleBoxEmptyJson);

        mapper = jsonMapperBuilder()
                .enable(DeserializationFeature.FAIL_ON_MISSING_EXTERNAL_TYPE_ID_PROPERTY)
                .build();
        checkOrangeBoxEmpty(mapper, orangeBoxEmptyJson);
        checkAppleBoxEmpty(mapper, appleBoxEmptyJson);
=======
        ObjectReader r = READER.without(DeserializationFeature.FAIL_ON_MISSING_EXTERNAL_TYPE_ID_PROPERTY);
        checkOrangeBoxEmpty(r, orangeBoxEmptyJson);
        checkAppleBoxEmpty(r, appleBoxEmptyJson);

        r = READER.with(DeserializationFeature.FAIL_ON_MISSING_EXTERNAL_TYPE_ID_PROPERTY);
        checkOrangeBoxEmpty(r, orangeBoxEmptyJson);
        checkAppleBoxEmpty(r, appleBoxEmptyJson);
>>>>>>> d8ff3ac0
    }

    /**
     * Deserialization tests for external type id property missing
     */
    @Test
    public void testDeserializationMissing() throws Exception {
<<<<<<< HEAD
        ObjectMapper mapper = jsonMapperBuilder()
                .disable(DeserializationFeature.FAIL_ON_MISSING_EXTERNAL_TYPE_ID_PROPERTY)
                .build();
        checkOrangeBoxNull(mapper, orangeBoxMissingJson);
        checkAppleBoxNull(mapper, appleBoxMissingJson);

        mapper = jsonMapperBuilder()
                .enable(DeserializationFeature.FAIL_ON_MISSING_EXTERNAL_TYPE_ID_PROPERTY)
                .build();
        checkBoxJsonMappingException(mapper, orangeBoxMissingJson);
        checkBoxJsonMappingException(mapper, appleBoxMissingJson);
=======
        ObjectReader r = READER.without(DeserializationFeature.FAIL_ON_MISSING_EXTERNAL_TYPE_ID_PROPERTY);
        checkOrangeBoxNull(r, orangeBoxMissingJson);
        checkAppleBoxNull(r, appleBoxMissingJson);

        r = READER.with(DeserializationFeature.FAIL_ON_MISSING_EXTERNAL_TYPE_ID_PROPERTY);
        checkBoxJsonMappingException(r, orangeBoxMissingJson);
        checkBoxJsonMappingException(r, appleBoxMissingJson);
>>>>>>> d8ff3ac0
    }

    /**
     * Deserialization tests for external type id required property missing
     */
    @Test
    public void testDeserializationMissingRequired() throws Exception {
<<<<<<< HEAD
        ObjectMapper mapper = jsonMapperBuilder()
                .disable(DeserializationFeature.FAIL_ON_MISSING_EXTERNAL_TYPE_ID_PROPERTY)
                .build();
        checkReqBoxJsonMappingException(mapper, orangeBoxMissingJson);
        checkReqBoxJsonMappingException(mapper, appleBoxMissingJson);

        mapper = jsonMapperBuilder()
                .enable(DeserializationFeature.FAIL_ON_MISSING_EXTERNAL_TYPE_ID_PROPERTY)
                .build();
        checkReqBoxJsonMappingException(mapper, orangeBoxMissingJson);
        checkReqBoxJsonMappingException(mapper, appleBoxMissingJson);
    }

    private void checkOrangeBox(ObjectMapper mapper) throws Exception {
        Box deserOrangeBox = mapper.readValue(orangeBoxJson, Box.class);
=======
        ObjectReader r = READER.without(DeserializationFeature.FAIL_ON_MISSING_EXTERNAL_TYPE_ID_PROPERTY);
        checkReqBoxJsonMappingException(r, orangeBoxMissingJson);
        checkReqBoxJsonMappingException(r, appleBoxMissingJson);

        r = READER.with(DeserializationFeature.FAIL_ON_MISSING_EXTERNAL_TYPE_ID_PROPERTY);
        checkReqBoxJsonMappingException(r, orangeBoxMissingJson);
        checkReqBoxJsonMappingException(r, appleBoxMissingJson);
    }

    private void checkOrangeBox(ObjectReader r) throws Exception {
        Box deserOrangeBox = r.forType(Box.class).readValue(orangeBoxJson);
>>>>>>> d8ff3ac0
        assertEquals(orangeBox.type, deserOrangeBox.type);

        Fruit deserOrange = deserOrangeBox.fruit;
        assertSame(Orange.class, deserOrange.getClass());
        assertEquals(orange.name, deserOrange.name);
        assertEquals(orange.color, ((Orange) deserOrange).color);
    }

<<<<<<< HEAD
    private void checkAppleBox(ObjectMapper mapper) throws Exception {
        Box deserAppleBox = mapper.readValue(appleBoxJson, Box.class);
=======
    private void checkAppleBox(ObjectReader r) throws Exception {
        Box deserAppleBox = r.forType(Box.class).readValue(appleBoxJson);
>>>>>>> d8ff3ac0
        assertEquals(appleBox.type, deserAppleBox.type);

        Fruit deserApple = deserAppleBox.fruit;
        assertSame(Apple.class, deserApple.getClass());
        assertEquals(apple.name, deserApple.name);
        assertEquals(apple.seedCount, ((Apple) deserApple).seedCount);
    }

<<<<<<< HEAD
    private void checkOrangeBoxEmpty(ObjectMapper mapper, String json) throws Exception {
        Box deserOrangeBox = mapper.readValue(json, Box.class);
=======
    private void checkOrangeBoxEmpty(ObjectReader r, String json) throws Exception {
        Box deserOrangeBox = r.forType(Box.class).readValue(json);
>>>>>>> d8ff3ac0
        assertEquals(orangeBox.type, deserOrangeBox.type);

        Fruit deserOrange = deserOrangeBox.fruit;
        assertSame(Orange.class, deserOrange.getClass());
        assertNull(deserOrange.name);
        assertNull(((Orange) deserOrange).color);
    }

<<<<<<< HEAD
    private void checkAppleBoxEmpty(ObjectMapper mapper, String json) throws Exception {
        Box deserAppleBox = mapper.readValue(json, Box.class);
=======
    private void checkAppleBoxEmpty(ObjectReader r, String json) throws Exception {
        Box deserAppleBox = r.forType(Box.class).readValue(json);
>>>>>>> d8ff3ac0
        assertEquals(appleBox.type, deserAppleBox.type);

        Fruit deserApple = deserAppleBox.fruit;
        assertSame(Apple.class, deserApple.getClass());
        assertNull(deserApple.name);
        assertEquals(0, ((Apple) deserApple).seedCount);
    }

<<<<<<< HEAD
    private void checkOrangeBoxNull(ObjectMapper mapper, String json) throws Exception {
        Box deserOrangeBox = mapper.readValue(json, Box.class);
=======
    private void checkOrangeBoxNull(ObjectReader r, String json) throws Exception {
        Box deserOrangeBox = r.forType(Box.class).readValue(json);
>>>>>>> d8ff3ac0
        assertEquals(orangeBox.type, deserOrangeBox.type);
        assertNull(deserOrangeBox.fruit);
    }

<<<<<<< HEAD
    private void checkAppleBoxNull(ObjectMapper mapper, String json) throws Exception {
        Box deserAppleBox = mapper.readValue(json, Box.class);
=======
    private void checkAppleBoxNull(ObjectReader r, String json) throws Exception {
        Box deserAppleBox = r.forType(Box.class).readValue(json);
>>>>>>> d8ff3ac0
        assertEquals(appleBox.type, deserAppleBox.type);
        assertNull(deserAppleBox.fruit);
    }

<<<<<<< HEAD
    private void checkBoxJsonMappingException(ObjectMapper mapper, String json) throws Exception {
        try {
            mapper.readValue(json, Box.class);
=======
    private void checkBoxJsonMappingException(ObjectReader r, String json) throws Exception {
        try {
            r.forType(Box.class).readValue(json);
>>>>>>> d8ff3ac0
            fail("Should not pass");
        } catch (MismatchedInputException e) {
            BaseMapTest.verifyException(e, "Missing property 'fruit' for external type id 'type'");
        }
    }

<<<<<<< HEAD
    private void checkReqBoxJsonMappingException(ObjectMapper mapper, String json) throws Exception {
        try {
            mapper.readValue(json, ReqBox.class);
=======
    private void checkReqBoxJsonMappingException(ObjectReader r, String json) throws Exception {
        try {
            r.forType(ReqBox.class).readValue(json, ReqBox.class);
>>>>>>> d8ff3ac0
            fail("Should not pass");
        } catch (MismatchedInputException e) {
            BaseMapTest.verifyException(e, "Missing property 'fruit' for external type id 'type'");
        }
    }
}    <|MERGE_RESOLUTION|>--- conflicted
+++ resolved
@@ -88,11 +88,8 @@
         }
     }
 
-<<<<<<< HEAD
-=======
     private final ObjectReader READER = newJsonMapper().reader();
 
->>>>>>> d8ff3ac0
     /*
     /**********************************************************
     /* Mock data
@@ -128,20 +125,6 @@
      */
     @Test
     public void testDeserializationPresent() throws Exception {
-<<<<<<< HEAD
-        ObjectMapper mapper = jsonMapperBuilder()
-                .disable(DeserializationFeature.FAIL_ON_MISSING_EXTERNAL_TYPE_ID_PROPERTY)
-                .build();
-        checkOrangeBox(mapper);
-        checkAppleBox(mapper);
-
-        mapper = jsonMapperBuilder()
-                .enable(DeserializationFeature.FAIL_ON_MISSING_EXTERNAL_TYPE_ID_PROPERTY)
-                .build();
-
-        checkOrangeBox(mapper);
-        checkAppleBox(mapper);
-=======
         ObjectReader r = READER.without(DeserializationFeature.FAIL_ON_MISSING_EXTERNAL_TYPE_ID_PROPERTY);
         checkOrangeBox(r);
         checkAppleBox(r);
@@ -149,7 +132,6 @@
         r = READER.with(DeserializationFeature.FAIL_ON_MISSING_EXTERNAL_TYPE_ID_PROPERTY);
         checkOrangeBox(r);
         checkAppleBox(r);
->>>>>>> d8ff3ac0
     }
 
     /**
@@ -157,19 +139,6 @@
      */
     @Test
     public void testDeserializationNull() throws Exception {
-<<<<<<< HEAD
-        ObjectMapper mapper = jsonMapperBuilder()
-                .disable(DeserializationFeature.FAIL_ON_MISSING_EXTERNAL_TYPE_ID_PROPERTY)
-                .build();
-        checkOrangeBoxNull(mapper, orangeBoxNullJson);
-        checkAppleBoxNull(mapper, appleBoxNullJson);
-
-        mapper = jsonMapperBuilder()
-                .enable(DeserializationFeature.FAIL_ON_MISSING_EXTERNAL_TYPE_ID_PROPERTY)
-                .build();
-        checkOrangeBoxNull(mapper, orangeBoxNullJson);
-        checkAppleBoxNull(mapper, appleBoxNullJson);
-=======
         ObjectReader r = READER.without(DeserializationFeature.FAIL_ON_MISSING_EXTERNAL_TYPE_ID_PROPERTY);
         checkOrangeBoxNull(r, orangeBoxNullJson);
         checkAppleBoxNull(r, appleBoxNullJson);
@@ -177,7 +146,6 @@
         r = READER.with(DeserializationFeature.FAIL_ON_MISSING_EXTERNAL_TYPE_ID_PROPERTY);
         checkOrangeBoxNull(r, orangeBoxNullJson);
         checkAppleBoxNull(r, appleBoxNullJson);
->>>>>>> d8ff3ac0
     }
 
     /**
@@ -185,19 +153,6 @@
      */
     @Test
     public void testDeserializationEmpty() throws Exception {
-<<<<<<< HEAD
-        ObjectMapper mapper = jsonMapperBuilder()
-                .disable(DeserializationFeature.FAIL_ON_MISSING_EXTERNAL_TYPE_ID_PROPERTY)
-                .build();
-        checkOrangeBoxEmpty(mapper, orangeBoxEmptyJson);
-        checkAppleBoxEmpty(mapper, appleBoxEmptyJson);
-
-        mapper = jsonMapperBuilder()
-                .enable(DeserializationFeature.FAIL_ON_MISSING_EXTERNAL_TYPE_ID_PROPERTY)
-                .build();
-        checkOrangeBoxEmpty(mapper, orangeBoxEmptyJson);
-        checkAppleBoxEmpty(mapper, appleBoxEmptyJson);
-=======
         ObjectReader r = READER.without(DeserializationFeature.FAIL_ON_MISSING_EXTERNAL_TYPE_ID_PROPERTY);
         checkOrangeBoxEmpty(r, orangeBoxEmptyJson);
         checkAppleBoxEmpty(r, appleBoxEmptyJson);
@@ -205,7 +160,6 @@
         r = READER.with(DeserializationFeature.FAIL_ON_MISSING_EXTERNAL_TYPE_ID_PROPERTY);
         checkOrangeBoxEmpty(r, orangeBoxEmptyJson);
         checkAppleBoxEmpty(r, appleBoxEmptyJson);
->>>>>>> d8ff3ac0
     }
 
     /**
@@ -213,19 +167,6 @@
      */
     @Test
     public void testDeserializationMissing() throws Exception {
-<<<<<<< HEAD
-        ObjectMapper mapper = jsonMapperBuilder()
-                .disable(DeserializationFeature.FAIL_ON_MISSING_EXTERNAL_TYPE_ID_PROPERTY)
-                .build();
-        checkOrangeBoxNull(mapper, orangeBoxMissingJson);
-        checkAppleBoxNull(mapper, appleBoxMissingJson);
-
-        mapper = jsonMapperBuilder()
-                .enable(DeserializationFeature.FAIL_ON_MISSING_EXTERNAL_TYPE_ID_PROPERTY)
-                .build();
-        checkBoxJsonMappingException(mapper, orangeBoxMissingJson);
-        checkBoxJsonMappingException(mapper, appleBoxMissingJson);
-=======
         ObjectReader r = READER.without(DeserializationFeature.FAIL_ON_MISSING_EXTERNAL_TYPE_ID_PROPERTY);
         checkOrangeBoxNull(r, orangeBoxMissingJson);
         checkAppleBoxNull(r, appleBoxMissingJson);
@@ -233,7 +174,6 @@
         r = READER.with(DeserializationFeature.FAIL_ON_MISSING_EXTERNAL_TYPE_ID_PROPERTY);
         checkBoxJsonMappingException(r, orangeBoxMissingJson);
         checkBoxJsonMappingException(r, appleBoxMissingJson);
->>>>>>> d8ff3ac0
     }
 
     /**
@@ -241,23 +181,6 @@
      */
     @Test
     public void testDeserializationMissingRequired() throws Exception {
-<<<<<<< HEAD
-        ObjectMapper mapper = jsonMapperBuilder()
-                .disable(DeserializationFeature.FAIL_ON_MISSING_EXTERNAL_TYPE_ID_PROPERTY)
-                .build();
-        checkReqBoxJsonMappingException(mapper, orangeBoxMissingJson);
-        checkReqBoxJsonMappingException(mapper, appleBoxMissingJson);
-
-        mapper = jsonMapperBuilder()
-                .enable(DeserializationFeature.FAIL_ON_MISSING_EXTERNAL_TYPE_ID_PROPERTY)
-                .build();
-        checkReqBoxJsonMappingException(mapper, orangeBoxMissingJson);
-        checkReqBoxJsonMappingException(mapper, appleBoxMissingJson);
-    }
-
-    private void checkOrangeBox(ObjectMapper mapper) throws Exception {
-        Box deserOrangeBox = mapper.readValue(orangeBoxJson, Box.class);
-=======
         ObjectReader r = READER.without(DeserializationFeature.FAIL_ON_MISSING_EXTERNAL_TYPE_ID_PROPERTY);
         checkReqBoxJsonMappingException(r, orangeBoxMissingJson);
         checkReqBoxJsonMappingException(r, appleBoxMissingJson);
@@ -269,7 +192,6 @@
 
     private void checkOrangeBox(ObjectReader r) throws Exception {
         Box deserOrangeBox = r.forType(Box.class).readValue(orangeBoxJson);
->>>>>>> d8ff3ac0
         assertEquals(orangeBox.type, deserOrangeBox.type);
 
         Fruit deserOrange = deserOrangeBox.fruit;
@@ -278,13 +200,8 @@
         assertEquals(orange.color, ((Orange) deserOrange).color);
     }
 
-<<<<<<< HEAD
-    private void checkAppleBox(ObjectMapper mapper) throws Exception {
-        Box deserAppleBox = mapper.readValue(appleBoxJson, Box.class);
-=======
     private void checkAppleBox(ObjectReader r) throws Exception {
         Box deserAppleBox = r.forType(Box.class).readValue(appleBoxJson);
->>>>>>> d8ff3ac0
         assertEquals(appleBox.type, deserAppleBox.type);
 
         Fruit deserApple = deserAppleBox.fruit;
@@ -293,13 +210,8 @@
         assertEquals(apple.seedCount, ((Apple) deserApple).seedCount);
     }
 
-<<<<<<< HEAD
-    private void checkOrangeBoxEmpty(ObjectMapper mapper, String json) throws Exception {
-        Box deserOrangeBox = mapper.readValue(json, Box.class);
-=======
     private void checkOrangeBoxEmpty(ObjectReader r, String json) throws Exception {
         Box deserOrangeBox = r.forType(Box.class).readValue(json);
->>>>>>> d8ff3ac0
         assertEquals(orangeBox.type, deserOrangeBox.type);
 
         Fruit deserOrange = deserOrangeBox.fruit;
@@ -308,13 +220,8 @@
         assertNull(((Orange) deserOrange).color);
     }
 
-<<<<<<< HEAD
-    private void checkAppleBoxEmpty(ObjectMapper mapper, String json) throws Exception {
-        Box deserAppleBox = mapper.readValue(json, Box.class);
-=======
     private void checkAppleBoxEmpty(ObjectReader r, String json) throws Exception {
         Box deserAppleBox = r.forType(Box.class).readValue(json);
->>>>>>> d8ff3ac0
         assertEquals(appleBox.type, deserAppleBox.type);
 
         Fruit deserApple = deserAppleBox.fruit;
@@ -323,55 +230,33 @@
         assertEquals(0, ((Apple) deserApple).seedCount);
     }
 
-<<<<<<< HEAD
-    private void checkOrangeBoxNull(ObjectMapper mapper, String json) throws Exception {
-        Box deserOrangeBox = mapper.readValue(json, Box.class);
-=======
     private void checkOrangeBoxNull(ObjectReader r, String json) throws Exception {
         Box deserOrangeBox = r.forType(Box.class).readValue(json);
->>>>>>> d8ff3ac0
         assertEquals(orangeBox.type, deserOrangeBox.type);
         assertNull(deserOrangeBox.fruit);
     }
 
-<<<<<<< HEAD
-    private void checkAppleBoxNull(ObjectMapper mapper, String json) throws Exception {
-        Box deserAppleBox = mapper.readValue(json, Box.class);
-=======
     private void checkAppleBoxNull(ObjectReader r, String json) throws Exception {
         Box deserAppleBox = r.forType(Box.class).readValue(json);
->>>>>>> d8ff3ac0
         assertEquals(appleBox.type, deserAppleBox.type);
         assertNull(deserAppleBox.fruit);
     }
 
-<<<<<<< HEAD
-    private void checkBoxJsonMappingException(ObjectMapper mapper, String json) throws Exception {
-        try {
-            mapper.readValue(json, Box.class);
-=======
     private void checkBoxJsonMappingException(ObjectReader r, String json) throws Exception {
         try {
             r.forType(Box.class).readValue(json);
->>>>>>> d8ff3ac0
             fail("Should not pass");
         } catch (MismatchedInputException e) {
-            BaseMapTest.verifyException(e, "Missing property 'fruit' for external type id 'type'");
-        }
-    }
-
-<<<<<<< HEAD
-    private void checkReqBoxJsonMappingException(ObjectMapper mapper, String json) throws Exception {
-        try {
-            mapper.readValue(json, ReqBox.class);
-=======
+            verifyException(e, "Missing property 'fruit' for external type id 'type'");
+        }
+    }
+
     private void checkReqBoxJsonMappingException(ObjectReader r, String json) throws Exception {
         try {
             r.forType(ReqBox.class).readValue(json, ReqBox.class);
->>>>>>> d8ff3ac0
             fail("Should not pass");
         } catch (MismatchedInputException e) {
-            BaseMapTest.verifyException(e, "Missing property 'fruit' for external type id 'type'");
+            verifyException(e, "Missing property 'fruit' for external type id 'type'");
         }
     }
 }    