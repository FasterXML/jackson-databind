package com.fasterxml.jackson.databind.util;

import com.fasterxml.jackson.core.*;
import com.fasterxml.jackson.core.io.ContentReference;
import com.fasterxml.jackson.core.json.JsonReadContext;

/**
 * Implementation of {@link TokenStreamContext} used by {@link TokenBuffer}
 * to link back to the original context to try to keep location information
 * consistent between source location and buffered content when it's re-read
 * from the buffer.
 */
public class TokenBufferReadContext extends TokenStreamContext
{
    protected final TokenStreamContext _parent;

    protected final JsonLocation _startLocation;

    // Benefit for reusing?
//    protected JsonReadContext _child;

    /*
    /**********************************************************************
    /* Location/state information (minus source reference)
    /**********************************************************************
     */

    protected String _currentName;

    protected Object _currentValue;

<<<<<<< HEAD
    protected TokenBufferReadContext(TokenStreamContext base, InputSourceReference srcRef)
=======
    /**
     * @since 2.13
     */
    protected TokenBufferReadContext(JsonStreamContext base, ContentReference srcRef)
>>>>>>> 307bea60
    {
        super(base);
        _parent = base.getParent();
        _currentName = base.currentName();
        _currentValue = base.currentValue();
        if (base instanceof JsonReadContext) {
            JsonReadContext rc = (JsonReadContext) base;
            _startLocation = rc.startLocation(srcRef);
        } else {
            _startLocation = JsonLocation.NA;
        }
    }

<<<<<<< HEAD
    protected TokenBufferReadContext(TokenStreamContext base, JsonLocation startLoc) {
=======
    @Deprecated // @since 2.13
    protected TokenBufferReadContext(JsonStreamContext base, Object srcRef) {
        this(base, (srcRef instanceof ContentReference) ?
                (ContentReference) srcRef :
                    ContentReference.rawReference(srcRef));
    }

    protected TokenBufferReadContext(JsonStreamContext base, JsonLocation startLoc) {
>>>>>>> 307bea60
        super(base);
        _parent = base.getParent();
        _currentName = base.currentName();
        _currentValue = base.currentValue();
        _startLocation = startLoc;
    }

    /**
     * Constructor for case where there is no real surrounding context: just create
     * virtual ROOT
     */
    protected TokenBufferReadContext() {
        super(TYPE_ROOT, -1);
        _parent = null;
        _startLocation = JsonLocation.NA;
    }

    protected TokenBufferReadContext(TokenBufferReadContext parent, int type, int index) {
        super(type, index);
        _parent = parent;
        _startLocation = parent._startLocation;
    }

    @Override
    public Object currentValue() {
        return _currentValue;
    }

    @Override
    public void assignCurrentValue(Object v) {
        _currentValue = v;
    }

    /*
    /**********************************************************************
    /* Factory methods
    /**********************************************************************
     */

    public static TokenBufferReadContext createRootContext(TokenStreamContext origContext) {
        // First: possible to have no current context; if so, just create bogus ROOT context
        if (origContext == null) {
            return new TokenBufferReadContext();
        }
        return new TokenBufferReadContext(origContext, ContentReference.unknown());
    }

    public TokenBufferReadContext createChildArrayContext() {
        // For current context there will be one next Array value, first:
        ++_index;
        return new TokenBufferReadContext(this, TYPE_ARRAY, -1);
    }

    public TokenBufferReadContext createChildObjectContext() {
        // For current context there will be one next Object value, first:
        ++_index;
        return new TokenBufferReadContext(this, TYPE_OBJECT, -1);
    }

    /**
     * Helper method we need to handle discontinuity between "real" contexts buffer
     * creates, and ones from parent: problem being they are of different types.
     */
    public TokenBufferReadContext parentOrCopy() {
        // 30-Apr-2017, tatu: This is bit awkward since part on ancestor stack is of different
        //     type (usually `JsonReadContext`)... and so for unbalanced buffers (with extra
        //     END_OBJECT / END_ARRAY), we may need to create 
        if (_parent instanceof TokenBufferReadContext) {
            return (TokenBufferReadContext) _parent;
        }
        if (_parent == null) { // unlikely, but just in case let's support
            return new TokenBufferReadContext();
        }
        return new TokenBufferReadContext(_parent, _startLocation);
    }

    /*
    /**********************************************************************
    /* Abstract method implementation
    /**********************************************************************
     */

    @Override public String currentName() { return _currentName; }

    @Override public boolean hasCurrentName() { return _currentName != null; }

    @Override public TokenStreamContext getParent() { return _parent; }

    public void setCurrentName(String name) {
        _currentName = name;
    }

    /*
    /**********************************************************************
    /* Extended support for context updates
    /**********************************************************************
     */

    public void updateForValue() {
        ++_index;
    }
}<|MERGE_RESOLUTION|>--- conflicted
+++ resolved
@@ -29,14 +29,7 @@
 
     protected Object _currentValue;
 
-<<<<<<< HEAD
-    protected TokenBufferReadContext(TokenStreamContext base, InputSourceReference srcRef)
-=======
-    /**
-     * @since 2.13
-     */
-    protected TokenBufferReadContext(JsonStreamContext base, ContentReference srcRef)
->>>>>>> 307bea60
+    protected TokenBufferReadContext(TokenStreamContext base, ContentReference contentRef)
     {
         super(base);
         _parent = base.getParent();
@@ -44,24 +37,13 @@
         _currentValue = base.currentValue();
         if (base instanceof JsonReadContext) {
             JsonReadContext rc = (JsonReadContext) base;
-            _startLocation = rc.startLocation(srcRef);
+            _startLocation = rc.startLocation(contentRef);
         } else {
             _startLocation = JsonLocation.NA;
         }
     }
 
-<<<<<<< HEAD
     protected TokenBufferReadContext(TokenStreamContext base, JsonLocation startLoc) {
-=======
-    @Deprecated // @since 2.13
-    protected TokenBufferReadContext(JsonStreamContext base, Object srcRef) {
-        this(base, (srcRef instanceof ContentReference) ?
-                (ContentReference) srcRef :
-                    ContentReference.rawReference(srcRef));
-    }
-
-    protected TokenBufferReadContext(JsonStreamContext base, JsonLocation startLoc) {
->>>>>>> 307bea60
         super(base);
         _parent = base.getParent();
         _currentName = base.currentName();
