--- conflicted
+++ resolved
@@ -103,14 +103,9 @@
             FormOfPayment(final Class<? extends PaymentDetails> clazz) {
                 this.clazz = clazz;
             }
-            
-<<<<<<< HEAD
+
             @SuppressWarnings ("unchecked")
             public <T extends PaymentDetails> Class<T> getDetailsClass() {
-=======
-            @SuppressWarnings("unchecked")
-            public <T extends PaymentDetails> Class<T> getDetailsClass () {
->>>>>>> 45ed954c
                 return (Class<T>) this.clazz;
             }
             
@@ -528,18 +523,7 @@
 +"'payment_instrument_id':'00000000-0000-0000-0000-000000000000',\n"
 +" 'name':'Mr John Doe encrypted credit card'}}"
         );
-<<<<<<< HEAD
-        final ObjectMapper objectMapper = jsonMapperBuilder()
-                .propertyNamingStrategy(PropertyNamingStrategy.SNAKE_CASE)
-                .build();
-
-        ClassesWithoutBuilder.PaymentMean ob1 = objectMapper.readValue(asJson1, ClassesWithoutBuilder.PaymentMean.class);
-        assertNotNull(ob1);
-        ClassesWithBuilder.PaymentMean ob2 = objectMapper.readValue(asJson2, ClassesWithBuilder.PaymentMean.class);
-=======
-
         ClassesWithBuilder.PaymentMean ob2 = MAPPER.readValue(asJson2, ClassesWithBuilder.PaymentMean.class);
->>>>>>> 45ed954c
         assertNotNull(ob2);
     }
 }