--- conflicted
+++ resolved
@@ -1697,11 +1697,6 @@
     {
         try (JsonParser p = p0) {
             Object result;
-
-<<<<<<< HEAD
-=======
-            final DefaultDeserializationContext ctxt = createDeserializationContext(p);
->>>>>>> 58c9211b
             JsonToken t = _initForReading(ctxt, p);
             if (t == JsonToken.VALUE_NULL) {
                 if (_valueToUpdate == null) {
@@ -1740,27 +1735,12 @@
                 return _config.getNodeFactory().missingNode();
             }
         }
-<<<<<<< HEAD
         final JsonNode resultNode;
         if (t == JsonToken.VALUE_NULL) {
             resultNode = ctxt.getNodeFactory().nullNode();
         } else {
-            final JsonDeserializer<Object> deser = _findTreeDeserializer(ctxt);
-            if (_unwrapRoot) {
-                // NOTE: will do "check if trailing" check in call
-                return (JsonNode) _unwrapAndDeserialize(p, ctxt, JSON_NODE_TYPE, deser);
-            }
-            resultNode = (JsonNode) deser.deserialize(p, ctxt);
-=======
-        final DefaultDeserializationContext ctxt = createDeserializationContext(p);
-        final JsonNode resultNode;
-
-        if (t == JsonToken.VALUE_NULL) {
-            resultNode = _config.getNodeFactory().nullNode();
-        } else {
             // Will not be called for merge (need not pass _valueToUpdate)
-            resultNode = (JsonNode) ctxt.readRootValue(p, _jsonNodeType(), _findTreeDeserializer(ctxt), null);
->>>>>>> 58c9211b
+            resultNode = (JsonNode) ctxt.readRootValue(p, JSON_NODE_TYPE, _findTreeDeserializer(ctxt), null);
         }
         if (_config.isEnabled(DeserializationFeature.FAIL_ON_TRAILING_TOKENS)) {
             _verifyNoTrailingTokens(p, ctxt, JSON_NODE_TYPE);
@@ -1783,32 +1763,15 @@
                 return null;
             }
         }
-<<<<<<< HEAD
         final JsonNode resultNode;
         if (t == JsonToken.VALUE_NULL) {
             resultNode = ctxt.getNodeFactory().nullNode();
         } else {
-            final JsonDeserializer<Object> deser = _findTreeDeserializer(ctxt);
-            if (_unwrapRoot) {
-                // NOTE: will do "check if trailing" check in call
-                return (JsonNode) _unwrapAndDeserialize(p, ctxt, JSON_NODE_TYPE, deser);
-            }
-            resultNode = (JsonNode) deser.deserialize(p, ctxt);
+            // Will not be called for merge (need not pass _valueToUpdate)
+            resultNode = (JsonNode) ctxt.readRootValue(p, JSON_NODE_TYPE, _findTreeDeserializer(ctxt), null);
         }
         if (_config.isEnabled(DeserializationFeature.FAIL_ON_TRAILING_TOKENS)) {
             _verifyNoTrailingTokens(p, ctxt, JSON_NODE_TYPE);
-=======
-        final DefaultDeserializationContext ctxt = createDeserializationContext(p);
-        final JsonNode resultNode;
-        if (t == JsonToken.VALUE_NULL) {
-            resultNode = _config.getNodeFactory().nullNode();
-        } else {
-            // Will not be called for merge (need not pass _valueToUpdate)
-            resultNode = (JsonNode) ctxt.readRootValue(p, _jsonNodeType(), _findTreeDeserializer(ctxt), null);
-        }
-        if (_config.isEnabled(DeserializationFeature.FAIL_ON_TRAILING_TOKENS)) {
-            _verifyNoTrailingTokens(p, ctxt, _jsonNodeType());
->>>>>>> 58c9211b
         }
         return resultNode;
     }
@@ -1821,50 +1784,6 @@
         return _newIterator(p, ctxt, _findRootDeserializer(ctxt), true);
     }
 
-<<<<<<< HEAD
-    protected Object _unwrapAndDeserialize(JsonParser p, DeserializationContext ctxt,
-            JavaType rootType, JsonDeserializer<Object> deser) throws IOException
-    {
-        PropertyName expRootName = ctxt.findRootName(rootType);
-        // 12-Jun-2015, tatu: Should try to support namespaces etc but...
-        String expSimpleName = expRootName.getSimpleName();
-
-        if (p.currentToken() != JsonToken.START_OBJECT) {
-            ctxt.reportWrongTokenException(rootType, JsonToken.START_OBJECT,
-                    "Current token not START_OBJECT (needed to unwrap root name '%s'), but %s",
-                    expSimpleName, p.currentToken());
-        }
-        if (p.nextToken() != JsonToken.FIELD_NAME) {
-            ctxt.reportWrongTokenException(rootType, JsonToken.FIELD_NAME,
-                    "Current token not FIELD_NAME (to contain expected root name '%s'), but %s", 
-                    expSimpleName, p.currentToken());
-        }
-        String actualName = p.currentName();
-        if (!expSimpleName.equals(actualName)) {
-            ctxt.reportPropertyInputMismatch(rootType, actualName,
-                    "Root name '%s' does not match expected ('%s') for type %s",
-                    actualName, expSimpleName, rootType);
-        }
-        // ok, then move to value itself....
-        p.nextToken();
-        Object result;
-        if (_valueToUpdate == null) {
-            result = deser.deserialize(p, ctxt);
-        } else {
-            deser.deserialize(p, ctxt, _valueToUpdate);
-            result = _valueToUpdate;                    
-        }
-        // and last, verify that we now get matching END_OBJECT
-        if (p.nextToken() != JsonToken.END_OBJECT) {
-            ctxt.reportWrongTokenException(rootType, JsonToken.END_OBJECT,
-                    "Current token not END_OBJECT (to match wrapper object with root name '%s'), but %s",
-                    expSimpleName, p.currentToken());
-        }
-        return result;
-    }
-
-=======
->>>>>>> 58c9211b
     /**
      * Consider filter when creating JsonParser.  
      */
@@ -1934,7 +1853,7 @@
             throw new IllegalArgumentException(String.format("argument \"%s\" is null", paramName));
         }
     }
-    
+
     /*
     /**********************************************************************
     /* Helper methods, locating deserializers etc
