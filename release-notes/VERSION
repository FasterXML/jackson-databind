Project: jackson-databind

------------------------------------------------------------------------
=== Releases ===
------------------------------------------------------------------------

<<<<<<< HEAD
2.6.0 (not yet released)

#312: Support Type Id mappings where two ids map to same Class
#649: Make `BeanDeserializer` use new `parser.nextFieldName()` and `.hasTokenId()` methods
#696: Copy constructor does not preserve `_injectableValues`
 (reported by Charles A)
#700: Cannot Change Default Abstract Type Mapper from LinkedHashMap
 (reported by wealdtech@github)
#725: Auto-detect multi-argument constructor with implicit names if it is the only visible creator
#727: Improve `ObjectWriter.forType()` to avoid forcing base type for container types
- Remove old cglib compatibility tests; cause problems in Eclipse
=======
2.5.3 (not yet released)

#745: EnumDeserializer.deserializerForCreator fails when used to deserialize a Map key
 (contributed by John M)
>>>>>>> 50ea0838

2.5.2 (29-Mar-2015)

#609: Problem resolving locally declared generic type
 (repoted by Hal H)
#691: NullSerializer for MapProperty failing when using polymorphic handling
 (reported by Antibrumm@github)
#703: Multiple calls to ObjectMapper#canSerialize(Object.class) returns different values
 (reported by flexfrank@github)
#705: JsonAnyGetter doesn't work with JsonSerialize (except with keyUsing)
 (reported by natnan@github)
#728: TypeFactory#_fromVariable returns unknownType() even though it has enough information
  to provide a more specific type
 (reported by jkochaniak@github)
#733: MappingIterator should move past errors or not return hasNext() == true
 (reported by Lorrin N, lorrin@github)
#738: @JsonTypeInfo non-deterministically ignored in 2.5.1 (concurrency issue)
 (reported by Dylan S, dylanscott@github)
- Improvement to handling of custom `ValueInstantiator` for delegating mode; no more NPE
  if `getDelegateCreator()` returns null
- Refactor `TypedKey` into separate util class

2.5.1 (06-Feb-2015)

#667: Problem with bogus conflict between single-arg-String vs `CharSequence` constructor
#669: JSOG usage of @JsonTypeInfo and @JsonIdentityInfo(generator=JSOGGenerator.class) fails
 (reported by ericali78@github)
#671: Adding `java.util.Currency` deserialization support for maps
 (contributed by Alexandre S-C)
#674: Spring CGLIB proxies not handled as intended
 (reported by Zoltan F)
#682: Class<?>-valued Map keys not serialized properly
 (reported by Ludevik@github)
#684: FAIL_ON_NUMBERS_FOR_ENUMS does not fail when integer value is quoted
 (reported by kllp@github)
#696: Copy constructor does not preserve `_injectableValues`
 (reported by Charles A)
- Add a work-around in `ISO8601DateFormat` to allow omission of ':' from timezone
- Bit more work to complete #633

2.5.0 (01-Jan-2015)

#47: Support `@JsonValue` for (Map) key serialization 
#113: Problem deserializing polymorphic types with @JsonCreator
#165: Add `DeserializationContext.getContextualType()` to let deserializer
  known the expected type.
#299: Add `DeserializationFeature.FAIL_ON_UNRESOLVED_OBJECT_IDS` to allow missing
  Object Ids (as global default)
#408: External type id does not allow use of 'visible=true'
#421: @JsonCreator not used in case of multiple creators with parameter names
 (reported by Lovro P, lpandzic@github)
#427: Make array and Collection serializers call `JsonGenerator.writeStartArray(int)`
#521: Keep bundle annotations, prevent problems with recursive annotation types
 (reported by tea-dragon@github)
#527: Add support for `@JsonInclude(content=Include.NON_NULL)` (and others) for Maps
#528: Add support for `JsonType.As.EXISTING_PROPERTY`
 (reported by heapifyman@github; implemented by fleebytes@github)
#539: Problem with post-procesing of "empty bean" serializer; was not calling
  'BeanSerializerModifier.modifySerializer()` for empty beans
 (reported by Fabien R, fabienrenaud@github)
#540: Support deserializing `[]` as null or empty collection when the java type
  is a not an object, `DeserializationFeature.ACCEPT_EMPTY_ARRAY_AS_NULL_OBJECT`
 (requested by Fabien R, fabienrenaud@github)
#543: Problem resolving self-referential recursive types
 (reported by ahgittin@github)
#550: Minor optimization: prune introspection of "well-known" JDK types
#552: Improved handling for ISO-8601 (date) format
 (contributed by Jerome G, geronimo-iia@github)
#559: Add `getDateFormat()`, `getPropertyNamingStrategy()` in `ObjectMapper`
#560: @JsonCreator to deserialize BigInteger to Enum
 (requested by gisupp@github)
#565: Add support for handling `Map.Entry`
#566: Add support for case-insensitive deserialization (`MapperFeature.ACCEPT_CASE_INSENSITIVE_PROPERTIES`)
 (contributed by Michael R)
#571: Add support in ObjectMapper for custom `ObjectReader`, `ObjectWriter` (sub-classes)
#572: Override default serialization of Enums
 (requested by herau@github)
#576: Add fluent API for adding mixins
 (contributed by Adam S, adstro@github)
#594: `@JsonValue` on enum not used when enum value is a Map key
 (reported by chrylis@github)
#596: Add support for `@JsonProperty.defaultValue`, exposed via `BeanProperty.getMetadata().getDefaultValue()`
#597: Improve error messaging for cases where JSON Creator returns null (which
  is illegal)
 (contributed by Aurelien L)
#599: Add a simple mechanism for avoiding multiple registrations of the same module
#607: Allow (re)config of `JsonParser.Feature`s via `ObjectReader`
#608: Allow (re)config of `JsonGenerator.Feature`s via `ObjectWriter`
#614: Add a mechanism for using `@JsonCreator.mode` for resolving possible ambiguity between
  delegating- and property-based creators
#616: Add `SerializationFeature.WRITE_DURATIONS_AS_TIMESTAMPS`
#622: Support for non-scalar ObjectId Reference deserialiazation (like JSOG)
#623: Add `StdNodeBasedDeserializer`
#630: Add `KeyDeserializer` for `Class`
#631: Update `current value` of `JsonParser`, `JsonGenerator` from standard serializers,
 deserializers
 (suggested by Antibrumm@github)
#633: Allow returning null value from IdResolver to make type information optional
 (requested by Antibrumm@github)
#634: Add `typeFromId(DatabindContext,String)` in `TypeIdDeserializer`
#636: `ClassNotFoundException` for classes not (yet) needed during serialization
 (contributed by mspiegel@github)
#638: Add annotation-based method(s) for injecting properties during serialization
 (using @JsonAppend, VirtualBeanPropertyWriter)
#647: Deserialization fails when @JsonUnwrapped property contains an object with same property name
 (reported by Konstantin L)
#653: Jackson doesn't follow JavaBean naming convention (added `MapperFeature.USE_STD_BEAN_NAMING`)
#654: Add support for (re)configuring `JsonGenerator.setRootValueSeparator()` via `ObjectWriter`
#655: Add `ObjectWriter.writeValues()` for writing value sequences
#660: `@JsonCreator`-annotated factory method is ignored if constructor exists
- Allow use of `Shape.ARRAY` for Enums, as an alias to 'use index'
- Start using `JsonGenerator.writeStartArray(int)` to help data formats
  that benefit from knowing number of elements in arrays (and would otherwise
  need to buffer values to know length)
- Added new overload for `JsonSerializer.isEmpty()`, to eventually solve #588
- Improve error messaging (related to [jaxb-annotations#38]) to include known subtype ids.

2.4.6 (not yet released)

#735: (complete fix) @JsonDeserialize on Map with contentUsing custom deserializer overwrites default behavior
 (reported by blackfyre512@github) (regression due to #604)

2.4.5.1 (26-Mar-2015)

Special one-off "micro patch" for:

#706: Add support for `@JsonUnwrapped` via JSON Schema module
#707: Error in getting string representation of an ObjectNode with a float number value
 (reported by @navidqar)
#735: (partial) @JsonDeserialize on Map with contentUsing custom deserializer overwrites default behavior

2.4.5 (13-Jan-2015)

#635: Reduce cachability of `Map` deserializers, to avoid problems with per-property config changes
    (regression due to #604)
#656: `defaultImpl` configuration is ignored for `WRAPPER_OBJECT`
- Solve potential cyclic-resolution problem for `UntypedObjectDeserializer`

2.4.4 (24-Nov-2014)

(jackson-core)#158: Setter confusion on assignable types
 (reported by tsquared2763@github)
#245: Calls to ObjectMapper.addMixInAnnotations() on an instance returned by ObjectMapper.copy()
 don't work
 (reported by Erik D)
#580: delegate deserializers choke on a (single) abstract/polymorphic parameter
 (reported by Ian B, tea-dragon@github)
#590: Binding invalid Currency gives nonsense at end of the message
 (reported by Jerbell@github)
#592: Wrong `TokenBuffer` delegate deserialization using `@JsonCreator`
 (reported by Eugene L)
#601: ClassCastException for a custom serializer for enum key in `EnumMap`
 (reported by Benson M)
#604: `Map` deserializers not being cached, causing performance problems
#610: Fix forward reference in hierarchies
 (contributed by zeito@github)
#619: Off by one error in AnnotatedWithParams
 (reported by stevetodd@github)
- Minor fix to `EnumSerializer` regarding detection "serialize using index"
- Minor fix to number serializers, to call proper callback for schema generation

2.4.3 (02-Oct-2014)

#496: Wrong result with `new TextNode("false").asBoolean(true)`
 (reported by Ivar R, ivarru@github)
#511: DeserializationFeature.FAIL_ON_INVALID_SUBTYPE does not work
 (reported by sbelikov@github)
#523: MapDeserializer and friends do not report the field/key name for mapping exceptions
 (reported by Ian B, tea-dragon@github)
#524: @JsonIdentityReference(alwaysAsId = true) Custom resolver is reset to SimpleObjectIdResolver
 (reported by pkokorev@github)
#541: @JsonProperty in @JsonCreator is conflicting with POJOs getters/attributes
 (reported by fabienrenaud@github)
#543: Problem resolving self-referential generic types
#570: Add Support for Parsing All Compliant ISO-8601 Date Formats
 (requested by pfconrey@github)
- Fixed a problem with `acceptJsonFormatVisitor` with Collection/array types that
  are marked with `@JsonValue`; could cause NPE in JSON Schema generator module.

2.4.2 (14-Aug-2014)

#515: Mixin annotations lost when using a mixin class hierarchy with non-mixin interfaces
 (reported by 'stevebread@github')
- Fixed a problem related to [jackson-dataformat-smile#19].

2.4.1.2 (12-Jul-2014)

Special one-off "micro patch" for:

#503: Concurrency issue inside com.fasterxml.jackson.databind.util.LRUMap.get(Object)
 (reported by fjtc@github)

2.4.1.1 (18-Jun-2014)

Special one-off "micro patch" for:

#491: Temporary work-around for issue #490 (full fix for 2.5 needs to be
  in `jackson-annotations`)
#506: Index is never set for Collection and Array in InvalidFormatException.Reference
 (reported by Fabrice D, fabdouglas@github)
- Fixed a problem related to [jackson-dataformat-smile#19].

2.4.1 (17-Jun-2014)

#479: NPE on trying to deserialize a `String[]` that contains null
 (reported by huxi@github)
#482: Make date parsing error behavior consistent with JDK
 (suggested by Steve S, sanbeg@github)
#489 (partial): TypeFactory cache prevents garbage collection of custom ClassLoader
 (reported by sftwrengnr@github)

2.4.0 (02-Jun-2014)

#81: Allow use of @JsonUnwrapped with typed (@JsonTypeInfo) classes, provided
  that (new) feature `SerializationFeature.FAIL_ON_UNWRAPPED_TYPE_IDENTIFIERS`
  is disabled
 (constributed by Ben F, UnquietCode@github)
#88: Prevent use of type information for `JsonNode` via default typing
 (reported by electricmonk@github)
#149: Allow use of "stringified" indexes for Enum values
 (requested by chenboxiang@github)
#176: Allow use external Object Id resolver (to use with @JsonIdentityInfo etc)
 (implemented by Pascal G)
#193: Conflicting property name definitions
 (reported by Stuart J, sgjohnston@github)
#323: Serialization of the field with deserialization config
 (reported by metanet@github)
#327: Should not consider explicitly differing renames a fail, as long as all are explicit
#335: Allow use of `@JsonPropertyOrder(alphabetic=true)` for Map properties
#352 Add `ObjectMapper.setConfig()` for overriding `SerializationConfig`/`DeserializationConfig`
#353: Problems with polymorphic types, `JsonNode` (related to #88)
 (reported by cemo@github)
#359: Converted object not using explicitly annotated serializer
 (reported by Florian S [fschopp@github])
#369: Incorrect comparison for renaming in `POJOPropertyBuilder`
#375: Add `readValue()`/`readPropertyValue()` methods in `DeserializationContext`
#376: Add support for `@JsonFormat(shape=STRING)` for number serializers
#381: Allow inlining/unwrapping of value from single-component JSON array
 (contributed by yinzara@github)
#390: Change order in which managed/back references are resolved (now back-ref
 first, then forward)
 (requested by zAlbee@github)
#407: Properly use null handlers for value types when serializer Collection
 and array types
 (contributed by Will P)
#425: Add support for using `Void.class` as "no class", instead of `NoClass.class`
#428: `PropertyNamingStrategy` will rename even explicit name from `@JsonProperty`
 (reported by turskip@github)
#435: Performance bottleneck in TypeFactory._fromClass
 (reported by Sean D, sdonovanuk@github)
#434: Ensure that DecimalNodes with mathematically equal values are equal
 (contributed by Francis G)
#435: Performance bottleneck in TypeFactory._fromClass
 (reported by sdonovanuk@github)
#438: Add support for accessing `@JsonProperty(index=N)` annotations
#442: Make `@JsonUnwrapped` indicate property inclusion
 (suggested by Ben F)
#447: ArrayNode#addAll should accept Collection<? extends JsonNode>
 (suggested by alias@github)
#461: Add new standard naming strategy, `PropertyNamingStrategy.LowerCaseStrategy`
#463: Add 'JsonNode.asText(String defaultValue)`
 (suggested by Chris C)
#464: Include `JsonLocation` in more mapping exceptions
 (contributed by Andy C (q3aiml@github))
#465: Make it easier to support serialization of custom subtypes of `Number`
#467: Unwanted POJO's embedded in tree via serialization to tree
 (reported by Benson M)
- Slightly improve `SqlDateSerializer` to support `@JsonFormat`
- Improve handling of native type ids (YAML, CBOR) to use non-native type ids
  as fallback

2.3.4 (17-Jul-2014)

#459: BeanDeserializerBuilder copy constructor not copying `_injectables`
#462: Annotation-provided Deserializers are not contextualized inside CreatorProperties
 (reported by aarondav@github)

2.3.3 (10-Apr-2014)

#420: Remove 'final' modifier from `BeanDeserializerBase.deserializeWithType`
 (requested by Ghoughpteighbteau@github)
#422: Allow use of "True" and "False" as aliases for booleans when coercing from
  JSON String
#423: Fix `CalendarSerializer` to work with custom format
 (reported by sergeymetallic@github)
#433: `ObjectMapper`'s `.valueToTree()` wraps `JsonSerializable` objects into a POJONode
 (reported by Francis G)
- Fix null-handling for `CollectionSerializer`

2.3.2 (01-Mar-2014)

#378: Fix a problem with custom enum deserializer construction
 (reported by BokoEnos@github)
#379: Fix a problem with (re)naming of Creator properties; needed to make
 Paranamer module work with NamingStrategy.
 (reported by Chris P, cpilsworth@github)
#398: Should deserialize empty (not null) URI from empty String
 (reported by pgieser@github)
#406: @JsonTypeIdResolver not working with external type ids
 (reported by Martin T)
#411: NumberDeserializers throws exception with NaN and +/- Infinity
 (reported by clarkbreyman@github)
#412: ObjectMapper.writerWithType() does not change root name being used
 (repoted by jhalterman@github)
- Added `BeanSerializerBase._serializeObjectId()` needed by modules that
  override standard BeanSerializer; specifically, XML module.

2.3.1 (28-Dec-2013)

#346: Fix problem deserializing `ObjectNode`, with @JsonCreator, empty
  JSON Object
 (reported by gaff78@github)
#358: `IterableSerializer` ignoring annotated content serializer
 (reported by Florian S)
#361: Reduce sync overhead for SerializerCache by using volatile, double-locking
 (contributed by stuartwdouglas@github)
#362: UUID output as Base64 String with ObjectMapper.convertValue()
 (reported by jknack@github)
#367: Make `TypeNameIdResolver` call `TypeResolver` for resolving base type
 (suggested by Ben F)
#370: Fail to add Object Id for POJO with no properties
 (reported by jh3141@github)
- Fix for [jackson-module-afterburner#38]: need to remove @JacksonStdImpl from
  `RawSerializer`, to avoid accidental removal of proper handling.

2.3.0 (13-Nov-2013)

#48: Add support for `InetSocketAddress`
 (contributed by Nick T)
#152: Add support for traversing `JsonNode` with (new!) `JsonPointer` implementation
 (suggested by fge@github)
#208: Accept "fromString()" as an implicit Creator (factory) method (alias for "valueOf()")
 (requested by David P)
#215: Allow registering custom `CharacterEscapes` to use for serialization,
 via `ObjectWriter.with(CharacterEscapes)` (and `ObjectMapper.writer(CharacterEscapes)`)
#227: Allow "generic" Enum serializers, deserializers, via `SimpleModule`
#234: Incorrect type information for deeply nested Maps
 (reported by Andrei P)
#237: Add `DeserializationFeature.FAIL_ON_READING_DUP_TREE_KEY` to optionally
  throw `JsonMappingException` on duplicate keys, tree model (`JsonNode`)
#238: Allow existence of overlapping getter, is-getter (choose 'regular' getter)
#239: Support `ByteBuffer`
 (suggested by mckamey@github)
#240: Make sure `@JsonSerialize.include` does not accidentally override
  class inclusion settings
 (requested by thierryhenrio@github)
#253: `DelegatingDeserializer` causes problems for Managed/BackReferences
 (reported by bfelaco@github)
#257: Make `UntypedObjectDeserializer` support overides for `List`, `Map` etc
#268: Add new variant of `ObjectMapper.canSerialize()` that can return `Throwable`
 that caused false to be returned (if any)
#269: Add support for new `@JsonPropertyDescription` via `AnnotationIntrospector`
 as well as `BeanProperty.getMedata().getDescription()`
#270: Add `SerializationFeature.USE_EQUALITY_FOR_OBJECT_ID` to allow use of equality
 (instead of identity) for figuring out when to use Object Id
 (requested by beku8@github)
#271: Support handling of `@JsonUnwrapped` for in-built JSON Schema generation
#277: Make `TokenBuffer` support new native type and object ids
#302: Add `setNamingStrategy` in `Module.SetupContext`
 (suggested by Miguel C)
#305: Add support for accessing `TypeFactory` via `TypeIdResolverBase`
 (not yet via `TypeIdResolver` interface), other configuration
#306: Allow use of `@JsonFilter` for properties, not just classes 
#307: Allow use of `@JsonFilter` for Maps in addition to POJOs
#308: Improve serialization and deserialization speed of `java.util.UUID` by 4x
 (suggested by David P)
#310: Improve `java.util.UUID` serialization with binary codecs, to use "raw" form.
#311: Make sure that "creator properties" are alphabetically ordered too, if
  so requested.
#315: Allow per-property definition of null serializer to use, using
 new `@JsonSerialize(nullsUsing=xxx)` annotation property
#317: Fix `JsonNode` support for nulls bound to `ObjectNode`, `ArrayNode`
 (contributed by Seth P)
#318: Problems with `ObjectMapper.updateValue()`, creator property-backed accessors
#319: Add support for per-call ("contextual") attributes, with defaulting,
 to allow keeping track of state during (de)serialization
#324: Make sure to throw `JsonMappingException` from `EnumDeserializer` creator,
  not `IllegalArgumentException`
 (reported by beverku@github)
#326: Support `@JsonFilter` for "any getter" properties
#334: Make `ArrayNode`, `ObjectNode` non-final again
#337: `AnySetter` does not support polymorphic types
 (reported by askvortsov@github)
#340: AtomicReference not working with polymorphic types
#342: Add `DeserializationFeature.FAIL_ON_IGNORED_PROPERTIES` to make `ObjectMapper`
  throw exception when encountering explicitly ignored properties
 (requested by Ruslan M)
[JACKSON-890]: Support managed/back-references for polymorphic (abstract) types
- Add 'BeanPropertyWriter.isUnwrapping()' for future needs (by Afterburner)
- Add coercions from String "null" (as if null token was parsed) for primitives/Wrappers.
- Add `JsonDeserializer.handledType()`

2.2.4 (10-Jun-2014)

#292: Problems with abstract `Map`s, `Collection`s, polymorphic deserialization
#324: EnumDeserializer should throw JsonMappingException, not IllegalArgumentException
#346: Problems deserializing `ObjectNode` from empty JSON Object, with @JsonCreator

2.2.3 (22-Aug-2013)

#234: Problems with serializing types for deeply nested generic Maps, default typing 
#251: SerializationFeature.WRITE_BIGDECIMAL_AS_PLAIN ignored with JsonNode
  serialization
 (reported by fge@github)
#259: Fix a problem with JSON Schema generation for `@JsonValue`
 (reported by Lior L)
#267: Handle negative, stringified timestamps
 (reported by Drecth@github)
#281: Make `NullNode` use configured null-value serializer
#287: Fix problems with converters, Maps with Object values
 (reported by antubis@github)
#288: Fix problem with serialization converters assigned with annotations
 (reported by cemo@github)

2.2.2 (26-May-2013)

#216: Problems with Android, 1.6-only types
#217: JsonProcessingExceptions not all wrapped as expected
 (reported by karldmoore@github)
#220: ContainerNode missing 'createNumber(BigInteger)'
 (reported by Pascal G)
#223: Duplicated nulls with @JsonFormat(shape=Shape.ARRAY)
 (reported by lukegh@github)
#226: Field mapping fail on deserialization to common referenced object when
  @JsonUnwrapped is used
 (reported by ikvia@github)
#232: Converting bound BigDecimal value to tree fails with WRITE_BIGDECIMAL_AS_PLAIN
 (reported by celkings@github)
- Minor fix to handle primitive types for key deserializer lookups
- Add convenience method `MappingIterator.getCurrentLocation()`
 (suggested by Tomdz@github)

2.2.1 (03-May-2013)

#214: Problem with LICENSE, NOTICE, Android packaging
 (reported by thierryd@github)

2.2.0 (22-Apr-2013)

Fixes:

#23: Fixing typing of root-level collections
#118: JsonTypeInfo.as.EXTERNAL_PROPERTY not working correctly
 with missing type id, scalar types
#130: TimeZone not set for GregorianCalendar, even if configured
#144: MissingNode.isValueNode() should return 'false'
 (reported by 'fge@github')
#146: Creator properties were not being renamed as expected
 (contributed by Christoper C)
#188: Problem with ObjectId serialization, 'alwaysAsId' references

Improvements:

#116: JavaType implements `java.lang.reflect.Type` (as does `TypeReference`)
#147: Defer reporting of problems with missing creator parameters
 (contributed by Christoper C)
#155: Make `ObjectNode` and `ArrayNode` final (other node types already were)
 (requested by fge@github)
#161: Add deserializer for java.util.concurrent.ArrayBlockingQueue
#173: Add 'JsonNode.traverse(ObjectCodec)' for convenience
#181: Improve error reporting for missing '_valueDeserializer'
#194: Add `FloatNode` type in tree model (JsonNode)
 (requested by msteiger@github)
#199: Allow deserializing `Iterable` instances (as basic `Collection`s)
 (requested by electrum@github)
#206: Make 'ObjectMapper.createDeserializationContext()' overridable
 (requested by noter@github)
#207: Add explicit support for `short` datatypes, for tree model
 (contributed by msteiger@github)

New features:

#120: Extend BeanDeserializerModifier to work with non-POJO deserializers
#121: Extend BeanSerializerModifier to work with non-POJO serializers
#124: Add support for serialization converters (@JsonSerializer(converter=...))
#124: Add support for deserialization converters (@JsonDeserializer(converter=...))
#140: Add 'SerializationFeature.WRITE_BIGDECIMAL_AS_PLAIN' to allow forcing
  of non-scientific notation when serializing BigDecimals.
 (suggested by phedny@github)
#148: Add 'DeserializationFeature.FAIL_ON_INVALID_SUBTYPE`, which allows mapping
  entries with missing or invalid type id into null references (instead of failing).
  Also allows use of '@JsonTypeInfo.defaultImpl = NoClass.class' as alternative.
#159: Add more accessors in 'MappingIterator': getParser(), getParserSchema(),
  readAll()
 (suggested by Tom D)
#190: Add 'MapperFeature.ALLOW_FINAL_FIELDS_AS_MUTATORS' (default: true) for
 pruning out final fields (to avoid using as mutators)
 (requested by Eric T)
#195: Add 'MapperFeature.INFER_PROPERTY_MUTATORS' (default: enabled) for finer
  control of what mutators are auto-detected.
 (requested by Dain S)
#198: Add SPI metadata, handling in ObjectMapper (findModules()), for
  automatic registration of auto-detected extension modules
 (suggested by 'beamerblvd@github')
#203: Added new features to support advanced date/time handling:
  - SerializationFeature.WRITE_DATE_TIMESTAMPS_AS_NANOSECONDS
  - DeserializationFeature.READ_DATE_TIMESTAMPS_AS_NANOSECONDS
  - DeserializationFeature.ADJUST_DATES_TO_CONTEXT_TIME_ZONE

Other:

#126: Update JDK baseline to 1.6
* API under 'com.fasterxml.jackson.databind.jsonFormatVisitors' changed significantly
  based on experiences with external JSON Schema generator.
* Version information accessed via code-generated access class, instead of reading
  VERSION.txt
* Added 2 methods in Converter interface: getInputType(), getOutputType(),
  to allow programmatic overrides (needed by JAXB annotation module)

2.1.4 (26-Feb-2013)

* [JACKSON-887]: StackOverflow with parameterized sub-class field
 (reported by Alexander M)
* [#130]: TimeZone not set for GregorianCalendar, when deserializing
* [#157]: NPE when registering module twice
* [#162]: JsonNodeFactory: work around an old bug with BigDecimal and zero
 (submitted by fge@github)
* [#166]: Incorrect optimization for `ObjectMapper.convertValue(Class)`
 (reported by Eric T)
* [#167]: Problems with @JsonValue, polymorphic types (regression from 1.x)
 (reported by Eric T)
* [#170]: Problems deserializing `java.io.File` if creator auto-discovery disabled
 (reported by Eric T)
* [#175]: NPE for JsonMappingException, if no path is specified
 (reported by bramp@github)

2.1.3 (19-Jan-2013)

* [Issue#141]: ACCEPT_EMPTY_STRING_AS_NULL_OBJECT not working for enums
* [Issue#142]: Serialization of class containing EnumMap with polymorphic enum
  fails to generate class type data
 (reported by kidavis4@github)

2.1.2 (04-Dec-2012)

* [Issue#106]: NPE in ObjectArraySerializer.createContextual(...)
* [Issue#117]: HandlerInstantiator defaulting not working
 (reported by Alexander B)
* [Issue#118]: Problems with JsonTypeInfo.As.EXTERNAL_PROPERTY, scalar values
 (reported by Adva11@github)
* [Issue#119]: Problems with @JsonValue, JsonTypeInfo.As.EXTERNAL_PROPERTY
 (reported by Adva11@github)
* [Issue#122]: ObjectMapper.copy() was not copying underlying mix-in map
 (reported by rzlo@github)

2.1.1 (11-Nov-2012)

Fixes:

* [JACKSON-875]: Enum values not found if Feature.USE_ANNOTATIONS disabled
 (reported by Laurent P)
* [Issue#93]: ObjectNode.setAll() broken; would not add anything for
  empty ObjectNodes.
 (reported by Francis G)
* Making things implement java.io.Serializable:
  - Issues: #94, #99, #100, #102
    (reported by Sean B)
* [Issue#96]: Problem with JsonTypeInfo.As.EXTERNAL_PROPERTY, defaultImpl
 (reported by Adva11@github)

2.1.0 (08-Oct-2012)

  New minor version for 2.x series. Major improvements in multiple areas,
  including:

  - Dataformat auto-detection
  - More `@JsonFormat.shape` variant to serialize Collections as
    JSON Objects, POJOs as JSON Arrays (csv-like).
  - Much more configuration accessible via ObjectReader, ObjectWriter
  - New mechanism for JSON Schema generation, other uses (in future)

Fixes:

* [JACKSON-830]/[Issue#19]: Change OSGi bundle name to be fully-qualified
* ]JACKSON-847]: Make @JsonIdentityInfo work with property-based creator
* [JACKSON-851]: State corruption with ObjectWriter, DefaultPrettyPrinter
 (reported by Duncan A)
* [Issue#75]: Too aggressive KeySerializer caching
* Minor fix wrt [Issue#11], coercion needed extra checks

Improvements:

* [JACKSON-758]: Remove 'IOException' from throws clauses of "writeValueAsString"
  and "writeValueAsBytes" of ObjectMapper/ObjectWriter
 (suggested by G-T Chen)
* [JACKSON-839]: Allow "upgrade" of integer number types for
  UntypedObjectDeserializer, even with default typing enabled.
* [JACKSON-850]: Allow use of zero-arg factory methods as "default creator"
  (suggested by Razvan D)
* [Issue#9]: Implement 'required' JSON Schema attribute for bean properties
* [Issue#20]: Add new exception type, InvalidFormatException (sub-type of
  JsonMappingException) to indicate data format problems
 (suggested by HolySamosa@github)
* [Issue#30]: ObjectReader and ObjectWriter now try to pre-fetch root
  (de)serializer if possible; minor performance improvement (2% for small POJOs).
* [Issue#33]: Simplified/clarified definition of 'ObjectReader.readValues()';
  minor change in behavior for JSON Array "wrapped" sequences
* [Issue#60]: Add 'JsonNode.hasNonNull(...)' method(s)
 (suggested by Jeff S on mailing list) 
* [Issue#64]: Add new "standard" PropertyNamingStrategy, PascalCaseStrategy
  (PropertyNamingStrategy.PASCAL_CASE_TO_CAMEL_CASE)
 (contributed by Sean B)
* [Issue#65]: Add getters to `ObjectMapper`, DeserializationContext/-Factory.
 (contributed by Dmitry K)
* [Issue#69]: Add `PropertyName` abstraction, new methods in AnnotationIntrospector
* [Issue#80]: Make `DecimalNode` normalize input, to make "1.0" and "1.00"equal
 (reported by fge@github)

New features:

* [Issue#15]: Support data format auto-detection via ObjectReader (added
  'withFormatDetection(...)' fluent factories)
* [Issue#21]: Add 'ObjectNode.set(...)' method (and related) to improve
  chaining, semantic consistency of Tree Model API
 (suggested by fge@Github)
* [Issue#22]: Add 'ObjectMapper.setAnnotationIntrospectors()' which allows
  defining different introspectors for serialization, deserialization
* [Issue#24]: Allow serialization of Enums as JSON Objects
 (suggested by rveloso@github)
* [Issue#28]: Add 'ObjectMapper.copy()', to create non-linked copy of
  mapper, with same configuration settings
* [Issue#29]: Allow serializing, deserializing POJOs as JSON Arrays
  by using `@JsonFormat(shape=Shape.ARRAY)`
* [Issue#40]: Allow serialization of Collections as JSON Objects
  (and deserialization from)
 (suggested by 'rveloso@github')
* [Issue#42]: Allow specifying Base64 variant to use for Base64-encoded data
  using ObjectReader.with(Base64Variant), ObjectWriter.with(Base64Variant).
 (suggested by 'mpfau@github')
* [Issue#45]: Add '@JsonNaming' annotation to define per-class PropertyNamingStrategy
 (suggested by Mark W)
* [Pull#58]: Make 'MappingIterator' implement 'Closable'
 (contributed by Pascal G)
* [Issue#72]: Add 'MapperFeature.USE_WRAPPER_NAME_AS_PROPERTY_NAME' to use
  wrapper name annotations for renaming properties
* [Issue#87]: Add 'StdDelegatingSerializer', 'StdDelegatingDeserializer' to
  simplify writing of two-step handlers
* (issue #4 of jackson-annotations): Add `@JsonIdentityReference(alwaysAsId=true)`
  to force ALL references to an object written as Object Id, even the first one.
* Added 'ObjectReader#withHandler' to allow for reconfiguring deserialization
  problem handler
 (suggested by 'electricmonk')

Other changes:

* New variant of AnnotationIntrospector.getFormat(), to support class
  annotations
* It is now possible to serialize instances of plain old Object, iff
  'FAIL_ON_EMPTY_BEANS' is disabled.
* Trying to remove reference to "JSON" in datatype conversion errors
 (since databinding is format-agnostic)

INCOMPATIBILITIES: (rats!)

* Note that [Issue#33] (see above) is, technically speaking, backwards
  imcompatible change. It is estimated that it should NOT affect most
  users, as changes are to edge cases (and undocumented ones at that).
  However, it can potentially cause problems with upgrade.
* Implementation of `JsonFormatVisitable` resulting in 2 new methods
  being added in `BeanPropertyFilter` interface -- this is unfortunate,
  but was required to support full traversability.

2.0.4 (26-Jun-2012)

* [Issue#6]: element count for PrettyPrinter, endObject wrong
   (reported by "thebluemountain")
* [JACKSON-838]: Utf8StreamParser._reportInvalidToken() skips letters
    from reported token name
   (reported by Lóránt Pintér)
* [JACKSON-841] Data is doubled in SegmentedStringWriter output
   (reported by Scott S)
* [JACKSON-842] ArrayIndexOutOfBoundsException when skipping C-style comments
   (reported by Sebastien R)

2.0.3: no version 2.0.3 released -- only used for extension modules

2.0.2 [14-May-2012]

Fixes:

* [Issue#14]: Annotations were not included from parent classes of
  mix-in classes
 (reported by @guillaup)
* [JACKSON-824]: Combination of JSON Views, ObjectMapper.readerForUpdating()
  was not working
 (reported by Nir S)
(and all fixes from 1.9.7)

Improvements:

* [Issue#11]: Improve ObjectMapper.convertValue()/.treeToValue() to use
  cast if possible

2.0.1 [23-Apr-2012]

Fixes:

* [JACKSON-827] Ensure core packages work on JDK 1.5
 (reported by Pascal g)
* [JACKSON-829] Custom serializers not working for List<String> properties,
  @JsonSerialize(contentUsing)
 (reported by James R)

Improvements:

* [Issue#5]: Add support for maps with java.util.Locale keys to the set of
  StdKeyDeserializers
 (contributed by Ryan G)

2.0.0 [25-Mar-2012]

Fixes:

* [JACKSON-368]: Problems with managed references, abstract types
* [JACKSON-711]: Delegating @JsonCreator did not work with Injectable values
* [JACKSON-798]: Problem with external type id, creators
  (reported by Casey L)
(and all fixes up until and including 1.9.6)

Improvements:

* [JACKSON-546]: Indicate end-of-input with JsonMappingException instead
  of EOFException, when there is no parsing exception
* [JACKSON-664]: Reduce overhead of type resolution by adding caching
  in TypeFactory
* [JACKSON-690]: Pass DeserializationContext through ValueInstantiator
* [JACKSON-695]: Add 'isEmpty(value)' in JsonSerializer to allow
  customizing handling of serialization of empty values
* [JACKSON-710]: 'ObjectMapper.convertValue()' should ignore root value
  wrapping/unwrapping settings
* [JACKSON-730] Split various features (JsonParser, JsonGenerator,
  SerializationConfig, DeserializationConfig) into per-factory
  features (MapperFeature, JsonFactory.Feature) an per
  instance features (existing ones)
* [JACKSON-732]: Allow 'AnnotationIntrospector.findContentDeserializer()'
  (and similar) to return instance, not just Class<?> for instance
 (requested by James R)
* [JACKSON-736]: Add (more) access to array, container and map serializers
* [JACKSON-737]: Allow accessing of "creator properties" for BeanDeserializer
* [JACKSON-748]: Add 'registerSubtypes' to 'Module.setupContext' (and SimpleModule)
* [JACKSON-749]: Make @JsonValue work for Enum deserialization
* [JACKSON-769]: ObjectNode/ArrayNode: change 'put', 'insert', 'add' to return
  'this node' (unless already returning something)
* [JACKSON-770]: Simplify method naming for JsonNode, drop unnecessary 'get' prefix
  from methods like 'getTextValue()' (becomes 'textValue()')
* [JACKSON-777]: Rename 'SerializationConfig.Feature' as 'SerializationFeature',
  'DeserializationConfig.Feature' as 'DeserializationFeature'
* [JACKSON-780]: MissingNode, NullNode should return 'defaultValue' from 'asXxx' methods,
  (not 0 for numbers), as they are not numeric types
* [JACKSON-787]: Allow use of @JsonIgnoreProperties for properties (fields, getters, setters)
* [JACKSON-795]: @JsonValue was not working for Maps, Collections
* [JACKSON-800]: Add 'Module.SetupContext#addDeserializationProblemHandler'
 (suggested by James R)

New features:

* [JACKSON-107]: Add support for Object Identity (to handled cycles, shared refs),
  with @JsonIdentityInfo
* [JACKSON-435]: Allow per-property Date formatting using @JsonFormat.
* [JACKSON-437]: Allow injecting of type id as POJO property, by setting
  new '@JsonTypeInfo.visible' property to true.
* [JACKSON-469]: Support "Builder pattern" for deserialiation; that is, allow
  use of separate Builder object for data binding, creating actual value
* [JACKSON-608]: Allow use of JSON Views for deserialization
* [JACKSON-636]: Add 'SerializationFeature.ORDER_MAP_ENTRIES_BY_KEYS' to allow
  forced sorting of Maps during serialization
  (suggested by Joern H)
* [JACKSON-669]: Allow prefix/suffix for @JsonUnwrapped properties
 (requested by Aner P)
* [JACKSON-707]: Add 'JsonNode.deepCopy()', to create safe deep copies
  of ObjectNodes, ArrayNodes.
* [JACKSON-714]: Add general-purpose @JsonFormat annotation
* [JACKSON-718]: Added 'JsonNode.canConvertToInt()', 'JsonNode.canConvertToLong()'
* [JACKSON-747]: Allow changing of 'SerializationFeature' for ObjectWriter,
  'DeserializationFeature' for ObjectReader.
* [JACKSON-752]: Add @JsonInclude (replacement of @JsonSerialize.include)
* [JACKSON-754]: Add @JacksonAnnotationsInside for creating "annotation
  bundles" (also: AnnotationIntrospector.isAnnotationBundle())
* [JACKSON-762]: Allow using @JsonTypeId to specify property to use as
  type id, instead of using separate type id resolver.
* [JACKSON-764]: Allow specifying "root name" to use for root wrapping
  via ObjectReader, ObjectWriter.
* [JACKSON-772]: Add 'JsonNode.withArray()' to use for traversing Array nodes.
* [JACKSON-793]: Add support for configurable Locale, TimeZone to use
  (via SerializationConfig, DeserializationConfig)
* [JACKSON-805]: Add 'SerializationFeature.WRITE_SINGLE_ELEM_ARRAYS_UNWRAPPED'
  to improve interoperability with BadgerFish/Jettison
* [JACKSON-810]: Deserialization Feature: Allow unknown Enum values via
  'DeserializationFeature.READ_UNKNOWN_ENUM_VALUES_AS_NULL'
  (suggested by Raymond R)
* [JACKSON-813]: Add '@JsonSerializableSchema.id' attribute, to indicate
  'id' value to add to generated JSON Schemas.

[entries for versions 1.x and earlier not retained; refer to earlier releases)<|MERGE_RESOLUTION|>--- conflicted
+++ resolved
@@ -4,7 +4,6 @@
 === Releases ===
 ------------------------------------------------------------------------
 
-<<<<<<< HEAD
 2.6.0 (not yet released)
 
 #312: Support Type Id mappings where two ids map to same Class
@@ -16,12 +15,11 @@
 #725: Auto-detect multi-argument constructor with implicit names if it is the only visible creator
 #727: Improve `ObjectWriter.forType()` to avoid forcing base type for container types
 - Remove old cglib compatibility tests; cause problems in Eclipse
-=======
+
 2.5.3 (not yet released)
 
 #745: EnumDeserializer.deserializerForCreator fails when used to deserialize a Map key
  (contributed by John M)
->>>>>>> 50ea0838
 
 2.5.2 (29-Mar-2015)
 
