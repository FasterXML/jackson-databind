package com.fasterxml.jackson.databind.deser.std;

import java.io.IOException;
import java.util.*;

import com.fasterxml.jackson.core.*;
import com.fasterxml.jackson.databind.*;
import com.fasterxml.jackson.databind.deser.ContextualDeserializer;
import com.fasterxml.jackson.databind.deser.NullValueProvider;
import com.fasterxml.jackson.databind.deser.ResolvableDeserializer;
import com.fasterxml.jackson.databind.deser.SettableBeanProperty;
import com.fasterxml.jackson.databind.deser.ValueInstantiator;
import com.fasterxml.jackson.databind.deser.impl.PropertyBasedCreator;
import com.fasterxml.jackson.databind.deser.impl.PropertyValueBuffer;
import com.fasterxml.jackson.databind.jsontype.TypeDeserializer;
import com.fasterxml.jackson.databind.type.LogicalType;
import com.fasterxml.jackson.databind.util.ClassUtil;

/**
 * Deserializer for {@link EnumMap} values.
 * <p>
 * Note: casting within this class is all messed up -- just could not figure out a way
 * to properly deal with recursive definition of {@code EnumMap<K extends Enum<K>, V>}
 */
@SuppressWarnings({ "unchecked", "rawtypes" }) 
public class EnumMapDeserializer
    extends ContainerDeserializerBase<EnumMap<?,?>>
    implements ContextualDeserializer, ResolvableDeserializer
{
    private static final long serialVersionUID = 1;

    protected final Class<?> _enumClass;

    protected KeyDeserializer _keyDeserializer;

    protected JsonDeserializer<Object> _valueDeserializer;

    /**
     * If value instances have polymorphic type information, this
     * is the type deserializer that can handle it
     */
    protected final TypeDeserializer _valueTypeDeserializer;

    // // Instance construction settings:
    
    /**
     * @since 2.9
     */
    protected final ValueInstantiator _valueInstantiator;

    /**
     * Deserializer that is used iff delegate-based creator is
     * to be used for deserializing from JSON Object.
     */
    protected JsonDeserializer<Object> _delegateDeserializer;

    /**
     * If the Map is to be instantiated using non-default constructor
     * or factory method
     * that takes one or more named properties as argument(s),
     * this creator is used for instantiation.
     */
    protected PropertyBasedCreator _propertyBasedCreator;    

    /*
    /**********************************************************
    /* Life-cycle
    /**********************************************************
     */

    /**
     * @since 2.9
     */
    public EnumMapDeserializer(JavaType mapType, ValueInstantiator valueInst,
            KeyDeserializer keyDeser, JsonDeserializer<?> valueDeser, TypeDeserializer vtd,
            NullValueProvider nuller)
    {
        super(mapType, nuller, null);
        _enumClass = mapType.getKeyType().getRawClass();
        _keyDeserializer = keyDeser;
        _valueDeserializer = (JsonDeserializer<Object>) valueDeser;
        _valueTypeDeserializer = vtd;
        _valueInstantiator = valueInst;
    }

    /**
     * @since 2.9
     */
    protected EnumMapDeserializer(EnumMapDeserializer base,
            KeyDeserializer keyDeser, JsonDeserializer<?> valueDeser, TypeDeserializer vtd,
            NullValueProvider nuller)
    {
        super(base, nuller, base._unwrapSingle);
        _enumClass = base._enumClass;
        _keyDeserializer = keyDeser;
        _valueDeserializer = (JsonDeserializer<Object>) valueDeser;
        _valueTypeDeserializer = vtd;

        _valueInstantiator = base._valueInstantiator;
        _delegateDeserializer = base._delegateDeserializer;
        _propertyBasedCreator = base._propertyBasedCreator;
    }

    @Deprecated // since 2.9
    public EnumMapDeserializer(JavaType mapType, KeyDeserializer keyDeser,
            JsonDeserializer<?> valueDeser, TypeDeserializer vtd)
    {
        this(mapType, null, keyDeser, valueDeser, vtd, null);
    }
    
    public EnumMapDeserializer withResolved(KeyDeserializer keyDeserializer,
            JsonDeserializer<?> valueDeserializer, TypeDeserializer valueTypeDeser,
            NullValueProvider nuller)
    {
        if ((keyDeserializer == _keyDeserializer) && (nuller == _nullProvider)
                && (valueDeserializer == _valueDeserializer) && (valueTypeDeser == _valueTypeDeserializer)) {
            return this;
        }
        return new EnumMapDeserializer(this,
                keyDeserializer, valueDeserializer, valueTypeDeser, nuller);
    }

    /*
    /**********************************************************
    /* Validation, post-processing (ResolvableDeserializer)
    /**********************************************************
     */

    @Override
    public void resolve(DeserializationContext ctxt) throws JsonMappingException
    {
        // May need to resolve types for delegate- and/or property-based creators:
        if (_valueInstantiator != null) {
            if (_valueInstantiator.canCreateUsingDelegate()) {
                JavaType delegateType = _valueInstantiator.getDelegateType(ctxt.getConfig());
                if (delegateType == null) {
                    ctxt.reportBadDefinition(_containerType, String.format(
"Invalid delegate-creator definition for %s: value instantiator (%s) returned true for 'canCreateUsingDelegate()', but null for 'getDelegateType()'",
                            _containerType,
                            _valueInstantiator.getClass().getName()));
                }
                /* Theoretically should be able to get CreatorProperty for delegate
                 * parameter to pass; but things get tricky because DelegateCreator
                 * may contain injectable values. So, for now, let's pass nothing.
                 */
                _delegateDeserializer = findDeserializer(ctxt, delegateType, null);
            } else if (_valueInstantiator.canCreateUsingArrayDelegate()) {
                JavaType delegateType = _valueInstantiator.getArrayDelegateType(ctxt.getConfig());
                if (delegateType == null) {
                    ctxt.reportBadDefinition(_containerType, String.format(
"Invalid delegate-creator definition for %s: value instantiator (%s) returned true for 'canCreateUsingArrayDelegate()', but null for 'getArrayDelegateType()'",
                            _containerType,
                            _valueInstantiator.getClass().getName()));
                }
                _delegateDeserializer = findDeserializer(ctxt, delegateType, null);
            } else if (_valueInstantiator.canCreateFromObjectWith()) {
                SettableBeanProperty[] creatorProps = _valueInstantiator.getFromObjectArguments(ctxt.getConfig());
                _propertyBasedCreator = PropertyBasedCreator.construct(ctxt, _valueInstantiator, creatorProps,
                        ctxt.isEnabled(MapperFeature.ACCEPT_CASE_INSENSITIVE_PROPERTIES));
            }
        }
    }

    /**
     * Method called to finalize setup of this deserializer,
     * when it is known for which property deserializer is needed for.
     */
    @Override
    public JsonDeserializer<?> createContextual(DeserializationContext ctxt, BeanProperty property) throws JsonMappingException
    {
        // note: instead of finding key deserializer, with enums we actually
        // work with regular deserializers (less code duplication; but not
        // quite as clean as it ought to be)
        KeyDeserializer keyDeser = _keyDeserializer;
        if (keyDeser == null) {
            keyDeser = ctxt.findKeyDeserializer(_containerType.getKeyType(), property);
        }
        JsonDeserializer<?> valueDeser = _valueDeserializer;
        final JavaType vt = _containerType.getContentType();
        if (valueDeser == null) {
            valueDeser = ctxt.findContextualValueDeserializer(vt, property);
        } else { // if directly assigned, probably not yet contextual, so:
            valueDeser = ctxt.handleSecondaryContextualization(valueDeser, property, vt);
        }
        TypeDeserializer vtd = _valueTypeDeserializer;
        if (vtd != null) {
            vtd = vtd.forProperty(property);
        }
        return withResolved(keyDeser, valueDeser, vtd, findContentNullProvider(ctxt, property, valueDeser));
    }

    /**
     * Because of costs associated with constructing Enum resolvers,
     * let's cache instances by default.
     */
    @Override
    public boolean isCachable() {
        // Important: do NOT cache if polymorphic values
        return (_valueDeserializer == null)
                && (_keyDeserializer == null)
                && (_valueTypeDeserializer == null);
    }

    @Override // since 2.12
    public LogicalType logicalType() {
        return LogicalType.Map;
    }

    /*
    /**********************************************************
    /* ContainerDeserializerBase API
    /**********************************************************
     */

    @Override
    public JsonDeserializer<Object> getContentDeserializer() {
        return _valueDeserializer;
    }

    @Override
    public ValueInstantiator getValueInstantiator() {
        return _valueInstantiator;
    }

    @Override // since 2.9
    public Object getEmptyValue(DeserializationContext ctxt) throws JsonMappingException {
        return constructMap(ctxt);
    }

    /*
    /**********************************************************
    /* Actual deserialization
    /**********************************************************
     */
    
    @Override
    public EnumMap<?,?> deserialize(JsonParser p, DeserializationContext ctxt)
        throws IOException
    {
        if (_propertyBasedCreator != null) {
            return _deserializeUsingProperties(p, ctxt);
        }
        if (_delegateDeserializer != null) {
            return (EnumMap<?,?>) _valueInstantiator.createUsingDelegate(ctxt,
                    _delegateDeserializer.deserialize(p, ctxt));
        }
<<<<<<< HEAD
        // Ok: must point to START_OBJECT
        JsonToken t = p.currentToken();
        if ((t == JsonToken.START_OBJECT) || (t == JsonToken.FIELD_NAME)
                || (t == JsonToken.END_OBJECT)) {
            return deserialize(p, ctxt, constructMap(ctxt));
        }
        // (empty) String may be ok however; or single-String-arg ctor
        if (t == JsonToken.VALUE_STRING) {
            return _deserializeFromString(p, ctxt);
        }
        // Empty array, or single-value wrapped in array?
        if (t == JsonToken.START_ARRAY) {
            return _deserializeFromArray(p, ctxt);
        }
        return (EnumMap<?,?>) ctxt.handleUnexpectedToken(getValueType(ctxt), p);
=======
        // Ok: must point to START_OBJECT (or similar)
        switch (p.currentTokenId()) {
        case JsonTokenId.ID_START_OBJECT:
        case JsonTokenId.ID_END_OBJECT:
        case JsonTokenId.ID_FIELD_NAME:
            return deserialize(p, ctxt, constructMap(ctxt));
        case JsonTokenId.ID_STRING:
            return (EnumMap<?,?>) _valueInstantiator.createFromString(ctxt, p.getText());
        default:
        }
        // slightly redundant (since String was passed above), but also handles empty array case:
        return _deserializeFromEmpty(p, ctxt);
>>>>>>> 67764a75
    }

    @Override
    public EnumMap<?,?> deserialize(JsonParser p, DeserializationContext ctxt,
            EnumMap result)
        throws IOException
    {
        // [databind#631]: Assign current value, to be accessible by custom deserializers
        p.setCurrentValue(result);

        final JsonDeserializer<Object> valueDes = _valueDeserializer;
        final TypeDeserializer typeDeser = _valueTypeDeserializer;

        String keyStr;
        if (p.isExpectedStartObjectToken()) {
            keyStr = p.nextFieldName();
        } else {
            JsonToken t = p.currentToken();
            if (t != JsonToken.FIELD_NAME) {
                if (t == JsonToken.END_OBJECT) {
                    return result;
                }
                ctxt.reportWrongTokenException(this, JsonToken.FIELD_NAME, null);
            }
            keyStr = p.getCurrentName();
        }

        for (; keyStr != null; keyStr = p.nextFieldName()) {
            // but we need to let key deserializer handle it separately, nonetheless
            Enum<?> key = (Enum<?>) _keyDeserializer.deserializeKey(keyStr, ctxt);
            JsonToken t = p.nextToken();
            if (key == null) {
                if (!ctxt.isEnabled(DeserializationFeature.READ_UNKNOWN_ENUM_VALUES_AS_NULL)) {
                    return (EnumMap<?,?>) ctxt.handleWeirdStringValue(_enumClass, keyStr,
                            "value not one of declared Enum instance names for %s",
                            _containerType.getKeyType());
                }
                // 24-Mar-2012, tatu: Null won't work as a key anyway, so let's
                //  just skip the entry then. But we must skip the value as well, if so.
                p.skipChildren();
                continue;
            }
            // And then the value...
            // note: MUST check for nulls separately: deserializers will
            // not handle them (and maybe fail or return bogus data)
            Object value;

            try {
                if (t == JsonToken.VALUE_NULL) {
                    if (_skipNullValues) {
                        continue;
                    }
                    value = _nullProvider.getNullValue(ctxt);
                } else if (typeDeser == null) {
                    value =  valueDes.deserialize(p, ctxt);
                } else {
                    value = valueDes.deserializeWithType(p, ctxt, typeDeser);
                }
            } catch (Exception e) {
                return wrapAndThrow(e, result, keyStr);
            }
            result.put(key, value);
        }
        return result;
    }

    @Override
    public Object deserializeWithType(JsonParser p, DeserializationContext ctxt,
            TypeDeserializer typeDeserializer)
        throws IOException
    {
        // In future could check current token... for now this should be enough:
        return typeDeserializer.deserializeTypedFromObject(p, ctxt);
    }

    protected EnumMap<?,?> constructMap(DeserializationContext ctxt) throws JsonMappingException {
        if (_valueInstantiator == null) {
            return new EnumMap(_enumClass);
        }
        try {
            if (!_valueInstantiator.canCreateUsingDefault()) {
                return (EnumMap<?,?>) ctxt.handleMissingInstantiator(handledType(),
                        getValueInstantiator(), null,
                        "no default constructor found");
            }
            return (EnumMap<?,?>) _valueInstantiator.createUsingDefault(ctxt);
        } catch (IOException e) {
            return ClassUtil.throwAsMappingException(ctxt, e);
        }
    }

    public EnumMap<?,?> _deserializeUsingProperties(JsonParser p, DeserializationContext ctxt) throws IOException
    {
        final PropertyBasedCreator creator = _propertyBasedCreator;
        // null -> no ObjectIdReader for EnumMaps
        PropertyValueBuffer buffer = creator.startBuilding(p, ctxt, null);

        String keyName;
        if (p.isExpectedStartObjectToken()) {
            keyName = p.nextFieldName();
        } else if (p.hasToken(JsonToken.FIELD_NAME)) {
            keyName = p.getCurrentName();
        } else {
            keyName = null;
        }

        for (; keyName != null; keyName = p.nextFieldName()) {
            JsonToken t = p.nextToken(); // to get to value
            // creator property?
            SettableBeanProperty prop = creator.findCreatorProperty(keyName);
            if (prop != null) {
                // Last property to set?
                if (buffer.assignParameter(prop, prop.deserialize(p, ctxt))) {
                    p.nextToken(); // from value to END_OBJECT or FIELD_NAME
                    EnumMap<?,?> result;
                    try {
                        result = (EnumMap<?,?>)creator.build(ctxt, buffer);
                    } catch (Exception e) {
                        return wrapAndThrow(e, _containerType.getRawClass(), keyName);
                    }
                    return deserialize(p, ctxt, result);
                }
                continue;
            }
            // other property? needs buffering
            // but we need to let key deserializer handle it separately, nonetheless
            Enum<?> key = (Enum<?>) _keyDeserializer.deserializeKey(keyName, ctxt);
            if (key == null) {
                if (!ctxt.isEnabled(DeserializationFeature.READ_UNKNOWN_ENUM_VALUES_AS_NULL)) {
                    return (EnumMap<?,?>) ctxt.handleWeirdStringValue(_enumClass, keyName,
                            "value not one of declared Enum instance names for %s",
                            _containerType.getKeyType());
                }
                // 24-Mar-2012, tatu: Null won't work as a key anyway, so let's
                //  just skip the entry then. But we must skip the value as well, if so.
                p.nextToken();
                p.skipChildren();
                continue;
            }
            Object value; 

            try {
                if (t == JsonToken.VALUE_NULL) {
                    if (_skipNullValues) {
                        continue;
                    }
                    value = _nullProvider.getNullValue(ctxt);
                } else if (_valueTypeDeserializer == null) {
                    value = _valueDeserializer.deserialize(p, ctxt);
                } else {
                    value = _valueDeserializer.deserializeWithType(p, ctxt, _valueTypeDeserializer);
                }
            } catch (Exception e) {
                wrapAndThrow(e, _containerType.getRawClass(), keyName);
                return null;
            }
            buffer.bufferMapProperty(key, value);
        }
        // end of JSON object?
        // if so, can just construct and leave...
        try {
            return (EnumMap<?,?>)creator.build(ctxt, buffer);
        } catch (Exception e) {
            wrapAndThrow(e, _containerType.getRawClass(), keyName);
            return null;
        }
    }
}<|MERGE_RESOLUTION|>--- conflicted
+++ resolved
@@ -244,36 +244,21 @@
             return (EnumMap<?,?>) _valueInstantiator.createUsingDelegate(ctxt,
                     _delegateDeserializer.deserialize(p, ctxt));
         }
-<<<<<<< HEAD
-        // Ok: must point to START_OBJECT
-        JsonToken t = p.currentToken();
-        if ((t == JsonToken.START_OBJECT) || (t == JsonToken.FIELD_NAME)
-                || (t == JsonToken.END_OBJECT)) {
-            return deserialize(p, ctxt, constructMap(ctxt));
-        }
-        // (empty) String may be ok however; or single-String-arg ctor
-        if (t == JsonToken.VALUE_STRING) {
-            return _deserializeFromString(p, ctxt);
-        }
-        // Empty array, or single-value wrapped in array?
-        if (t == JsonToken.START_ARRAY) {
-            return _deserializeFromArray(p, ctxt);
-        }
-        return (EnumMap<?,?>) ctxt.handleUnexpectedToken(getValueType(ctxt), p);
-=======
-        // Ok: must point to START_OBJECT (or similar)
+
         switch (p.currentTokenId()) {
         case JsonTokenId.ID_START_OBJECT:
         case JsonTokenId.ID_END_OBJECT:
         case JsonTokenId.ID_FIELD_NAME:
             return deserialize(p, ctxt, constructMap(ctxt));
         case JsonTokenId.ID_STRING:
-            return (EnumMap<?,?>) _valueInstantiator.createFromString(ctxt, p.getText());
+            // (empty) String may be ok however; or single-String-arg ctor
+            return _deserializeFromString(p, ctxt);
+        case JsonTokenId.ID_START_ARRAY:
+            // Empty array, or single-value wrapped in array?
+            return _deserializeFromArray(p, ctxt);
         default:
         }
-        // slightly redundant (since String was passed above), but also handles empty array case:
-        return _deserializeFromEmpty(p, ctxt);
->>>>>>> 67764a75
+        return (EnumMap<?,?>) ctxt.handleUnexpectedToken(getValueType(ctxt), p);
     }
 
     @Override
