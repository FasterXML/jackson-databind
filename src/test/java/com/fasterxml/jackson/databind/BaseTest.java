--- conflicted
+++ resolved
@@ -358,12 +358,7 @@
     /**********************************************************
      */
 
-<<<<<<< HEAD
     protected JsonParser createParserUsingReader(String input) throws IOException
-=======
-    protected JsonParser createParserUsingReader(String input)
-        throws IOException
->>>>>>> 65f53406
     {
         return sharedMapper().createParser(new StringReader(input));
     }
@@ -451,13 +446,7 @@
      * available methods, and ensures results are consistent, before
      * returning them
      */
-<<<<<<< HEAD
     protected String getAndVerifyText(JsonParser p)
-        throws IOException, JsonParseException
-=======
-    protected String getAndVerifyText(JsonParser jp)
-        throws IOException
->>>>>>> 65f53406
     {
         // Ok, let's verify other accessors
         int actLen = p.getTextLength();
