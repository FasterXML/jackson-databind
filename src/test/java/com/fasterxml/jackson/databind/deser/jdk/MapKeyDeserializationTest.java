package com.fasterxml.jackson.databind.deser.jdk;

import java.util.Collections;
import java.util.Map;

import com.fasterxml.jackson.annotation.JsonCreator;
import com.fasterxml.jackson.annotation.JsonValue;

import com.fasterxml.jackson.core.Base64Variants;
import com.fasterxml.jackson.core.type.TypeReference;

import com.fasterxml.jackson.databind.*;

import org.junit.Assert;

public class MapKeyDeserializationTest extends BaseMapTest
{
    static class FullName {
        String _firstname, _lastname;

        private FullName(String firstname, String lastname) {
            _firstname = firstname;
            _lastname = lastname;
        }

        @JsonCreator
        public static FullName valueOf(String value) {
            String[] mySplit = value.split("\\.");
            return new FullName(mySplit[0], mySplit[1]);
        }

        public static FullName valueOf(String firstname, String lastname) {
            return new FullName(firstname, lastname);
        }

        @JsonValue
        @Override
        public String toString() {
            return _firstname + "." + _lastname;
        }
    }

    // [databind#2725]
    enum TestEnum2725 {
        FOO(1);

        private final int i;

        TestEnum2725(final int i) {
            this.i = i;
        }

        @JsonValue
        public int getI() {
            return i;
        }

        @JsonCreator
        public static TestEnum2725 getByIntegerId(final Integer id) {
            return id == FOO.i ? FOO : null;
        }

        @JsonCreator
        public static TestEnum2725 getByStringId(final String id) {
            return Integer.parseInt(id) == FOO.i ? FOO : null;
        }
    }    
    /*
    /**********************************************************
    /* Test methods, wrapper keys
    /**********************************************************
     */

    final private ObjectMapper MAPPER = objectMapper();

    public void testBooleanMapKeyDeserialization() throws Exception
    {
        TypeReference<MapWrapper<Boolean, String>> type = new TypeReference<MapWrapper<Boolean, String>>() { };
<<<<<<< HEAD
        MapWrapper<?,?> result = MAPPER.readValue(aposToQuotes("{'map':{'true':'foobar'}}"), type);

=======
        MapWrapper<?,?> result = MAPPER.readValue(a2q("{'map':{'true':'foobar'}}"), type);
                
>>>>>>> 27f62d3c
        assertEquals(1, result.map.size());
        Assert.assertEquals(Boolean.TRUE, result.map.entrySet().iterator().next().getKey());

        result = MAPPER.readValue(a2q("{'map':{'false':'foobar'}}"), type);
        assertEquals(1, result.map.size());
        Assert.assertEquals(Boolean.FALSE, result.map.entrySet().iterator().next().getKey());
    }

    public void testByteMapKeyDeserialization() throws Exception
    {
        TypeReference<MapWrapper<Byte, String>> type = new TypeReference<MapWrapper<Byte, String>>() { };
        MapWrapper<?,?> result = MAPPER.readValue(a2q("{'map':{'13':'foobar'}}"), type);
        assertEquals(1, result.map.size());
        Assert.assertEquals(Byte.valueOf((byte) 13), result.map.entrySet().iterator().next().getKey());
    }

    public void testShortMapKeyDeserialization() throws Exception
    {
        TypeReference<MapWrapper<Short, String>> type = new TypeReference<MapWrapper<Short, String>>() { };
        MapWrapper<?,?> result = MAPPER.readValue(a2q("{'map':{'13':'foobar'}}"), type);
        assertEquals(1, result.map.size());
        Assert.assertEquals(Short.valueOf((short) 13), result.map.entrySet().iterator().next().getKey());
    }

    public void testIntegerMapKeyDeserialization() throws Exception
    {
        TypeReference<MapWrapper<Integer, String>> type = new TypeReference<MapWrapper<Integer, String>>() { };
        MapWrapper<?,?> result = MAPPER.readValue(a2q("{'map':{'-3':'foobar'}}"), type);
        assertEquals(1, result.map.size());
        Assert.assertEquals(Integer.valueOf(-3), result.map.entrySet().iterator().next().getKey());
    }

    public void testLongMapKeyDeserialization() throws Exception
    {
        TypeReference<MapWrapper<Long, String>> type = new TypeReference<MapWrapper<Long, String>>() { };
        MapWrapper<?,?> result = MAPPER.readValue(a2q("{'map':{'42':'foobar'}}"), type);
        assertEquals(1, result.map.size());
        Assert.assertEquals(Long.valueOf(42), result.map.entrySet().iterator().next().getKey());
    }

    public void testFloatMapKeyDeserialization() throws Exception
    {
        TypeReference<MapWrapper<Float, String>> type = new TypeReference<MapWrapper<Float, String>>() { };
        MapWrapper<?,?> result = MAPPER.readValue(a2q("{'map':{'3.5':'foobar'}}"), type);
        assertEquals(1, result.map.size());
        Assert.assertEquals(Float.valueOf(3.5f), result.map.entrySet().iterator().next().getKey());
    }

    public void testDoubleMapKeyDeserialization() throws Exception
    {
        TypeReference<MapWrapper<Double, String>> type = new TypeReference<MapWrapper<Double, String>>() { };
        MapWrapper<?,?> result = MAPPER.readValue(a2q("{'map':{'0.25':'foobar'}}"), type);
        assertEquals(1, result.map.size());
        Assert.assertEquals(Double.valueOf(0.25), result.map.entrySet().iterator().next().getKey());
    }

    /*
    /**********************************************************
    /* Test methods, other
    /**********************************************************
     */

    public void testDeserializeKeyViaFactory() throws Exception
    {
        Map<FullName, Double> map =
            MAPPER.readValue("{\"first.last\": 42}",
                    new TypeReference<Map<FullName, Double>>() { });
        Map.Entry<FullName, Double> entry = map.entrySet().iterator().next();
        FullName key = entry.getKey();
        assertEquals(key._firstname, "first");
        assertEquals(key._lastname, "last");
        assertEquals(entry.getValue().doubleValue(), 42, 0);
    }

    public void testByteArrayMapKeyDeserialization() throws Exception
    {
        byte[] binary = new byte[] { 1, 2, 4, 8, 16, 33, 79 };
        String encoded = Base64Variants.MIME.encode(binary);

        MapWrapper<byte[], String> result = MAPPER.readValue(
                a2q("{'map':{'"+encoded+"':'foobar'}}"),
                new TypeReference<MapWrapper<byte[], String>>() { });
        assertEquals(1, result.map.size());
        Map.Entry<byte[],String> entry = result.map.entrySet().iterator().next();
        assertEquals("foobar", entry.getValue());
        byte[] key = entry.getKey();
        Assert.assertArrayEquals(binary, key);
    }

    // [databind#2725]
    public void testEnumWithCreatorMapKeyDeserialization() throws Exception
    {
        final Map<TestEnum2725, String> input = Collections.singletonMap(TestEnum2725.FOO, "Hello");
        final String json = MAPPER.writeValueAsString(input);
        final Map<TestEnum2725, String> output = MAPPER.readValue(json,
                new TypeReference<Map<TestEnum2725, String>>() { });

        assertNotNull(output);
        assertEquals(1, output.size());
    }
}<|MERGE_RESOLUTION|>--- conflicted
+++ resolved
@@ -76,13 +76,7 @@
     public void testBooleanMapKeyDeserialization() throws Exception
     {
         TypeReference<MapWrapper<Boolean, String>> type = new TypeReference<MapWrapper<Boolean, String>>() { };
-<<<<<<< HEAD
-        MapWrapper<?,?> result = MAPPER.readValue(aposToQuotes("{'map':{'true':'foobar'}}"), type);
-
-=======
         MapWrapper<?,?> result = MAPPER.readValue(a2q("{'map':{'true':'foobar'}}"), type);
-                
->>>>>>> 27f62d3c
         assertEquals(1, result.map.size());
         Assert.assertEquals(Boolean.TRUE, result.map.entrySet().iterator().next().getKey());
 
