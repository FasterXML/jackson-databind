package com.fasterxml.jackson.databind.ser;

import com.fasterxml.jackson.annotation.*;

import com.fasterxml.jackson.databind.*;

/**
 * Unit tests for verifying that constraints on ordering of serialized
 * properties are held.
 */
public class SerializationOrderTest
    extends BaseMapTest
{
    static class BeanWithCreator
    {
        public int a;
        public int b;
        public int c;

        @JsonCreator public BeanWithCreator(@JsonProperty("c") int c, @JsonProperty("a") int a) {
            this.a = a;
            this.c = c;
        }
    }

    @JsonPropertyOrder({"c", "a", "b"})
    static class BeanWithOrder
    {
        public int d, b, a, c;

        public BeanWithOrder(int a, int b, int c, int d) {
            this.a = a;
            this.b = b;
            this.c = c;
            this.d = d;
        }
    }

    @JsonPropertyOrder(value={"d"}, alphabetic=true)
    static class SubBeanWithOrder extends BeanWithOrder
    {
        public SubBeanWithOrder(int a, int b, int c, int d) {
            super(a, b, c, d);
        }
    }

    @JsonPropertyOrder({"b", "a",
        // note: including non-existant properties is fine (has no effect, but not an error)
        "foobar",
        "c"
    })
    static class OrderMixIn { }

    @JsonPropertyOrder(value={"a","b","x","z"})
    static class BeanFor268 {
        @JsonProperty("a") public String xA = "a";
        @JsonProperty("z") public String aZ = "z";
    	   @JsonProperty("b") public String xB() { return "b"; }
    	   @JsonProperty("x") public String aX() { return "x"; }
    }

    static class BeanFor459 {
        public int d = 4;
        public int c = 3;
        public int b = 2;
        public int a = 1;
    }

    // For [databind#311]
    @JsonPropertyOrder(alphabetic = true)
    static class BeanForGH311 {
        private final int a;
        private final int b;

        @JsonCreator
        public BeanForGH311(@JsonProperty("b") int b, @JsonProperty("a") int a) { //b and a are out of order, although alphabetic = true
            this.a = a;
            this.b = b;
        }

        public int getA() { return a; }
        public int getB() { return b; }
    }

<<<<<<< HEAD
    static class BeanForStrictOrdering {
        private final int a;
        private int b;
        private final int c;

        @JsonCreator
        public BeanForStrictOrdering(@JsonProperty("c") int c, @JsonProperty("a") int a) { //b and a are out of order, although alphabetic = true
            this.a = a;
            this.c = c;
        }

        public int getA() { return a; }
        public int getB() { return b; }
        public int getC() { return c; }
=======
    // For [databind#2879]
    @JsonPropertyOrder({ "a", "c" })
    static class BeanFor2879 {
        public int c;
        public int b;
        public int a;

        @JsonCreator
        public BeanFor2879(@JsonProperty("a") int a,
                @JsonProperty("b") int b,
                @JsonProperty("c") int c) {
            this.a = a;
            this.b = b;
            this.c = c;
        }
>>>>>>> 207b7f6d
    }

    // We'll expect ordering of "FUBAR"
    @JsonPropertyOrder({ "f"  })
    static class OrderingByIndexBean {
        public int r;
        public int a;

        @JsonProperty(index = 1)
        public int b;

        @JsonProperty(index = 0)
        public int u;

        public int f;
    }

    /*
    /*********************************************
    /* Unit tests
    /*********************************************
     */

    private final ObjectMapper MAPPER = newJsonMapper();

    private final ObjectMapper ALPHA_MAPPER = jsonMapperBuilder()
            .configure(MapperFeature.SORT_PROPERTIES_ALPHABETICALLY, true)
            .build();

    private final ObjectMapper STRICT_ALPHA_MAPPER = jsonMapperBuilder()
            .enable(MapperFeature.SORT_PROPERTIES_ALPHABETICALLY)
            .enable(MapperFeature.STRICT_PROPERTIES_ORDERING)
            .build();

    public void testImplicitOrderByCreator() throws Exception {
        assertEquals("{\"c\":1,\"a\":2,\"b\":0}",
                MAPPER.writeValueAsString(new BeanWithCreator(1, 2)));
    }

    public void testExplicitOrder() throws Exception {
        assertEquals("{\"c\":3,\"a\":1,\"b\":2,\"d\":4}",
                MAPPER.writeValueAsString(new BeanWithOrder(1, 2, 3, 4)));
    }

    public void testAlphabeticOrder() throws Exception {
        assertEquals("{\"d\":4,\"a\":1,\"b\":2,\"c\":3}",
                MAPPER.writeValueAsString(new SubBeanWithOrder(1, 2, 3, 4)));
    }

    public void testOrderWithMixins() throws Exception
    {
        ObjectMapper m = jsonMapperBuilder()
                .addMixIn(BeanWithOrder.class, OrderMixIn.class)
                .build();
        assertEquals("{\"b\":2,\"a\":1,\"c\":3,\"d\":4}",
                serializeAsString(m, new BeanWithOrder(1, 2, 3, 4)));
    }

    public void testOrderWrt268() throws Exception
    {
        assertEquals("{\"a\":\"a\",\"b\":\"b\",\"x\":\"x\",\"z\":\"z\"}",
                MAPPER.writeValueAsString(new BeanFor268()));
    }

    public void testOrderWithFeature() throws Exception
    {
        assertEquals("{\"a\":1,\"b\":2,\"c\":3,\"d\":4}",
                ALPHA_MAPPER.writeValueAsString(new BeanFor459()));
    }

    // [databind#2879]: verify that Creator properties never override explicit
    //   order
    public void testCreatorVsExplicitOrdering() throws Exception
    {
        assertEquals(aposToQuotes("{'a':1,'c':3,'b':2}"),
                MAPPER.writeValueAsString(new BeanFor2879(1, 2, 3)));
        assertEquals(aposToQuotes("{'a':1,'c':3,'b':2}"),
                ALPHA_MAPPER.writeValueAsString(new BeanFor2879(1, 2, 3)));
    }

    // [databind#311]
    public void testAlphaAndCreatorOrdering() throws Exception
    {
        String json = ALPHA_MAPPER.writeValueAsString(new BeanForGH311(2, 1));
        assertEquals("{\"a\":1,\"b\":2}", json);
    }

    // [databind#2555]
    public void testOrderByIndexEtc() throws Exception
    {
        // since "default" order can actually vary with later JDKs, only verify
        // case of alphabetic-as-default
        assertEquals(aposToQuotes("{'f':0,'u':0,'b':0,'a':0,'r':0}"),
                ALPHA_MAPPER.writeValueAsString(new OrderingByIndexBean()));
    }

    public void testStrictAlphaAndCreatorOrdering() throws Exception
    {
        String json = STRICT_ALPHA_MAPPER.writeValueAsString(new BeanForStrictOrdering(1, 2));
        assertEquals("{\"a\":2,\"b\":0,\"c\":1}", json);
    }
}<|MERGE_RESOLUTION|>--- conflicted
+++ resolved
@@ -82,7 +82,6 @@
         public int getB() { return b; }
     }
 
-<<<<<<< HEAD
     static class BeanForStrictOrdering {
         private final int a;
         private int b;
@@ -97,7 +96,8 @@
         public int getA() { return a; }
         public int getB() { return b; }
         public int getC() { return c; }
-=======
+    }
+
     // For [databind#2879]
     @JsonPropertyOrder({ "a", "c" })
     static class BeanFor2879 {
@@ -113,7 +113,6 @@
             this.b = b;
             this.c = c;
         }
->>>>>>> 207b7f6d
     }
 
     // We'll expect ordering of "FUBAR"
