--- conflicted
+++ resolved
@@ -464,18 +464,11 @@
     protected Object _deserializeFromNonArray(JsonParser p, DeserializationContext ctxt)
         throws IOException
     {
-<<<<<<< HEAD
         return ctxt.handleUnexpectedToken(getValueType(ctxt), p.currentToken(), p,
                 "Cannot deserialize a POJO (of type %s) from non-Array representation (token: %s): "
                 +"type/property designed to be serialized as JSON Array",
-                _beanType.getRawClass().getName(),
+                ClassUtil.getTypeDescription(_beanType),
                 p.currentToken());
-=======
-        String message = "Cannot deserialize a POJO (of type %s) from non-Array representation (token: %s): "
-                +"type/property designed to be serialized as JSON Array";
-        return ctxt.handleUnexpectedToken(getValueType(ctxt), p.currentToken(), p,
-                message, ClassUtil.getTypeDescription(_beanType), p.currentToken());
->>>>>>> d5bbb674
         // in future, may allow use of "standard" POJO serialization as well; if so, do:
         //return _delegate.deserialize(p, ctxt);
     }
