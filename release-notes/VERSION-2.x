--- conflicted
+++ resolved
@@ -75,15 +75,12 @@
  (reported by Mathijs V)
 #4688: Should allow deserializing with no-arg `@JsonCreator(mode = DELEGATING)`
  (contributed by Carter K)
-<<<<<<< HEAD
-#4709: Add `JacksonCollectors` with `toArrayNode()` implementation
- (contributed by @rikkarth)
-=======
 #4694: Deserializing `BigDecimal` with large number of decimals result in incorrect value
  (reported by @lnthai2002)
 #4699: Add extra `writeNumber()` method in `TokenBuffer`
  (contributed by @pjfanning)
->>>>>>> 71ac7c3a
+#4709: Add `JacksonCollectors` with `toArrayNode()` implementation
+ (contributed by @rikkarth)
 
 2.17.2 (05-Jul-2024)
 
