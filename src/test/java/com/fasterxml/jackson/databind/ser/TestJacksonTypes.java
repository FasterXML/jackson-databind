--- conflicted
+++ resolved
@@ -5,10 +5,7 @@
 
 import com.fasterxml.jackson.core.*;
 import com.fasterxml.jackson.core.io.InputSourceReference;
-<<<<<<< HEAD
-=======
 
->>>>>>> aa61c568
 import com.fasterxml.jackson.databind.*;
 import com.fasterxml.jackson.databind.util.TokenBuffer;
 
@@ -25,12 +22,7 @@
         File f = new File("/tmp/test.json");
         JsonLocation loc = new JsonLocation(InputSourceReference.rawSource(f),
                 -1, 100, 13);
-<<<<<<< HEAD
         Map<String,Object> result = writeAndMap(MAPPER, loc);
-=======
-        ObjectMapper mapper = new ObjectMapper();
-        Map<String,Object> result = writeAndMap(mapper, loc);
->>>>>>> aa61c568
         assertEquals(5, result.size());
         assertEquals(f.getAbsolutePath(), result.get("sourceRef"));
         assertEquals(Integer.valueOf(-1), result.get("charOffset"));
@@ -47,11 +39,7 @@
     {
         // First, copy events from known good source (StringReader)
         JsonParser p = createParserUsingReader(SAMPLE_DOC_JSON_SPEC);
-<<<<<<< HEAD
         TokenBuffer tb = TokenBuffer.forGeneration();
-=======
-        TokenBuffer tb = new TokenBuffer(null, false);
->>>>>>> aa61c568
         while (p.nextToken() != null) {
             tb.copyCurrentEvent(p);
         }
