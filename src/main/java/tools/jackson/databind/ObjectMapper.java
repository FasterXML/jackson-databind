--- conflicted
+++ resolved
@@ -10,8 +10,6 @@
 import java.util.Map;
 import java.util.concurrent.ConcurrentHashMap;
 import java.util.concurrent.atomic.AtomicReference;
-
-import javax.xml.crypto.Data;
 
 import tools.jackson.core.*;
 import tools.jackson.core.exc.JacksonIOException;
@@ -549,11 +547,6 @@
         return _serializationConfig.isEnabled(f);
     }
 
-<<<<<<< HEAD
-    public boolean isEnabled(DatatypeFeature f) {
-        return _deserializationContext().isEnabled(f)
-                || _serializationContext().isEnabled(f);
-=======
     /**
      * Method for checking whether given datatype-specific
      * feature is enabled.
@@ -561,7 +554,6 @@
     public boolean isEnabled(DatatypeFeature f) {
         // could call either config object:
         return _serializationConfig.isEnabled(f);
->>>>>>> 53fed211
     }
 
     /*
@@ -1988,15 +1980,6 @@
     }
 
     /**
-     * Factory method for constructing {@link ObjectWriter} with
-     * specified feature enabled (compared to settings that this
-     * mapper instance has).
-     */
-    public ObjectWriter writer(DatatypeFeature feature) {
-        return _newWriter(serializationConfig().with(feature));
-    }
-
-    /**
      * Factory method for constructing {@link ObjectWriter} that will
      * serialize objects using specified {@link DateFormat}; or, if
      * null passed, using timestamp (64-bit number.
@@ -2134,17 +2117,6 @@
      * without defining expected value type.
      */
     public ObjectReader reader(DeserializationFeature feature) {
-        return _newReader(deserializationConfig().with(feature));
-    }
-
-    /**
-     * Factory method for constructing {@link ObjectReader} with
-     * specified feature enabled (compared to settings that this
-     * mapper instance has).
-     * Note that the resulting instance is NOT usable as is,
-     * without defining expected value type.
-     */
-    public ObjectReader reader(DatatypeFeature feature) {
         return _newReader(deserializationConfig().with(feature));
     }
 
