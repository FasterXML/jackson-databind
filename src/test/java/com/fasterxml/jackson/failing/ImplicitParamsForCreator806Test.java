--- conflicted
+++ resolved
@@ -37,17 +37,8 @@
     /**********************************************************************
      */
 
-<<<<<<< HEAD
-    // for [databind#806]
-=======
-    private final ObjectMapper MAPPER = newObjectMapper()
-            .setAnnotationIntrospector(new MyParamIntrospector())
-            .setPropertyNamingStrategy(PropertyNamingStrategy.SNAKE_CASE)
-            ;
-
     // for [databind#806]: problem is that renaming occurs too late for implicitly detected
     // Creators
->>>>>>> b085a9b2
     public void testImplicitNameWithNamingStrategy() throws Exception
     {
         ObjectMapper mapper = ObjectMapper.builder()
