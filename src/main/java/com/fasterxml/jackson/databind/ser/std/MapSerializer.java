package com.fasterxml.jackson.databind.ser.std;

import java.io.IOException;
import java.util.*;

import com.fasterxml.jackson.annotation.JsonFormat;
import com.fasterxml.jackson.annotation.JsonIgnoreProperties;
import com.fasterxml.jackson.annotation.JsonInclude;

import com.fasterxml.jackson.core.*;
import com.fasterxml.jackson.core.type.WritableTypeId;

import com.fasterxml.jackson.databind.*;
import com.fasterxml.jackson.databind.annotation.JacksonStdImpl;
import com.fasterxml.jackson.databind.introspect.AnnotatedMember;
import com.fasterxml.jackson.databind.jsonFormatVisitors.JsonFormatVisitorWrapper;
import com.fasterxml.jackson.databind.jsonFormatVisitors.JsonMapFormatVisitor;
import com.fasterxml.jackson.databind.jsontype.TypeSerializer;
import com.fasterxml.jackson.databind.ser.ContainerSerializer;
import com.fasterxml.jackson.databind.ser.PropertyFilter;
import com.fasterxml.jackson.databind.type.TypeFactory;
import com.fasterxml.jackson.databind.util.ArrayBuilders;
import com.fasterxml.jackson.databind.util.BeanUtil;
import com.fasterxml.jackson.databind.util.ClassUtil;

/**
 * Standard serializer implementation for serializing {link java.util.Map} types.
 *<p>
 * Note: about the only configurable setting currently is ability to filter out
 * entries with specified names.
 */
@JacksonStdImpl
public class MapSerializer
    extends ContainerSerializer<Map<?,?>>
{
    protected final static JavaType UNSPECIFIED_TYPE = TypeFactory.unknownType();

    public final static Object MARKER_FOR_EMPTY = JsonInclude.Include.NON_EMPTY;

    /*
    /**********************************************************************
    /* Basic information about referring property, type
    /**********************************************************************
     */

    /**
     * Whether static types should be used for serialization of values
     * or not (if not, dynamic runtime type is used)
     */
    protected final boolean _valueTypeIsStatic;

    /**
     * Declared type of keys
     */
    protected final JavaType _keyType;

    /**
     * Declared type of contained values
     */
    protected final JavaType _valueType;

    /*
    /**********************************************************************
    /* Serializers used
    /**********************************************************************
     */
    
    /**
     * Key serializer to use, if it can be statically determined
     */
    protected JsonSerializer<Object> _keySerializer;

    /**
     * Value serializer to use, if it can be statically determined
     */
    protected JsonSerializer<Object> _valueSerializer;

    /**
     * Type identifier serializer used for values, if any.
     */
    protected final TypeSerializer _valueTypeSerializer;

    /*
    /**********************************************************************
    /* Config settings, filtering
    /**********************************************************************
     */
    
    /**
     * Set of entries to omit during serialization, if any
     */
    protected final Set<String> _ignoredEntries;

    /**
     * Id of the property filter to use, if any; null if none.
     */
    protected final Object _filterId;

    /**
     * Value that indicates suppression mechanism to use for <b>values contained</b>;
     * either "filter" (of which <code>equals()</code> is called), or marker
     * value of {@link #MARKER_FOR_EMPTY}, or null to indicate no filtering for
     * non-null values.
     * Note that inclusion value for Map instance itself is handled by caller (POJO
     * property that refers to the Map value).
     */
    protected final Object _suppressableValue;

    /**
     * Flag that indicates what to do with `null` values, distinct from
     * handling of {@link #_suppressableValue}
     */
    protected final boolean _suppressNulls;

    /*
    /**********************************************************************
    /* Config settings, other
    /**********************************************************************
     */

    /**
     * Flag set if output is forced to be sorted by keys (usually due
     * to annotation).
     */
    protected final boolean _sortKeys;

    /*
    /**********************************************************************
    /* Life-cycle
    /**********************************************************************
     */

    @SuppressWarnings("unchecked")
    protected MapSerializer(Set<String> ignoredEntries,
            JavaType keyType, JavaType valueType, boolean valueTypeIsStatic,
            TypeSerializer vts,
            JsonSerializer<?> keySerializer, JsonSerializer<?> valueSerializer)
    {
        super(Map.class);
        _ignoredEntries = ((ignoredEntries == null) || ignoredEntries.isEmpty())
                ? null : ignoredEntries;
        _keyType = keyType;
        _valueType = valueType;
        _valueTypeIsStatic = valueTypeIsStatic;
        _valueTypeSerializer = vts;
        _keySerializer = (JsonSerializer<Object>) keySerializer;
        _valueSerializer = (JsonSerializer<Object>) valueSerializer;
        _filterId = null;
        _sortKeys = false;
        _suppressableValue = null;
        _suppressNulls = false;
    }

    @SuppressWarnings("unchecked")
    protected MapSerializer(MapSerializer src, BeanProperty property,
            JsonSerializer<?> keySerializer, JsonSerializer<?> valueSerializer,
            Set<String> ignoredEntries)
    {
        super(src, property);
        _ignoredEntries = ((ignoredEntries == null) || ignoredEntries.isEmpty())
                ? null : ignoredEntries;
        _keyType = src._keyType;
        _valueType = src._valueType;
        _valueTypeIsStatic = src._valueTypeIsStatic;
        _valueTypeSerializer = src._valueTypeSerializer;
        _keySerializer = (JsonSerializer<Object>) keySerializer;
        _valueSerializer = (JsonSerializer<Object>) valueSerializer;
        _filterId = src._filterId;
        _sortKeys = src._sortKeys;
        _suppressableValue = src._suppressableValue;
        _suppressNulls = src._suppressNulls;
    }

    protected MapSerializer(MapSerializer src,
            TypeSerializer vts, Object suppressableValue, boolean suppressNulls)
    {
        super(src);
        _ignoredEntries = src._ignoredEntries;
        _keyType = src._keyType;
        _valueType = src._valueType;
        _valueTypeIsStatic = src._valueTypeIsStatic;
        _valueTypeSerializer = vts;
        _keySerializer = src._keySerializer;
        _valueSerializer = src._valueSerializer;
        _filterId = src._filterId;
        _sortKeys = src._sortKeys;
        _suppressableValue = suppressableValue;
        _suppressNulls = suppressNulls;
    }

    protected MapSerializer(MapSerializer src, Object filterId, boolean sortKeys)
    {
        super(src);
        _ignoredEntries = src._ignoredEntries;
        _keyType = src._keyType;
        _valueType = src._valueType;
        _valueTypeIsStatic = src._valueTypeIsStatic;
        _valueTypeSerializer = src._valueTypeSerializer;
        _keySerializer = src._keySerializer;
        _valueSerializer = src._valueSerializer;
        _filterId = filterId;
        _sortKeys = sortKeys;
        _suppressableValue = src._suppressableValue;
        _suppressNulls = src._suppressNulls;
    }

    @Override
    public MapSerializer _withValueTypeSerializer(TypeSerializer vts) {
        if (_valueTypeSerializer == vts) {
            return this;
        }
        _ensureOverride("_withValueTypeSerializer");
        return new MapSerializer(this, vts, _suppressableValue, _suppressNulls);
    }

    public MapSerializer withResolved(BeanProperty property,
            JsonSerializer<?> keySerializer, JsonSerializer<?> valueSerializer,
            Set<String> ignored, boolean sortKeys)
    {
        _ensureOverride("withResolved");
        MapSerializer ser = new MapSerializer(this, property, keySerializer, valueSerializer, ignored);
        if (sortKeys != ser._sortKeys) {
            ser = new MapSerializer(ser, _filterId, sortKeys);
        }
        return ser;
    }

    @Override
    public MapSerializer withFilterId(Object filterId) {
        if (_filterId == filterId) {
            return this;
        }
        _ensureOverride("withFilterId");
        return new MapSerializer(this, filterId, _sortKeys);
    }

    /**
     * Mutant factory for constructing an instance with different inclusion strategy
     * for content (Map values).
     */
    public MapSerializer withContentInclusion(Object suppressableValue, boolean suppressNulls) {
        if ((suppressableValue == _suppressableValue) && (suppressNulls == _suppressNulls)) {
            return this;
        }
        _ensureOverride("withContentInclusion");
        return new MapSerializer(this, _valueTypeSerializer, suppressableValue, suppressNulls);
    }

    public static MapSerializer construct(Set<String> ignoredEntries, JavaType mapType,
            boolean staticValueType, TypeSerializer vts,
            JsonSerializer<Object> keySerializer, JsonSerializer<Object> valueSerializer,
            Object filterId)
    {
        JavaType keyType, valueType;
        
        if (mapType == null) {
            keyType = valueType = UNSPECIFIED_TYPE;
        } else { 
            keyType = mapType.getKeyType();
            valueType = mapType.getContentType();
        }
        // If value type is final, it's same as forcing static value typing:
        if (!staticValueType) {
            staticValueType = (valueType != null && valueType.isFinal());
        } else {
            // also: Object.class cannot be handled as static, ever
            if (valueType.getRawClass() == Object.class) {
                staticValueType = false;
            }
        }
        MapSerializer ser = new MapSerializer(ignoredEntries, keyType, valueType, staticValueType, vts,
                keySerializer, valueSerializer);
        if (filterId != null) {
            ser = ser.withFilterId(filterId);
        }
        return ser;
    }

    protected void _ensureOverride(String method) {
        ClassUtil.verifyMustOverride(MapSerializer.class, this, method);
    }

    /*
    /**********************************************************************
    /* Post-processing (contextualization)
    /**********************************************************************
     */

    @Override
    public JsonSerializer<?> createContextual(SerializerProvider ctxt,
            BeanProperty property)
        throws JsonMappingException
    {
        JsonSerializer<?> ser = null;
        JsonSerializer<?> keySer = null;
        final AnnotationIntrospector intr = ctxt.getAnnotationIntrospector();
        final SerializationConfig config = ctxt.getConfig();
        final AnnotatedMember propertyAcc = (property == null) ? null : property.getMember();

        // First: if we have a property, may have property-annotation overrides
        if (_neitherNull(propertyAcc, intr)) {
            keySer = ctxt.serializerInstance(propertyAcc,
                    intr.findKeySerializer(config, propertyAcc));
            ser = ctxt.serializerInstance(propertyAcc,
                    intr.findContentSerializer(config, propertyAcc));
        }
        if (ser == null) {
            ser = _valueSerializer;
        }
        // [databind#124]: May have a content converter
        ser = findContextualConvertingSerializer(ctxt, property, ser);
        if (ser == null) {
            // 30-Sep-2012, tatu: One more thing -- if explicit content type is annotated,
            //   we can consider it a static case as well.
            // 20-Aug-2013, tatu: Need to avoid trying to access serializer for java.lang.Object tho
            if (_valueTypeIsStatic && !_valueType.isJavaLangObject()) {
                ser = ctxt.findContentValueSerializer(_valueType, property);
            }
        }
        if (keySer == null) {
            keySer = _keySerializer;
        }
        if (keySer == null) {
            keySer = ctxt.findKeySerializer(_keyType, property);
        } else {
            keySer = ctxt.handleSecondaryContextualization(keySer, property);
        }
        Set<String> ignored = _ignoredEntries;
        boolean sortKeys = false;
        if (_neitherNull(propertyAcc, intr)) {
            JsonIgnoreProperties.Value ignorals = intr.findPropertyIgnorals(config, propertyAcc);
            if (ignorals != null){
                Set<String> newIgnored = ignorals.findIgnoredForSerialization();
                if (_nonEmpty(newIgnored)) {
                    ignored = (ignored == null) ? new HashSet<String>() : new HashSet<String>(ignored);
                    for (String str : newIgnored) {
                        ignored.add(str);
                    }
                }
            }
            Boolean b = intr.findSerializationSortAlphabetically(config, propertyAcc);
            sortKeys = Boolean.TRUE.equals(b);
        }
        JsonFormat.Value format = findFormatOverrides(ctxt, property, Map.class);
        if (format != null) {
            Boolean B = format.getFeature(JsonFormat.Feature.WRITE_SORTED_MAP_ENTRIES);
            if (B != null) { // do NOT override if not defined
                sortKeys = B.booleanValue();
            }
        }
        MapSerializer mser = withResolved(property, keySer, ser, ignored, sortKeys);

        // [databind#307]: allow filtering
        if (propertyAcc != null) {
            Object filterId = intr.findFilterId(config, propertyAcc);
            if (filterId != null) {
                mser = mser.withFilterId(filterId);
            }
        }

        JsonInclude.Value inclV = findIncludeOverrides(ctxt, property, Map.class);
        if (inclV != null) {
            JsonInclude.Include incl = inclV.getContentInclusion();

            if (incl != JsonInclude.Include.USE_DEFAULTS) {
                Object valueToSuppress;
                boolean suppressNulls;
                switch (incl) {
                case NON_DEFAULT:
                    valueToSuppress = BeanUtil.getDefaultValue(_valueType);
                    suppressNulls = true;
                    if (valueToSuppress != null) {
                        if (valueToSuppress.getClass().isArray()) {
                            valueToSuppress = ArrayBuilders.getArrayComparator(valueToSuppress);
                        }
                    }
                    break;
                case NON_ABSENT:
                    suppressNulls = true;
                    valueToSuppress = _valueType.isReferenceType() ? MARKER_FOR_EMPTY : null;
                    break;
                case NON_EMPTY:
                    suppressNulls = true;
                    valueToSuppress = MARKER_FOR_EMPTY;
                    break;
                case CUSTOM:
                    valueToSuppress = ctxt.includeFilterInstance(null, inclV.getContentFilter());
                    if (valueToSuppress == null) { // is this legal?
                        suppressNulls = true;
                    } else {
                        suppressNulls = ctxt.includeFilterSuppressNulls(valueToSuppress);
                    }
                    break;
                case NON_NULL:
                    valueToSuppress = null;
                    suppressNulls = true;
                    break;
                case ALWAYS: // default
                default:
                    valueToSuppress = null;
                    // 30-Sep-2016, tatu: Should not need to check global flags here,
                    //   if inclusion forced to be ALWAYS
                    suppressNulls = false;
                    break;
                }
                mser = mser.withContentInclusion(valueToSuppress, suppressNulls);
            }
        }
        return mser;
    }

    /*
    /**********************************************************************
    /* Accessors
    /**********************************************************************
     */

    @Override
    public JavaType getContentType() {
        return _valueType;
    }

    @Override
    public JsonSerializer<?> getContentSerializer() {
        return _valueSerializer;
    }

    @Override
    public boolean isEmpty(SerializerProvider prov, Map<?,?> value) throws IOException
    {
        if (value.isEmpty()) {
            return true;
        }
        
        // 05-Nove-2015, tatu: Simple cases are cheap, but for recursive
        //   emptiness checking we actually need to see if values are empty as well.
        Object supp = _suppressableValue;
        if ((supp == null) && !_suppressNulls) {
            return false;
        }
        JsonSerializer<Object> valueSer = _valueSerializer;
        final boolean checkEmpty = (MARKER_FOR_EMPTY == supp);
        if (valueSer != null) {
            for (Object elemValue : value.values()) {
                if (elemValue == null) {
                    if (_suppressNulls) {
                        continue;
                    }
                    return false;
                }
                if (checkEmpty) {
                    if (!valueSer.isEmpty(prov, elemValue)) {
                        return false;
                    }
                } else if ((supp == null) || !supp.equals(value)) {
                    return false;
                }
            }
            return true;
        }
        // But if not statically known, try this:
        for (Object elemValue : value.values()) {
            if (elemValue == null) {
                if (_suppressNulls) {
                    continue;
                }
                return false;
            }
            try {
                valueSer = _findSerializer(prov, elemValue);
            } catch (JsonMappingException e) { // Ugh... cannot just throw as-is, so...
                // 05-Nov-2015, tatu: For now, probably best not to assume empty then
                return false;
            }
            if (checkEmpty) {
                if (!valueSer.isEmpty(prov, elemValue)) {
                    return false;
                }
            } else if ((supp == null) || !supp.equals(value)) {
                return false;
            }
        }
        return true;
    }

    @Override
    public boolean hasSingleElement(Map<?,?> value) {
        return (value.size() == 1);
    }

    /*
    /**********************************************************************
    /* Extended API
    /**********************************************************************
     */

    /**
     * Accessor for currently assigned key serializer. Note that
     * this may return null during construction of <code>MapSerializer</code>:
     * depedencies are resolved during {@link #createContextual} method
     * (which can be overridden by custom implementations), but for some
     * dynamic types, it is possible that serializer is only resolved
     * during actual serialization.
     */
    public JsonSerializer<?> getKeySerializer() {
        return _keySerializer;
    }

    /*
    /**********************************************************************
    /* JsonSerializer implementation
    /**********************************************************************
     */

    @Override
    public void serialize(Map<?,?> value, JsonGenerator gen, SerializerProvider provider)
        throws IOException
    {
        gen.writeStartObject(value);
        serializeWithoutTypeInfo(value, gen, provider);
        gen.writeEndObject();
    }

    @Override
    public void serializeWithType(Map<?,?> value, JsonGenerator gen, SerializerProvider ctxt,
            TypeSerializer typeSer)
        throws IOException
    {
        // [databind#631]: Assign current value, to be accessible by custom serializers
        gen.setCurrentValue(value);
        WritableTypeId typeIdDef = typeSer.writeTypePrefix(gen, ctxt,
                typeSer.typeId(value, JsonToken.START_OBJECT));
        serializeWithoutTypeInfo(value, gen, provider);
        typeSer.writeTypeSuffix(gen, typeIdDef);
    }

    /*
    /**********************************************************
    /* Secondary serialization methods
    /**********************************************************
     */

    /**
     * General-purpose serialization for contents without writing object type. Will suppress, filter and
     * use custom serializers.
     *<p>
     * Public since it also is called by {@code AnyGetterWriter}.
     *
     * @since 2.11
     */
    public void serializeWithoutTypeInfo(Map<?, ?> value, JsonGenerator gen, SerializerProvider provider) throws IOException {
        if (!value.isEmpty()) {
            if (_sortKeys || ctxt.isEnabled(SerializationFeature.ORDER_MAP_ENTRIES_BY_KEYS)) {
                value = _orderEntries(value, gen, ctxt);
            }
            PropertyFilter pf;
            if ((_filterId != null) && (pf = findPropertyFilter(ctxt, _filterId, value)) != null) {
                serializeFilteredFields(value, gen, ctxt, pf, _suppressableValue);
            } else if ((_suppressableValue != null) || _suppressNulls) {
                serializeOptionalFields(value, gen, ctxt, _suppressableValue);
            } else if (_valueSerializer != null) {
                serializeFieldsUsing(value, gen, ctxt, _valueSerializer);
            } else {
                serializeFields(value, gen, ctxt);
            }
        }
<<<<<<< HEAD
        typeSer.writeTypeSuffix(gen, ctxt, typeIdDef);
    }

    /*
    /**********************************************************************
    /* Secondary serialization methods
    /**********************************************************************
     */
    
=======
    }

>>>>>>> 7bc8ed05
    /**
     * General-purpose serialization for contents, where we do not necessarily know
     * the value serialization, but 
     * we do know that no value suppression is needed (which simplifies processing a bit)
     */
    public void serializeFields(Map<?,?> value, JsonGenerator gen, SerializerProvider provider)
        throws IOException
    {
        // If value type needs polymorphic type handling, some more work needed:
        if (_valueTypeSerializer != null) {
            serializeTypedFields(value, gen, provider, null);
            return;
        }
        final JsonSerializer<Object> keySerializer = _keySerializer;
        final Set<String> ignored = _ignoredEntries;
        Object keyElem = null;

        try {
            for (Map.Entry<?,?> entry : value.entrySet()) {
                Object valueElem = entry.getValue();
                // First, serialize key
                keyElem = entry.getKey();
                if (keyElem == null) {
                    provider.findNullKeySerializer(_keyType, _property).serialize(null, gen, provider);
                } else {
                    // One twist: is entry ignorable? If so, skip
                    if ((ignored != null) && ignored.contains(keyElem)) {
                        continue;
                    }
                    keySerializer.serialize(keyElem, gen, provider);
                }
                // And then value
                if (valueElem == null) {
                    provider.defaultSerializeNullValue(gen);
                    continue;
                }
                JsonSerializer<Object> serializer = _valueSerializer;
                if (serializer == null) {
                    serializer = _findSerializer(provider, valueElem);
                }
                serializer.serialize(valueElem, gen, provider);
            }
        } catch (Exception e) { // Add reference information
            wrapAndThrow(provider, e, value, String.valueOf(keyElem));
        }
    }

    /**
     * Serialization method called when exclusion filtering needs to be applied.
     */
    public void serializeOptionalFields(Map<?,?> value, JsonGenerator gen, SerializerProvider provider,
            Object suppressableValue)
        throws IOException
    {
        // If value type needs polymorphic type handling, some more work needed:
        if (_valueTypeSerializer != null) {
            serializeTypedFields(value, gen, provider, suppressableValue);
            return;
        }
        final Set<String> ignored = _ignoredEntries;
        final boolean checkEmpty = (MARKER_FOR_EMPTY == suppressableValue);

        for (Map.Entry<?,?> entry : value.entrySet()) {
            // First find key serializer
            final Object keyElem = entry.getKey();
            JsonSerializer<Object> keySerializer;
            if (keyElem == null) {
                keySerializer = provider.findNullKeySerializer(_keyType, _property);
            } else {
                if (ignored != null && ignored.contains(keyElem)) continue;
                keySerializer = _keySerializer;
            }

            // Then value serializer
            final Object valueElem = entry.getValue();
            JsonSerializer<Object> valueSer;
            if (valueElem == null) {
                if (_suppressNulls) { // all suppressions include null-suppression
                    continue;
                }
                valueSer = provider.getDefaultNullValueSerializer();
            } else {
                valueSer = _valueSerializer;
                if (valueSer == null) {
                    valueSer = _findSerializer(provider, valueElem);
                }
                // also may need to skip non-empty values:
                if (checkEmpty) {
                    if (valueSer.isEmpty(provider, valueElem)) {
                        continue;
                    }
                } else if (suppressableValue != null) {
                    if (suppressableValue.equals(valueElem)) {
                        continue;
                    }
                }
            }
            // and then serialize, if all went well
            try {
                keySerializer.serialize(keyElem, gen, provider);
                valueSer.serialize(valueElem, gen, provider);
            } catch (Exception e) {
                wrapAndThrow(provider, e, value, String.valueOf(keyElem));
            }
        }
    }
    
    /**
     * Method called to serialize fields, when the value type is statically known,
     * so that value serializer is passed and does not need to be fetched from
     * provider.
     */
    public void serializeFieldsUsing(Map<?,?> value, JsonGenerator gen, SerializerProvider provider,
            JsonSerializer<Object> ser)
        throws IOException
    {
        final JsonSerializer<Object> keySerializer = _keySerializer;
        final Set<String> ignored = _ignoredEntries;
        final TypeSerializer typeSer = _valueTypeSerializer;

        for (Map.Entry<?,?> entry : value.entrySet()) {
            Object keyElem = entry.getKey();
            if (ignored != null && ignored.contains(keyElem)) continue;

            if (keyElem == null) {
                provider.findNullKeySerializer(_keyType, _property).serialize(null, gen, provider);
            } else {
                keySerializer.serialize(keyElem, gen, provider);
            }
            final Object valueElem = entry.getValue();
            if (valueElem == null) {
                provider.defaultSerializeNullValue(gen);
            } else {
                try {
                    if (typeSer == null) {
                        ser.serialize(valueElem, gen, provider);
                    } else {
                        ser.serializeWithType(valueElem, gen, provider, typeSer);
                    }
                } catch (Exception e) {
                    wrapAndThrow(provider, e, value, String.valueOf(keyElem));
                }
            }
        }
    }

    /**
     * Helper method used when we have a JSON Filter to use for potentially
     * filtering out Map entries.
     */
    public void serializeFilteredFields(Map<?,?> value, JsonGenerator gen, SerializerProvider provider,
            PropertyFilter filter,
            Object suppressableValue) // since 2.5
        throws IOException
    {
        final Set<String> ignored = _ignoredEntries;
        final MapProperty prop = new MapProperty(_valueTypeSerializer, _property);
        final boolean checkEmpty = (MARKER_FOR_EMPTY == suppressableValue);

        for (Map.Entry<?,?> entry : value.entrySet()) {
            // First, serialize key; unless ignorable by key
            final Object keyElem = entry.getKey();
            if (ignored != null && ignored.contains(keyElem)) continue;

            JsonSerializer<Object> keySerializer;
            if (keyElem == null) {
                keySerializer = provider.findNullKeySerializer(_keyType, _property);
            } else {
                keySerializer = _keySerializer;
            }
            // or by value; nulls often suppressed
            final Object valueElem = entry.getValue();

            JsonSerializer<Object> valueSer;
            // And then value
            if (valueElem == null) {
                if (_suppressNulls) {
                    continue;
                }
                valueSer = provider.getDefaultNullValueSerializer();
            } else {
                valueSer = _valueSerializer;
                if (valueSer == null) {
                    valueSer = _findSerializer(provider, valueElem);
                }
                // also may need to skip non-empty values:
                if (checkEmpty) {
                    if (valueSer.isEmpty(provider, valueElem)) {
                        continue;
                    }
                } else if (suppressableValue != null) {
                    if (suppressableValue.equals(valueElem)) {
                        continue;
                    }
                }
            }
            // and with that, ask filter to handle it
            prop.reset(keyElem, valueElem, keySerializer, valueSer);
            try {
                filter.serializeAsField(value, gen, provider, prop);
            } catch (Exception e) {
                wrapAndThrow(provider, e, value, String.valueOf(keyElem));
            }
        }
    }

    public void serializeTypedFields(Map<?,?> value, JsonGenerator gen, SerializerProvider provider,
            Object suppressableValue) // since 2.5
        throws IOException
    {
        final Set<String> ignored = _ignoredEntries;
        final boolean checkEmpty = (MARKER_FOR_EMPTY == suppressableValue);

        for (Map.Entry<?,?> entry : value.entrySet()) {
            Object keyElem = entry.getKey();
            JsonSerializer<Object> keySerializer;
            if (keyElem == null) {
                keySerializer = provider.findNullKeySerializer(_keyType, _property);
            } else {
                // One twist: is entry ignorable? If so, skip
                if (ignored != null && ignored.contains(keyElem)) continue;
                keySerializer = _keySerializer;
            }
            final Object valueElem = entry.getValue();
    
            // And then value
            JsonSerializer<Object> valueSer;
            if (valueElem == null) {
                if (_suppressNulls) { // all suppression include null suppression
                    continue;
                }
                valueSer = provider.getDefaultNullValueSerializer();
            } else {
                valueSer = _valueSerializer;
                if (valueSer == null) {
                    valueSer = _findSerializer(provider, valueElem);
                }
                // also may need to skip non-empty values:
                if (checkEmpty) {
                    if (valueSer.isEmpty(provider, valueElem)) {
                        continue;
                    }
                } else if (suppressableValue != null) {
                    if (suppressableValue.equals(valueElem)) {
                        continue;
                    }
                }
            }
            keySerializer.serialize(keyElem, gen, provider);
            try {
                valueSer.serializeWithType(valueElem, gen, provider, _valueTypeSerializer);
            } catch (Exception e) {
                wrapAndThrow(provider, e, value, String.valueOf(keyElem));
            }
        }
    }

    /**
     * Helper method used when we have a JSON Filter to use AND contents are
     * "any properties" of a POJO.
     *
     * @param bean Enclosing POJO that has any-getter used to obtain "any properties"
     */
    public void serializeFilteredAnyProperties(SerializerProvider provider, JsonGenerator gen,
            Object bean, Map<?,?> value, PropertyFilter filter,
            Object suppressableValue)
        throws IOException
    {
        final Set<String> ignored = _ignoredEntries;
        final MapProperty prop = new MapProperty(_valueTypeSerializer, _property);
        final boolean checkEmpty = (MARKER_FOR_EMPTY == suppressableValue);

        for (Map.Entry<?,?> entry : value.entrySet()) {
            // First, serialize key; unless ignorable by key
            final Object keyElem = entry.getKey();
            if (ignored != null && ignored.contains(keyElem)) continue;

            JsonSerializer<Object> keySerializer;
            if (keyElem == null) {
                keySerializer = provider.findNullKeySerializer(_keyType, _property);
            } else {
                keySerializer = _keySerializer;
            }
            // or by value; nulls often suppressed
            final Object valueElem = entry.getValue();

            JsonSerializer<Object> valueSer;
            // And then value
            if (valueElem == null) {
                if (_suppressNulls) {
                    continue;
                }
                valueSer = provider.getDefaultNullValueSerializer();
            } else {
                valueSer = _valueSerializer;
                if (valueSer == null) {
                    valueSer = _findSerializer(provider, valueElem);
                }
                // also may need to skip non-empty values:
                if (checkEmpty) {
                    if (valueSer.isEmpty(provider, valueElem)) {
                        continue;
                    }
                } else if (suppressableValue != null) {
                    if (suppressableValue.equals(valueElem)) {
                        continue;
                    }
                }
            }
            // and with that, ask filter to handle it
            prop.reset(keyElem, valueElem, keySerializer, valueSer);
            try {
                filter.serializeAsField(bean, gen, provider, prop);
            } catch (Exception e) {
                wrapAndThrow(provider, e, value, String.valueOf(keyElem));
            }
        }
    }

    /*
    /**********************************************************************
    /* Schema related functionality
    /**********************************************************************
     */

    @Override
    public void acceptJsonFormatVisitor(JsonFormatVisitorWrapper visitor, JavaType typeHint)
        throws JsonMappingException
    {
        JsonMapFormatVisitor v2 = visitor.expectMapFormat(typeHint);        
        if (v2 != null) {
            v2.keyFormat(_keySerializer, _keyType);
            JsonSerializer<?> valueSer = _valueSerializer;
            if (valueSer == null) {
                valueSer = _findAndAddDynamic(visitor.getProvider(), _valueType);
            }
            v2.valueFormat(valueSer, _valueType);
        }
    }

    /*
    /**********************************************************************
    /* Internal helper methods
    /**********************************************************************
     */

    protected Map<?,?> _orderEntries(Map<?,?> input, JsonGenerator gen,
            SerializerProvider provider) throws IOException
    {
        // minor optimization: may already be sorted?
        if (input instanceof SortedMap<?,?>) {
            return input;
        }
        // [databind#1411]: TreeMap does not like null key... (although note that
        //   check above should prevent this code from being called in that case)
        // [databind#153]: but, apparently, some custom Maps do manage hit this
        //   problem.
        if (_hasNullKey(input)) {
            TreeMap<Object,Object> result = new TreeMap<Object,Object>();
            for (Map.Entry<?,?> entry : input.entrySet()) {
                Object key = entry.getKey();
                if (key == null) {
                    _writeNullKeyedEntry(gen, provider, entry.getValue());
                    continue;
                } 
                result.put(key, entry.getValue());
            }
            return result;
        }
        return new TreeMap<Object,Object>(input);
    }

    protected boolean _hasNullKey(Map<?,?> input) {
        // 19-Feb-2017, tatu: As per [databind#1513] there are many cases where `null`
        //   keys are not allowed, and even attempt to check for presence can cause
        //   problems. Without resorting to external sorting (and internal API change),
        //   or custom sortable Map implementation (more code) we can try black- or
        //   white-listing (that is; either skip known problem cases; or only apply for
        //   known good cases).
        //   While my first instinct was to do black-listing (remove Hashtable and ConcurrentHashMap),
        //   all in all it is probably better to just white list `HashMap` (and its sub-classes).
        
        return (input instanceof HashMap) && input.containsKey(null);
    }
    
    protected void _writeNullKeyedEntry(JsonGenerator g, SerializerProvider ctxt,
            Object value) throws IOException
    {
        JsonSerializer<Object> keySerializer = ctxt.findNullKeySerializer(_keyType, _property);
        JsonSerializer<Object> valueSer;
        if (value == null) {
            if (_suppressNulls) {
                return;
            }
            valueSer = ctxt.getDefaultNullValueSerializer();
        } else {
            valueSer = _valueSerializer;
            if (valueSer == null) {
                valueSer = _findSerializer(ctxt, value);
            }
            if (_suppressableValue == MARKER_FOR_EMPTY) {
                if (valueSer.isEmpty(ctxt, value)) {
                    return;
                }
            } else if ((_suppressableValue != null)
                && (_suppressableValue.equals(value))) {
                return;
            }
        }

        try {
            keySerializer.serialize(null, g, ctxt);
            valueSer.serialize(value, g, ctxt);
        } catch (Exception e) {
            wrapAndThrow(ctxt, e, value, "");
        }
    }

    private final JsonSerializer<Object> _findSerializer(SerializerProvider ctxt,
            Object value) throws JsonMappingException
    {
        final Class<?> cc = value.getClass();
        JsonSerializer<Object> valueSer = _dynamicValueSerializers.serializerFor(cc);
        if (valueSer != null) {
            return valueSer;
        }
        if (_valueType.hasGenericTypes()) {
            return _findAndAddDynamic(ctxt,
                    ctxt.constructSpecializedType(_valueType, cc));
        }
        return _findAndAddDynamic(ctxt, cc);
    }
}<|MERGE_RESOLUTION|>--- conflicted
+++ resolved
@@ -530,14 +530,14 @@
         gen.setCurrentValue(value);
         WritableTypeId typeIdDef = typeSer.writeTypePrefix(gen, ctxt,
                 typeSer.typeId(value, JsonToken.START_OBJECT));
-        serializeWithoutTypeInfo(value, gen, provider);
-        typeSer.writeTypeSuffix(gen, typeIdDef);
-    }
-
-    /*
-    /**********************************************************
+        serializeWithoutTypeInfo(value, gen, ctxt);
+        typeSer.writeTypeSuffix(gen, ctxt, typeIdDef);
+    }
+
+    /*
+    /**********************************************************************
     /* Secondary serialization methods
-    /**********************************************************
+    /**********************************************************************
      */
 
     /**
@@ -545,10 +545,8 @@
      * use custom serializers.
      *<p>
      * Public since it also is called by {@code AnyGetterWriter}.
-     *
-     * @since 2.11
-     */
-    public void serializeWithoutTypeInfo(Map<?, ?> value, JsonGenerator gen, SerializerProvider provider) throws IOException {
+     */
+    public void serializeWithoutTypeInfo(Map<?, ?> value, JsonGenerator gen, SerializerProvider ctxt) throws IOException {
         if (!value.isEmpty()) {
             if (_sortKeys || ctxt.isEnabled(SerializationFeature.ORDER_MAP_ENTRIES_BY_KEYS)) {
                 value = _orderEntries(value, gen, ctxt);
@@ -564,8 +562,6 @@
                 serializeFields(value, gen, ctxt);
             }
         }
-<<<<<<< HEAD
-        typeSer.writeTypeSuffix(gen, ctxt, typeIdDef);
     }
 
     /*
@@ -573,11 +569,7 @@
     /* Secondary serialization methods
     /**********************************************************************
      */
-    
-=======
-    }
-
->>>>>>> 7bc8ed05
+
     /**
      * General-purpose serialization for contents, where we do not necessarily know
      * the value serialization, but 
