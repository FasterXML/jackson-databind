--- conflicted
+++ resolved
@@ -166,39 +166,9 @@
      */
 
     @Override
-<<<<<<< HEAD
     public String[] findEnumValues(MapperConfig<?> config,
-            Class<?> enumType, Enum<?>[] enumValues, String[] names) {
-=======
-    @Deprecated // since 2.8
-    public String findEnumValue(Enum<?> value)
-    {
-        // 11-Jun-2015, tatu: As per [databind#677], need to allow explicit naming.
-        //   Unfortunately cannot quite use standard AnnotatedClass here (due to various
-        //   reasons, including odd representation JVM uses); has to do for now
-        try {
-            // We know that values are actually static fields with matching name so:
-            Field f = value.getDeclaringClass().getField(value.name());
-            if (f != null) {
-                JsonProperty prop = f.getAnnotation(JsonProperty.class);
-                if (prop != null) {
-                    String n = prop.value();
-                    if (n != null && !n.isEmpty()) {
-                        return n;
-                    }
-                }
-            }
-        } catch (SecurityException e) {
-            // 17-Sep-2015, tatu: Anything we could/should do here?
-        } catch (NoSuchFieldException e) {
-            // 17-Sep-2015, tatu: should not really happen. But... can we do anything?
-        }
-        return value.name();
-    }
-
-    @Override // since 2.7
-    public String[] findEnumValues(Class<?> enumType, Enum<?>[] enumValues, String[] names) {
->>>>>>> 8f14b688
+            Class<?> enumType, Enum<?>[] enumValues, String[] names)
+    {
         HashMap<String,String> expl = null;
         for (Field f : enumType.getDeclaredFields()) {
             if (!f.isEnumConstant()) {
