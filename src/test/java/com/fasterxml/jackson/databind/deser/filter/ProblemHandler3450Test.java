--- conflicted
+++ resolved
@@ -9,13 +9,8 @@
     // [databind#3450]
     static class LenientDeserializationProblemHandler extends DeserializationProblemHandler {
         @Override
-<<<<<<< HEAD
-        public Object handleWeirdStringValue(DeserializationContext ctxt, Class<?> targetType, String valueToConvert,
-            String failureMsg)
-=======
         public Object handleWeirdStringValue(DeserializationContext ctxt, Class<?> targetType,
                 String valueToConvert, String failureMsg)
->>>>>>> 4801ab08
         {
             // I just want to ignore badly formatted value
             return null;
