--- conflicted
+++ resolved
@@ -153,27 +153,6 @@
                 result);
     }
 
-<<<<<<< HEAD
-=======
-    // Can't yet use per-property overrides at all, see [databind#1419]
-    
-    /*
-    public void testSerializeAsPOJOViaProperty() throws Exception
-    {
-        String result = MAPPER.writeValueAsString(new Bean476Container(1,0,3));
-        assertEquals(a2q("{'a':{'extra':13,'empty':false},'c':{'empty':false,'value':3}}"),
-                result);
-    }
-
-    public void testSerializeNaturalViaOverride() throws Exception
-    {
-        String result = MAPPER.writeValueAsString(new Bean476Override(123));
-        assertEquals(a2q("{'stuff':{'value':123}}"),
-                result);
-    }
-    */
-
->>>>>>> 27f62d3c
     /*
     /**********************************************************
     /* Test methods, deserialization/roundtrip
