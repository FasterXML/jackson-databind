--- conflicted
+++ resolved
@@ -126,20 +126,12 @@
     /**
      * Copy-constructor used for making a copy used by new {@link ObjectMapper}.
      *
-<<<<<<< HEAD
      * @since 2.12
      */
     protected DeserializationConfig(DeserializationConfig src,
-            SimpleMixInResolver mixins, RootNameLookup rootNames,
+            SubtypeResolver str, SimpleMixInResolver mixins, RootNameLookup rootNames,
             ConfigOverrides configOverrides,
             CoercionConfigs coercionConfigs)
-=======
-     * @since 2.11.2
-     */
-    protected DeserializationConfig(DeserializationConfig src,
-            SubtypeResolver str, SimpleMixInResolver mixins, RootNameLookup rootNames,
-            ConfigOverrides configOverrides)
->>>>>>> 5e941f6f
     {
         super(src, str, mixins, rootNames, configOverrides);
         _deserFeatures = src._deserFeatures;
@@ -152,7 +144,6 @@
         _formatReadFeaturesToChange = src._formatReadFeaturesToChange;
     }
 
-<<<<<<< HEAD
     @Deprecated // since 2.12, remove from 2.13 or later
     public DeserializationConfig(BaseSettings base,
             SubtypeResolver str, SimpleMixInResolver mixins, RootNameLookup rootNames,
@@ -160,23 +151,11 @@
         this(base, str, mixins, rootNames, configOverrides, new CoercionConfigs());
     }
 
-    @Deprecated // since 2.12, remove from 2.13 or later
+    @Deprecated // since 2.11.2, remove from 2.13 or later
     protected DeserializationConfig(DeserializationConfig src,
             SimpleMixInResolver mixins, RootNameLookup rootNames,
             ConfigOverrides configOverrides) {
-        this(src, mixins, rootNames, configOverrides, new CoercionConfigs());
-=======
-    /**
-     * @since 2.9
-     * @deprecated since 2.11.2
-     */
-    @Deprecated
-    protected DeserializationConfig(DeserializationConfig src,
-            SimpleMixInResolver mixins, RootNameLookup rootNames,
-            ConfigOverrides configOverrides)
-    {
-        this(src, src._subtypeResolver, mixins, rootNames, configOverrides);
->>>>>>> 5e941f6f
+        this(src, src._subtypeResolver, mixins, rootNames, configOverrides, new CoercionConfigs());
     }
 
     /*
