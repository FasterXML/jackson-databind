--- conflicted
+++ resolved
@@ -582,12 +582,8 @@
         _serializationConfig = new SerializationConfig(src._serializationConfig,
                 _subtypeResolver, _mixIns, rootNames, _configOverrides);
         _deserializationConfig = new DeserializationConfig(src._deserializationConfig,
-<<<<<<< HEAD
-                _mixIns, rootNames,  _configOverrides,
+                _subtypeResolver, _mixIns, rootNames, _configOverrides,
                 _coercionConfigs);
-=======
-                _subtypeResolver, _mixIns, rootNames,  _configOverrides);
->>>>>>> 5e941f6f
         _serializerProvider = src._serializerProvider.copy();
         _deserializationContext = src._deserializationContext.copy();
 
