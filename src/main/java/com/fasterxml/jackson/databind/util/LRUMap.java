package com.fasterxml.jackson.databind.util;

import java.util.Map;
import java.util.function.BiConsumer;

import com.fasterxml.jackson.databind.util.internal.PrivateMaxEntriesMap;

/**
 * Helper for simple bounded maps used for reusing lookup values.
 *<p>
 * Note that serialization behavior is such that contents are NOT serialized,
 * on assumption that all use cases are for caching where persistence
 * does not make sense. The only thing serialized is the cache size of Map.
 *<p>
 * Since Jackson 2.12, there has been pluggable {@link LookupCache} interface which
 * allows users, frameworks, provide their own cache implementations.
 *<p>
 * Since Jackson 2.14, the implementation
 *<ul>
 *<li>Evicts the least recently used  entry when max size is reached
 * </li>
 *<li>Is thread-safe and does NOT require external synchronization
 * </li>
 *</ul>
 */
public class LRUMap<K,V>
    implements LookupCache<K,V>, // since 2.12
        java.io.Serializable
{
    private static final long serialVersionUID = 2L;

    protected final int _initialEntries;
    protected final int _maxEntries;
    protected final transient PrivateMaxEntriesMap<K,V> _map;

    public LRUMap(int initialEntries, int maxEntries)
    {
        _initialEntries = initialEntries;
        _maxEntries = maxEntries;
        // We'll use concurrency level of 4, seems reasonable
        _map = new PrivateMaxEntriesMap.Builder<K, V>()
                .initialCapacity(initialEntries)
                .maximumCapacity(maxEntries)
                .concurrencyLevel(4)
                .build();
    }

    // @since 2.16
    @Override
    public LookupCache<K,V> emptyCopy() {
        return new LRUMap<K,V>(_initialEntries, _maxEntries);
    }
<<<<<<< HEAD
    
=======

>>>>>>> c0f01a5c
    @Override
    public V put(K key, V value) {
        return _map.put(key, value);
    }

    /**
     * @since 2.5
     */
    @Override
    public V putIfAbsent(K key, V value) {
        return _map.putIfAbsent(key, value);
    }

    // NOTE: key is of type Object only to retain binary backwards-compatibility
    @Override
    public V get(Object key) { return _map.get(key); }

    @Override
    public void clear() { _map.clear(); }

    @Override
    public int size() { return _map.size(); }

    /*
    /**********************************************************************
    /* Extended API (2.14)
    /**********************************************************************
     */

    public void contents(BiConsumer<K,V> consumer) {
        for (Map.Entry<K,V> entry : _map.entrySet()) {
            consumer.accept(entry.getKey(), entry.getValue());
        }
    }

    /*
    /**********************************************************************
    /* Serializable overrides
    /**********************************************************************
     */

    protected Object readResolve() {
        return new LRUMap<K,V>(_initialEntries, _maxEntries);
    }
}<|MERGE_RESOLUTION|>--- conflicted
+++ resolved
@@ -50,11 +50,7 @@
     public LookupCache<K,V> emptyCopy() {
         return new LRUMap<K,V>(_initialEntries, _maxEntries);
     }
-<<<<<<< HEAD
-    
-=======
 
->>>>>>> c0f01a5c
     @Override
     public V put(K key, V value) {
         return _map.put(key, value);
