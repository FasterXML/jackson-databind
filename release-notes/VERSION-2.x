Project: jackson-databind

------------------------------------------------------------------------
=== Releases === 
------------------------------------------------------------------------

<<<<<<< HEAD
(3.0.x and later changes not included here)

2.13.0 (not yet released)
=======
2.13.0 (not yet released) 
>>>>>>> cc1a04bf

#2509: `AnnotatedMethod.getValue()/setValue()` doesn't have useful exception message
 (reported by henryptung@github)
 (fix contributed by Stephan S)
#2828: Add `DatabindException` as intermediate subtype of `JsonMappingException`
#2900: Jackson does not support deserializing new Java 9 unmodifiable collections
 (reported by Daniel H)
#2989: Allocate TokenBuffer instance via context objects (to allow format-specific
  buffer types)
#3001: Add mechanism for setting default `ContextAttributes` for `ObjectMapper`
#3002: Add `DeserializationContext.readTreeAsValue()` methods for more convenient
  conversions for deserializers to use
#3011: Clean up support of typed "unmodifiable", "singleton" Maps/Sets/Collections
#3033: Extend internal bitfield of `MapperFeature` to be `long`
#3035: Add `removeMixIn()` method in `MapperBuilder`
#3036: Backport `MapperBuilder` lambda-taking methods: `withConfigOverride()`,
  `withCoercionConfig()`, `withCoercionConfigDefaults()`
#3080: configOverrides(boolean.class) silently ignored, whereas .configOverride(Boolean.class)
  works for both primitives and boxed boolean values
 (reported by Asaf R)
#3082: Dont track unknown props in buffer if `ignoreAllUnknown` is true
 (contributed by David H)
#3091: Should allow deserialization of java.time types via opaque
   `JsonToken.VALUE_EMBEDDED_OBJECT`
#3099: Optimize "AnnotatedConstructor.call()" case by passing explicit null
#3101: Add AnnotationIntrospector.XmlExtensions interface for decoupling javax dependencies
#3110: Custom SimpleModule not included in list returned by ObjectMapper.getRegisteredModuleIds()
  after registration
 (reported by dkindler@github)
#3117: Use more limiting default visibility settings for JDK types (java.*, javax.*)
#3122: Deep merge for `JsonNode` using `ObjectReader.readTree()`
 (reported by Eric S)
#3125: IllegalArgumentException: Conflicting setter definitions for property
  with more than 2 setters
 (reported by mistyzyq@github)
#3130: Serializing java.lang.Thread fails on JDK 11 and above (should suppress
  serialization of ClassLoader)
#3143: String-based `Map` key deserializer is not deterministic when there is no
  single arg constructor
 (reported by Halil İbrahim Ş)
#3154: Add ArrayNode#set(int index, primitive_type value)
 (contributed by Tarekk Mohamed A)
#3174: DOM `Node` serialization omits the default namespace declaration
 (contributed by Morten A-G)
- Fix to avoid problem with `BigDecimalNode`, scale of `Integer.MIN_VALUE` (see
  [dataformats-binary#264] for details)
- Extend handling of `FAIL_ON_NULL_FOR_PRIMITIVES` to cover coercion from (Empty) String
  via `AsNull`
- Add `mvnw` wrapper

2.12.4 (not yet released)

#3139: Deserialization of "empty" subtype with DEDUCTION failed
 (reported by JoeWoo; fix provided by drekbour@github)
#3146: Merge findInjectableValues() results in AnnotationIntrospectorPair
 (contributed by Joe B)
#3171: READ_UNKNOWN_ENUM_VALUES_USING_DEFAULT_VALUE doesn't work with empty strings
 (reported by unintended@github)

2.12.3 (12-Apr-2021)

#3108: `TypeFactory` cannot convert `Collection` sub-type without type parameters
  to canonical form and back
 (reported by lbilger@github)
- Fix for [modules-java8#207]: prevent fail on secondary Java 8 date/time types

2.12.2 (03-Mar-2021)

#754: EXTERNAL_PROPERTY does not work well with `@JsonCreator` and
   `FAIL_ON_UNKNOWN_PROPERTIES`
 (reported by Vassil D)
#3008: String property deserializes null as "null" for
   `JsonTypeInfo.As.EXTERNAL_PROPERTY`
#3022: Property ignorals cause `BeanDeserializer `to forget how to read
  from arrays (not copying `_arrayDelegateDeserializer`)
 (reported by Gian M)
#3025: UntypedObjectDeserializer` mixes multiple unwrapped
  collections (related to #2733)
 (fix contributed by Migwel@github)
#3038: Two cases of incorrect error reporting about DeserializationFeature
 (reported by Jelle V)
#3045: Bug in polymorphic deserialization with `@JsonCreator`, `@JsonAnySetter`,
  `JsonTypeInfo.As.EXTERNAL_PROPERTY`
 (reported by martineaus83@github)
#3055: Polymorphic subtype deduction ignores `defaultImpl` attribute
 (contributed by drekbour@github)
#3056: MismatchedInputException: Cannot deserialize instance of
  `com.fasterxml.jackson.databind.node.ObjectNode` out of VALUE_NULL token
 (reported by Stexxen@github)
#3060: Missing override for `hasAsKey()` in `AnnotationIntrospectorPair`
#3062: Creator lookup fails with `InvalidDefinitionException` for conflict
  between single-double/single-Double arg constructor
#3068: `MapDeserializer` forcing `JsonMappingException` wrapping even if
  WRAP_EXCEPTIONS set to false
 (reported by perkss@github)

2.12.1 (08-Jan-2021)

#2962: Auto-detection of constructor-based creator method skipped if there is
   an annotated factory-based creator method (regression from 2.11)
 (reported by Halil I-S)
#2972: `ObjectMapper.treeToValue()` no longer invokes `JsonDeserializer.getNullValue()`
 (reported by andpal@github)
#2973: DeserializationProblemHandler is not invoked when trying to deserializing String
 (reported by zigzago@github)
#2978: Fix failing `double` JsonCreators in jackson 2.12.0
 (contributed by Carter K)
#2979: Conflicting in POJOPropertiesCollector when having namingStrategy
 (reported, fix suggested by SunYiJun)
#2990: Breaking API change in `BasicClassIntrospector` (2.12.0)
 (reported, fix contributed by Faron D)
#3005: `JsonNode.requiredAt()` does NOT fail on some path expressions
#3009: Exception thrown when `Collections.synchronizedList()` is serialized
  with type info, deserialized
 (reported by pcloves@github)

2.12.0 (29-Nov-2020)

#43: Add option to resolve type from multiple existing properties,
  `@JsonTypeInfo(use=DEDUCTION)`
 (contributed by drekbour@github)
#426: `@JsonIgnoreProperties` does not prevent Exception Conflicting getter/setter
  definitions for property
 (reported by gmkll@github)
#921: Deserialization Not Working Right with Generic Types and Builders
 (reported by Mike G; fix contributed by Ville K)
#1296: Add `@JsonIncludeProperties(propertyNames)` (reverse of `@JsonIgnoreProperties`)
 (contributed Baptiste P)
#1458: `@JsonAnyGetter` should be allowed on a field
 (contributed by Dominik K)
#1498: Allow handling of single-arg constructor as property based by default
 (requested by Lovro P)
#1852: Allow case insensitive deserialization of String value into
  `boolean`/`Boolean` (esp for Excel)
 (requested by Patrick J)
#1886: Allow use of `@JsonFormat(with=JsonFormat.Feature.ACCEPT_CASE_INSENSITIVE_PROPERTIES)`
  on Class
#1919: Abstract class included as part of known type ids for error message
  when using JsonSubTypes
 (reported by Incara@github)
#2066: Distinguish null from empty string for UUID deserialization
 (requested by leonshaw@github)
#2091: `ReferenceType` does not expose valid containedType
 (reported by Nate B)
#2113: Add `CoercionConfig[s]` mechanism for configuring allowed coercions
#2118: `JsonProperty.Access.READ_ONLY` does not work with "getter-as-setter" `Collection`s
 (reported by Xiang Z)
#2215: Support `BigInteger` and `BigDecimal` creators in `StdValueInstantiator`
 (requested by David N, implementation contributed by Tiago M)
#2283: `JsonProperty.Access.READ_ONLY` fails with collections when a property name is specified
 (reported by Yona A)
#2644: `BigDecimal` precision not retained for polymorphic deserialization
 (reported by rost5000@github)
#2675: Support use of `Void` valued properties (`MapperFeature.ALLOW_VOID_VALUED_PROPERTIES`)
#2683: Explicitly fail (de)serialization of `java.time.*` types in absence of
  registered custom (de)serializers
#2707: Improve description included in by `DeserializationContext.handleUnexpectedToken()`
#2709: Support for JDK 14 record types (`java.lang.Record`)
 (contributed by Youri B)
#2715: `PropertyNamingStrategy` class initialization depends on its subclass, this can
  lead to class loading deadlock
 (reported by fangwentong@github)
#2719: `FAIL_ON_IGNORED_PROPERTIES` does not throw on `READONLY` properties with
  an explicit name
 (reported, fix contributed by David B)
#2726: Add Gradle Module Metadata for version alignment with Gradle 6
 (contributed by Jendrik J)
#2732: Allow `JsonNode` auto-convert into `ArrayNode` if duplicates found (for XML)
#2733: Allow values of "untyped" auto-convert into `List` if duplicates found (for XML)
#2751: Add `ValueInstantiator.createContextual(...)
#2761: Support multiple names in `JsonSubType.Type`
 (contributed by Swayam R)
#2775: Disabling `FAIL_ON_INVALID_SUBTYPE` breaks polymorphic deserialization of Enums
 (reported by holgerknoche@github)
#2776: Explicitly fail (de)serialization of `org.joda.time.*` types in absence of registered
  custom (de)serializers
#2784: Trailing zeros are stripped when deserializing BigDecimal values inside a
  @JsonUnwrapped property
 (reported by mjustin@github)
#2800: Extract getter/setter/field name mangling from `BeanUtil` into
  pluggable `AccessorNamingStrategy`
#2804: Throw `InvalidFormatException` instead of `MismatchedInputException`
   for ACCEPT_FLOAT_AS_INT coercion failures
 (requested by mjustin@github)
#2871: Add `@JsonKey` annotation (similar to `@JsonValue`) for customizable
  serialization of Map keys
 (requested by CidTori@github; implementation contributed by Kevin B)
#2873: `MapperFeature.ACCEPT_CASE_INSENSITIVE_ENUMS` should work for enum as keys
 (fix contributed by Ilya G)
#2879: Add support for disabling special handling of "Creator properties" wrt
  alphabetic property ordering
 (contributed by Sergiy Y)
#2885: Add `JsonNode.canConvertToExactIntegral()` to indicate whether floating-point/BigDecimal
  values could be converted to integers losslessly
 (requested by Oguzhan U; implementation contributed by Siavash S)
#2895: Improve static factory method generic type resolution logic
 (contributed by Carter K)
#2903: Allow preventing "Enum from integer" coercion using new `CoercionConfig` system
#2909: `@JsonValue` not considered when evaluating inclusion
 (reported by chrylis@github)
#2910: Make some java platform modules optional
 (contributed by XakepSDK@github)
#2925: Add support for serializing `java.sql.Blob`
 (contributed by M Rizky S)
#2928: `AnnotatedCreatorCollector` should avoid processing synthetic static
  (factory) methods
 (contributed by Carter K)
#2931: Add errorprone static analysis profile to detect bugs at build time
 (contributed by Carter K)
#2932: Problem with implicit creator name detection for constructor detection
- Add `BeanDeserializerBase.isCaseInsensitive()`
- Some refactoring of `CollectionDeserializer` to solve CSV array handling issues
- Full "LICENSE" included in jar for easier access by compliancy tools

2.11.4 (12-Dec-2020)

#2894: Fix type resolution for static methods (regression in 2.11.3 due to #2821 fix)
 (reported by Łukasz W)
#2944: `@JsonCreator` on constructor not compatible with `@JsonIdentityInfo`,
  `PropertyGenerator`
 (reported by Lucian H)
- Add debug improvements wrt #2807 (`ClassUtil.getClassMethods()`)

2.11.3 (02-Oct-2020)

#2795: Cannot detect creator arguments of mixins for JDK types
 (reported by Marcos P)
#2815: Add `JsonFormat.Shape` awareness for UUID serialization (`UUIDSerializer`)
#2821: Json serialization fails or a specific case that contains generics and
  static methods with generic parameters (2.11.1 -> 2.11.2 regression)
 (reported by Lari H)
#2822: Using JsonValue and JsonFormat on one field does not work as expected
 (reported by Nils-Christian E)
#2840: `ObjectMapper.activateDefaultTypingAsProperty()` is not using
  parameter `PolymorphicTypeValidator`
 (reported by Daniel W)
#2846: Problem deserialization "raw generic" fields (like `Map`) in 2.11.2
- Fix issues with `MapLikeType.isTrueMapType()`,
  `CollectionLikeType.isTrueCollectionType()`

2.11.2 (02-Aug-2020)

#2783: Parser/Generator features not set when using `ObjectMapper.createParser()`,
  `createGenerator()`
#2785: Polymorphic subtypes not registering on copied ObjectMapper (2.11.1)
 (reported, fix contributed by Joshua S)
#2789: Failure to read AnnotatedField value in Jackson 2.11
 (reported by isaki@github)
#2796: `TypeFactory.constructType()` does not take `TypeBindings` correctly
 (reported by Daniel H)

2.11.1 (25-Jun-2020)

#2486: Builder Deserialization with JsonCreator Value vs Array
 (reported by Ville K)
#2725: JsonCreator on static method in Enum and Enum used as key in map
  fails randomly
 (reported by Michael C)
#2755: `StdSubtypeResolver` is not thread safe (possibly due to copy
  not being made with `ObjectMapper.copy()`)
 (reported by tjwilson90@github)
#2757: "Conflicting setter definitions for property" exception for `Map`
  subtype during deserialization
 (reported by Frank S)
#2758: Fail to deserialize local Records
 (reported by Johannes K)
#2759: Rearranging of props when property-based generator is in use leads
  to incorrect output
 (reported by Oleg C)
#2760: Jackson doesn't respect `CAN_OVERRIDE_ACCESS_MODIFIERS=false` for
  deserializer properties
 (reported by Johannes K)
#2767: `DeserializationFeature.UNWRAP_SINGLE_VALUE_ARRAYS` don't support `Map`
  type field
 (reported by abomb4@github)
#2770: JsonParser from MismatchedInputException cannot getText() for
  floating-point value
 (reported by João G)

2.11.0 (26-Apr-2020)

#953: i-I case conversion problem in Turkish locale with case-insensitive deserialization
 (reported by Máté R)
#962: `@JsonInject` fails on trying to find deserializer even if inject-only
 (reported by David B)
#1983: Polymorphic deserialization should handle case-insensitive Type Id property name
  if `MapperFeature.ACCEPT_CASE_INSENSITIVE_PROPERTIES` is enabled
 (reported by soundvibe@github, fix contributed by Oleksandr P)
#2049: TreeTraversingParser and UTF8StreamJsonParser create contexts differently
 (reported by Antonio P)
#2352: Support use of `@JsonAlias` for enum values
 (contributed by Robert D)
#2365: `declaringClass` of "enum-as-POJO" not removed for `ObjectMapper` with
  a naming strategy
 (reported by Tynakuh@github)
#2480: Fix `JavaType.isEnumType()` to support sub-classes
#2487: BeanDeserializerBuilder Protected Factory Method for Extension
 (contributed by Ville K)
#2503: Support `@JsonSerialize(keyUsing)` and `@JsonDeserialize(keyUsing)` on Key class
#2511: Add `SerializationFeature.WRITE_SELF_REFERENCES_AS_NULL`
 (contributed by Joongsoo P)
#2515: `ObjectMapper.registerSubtypes(NamedType...)` doesn't allow registering
  same POJO for two different type ids
 (contributed by Joseph K)
#2522: `DeserializationContext.handleMissingInstantiator()` throws
  `MismatchedInputException` for non-static inner classes
#2525: Incorrect `JsonStreamContext` for `TokenBuffer` and `TreeTraversingParser`
#2527: Add `AnnotationIntrospector.findRenameByField()` to support Kotlin's
  "is-getter" naming convention
#2555: Use `@JsonProperty(index)` for sorting properties on serialization
#2565: Java 8 `Optional` not working with `@JsonUnwrapped` on unwrappable type
 (reported by Haowei W)
#2587: Add `MapperFeature.BLOCK_UNSAFE_POLYMORPHIC_BASE_TYPES` to allow blocking
  use of unsafe base type for polymorphic deserialization
#2589: `DOMDeserializer`: setExpandEntityReferences(false) may not prevent
  external entity expansion in all cases [CVE-2020-25649]
 (reported by Bartosz B)
#2592: `ObjectMapper.setSerializationInclusion()` is ignored for `JsonAnyGetter`
 (reported by Oleksii K)
#2608: `ValueInstantiationException` when deserializing using a builder and
  `UNWRAP_SINGLE_VALUE_ARRAYS`
 (reported by cadrake@github)
#2627: JsonIgnoreProperties(ignoreUnknown = true) does not work on field and method level
 (reported by robotmrv@github)
#2632: Failure to resolve generic type parameters on serialization
 (reported by Simone D)
#2635: JsonParser cannot getText() for input stream on MismatchedInputException
 (reported by João G)
#2636: ObjectReader readValue lacks Class<T> argument
 (contributed by Robin R)
#2643: Change default textual serialization of `java.util.Date`/`Calendar`
  to include colon in timezone offset
#2647: Add `ObjectMapper.createParser()` and `createGenerator()` methods
#2657: Allow serialization of `Properties` with non-String values
#2663: Add new factory method for creating custom `EnumValues` to pass to `EnumDeserializer
 (requested by Rafal K)
#2668: `IllegalArgumentException` thrown for mismatched subclass deserialization
 (reported by nbruno@github)
#2693: Add convenience methods for creating `List`, `Map` valued `ObjectReader`s
  (ObjectMapper.readerForListOf())
- Add `SerializerProvider.findContentValueSerializer()` methods

2.10.5.1 (02-Dec-2020)

#2589: (see desc on 2.11.0 -- backported)

2.10.5 (21-Jul-2020)

#2787 (partial fix): NPE after add mixin for enum
 (reported by Denis K)

2.10.4 (03-May-2020)

#2679: `ObjectMapper.readValue("123", Void.TYPE)` throws "should never occur"
 (reported by Endre S)

2.10.3 (03-Mar-2020)

#2482: `JSONMappingException` `Location` column number is one line Behind the actual
  location
 (reported by Kamal A, fixed by Ivo S)
#2599: NoClassDefFoundError at DeserializationContext.<init> on Android 4.1.2
  and Jackson 2.10.0
 (reported by Tobias P)
#2602: ByteBufferSerializer produces unexpected results with a duplicated ByteBuffer
  and a position > 0
 (reported by Eduard T)
#2605: Failure to deserializer polymorphic subtypes of base type `Enum`
 (reported by uewle@github)
#2610: `EXTERNAL_PROPERTY` doesn't work with `@JsonIgnoreProperties`
 (reported, fix suggested by Alexander S)

2.10.2 (05-Jan-2020)

#2101: `FAIL_ON_NULL_FOR_PRIMITIVES` failure does not indicate field name in exception message
 (reported by raderio@github)

2.10.1 (09-Nov-2019)

#2457: Extended enum values are not handled as enums when used as Map keys
 (reported by Andrey K)
#2473: Array index missing in path of `JsonMappingException` for `Collection<String>`,
  with custom deserializer
 (reported by João G)
#2475: `StringCollectionSerializer` calls `JsonGenerator.setCurrentValue(value)`,
  which messes up current value for sibling properties
 (reported by Ryan B)
#2485: Add `uses` for `Module` in module-info
 (contributed by Marc M)
#2513: BigDecimalAsStringSerializer in NumberSerializer throws IllegalStateException in 2.10
 (reported by Johan H)
#2519: Serializing `BigDecimal` values inside containers ignores shape override
 (reported by Richard W)
#2520: Sub-optimal exception message when failing to deserialize non-static inner classes
 (reported by Mark S)
#2529: Add tests to ensure `EnumSet` and `EnumMap` work correctly with "null-as-empty"
#2534: Add `BasicPolymorphicTypeValidator.Builder.allowIfSubTypeIsArray()`
#2535: Allow String-to-byte[] coercion for String-value collections

2.10.0 (26-Sep-2019)

#18: Make `JsonNode` serializable
#1093: Default typing does not work with `writerFor(Object.class)`
 (reported by hoomanv@github)
#1675: Remove "impossible" `IOException` in `readTree()` and `readValue()` `ObjectMapper`
  methods which accept Strings
 (requested by matthew-pwnieexpress@github)
#1954: Add Builder pattern for creating configured `ObjectMapper` instances
#1995: Limit size of `DeserializerCache`, auto-flush on exceeding
#2059: Remove `final` modifier for `TypeFactory`
 (requested by Thibaut R)
#2077: `JsonTypeInfo` with a subtype having `JsonFormat.Shape.ARRAY` and
  no fields generates `{}` not `[]`
 (reported by Sadayuki F)
#2115: Support naive deserialization of `Serializable` values as "untyped", same
  as `java.lang.Object`
 (requested by Christopher S)
#2116: Make NumberSerializers.Base public and its inherited classes not final
 (requested by Édouard M)
#2126: `DeserializationContext.instantiationException()` throws `InvalidDefinitionException`
#2129: Add `SerializationFeature.WRITE_ENUM_KEYS_USING_INDEX`, separate from value setting
 (suggested by renzihui@github)
#2133: Improve `DeserializationProblemHandler.handleUnexpectedToken()` to allow handling of
  Collection problems
 (contributed by Semyon L)
#2149: Add `MapperFeature.ACCEPT_CASE_INSENSITIVE_VALUES`
 (suggested by Craig P)
#2153: Add `JsonMapper` to replace generic `ObjectMapper` usage
#2164: `FactoryBasedEnumDeserializer` does not respect
  `DeserializationFeature.WRAP_EXCEPTIONS`
 (reported by Yiqiu H)
#2187: Make `JsonNode.toString()` use shared `ObjectMapper` to produce valid json
#2189: `TreeTraversingParser` does not check int bounds
 (reported by Alexander S)
#2195: Add abstraction `PolymorphicTypeValidator`, for limiting subtypes allowed by
  default typing, `@JsonTypeInfo`
#2196: Type safety for `readValue()` with `TypeReference`
 (suggested by nguyenfilip@github)
#2204: Add `JsonNode.isEmpty()` as convenience alias
#2211: Change of behavior (2.8 -> 2.9) with `ObjectMapper.readTree(input)` with no content
#2217: Suboptimal memory allocation in `TextNode.getBinaryValue()`
 (reported by Christoph B)
#2220: Force serialization always for `convertValue()`; avoid short-cuts
#2223: Add `missingNode()` method in `JsonNodeFactory`
#2227: Minor cleanup of exception message for `Enum` binding failure
 (reported by RightHandedMonkey@github)
#2230: `WRITE_BIGDECIMAL_AS_PLAIN` is ignored if `@JsonFormat` is used
 (reported by Pavel C)
#2236: Type id not provided on `Double.NaN`, `Infinity` with `@JsonTypeInfo`
 (reported by C-B-B@github)
#2237: Add "required" methods in `JsonNode`: `required(String | int)`,
  `requiredAt(JsonPointer)`
#2241: Add `PropertyNamingStrategy.LOWER_DOT_CASE` for dot-delimited names
 (contributed by zenglian@github.com)
#2251: Getter that returns an abstract collection breaks a delegating `@JsonCreator`
#2265: Inconsistent handling of Collections$UnmodifiableList vs Collections$UnmodifiableRandomAccessList
#2273: Add basic Java 9+ module info
#2280: JsonMerge not work with constructor args
 (reported by Deblock T)
#2309: READ_ENUMS_USING_TO_STRING doesn't support null values
 (reported, fix suggested by Ben A)
#2311: Unnecessary MultiView creation for property writers
 (suggested by Manuel H)
#2331: `JsonMappingException` through nested getter with generic wildcard return type
 (reported by sunchezz89@github)
#2336: `MapDeserializer` can not merge `Map`s with polymorphic values
 (reported by Robert G)
#2338: Suboptimal return type for `JsonNode.withArray()`
 (reported by Victor N)
#2339: Suboptimal return type for `ObjectNode.set()`
 (reported by Victor N)
#2348: Add sanity checks for `ObjectMapper.readXXX()` methods
 (requested by ebundy@github)
#2349: Add option `DefaultTyping.EVERYTHING` to support Kotlin data classes
#2357: Lack of path on MismatchedInputException
 (suggested by TheEin@github)
#2378: `@JsonAlias` doesn't work with AutoValue
 (reported by David H)
#2390: `Iterable` serialization breaks when adding `@JsonFilter` annotation
 (reported by Chris M)
#2392: `BeanDeserializerModifier.modifyDeserializer()` not applied to custom bean deserializers
 (reported by andreasbaus@github)
#2393: `TreeTraversingParser.getLongValue()` incorrectly checks `canConvertToInt()`
 (reported by RabbidDog@github)
#2398: Replace recursion in `TokenBuffer.copyCurrentStructure()` with iteration
 (reported by Sam S)
#2415: Builder-based POJO deserializer should pass builder instance, not type,
  to `handleUnknownVanilla()`
 (proposed by Vladimir T, follow up to #822)
#2416: Optimize `ValueInstantiator` construction for default `Collection`, `Map` types
#2422: `scala.collection.immutable.ListMap` fails to serialize since 2.9.3
 (reported by dejanlokar1@github)
#2424: Add global config override setting for `@JsonFormat.lenient()`
#2428: Use "activateDefaultTyping" over "enableDefaultTyping" in 2.10 with new methods
#2430: Change `ObjectMapper.valueToTree()` to convert `null` to `NullNode`
#2432: Add support for module bundles
 (contributed by Marcos P)
#2433: Improve `NullNode.equals()`
 (suggested by David B)
#2442: `ArrayNode.addAll()` adds raw `null` values which cause NPE on `deepCopy()`
  and `toString()`
 (reported, fix contributed by Hesham M)
#2446: Java 11: Unable to load JDK7 types (annotations, java.nio.file.Path): no Java7 support added
 (reported by David C)
#2451: Add new `JsonValueFormat` value, `UUID`
#2453: Add `DeserializationContext.readTree(JsonParser)` convenience method
#2458: `Nulls` property metadata ignored for creators
 (reported  by XakepSDK@github)
#2466: Didn't find class "java.nio.file.Path" below Android api 26
 (reported by KevynBct@github)
#2467: Accept `JsonTypeInfo.As.WRAPPER_ARRAY` with no second argument to
  deserialize as "null value"
 (contributed by Martin C)

[2.9.10.x micro-patches omitted]

2.9.10 (21-Sep-2019)

#2331: `JsonMappingException` through nested getter with generic wildcard return type
#2334: Block one more gadget type (CVE-2019-12384)
#2341: Block one more gadget type (CVE-2019-12814)
#2374: `ObjectMapper. getRegisteredModuleIds()` throws NPE if no modules registered
#2387: Block yet another deserialization gadget (CVE-2019-14379)
#2389: Block yet another deserialization gadget (CVE-2019-14439)
 (reported by xiexq)
#2404: FAIL_ON_MISSING_EXTERNAL_TYPE_ID_PROPERTY setting ignored when
  creator properties are buffered
 (contributed by Joe B)
#2410: Block one more gadget type (HikariCP, CVE-2019-14540)
  (reported by iSafeBlue@github / blue@ixsec.org)
#2420: Block one more gadget type (cxf-jax-rs, no CVE allocated yet)
  (reported by crazylirui@gmail.com)
#2449: Block one more gadget type (HikariCP, CVE-2019-14439 / CVE-2019-16335)
  (reported by kingkk)
#2460: Block one more gadget type (ehcache, CVE-2019-17267)
  (reported by Fei Lu)
#2462: Block two more gadget types (commons-configuration/-2)
#2469: Block one more gadget type (xalan2)

2.9.9 (16-May-2019)

#1408: Call to `TypeVariable.getBounds()` without synchronization unsafe on some platforms
 (reported by Thomas K)
#2221: `DeserializationProblemHandler.handleUnknownTypeId()` returning `Void.class`,
  enableDefaultTyping causing NPE
 (reported by MeyerNils@github)
#2251: Getter that returns an abstract collection breaks a delegating `@JsonCreator`
#2265: Inconsistent handling of Collections$UnmodifiableList vs Collections$UnmodifiableRandomAccessList
 (reported by Joffrey B)
#2299: Fix for using jackson-databind in an OSGi environment under Android
 (contributed by Christoph F)
#2303: Deserialize null, when java type is "TypeRef of TypeRef of T", does not provide "Type(Type(null))"
 (reported by Cyril M)
#2324: `StringCollectionDeserializer` fails with custom collection
 (reported byb Daniil B)
#2326: Block one more gadget type (CVE-2019-12086)
- Prevent String coercion of `null` in `WritableObjectId` when calling `JsonGenerator.writeObjectId()`,
  mostly relevant for formats like YAML that have native Object Ids

2.9.8 (15-Dec-2018)

#1662: `ByteBuffer` serialization is broken if offset is not 0
 (reported by j-baker@github)
#2155: Type parameters are checked for equality while isAssignableFrom expected
 (reported by frankfiedler@github)
#2167: Large ISO-8601 Dates are formatted/serialized incorrectly
#2181: Don't re-use dynamic serializers for property-updating copy constructors
 (suggested by Pavel N)
#2183: Base64 JsonMappingException: Unexpected end-of-input
 (reported by ViToni@github)
#2186: Block more classes from polymorphic deserialization (CVE-2018-19360,
  CVE-2018-19361, CVE-2018-19362)
 (reported by Guixiong Wu)
#2197: Illegal reflective access operation warning when using `java.lang.Void`
  as value type
 (reported by René K)
#2202: StdKeyDeserializer Class method _getToStringResolver is slow causing Thread Block
 (reported by sushobhitrajan@github)

2.9.7 (19-Sep-2018)

#2060: `UnwrappingBeanPropertyWriter` incorrectly assumes the found serializer is
  of type `UnwrappingBeanSerializer`
 (reported by Petar T)
#2064: Cannot set custom format for `SqlDateSerializer` globally
 (reported by Brandon K)
#2079: NPE when visiting StaticListSerializerBase
 (reported by WorldSEnder@github)
#2082: `FactoryBasedEnumDeserializer` should be cachable
#2088: `@JsonUnwrapped` fields are skipped when using `PropertyBasedCreator` if
  they appear after the last creator property
 (reported, fix contributed by 6bangs@github)
#2096: `TreeTraversingParser` does not take base64 variant into account
 (reported by tangiel@github)
#2097: Block more classes from polymorphic deserialization (CVE-2018-14718
  - CVE-2018-14721)
#2109: Canonical string for reference type is built incorrectly
 (reported by svarzee@github)
#2120: `NioPathDeserializer` improvement
 (contributed by Semyon L)
#2128: Location information included twice for some `JsonMappingException`s

2.9.6 (12-Jun-2018)

#955: Add `MapperFeature.USE_BASE_TYPE_AS_DEFAULT_IMPL` to use declared base type
   as `defaultImpl` for polymorphic deserialization
  (contributed by mikeldpl@github)
#1328: External property polymorphic deserialization does not work with enums
#1565: Deserialization failure with Polymorphism using JsonTypeInfo `defaultImpl`,
  subtype as target
#1964: Failed to specialize `Map` type during serialization where key type
  incompatibility overidden via "raw" types
 (reported by ptirador@github)
#1990: MixIn `@JsonProperty` for `Object.hashCode()` is ignored
 (reported by Freddy B)
#1991: Context attributes are not passed/available to custom serializer if object is in POJO
 (reported by dletin@github)
#1998: Removing "type" attribute with Mixin not taken in account if
  using ObjectMapper.copy()
 (reported by SBKila@github)
#1999: "Duplicate property" issue should mention which class it complains about
 (reported by Ondrej Z)
#2001: Deserialization issue with `@JsonIgnore` and `@JsonCreator` + `@JsonProperty`
  for same property name
 (reported, fix contributed by Jakub S)
#2015: `@Jsonsetter with Nulls.SKIP` collides with
  `DeserializationFeature.READ_UNKNOWN_ENUM_VALUES_AS_NULL` when parsing enum
 (reported by ndori@github)
#2016: Delegating JsonCreator disregards JsonDeserialize info
 (reported by Carter K)
#2019: Abstract Type mapping in 2.9 fails when multiple modules are registered
 (reported by asger82@github)
#2021: Delegating JsonCreator disregards `JsonDeserialize.using` annotation
#2023: `JsonFormat.Feature.ACCEPT_EMPTY_STRING_AS_NULL_OBJECT` not working
  with `null` coercion with `@JsonSetter`
#2027: Concurrency error causes `IllegalStateException` on `BeanPropertyMap`
 (reported by franboragina@github)
#2032: CVE-2018-11307: Potential information exfiltration with default typing, serialization gadget from MyBatis
 (reported by Guixiong Wu)
#2034: Serialization problem with type specialization of nested generic types
 (reported by Reinhard P)
#2038: JDK Serializing and using Deserialized `ObjectMapper` loses linkage
  back from `JsonParser.getCodec()`
 (reported by Chetan N)
#2051: Implicit constructor property names are not renamed properly with
  `PropertyNamingStrategy`
#2052: CVE-2018-12022: Block polymorphic deserialization of types from Jodd-db library
 (reported by Guixiong Wu)
#2058: CVE-2018-12023: Block polymorphic deserialization of types from Oracle JDBC driver
 (reported by Guixiong Wu)

2.9.5 (26-Mar-2018)

#1911: Allow serialization of `BigDecimal` as String, using
  `@JsonFormat(shape=Shape.String)`, config overrides
 (suggested by cen1@github)
#1912: `BeanDeserializerModifier.updateBuilder()` not work to set custom
  deserializer on a property (since 2.9.0)
 (contributed by Deblock T)
#1931: Two more `c3p0` gadgets to exploit default typing issue
 (reported by lilei@venusgroup.com.cn)
#1932: `EnumMap` cannot deserialize with type inclusion as property
#1940: `Float` values with integer value beyond `int` lose precision if
  bound to `long`
 (reported by Aniruddha M)
#1941: `TypeFactory.constructFromCanonical()` throws NPE for Unparameterized
  generic canonical strings
 (reported by ayushgp@github)
#1947: `MapperFeature.AUTO_DETECT_XXX` do not work if all disabled
 (reported by Timur S)
#1977: Serializing an Iterator with multiple sub-types fails after upgrading to 2.9.x
 (reported by ssivanand@github)
#1978: Using @JsonUnwrapped annotation in builderdeserializer hangs in infinite loop
 (reported by roeltje25@github)

2.9.4 (24-Jan-2018)

#1382: `@JsonProperty(access=READ_ONLY)` unxepected behaviour with `Collections`
 (reported by hexfaker@github)
#1673: Serialising generic value classes via Reference Types (like Optional) fails
  to include type information
 (reported by Pier-Luc W)
#1729: Integer bounds verification when calling `TokenBuffer.getIntValue()`
 (reported by Kevin G)
#1853: Deserialise from Object (using Creator methods) returns field name instead of value
 (reported by Alexander S)
#1854: NPE deserializing collection with `@JsonCreator` and `ACCEPT_CASE_INSENSITIVE_PROPERTIES`
 (reported by rue-jw@github)
#1855: Blacklist for more serialization gadgets (dbcp/tomcat, spring, CVE-2017-17485)
#1859: Issue handling unknown/unmapped Enum keys
 (reported by remya11@github)
#1868: Class name handling for JDK unmodifiable Collection types changed
  (reported by Rob W)
#1870: Remove `final` on inherited methods in `BuilderBasedDeserializer` to allow
  overriding by subclasses
  (requested by Ville K)
#1878: `@JsonBackReference` property is always ignored when deserializing since 2.9.0
 (reported by reda-alaoui@github)
#1895: Per-type config override "JsonFormat.Shape.OBJECT" for Map.Entry not working
 (reported by mcortella@github)
#1899: Another two gadgets to exploit default typing issue in jackson-databind
 (reported by OneSourceCat@github)
#1906: Add string format specifier for error message in `PropertyValueBuffer`
 (reported by Joe S)
#1907: Remove `getClass()` from `_valueType` argument for error reporting
 (reported by Joe S)

2.9.3 (09-Dec-2017)

#1604: Nested type arguments doesn't work with polymorphic types
#1794: `StackTraceElementDeserializer` not working if field visibility changed
 (reported by dsingley@github)
#1799: Allow creation of custom sub-types of `NullNode`, `BooleanNode`, `MissingNode`
#1804: `ValueInstantiator.canInstantiate()` ignores `canCreateUsingArrayDelegate()`
 (reported byb henryptung@github)
#1807: Jackson-databind caches plain map deserializer and use it even map has `@JsonDeserializer`
 (reported by lexas2509@github)
#1823: ClassNameIdResolver doesn't handle resolve Collections$SingletonMap & Collections$SingletonSet
 (reported by Peter J)
#1831: `ObjectReader.readValue(JsonNode)` does not work correctly with polymorphic types,
  value to update
 (reported by basmastr@github)
#1835: ValueInjector break from 2.8.x to 2.9.x
 (repoted by kinigitbyday@github)
#1842: `null` String for `Exception`s deserialized as String "null" instead of `null`
 (reported by ZeleniJure@github)
#1843: Include name of unsettable property in exception from `SetterlessProperty.set()`
 (suggested by andreh7@github)
#1844: Map "deep" merge only adds new items, but not override existing values
 (reported by alinakovalenko@github)

2.9.2 (14-Oct-2017)

(possibly) #1756: Deserialization error with custom `AnnotationIntrospector`
 (reported by Daniel N)
#1705: Non-generic interface method hides type resolution info from generic base class
  (reported by Tim B)
 NOTE: was originally reported fixed in 2.9.1 -- turns out it wasn't.
#1767: Allow `DeserializationProblemHandler` to respond to primitive types
 (reported by nhtzr@github)
#1768: Improve `TypeFactory.constructFromCanonical()` to work with
  `java.lang.reflect.Type.getTypeName()' format
 (suggested by Luís C)
#1771: Pass missing argument for string formatting in `ObjectMapper`
 (reported by Nils B)
#1788: `StdDateFormat._parseAsISO8601()` does not parse "fractional" timezone correctly
#1793: `java.lang.NullPointerException` in `ObjectArraySerializer.acceptJsonFormatVisitor()`
  for array value with `@JsonValue`
 (reported by Vincent D)

2.9.1 (07-Sep-2017)

#1725: `NPE` In `TypeFactory. constructParametricType(...)`
 (reported by ctytgat@github)
#1730: InvalidFormatException` for `JsonToken.VALUE_EMBEDDED_OBJECT`
 (reported by zigzago@github)
#1744: StdDateFormat: add option to serialize timezone offset with a colon
 (contributed by Bertrand R)
#1745: StdDateFormat: accept and truncate millis larger than 3 digits
 (suggested by Bertrand R)
#1749: StdDateFormat: performance improvement of '_format(..)' method 
 (contributed by Bertrand R)
#1759: Reuse `Calendar` instance during parsing by `StdDateFormat`
 (contributed by Bertrand R)
- Fix `DelegatingDeserializer` constructor to pass `handledType()` (and
  not type of deserializer being delegated to!)
- Add `Automatic-Module-Name` ("com.fasterxml.jackson.databind") for JDK 9 module system

2.9.0 (30-Jul-2017)

#219: SqlDateSerializer does not obey SerializationConfig.Feature.WRITE_DATES_AS_TIMESTAMPS
 (reported by BrentDouglas@github)
#265: Add descriptive exception for attempts to use `@JsonWrapped` via Creator parameter
#291: @JsonTypeInfo with As.EXTERNAL_PROPERTY doesn't work if external type property
  is referenced more than once
 (reported by Starkom@github)
#357: StackOverflowError with contentConverter that returns array type
 (reported by Florian S)
#383: Recursive `@JsonUnwrapped` (`child` with same type) fail: "No _valueDeserializer assigned"
 (reported by tdavis@github)
#403: Make FAIL_ON_NULL_FOR_PRIMITIVES apply to primitive arrays and other types that wrap primitives
 (reported by Harleen S)
#476: Allow "Serialize as POJO" using `@JsonFormat(shape=Shape.OBJECT)` class annotation
#507: Support for default `@JsonView` for a class
 (suggested by Mark W)
#687: Exception deserializing a collection @JsonIdentityInfo and a property based creator
#865: `JsonFormat.Shape.OBJECT` ignored when class implements `Map.Entry`
#888: Allow specifying custom exclusion comparator via `@JsonInclude`,
  using `JsonInclude.Include.CUSTOM`
#994: `DeserializationFeature.UNWRAP_SINGLE_VALUE_ARRAYS` only works for POJOs, Maps
#1029: Add a way to define property name aliases
#1035: `@JsonAnySetter` assumes key of `String`, does not consider declared type.
 (reported by Michael F)
#1060: Allow use of `@JsonIgnoreProperties` for POJO-valued arrays, `Collection`s
#1106: Add `MapperFeature.ALLOW_COERCION_OF_SCALARS` for enabling/disabling coercions
#1284: Make `StdKeySerializers` use new `JsonGenerator.writeFieldId()` for `int`/`long` keys
#1320: Add `ObjectNode.put(String, BigInteger)`
 (proposed by Jan L)
#1341: `DeserializationFeature.FAIL_ON_MISSING_EXTERNAL_TYPE_ID_PROPERTY`
 (contributed by Connor K)
#1347: Extend `ObjectMapper.configOverrides()` to allow changing visibility rules
#1356: Differentiate between input and code exceptions on deserialization
 (suggested by Nick B)
#1369: Improve `@JsonCreator` detection via `AnnotationIntrospector`
 by passing `MappingConfig`
#1371: Add `MapperFeature.INFER_CREATOR_FROM_CONSTRUCTOR_PROPERTIES` to allow
 disabling use of `@CreatorProperties` as explicit `@JsonCreator` equivalent
#1376: Add ability to disable JsonAnySetter/JsonAnyGetter via mixin
 (suggested by brentryan@github)
#1399: Add support for `@JsonMerge` to allow "deep update"
#1402: Use `@JsonSetter(nulls=...)` to specify handling of `null` values during deserialization
#1406: `ObjectMapper.readTree()` methods do not return `null` on end-of-input
 (reported by Fabrizio C)
#1407: `@JsonFormat.pattern` is ignored for `java.sql.Date` valued properties
 (reported by sangpire@github)
#1415: Creating CollectionType for non generic collection class broken
#1428: Allow `@JsonValue` on a field, not just getter
#1434: Explicitly pass null on invoke calls with no arguments
 (contributed by Emiliano C)
#1433: `ObjectMapper.convertValue()` with null does not consider null conversions
  (`JsonDeserializer.getNullValue()`)
 (contributed by jdmichal@github)
#1440: Wrong `JsonStreamContext` in `DeserializationProblemHandler` when reading
  `TokenBuffer` content
 (reported by Patrick G)
#1444: Change `ObjectMapper.setSerializationInclusion()` to apply to content inclusion too
#1450: `SimpleModule.addKeyDeserializer()` should throw `IllegalArgumentException` if `null`
  reference of `KeyDeserializer` passed
 (suggested by PawelJagus@github)
#1454: Support `@JsonFormat.lenient` for `java.util.Date`, `java.util.Calendar`
#1474: Replace use of `Class.newInstance()` (deprecated in Java 9) with call via Constructor
#1480: Add support for serializing `boolean`/`Boolean` as number (0 or 1)
 (suggested by jwilmoth@github)
#1520: Case insensitive enum deserialization with `MapperFeature.ACCEPT_CASE_INSENSITIVE_ENUMS`
 (contributed by Ana-Eliza B)
#1522: Global `@JsonInclude(Include.NON_NULL)` for all properties with a specific type
 (contributed by Carsten W)
#1544: EnumMapDeserializer assumes a pure EnumMap and does not support EnumMap derived classes
 (reported by Lyor G)
#1550: Unexpected behavior with `@JsonInclude(JsonInclude.Include.NON_EMPTY)` and
 `java.util.Date` serialization
#1551: `JsonMappingException` with polymorphic type and `JsonIdentityInfo` when basic type is abstract
 (reported by acm073@github)
#1552: Map key converted to byte array is not serialized as base64 string
 (reported by nmatt@github)
#1554: Support deserialization of `Shape.OBJECT` ("as POJO") for `Map`s (and map-like types)
#1556: Add `ObjectMapper.updateValue()` method to update instance with given overrides
 (suggested by syncer@github)
#1583: Add a `DeserializationFeature.FAIL_ON_TRAILING_TOKENS` to force reading of the
  whole input as single value
#1592: Add support for handling primitive/discrepancy problem with type refinements
#1605: Allow serialization of `InetAddress` as simple numeric host address
 (requested by Jared J)
#1616: Extraneous type id mapping added for base type itself
#1619: By-pass annotation introspection for array types
#1637: `ObjectReader.at()` with `JsonPointer` stops after first collection
 (reported by Chris P)
#1653: Convenience overload(s) for ObjectMapper#registerSubtypes
#1655: `@JsonAnyGetter` uses different `bean` parameter in `SimpleBeanPropertyFilter`
 (reported by georgeflugq@github)
#1678: Rewrite `StdDateFormat` ISO-8601 handling functionality
#1684: Rewrite handling of type ids to let `JsonGenerator` handle (more of) details
#1688: Deserialization fails for `java.nio.file.Path` implementations when default typing
  enabled
 (reported by Christian B)
#1690: Prevent use of quoted number (index) for Enum deserialization via
  `MapperFeature.ALLOW_COERCION_OF_SCALARS`
 (requested by magdel@github)

2.8.11.4 (25-Jul-2019)

#2334: Block one more gadget type (CVE-2019-12384)
#2341: Block one more gadget type (CVE-2019-12814)
#2387: Block one more gadget type (CVE-2019-14379)
#2389: Block one more gadget type (CVE-2019-14439)
 (reported by xiexq)

2.8.11.3 (23-Nov-2018)

#2326: Block one more gadget type (CVE-2019-12086)
 (contributed by MaximilianTews@github)

2.8.11.2 (08-Jun-2018)

#1941: `TypeFactory.constructFromCanonical()` throws NPE for Unparameterized
  generic canonical strings
 (reported by ayushgp@github)
#2032: CVE-2018-11307: Potential information exfiltration with default typing, serialization gadget from MyBatis
 (reported by Guixiong Wu)
#2052: CVE-2018-12022: Block polymorphic deserialization of types from Jodd-db library
 (reported by Guixiong Wu)
#2058: CVE-2018-12023: Block polymorphic deserialization of types from Oracle JDBC driver
 (reported by Guixiong Wu)

2.8.11.1 (11-Feb-2018)

#1872: `NullPointerException` in `SubTypeValidator.validateSubType` when
  validating Spring interface
 (reported by Rob W)
#1899: Another two gadgets to exploit default typing issue (CVE-2018-5968)
 (reported by OneSourceCat@github)
#1931: Two more `c3p0` gadgets to exploit default typing issue (c3p0, CVE-2018-7489)

2.8.11 (24-Dec-2017)

#1604: Nested type arguments doesn't work with polymorphic types
#1680: Blacklist couple more types for deserialization
#1767: Allow `DeserializationProblemHandler` to respond to primitive types
 (reported by nhtzr@github)
#1768: Improve `TypeFactory.constructFromCanonical()` to work with
  `java.lang.reflect.Type.getTypeName()` format
#1804: `ValueInstantiator.canInstantiate()` ignores `canCreateUsingArrayDelegate()`
 (reported by henryptung@github)
#1807: Jackson-databind caches plain map deserializer and use it even map has `@JsonDeserializer`
 (reported by lexas2509@github)
#1855: Blacklist for more serialization gadgets (dbcp/tomcat, spring / CVE-2017-17485)

2.8.10 (24-Aug-2017)

#1657: `StdDateFormat` deserializes dates with no tz/offset as UTC instead of
  configured timezone
 (reported by Bertrand R)
#1680: Blacklist couple more types for deserialization
#1658: Infinite recursion when deserializing a class extending a Map,
  with a recursive value type
 (reported by Kevin G)
#1679: `StackOverflowError` in Dynamic `StdKeySerializer`
#1711: Delegating creator fails to work for binary data (`byte[]`) with
 binary formats (CBOR, Smile)
#1735: Missing type checks when using polymorphic type ids
 (reported by Lukas Euler)
#1737: Block more JDK types from polymorphic deserialization (CVE 2017-15095)

2.8.9 (12-Jun-2017)

#1595: `JsonIgnoreProperties.allowSetters` is not working in Jackson 2.8
 (reported by Javy L)
#1597: Escape JSONP breaking characters
 (contributed by Marco C)
#1629: `FromStringDeserializer` ignores registered `DeserializationProblemHandler`
  for `java.util.UUID`
 (reported by Andrew J)
#1642: Support `READ_UNKNOWN_ENUM_VALUES_AS_NULL` with `@JsonCreator`
 (contributed by Joe L)
#1647: Missing properties from base class when recursive types are involved
 (reported by Slobodan P)
#1648: `DateTimeSerializerBase` ignores configured date format when creating contextual
 (reported by Bertrand R)
#1651: `StdDateFormat` fails to parse 'zulu' date when TimeZone other than UTC
 (reported by Bertrand R)

2.8.8.1 (19-Apr-2017)

#1585: Invoke ServiceLoader.load() inside of a privileged block when loading
  modules using `ObjectMapper.findModules()`
 (contributed by Ivo S)
#1599: Jackson Deserializer security vulnerability (CVE-2017-7525)
 (reported by ayound@github)
#1607: @JsonIdentityReference not used when setup on class only
 (reported by vboulaye@github)

2.8.8 (05-Apr-2017)

(partial) #994: `DeserializationFeature.UNWRAP_SINGLE_VALUE_ARRAYS` only works for POJOs, Maps
#1345: `@JsonProperty(access = READ_ONLY)` together with generated constructor (Lombok) causes
 exception: "Could not find creator property with name ..."
 (reported by Raniz85@github)
#1533: `AsPropertyTypeDeserializer` ignores `DeserializationFeature.ACCEPT_EMPTY_STRING_AS_NULL_OBJECT`
#1543: JsonFormat.Shape.NUMBER_INT does not work when defined on enum type in 2.8
 (reported by Alex P)
#1570: `Enum` key for `Map` ignores `SerializationFeature.WRITE_ENUMS_USING_INDEX`
 (reported by SolaKun@github)
#1573: Missing properties when deserializing using a builder class with a non-default
  constructor and a mutator annotated with `@JsonUnwrapped`
 (reported by Joshua J)
#1575: Problem with `@JsonIgnoreProperties` on recursive property (regression in 2.8)
 (reported by anujkumar04@github)
- Minor fix to creation of `PropertyMetadata`, had one path that could lead to NPE

2.8.7 (21-Feb-2017)

#935: `@JsonProperty(access = Access.READ_ONLY)` - unexpected behaviour
#1317: '@JsonIgnore' annotation not working with creator properties, serialization

2.8.6 (12-Jan-2017)

#349: @JsonAnySetter with @JsonUnwrapped: deserialization fails with arrays
 (reported by hdave@github)
#1388: `@JsonIdentityInfo`: id has to be the first key in deserialization when
  deserializing with `@JsonCreator`
 (reported by moodysalem@github)
#1425: `JsonNode.binaryValue()` ignores illegal character if it's the last one
 (reported by binoternary@github)
#1453: `UntypedObjectDeserializer` does not retain `float` type (over `double`)
#1456: `TypeFactory` type resolution broken in 2.7 for generic types
   when using `constructType` with context
#1473: Add explicit deserializer for `StringBuilder` due to Java 9 changes
#1493: `ACCEPT_CASE_INSENSITIVE_PROPERTIES` fails with `@JsonUnwrapped`

2.8.5 (14-Nov-2016)

#1417: Further issues with `@JsonInclude` with `NON_DEFAULT`
#1421: ACCEPT_SINGLE_VALUE_AS_ARRAY partially broken in 2.7.x, 2.8.x
#1429: `StdKeyDeserializer` can erroneously use a static factory method
  with more than one argument
#1432: Off by 1 bug in PropertyValueBuffer
 (reported by Kevin D)
#1438: `ACCEPT_CASE_INSENSITIVE_PROPERTIES` is not respected for creator properties
 (reported by Jayson M)
#1439: NPE when using with filter id, serializing `java.util.Map` types
#1441: Failure with custom Enum key deserializer, polymorphic types
 (reported by Nathanial O)
#1445: Map key deserializerModifiers ignored
 (reported by alfonsobonso@github)
- Improvements to #1411 fix to ensure consistent `null` key handling

2.8.4 (14-Oct-2016)

#466: Jackson ignores Type information when raw return type is BigDecimal or BigInteger 
#1001: Parameter names module gets confused with delegate creator which is a static method
#1324: Boolean parsing with `StdDeserializer` is too slow with huge integer value
 (reported by pavankumar-parankusam@github)
#1383: Problem with `@JsonCreator` with 1-arg factory-method, implicit param names
#1384: `@JsonDeserialize(keyUsing = ...)` does not work correctly together with
  DefaultTyping.NON_FINAL
 (reported by Oleg Z)
#1385: Polymorphic type lost when using `@JsonValue`
 (reported by TomMarkuske@github)
#1389 Problem with handling of multi-argument creator with Enums
 (fix contributed by Pavel P)
#1392: Custom UnmodifiableSetMixin Fails in Jackson 2.7+ but works in Jackson 2.6
 (reported by Rob W)
#1395: Problems deserializing primitive `long` field while using `TypeResolverBuilder`
 (reported by UghZan3@github)
#1403: Reference-chain hints use incorrect class-name for inner classes
 (reported by Josh G)
#1411: MapSerializer._orderEntries should check for null keys
 (reported by Jörn H)

2.8.3 (17-Sep-2016)

#1351: `@JsonInclude(NON_DEFAULT)` doesn't omit null fields
 (reported by Gili T)
#1353: Improve error-handling for `java.net.URL` deserialization
#1361: Change `TokenBuffer` to use new `writeEmbeddedObject()` if possible

2.8.2 (30-Aug-2016)

#1315: Binding numeric values can BigDecimal lose precision
 (reported by Andrew S)
#1327: Class level `@JsonInclude(JsonInclude.Include.NON_EMPTY)` is ignored
 (reported by elruwen@github)
#1335: Unconditionally call `TypeIdResolver.getDescForKnownTypeIds`
 (contributed by Chris J-Y)

2.8.1 (20-Jul-2016)

#1256: `Optional.empty()` not excluded if property declared with type `Object`
#1288: Type id not exposed for `JsonTypeInfo.As.EXTERNAL_PROPERTY` even when `visible` set to `true`
 (reported by libetl@github)
#1289: Optimize construction of `ArrayList`, `LinkedHashMap` instances
#1291: Backward-incompatible behaviour of 2.8: deserializing enum types
   with two static factory methods fail by default
#1297: Deserialization of generic type with Map.class
 (reported by Arek G)
#1302: NPE for `ResolvedRecursiveType` in 2.8.0 due to caching

2.8.0 (04-Jul-2016)

#621: Allow definition of "ignorable types" without annotation (using
  `Mapper.configOverride(type).setIsIgnoredType(true)`
#867: Support `SerializationFeature.WRITE_EMPTY_JSON_ARRAYS ` for `JsonNode`
#903: Add `JsonGenerator` reference to `SerializerProvider`
#931: Add new method in `Deserializers.Base` to support `ReferenceType`
#960: `@JsonCreator` not working on a factory with no arguments for an enum type
 (reported by Artur J)
#990: Allow failing on `null` values for creator (add 
  `DeserializationFeature.FAIL_ON_NULL_CREATOR_PROPERTIES`)
 (contributed by mkokho@github)
#999: External property is not deserialized
 (reported by Aleksandr O)
#1017: Add new mapping exception type ('InvalidTypeIdException') for subtype resolution errors
 (suggested by natnan@github)
#1028: Ignore USE_BIG_DECIMAL_FOR_FLOATS for NaN/Infinity
 (reported by Vladimir K, lightoze@github)
#1047: Allow use of `@JsonAnySetter` on a Map-valued field, no need for setter
#1082: Can not use static Creator factory methods for `Enum`s, with JsonCreator.Mode.PROPERTIES
 (contributed by Lokesh K)
#1084: Change `TypeDeserializerBase` to take `JavaType` for `defaultImpl`, NOT `Class`
#1126: Allow deserialization of unknown Enums using a predefined value
 (contributed by Alejandro R)
#1136: Implement `TokenBuffer.writeEmbeddedObject(Object)`
 (suggested by Gregoire C, gcxRun@github)
#1165: CoreXMLDeserializers does not handle time-only XMLGregorianCalendars
 (reported, contributed fix by Ross G)
#1181: Add the ability to specify the initial capacity of the ArrayNode
 (suggested by Matt V, mveitas@github)
#1184: Allow overriding of `transient` with explicit inclusion with `@JsonProperty`
 (suggested by Maarten B)
#1187: Refactor `AtomicReferenceDeserializer` into `ReferenceTypeDeserializer`
#1204: Add a convenience accessor `JavaType.hasContentType()` (true for container or reference type)
#1206: Add "anchor type" member for `ReferenceType`
#1211: Change `JsonValueSerializer` to get `AnnotatedMethod`, not "raw" method
#1217: `@JsonIgnoreProperties` on Pojo fields not working for deserialization
 (reported by Lokesh K)
#1221: Use `Throwable.addSuppressed()` directly and/or via try-with-resources
#1232: Add support for `JsonFormat.Feature.ACCEPT_CASE_INSENSITIVE_PROPERTIES`
#1233: Add support for `JsonFormat.Feature.WRITE_SORTED_MAP_ENTRIES`
#1235: `java.nio.file.Path` support incomplete
 (reported by, fix contributed by Benson M)
#1261: JsonIdentityInfo broken deserialization involving forward references and/or cycles
 (reported by, fix contributed by Ari F)
#1270: Generic type returned from type id resolver seems to be ignored
 (reported by Benson M)
#1277: Add caching of resolved generic types for `TypeFactory`
 (requested by Andriy P)

2.7.9.5 (23-Nov-2018)

#2097: Block more classes from polymorphic deserialization (CVE-2018-14718
  - CVE-2018-14721)
 (reported by Guixiong Wu)
#2109: Canonical string for reference type is built incorrectly
 (reported by svarzee@github)
#2186: Block more classes from polymorphic deserialization (CVE-2018-19360,
  CVE-2018-19361, CVE-2018-19362)
 (reported by Guixiong Wu)

2.7.9 (04-Feb-2017)

#1367: No Object Id found for an instance when using `@ConstructorProperties`
#1505: @JsonEnumDefaultValue should take precedence over FAIL_ON_NUMBERS_FOR_ENUMS
 (suggested by Stephan S)
#1506: Missing `KeyDeserializer` for `CharSequence`
#1513: `MapSerializer._orderEntries()` throws NPE when operating on `ConcurrentHashMap`
 (reported by Sovietaced@github)
- Simplified processing of class annotations (for `AnnotatedClass`) to try to
  solve rare concurrency problems with "root name" annotations.

2.7.8 (26-Sep-2016)

#877: @JsonIgnoreProperties`: ignoring the "cause" property of `Throwable` on GAE
#1359: Improve `JsonNode` deserializer to create `FloatNode` if parser supports
#1362: ObjectReader.readValues()` ignores offset and length when reading an array
 (reported by wastevenson@github)
#1363: The static field ClassUtil.sCached can cause a class loader leak
 (reported by Stuart D)
#1368: Problem serializing `JsonMappingException` due to addition of non-ignored
  `processor` property (added in 2.7)
 (reported, suggesed fix by Josh C)
#1383: Problem with `@JsonCreator` with 1-arg factory-method, implicit param names

2.7.7 (27-Aug-2016)

#1322: EnumMap keys not using enum's `@JsonProperty` values unlike Enum values
 (reported by MichaelChambers@github)
#1332: Fixed ArrayIndexOutOfBoundException for enum by index deser
 (reported by Max D)
#1344: Deserializing locale assumes JDK separator (underscore), does not
  accept RFC specified (hyphen)
 (reported by Jim M)

2.7.6 (23-Jul-2016)

#1215: Problem with type specialization for Maps with `@JsonDeserialize(as=subtype)`
 (reported by brentryan@github)
#1279: Ensure DOM parsing defaults to not expanding external entities
#1288: Type id not exposed for `JsonTypeInfo.As.EXTERNAL_PROPERTY` even when `visible` set to `true`
#1299: Timestamp deserialization error
 (reported by liyuj@github)
#1301: Problem with `JavaType.toString()` for recursive (self-referential) types
 (reported by Brian P)
#1307: `TypeWrappedDeserializer` doesn't delegate the `getNullValue()` method to `_deserializer`
 (reported by vfries@github)

2.7.5 (11-Jun-2016)

#1098: DeserializationFeature.FAIL_ON_INVALID_SUBTYPE does not work with
  `JsonTypeInfo.Id.CLASS`
 (reported by szaccaria@github)
#1223: `BasicClassIntrospector.forSerialization(...).findProperties` should
  respect MapperFeature.AUTO_DETECT_GETTERS/SETTERS?
 (reported by William H)
#1225: `JsonMappingException` should override getProcessor()
 (reported by Nick B)

2.6.7.1 (11-Jul-2017)

#1383: Problem with `@JsonCreator` with 1-arg factory-method, implicit param names
#1599: Backport the extra safety checks for polymorphic deserialization

2.6.7 (05-Jun-2016)

#1194: Incorrect signature for generic type via `JavaType.getGenericSignature
#1228: @JsonAnySetter does not deserialize null to Deserializer's NullValue
 (contributed by Eric S)
#1231: `@JsonSerialize(as=superType)` behavior disallowed in 2.7.4
 (reported by Mark W)
#1248: `Annotated` returns raw type in place of Generic Type in 2.7.x
 (reported by Andrew J, apjoseph@github)
#1253: Problem with context handling for `TokenBuffer`, field name
#1260: `NullPointerException` in `JsonNodeDeserializer`
 (reported by Eric S)

2.7.4 (29-Apr-2016)

#1122: Jackson 2.7 and Lombok: 'Conflicting/ambiguous property name definitions'
#1178: `@JsonSerialize(contentAs=superType)` behavior disallowed in 2.7
#1186: SimpleAbstractTypeResolver breaks generic parameters
 (reported by tobiash@github)
#1189: Converter called twice results in ClassCastException
 (reported by carrino@github)
#1191: Non-matching quotes used in error message for date parsing
#1194: Incorrect signature for generic type via `JavaType.getGenericSignature
#1195: `JsonMappingException` not Serializable due to 2.7 reference to source (parser)
 (reported by mjustin@github)
#1197: `SNAKE_CASE` doesn't work when using Lombok's `@AllArgsConstructor`
#1198: Problem with `@JsonTypeInfo.As.EXTERNAL_PROPERTY`, `defaultImpl`, missing type id, NPE
#1203: `@JsonTypeInfo` does not work correctly for ReferenceTypes like `AtomicReference`
#1208: treeToValue doesn't handle POJONodes that contain exactly the requested value type
  (reported by Tom M)
- Improve handling of custom content (de)serializers for `AtomicReference`

2.7.3 (16-Mar-2016)

#1125: Problem with polymorphic types, losing properties from base type(s)
#1150: Problem with Object id handling, explicit `null` token
 (reported by Xavi T)
#1154: @JsonFormat.pattern on dates is now ignored if shape is not explicitely provided
 (reported by Yoann R)
#1161: `DeserializationFeature.READ_ENUMS_USING_TO_STRING` not dynamically
  changeable with 2.7
 (reported by asa-git@github)
- Minor fixes to `AnnotationIntrospector.findEnumValues()` to correct problems with
  merging of explicit enum value names.

2.7.2 (26-Feb-2016)

#1124: JsonAnyGetter ignores JsonSerialize(contentUsing=...)
 (reported by Jiri M)
#1128: UnrecognizedPropertyException in 2.7.1 for properties that work with version 2.6.5
 (reported by Roleek@github)
#1129: When applying type modifiers, don't ignore container types.
#1130: NPE in `StdDateFormat` hashCode and equals
 (reported by Kazuki S, kazuki43zoo@github)
#1134: Jackson 2.7 doesn't work with jdk6 due to use of `Collections.emptyIterator()`
 (reported by Timur S, saladinkzn@github)

2.7.1-1 (03-Feb-2016)

Special one-off "micro patch" for:

#1115: Problems with deprecated `TypeFactory.constructType(type, ctxt)` methods if `ctxt` is `null`

2.7.1 (02-Feb-2016)

#1079: Add back `TypeFactory.constructType(Type, Class)` as "deprecated" in 2.7.1
#1083: Field in base class is not recognized, when using `@JsonType.defaultImpl`
 (reported by Julian H)
#1095: Prevent coercion of `int` from empty String to `null` if
  `DeserializationFeature .FAIL_ON_NULL_FOR_PRIMITIVES` is `true`
 (reported by yzmyyff@github)
#1102: Handling of deprecated `SimpleType.construct()` too minimalistic
 (reported by Thibault K)
#1109: @JsonFormat is ignored by the DateSerializer unless either a custom pattern
  or a timezone are specified
 (contributed by Aleks S)

2.7.0 (10-Jan-2016)

#76: Problem handling datatypes Recursive type parameters
 (reported by Aram K)
#357: StackOverflowError with contentConverter that returns array type
 (reported by Florian S)
#432: `StdValueInstantiator` unwraps exceptions, losing context
 (reported by Miles K)
#497: Add new JsonInclude.Include feature to exclude maps after exclusion removes all elements
#803: Allow use of `StdDateFormat.setLenient()`
 (suggested by raj-ghodke@github)
#819: Add support for setting `FormatFeature` via `ObjectReader`, `ObjectWriter`
#857: Add support for java.beans.Transient (requires Java 7)
 (suggested by Thomas M)
#898: Add `ObjectMapper.getSerializerProviderInstance()`
#905: Add support for `@ConstructorProperties` (requires Java 7)
 (requested by Jonas K)
#909: Rename PropertyNamingStrategy CAMEL_CASE_TO_LOWER_CASE_WITH_UNDERSCORES as SNAKE_CASE,
   PASCAL_CASE_TO_CAMEL_CASE as UPPER_CAMEL_CASE
 (suggested by marcottedan@github)
#915: ObjectMapper default timezone is GMT, should be UTC
 (suggested by Infrag@github)
#918: Add `MapperFeature.ALLOW_EXPLICIT_PROPERTY_RENAMING`
 (contributed by David H)
#924: `SequenceWriter.writeAll()` could accept `Iterable`
 (suggested by Jiri-Kremser@github(
#932: Rewrite ser/deser for `AtomicReference`, based on "optional" ser/desers
#933: Close some gaps to allow using the `tryToResolveUnresolved` flows
#936: Deserialization into List subtype with JsonCreator no longer works
 (reported by adamjoeldavis@github)
#948: Support leap seconds, any number of millisecond digits for ISO-8601 Dates.
 (contributed by Jesse W)
#952: Revert non-empty handling of primitive numbers wrt `NON_EMPTY`; make
  `NON_DEFAULT` use extended criteria
#957: Merge `datatype-jdk7` stuff in (java.nio.file.Path handling)
#959: Schema generation: consider active view, discard non-included properties
#963: Add PropertyNameStrategy `KEBAB_CASE`
 (requested by Daniel M)
#978: ObjectMapper#canSerialize(Object.class) returns false even though FAIL_ON_EMPTY_BEANS is disabled
 (reported by Shumpei A)
#997: Add `MapperFeature.OVERRIDE_PUBLIC_ACCESS_MODIFIERS`
#998: Allow use of `NON_DEFAULT` for POJOs without default constructor
#1000: Add new mapping exception type for enums and UUIDs
 (suggesed by natnan@github)
#1010: Support for array delegator
 (contributed by Hugo W)
#1011: Change ObjectWriter::withAttributes() to take a Map with some kind of wildcard types
 (suggested by David B)
#1043: @JsonFormat(with = JsonFormat.Feature.ACCEPT_SINGLE_VALUE_AS_ARRAY) does not work on fields
 (reported by fabiolaa@github)
#1044: Add `AnnotationIntrospector.resolveSetterConflict(...)` to allow custom setter conflict resolution
 (suggested by clydebarrow@github)
- Make `JsonValueFormat` (self-)serializable, deserializable, to/from valid external
  value (as per JSON Schema spec)

INCOMPATIBILITIES:

- While unlikely to be problematic, #959 above required an addition of `SerializerProvider`
  argument for `depositSchemaProperty()` method `BeanProperty` and `PropertyWriter` interfaces
- JDK baseline now Java 7 (JDK 1.7), from Java 6/JDK 1.6

2.6.6 (05-Apr-2016)

#1088: NPE possibility in SimpleMixinResolver
 (reported by Laird N)
#1099: Fix custom comparator container node traversal
 (contributed by Daniel N)
#1108: Jackson not continue to parse after DeserializationFeature.FAIL_ON_INVALID_SUBTYPE error
 (reported by jefferyyuan@github)
#1112: Detailed error message from custom key deserializer is discarded
 (contributed by Benson M)
#1120: String value omitted from weirdStringException
 (reported by Benson M)
#1123: Serializing and Deserializing Locale.ROOT
 (reported by hookumsnivy@github)

2.6.5 (19-Jan-2016)

#1052: Don't generate a spurious NullNode after parsing an embedded object
 (reported by philipa@github)
#1061: Problem with Object Id and Type Id as Wrapper Object (regression in 2.5.1)
#1073: Add try-catch around `java.sql` type serializers
 (suggested by claudemt@github)
#1078: ObjectMapper.copy() still does not preserve _registeredModuleTypes
 (reported by ajonkisz@github)

2.6.4 (07-Dec-2015)

#984: JsonStreamContexts are not build the same way for write.. and convert methods
 (reported by Antibrumm@github)
#989: Deserialization from "{}" to java.lang.Object causes "out of END_OBJECT token" error
 (reported by Ievgen P)
#1003: JsonTypeInfo.As.EXTERNAL_PROPERTY does not work with a Delegate
 (reported by alexwen@github)
#1005: Synthetic constructors confusing Jackson data binding
 (reported by Jayson M)
#1013: `@JsonUnwrapped` is not treated as assuming `@JsonProperty("")`
 (reported by David B)
#1036: Problem with case-insensitive deserialization
 (repoted by Dmitry R)
- Fix a minor problem with `@JsonNaming` not recognizing default value

2.6.3 (12-Oct-2015)

#749: `EnumMap` serialization ignores `SerializationFeature.WRITE_ENUMS_USING_TO_STRING`
 (reported by scubasau@github)
#938: Regression: `StackOverflowError` with recursive types that contain `Map.Entry`
 (reported by jloisel@github)
#939: Regression: DateConversionError in 2.6.x 
 (reported by Andreas P, anpieber@github)
#940: Add missing `hashCode()` implementations for `JsonNode` types that did not have them
 (contributed by Sergio M)
#941: Deserialization from "{}" to ObjectNode field causes "out of END_OBJECT token" error
 (reported by Sadayuki F)
#942: Handle null type id for polymorphic values that use external type id
 (reported by Warren B, stormboy@github)
#943: Incorrect serialization of enum map key
 (reported by Benson M)
#944: Failure to use custom deserializer for key deserializer
 (contributed by Benson M)
#949: Report the offending substring when number parsing fails
 (contributed by Jesse W)
#965: BigDecimal values via @JsonTypeInfo/@JsonSubTypes get rounded
 (reported by gmjabs@github)

2.6.2 (14-Sep-2015)

#894: When using withFactory on ObjectMapper, the created Factory has a TypeParser
  which still has the original Factory
 (reported by lufe66@github)
#899: Problem serializing `ObjectReader` (and possibly `ObjectMapper`)
#913: ObjectMapper.copy does not preserve MappingJsonFactory features
 (reported, fixed by Daniel W)
#922: ObjectMapper.copy() does not preserve _registeredModuleTypes
#928: Problem deserializing External Type Id if type id comes before POJO

2.6.1 (09-Aug-2015)

#873: Add missing OSGi import
#881: BeanDeserializerBase having issues with non-CreatorProperty properties.
 (reported by dharaburda@github)
#884: ArrayIndexOutOfBoundException for `BeanPropertyMap` (with ObjectId)
 (reported by alterGauner@github)
#889: Configuring an ObjectMapper's DateFormat changes time zone
 (reported by Andy W, wilkinsona@github)
#890: Exception deserializing a byte[] when the target type comes from an annotation
 (reported by gmjabs@github)

2.6.0 (19-Jul-2015)

#77: Allow injection of 'transient' fields
#95: Allow read-only properties with `@JsonIgnoreProperties(allowGetters=true)`
#222: EXTERNAL_PROPERTY adds property multiple times and in multiple places
 (reported by Rob E, thatsnotright@github)
#296: Serialization of transient fields with public getters (add
    MapperFeature.PROPAGATE_TRANSIENT_MARKER)
 (suggested by Michal L)
#312: Support Type Id mappings where two ids map to same Class
#348: ObjectMapper.valueToTree does not work with @JsonRawValue
 (reported by Chris P, pimlottc@github)
#504: Add `DeserializationFeature.USE_LONG_FOR_INTS`
 (suggested by Jeff S)
#624: Allow setting external `ClassLoader` to use, via `TypeFactory`
#649: Make `BeanDeserializer` use new `parser.nextFieldName()` and `.hasTokenId()` methods
#664: Add `DeserializationFeature.ACCEPT_FLOAT_AS_INT` to prevent coercion of floating point
 numbers int `int`/`long`/`Integer`/`Long`
 (requested by wenzis@github)
#677: Specifying `Enum` value serialization using `@JsonProperty`
 (requested by Allen C, allenchen1154@github)
#679: Add `isEmpty()` implementation for `JsonNode` serializers
#688: Provide a means for an ObjectMapper to discover mixin annotation classes on demand
 (requested by Laird N)
#689: Add `ObjectMapper.setDefaultPrettyPrinter(PrettyPrinter)`
 (requested by derknorton@github)
#696: Copy constructor does not preserve `_injectableValues`
 (reported by Charles A)
#698: Add support for referential types (ReferenceType)
#700: Cannot Change Default Abstract Type Mapper from LinkedHashMap
 (reported by wealdtech@github)
#725: Auto-detect multi-argument constructor with implicit names if it is the only visible creator
#727: Improve `ObjectWriter.forType()` to avoid forcing base type for container types
#734: Add basic error-recovery for `ObjectReader.readValues()`
#737: Add support for writing raw values in TokenBuffer
 (suggested by Guillaume S, gsmet@github)
#740: Ensure proper `null` (as empty) handling for `AtomicReference`
#741: Pass `DeserializationContext' argument for `JsonDeserializer` methods "getNullValue()"
 and "getEmptyValue()"
#743: Add `RawValue` helper type, for piping raw values through `TokenBuffer`
#756: Disabling SerializationFeature.FAIL_ON_EMPTY_BEANS does not affect `canSerialize()`
 (reported by nickwongdev@github)
#762: Add `ObjectWriter.withoutRootName()`, `ObjectReader.withoutRootName()`
#765: `SimpleType.withStaticTyping()` impl incorrect
#769: Fix `JacksonAnnotationIntrospector.findDeserializer` to return `Object` (as per
  `AnnotationIntrospector`); similarly for other `findXxx(De)Serializer(...)` methods
#777: Allow missing build method if its name is empty ("")
 (suggested by galdosd@github)
#781: Support handling of `@JsonProperty.required` for Creator methods
#787: Add `ObjectMapper setFilterProvider(FilterProvider)` to allow chaining
 (suggested by rgoldberg@githin)
#790: Add `JsonNode.equals(Comparator<JsonNode>, JsonNode)` to support
  configurable/external equality comparison
#794: Add `SerializationFeature.WRITE_DATES_WITH_ZONE_ID` to allow inclusion/exclusion of
  timezone id for date/time values (as opposed to timezone offset)
#795: Converter annotation not honored for abstract types
 (reported by myrosia@github)
#797: `JsonNodeFactory` method `numberNode(long)` produces `IntNode` for small numbers
#810: Force value coercion for `java.util.Properties`, so that values are `String`s
#811: Add new option, `JsonInclude.Include.NON_ABSENT` (to support exclusion of
  JDK8/Guava Optionals)
#812: Java 8 breaks Class-value annotation properties, wrt generics: need to work around
#813: Add support for new property of `@JsonProperty.access` to support
  read-only/write-only use cases
#820: Add new method for `ObjectReader`, to bind from JSON Pointer position
 (contributed by Jerry Y, islanderman@github)
#824: Contextual `TimeZone` changes don't take effect wrt `java.util.Date`,
  `java.util.Calendar` serialization
#826: Replaced synchronized HashMap with ConcurrentHashMap in TypeDeserializerBase._findDeserializer
 (contributed by Lars P)
#827: Fix for polymorphic custom map key serializer
 (reported by mjr6140@gitgub)
#828: Respect DeserializationFeatures.WRAP_EXCEPTIONS in CollectionDeserializer
 (contributed by Steve G, thezerobit@github)
#840: Change semantics of `@JsonPropertyOrder(alphabetic)` to only count `true` value
#848: Custom serializer not used if POJO has `@JsonValue`
#849: Possible problem with `NON_EMPTY` exclusion, `int`s, `Strings`
#868: Annotations are lost in the case of duplicate methods
- Remove old cglib compatibility tests; cause problems in Eclipse
- Add `withFilterId()` method in `JsonSerializer` (demote from `BeanSerializer`)

2.5.5 (07-Dec-2015)

#844: Using JsonCreator still causes invalid path references in JsonMappingException
 (reported by Ian B)
#852: Accept scientific number notation for quoted numbers too
#878: serializeWithType on BeanSerializer does not setCurrentValue
 (reported by Chi K, chikim79@github)

2.5.4 (09-Jun-2015)

#676: Deserialization of class with generic collection inside depends on
  how is was deserialized first time
 (reported by lunaticare@github)
#771: Annotation bundles ignored when added to Mixin
 (reported by Andrew D)
#774: NPE from SqlDateSerializer as _useTimestamp is not checked for being null
 (reported by mrowkow@github)
#785: Add handlings for classes which are available in `Thread.currentThread().getContextClassLoader()`
 (contributed by Charles A)
#792: Ensure Constructor Parameter annotations are linked with those of Field, Getter, or Setter
#793: `ObjectMapper.readTree()` does not work with defaultTyping enabled
 (reported by gracefulgopher@github)
#801: Using `@JsonCreator` cause generating invalid path reference in `JsonMappingException`
 (contributed by Kamil B)
#815: Presence of PropertyNamingStrategy Makes Deserialization fail
#816: Allow date-only ISO strings to have no time zone
 (contributed by Andrew G)
- Fix handling of Enums wrt JSON Schema, when 'toString()' used for serialization

2.5.3 (24-Apr-2015)

#731: XmlAdapter result marshaling error in case of ValueType=Object
 (reported, debugged by Dmitry S)
#742: Allow deserialization of `null` Object Id (missing already allowed)
#744: Custom deserializer with parent object update failing
 (reported by migel@github)
#745: EnumDeserializer.deserializerForCreator fails when used to deserialize a Map key
 (contributed by John M)
#761: Builder deserializer: in-compatible type exception when return type is super type
 (contributed by Alexey G)
#766: Fix Infinite recursion (StackOverflowError) when serializing a SOAP object
 (contributed by Alain G)

2.5.2 (29-Mar-2015)

#609: Problem resolving locally declared generic type
 (repoted by Hal H)
#691: NullSerializer for MapProperty failing when using polymorphic handling
 (reported by Antibrumm@github)
#703: Multiple calls to ObjectMapper#canSerialize(Object.class) returns different values
 (reported by flexfrank@github)
#705: JsonAnyGetter doesn't work with JsonSerialize (except with keyUsing)
 (reported by natnan@github)
#728: TypeFactory#_fromVariable returns unknownType() even though it has enough information
  to provide a more specific type
 (reported by jkochaniak@github)
#733: MappingIterator should move past errors or not return hasNext() == true
 (reported by Lorrin N, lorrin@github)
#738: @JsonTypeInfo non-deterministically ignored in 2.5.1 (concurrency issue)
 (reported by Dylan S, dylanscott@github)
- Improvement to handling of custom `ValueInstantiator` for delegating mode; no more NPE
  if `getDelegateCreator()` returns null
- Refactor `TypedKey` into separate util class

2.5.1 (06-Feb-2015)

#667: Problem with bogus conflict between single-arg-String vs `CharSequence` constructor
#669: JSOG usage of @JsonTypeInfo and @JsonIdentityInfo(generator=JSOGGenerator.class) fails
 (reported by ericali78@github)
#671: Adding `java.util.Currency` deserialization support for maps
 (contributed by Alexandre S-C)
#674: Spring CGLIB proxies not handled as intended
 (reported by Zoltan F)
#682: Class<?>-valued Map keys not serialized properly
 (reported by Ludevik@github)
#684: FAIL_ON_NUMBERS_FOR_ENUMS does not fail when integer value is quoted
 (reported by kllp@github)
#696: Copy constructor does not preserve `_injectableValues`
 (reported by Charles A)
- Add a work-around in `ISO8601DateFormat` to allow omission of ':' from timezone
- Bit more work to complete #633

2.5.0 (01-Jan-2015)

#47: Support `@JsonValue` for (Map) key serialization 
#113: Problem deserializing polymorphic types with @JsonCreator
#165: Add `DeserializationContext.getContextualType()` to let deserializer
  known the expected type.
#299: Add `DeserializationFeature.FAIL_ON_UNRESOLVED_OBJECT_IDS` to allow missing
  Object Ids (as global default)
#408: External type id does not allow use of 'visible=true'
#421: @JsonCreator not used in case of multiple creators with parameter names
 (reported by Lovro P, lpandzic@github)
#427: Make array and Collection serializers call `JsonGenerator.writeStartArray(int)`
#521: Keep bundle annotations, prevent problems with recursive annotation types
 (reported by tea-dragon@github)
#527: Add support for `@JsonInclude(content=Include.NON_NULL)` (and others) for Maps
#528: Add support for `JsonType.As.EXISTING_PROPERTY`
 (reported by heapifyman@github; implemented by fleebytes@github)
#539: Problem with post-procesing of "empty bean" serializer; was not calling
  'BeanSerializerModifier.modifySerializer()` for empty beans
 (reported by Fabien R, fabienrenaud@github)
#540: Support deserializing `[]` as null or empty collection when the java type
  is a not an object, `DeserializationFeature.ACCEPT_EMPTY_ARRAY_AS_NULL_OBJECT`
 (requested by Fabien R, fabienrenaud@github)
#543: Problem resolving self-referential recursive types
 (reported by ahgittin@github)
#550: Minor optimization: prune introspection of "well-known" JDK types
#552: Improved handling for ISO-8601 (date) format
 (contributed by Jerome G, geronimo-iia@github)
#559: Add `getDateFormat()`, `getPropertyNamingStrategy()` in `ObjectMapper`
#560: @JsonCreator to deserialize BigInteger to Enum
 (requested by gisupp@github)
#565: Add support for handling `Map.Entry`
#566: Add support for case-insensitive deserialization (`MapperFeature.ACCEPT_CASE_INSENSITIVE_PROPERTIES`)
 (contributed by Michael R)
#571: Add support in ObjectMapper for custom `ObjectReader`, `ObjectWriter` (sub-classes)
#572: Override default serialization of Enums
 (requested by herau@github)
#576: Add fluent API for adding mixins
 (contributed by Adam S, adstro@github)
#594: `@JsonValue` on enum not used when enum value is a Map key
 (reported by chrylis@github)
#596: Add support for `@JsonProperty.defaultValue`, exposed via `BeanProperty.getMetadata().getDefaultValue()`
#597: Improve error messaging for cases where JSON Creator returns null (which
  is illegal)
 (contributed by Aurelien L)
#599: Add a simple mechanism for avoiding multiple registrations of the same module
#607: Allow (re)config of `JsonParser.Feature`s via `ObjectReader`
#608: Allow (re)config of `JsonGenerator.Feature`s via `ObjectWriter`
#614: Add a mechanism for using `@JsonCreator.mode` for resolving possible ambiguity between
  delegating- and property-based creators
#616: Add `SerializationFeature.WRITE_DURATIONS_AS_TIMESTAMPS`
#622: Support for non-scalar ObjectId Reference deserialiazation (like JSOG)
#623: Add `StdNodeBasedDeserializer`
#630: Add `KeyDeserializer` for `Class`
#631: Update `current value` of `JsonParser`, `JsonGenerator` from standard serializers,
 deserializers
 (suggested by Antibrumm@github)
#633: Allow returning null value from IdResolver to make type information optional
 (requested by Antibrumm@github)
#634: Add `typeFromId(DatabindContext,String)` in `TypeIdDeserializer`
#636: `ClassNotFoundException` for classes not (yet) needed during serialization
 (contributed by mspiegel@github)
#638: Add annotation-based method(s) for injecting properties during serialization
 (using @JsonAppend, VirtualBeanPropertyWriter)
#647: Deserialization fails when @JsonUnwrapped property contains an object with same property name
 (reported by Konstantin L)
#653: Jackson doesn't follow JavaBean naming convention (added `MapperFeature.USE_STD_BEAN_NAMING`)
#654: Add support for (re)configuring `JsonGenerator.setRootValueSeparator()` via `ObjectWriter`
#655: Add `ObjectWriter.writeValues()` for writing value sequences
#660: `@JsonCreator`-annotated factory method is ignored if constructor exists
- Allow use of `Shape.ARRAY` for Enums, as an alias to 'use index'
- Start using `JsonGenerator.writeStartArray(int)` to help data formats
  that benefit from knowing number of elements in arrays (and would otherwise
  need to buffer values to know length)
- Added new overload for `JsonSerializer.isEmpty()`, to eventually solve #588
- Improve error messaging (related to [jaxb-annotations#38]) to include known subtype ids.

2.4.6 (23-Apr-2015)

#735: (complete fix) @JsonDeserialize on Map with contentUsing custom deserializer overwrites default behavior
 (reported by blackfyre512@github) (regression due to #604)
$744: Custom deserializer with parent object update fails

2.4.5.1 (26-Mar-2015)

Special one-off "micro patch" for:

#706: Add support for `@JsonUnwrapped` via JSON Schema module
#707: Error in getting string representation of an ObjectNode with a float number value
 (reported by @navidqar)
#735: (partial) @JsonDeserialize on Map with contentUsing custom deserializer overwrites default behavior

2.4.5 (13-Jan-2015)

#635: Reduce cachability of `Map` deserializers, to avoid problems with per-property config changes
    (regression due to #604)
#656: `defaultImpl` configuration is ignored for `WRAPPER_OBJECT`
- Solve potential cyclic-resolution problem for `UntypedObjectDeserializer`

2.4.4 (24-Nov-2014)

(jackson-core)#158: Setter confusion on assignable types
 (reported by tsquared2763@github)
#245: Calls to ObjectMapper.addMixInAnnotations() on an instance returned by ObjectMapper.copy()
 don't work
 (reported by Erik D)
#580: delegate deserializers choke on a (single) abstract/polymorphic parameter
 (reported by Ian B, tea-dragon@github)
#590: Binding invalid Currency gives nonsense at end of the message
 (reported by Jerbell@github)
#592: Wrong `TokenBuffer` delegate deserialization using `@JsonCreator`
 (reported by Eugene L)
#601: ClassCastException for a custom serializer for enum key in `EnumMap`
 (reported by Benson M)
#604: `Map` deserializers not being cached, causing performance problems
#610: Fix forward reference in hierarchies
 (contributed by zeito@github)
#619: Off by one error in AnnotatedWithParams
 (reported by stevetodd@github)
- Minor fix to `EnumSerializer` regarding detection "serialize using index"
- Minor fix to number serializers, to call proper callback for schema generation

2.4.3 (02-Oct-2014)

#496: Wrong result with `new TextNode("false").asBoolean(true)`
 (reported by Ivar R, ivarru@github)
#511: DeserializationFeature.FAIL_ON_INVALID_SUBTYPE does not work
 (reported by sbelikov@github)
#523: MapDeserializer and friends do not report the field/key name for mapping exceptions
 (reported by Ian B, tea-dragon@github)
#524: @JsonIdentityReference(alwaysAsId = true) Custom resolver is reset to SimpleObjectIdResolver
 (reported by pkokorev@github)
#541: @JsonProperty in @JsonCreator is conflicting with POJOs getters/attributes
 (reported by fabienrenaud@github)
#543: Problem resolving self-referential generic types
#570: Add Support for Parsing All Compliant ISO-8601 Date Formats
 (requested by pfconrey@github)
- Fixed a problem with `acceptJsonFormatVisitor` with Collection/array types that
  are marked with `@JsonValue`; could cause NPE in JSON Schema generator module.

2.4.2 (14-Aug-2014)

#515: Mixin annotations lost when using a mixin class hierarchy with non-mixin interfaces
 (reported by 'stevebread@github')
- Fixed a problem related to [jackson-dataformat-smile#19].

2.4.1.2 (12-Jul-2014)

Special one-off "micro patch" for:

#503: Concurrency issue inside com.fasterxml.jackson.databind.util.LRUMap.get(Object)
 (reported by fjtc@github)

2.4.1.1 (18-Jun-2014)

Special one-off "micro patch" for:

#491: Temporary work-around for issue #490 (full fix for 2.5 needs to be
  in `jackson-annotations`)
#506: Index is never set for Collection and Array in InvalidFormatException.Reference
 (reported by Fabrice D, fabdouglas@github)
- Fixed a problem related to [jackson-dataformat-smile#19].

2.4.1 (17-Jun-2014)

#479: NPE on trying to deserialize a `String[]` that contains null
 (reported by huxi@github)
#482: Make date parsing error behavior consistent with JDK
 (suggested by Steve S, sanbeg@github)
#489 (partial): TypeFactory cache prevents garbage collection of custom ClassLoader
 (reported by sftwrengnr@github)

2.4.0 (02-Jun-2014)

#81: Allow use of @JsonUnwrapped with typed (@JsonTypeInfo) classes, provided
  that (new) feature `SerializationFeature.FAIL_ON_UNWRAPPED_TYPE_IDENTIFIERS`
  is disabled
 (constributed by Ben F, UnquietCode@github)
#88: Prevent use of type information for `JsonNode` via default typing
 (reported by electricmonk@github)
#149: Allow use of "stringified" indexes for Enum values
 (requested by chenboxiang@github)
#176: Allow use external Object Id resolver (to use with @JsonIdentityInfo etc)
 (implemented by Pascal G)
#193: Conflicting property name definitions
 (reported by Stuart J, sgjohnston@github)
#323: Serialization of the field with deserialization config
 (reported by metanet@github)
#327: Should not consider explicitly differing renames a fail, as long as all are explicit
#335: Allow use of `@JsonPropertyOrder(alphabetic=true)` for Map properties
#351: ObjectId does not properly handle forward references during deserialization
 (contributed by pgelinas)
#352 Add `ObjectMapper.setConfig()` for overriding `SerializationConfig`/`DeserializationConfig`
#353: Problems with polymorphic types, `JsonNode` (related to #88)
 (reported by cemo@github)
#359: Converted object not using explicitly annotated serializer
 (reported by Florian S [fschopp@github])
#369: Incorrect comparison for renaming in `POJOPropertyBuilder`
#375: Add `readValue()`/`readPropertyValue()` methods in `DeserializationContext`
#376: Add support for `@JsonFormat(shape=STRING)` for number serializers
#381: Allow inlining/unwrapping of value from single-component JSON array
 (contributed by yinzara@github)
#390: Change order in which managed/back references are resolved (now back-ref
 first, then forward)
 (requested by zAlbee@github)
#407: Properly use null handlers for value types when serializer Collection
 and array types
 (contributed by Will P)
#425: Add support for using `Void.class` as "no class", instead of `NoClass.class`
#428: `PropertyNamingStrategy` will rename even explicit name from `@JsonProperty`
 (reported by turskip@github)
#435: Performance bottleneck in TypeFactory._fromClass
 (reported by Sean D, sdonovanuk@github)
#434: Ensure that DecimalNodes with mathematically equal values are equal
 (contributed by Francis G)
#435: Performance bottleneck in TypeFactory._fromClass
 (reported by sdonovanuk@github)
#438: Add support for accessing `@JsonProperty(index=N)` annotations
#442: Make `@JsonUnwrapped` indicate property inclusion
 (suggested by Ben F)
#447: ArrayNode#addAll should accept Collection<? extends JsonNode>
 (suggested by alias@github)
#461: Add new standard naming strategy, `PropertyNamingStrategy.LowerCaseStrategy`
#463: Add 'JsonNode.asText(String defaultValue)`
 (suggested by Chris C)
#464: Include `JsonLocation` in more mapping exceptions
 (contributed by Andy C (q3aiml@github))
#465: Make it easier to support serialization of custom subtypes of `Number`
#467: Unwanted POJO's embedded in tree via serialization to tree
 (reported by Benson M)
- Slightly improve `SqlDateSerializer` to support `@JsonFormat`
- Improve handling of native type ids (YAML, CBOR) to use non-native type ids
  as fallback

2.3.5 (13-Jan-2015)

#496: Wrong result for TextNode("false").asBoolean(true)
 (reported by Ivar R, ivarru@github)
#543: Problems resolving self-referential generic types.
#656: defaultImpl configuration is ignored for WRAPPER_OBJECT

2.3.4 (17-Jul-2014)

#459: BeanDeserializerBuilder copy constructor not copying `_injectables`
#462: Annotation-provided Deserializers are not contextualized inside CreatorProperties
 (reported by aarondav@github)

2.3.3 (10-Apr-2014)

#420: Remove 'final' modifier from `BeanDeserializerBase.deserializeWithType`
 (requested by Ghoughpteighbteau@github)
#422: Allow use of "True" and "False" as aliases for booleans when coercing from
  JSON String
#423: Fix `CalendarSerializer` to work with custom format
 (reported by sergeymetallic@github)
#433: `ObjectMapper`'s `.valueToTree()` wraps `JsonSerializable` objects into a POJONode
 (reported by Francis G)
- Fix null-handling for `CollectionSerializer`

2.3.2 (01-Mar-2014)

#378: Fix a problem with custom enum deserializer construction
 (reported by BokoEnos@github)
#379: Fix a problem with (re)naming of Creator properties; needed to make
 Paranamer module work with NamingStrategy.
 (reported by Chris P, cpilsworth@github)
#398: Should deserialize empty (not null) URI from empty String
 (reported by pgieser@github)
#406: @JsonTypeIdResolver not working with external type ids
 (reported by Martin T)
#411: NumberDeserializers throws exception with NaN and +/- Infinity
 (reported by clarkbreyman@github)
#412: ObjectMapper.writerWithType() does not change root name being used
 (repoted by jhalterman@github)
- Added `BeanSerializerBase._serializeObjectId()` needed by modules that
  override standard BeanSerializer; specifically, XML module.

2.3.1 (28-Dec-2013)

#346: Fix problem deserializing `ObjectNode`, with @JsonCreator, empty
  JSON Object
 (reported by gaff78@github)
#358: `IterableSerializer` ignoring annotated content serializer
 (reported by Florian S)
#361: Reduce sync overhead for SerializerCache by using volatile, double-locking
 (contributed by stuartwdouglas@github)
#362: UUID output as Base64 String with ObjectMapper.convertValue()
 (reported by jknack@github)
#367: Make `TypeNameIdResolver` call `TypeResolver` for resolving base type
 (suggested by Ben F)
#370: Fail to add Object Id for POJO with no properties
 (reported by jh3141@github)
- Fix for [jackson-module-afterburner#38]: need to remove @JacksonStdImpl from
  `RawSerializer`, to avoid accidental removal of proper handling.

2.3.0 (13-Nov-2013)

#48: Add support for `InetSocketAddress`
 (contributed by Nick T)
#152: Add support for traversing `JsonNode` with (new!) `JsonPointer` implementation
 (suggested by fge@github)
#208: Accept "fromString()" as an implicit Creator (factory) method (alias for "valueOf()")
 (requested by David P)
#215: Allow registering custom `CharacterEscapes` to use for serialization,
 via `ObjectWriter.with(CharacterEscapes)` (and `ObjectMapper.writer(CharacterEscapes)`)
#227: Allow "generic" Enum serializers, deserializers, via `SimpleModule`
#234: Incorrect type information for deeply nested Maps
 (reported by Andrei P)
#237: Add `DeserializationFeature.FAIL_ON_READING_DUP_TREE_KEY` to optionally
  throw `JsonMappingException` on duplicate keys, tree model (`JsonNode`)
#238: Allow existence of overlapping getter, is-getter (choose 'regular' getter)
#239: Support `ByteBuffer`
 (suggested by mckamey@github)
#240: Make sure `@JsonSerialize.include` does not accidentally override
  class inclusion settings
 (requested by thierryhenrio@github)
#253: `DelegatingDeserializer` causes problems for Managed/BackReferences
 (reported by bfelaco@github)
#257: Make `UntypedObjectDeserializer` support overides for `List`, `Map` etc
#268: Add new variant of `ObjectMapper.canSerialize()` that can return `Throwable`
 that caused false to be returned (if any)
#269: Add support for new `@JsonPropertyDescription` via `AnnotationIntrospector`
 as well as `BeanProperty.getMedata().getDescription()`
#270: Add `SerializationFeature.USE_EQUALITY_FOR_OBJECT_ID` to allow use of equality
 (instead of identity) for figuring out when to use Object Id
 (requested by beku8@github)
#271: Support handling of `@JsonUnwrapped` for in-built JSON Schema generation
#277: Make `TokenBuffer` support new native type and object ids
#302: Add `setNamingStrategy` in `Module.SetupContext`
 (suggested by Miguel C)
#305: Add support for accessing `TypeFactory` via `TypeIdResolverBase`
 (not yet via `TypeIdResolver` interface), other configuration
#306: Allow use of `@JsonFilter` for properties, not just classes 
#307: Allow use of `@JsonFilter` for Maps in addition to POJOs
#308: Improve serialization and deserialization speed of `java.util.UUID` by 4x
 (suggested by David P)
#310: Improve `java.util.UUID` serialization with binary codecs, to use "raw" form.
#311: Make sure that "creator properties" are alphabetically ordered too, if
  so requested.
#315: Allow per-property definition of null serializer to use, using
 new `@JsonSerialize(nullsUsing=xxx)` annotation property
#317: Fix `JsonNode` support for nulls bound to `ObjectNode`, `ArrayNode`
 (contributed by Seth P)
#318: Problems with `ObjectMapper.updateValue()`, creator property-backed accessors
#319: Add support for per-call ("contextual") attributes, with defaulting,
 to allow keeping track of state during (de)serialization
#324: Make sure to throw `JsonMappingException` from `EnumDeserializer` creator,
  not `IllegalArgumentException`
 (reported by beverku@github)
#326: Support `@JsonFilter` for "any getter" properties
#334: Make `ArrayNode`, `ObjectNode` non-final again
#337: `AnySetter` does not support polymorphic types
 (reported by askvortsov@github)
#340: AtomicReference not working with polymorphic types
#342: Add `DeserializationFeature.FAIL_ON_IGNORED_PROPERTIES` to make `ObjectMapper`
  throw exception when encountering explicitly ignored properties
 (requested by Ruslan M)
[JACKSON-890]: Support managed/back-references for polymorphic (abstract) types
- Add 'BeanPropertyWriter.isUnwrapping()' for future needs (by Afterburner)
- Add coercions from String "null" (as if null token was parsed) for primitives/Wrappers.
- Add `JsonDeserializer.handledType()`

2.2.4 (10-Jun-2014)

#292: Problems with abstract `Map`s, `Collection`s, polymorphic deserialization
#324: EnumDeserializer should throw JsonMappingException, not IllegalArgumentException
#346: Problems deserializing `ObjectNode` from empty JSON Object, with @JsonCreator

2.2.3 (22-Aug-2013)

#234: Problems with serializing types for deeply nested generic Maps, default typing 
#251: SerializationFeature.WRITE_BIGDECIMAL_AS_PLAIN ignored with JsonNode
  serialization
 (reported by fge@github)
#259: Fix a problem with JSON Schema generation for `@JsonValue`
 (reported by Lior L)
#267: Handle negative, stringified timestamps
 (reported by Drecth@github)
#281: Make `NullNode` use configured null-value serializer
#287: Fix problems with converters, Maps with Object values
 (reported by antubis@github)
#288: Fix problem with serialization converters assigned with annotations
 (reported by cemo@github)

2.2.2 (26-May-2013)

#216: Problems with Android, 1.6-only types
#217: JsonProcessingExceptions not all wrapped as expected
 (reported by karldmoore@github)
#220: ContainerNode missing 'createNumber(BigInteger)'
 (reported by Pascal G)
#223: Duplicated nulls with @JsonFormat(shape=Shape.ARRAY)
 (reported by lukegh@github)
#226: Field mapping fail on deserialization to common referenced object when
  @JsonUnwrapped is used
 (reported by ikvia@github)
#232: Converting bound BigDecimal value to tree fails with WRITE_BIGDECIMAL_AS_PLAIN
 (reported by celkings@github)
- Minor fix to handle primitive types for key deserializer lookups
- Add convenience method `MappingIterator.getCurrentLocation()`
 (suggested by Tomdz@github)

2.2.1 (03-May-2013)

#214: Problem with LICENSE, NOTICE, Android packaging
 (reported by thierryd@github)

2.2.0 (22-Apr-2013)

Fixes:

#23: Fixing typing of root-level collections
#118: JsonTypeInfo.as.EXTERNAL_PROPERTY not working correctly
 with missing type id, scalar types
#130: TimeZone not set for GregorianCalendar, even if configured
#144: MissingNode.isValueNode() should return 'false'
 (reported by 'fge@github')
#146: Creator properties were not being renamed as expected
 (contributed by Christoper C)
#188: Problem with ObjectId serialization, 'alwaysAsId' references

Improvements:

#116: JavaType implements `java.lang.reflect.Type` (as does `TypeReference`)
#147: Defer reporting of problems with missing creator parameters
 (contributed by Christoper C)
#155: Make `ObjectNode` and `ArrayNode` final (other node types already were)
 (requested by fge@github)
#161: Add deserializer for java.util.concurrent.ArrayBlockingQueue
#173: Add 'JsonNode.traverse(ObjectCodec)' for convenience
#181: Improve error reporting for missing '_valueDeserializer'
#194: Add `FloatNode` type in tree model (JsonNode)
 (requested by msteiger@github)
#199: Allow deserializing `Iterable` instances (as basic `Collection`s)
 (requested by electrum@github)
#206: Make 'ObjectMapper.createDeserializationContext()' overridable
 (requested by noter@github)
#207: Add explicit support for `short` datatypes, for tree model
 (contributed by msteiger@github)

New features:

#120: Extend BeanDeserializerModifier to work with non-POJO deserializers
#121: Extend BeanSerializerModifier to work with non-POJO serializers
#124: Add support for serialization converters (@JsonSerializer(converter=...))
#124: Add support for deserialization converters (@JsonDeserializer(converter=...))
#140: Add 'SerializationFeature.WRITE_BIGDECIMAL_AS_PLAIN' to allow forcing
  of non-scientific notation when serializing BigDecimals.
 (suggested by phedny@github)
#148: Add 'DeserializationFeature.FAIL_ON_INVALID_SUBTYPE`, which allows mapping
  entries with missing or invalid type id into null references (instead of failing).
  Also allows use of '@JsonTypeInfo.defaultImpl = NoClass.class' as alternative.
#159: Add more accessors in 'MappingIterator': getParser(), getParserSchema(),
  readAll()
 (suggested by Tom D)
#190: Add 'MapperFeature.ALLOW_FINAL_FIELDS_AS_MUTATORS' (default: true) for
 pruning out final fields (to avoid using as mutators)
 (requested by Eric T)
#195: Add 'MapperFeature.INFER_PROPERTY_MUTATORS' (default: enabled) for finer
  control of what mutators are auto-detected.
 (requested by Dain S)
#198: Add SPI metadata, handling in ObjectMapper (findModules()), for
  automatic registration of auto-detected extension modules
 (suggested by 'beamerblvd@github')
#203: Added new features to support advanced date/time handling:
  - SerializationFeature.WRITE_DATE_TIMESTAMPS_AS_NANOSECONDS
  - DeserializationFeature.READ_DATE_TIMESTAMPS_AS_NANOSECONDS
  - DeserializationFeature.ADJUST_DATES_TO_CONTEXT_TIME_ZONE

Other:

#126: Update JDK baseline to 1.6
* API under 'com.fasterxml.jackson.databind.jsonFormatVisitors' changed significantly
  based on experiences with external JSON Schema generator.
* Version information accessed via code-generated access class, instead of reading
  VERSION.txt
* Added 2 methods in Converter interface: getInputType(), getOutputType(),
  to allow programmatic overrides (needed by JAXB annotation module)

2.1.4 (26-Feb-2013)

* [JACKSON-887]: StackOverflow with parameterized sub-class field
 (reported by Alexander M)
* [#130]: TimeZone not set for GregorianCalendar, when deserializing
* [#157]: NPE when registering module twice
* [#162]: JsonNodeFactory: work around an old bug with BigDecimal and zero
 (submitted by fge@github)
* [#166]: Incorrect optimization for `ObjectMapper.convertValue(Class)`
 (reported by Eric T)
* [#167]: Problems with @JsonValue, polymorphic types (regression from 1.x)
 (reported by Eric T)
* [#170]: Problems deserializing `java.io.File` if creator auto-discovery disabled
 (reported by Eric T)
* [#175]: NPE for JsonMappingException, if no path is specified
 (reported by bramp@github)

2.1.3 (19-Jan-2013)

* [Issue#141]: ACCEPT_EMPTY_STRING_AS_NULL_OBJECT not working for enums
* [Issue#142]: Serialization of class containing EnumMap with polymorphic enum
  fails to generate class type data
 (reported by kidavis4@github)

2.1.2 (04-Dec-2012)

* [Issue#106]: NPE in ObjectArraySerializer.createContextual(...)
* [Issue#117]: HandlerInstantiator defaulting not working
 (reported by Alexander B)
* [Issue#118]: Problems with JsonTypeInfo.As.EXTERNAL_PROPERTY, scalar values
 (reported by Adva11@github)
* [Issue#119]: Problems with @JsonValue, JsonTypeInfo.As.EXTERNAL_PROPERTY
 (reported by Adva11@github)
* [Issue#122]: ObjectMapper.copy() was not copying underlying mix-in map
 (reported by rzlo@github)

2.1.1 (11-Nov-2012)

Fixes:

* [JACKSON-875]: Enum values not found if Feature.USE_ANNOTATIONS disabled
 (reported by Laurent P)
* [Issue#93]: ObjectNode.setAll() broken; would not add anything for
  empty ObjectNodes.
 (reported by Francis G)
* Making things implement java.io.Serializable:
  - Issues: #94, #99, #100, #102
    (reported by Sean B)
* [Issue#96]: Problem with JsonTypeInfo.As.EXTERNAL_PROPERTY, defaultImpl
 (reported by Adva11@github)

2.1.0 (08-Oct-2012)

  New minor version for 2.x series. Major improvements in multiple areas,
  including:

  - Dataformat auto-detection
  - More `@JsonFormat.shape` variant to serialize Collections as
    JSON Objects, POJOs as JSON Arrays (csv-like).
  - Much more configuration accessible via ObjectReader, ObjectWriter
  - New mechanism for JSON Schema generation, other uses (in future)

Fixes:

* [JACKSON-830]/[Issue#19]: Change OSGi bundle name to be fully-qualified
* ]JACKSON-847]: Make @JsonIdentityInfo work with property-based creator
* [JACKSON-851]: State corruption with ObjectWriter, DefaultPrettyPrinter
 (reported by Duncan A)
* [Issue#75]: Too aggressive KeySerializer caching
* Minor fix wrt [Issue#11], coercion needed extra checks

Improvements:

* [JACKSON-758]: Remove 'IOException' from throws clauses of "writeValueAsString"
  and "writeValueAsBytes" of ObjectMapper/ObjectWriter
 (suggested by G-T Chen)
* [JACKSON-839]: Allow "upgrade" of integer number types for
  UntypedObjectDeserializer, even with default typing enabled.
* [JACKSON-850]: Allow use of zero-arg factory methods as "default creator"
  (suggested by Razvan D)
* [Issue#9]: Implement 'required' JSON Schema attribute for bean properties
* [Issue#20]: Add new exception type, InvalidFormatException (sub-type of
  JsonMappingException) to indicate data format problems
 (suggested by HolySamosa@github)
* [Issue#30]: ObjectReader and ObjectWriter now try to pre-fetch root
  (de)serializer if possible; minor performance improvement (2% for small POJOs).
* [Issue#33]: Simplified/clarified definition of 'ObjectReader.readValues()';
  minor change in behavior for JSON Array "wrapped" sequences
* [Issue#60]: Add 'JsonNode.hasNonNull(...)' method(s)
 (suggested by Jeff S on mailing list) 
* [Issue#64]: Add new "standard" PropertyNamingStrategy, PascalCaseStrategy
  (PropertyNamingStrategy.PASCAL_CASE_TO_CAMEL_CASE)
 (contributed by Sean B)
* [Issue#65]: Add getters to `ObjectMapper`, DeserializationContext/-Factory.
 (contributed by Dmitry K)
* [Issue#69]: Add `PropertyName` abstraction, new methods in AnnotationIntrospector
* [Issue#80]: Make `DecimalNode` normalize input, to make "1.0" and "1.00"equal
 (reported by fge@github)

New features:

* [Issue#15]: Support data format auto-detection via ObjectReader (added
  'withFormatDetection(...)' fluent factories)
* [Issue#21]: Add 'ObjectNode.set(...)' method (and related) to improve
  chaining, semantic consistency of Tree Model API
 (suggested by fge@Github)
* [Issue#22]: Add 'ObjectMapper.setAnnotationIntrospectors()' which allows
  defining different introspectors for serialization, deserialization
* [Issue#24]: Allow serialization of Enums as JSON Objects
 (suggested by rveloso@github)
* [Issue#28]: Add 'ObjectMapper.copy()', to create non-linked copy of
  mapper, with same configuration settings
* [Issue#29]: Allow serializing, deserializing POJOs as JSON Arrays
  by using `@JsonFormat(shape=Shape.ARRAY)`
* [Issue#40]: Allow serialization of Collections as JSON Objects
  (and deserialization from)
 (suggested by 'rveloso@github')
* [Issue#42]: Allow specifying Base64 variant to use for Base64-encoded data
  using ObjectReader.with(Base64Variant), ObjectWriter.with(Base64Variant).
 (suggested by 'mpfau@github')
* [Issue#45]: Add '@JsonNaming' annotation to define per-class PropertyNamingStrategy
 (suggested by Mark W)
* [Pull#58]: Make 'MappingIterator' implement 'Closable'
 (contributed by Pascal G)
* [Issue#72]: Add 'MapperFeature.USE_WRAPPER_NAME_AS_PROPERTY_NAME' to use
  wrapper name annotations for renaming properties
* [Issue#87]: Add 'StdDelegatingSerializer', 'StdDelegatingDeserializer' to
  simplify writing of two-step handlers
* (issue #4 of jackson-annotations): Add `@JsonIdentityReference(alwaysAsId=true)`
  to force ALL references to an object written as Object Id, even the first one.
* Added 'ObjectReader#withHandler' to allow for reconfiguring deserialization
  problem handler
 (suggested by 'electricmonk')

Other changes:

* New variant of AnnotationIntrospector.getFormat(), to support class
  annotations
* It is now possible to serialize instances of plain old Object, iff
  'FAIL_ON_EMPTY_BEANS' is disabled.
* Trying to remove reference to "JSON" in datatype conversion errors
 (since databinding is format-agnostic)

INCOMPATIBILITIES: (rats!)

* Note that [Issue#33] (see above) is, technically speaking, backwards
  imcompatible change. It is estimated that it should NOT affect most
  users, as changes are to edge cases (and undocumented ones at that).
  However, it can potentially cause problems with upgrade.
* Implementation of `JsonFormatVisitable` resulting in 2 new methods
  being added in `BeanPropertyFilter` interface -- this is unfortunate,
  but was required to support full traversability.

2.0.4 (26-Jun-2012)

* [Issue#6]: element count for PrettyPrinter, endObject wrong
   (reported by "thebluemountain")
* [JACKSON-838]: Utf8StreamParser._reportInvalidToken() skips letters
    from reported token name
   (reported by Lóránt Pintér)
* [JACKSON-841] Data is doubled in SegmentedStringWriter output
   (reported by Scott S)
* [JACKSON-842] ArrayIndexOutOfBoundsException when skipping C-style comments
   (reported by Sebastien R)

2.0.3: no version 2.0.3 released -- only used for extension modules

2.0.2 [14-May-2012]

Fixes:

* [Issue#14]: Annotations were not included from parent classes of
  mix-in classes
 (reported by @guillaup)
* [JACKSON-824]: Combination of JSON Views, ObjectMapper.readerForUpdating()
  was not working
 (reported by Nir S)
(and all fixes from 1.9.7)

Improvements:

* [Issue#11]: Improve ObjectMapper.convertValue()/.treeToValue() to use
  cast if possible

2.0.1 [23-Apr-2012]

Fixes:

* [JACKSON-827] Ensure core packages work on JDK 1.5
 (reported by Pascal g)
* [JACKSON-829] Custom serializers not working for List<String> properties,
  @JsonSerialize(contentUsing)
 (reported by James R)

Improvements:

* [Issue#5]: Add support for maps with java.util.Locale keys to the set of
  StdKeyDeserializers
 (contributed by Ryan G)

2.0.0 [25-Mar-2012]

Fixes:

* [JACKSON-368]: Problems with managed references, abstract types
* [JACKSON-711]: Delegating @JsonCreator did not work with Injectable values
* [JACKSON-798]: Problem with external type id, creators
  (reported by Casey L)
(and all fixes up until and including 1.9.6)

Improvements:

* [JACKSON-546]: Indicate end-of-input with JsonMappingException instead
  of EOFException, when there is no parsing exception
* [JACKSON-664]: Reduce overhead of type resolution by adding caching
  in TypeFactory
* [JACKSON-690]: Pass DeserializationContext through ValueInstantiator
* [JACKSON-695]: Add 'isEmpty(value)' in JsonSerializer to allow
  customizing handling of serialization of empty values
* [JACKSON-710]: 'ObjectMapper.convertValue()' should ignore root value
  wrapping/unwrapping settings
* [JACKSON-730] Split various features (JsonParser, JsonGenerator,
  SerializationConfig, DeserializationConfig) into per-factory
  features (MapperFeature, JsonFactory.Feature) an per
  instance features (existing ones)
* [JACKSON-732]: Allow 'AnnotationIntrospector.findContentDeserializer()'
  (and similar) to return instance, not just Class<?> for instance
 (requested by James R)
* [JACKSON-736]: Add (more) access to array, container and map serializers
* [JACKSON-737]: Allow accessing of "creator properties" for BeanDeserializer
* [JACKSON-748]: Add 'registerSubtypes' to 'Module.setupContext' (and SimpleModule)
* [JACKSON-749]: Make @JsonValue work for Enum deserialization
* [JACKSON-769]: ObjectNode/ArrayNode: change 'put', 'insert', 'add' to return
  'this node' (unless already returning something)
* [JACKSON-770]: Simplify method naming for JsonNode, drop unnecessary 'get' prefix
  from methods like 'getTextValue()' (becomes 'textValue()')
* [JACKSON-777]: Rename 'SerializationConfig.Feature' as 'SerializationFeature',
  'DeserializationConfig.Feature' as 'DeserializationFeature'
* [JACKSON-780]: MissingNode, NullNode should return 'defaultValue' from 'asXxx' methods,
  (not 0 for numbers), as they are not numeric types
* [JACKSON-787]: Allow use of @JsonIgnoreProperties for properties (fields, getters, setters)
* [JACKSON-795]: @JsonValue was not working for Maps, Collections
* [JACKSON-800]: Add 'Module.SetupContext#addDeserializationProblemHandler'
 (suggested by James R)

New features:

* [JACKSON-107]: Add support for Object Identity (to handled cycles, shared refs),
  with @JsonIdentityInfo
* [JACKSON-435]: Allow per-property Date formatting using @JsonFormat.
* [JACKSON-437]: Allow injecting of type id as POJO property, by setting
  new '@JsonTypeInfo.visible' property to true.
* [JACKSON-469]: Support "Builder pattern" for deserialiation; that is, allow
  use of separate Builder object for data binding, creating actual value
* [JACKSON-608]: Allow use of JSON Views for deserialization
* [JACKSON-636]: Add 'SerializationFeature.ORDER_MAP_ENTRIES_BY_KEYS' to allow
  forced sorting of Maps during serialization
  (suggested by Joern H)
* [JACKSON-669]: Allow prefix/suffix for @JsonUnwrapped properties
 (requested by Aner P)
* [JACKSON-707]: Add 'JsonNode.deepCopy()', to create safe deep copies
  of ObjectNodes, ArrayNodes.
* [JACKSON-714]: Add general-purpose @JsonFormat annotation
* [JACKSON-718]: Added 'JsonNode.canConvertToInt()', 'JsonNode.canConvertToLong()'
* [JACKSON-747]: Allow changing of 'SerializationFeature' for ObjectWriter,
  'DeserializationFeature' for ObjectReader.
* [JACKSON-752]: Add @JsonInclude (replacement of @JsonSerialize.include)
* [JACKSON-754]: Add @JacksonAnnotationsInside for creating "annotation
  bundles" (also: AnnotationIntrospector.isAnnotationBundle())
* [JACKSON-762]: Allow using @JsonTypeId to specify property to use as
  type id, instead of using separate type id resolver.
* [JACKSON-764]: Allow specifying "root name" to use for root wrapping
  via ObjectReader, ObjectWriter.
* [JACKSON-772]: Add 'JsonNode.withArray()' to use for traversing Array nodes.
* [JACKSON-793]: Add support for configurable Locale, TimeZone to use
  (via SerializationConfig, DeserializationConfig)
* [JACKSON-805]: Add 'SerializationFeature.WRITE_SINGLE_ELEM_ARRAYS_UNWRAPPED'
  to improve interoperability with BadgerFish/Jettison
* [JACKSON-810]: Deserialization Feature: Allow unknown Enum values via
  'DeserializationFeature.READ_UNKNOWN_ENUM_VALUES_AS_NULL'
  (suggested by Raymond R)
* [JACKSON-813]: Add '@JsonSerializableSchema.id' attribute, to indicate
  'id' value to add to generated JSON Schemas.

[entries for versions 1.x and earlier not retained; refer to earlier releases)<|MERGE_RESOLUTION|>--- conflicted
+++ resolved
@@ -4,13 +4,9 @@
 === Releases === 
 ------------------------------------------------------------------------
 
-<<<<<<< HEAD
 (3.0.x and later changes not included here)
 
 2.13.0 (not yet released)
-=======
-2.13.0 (not yet released) 
->>>>>>> cc1a04bf
 
 #2509: `AnnotatedMethod.getValue()/setValue()` doesn't have useful exception message
  (reported by henryptung@github)
