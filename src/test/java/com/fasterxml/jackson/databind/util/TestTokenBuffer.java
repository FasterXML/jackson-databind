package com.fasterxml.jackson.databind.util;

import java.io.*;
import java.math.BigDecimal;
import java.math.BigInteger;
import java.util.UUID;

import com.fasterxml.jackson.core.*;
import com.fasterxml.jackson.core.JsonParser.NumberType;
import com.fasterxml.jackson.core.exc.InputCoercionException;
import com.fasterxml.jackson.core.io.SerializedString;
import com.fasterxml.jackson.core.util.JsonParserSequence;

import com.fasterxml.jackson.databind.*;

@SuppressWarnings("resource")
public class TestTokenBuffer extends BaseMapTest
{
    private final ObjectMapper MAPPER = objectMapper();

    static class Base1730 { }

    static class Sub1730 extends Base1730 { }

    /*
    /**********************************************************
    /* Basic TokenBuffer tests
    /**********************************************************
     */

    public void testBasicConfig() throws IOException
    {
        TokenBuffer buf;

        buf = TokenBuffer.forGeneration();
        assertEquals(MAPPER.version(), buf.version());
        assertNotNull(buf.streamWriteContext());
        assertFalse(buf.isClosed());
        assertTrue(buf.isEmpty());

        assertFalse(buf.isEnabled(StreamWriteFeature.WRITE_BIGDECIMAL_AS_PLAIN));
        buf.configure(StreamWriteFeature.WRITE_BIGDECIMAL_AS_PLAIN, true);
        assertTrue(buf.isEnabled(StreamWriteFeature.WRITE_BIGDECIMAL_AS_PLAIN));
        buf.configure(StreamWriteFeature.WRITE_BIGDECIMAL_AS_PLAIN, false);
        assertFalse(buf.isEnabled(StreamWriteFeature.WRITE_BIGDECIMAL_AS_PLAIN));
        buf.close();
        assertTrue(buf.isClosed());
    }

    /**
     * Test writing of individual simple values
     */
    public void testSimpleWrites() throws IOException
    {
<<<<<<< HEAD
        TokenBuffer buf = TokenBuffer.forGeneration();
        
=======
        TokenBuffer buf = new TokenBuffer(null, false); // no ObjectCodec
        assertTrue(buf.isEmpty());

>>>>>>> 330e919b
        // First, with empty buffer
        JsonParser p = buf.asParser(ObjectReadContext.empty());
        assertNull(p.currentToken());
        assertNull(p.nextToken());
        p.close();

        // Then with simple text
        buf.writeString("abc");
        assertFalse(buf.isEmpty());

        p = buf.asParser(ObjectReadContext.empty());
        assertNull(p.currentToken());
        assertToken(JsonToken.VALUE_STRING, p.nextToken());
        assertEquals("abc", p.getText());
        assertNull(p.nextToken());
        p.close();

        // Then, let's append at root level
        buf.writeNumber(13);
        p = buf.asParser(ObjectReadContext.empty());
        assertNull(p.currentToken());
        assertToken(JsonToken.VALUE_STRING, p.nextToken());
        assertToken(JsonToken.VALUE_NUMBER_INT, p.nextToken());
        assertEquals(13, p.getIntValue());
        assertNull(p.nextToken());
        p.close();
        buf.close();
    }

    // For 2.9, explicit "isNaN" check
    public void testSimpleNumberWrites() throws IOException
    {
        TokenBuffer buf = TokenBuffer.forGeneration();

        double[] values1 = new double[] {
                0.25, Double.NaN, -2.0, Double.NEGATIVE_INFINITY, Double.POSITIVE_INFINITY
        };
        float[] values2 = new float[] {
                Float.NEGATIVE_INFINITY,
                0.25f,
                Float.POSITIVE_INFINITY
        };

        for (double v : values1) {
            buf.writeNumber(v);
        }
        for (float v : values2) {
            buf.writeNumber(v);
        }

        JsonParser p = buf.asParser(ObjectReadContext.empty());
        assertNull(p.currentToken());

        for (double v : values1) {
            assertToken(JsonToken.VALUE_NUMBER_FLOAT, p.nextToken());
            double actual = p.getDoubleValue();
            boolean expNan = Double.isNaN(v) || Double.isInfinite(v);
            assertEquals(expNan, p.isNaN());
            assertEquals(0, Double.compare(v, actual));
        }
        for (float v : values2) {
            assertToken(JsonToken.VALUE_NUMBER_FLOAT, p.nextToken());
            float actual = p.getFloatValue();
            boolean expNan = Float.isNaN(v) || Float.isInfinite(v);
            assertEquals(expNan, p.isNaN());
            assertEquals(0, Float.compare(v, actual));
        }
        p.close();
        buf.close();
    }

    // [databind#1729]
    public void testNumberOverflowInt() throws IOException
    {
        try (TokenBuffer buf = new TokenBuffer(null, false)) {
            long big = 1L + Integer.MAX_VALUE;
            buf.writeNumber(big);
            try (JsonParser p = buf.asParser(ObjectReadContext.empty())) {
                assertToken(JsonToken.VALUE_NUMBER_INT, p.nextToken());
                assertEquals(NumberType.LONG, p.getNumberType());
                try {
                    p.getIntValue();
                    fail("Expected failure for `int` overflow");
                } catch (InputCoercionException e) {
                    verifyException(e, "Numeric value ("+big+") out of range of `int`");
                }
            }
        }
        // and ditto for coercion.
        try (TokenBuffer buf = new TokenBuffer(null, false)) {
            long big = 1L + Integer.MAX_VALUE;
            buf.writeNumber(String.valueOf(big));
            try (JsonParser p = buf.asParser(ObjectReadContext.empty())) {
                // NOTE: oddity of buffering, no inspection of "real" type if given String...
                assertToken(JsonToken.VALUE_NUMBER_FLOAT, p.nextToken());
                try {
                    p.getIntValue();
                    fail("Expected failure for `int` overflow");
                } catch (InputCoercionException e) {
                    verifyException(e, "Numeric value ("+big+") out of range of `int`");
                }
            }
        }
    }

    public void testNumberOverflowLong() throws IOException
    {
        try (TokenBuffer buf = new TokenBuffer(null, false)) {
            BigInteger big = BigInteger.valueOf(Long.MAX_VALUE).add(BigInteger.ONE);
            buf.writeNumber(big);
            try (JsonParser p = buf.asParser(ObjectReadContext.empty())) {
                assertToken(JsonToken.VALUE_NUMBER_INT, p.nextToken());
                assertEquals(NumberType.BIG_INTEGER, p.getNumberType());
                try {
                    p.getLongValue();
                    fail("Expected failure for `long` overflow");
                } catch (InputCoercionException e) {
                    verifyException(e, "Numeric value ("+big+") out of range of `long`");
                }
            }
        }
    }

    public void testParentContext() throws IOException
    {
        TokenBuffer buf = TokenBuffer.forGeneration();
        buf.writeStartObject();
        buf.writeName("b");
        buf.writeStartObject();
        buf.writeName("c");
        //This assertion succeeds as expected
        assertEquals("b", buf.streamWriteContext().getParent().currentName());
        buf.writeString("cval");
        buf.writeEndObject();
        buf.writeEndObject();
        buf.close();
    }

    public void testSimpleArray() throws IOException
    {
        TokenBuffer buf = TokenBuffer.forGeneration();

        // First, empty array
        assertTrue(buf.streamWriteContext().inRoot());
        buf.writeStartArray();
        assertTrue(buf.streamWriteContext().inArray());
        buf.writeEndArray();
        assertTrue(buf.streamWriteContext().inRoot());

        JsonParser p = buf.asParser(ObjectReadContext.empty());
        assertNull(p.currentToken());
        assertTrue(p.streamReadContext().inRoot());
        assertToken(JsonToken.START_ARRAY, p.nextToken());
        assertTrue(p.streamReadContext().inArray());
        assertToken(JsonToken.END_ARRAY, p.nextToken());
        assertTrue(p.streamReadContext().inRoot());
        assertNull(p.nextToken());
        p.close();
        buf.close();

        // Then one with simple contents
        buf = TokenBuffer.forGeneration();
        buf.writeStartArray();
        buf.writeBoolean(true);
        buf.writeNull();
        buf.writeEndArray();
        p = buf.asParser(ObjectReadContext.empty());
        assertToken(JsonToken.START_ARRAY, p.nextToken());
        assertToken(JsonToken.VALUE_TRUE, p.nextToken());
        assertTrue(p.getBooleanValue());
        assertToken(JsonToken.VALUE_NULL, p.nextToken());
        assertToken(JsonToken.END_ARRAY, p.nextToken());
        assertNull(p.nextToken());
        p.close();
        buf.close();

        // And finally, with array-in-array
        buf = TokenBuffer.forGeneration();
        buf.writeStartArray();
        buf.writeStartArray();
        buf.writeBinary(new byte[3]);
        buf.writeEndArray();
        buf.writeEndArray();
        p = buf.asParser(ObjectReadContext.empty());
        assertToken(JsonToken.START_ARRAY, p.nextToken());
        assertToken(JsonToken.START_ARRAY, p.nextToken());
        // TokenBuffer exposes it as embedded object...
        assertToken(JsonToken.VALUE_EMBEDDED_OBJECT, p.nextToken());
        Object ob = p.getEmbeddedObject();
        assertNotNull(ob);
        assertTrue(ob instanceof byte[]);
        assertEquals(3, ((byte[]) ob).length);
        assertToken(JsonToken.END_ARRAY, p.nextToken());
        assertToken(JsonToken.END_ARRAY, p.nextToken());
        assertNull(p.nextToken());
        p.close();
        buf.close();
    }
    
    public void testSimpleObject() throws IOException
    {
        TokenBuffer buf = TokenBuffer.forGeneration();

        // First, empty JSON Object
        assertTrue(buf.streamWriteContext().inRoot());
        buf.writeStartObject();
        assertTrue(buf.streamWriteContext().inObject());
        buf.writeEndObject();
        assertTrue(buf.streamWriteContext().inRoot());

        JsonParser p = buf.asParser(ObjectReadContext.empty());
        assertNull(p.currentToken());
        assertTrue(p.streamReadContext().inRoot());
        assertToken(JsonToken.START_OBJECT, p.nextToken());
        assertTrue(p.streamReadContext().inObject());
        assertToken(JsonToken.END_OBJECT, p.nextToken());
        assertTrue(p.streamReadContext().inRoot());
        assertNull(p.nextToken());
        p.close();
        buf.close();

        // Then one with simple contents
        buf = TokenBuffer.forGeneration();
        buf.writeStartObject();
        buf.writeNumberProperty("num", 1.25);
        buf.writeEndObject();

        p = buf.asParser(ObjectReadContext.empty());
        assertNull(p.currentToken());
        assertToken(JsonToken.START_OBJECT, p.nextToken());
        assertNull(p.currentName());
        assertToken(JsonToken.PROPERTY_NAME, p.nextToken());
        assertEquals("num", p.currentName());
        // and override should also work:
//        p.overrideCurrentName("bah");
//        assertEquals("bah", p.currentName());
        
        assertToken(JsonToken.VALUE_NUMBER_FLOAT, p.nextToken());
        assertEquals(1.25, p.getDoubleValue());
        // should still have access to (overridden) name
//        assertEquals("bah", p.currentName());
        assertToken(JsonToken.END_OBJECT, p.nextToken());
        // but not any more
        assertNull(p.currentName());
        assertNull(p.nextToken());
        p.close();
        buf.close();
    }

    /**
     * Verify handling of that "standard" test document (from JSON
     * specification)
     */
    public void testWithJSONSampleDoc() throws Exception
    {
        // First, copy events from known good source (StringReader)
        JsonParser p = createParserUsingReader(SAMPLE_DOC_JSON_SPEC);
        TokenBuffer tb = TokenBuffer.forGeneration();
        while (p.nextToken() != null) {
            tb.copyCurrentEvent(p);
        }

        // And then request verification; first structure only:
        verifyJsonSpecSampleDoc(tb.asParser(ObjectReadContext.empty()), false);

        // then content check too:
        verifyJsonSpecSampleDoc(tb.asParser(ObjectReadContext.empty()), true);
        tb.close();
        p.close();

    
        // 19-Oct-2016, tatu: Just for fun, trigger `toString()` for code coverage
        String desc = tb.toString();
        assertNotNull(desc);
    }

    public void testAppend() throws IOException
    {
        TokenBuffer buf1 = TokenBuffer.forGeneration();
        buf1.writeStartObject();
        buf1.writeName("a");
        buf1.writeBoolean(true);
        
        TokenBuffer buf2 = TokenBuffer.forGeneration();
        buf2.writeName("b");
        buf2.writeNumber(13);
        buf2.writeEndObject();
        
        buf1.append(buf2);
        
        // and verify that we got it all...
        JsonParser p = buf1.asParser(ObjectReadContext.empty());
        assertToken(JsonToken.START_OBJECT, p.nextToken());
        assertToken(JsonToken.PROPERTY_NAME, p.nextToken());
        assertEquals("a", p.currentName());
        assertToken(JsonToken.VALUE_TRUE, p.nextToken());
        assertToken(JsonToken.PROPERTY_NAME, p.nextToken());
        assertEquals("b", p.currentName());
        assertToken(JsonToken.VALUE_NUMBER_INT, p.nextToken());
        assertEquals(13, p.getIntValue());
        assertToken(JsonToken.END_OBJECT, p.nextToken());
        p.close();
        buf1.close();
        buf2.close();
    }

    // Since 2.3 had big changes to UUID handling, let's verify we can
    // deal with
    public void testWithUUID() throws IOException
    {
        for (String value : new String[] {
                "00000007-0000-0000-0000-000000000000",
                "76e6d183-5f68-4afa-b94a-922c1fdb83f8",
                "540a88d1-e2d8-4fb1-9396-9212280d0a7f",
                "2c9e441d-1cd0-472d-9bab-69838f877574",
                "591b2869-146e-41d7-8048-e8131f1fdec5",
                "82994ac2-7b23-49f2-8cc5-e24cf6ed77be",
        }) {
            TokenBuffer buf = TokenBuffer.forGeneration();
            UUID uuid = UUID.fromString(value);
            MAPPER.writeValue(buf, uuid);
            buf.close();
    
            // and bring it back
            UUID out = MAPPER.readValue(buf.asParser(ObjectReadContext.empty()), UUID.class);
            assertEquals(uuid.toString(), out.toString());

            // second part: As per [databind#362], should NOT use binary with TokenBuffer
            JsonParser p = buf.asParser(ObjectReadContext.empty());
            assertEquals(JsonToken.VALUE_STRING, p.nextToken());
            String str = p.getText();
            assertEquals(value, str);
            p.close();
        }
    }

    /*
    /**********************************************************
    /* Tests for read/output contexts
    /**********************************************************
     */

    // for [databind#984]: ensure output context handling identical
    public void testOutputContext() throws IOException
    {
        TokenBuffer buf = TokenBuffer.forGeneration();
        StringWriter w = new StringWriter();
        JsonGenerator gen = MAPPER.createGenerator(w);
 
        // test content: [{"a":1,"b":{"c":2}},{"a":2,"b":{"c":3}}]

        buf.writeStartArray();
        gen.writeStartArray();
        _verifyOutputContext(buf, gen);
        
        buf.writeStartObject();
        gen.writeStartObject();
        _verifyOutputContext(buf, gen);
        
        buf.writeName("a");
        gen.writeName("a");
        _verifyOutputContext(buf, gen);

        buf.writeNumber(1);
        gen.writeNumber(1);
        _verifyOutputContext(buf, gen);

        buf.writeName("b");
        gen.writeName("b");
        _verifyOutputContext(buf, gen);

        buf.writeStartObject();
        gen.writeStartObject();
        _verifyOutputContext(buf, gen);
        
        buf.writeName("c");
        gen.writeName("c");
        _verifyOutputContext(buf, gen);

        buf.writeNumber(2);
        gen.writeNumber(2);
        _verifyOutputContext(buf, gen);

        buf.writeEndObject();
        gen.writeEndObject();
        _verifyOutputContext(buf, gen);

        buf.writeEndObject();
        gen.writeEndObject();
        _verifyOutputContext(buf, gen);

        buf.writeEndArray();
        gen.writeEndArray();
        _verifyOutputContext(buf, gen);
        
        buf.close();
        gen.close();
    }

    private void _verifyOutputContext(JsonGenerator gen1, JsonGenerator gen2)
    {
        _verifyOutputContext(gen1.streamWriteContext(), gen2.streamWriteContext());
    }

    private void _verifyOutputContext(TokenStreamContext ctxt1, TokenStreamContext ctxt2)
    {
        if (ctxt1 == null) {
            if (ctxt2 == null) {
                return;
            }
            fail("Context 1 null, context 2 not null: "+ctxt2);
        } else if (ctxt2 == null) {
            fail("Context 2 null, context 1 not null: "+ctxt1);
        }
        if (!ctxt1.toString().equals(ctxt2.toString())) {
            fail("Different output context: token-buffer's = "+ctxt1+", json-generator's: "+ctxt2);
        }

        if (ctxt1.inObject()) {
            assertTrue(ctxt2.inObject());
            String str1 = ctxt1.currentName();
            String str2 = ctxt2.currentName();

            if ((str1 != str2) && !str1.equals(str2)) {
                fail("Expected name '"+str2+"' (JsonParser), TokenBuffer had '"+str1+"'");
            }
        } else if (ctxt1.inArray()) {
            assertTrue(ctxt2.inArray());
            assertEquals(ctxt1.getCurrentIndex(), ctxt2.getCurrentIndex());
        }
        _verifyOutputContext(ctxt1.getParent(), ctxt2.getParent());
    }

    // [databind#1253]
    public void testParentSiblingContext() throws IOException
    {
        TokenBuffer buf = TokenBuffer.forGeneration();

        // {"a":{},"b":{"c":"cval"}}
        
        buf.writeStartObject();
        buf.writeName("a");
        buf.writeStartObject();
        buf.writeEndObject();

        buf.writeName("b");
        buf.writeStartObject();
        buf.writeName("c");
        //This assertion fails (because of 'a')
        assertEquals("b", buf.streamWriteContext().getParent().currentName());
        buf.writeString("cval");
        buf.writeEndObject();
        buf.writeEndObject();
        buf.close();
    }

    public void testBasicSerialize() throws IOException
    {
        TokenBuffer buf;

        // let's see how empty works...
        buf = TokenBuffer.forGeneration();
        assertEquals("", MAPPER.writeValueAsString(buf));
        buf.close();
        
        buf = TokenBuffer.forGeneration();
        buf.writeStartArray();
        buf.writeBoolean(true);
        buf.writeBoolean(false);
        long l = 1L + Integer.MAX_VALUE;
        buf.writeNumber(l);
        buf.writeNumber((short) 4);
        buf.writeNumber(0.5);
        buf.writeEndArray();
        assertEquals(aposToQuotes("[true,false,"+l+",4,0.5]"), MAPPER.writeValueAsString(buf));
        buf.close();

        buf = TokenBuffer.forGeneration();
        buf.writeStartObject();
        buf.writeName(new SerializedString("foo"));
        buf.writeNull();
        buf.writeName("bar");
        buf.writeNumber(BigInteger.valueOf(123));
        buf.writeName("dec");
        buf.writeNumber(BigDecimal.valueOf(5).movePointLeft(2));
        assertEquals(aposToQuotes("{'foo':null,'bar':123,'dec':0.05}"), MAPPER.writeValueAsString(buf));
        buf.close();
    }

    /*
    /**********************************************************
    /* Tests to verify interaction of TokenBuffer and JsonParserSequence
    /**********************************************************
     */
    
    public void testWithJsonParserSequenceSimple() throws IOException
    {
        // Let's join a TokenBuffer with JsonParser first
        TokenBuffer buf = TokenBuffer.forGeneration();
        buf.writeStartArray();
        buf.writeString("test");
        JsonParser p = createParserUsingReader("[ true, null ]");
        
        JsonParserSequence seq = JsonParserSequence.createFlattened(false,
                buf.asParser(ObjectReadContext.empty()), p);
        assertEquals(2, seq.containedParsersCount());

        assertFalse(p.isClosed());
        
        assertFalse(seq.hasCurrentToken());
        assertNull(seq.currentToken());
        assertNull(seq.currentName());

        assertToken(JsonToken.START_ARRAY, seq.nextToken());
        assertToken(JsonToken.VALUE_STRING, seq.nextToken());
        assertEquals("test", seq.getText());
        // end of first parser input, should switch over:
        
        assertToken(JsonToken.START_ARRAY, seq.nextToken());
        assertToken(JsonToken.VALUE_TRUE, seq.nextToken());
        assertToken(JsonToken.VALUE_NULL, seq.nextToken());
        assertToken(JsonToken.END_ARRAY, seq.nextToken());

        /* 17-Jan-2009, tatus: At this point, we may or may not get an
         *   exception, depending on how underlying parsers work.
         *   Ideally this should be fixed, probably by asking underlying
         *   parsers to disable checking for balanced start/end markers.
         */

        // for this particular case, we won't get an exception tho...
        assertNull(seq.nextToken());
        // not an error to call again...
        assertNull(seq.nextToken());

        // also: original parsers should be closed
        assertTrue(p.isClosed());
        p.close();
        buf.close();
        seq.close();
    }
    
    /**
     * Test to verify that TokenBuffer and JsonParserSequence work together
     * as expected.
     */
    public void testWithMultipleJsonParserSequences() throws IOException
    {
        TokenBuffer buf1 = TokenBuffer.forGeneration();
        buf1.writeStartArray();
        TokenBuffer buf2 = TokenBuffer.forGeneration();
        buf2.writeString("a");
        TokenBuffer buf3 = TokenBuffer.forGeneration();
        buf3.writeNumber(13);
        TokenBuffer buf4 = TokenBuffer.forGeneration();
        buf4.writeEndArray();

        JsonParserSequence seq1 = JsonParserSequence.createFlattened(false,
                buf1.asParser(ObjectReadContext.empty()), buf2.asParser(ObjectReadContext.empty()));
        assertEquals(2, seq1.containedParsersCount());
        JsonParserSequence seq2 = JsonParserSequence.createFlattened(false,
                buf3.asParser(ObjectReadContext.empty()), buf4.asParser(ObjectReadContext.empty()));
        assertEquals(2, seq2.containedParsersCount());
        JsonParserSequence combo = JsonParserSequence.createFlattened(false, seq1, seq2);
        // should flatten it to have 4 underlying parsers
        assertEquals(4, combo.containedParsersCount());

        assertToken(JsonToken.START_ARRAY, combo.nextToken());
        assertToken(JsonToken.VALUE_STRING, combo.nextToken());
        assertEquals("a", combo.getText());
        assertToken(JsonToken.VALUE_NUMBER_INT, combo.nextToken());
        assertEquals(13, combo.getIntValue());
        assertToken(JsonToken.END_ARRAY, combo.nextToken());
        assertNull(combo.nextToken());        
        buf1.close();
        buf2.close();
        buf3.close();
        buf4.close();
    }

    // [databind#743]
    public void testRawValues() throws Exception
    {
        final String RAW = "{\"a\":1}";
        TokenBuffer buf = TokenBuffer.forGeneration();
        buf.writeRawValue(RAW);
        // first: raw value won't be transformed in any way:
        JsonParser p = buf.asParser(ObjectReadContext.empty());
        assertToken(JsonToken.VALUE_EMBEDDED_OBJECT, p.nextToken());
        assertEquals(RawValue.class, p.getEmbeddedObject().getClass());
        assertNull(p.nextToken());
        p.close();
        buf.close();

        // then verify it would be serialized just fine
        assertEquals(RAW, MAPPER.writeValueAsString(buf));
    }

    // [databind#1730]
    public void testEmbeddedObjectCoerceCheck() throws Exception
    {
        TokenBuffer buf = TokenBuffer.forGeneration();
        Object inputPojo = new Sub1730();
        buf.writeEmbeddedObject(inputPojo);
        assertEquals(JsonToken.VALUE_EMBEDDED_OBJECT, buf.firstToken());

        // first: raw value won't be transformed in any way:
        JsonParser p = buf.asParser(ObjectReadContext.empty());
        Base1730 out = MAPPER.readValue(p, Base1730.class);

        assertSame(inputPojo, out);
        p.close();
        buf.close();
    }

    public void testIsEmpty() throws Exception
    {
        // Let's check that segment boundary won't ruin it
        try (TokenBuffer buf = new TokenBuffer(null, false)) {
            assertTrue(buf.isEmpty());

            for (int i = 0; i < 100; ++i) {
                buf.writeNumber(i);
                assertFalse(buf.isEmpty());
            }

            assertEquals(JsonToken.VALUE_NUMBER_INT, buf.firstToken());
        }
    }
}<|MERGE_RESOLUTION|>--- conflicted
+++ resolved
@@ -23,9 +23,9 @@
     static class Sub1730 extends Base1730 { }
 
     /*
-    /**********************************************************
+    /**********************************************************************
     /* Basic TokenBuffer tests
-    /**********************************************************
+    /**********************************************************************
      */
 
     public void testBasicConfig() throws IOException
@@ -52,14 +52,9 @@
      */
     public void testSimpleWrites() throws IOException
     {
-<<<<<<< HEAD
-        TokenBuffer buf = TokenBuffer.forGeneration();
-        
-=======
-        TokenBuffer buf = new TokenBuffer(null, false); // no ObjectCodec
+        TokenBuffer buf = TokenBuffer.forGeneration();
         assertTrue(buf.isEmpty());
 
->>>>>>> 330e919b
         // First, with empty buffer
         JsonParser p = buf.asParser(ObjectReadContext.empty());
         assertNull(p.currentToken());
