--- conflicted
+++ resolved
@@ -2276,20 +2276,12 @@
                 ClassUtil.checkAndFixAccess(jsonValueAccessor.getMember(),
                         ctxt.isEnabled(MapperFeature.OVERRIDE_PUBLIC_ACCESS_MODIFIERS));
             }
-<<<<<<< HEAD
-            return EnumResolver.constructUnsafeUsingMethod(ctxt.getConfig(),
+            return EnumResolver.constructUsingMethod(ctxt.getConfig(),
                     enumClass, jsonValueAccessor);
         }
         // 14-Mar-2016, tatu: We used to check `DeserializationFeature.READ_ENUMS_USING_TO_STRING`
         //   here, but that won't do: it must be dynamically changeable...
-        return EnumResolver.constructUnsafe(ctxt.getConfig(), enumClass);
-=======
-            return EnumResolver.constructUsingMethod(config, enumClass, jsonValueAccessor);
-        }
-        // 14-Mar-2016, tatu: We used to check `DeserializationFeature.READ_ENUMS_USING_TO_STRING`
-        //   here, but that won't do: it must be dynamically changeable...
-        return EnumResolver.constructFor(config, enumClass);
->>>>>>> 85edd63b
+        return EnumResolver.constructFor(ctxt.getConfig(), enumClass);
     }
 
     protected boolean _hasCreatorAnnotation(DeserializationContext ctxt,
