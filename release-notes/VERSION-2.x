--- conflicted
+++ resolved
@@ -4,11 +4,8 @@
 === Releases === 
 ------------------------------------------------------------------------
 
-<<<<<<< HEAD
 (3.0.x and later changes not included here)
 
-=======
->>>>>>> 761fa35a
 2.14.0 (not yet released)
 
 #3373: Change `TypeSerializerBase` to skip `generator.writeTypePrefix()`
