--- conflicted
+++ resolved
@@ -13,11 +13,7 @@
 public class TestJacksonTypes
     extends com.fasterxml.jackson.databind.BaseMapTest
 {
-<<<<<<< HEAD
-    private final ObjectMapper MAPPER = objectMapper();
-=======
     private final ObjectMapper MAPPER = sharedMapper();
->>>>>>> c58a6458
 
     public void testJsonLocation() throws Exception
     {
@@ -67,11 +63,7 @@
     {
         // First, try standard sample doc:
         TokenBuffer result = MAPPER.readValue(SAMPLE_DOC_JSON_SPEC, TokenBuffer.class);
-<<<<<<< HEAD
         verifyJsonSpecSampleDoc(result.asParser(ObjectReadContext.empty()), true);
-=======
-        verifyJsonSpecSampleDoc(result.asParser(), true);
->>>>>>> c58a6458
         result.close();
     }
 
@@ -82,13 +74,8 @@
         JsonParser p = createParserUsingReader("[ 32, [ 1 ], \"abc\", { \"a\" : true } ]");
         assertToken(JsonToken.START_ARRAY, p.nextToken());
 
-<<<<<<< HEAD
         assertToken(JsonToken.VALUE_NUMBER_INT, p.nextToken());
         TokenBuffer buf = MAPPER.readValue(p, TokenBuffer.class);
-=======
-        assertToken(JsonToken.VALUE_NUMBER_INT, jp.nextToken());
-        TokenBuffer buf = MAPPER.readValue(jp, TokenBuffer.class);
->>>>>>> c58a6458
 
         // check manually...
         JsonParser bufParser = buf.asParser(ObjectReadContext.empty());
@@ -97,13 +84,8 @@
         assertNull(bufParser.nextToken());
 
         // then bind to another
-<<<<<<< HEAD
         buf = MAPPER.readValue(p, TokenBuffer.class);
         bufParser = buf.asParser(ObjectReadContext.empty());
-=======
-        buf = MAPPER.readValue(jp, TokenBuffer.class);
-        bufParser = buf.asParser();
->>>>>>> c58a6458
         assertToken(JsonToken.START_ARRAY, bufParser.nextToken());
         assertToken(JsonToken.VALUE_NUMBER_INT, bufParser.nextToken());
         assertEquals(1, bufParser.getIntValue());
@@ -111,7 +93,6 @@
         assertNull(bufParser.nextToken());
 
         // third one, with automatic binding
-<<<<<<< HEAD
         buf = MAPPER.readValue(p, TokenBuffer.class);
         String str = MAPPER.readValue(buf.asParser(ObjectReadContext.empty()), String.class);
         assertEquals("abc", str);
@@ -119,15 +100,6 @@
         // and ditto for last one
         buf = MAPPER.readValue(p, TokenBuffer.class);
         Map<?,?> map = MAPPER.readValue(buf.asParser(ObjectReadContext.empty()), Map.class);
-=======
-        buf = MAPPER.readValue(jp, TokenBuffer.class);
-        String str = MAPPER.readValue(buf.asParser(), String.class);
-        assertEquals("abc", str);
-
-        // and ditto for last one
-        buf = MAPPER.readValue(jp, TokenBuffer.class);
-        Map<?,?> map = MAPPER.readValue(buf.asParser(), Map.class);
->>>>>>> c58a6458
         assertEquals(1, map.size());
         assertEquals(Boolean.TRUE, map.get("a"));
         
@@ -141,7 +113,6 @@
     // [databind#2398]
     public void testDeeplyNestedArrays() throws Exception
     {
-<<<<<<< HEAD
         TypeFactory tf = TypeFactory.defaultInstance();
         // first simple type:
         String json = MAPPER.writeValueAsString(tf.constructType(String.class));
@@ -150,22 +121,14 @@
         JavaType t = MAPPER.readValue(json, JavaType.class);
         assertNotNull(t);
         assertEquals(String.class, t.getRawClass());
-=======
-        try (JsonParser p = MAPPER.tokenStreamFactory().createParser(_createNested(RECURSION_2398 * 2,
-                "[", " 123 ", "]"))) {
-            p.nextToken();
-            TokenBuffer b = new TokenBuffer(p);
-            b.copyCurrentStructure(p);
-            b.close();
-        }
     }
 
     public void testDeeplyNestedObjects() throws Exception
     {
-        try (JsonParser p = MAPPER.tokenStreamFactory().createParser(_createNested(RECURSION_2398,
+        try (JsonParser p = MAPPER.createParser(_createNested(RECURSION_2398,
                 "{\"a\":", "42", "}"))) {
             p.nextToken();
-            TokenBuffer b = new TokenBuffer(p);
+            TokenBuffer b = TokenBuffer.forGeneration();
             b.copyCurrentStructure(p);
             b.close();
         }
@@ -182,6 +145,5 @@
             sb.append(close);
         }
         return sb.toString();
->>>>>>> c58a6458
     }
 }