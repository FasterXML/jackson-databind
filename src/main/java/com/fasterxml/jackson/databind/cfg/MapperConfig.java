--- conflicted
+++ resolved
@@ -46,12 +46,9 @@
 
     /**
      * Set of shared mapper features enabled.
-     *<p>
-     * NOTE: changed from {@code int} (in Jackson 2.12 and prior} to {@code long}
-     * (2.13 and later)
      */
     protected final long _mapperFeatures;
-
+    
     /**
      * Immutable container object for simple configuration settings.
      */
@@ -69,15 +66,6 @@
         _mapperFeatures = mapperFeatures;
     }
 
-<<<<<<< HEAD
-=======
-    protected MapperConfig(MapperConfig<T> src, long mapperFeatures)
-    {
-        _base = src._base;
-        _mapperFeatures = mapperFeatures;
-    }
-
->>>>>>> 842597eb
     protected MapperConfig(MapperConfig<T> src, BaseSettings base)
     {
         _base = base;
@@ -89,24 +77,6 @@
         _base = src._base;
         _mapperFeatures = src._mapperFeatures;
     }
-<<<<<<< HEAD
-=======
-
-    /**
-     * Method that calculates bit set (flags) of all features that
-     * are enabled by default.
-     */
-    public static <F extends Enum<F> & ConfigFeature> int collectFeatureDefaults(Class<F> enumClass)
-    {
-        int flags = 0;
-        for (F value : enumClass.getEnumConstants()) {
-            if (value.enabledByDefault()) {
-                flags |= value.getMask();
-            }
-        }
-        return flags;
-    }
->>>>>>> 842597eb
 
     /*
     /**********************************************************************
@@ -119,21 +89,13 @@
      * serialization, deserialization)
      */
     public final boolean isEnabled(MapperFeature f) {
-        return (_mapperFeatures & f.getMask()) != 0;
+        return (_mapperFeatures & f.getLongMask()) != 0;
     }
 
     /**
      * "Bulk" access method for checking that all features specified by
      * mask are enabled.
-<<<<<<< HEAD
-=======
-     * 
-     * @since 2.3
-     *
-     * @deprecated Since 2.13 -- no replacement
->>>>>>> 842597eb
-     */
-    @Deprecated
+     */
     public final boolean hasMapperFeatures(int featureMask) {
         return (_mapperFeatures & featureMask) == featureMask;
     }
