package com.fasterxml.jackson.databind.struct;

import java.io.IOException;
import java.io.StringReader;
import java.math.BigDecimal;
import java.math.BigInteger;
import java.net.URI;
import java.util.UUID;

import com.fasterxml.jackson.databind.BaseMapTest;
import com.fasterxml.jackson.databind.DeserializationFeature;
import com.fasterxml.jackson.databind.ObjectMapper;
import com.fasterxml.jackson.databind.ObjectReader;
import com.fasterxml.jackson.databind.exc.MismatchedInputException;

public class UnwrapSingleArrayScalarsTest extends BaseMapTest
{
    static class BooleanBean {
        boolean _v;
        void setV(boolean v) { _v = v; }
    }

    private final ObjectMapper MAPPER = new ObjectMapper();

    private final ObjectReader NO_UNWRAPPING_READER = MAPPER.reader();
    private final ObjectReader UNWRAPPING_READER = MAPPER.reader()
            .with(DeserializationFeature.UNWRAP_SINGLE_VALUE_ARRAYS);

    /*
    /**********************************************************
    /* Tests for boolean
    /**********************************************************
     */
    
    public void testBooleanPrimitiveArrayUnwrap() throws Exception
    {
        // [databind#381]
        final ObjectReader r = UNWRAPPING_READER.forType(BooleanBean.class);
        BooleanBean result = r.readValue(new StringReader("{\"v\":[true]}"));
        assertTrue(result._v);

        _verifyMultiValueArrayFail("[{\"v\":[true,true]}]", BooleanBean.class);

        result = r.readValue("{\"v\":[null]}");
        assertNotNull(result);
        assertFalse(result._v);
        
        result = r.readValue("[{\"v\":[null]}]");
        assertNotNull(result);
        assertFalse(result._v);
        
        boolean[] array = UNWRAPPING_READER.forType(boolean[].class)
                .readValue(new StringReader("[ [ null ] ]"));
        assertNotNull(array);
        assertEquals(1, array.length);
        assertFalse(array[0]);
    }

    /*
    /**********************************************************
    /* Single-element as array tests, numbers
    /**********************************************************
     */
    
    // [databind#381]
    public void testSingleElementScalarArrays() throws Exception {
        final int intTest = 932832;
        final double doubleTest = 32.3234;
        final long longTest = 2374237428374293423L;
        final short shortTest = (short) intTest;
        final float floatTest = 84.3743f;
        final byte byteTest = (byte) 43;
        final char charTest = 'c';

        final ObjectMapper mapper = new ObjectMapper();
        mapper.enable(DeserializationFeature.UNWRAP_SINGLE_VALUE_ARRAYS);

        final int intValue = mapper.readValue(asArray(intTest), Integer.TYPE);
        assertEquals(intTest, intValue);
        final Integer integerWrapperValue = mapper.readValue(asArray(Integer.valueOf(intTest)), Integer.class);
        assertEquals(Integer.valueOf(intTest), integerWrapperValue);

        final double doubleValue = mapper.readValue(asArray(doubleTest), Double.class);
        assertEquals(doubleTest, doubleValue);
        final Double doubleWrapperValue = mapper.readValue(asArray(Double.valueOf(doubleTest)), Double.class);
        assertEquals(Double.valueOf(doubleTest), doubleWrapperValue);

        final long longValue = mapper.readValue(asArray(longTest), Long.TYPE);
        assertEquals(longTest, longValue);
        final Long longWrapperValue = mapper.readValue(asArray(Long.valueOf(longTest)), Long.class);
        assertEquals(Long.valueOf(longTest), longWrapperValue);

        final short shortValue = mapper.readValue(asArray(shortTest), Short.TYPE);
        assertEquals(shortTest, shortValue);
        final Short shortWrapperValue = mapper.readValue(asArray(Short.valueOf(shortTest)), Short.class);
        assertEquals(Short.valueOf(shortTest), shortWrapperValue);

        final float floatValue = mapper.readValue(asArray(floatTest), Float.TYPE);
        assertEquals(floatTest, floatValue);
        final Float floatWrapperValue = mapper.readValue(asArray(Float.valueOf(floatTest)), Float.class);
        assertEquals(Float.valueOf(floatTest), floatWrapperValue);

        final byte byteValue = mapper.readValue(asArray(byteTest), Byte.TYPE);
        assertEquals(byteTest, byteValue);
        final Byte byteWrapperValue = mapper.readValue(asArray(Byte.valueOf(byteTest)), Byte.class);
        assertEquals(Byte.valueOf(byteTest), byteWrapperValue);

        final char charValue = mapper.readValue(asArray(quote(String.valueOf(charTest))), Character.TYPE);
        assertEquals(charTest, charValue);
        final Character charWrapperValue = mapper.readValue(asArray(quote(String.valueOf(charTest))), Character.class);
        assertEquals(Character.valueOf(charTest), charWrapperValue);

        final boolean booleanTrueValue = mapper.readValue(asArray(true), Boolean.TYPE);
        assertTrue(booleanTrueValue);

        final boolean booleanFalseValue = mapper.readValue(asArray(false), Boolean.TYPE);
        assertFalse(booleanFalseValue);

        final Boolean booleanWrapperTrueValue = mapper.readValue(asArray(Boolean.valueOf(true)), Boolean.class);
        assertEquals(Boolean.TRUE, booleanWrapperTrueValue);
    }

    public void testSingleElementArrayDisabled() throws Exception {
        try {
            NO_UNWRAPPING_READER.readValue("[42]", Integer.class);
            fail("Single value array didn't throw an exception when DeserializationFeature.UNWRAP_SINGLE_VALUE_ARRAYS is disabled");
        } catch (MismatchedInputException exp) {
            //Exception was thrown correctly
        }
        try {
            NO_UNWRAPPING_READER.readValue("[42]", Integer.TYPE);
            fail("Single value array didn't throw an exception when DeserializationFeature.UNWRAP_SINGLE_VALUE_ARRAYS is disabled");
        } catch (MismatchedInputException exp) {
            //Exception was thrown correctly
        }
        try {
            NO_UNWRAPPING_READER.readValue("[42342342342342]", Long.class);
            fail("Single value array didn't throw an exception when DeserializationFeature.UNWRAP_SINGLE_VALUE_ARRAYS is disabled");
        } catch (MismatchedInputException exp) {
            //Exception was thrown correctly
        }
        try {
            NO_UNWRAPPING_READER.readValue("[42342342342342342]", Long.TYPE);
            fail("Single value array didn't throw an exception when DeserializationFeature.UNWRAP_SINGLE_VALUE_ARRAYS is disabled");
        } catch (MismatchedInputException exp) {
            //Exception was thrown correctly
        }

        try {
            NO_UNWRAPPING_READER.readValue("[42]", Short.class);
            fail("Single value array didn't throw an exception when DeserializationFeature.UNWRAP_SINGLE_VALUE_ARRAYS is disabled");
        } catch (MismatchedInputException exp) {
            //Exception was thrown correctly
        }
        try {
            NO_UNWRAPPING_READER.readValue("[42]", Short.TYPE);
            fail("Single value array didn't throw an exception when DeserializationFeature.UNWRAP_SINGLE_VALUE_ARRAYS is disabled");
        } catch (MismatchedInputException exp) {
            //Exception was thrown correctly
        }

        try {
            NO_UNWRAPPING_READER.readValue("[327.2323]", Float.class);
            fail("Single value array didn't throw an exception when DeserializationFeature.UNWRAP_SINGLE_VALUE_ARRAYS is disabled");
        } catch (MismatchedInputException exp) {
            //Exception was thrown correctly
        }
        try {
            NO_UNWRAPPING_READER.readValue("[82.81902]", Float.TYPE);
            fail("Single value array didn't throw an exception when DeserializationFeature.UNWRAP_SINGLE_VALUE_ARRAYS is disabled");
        } catch (MismatchedInputException exp) {
            //Exception was thrown correctly
        }

        try {
            NO_UNWRAPPING_READER.readValue("[22]", Byte.class);
            fail("Single value array didn't throw an exception when DeserializationFeature.UNWRAP_SINGLE_VALUE_ARRAYS is disabled");
        } catch (MismatchedInputException exp) {
            //Exception was thrown correctly
        }
        try {
            NO_UNWRAPPING_READER.readValue("[22]", Byte.TYPE);
            fail("Single value array didn't throw an exception when DeserializationFeature.UNWRAP_SINGLE_VALUE_ARRAYS is disabled");
        } catch (MismatchedInputException exp) {
            //Exception was thrown correctly
        }

        try {
            NO_UNWRAPPING_READER.readValue("['d']", Character.class);
            fail("Single value array didn't throw an exception when DeserializationFeature.UNWRAP_SINGLE_VALUE_ARRAYS is disabled");
        } catch (MismatchedInputException exp) {
            //Exception was thrown correctly
        }
        try {
            NO_UNWRAPPING_READER.readValue("['d']", Character.TYPE);
            fail("Single value array didn't throw an exception when DeserializationFeature.UNWRAP_SINGLE_VALUE_ARRAYS is disabled");
        } catch (MismatchedInputException exp) {
            //Exception was thrown correctly
        }

        try {
            NO_UNWRAPPING_READER.readValue("[true]", Boolean.class);
            fail("Single value array didn't throw an exception when DeserializationFeature.UNWRAP_SINGLE_VALUE_ARRAYS is disabled");
        } catch (MismatchedInputException exp) {
            //Exception was thrown correctly
        }
        try {
            NO_UNWRAPPING_READER.readValue("[true]", Boolean.TYPE);
            fail("Single value array didn't throw an exception when DeserializationFeature.UNWRAP_SINGLE_VALUE_ARRAYS is disabled");
        } catch (MismatchedInputException exp) {
            //Exception was thrown correctly
        }
    }

    public void testMultiValueArrayException() throws IOException {
        _verifyMultiValueArrayFail("[42,42]", Integer.class);
        _verifyMultiValueArrayFail("[42,42]", Integer.TYPE);
        _verifyMultiValueArrayFail("[42342342342342,42342342342342]", Long.class);
        _verifyMultiValueArrayFail("[42342342342342342,42342342342342]", Long.TYPE);
        _verifyMultiValueArrayFail("[42,42]", Short.class);
        _verifyMultiValueArrayFail("[42,42]", Short.TYPE);
        _verifyMultiValueArrayFail("[22,23]", Byte.class);
        _verifyMultiValueArrayFail("[22,23]", Byte.TYPE);
        _verifyMultiValueArrayFail("[327.2323,327.2323]", Float.class);
        _verifyMultiValueArrayFail("[82.81902,327.2323]", Float.TYPE);
        _verifyMultiValueArrayFail("[42.273,42.273]", Double.class);
        _verifyMultiValueArrayFail("[42.2723,42.273]", Double.TYPE);
        _verifyMultiValueArrayFail(asArray(quote("c") + ","  + quote("d")), Character.class);
        _verifyMultiValueArrayFail(asArray(quote("c") + ","  + quote("d")), Character.TYPE);
        _verifyMultiValueArrayFail("[true,false]", Boolean.class);
        _verifyMultiValueArrayFail("[true,false]", Boolean.TYPE);
    }

    /*
    /**********************************************************
    /* Simple non-primitive types
    /**********************************************************
     */

<<<<<<< HEAD
    public void testSingleString() throws Exception
    {
        String value = "FOO!";
        String result = MAPPER.readValue("\""+value+"\"", String.class);
        assertEquals(value, result);
    }

=======
>>>>>>> cb393fcb
    public void testSingleStringWrapped() throws Exception
    {
        String value = "FOO!";
        try {
            NO_UNWRAPPING_READER.readValue("[\""+value+"\"]", String.class);
            fail("Exception not thrown when attempting to unwrap a single value 'String' array into a simple String");
        } catch (MismatchedInputException exp) {
            _verifyNoDeserFromArray(exp);
        }
 
        try {
            UNWRAPPING_READER.forType(String.class)
                .readValue("[\""+value+"\",\""+value+"\"]");
            fail("Exception not thrown when attempting to unwrap a single value 'String' array that contained more than one value into a simple String");
        } catch (MismatchedInputException exp) {
            verifyException(exp, "Attempted to unwrap");
        }
        String result = UNWRAPPING_READER.forType(String.class)
                .readValue("[\""+value+"\"]");
        assertEquals(value, result);
    }

    public void testBigDecimal() throws Exception
    {
        BigDecimal value = new BigDecimal("0.001");
        ObjectReader r = NO_UNWRAPPING_READER.forType(BigDecimal.class);
        BigDecimal result = r.readValue(value.toString());
        assertEquals(value, result);
        try {
            r.readValue("[" + value.toString() + "]");
            fail("Exception was not thrown when attempting to read a single value array of BigDecimal when UNWRAP_SINGLE_VALUE_ARRAYS feature is disabled");
        } catch (MismatchedInputException exp) {
            _verifyNoDeserFromArray(exp);
        }

        r = UNWRAPPING_READER.forType(BigDecimal.class);
        result = r.readValue("[" + value.toString() + "]");
        assertEquals(value, result);
        
        try {
            r.readValue("[" + value.toString() + "," + value.toString() + "]");
            fail("Exception was not thrown when attempting to read a muti value array of BigDecimal when UNWRAP_SINGLE_VALUE_ARRAYS feature is enabled");
        } catch (MismatchedInputException exp) {
            verifyException(exp, "Attempted to unwrap");
        }
    }

    public void testBigInteger() throws Exception
    {
        final ObjectMapper mapper = objectMapper();
        mapper.disable(DeserializationFeature.UNWRAP_SINGLE_VALUE_ARRAYS);
        
        BigInteger value = new BigInteger("-1234567890123456789012345567809");
        BigInteger result = mapper.readValue(value.toString(), BigInteger.class);
        assertEquals(value, result);

        try {
            mapper.readValue("[" + value.toString() + "]", BigInteger.class);
            fail("Exception was not thrown when attempting to read a single value array of BigInteger when UNWRAP_SINGLE_VALUE_ARRAYS feature is disabled");
        } catch (MismatchedInputException exp) {
            _verifyNoDeserFromArray(exp);
        }
        
        mapper.enable(DeserializationFeature.UNWRAP_SINGLE_VALUE_ARRAYS);
        result = mapper.readValue("[" + value.toString() + "]", BigInteger.class);
        assertEquals(value, result);
        
        try {
            mapper.readValue("[" + value.toString() + "," + value.toString() + "]", BigInteger.class);
            fail("Exception was not thrown when attempting to read a multi-value array of BigInteger when UNWRAP_SINGLE_VALUE_ARRAYS feature is enabled");
        } catch (MismatchedInputException exp) {
            verifyException(exp, "Attempted to unwrap");
        }        
    }

    public void testClassAsArray() throws Exception
    {
        Class<?> result = MAPPER
                    .readerFor(Class.class)
                    .with(DeserializationFeature.UNWRAP_SINGLE_VALUE_ARRAYS)
                    .readValue(quote(String.class.getName()));
        assertEquals(String.class, result);

        try {
            MAPPER.readerFor(Class.class)
                .without(DeserializationFeature.UNWRAP_SINGLE_VALUE_ARRAYS)
                .readValue("[" + quote(String.class.getName()) + "]");
            fail("Did not throw exception when UNWRAP_SINGLE_VALUE_ARRAYS feature was disabled and attempted to read a Class array containing one element");
        } catch (MismatchedInputException e) {
            _verifyNoDeserFromArray(e);
        }

        _verifyMultiValueArrayFail("[" + quote(Object.class.getName()) + "," + quote(Object.class.getName()) +"]",
                Class.class);
        result = MAPPER.readerFor(Class.class)
                .with(DeserializationFeature.UNWRAP_SINGLE_VALUE_ARRAYS)
                .readValue("[" + quote(String.class.getName()) + "]");
        assertEquals(String.class, result);
    }

    public void testURIAsArray() throws Exception
    {
        final ObjectReader reader = MAPPER.readerFor(URI.class);
        final URI value = new URI("http://foo.com");
        try {
            reader.without(DeserializationFeature.UNWRAP_SINGLE_VALUE_ARRAYS)
                .readValue("[\""+value.toString()+"\"]");
            fail("Did not throw exception for single value array when UNWRAP_SINGLE_VALUE_ARRAYS is disabled");
        } catch (MismatchedInputException e) {
            _verifyNoDeserFromArray(e);
        }
        
        _verifyMultiValueArrayFail("[\""+value.toString()+"\",\""+value.toString()+"\"]", URI.class);
    }

    public void testUUIDAsArray() throws Exception
    {
        final ObjectReader reader = MAPPER.readerFor(UUID.class);
        final String uuidStr = "76e6d183-5f68-4afa-b94a-922c1fdb83f8";
        UUID uuid = UUID.fromString(uuidStr);
        try {
            NO_UNWRAPPING_READER.forType(UUID.class)
                .readValue("[" + quote(uuidStr) + "]");
            fail("Exception was not thrown when UNWRAP_SINGLE_VALUE_ARRAYS is disabled and attempted to read a single value array as a single element");
        } catch (MismatchedInputException e) {
            _verifyNoDeserFromArray(e);
        }
        assertEquals(uuid,
                reader.with(DeserializationFeature.UNWRAP_SINGLE_VALUE_ARRAYS)
                    .readValue("[" + quote(uuidStr) + "]"));
        _verifyMultiValueArrayFail("[" + quote(uuidStr) + "," + quote(uuidStr) + "]", UUID.class);
    }

    /*
    /**********************************************************
    /* Helper methods
    /**********************************************************
     */

    private void _verifyNoDeserFromArray(Exception e) {
        verifyException(e, "Cannot deserialize");
        verifyException(e, "from Array value");
        verifyException(e, "JsonToken.START_ARRAY");
    }

    private void _verifyMultiValueArrayFail(String input, Class<?> type) throws IOException {
        try {
            UNWRAPPING_READER.forType(type).readValue(input);
            fail("Single value array didn't throw an exception when DeserializationFeature.UNWRAP_SINGLE_VALUE_ARRAYS is disabled");
        } catch (MismatchedInputException e) {
            verifyException(e, "Attempted to unwrap");
        }
    }

    private static String asArray(Object value) {
        return "["+value+"]";
    }
}<|MERGE_RESOLUTION|>--- conflicted
+++ resolved
@@ -237,16 +237,6 @@
     /**********************************************************
      */
 
-<<<<<<< HEAD
-    public void testSingleString() throws Exception
-    {
-        String value = "FOO!";
-        String result = MAPPER.readValue("\""+value+"\"", String.class);
-        assertEquals(value, result);
-    }
-
-=======
->>>>>>> cb393fcb
     public void testSingleStringWrapped() throws Exception
     {
         String value = "FOO!";
