--- conflicted
+++ resolved
@@ -122,16 +122,8 @@
      * This is the special serializer for regular {@link java.lang.Integer}s
      * (and primitive ints)
      * <p>
-<<<<<<< HEAD
-     * Since this is one of "native" types, no type information is ever included
-     * on serialization (unlike for most scalar types)
-=======
      * Since this is one of "natural" types, no type information is ever included
      * on serialization (unlike for most scalar types, except for {@code double}).
->>>>>>> 9aad873b
-     * <p>
-     * NOTE: as of 2.6, generic signature changed to Object, to avoid generation
-     * of bridge methods.
      */
     @JacksonStdImpl
     public static class IntegerSerializer extends Base<Object> {
