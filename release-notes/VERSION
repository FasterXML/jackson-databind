--- conflicted
+++ resolved
@@ -4,7 +4,6 @@
 === Releases ===
 ------------------------------------------------------------------------
 
-<<<<<<< HEAD
 2.8.0 (not released yet)
 
 #621: Allow definition of "ignorable types" without annotation (using
@@ -26,10 +25,7 @@
 #1187: Refactor `AtomicReferenceDeserializer` into `ReferenceTypeDeserializer`
 #1211: Change `JsonValueSerializer` to get `AnnotatedMethod`, not "raw" method
 
-2.7.4 (not yet released)
-=======
 2.7.4 (29-Apr-2016)
->>>>>>> 69095e5c
 
 #1122: Jackson 2.7 and Lombok: 'Conflicting/ambiguous property name definitions'
 #1178: `@JsonSerialize(contentAs=superType)` behavior disallowed in 2.7
