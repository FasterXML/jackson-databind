package com.fasterxml.jackson.databind;

import java.io.IOException;
import java.text.DateFormat;
import java.util.Date;
import java.util.Locale;
import java.util.TimeZone;

import com.fasterxml.jackson.annotation.JsonFormat;
import com.fasterxml.jackson.annotation.JsonInclude;
import com.fasterxml.jackson.annotation.ObjectIdGenerator;

import com.fasterxml.jackson.core.*;
import com.fasterxml.jackson.core.io.CharacterEscapes;
import com.fasterxml.jackson.core.tree.ArrayTreeNode;
import com.fasterxml.jackson.core.tree.ObjectTreeNode;

import com.fasterxml.jackson.databind.cfg.ContextAttributes;
import com.fasterxml.jackson.databind.cfg.GeneratorSettings;
import com.fasterxml.jackson.databind.exc.InvalidDefinitionException;
import com.fasterxml.jackson.databind.exc.InvalidTypeIdException;
import com.fasterxml.jackson.databind.introspect.Annotated;
import com.fasterxml.jackson.databind.introspect.AnnotatedMember;
import com.fasterxml.jackson.databind.introspect.BeanPropertyDefinition;
import com.fasterxml.jackson.databind.jsontype.TypeSerializer;
import com.fasterxml.jackson.databind.ser.*;
import com.fasterxml.jackson.databind.ser.impl.ReadOnlyClassToSerializerMap;
import com.fasterxml.jackson.databind.ser.impl.TypeWrappedSerializer;
import com.fasterxml.jackson.databind.ser.impl.UnknownSerializer;
import com.fasterxml.jackson.databind.ser.impl.WritableObjectId;
import com.fasterxml.jackson.databind.ser.std.NullSerializer;
import com.fasterxml.jackson.databind.type.TypeFactory;
import com.fasterxml.jackson.databind.util.ClassUtil;

/**
 * Class that defines API used by {@link ObjectMapper} and
 * {@link JsonSerializer}s to obtain serializers capable of serializing
 * instances of specific types; as well as the default implementation
 * of the functionality.
 *<p>
 * Provider handles caching aspects of serializer handling; all construction
 * details are delegated to {@link SerializerFactory} instance.
 *<p>
 */
public abstract class SerializerProvider
    extends DatabindContext
    implements // NOTE: not JDK serializable with 3.x (factory that creates these is)
        ObjectWriteContext // 3.0, for use by jackson-core
{
    /**
     * Placeholder serializer used when <code>java.lang.Object</code> typed property
     * is marked to be serialized.
     *<br>
     * NOTE: starting with 2.6, this instance is NOT used for any other types, and
     * separate instances are constructed for "empty" Beans.
     */
    protected final static JsonSerializer<Object> DEFAULT_UNKNOWN_SERIALIZER = new UnknownSerializer();

    /*
    /**********************************************************************
    /* Configuration, general
    /**********************************************************************
     */

    /**
     * Serialization configuration to use for serialization processing.
     */
    final protected SerializationConfig _config;

    /**
     * Configuration to be used by streaming generator when it is constructed.
     *
     * @since 3.0
     */
    final protected GeneratorSettings _generatorConfig;

    /**
     * Low-level {@link TokenStreamFactory} that may be used for constructing
     * embedded generators.
     */
    final protected TokenStreamFactory _streamFactory;

    /**
     * Token stream generator actively used; only set for per-call instances
     *
     * @since 3.0
     */
    protected transient JsonGenerator _generator;

    /**
     * View used for currently active serialization, if any.
     */
    final protected Class<?> _activeView;
    
    /*
    /**********************************************************************
    /* Configuration, serializer access
    /**********************************************************************
     */

    /**
     * Factory used for constructing actual serializer instances.
     * Only set for non-blueprint instances.
     */
    final protected SerializerFactory _serializerFactory;
    
    /**
     * Serializer used to output a null value. Default implementation
     * writes nulls using {@link JsonGenerator#writeNull}.
     */
    final protected JsonSerializer<Object> _nullValueSerializer;

    /**
     * Flag set to indicate that we are using vanilla null value serialization
     */
    final protected boolean _stdNullValueSerializer;
    
    /*
    /**********************************************************************
    /* Helper objects for caching, reuse
    /**********************************************************************
     */

    /**
     * Cache for doing type-to-value-serializer lookups.
     */
    final protected SerializerCache _serializerCache;
    
    /**
     * For fast lookups, we will have a local non-shared read-only
     * map that contains serializers previously fetched.
     */
    final protected ReadOnlyClassToSerializerMap _knownSerializers;

    /**
     * Lazily acquired and instantiated formatter object: initialized
     * first time it is needed, reused afterwards. Used via instances
     * (not blueprints), so that access need not be thread-safe.
     */
    protected DateFormat _dateFormat;

    /*
    /**********************************************************************
    /* Other state
    /**********************************************************************
     */

    /**
     * Lazily-constructed holder for per-call attributes.
     * Only set for non-blueprint instances.
     */
    protected ContextAttributes _attributes;

    /*
    /**********************************************************************
    /* Life-cycle
    /**********************************************************************
     */

    protected SerializerProvider(TokenStreamFactory streamFactory,
            SerializationConfig config, GeneratorSettings generatorConfig,
            SerializerFactory f, SerializerCache cache)
    {
        _streamFactory = streamFactory;
        _serializerFactory = f;
        _config = config;
        _generatorConfig = generatorConfig;

        _serializerCache = cache;

        // Default null key, value serializers configured via SerializerFactory
        {
            JsonSerializer<Object> ser = f.getDefaultNullValueSerializer();
            if (ser == null) {
                _stdNullValueSerializer = true;
                ser = NullSerializer.instance;
            } else {
                _stdNullValueSerializer = false;
            }
            _nullValueSerializer = ser;
        }

        _activeView = config.getActiveView();
        _attributes = config.getAttributes();

        // Non-blueprint instances do have a read-only map; one that doesn't
        // need synchronization for lookups.
        _knownSerializers = _serializerCache.getReadOnlyLookupMap();
    }

    /*
    /**********************************************************************
    /* ObjectWriteContext impl, config access
    /**********************************************************************
     */

    @Override
    public TokenStreamFactory getGeneratorFactory() {
        return _streamFactory;
    }

    @Override
    public FormatSchema getSchema() { return _generatorConfig.getSchema(); }

    @Override
    public CharacterEscapes getCharacterEscapes() { return _generatorConfig.getCharacterEscapes(); }

    @Override
    public PrettyPrinter getPrettyPrinter() {
        PrettyPrinter pp = _generatorConfig.getPrettyPrinter();
        if (pp == null) {
            if (isEnabled(SerializationFeature.INDENT_OUTPUT)) {
                pp = _config.constructDefaultPrettyPrinter();
            }
        }
        return pp;
    }

    @Override
    public SerializableString getRootValueSeparator(SerializableString defaultSeparator) {
        return _generatorConfig.getRootValueSeparator(defaultSeparator);
    }

    @Override
    public int getGeneratorFeatures(int defaults) {
        return _config.getGeneratorFeatures();
    }

    @Override
    public int getFormatWriteFeatures(int defaults) {
        return _config.getFormatWriteFeatures();
    }

    /*
    /**********************************************************************
    /* ObjectWriteContext impl, databind integration
    /**********************************************************************
     */

    @Override
    public ArrayTreeNode createArrayNode() {
        return _config.getNodeFactory().arrayNode();
    }

    @Override
    public ObjectTreeNode createObjectNode() {
        return _config.getNodeFactory().objectNode();
    }

    @Override
    public void writeValue(JsonGenerator gen, Object value) throws IOException
    {
        // Let's keep track of active generator; useful mostly for error reporting...
        JsonGenerator prevGen = _generator;
        _generator = gen;
        try {
            if (value == null) {
                if (_stdNullValueSerializer) { // minor perf optimization
                    gen.writeNull();
                } else {
                    _nullValueSerializer.serialize(null, gen, this);
                }
                return;
            }
            Class<?> cls = value.getClass();
            findTypedValueSerializer(cls, true).serialize(value, gen, this);
        } finally {
            _generator = prevGen;
        }
    }

    @Override
    public void writeTree(JsonGenerator gen, TreeNode tree) throws IOException
    {
        // 05-Oct-2017, tatu: Should probably optimize or something? Or not?
        writeValue(gen, tree);
    }

    /*
    /**********************************************************************
    /* DatabindContext implementation (and closely related but ser-specific)
    /**********************************************************************
     */

    /**
     * Method for accessing configuration for the serialization processing.
     */
    @Override
    public final SerializationConfig getConfig() { return _config; }

    @Override
    public final AnnotationIntrospector getAnnotationIntrospector() {
        return _config.getAnnotationIntrospector();
    }

    @Override
    public final TypeFactory getTypeFactory() {
        return _config.getTypeFactory();
    }

    @Override
    public final Class<?> getActiveView() { return _activeView; }

    @Override
    public final boolean canOverrideAccessModifiers() {
        return _config.canOverrideAccessModifiers();
    }

    @Override
    public final boolean isEnabled(MapperFeature feature) {
        return _config.isEnabled(feature);
    }

    @Override
    public final JsonFormat.Value getDefaultPropertyFormat(Class<?> baseType) {
        return _config.getDefaultPropertyFormat(baseType);
    }

    public final JsonInclude.Value getDefaultPropertyInclusion(Class<?> baseType) {
        return _config.getDefaultPropertyInclusion();
    }

    /**
     * Method for accessing default Locale to use: convenience method for
     *<pre>
     *   getConfig().getLocale();
     *</pre>
     */
    @Override
    public Locale getLocale() {
        return _config.getLocale();
    }

    /**
     * Method for accessing default TimeZone to use: convenience method for
     *<pre>
     *   getConfig().getTimeZone();
     *</pre>
     */
    @Override
    public TimeZone getTimeZone() {
        return _config.getTimeZone();
    }
    
    /*
    /**********************************************************************
    /* Generic attributes
    /**********************************************************************
     */

    @Override
    public Object getAttribute(Object key) {
        return _attributes.getAttribute(key);
    }

    @Override
    public SerializerProvider setAttribute(Object key, Object value)
    {
        _attributes = _attributes.withPerCallAttribute(key, value);
        return this;
    }

    /*
    /**********************************************************************
    /* Access to general configuration
    /**********************************************************************
     */

    /**
     * Convenience method for checking whether specified serialization
     * feature is enabled or not.
     * Shortcut for:
     *<pre>
     *  getConfig().isEnabled(feature);
     *</pre>
     */
    public final boolean isEnabled(SerializationFeature feature) {
        return _config.isEnabled(feature);
    }

    /**
     * "Bulk" access method for checking that all features specified by
     * mask are enabled.
     */
    public final boolean hasSerializationFeatures(int featureMask) {
        return _config.hasSerializationFeatures(featureMask);
    }
    
    /**
     * Convenience method for accessing provider to find serialization filters used,
     * equivalent to calling:
     *<pre>
     *   getConfig().getFilterProvider();
     *</pre>
     */
    public final FilterProvider getFilterProvider() {
        return _config.getFilterProvider();
    }

    public JsonGenerator getGenerator() {
        return _generator;
    }

    /*
    /**********************************************************************
    /* Access to Object Id aspects
    /**********************************************************************
     */

    /**
     * Method called to find the Object Id for given POJO, if one
     * has been generated. Will always return a non-null Object;
     * contents vary depending on whether an Object Id already
     * exists or not.
     */
    public abstract WritableObjectId findObjectId(Object forPojo,
        ObjectIdGenerator<?> generatorType);

    /*
    /**********************************************************************
    /* Introspection support
    /**********************************************************************
     */
    
    /**
     * Convenience method for doing full "for serialization" introspection of specified
     * type; results may be cached during lifespan of this context as well.
     */
    public BeanDescription introspect(JavaType type) throws JsonMappingException {
        return _config.introspect(type);
    }

    public BeanDescription introspectClassAnnotations(Class<?> rawType) throws JsonMappingException {
        return _config.introspectClassAnnotations(rawType);
    }

    public BeanDescription introspectClassAnnotations(JavaType type) throws JsonMappingException {
        return _config.introspectClassAnnotations(type);
    }
    
    /*
    /**********************************************************************
    /* Serializer discovery: root/non-property value serializers
    /**********************************************************************
     */

    /**
     * Method called to locate regular serializer, matching type serializer,
     * and if both found, wrap them in a serializer that calls both in correct
     * sequence. This method is mostly used for root-level serializer
     * handling to allow for simpler caching. A call can always be replaced
     * by equivalent calls to access serializer and type serializer separately.
     * 
     * @param rawType Type for purpose of locating a serializer; usually dynamic
     *   runtime type, but can also be static declared type, depending on configuration
     * @param cache Whether resulting value serializer should be cached or not
     */
    public JsonSerializer<Object> findTypedValueSerializer(Class<?> rawType,
            boolean cache)
        throws JsonMappingException
    {
        // First: do we have it cached?
        JsonSerializer<Object> ser = _knownSerializers.typedValueSerializer(rawType);
        if (ser != null) {
            return ser;
        }
        // If not, compose from pieces:
        JavaType fullType = _config.constructType(rawType);
        ser = handleRootContextualization(findValueSerializer(rawType));
        TypeSerializer typeSer = findTypeSerializer(fullType);
        if (typeSer != null) {
            typeSer = typeSer.forProperty(this, null);
            ser = new TypeWrappedSerializer(typeSer, ser);
        }
        if (cache) {
            _serializerCache.addTypedSerializer(rawType, ser);
        }
        return ser;
    }

    /**
     * Method called to locate regular serializer, matching type serializer,
     * and if both found, wrap them in a serializer that calls both in correct
     * sequence. This method is mostly used for root-level serializer
     * handling to allow for simpler caching. A call can always be replaced
     * by equivalent calls to access serializer and type serializer separately.
     * 
     * @param valueType Declared type of value being serialized (which may not
     *    be actual runtime type); used for finding both value serializer and
     *    type serializer to use for adding polymorphic type (if any)
     * @param cache Whether resulting value serializer should be cached or not
     */
    public JsonSerializer<Object> findTypedValueSerializer(JavaType valueType, boolean cache)
        throws JsonMappingException
    {

        JsonSerializer<Object> ser = _knownSerializers.typedValueSerializer(valueType);
        if (ser != null) {
            return ser;
        }
        ser = handleRootContextualization(findValueSerializer(valueType));
        TypeSerializer typeSer = findTypeSerializer(valueType);
        if (typeSer != null) {
            typeSer = typeSer.forProperty(this, null);
            ser = new TypeWrappedSerializer(typeSer, ser);
        }
        if (cache) {
            _serializerCache.addTypedSerializer(valueType, ser);
        }
        return ser;
    }

    /**
     * Method for finding (from cache) or creating (and caching) serializer for given type,
     * without checking for polymorphic typing, and then contextualizing without actual
     * property. This is most often used for root-level values (when writing
     * sequences), but may sometimes be used for more esoteric value handling for
     * delegation.
     *
     * @since 3.0
     */
    public JsonSerializer<Object> findRootValueSerializer(Class<?> rawType) throws JsonMappingException
    {
        JsonSerializer<Object> ser = _knownSerializers.untypedValueSerializer(rawType);
        if (ser == null) {
            JavaType fullType = _config.constructType(rawType);
            ser = _serializerCache.untypedValueSerializer(fullType);
            if (ser == null) {
                ser = _createAndCacheUntypedSerializer(rawType, fullType);
            }
        }
        return handleRootContextualization(ser);
    }

    /**
     * Method for finding (from cache) or creating (and caching) serializer for given type,
     * without checking for polymorphic typing, and then contextualizing without actual
     * property. This is most often used for root-level values (when writing
     * sequences), but may sometimes be used for more esoteric value handling for
     * delegation.
     *
     * @since 3.0
     */
    public JsonSerializer<Object> findRootValueSerializer(JavaType valueType)
        throws JsonMappingException
    {
        JsonSerializer<Object> ser = _knownSerializers.untypedValueSerializer(valueType);
        if (ser == null) {
            ser = _createAndCacheUntypedSerializer(valueType);
        }
        return handleRootContextualization(ser);
    }

    /*
    /**********************************************************************
    /* Serializer discovery: property value serializers
    /**********************************************************************
     */

    /**
     * Method used for locating "primary" property value serializer (one directly
     * handling value of the property). Difference (if any) has to do with contextual resolution,
     * and method(s) called: this method should only be called when caller is
     * certain that this is the primary property value serializer.
     * 
     * @param property Property that is being handled; will never be null, and its
     *    type has to match <code>valueType</code> parameter.
     */
    public JsonSerializer<Object> findPrimaryPropertySerializer(JavaType valueType,
            BeanProperty property)
        throws JsonMappingException
    {
        JsonSerializer<Object> ser = _knownSerializers.untypedValueSerializer(valueType);
        if (ser == null) {
            ser = _createAndCachePropertySerializer(valueType, property);
        }
        return handlePrimaryContextualization(ser, property);
    }

    public JsonSerializer<Object> findPrimaryPropertySerializer(Class<?> rawType,
            BeanProperty property)
        throws JsonMappingException
    {
        JsonSerializer<Object> ser = _knownSerializers.untypedValueSerializer(rawType);
        if (ser == null) {
            JavaType fullType = _config.constructType(rawType);
            ser = _serializerCache.untypedValueSerializer(fullType);
            if (ser == null) {
                ser = _createAndCachePropertySerializer(rawType, fullType, property);
            }
        }
        return handlePrimaryContextualization(ser, property);
    }

    public JsonSerializer<Object> findSecondaryPropertySerializer(JavaType valueType,
            BeanProperty property)
        throws JsonMappingException
    {
        JsonSerializer<Object> ser = _knownSerializers.untypedValueSerializer(valueType);
        if (ser == null) {
            ser = _createAndCachePropertySerializer(valueType, property);
        }
        return handleSecondaryContextualization(ser, property);
    }

    public JsonSerializer<Object> findSecondaryPropertySerializer(Class<?> rawType,
            BeanProperty property)
        throws JsonMappingException
    {
        JsonSerializer<Object> ser = _knownSerializers.untypedValueSerializer(rawType);
        if (ser == null) {
            JavaType fullType = _config.constructType(rawType);
            ser = _serializerCache.untypedValueSerializer(fullType);
            if (ser == null) {
                ser = _createAndCachePropertySerializer(rawType, fullType, property);
            }
        }
        return handleSecondaryContextualization(ser, property);
    }

    /*
    /**********************************************************************
    /* General serializer locating functionality
    /**********************************************************************
     */

    /**
     * Method variant used when we do NOT want contextualization to happen; it will need
     * to be handled at a later point, but caller wants to be able to do that
     * as needed; sometimes to avoid infinite loops
     */
    public JsonSerializer<Object> findValueSerializer(Class<?> rawType) throws JsonMappingException
    {
        JsonSerializer<Object> ser = _knownSerializers.untypedValueSerializer(rawType);
        if (ser == null) {
            JavaType fullType = _config.constructType(rawType);
            ser = _serializerCache.untypedValueSerializer(fullType);
            if (ser == null) {
                ser = _createAndCacheUntypedSerializer(rawType, fullType);
            }
        }
        return ser;
    }

    /**
     * Method variant used when we do NOT want contextualization to happen; it will need
     * to be handled at a later point, but caller wants to be able to do that
     * as needed; sometimes to avoid infinite loops
     */
    public JsonSerializer<Object> findValueSerializer(JavaType valueType)
        throws JsonMappingException
    {
        // (see comments from above method)
        JsonSerializer<Object> ser = _knownSerializers.untypedValueSerializer(valueType);
        if (ser == null) {
            ser = _createAndCacheUntypedSerializer(valueType);
        }
        return ser;
    }

    /*
    /**********************************************************************
    /* Serializer discovery: type serializers
    /**********************************************************************
     */

    /**
     * Method called to get the {@link TypeSerializer} to use for including Type Id necessary
     * for serializing for the given Java class.
     * Useful for schema generators.
     */
    public TypeSerializer findTypeSerializer(JavaType baseType) throws JsonMappingException {
        return findTypeSerializer(baseType, introspectClassAnnotations(baseType));
    }

    /**
     * Method called to get the {@link TypeSerializer} to use for including Type Id necessary
     * for serializing for the given Java class.
     * Useful for schema generators.
     *
     * @since 3.0
     */
    public TypeSerializer findTypeSerializer(JavaType baseType, BeanDescription beanDesc)
            throws JsonMappingException {
        return _config.getTypeResolverProvider().findTypeSerializer(this, baseType,
                beanDesc.getClassInfo());
    }

    /**
     * Like {@link #findTypeSerializer(JavaType)}, but for use from specific POJO property.
     * Method called to create a type information serializer for values of given
     * non-container property
     * if one is needed. If not needed (no polymorphic handling configured), should
     * return null.
     *
     * @param baseType Declared type to use as the base type for type information serializer
     * 
     * @return Type serializer to use for property values, if one is needed; null if not.
     *
     * @since 3.0
     */
    public TypeSerializer findPropertyTypeSerializer(JavaType baseType, AnnotatedMember accessor)
            throws JsonMappingException
    {
        return _config.getTypeResolverProvider()
                .findPropertyTypeSerializer(this, accessor, baseType);
    }

    /*
    /**********************************************************************
    /* Serializer discovery: key serializers
    /**********************************************************************
     */

    /**
     * Method called to get the serializer to use for serializing
     * non-null Map keys. Separation from regular
     * {@link #findValueSerializer} method is because actual write
     * method must be different (@link JsonGenerator#writeFieldName};
     * but also since behavior for some key types may differ.
     *<p>
     * Note that the serializer itself can be called with instances
     * of any Java object, but not nulls.
     */
    public JsonSerializer<Object> findKeySerializer(JavaType keyType, BeanProperty property)
        throws JsonMappingException
    {
        // 16-Mar-2018, tatu: Used to have "default key serializer" in 2.x; dropped to let/make
        //    custom code use Module interface or similar to provide key serializers
        JsonSerializer<Object> ser = _serializerFactory.createKeySerializer(this, keyType, null);
        // _handleContextualResolvable(ser, property):
        ser.resolve(this);
        return handleSecondaryContextualization(ser, property);
    }

    public JsonSerializer<Object> findKeySerializer(Class<?> rawKeyType, BeanProperty property)
        throws JsonMappingException
    {
        return findKeySerializer(_config.constructType(rawKeyType), property);
    }

    public JsonSerializer<Object> getDefaultNullValueSerializer() {
        return _nullValueSerializer;
    }

    /**
     * Method called to find a serializer to use for null values for given
     * declared type. Note that type is completely based on declared type,
     * since nulls in Java have no type and thus runtime type cannot be
     * determined.
     */
    public JsonSerializer<Object> findNullKeySerializer(JavaType serializationType,
            BeanProperty property)
        throws JsonMappingException
    {
        // rarely needed (that is, not on critical perf path), delegate to factory
        return _serializerFactory.getDefaultNullKeySerializer();
    }

    /*
    /**********************************************************************
    /* Serializer discovery: other misc serializers, null value, unknown
    /**********************************************************************
     */

    /**
     * Method called to get the serializer to use for serializing null
     * values for specified property.
     *<p>
     * Default implementation simply calls {@link #getDefaultNullValueSerializer()};
     * can be overridden to add custom null serialization for properties
     * of certain type or name. This gives method full granularity to basically
     * override null handling for any specific property or class of properties.
     */
    public JsonSerializer<Object> findNullValueSerializer(BeanProperty property)
        throws JsonMappingException
    {
        return _nullValueSerializer;
    }

    /**
     * Method called to get the serializer to use if provider
     * cannot determine an actual type-specific serializer
     * to use; typically when none of {@link SerializerFactory}
     * instances are able to construct a serializer.
     *<p>
     * Typically, returned serializer will throw an exception,
     * although alternatively {@link com.fasterxml.jackson.databind.ser.std.ToStringSerializer}
     * could be returned as well.
     *
     * @param unknownType Type for which no serializer is found
     */
    public JsonSerializer<Object> getUnknownTypeSerializer(Class<?> unknownType) {
        // 23-Apr-2015, tatu: Only return shared instance if nominal type is Object.class
        if (unknownType == Object.class) {
            return DEFAULT_UNKNOWN_SERIALIZER;
        }
        // otherwise construct explicit instance with property handled type
        return new UnknownSerializer(unknownType);
    }

    /**
     * Helper method called to see if given serializer is considered to be
     * something returned by {@link #getUnknownTypeSerializer}, that is, something
     * for which no regular serializer was found or constructed.
     */
    public boolean isUnknownTypeSerializer(JsonSerializer<?> ser) {
        if ((ser == DEFAULT_UNKNOWN_SERIALIZER) || (ser == null)) {
            return true;
        }
        // 23-Apr-2015, tatu: "empty" serializer is trickier; needs to consider
        //    error handling
        if (isEnabled(SerializationFeature.FAIL_ON_EMPTY_BEANS)) {
            if (ser instanceof UnknownSerializer) {
                return true;
            }
        }
        return false;
    }

    /*
    /**********************************************************************
    /* Low-level methods for actually constructing and initializing serializers
    /**********************************************************************
     */

    /**
     * Method that will try to construct a value serializer; and if
     * one is successfully created, cache it for reuse.
     */
    protected JsonSerializer<Object> _createAndCacheUntypedSerializer(Class<?> rawType,
            JavaType fullType)
        throws JsonMappingException
    {
        // Important: must introspect all annotations, not just class
        BeanDescription beanDesc = introspect(fullType);
        JsonSerializer<Object> ser;
        try {
            ser = _serializerFactory.createSerializer(this, fullType, beanDesc, null);
        } catch (IllegalArgumentException iae) {
            // We better only expose checked exceptions, since those are what caller is expected to handle
            throw _mappingProblem(iae, iae.getMessage());
        }
        // Always cache -- and in this case both for raw and full type
        _serializerCache.addAndResolveNonTypedSerializer(rawType, fullType, ser, this);
        return ser;
    }

    protected JsonSerializer<Object> _createAndCacheUntypedSerializer(JavaType type)
        throws JsonMappingException
    {
        // Important: must introspect all annotations, not just class
        BeanDescription beanDesc = introspect(type);
        JsonSerializer<Object> ser;
        try {
            ser = _serializerFactory.createSerializer(this, type, beanDesc, null);
        } catch (IllegalArgumentException iae) {
            // We better only expose checked exceptions, since those are what caller is expected to handle
            throw _mappingProblem(iae, iae.getMessage());
        }
        // always cache -- but only full type (may be parameterized)
        _serializerCache.addAndResolveNonTypedSerializer(type, ser, this);
        return ser;
    }

    /**
     * Alternative to {@link #_createAndCacheUntypedSerializer(Class, JavaType)}, used
     * when serializer is requested for given property.
     */
    protected JsonSerializer<Object> _createAndCachePropertySerializer(Class<?> rawType,
            JavaType fullType, BeanProperty prop)
        throws JsonMappingException
    {
        BeanDescription beanDesc = introspect(fullType);
        JsonSerializer<Object> ser;
        try {
            ser = _serializerFactory.createSerializer(this, fullType, beanDesc, null);
        } catch (IllegalArgumentException iae) {
            throw _mappingProblem(iae, iae.getMessage());
        }
        _serializerCache.addAndResolveNonTypedSerializer(rawType, fullType, ser, this);
        // Fine, we have to base instance. But how about per-property format overrides?
        if (prop == null) {
            return ser;
        }
        return _checkShapeShifting(fullType, beanDesc, prop, ser);
    }

    /**
     * Alternative to {@link #_createAndCacheUntypedSerializer(JavaType)}, used
     * when serializer is requested for given property.
     */
    protected JsonSerializer<Object> _createAndCachePropertySerializer(JavaType type,
            BeanProperty prop)
        throws JsonMappingException
    {
        BeanDescription beanDesc = introspect(type);
        JsonSerializer<Object> ser;
        try {
            ser = _serializerFactory.createSerializer(this, type, beanDesc, null);
        } catch (IllegalArgumentException iae) {
            throw _mappingProblem(iae, iae.getMessage());
        }
        _serializerCache.addAndResolveNonTypedSerializer(type, ser, this);
        // Fine, we have to base instance. But how about per-property format overrides?
        if (prop == null) {
            return ser;
        }
        return _checkShapeShifting(type, beanDesc, prop, ser);
    }

    @SuppressWarnings("unchecked")
    private JsonSerializer<Object> _checkShapeShifting(JavaType type, BeanDescription beanDesc,
            BeanProperty prop, JsonSerializer<?> ser)
        throws JsonMappingException
    {
        JsonFormat.Value overrides = prop.findFormatOverrides(_config);
        if (overrides != null) {
            // First: it may be completely fine to use serializer, despite some overrides
            JsonSerializer<?> ser2 = ser.withFormatOverrides(_config, overrides);
            if (ser2 != null) {
                ser = ser2;
            } else {
                // But if not, we need to re-create it via factory
                ser = _serializerFactory.createSerializer(this, type, beanDesc, overrides);
            }
        }
        return (JsonSerializer<Object>) ser;
    }

    @SuppressWarnings("unchecked")
    protected JsonSerializer<Object> _handleResolvable(JsonSerializer<?> ser)
        throws JsonMappingException
    {
        ser.resolve(this);
        return (JsonSerializer<Object>) ser;
    }

    /*
    /**********************************************************************
    /* Methods for creating instances based on annotations
    /**********************************************************************
     */

    /**
     * Method that can be called to construct and configure serializer instance,
     * either given a {@link Class} to instantiate (with default constructor),
     * or an uninitialized serializer instance.
     * Either way, serializer will be properly resolved
     * (via {@link com.fasterxml.jackson.databind.JsonSerializer#resolve}).
     * 
     * @param annotated Annotated entity that contained definition
     * @param serDef Serializer definition: either an instance or class
     */
    public abstract JsonSerializer<Object> serializerInstance(Annotated annotated,
            Object serDef)
        throws JsonMappingException;

    /**
     * Method that can be called to construct and configure {@link JsonInclude}
     * filter instance,
     * given a {@link Class} to instantiate (with default constructor, by default).
     *
     * @param forProperty (optional) If filter is created for a property, that property;
     *    `null` if filter created via defaulting, global or per-type.
     */
    public abstract Object includeFilterInstance(BeanPropertyDefinition forProperty,
            Class<?> filterClass)
        throws JsonMappingException;

    /**
     * Follow-up method that may be called after calling {@link #includeFilterInstance},
     * to check handling of `null` values by the filter.
     */
    public abstract boolean includeFilterSuppressNulls(Object filter)
        throws JsonMappingException;

    /*
    /**********************************************************************
    /* Support for contextualization
    /**********************************************************************
     */

    /**
     * Method called for primary property serializers (ones
     * directly created to serialize values of a POJO property),
     * to handle details of contextualization, calling
     * {@link JsonSerializer#createContextual(SerializerProvider, BeanProperty)} with given property context.
     * 
     * @param property Property for which the given primary serializer is used; never null.
     */
    @SuppressWarnings("unchecked")
    public JsonSerializer<Object> handlePrimaryContextualization(JsonSerializer<?> ser,
            BeanProperty property)
        throws JsonMappingException
    {
        if (ser != null) {
            ser = ser.createContextual(this, property);
        }
        return (JsonSerializer<Object>) ser;
    }

    /**
     * Method called for secondary property serializers (ones
     * NOT directly created to serialize values of a POJO property
     * but instead created as a dependant serializer -- such as value serializers
     * for structured types, or serializers for root values)
     * to handle details of contextualization, calling
     * {@link JsonSerializer#createContextual(SerializerProvider, BeanProperty)} with given property context.
     * Given that these serializers are not directly related to given property
     * (or, in case of root value property, to any property), annotations
     * accessible may or may not be relevant.
     * 
     * @param property Property for which serializer is used, if any; null
     *    when deserializing root values
     */
    @SuppressWarnings("unchecked")
    public JsonSerializer<Object> handleSecondaryContextualization(JsonSerializer<?> ser,
            BeanProperty property)
        throws JsonMappingException
    {
        if (ser != null) {
            ser = ser.createContextual(this, property);
        }
        return (JsonSerializer<Object>) ser;
    }

    /**
     * @since 3.0
     */
    @SuppressWarnings("unchecked")
    public JsonSerializer<Object> handleRootContextualization(JsonSerializer<?> ser)
        throws JsonMappingException
    {
        if (ser != null) {
            ser = ser.createContextual(this, null);
        }
        return (JsonSerializer<Object>) ser;
    }

    /*
    /**********************************************************************
    /* Convenience methods for serializing using default methods
    /**********************************************************************
     */

    /**
     * Convenience method that will serialize given value (which can be
     * null) using standard serializer locating functionality. It can
     * be called for all values including field and Map values, but usually
     * field values are best handled calling
     * {@link #defaultSerializeField} instead.
     *
     * @deprecated Use {@link #writeValue(JsonGenerator, Object)} instead
     */
    @Deprecated // since 3.0
    public final void defaultSerializeValue(Object value, JsonGenerator gen) throws IOException {
        writeValue(gen, value);
    }

    /**
     * Convenience method that will serialize given field with specified
     * value. Value may be null. Serializer is done using the usual
     * null) using standard serializer locating functionality.
     */
    public final void defaultSerializeField(String fieldName, Object value, JsonGenerator gen)
        throws IOException
    {
        gen.writeFieldName(fieldName);
        writeValue(gen, value);
    }

    /**
     * Method that will handle serialization of Date(-like) values, using
     * {@link SerializationConfig} settings to determine expected serialization
     * behavior.
     * Note: date here means "full" date, that is, date AND time, as per
     * Java convention (and not date-only values like in SQL)
     */
    public final void defaultSerializeDateValue(long timestamp, JsonGenerator gen)
        throws IOException
    {
        if (isEnabled(SerializationFeature.WRITE_DATES_AS_TIMESTAMPS)) {
            gen.writeNumber(timestamp);
        } else {
            gen.writeString(_dateFormat().format(new Date(timestamp)));
        }
    }

    /**
     * Method that will handle serialization of Date(-like) values, using
     * {@link SerializationConfig} settings to determine expected serialization
     * behavior.
     * Note: date here means "full" date, that is, date AND time, as per
     * Java convention (and not date-only values like in SQL)
     */
    public final void defaultSerializeDateValue(Date date, JsonGenerator gen) throws IOException
    {
        if (isEnabled(SerializationFeature.WRITE_DATES_AS_TIMESTAMPS)) {
            gen.writeNumber(date.getTime());
        } else {
            gen.writeString(_dateFormat().format(date));
        }
    }

    /**
     * Method that will handle serialization of Dates used as {@link java.util.Map} keys,
     * based on {@link SerializationFeature#WRITE_DATE_KEYS_AS_TIMESTAMPS}
     * value (and if using textual representation, configured date format)
     */
    public void defaultSerializeDateKey(long timestamp, JsonGenerator gen) throws IOException
    {
        if (isEnabled(SerializationFeature.WRITE_DATE_KEYS_AS_TIMESTAMPS)) {
            gen.writeFieldName(String.valueOf(timestamp));
        } else {
            gen.writeFieldName(_dateFormat().format(new Date(timestamp)));
        }
    }

    /**
     * Method that will handle serialization of Dates used as {@link java.util.Map} keys,
     * based on {@link SerializationFeature#WRITE_DATE_KEYS_AS_TIMESTAMPS}
     * value (and if using textual representation, configured date format)
     */
    public void defaultSerializeDateKey(Date date, JsonGenerator gen) throws IOException
    {
        if (isEnabled(SerializationFeature.WRITE_DATE_KEYS_AS_TIMESTAMPS)) {
            gen.writeFieldName(String.valueOf(date.getTime()));
        } else {
            gen.writeFieldName(_dateFormat().format(date));
        }
    }

    /**
     * Method to call when serializing a `null` value (POJO property, Map entry value,
     * Collection/array element) using configured standard mechanism. Note that this
     * does NOT consider filtering any more as value is expected.
     *
     * @since 3.0 (in 2.x was called <code>defaultSerializeNull</code>)
     */
    public final void defaultSerializeNullValue(JsonGenerator gen) throws IOException
    {
        if (_stdNullValueSerializer) { // minor perf optimization
            gen.writeNull();
        } else {
            _nullValueSerializer.serialize(null, gen, this);
        }
    }

    /*
    /**********************************************************************
    /* Error reporting
    /**********************************************************************
     */

    /**
     * Helper method called to indicate problem in POJO (serialization) definitions or settings
     * regarding specific Java type, unrelated to actual JSON content to map.
     * Default behavior is to construct and throw a {@link JsonMappingException}.
     */
    public <T> T reportBadTypeDefinition(BeanDescription bean,
            String msg, Object... msgArgs) throws JsonMappingException
    {
        String beanDesc = "N/A";
        if (bean != null) {
            beanDesc = ClassUtil.nameOf(bean.getBeanClass());
        }
        msg = String.format("Invalid type definition for type %s: %s",
                beanDesc, _format(msg, msgArgs));
        throw InvalidDefinitionException.from(getGenerator(), msg, bean, null);
    }

    /**
     * Helper method called to indicate problem in POJO (serialization) definitions or settings
     * regarding specific property (of a type), unrelated to actual JSON content to map.
     * Default behavior is to construct and throw a {@link JsonMappingException}.
     */
    public <T> T reportBadPropertyDefinition(BeanDescription bean, BeanPropertyDefinition prop,
            String message, Object... msgArgs) throws JsonMappingException {
        message = _format(message, msgArgs);
        String propName = "N/A";
        if (prop != null) {
            propName = _quotedString(prop.getName());
        }
        String beanDesc = "N/A";
        if (bean != null) {
            beanDesc = ClassUtil.nameOf(bean.getBeanClass());
        }
        message = String.format("Invalid definition for property %s (of type %s): %s",
                propName, beanDesc, message);
        throw InvalidDefinitionException.from(getGenerator(), message, bean, prop);
    }

    @Override
    public <T> T reportBadDefinition(JavaType type, String msg) throws JsonMappingException {
        throw InvalidDefinitionException.from(getGenerator(), msg, type);
    }

    /**
     * @since 2.9
     */
    public <T> T reportBadDefinition(JavaType type, String msg, Throwable cause)
            throws JsonMappingException {
        InvalidDefinitionException e = InvalidDefinitionException.from(getGenerator(), msg, type);
        e.initCause(cause);
        throw e;
    }

    /**
     * @since 2.9
     */
    public <T> T reportBadDefinition(Class<?> raw, String msg, Throwable cause)
            throws JsonMappingException {
        InvalidDefinitionException e = InvalidDefinitionException.from(getGenerator(), msg, constructType(raw));
        e.initCause(cause);
        throw e;
    }

    /**
     * Helper method called to indicate problem; default behavior is to construct and
     * throw a {@link JsonMappingException}, but in future may collect more than one
     * and only throw after certain number, or at the end of serialization.
     */
    public void reportMappingProblem(Throwable t, String message, Object... msgArgs) throws JsonMappingException {
        throw _mappingProblem(t, message, msgArgs);
    }

    protected JsonMappingException _mappingProblem(Throwable t, String message, Object... msgArgs) {
        return JsonMappingException.from(getGenerator(), _format(message, msgArgs), t);
    }
    
    /**
     * Helper method called to indicate problem; default behavior is to construct and
     * throw a {@link JsonMappingException}, but in future may collect more than one
     * and only throw after certain number, or at the end of serialization.
     */
    public void reportMappingProblem(String message, Object... msgArgs) throws JsonMappingException {
        throw JsonMappingException.from(getGenerator(), _format(message, msgArgs));
    }

    @Override
    public JsonMappingException invalidTypeIdException(JavaType baseType, String typeId,
            String extraDesc) {
        String msg = String.format("Could not resolve type id '%s' as a subtype of %s",
                typeId, baseType);
        return InvalidTypeIdException.from(null, _colonConcat(msg, extraDesc), baseType, typeId);
    }

    protected void _reportIncompatibleRootType(Object value, JavaType rootType) throws IOException
    {
        // One special case: allow primitive/wrapper type coercion
        if (rootType.isPrimitive()) {
            Class<?> wrapperType = ClassUtil.wrapperType(rootType.getRawClass());
            // If it's just difference between wrapper, primitive, let it slide
            if (wrapperType.isAssignableFrom(value.getClass())) {
                return;
            }
        }
        reportBadDefinition(rootType, String.format(
                "Incompatible types: declared root type (%s) vs %s",
                rootType, ClassUtil.classNameOf(value)));
    }

<<<<<<< HEAD
=======
    /**
     * Method that will try to find a serializer, either from cache
     * or by constructing one; but will not return an "unknown" serializer
     * if this cannot be done but rather returns null.
     *
     * @return Serializer if one can be found, null if not.
     */
    protected JsonSerializer<Object> _findExplicitUntypedSerializer(Class<?> runtimeType)
        throws JsonMappingException
    {        
        // Fast lookup from local lookup thingy works?
        JsonSerializer<Object> ser = _knownSerializers.untypedValueSerializer(runtimeType);
        if (ser == null) {
            // If not, maybe shared map already has it?
            ser = _serializerCache.untypedValueSerializer(runtimeType);
            if (ser == null) {
                ser = _createAndCacheUntypedSerializer(runtimeType);
            }
        }
        /* 18-Sep-2014, tatu: This is unfortunate patch over related change
         *    that pushes creation of "unknown type" serializer deeper down
         *    in BeanSerializerFactory; as a result, we need to "undo" creation
         *    here.
         */
        if (isUnknownTypeSerializer(ser)) {
            return null;
        }
        return ser;
    }

    /*
    /**********************************************************
    /* Low-level methods for actually constructing and initializing
    /* serializers
    /**********************************************************
     */

    /**
     * Method that will try to construct a value serializer; and if
     * one is successfully created, cache it for reuse.
     */
    protected JsonSerializer<Object> _createAndCacheUntypedSerializer(Class<?> rawType)
        throws JsonMappingException
    {
        JavaType fullType = _config.constructType(rawType);
        JsonSerializer<Object> ser;
        try {
            ser = _createUntypedSerializer(fullType);
        } catch (IllegalArgumentException iae) {
            // We better only expose checked exceptions, since those
            // are what caller is expected to handle
            ser = null; // doesn't matter but compiler whines otherwise
            reportMappingProblem(iae, ClassUtil.exceptionMessage(iae));
        }

        if (ser != null) {
            // 21-Dec-2015, tatu: Best to cache for both raw and full-type key
            _serializerCache.addAndResolveNonTypedSerializer(rawType, fullType, ser, this);
        }
        return ser;
    }

    protected JsonSerializer<Object> _createAndCacheUntypedSerializer(JavaType type)
        throws JsonMappingException
    {        
        JsonSerializer<Object> ser;
        try {
            ser = _createUntypedSerializer(type);
        } catch (IllegalArgumentException iae) {
            // We better only expose checked exceptions, since those
            // are what caller is expected to handle
            ser = null;
            reportMappingProblem(iae, ClassUtil.exceptionMessage(iae));
        }
    
        if (ser != null) {
            // 21-Dec-2015, tatu: Should we also cache using raw key?
            _serializerCache.addAndResolveNonTypedSerializer(type, ser, this);
        }
        return ser;
    }

    /**
     * @since 2.1
     */
    protected JsonSerializer<Object> _createUntypedSerializer(JavaType type)
        throws JsonMappingException
    {
        /* 27-Mar-2015, tatu: Wish I knew exactly why/what, but [databind#738]
         *    can be prevented by synchronizing on cache (not on 'this', however,
         *    since there's one instance per serialization).
         *   Perhaps not-yet-resolved instance might be exposed too early to callers.
         */
        // 13-Apr-2018, tatu: Problem does NOT occur any more with late 2.8.x and 2.9.x
        //    versions, likely due to concurrency fixes for `AnnotatedClass` introspection.
        //    This sync block could probably be removed; but to minimize any risk of
        //    regression sync block will only be removed from 3.0.
        synchronized (_serializerCache) {
            // 17-Feb-2013, tatu: Used to call deprecated method (that passed property)
            return (JsonSerializer<Object>)_serializerFactory.createSerializer(this, type);
        }
    }

    /**
     * Helper method called to resolve and contextualize given
     * serializer, if and as necessary.
     */
    @SuppressWarnings("unchecked")
    protected JsonSerializer<Object> _handleContextualResolvable(JsonSerializer<?> ser,
            BeanProperty property)
        throws JsonMappingException
    {
        if (ser instanceof ResolvableSerializer) {
            ((ResolvableSerializer) ser).resolve(this);
        }
        return (JsonSerializer<Object>) handleSecondaryContextualization(ser, property);
    }

    @SuppressWarnings("unchecked")
    protected JsonSerializer<Object> _handleResolvable(JsonSerializer<?> ser)
        throws JsonMappingException
    {
        if (ser instanceof ResolvableSerializer) {
            ((ResolvableSerializer) ser).resolve(this);
        }
        return (JsonSerializer<Object>) ser;
    }

>>>>>>> 26fd2579
    /*
    /**********************************************************************
    /* Internal methods, other
    /**********************************************************************
     */

    protected final DateFormat _dateFormat()
    {
        if (_dateFormat != null) {
            return _dateFormat;
        }
        // At this point, all timezone configuration should have occurred, with respect
        // to default dateformat configuration. But we still better clone
        // an instance as formatters are stateful, not thread-safe.
        DateFormat df = _config.getDateFormat();
        _dateFormat = df = (DateFormat) df.clone();
        // [databind#939]: 26-Sep-2015, tatu: With 2.6, formatter has been (pre)configured
        // with TimeZone, so we should NOT try overriding it unlike with earlier versions
        /*
        TimeZone tz = getTimeZone();
        if (tz != df.getTimeZone()) {
            df.setTimeZone(tz);
        }
        */
        return df;
    }
}<|MERGE_RESOLUTION|>--- conflicted
+++ resolved
@@ -839,7 +839,7 @@
             ser = _serializerFactory.createSerializer(this, fullType, beanDesc, null);
         } catch (IllegalArgumentException iae) {
             // We better only expose checked exceptions, since those are what caller is expected to handle
-            throw _mappingProblem(iae, iae.getMessage());
+            throw _mappingProblem(iae, ClassUtil.exceptionMessage(iae));
         }
         // Always cache -- and in this case both for raw and full type
         _serializerCache.addAndResolveNonTypedSerializer(rawType, fullType, ser, this);
@@ -856,7 +856,7 @@
             ser = _serializerFactory.createSerializer(this, type, beanDesc, null);
         } catch (IllegalArgumentException iae) {
             // We better only expose checked exceptions, since those are what caller is expected to handle
-            throw _mappingProblem(iae, iae.getMessage());
+            throw _mappingProblem(iae, ClassUtil.exceptionMessage(iae));
         }
         // always cache -- but only full type (may be parameterized)
         _serializerCache.addAndResolveNonTypedSerializer(type, ser, this);
@@ -876,7 +876,7 @@
         try {
             ser = _serializerFactory.createSerializer(this, fullType, beanDesc, null);
         } catch (IllegalArgumentException iae) {
-            throw _mappingProblem(iae, iae.getMessage());
+            throw _mappingProblem(iae, ClassUtil.exceptionMessage(iae));
         }
         _serializerCache.addAndResolveNonTypedSerializer(rawType, fullType, ser, this);
         // Fine, we have to base instance. But how about per-property format overrides?
@@ -899,7 +899,7 @@
         try {
             ser = _serializerFactory.createSerializer(this, type, beanDesc, null);
         } catch (IllegalArgumentException iae) {
-            throw _mappingProblem(iae, iae.getMessage());
+            throw _mappingProblem(iae, ClassUtil.exceptionMessage(iae));
         }
         _serializerCache.addAndResolveNonTypedSerializer(type, ser, this);
         // Fine, we have to base instance. But how about per-property format overrides?
@@ -1261,137 +1261,6 @@
                 rootType, ClassUtil.classNameOf(value)));
     }
 
-<<<<<<< HEAD
-=======
-    /**
-     * Method that will try to find a serializer, either from cache
-     * or by constructing one; but will not return an "unknown" serializer
-     * if this cannot be done but rather returns null.
-     *
-     * @return Serializer if one can be found, null if not.
-     */
-    protected JsonSerializer<Object> _findExplicitUntypedSerializer(Class<?> runtimeType)
-        throws JsonMappingException
-    {        
-        // Fast lookup from local lookup thingy works?
-        JsonSerializer<Object> ser = _knownSerializers.untypedValueSerializer(runtimeType);
-        if (ser == null) {
-            // If not, maybe shared map already has it?
-            ser = _serializerCache.untypedValueSerializer(runtimeType);
-            if (ser == null) {
-                ser = _createAndCacheUntypedSerializer(runtimeType);
-            }
-        }
-        /* 18-Sep-2014, tatu: This is unfortunate patch over related change
-         *    that pushes creation of "unknown type" serializer deeper down
-         *    in BeanSerializerFactory; as a result, we need to "undo" creation
-         *    here.
-         */
-        if (isUnknownTypeSerializer(ser)) {
-            return null;
-        }
-        return ser;
-    }
-
-    /*
-    /**********************************************************
-    /* Low-level methods for actually constructing and initializing
-    /* serializers
-    /**********************************************************
-     */
-
-    /**
-     * Method that will try to construct a value serializer; and if
-     * one is successfully created, cache it for reuse.
-     */
-    protected JsonSerializer<Object> _createAndCacheUntypedSerializer(Class<?> rawType)
-        throws JsonMappingException
-    {
-        JavaType fullType = _config.constructType(rawType);
-        JsonSerializer<Object> ser;
-        try {
-            ser = _createUntypedSerializer(fullType);
-        } catch (IllegalArgumentException iae) {
-            // We better only expose checked exceptions, since those
-            // are what caller is expected to handle
-            ser = null; // doesn't matter but compiler whines otherwise
-            reportMappingProblem(iae, ClassUtil.exceptionMessage(iae));
-        }
-
-        if (ser != null) {
-            // 21-Dec-2015, tatu: Best to cache for both raw and full-type key
-            _serializerCache.addAndResolveNonTypedSerializer(rawType, fullType, ser, this);
-        }
-        return ser;
-    }
-
-    protected JsonSerializer<Object> _createAndCacheUntypedSerializer(JavaType type)
-        throws JsonMappingException
-    {        
-        JsonSerializer<Object> ser;
-        try {
-            ser = _createUntypedSerializer(type);
-        } catch (IllegalArgumentException iae) {
-            // We better only expose checked exceptions, since those
-            // are what caller is expected to handle
-            ser = null;
-            reportMappingProblem(iae, ClassUtil.exceptionMessage(iae));
-        }
-    
-        if (ser != null) {
-            // 21-Dec-2015, tatu: Should we also cache using raw key?
-            _serializerCache.addAndResolveNonTypedSerializer(type, ser, this);
-        }
-        return ser;
-    }
-
-    /**
-     * @since 2.1
-     */
-    protected JsonSerializer<Object> _createUntypedSerializer(JavaType type)
-        throws JsonMappingException
-    {
-        /* 27-Mar-2015, tatu: Wish I knew exactly why/what, but [databind#738]
-         *    can be prevented by synchronizing on cache (not on 'this', however,
-         *    since there's one instance per serialization).
-         *   Perhaps not-yet-resolved instance might be exposed too early to callers.
-         */
-        // 13-Apr-2018, tatu: Problem does NOT occur any more with late 2.8.x and 2.9.x
-        //    versions, likely due to concurrency fixes for `AnnotatedClass` introspection.
-        //    This sync block could probably be removed; but to minimize any risk of
-        //    regression sync block will only be removed from 3.0.
-        synchronized (_serializerCache) {
-            // 17-Feb-2013, tatu: Used to call deprecated method (that passed property)
-            return (JsonSerializer<Object>)_serializerFactory.createSerializer(this, type);
-        }
-    }
-
-    /**
-     * Helper method called to resolve and contextualize given
-     * serializer, if and as necessary.
-     */
-    @SuppressWarnings("unchecked")
-    protected JsonSerializer<Object> _handleContextualResolvable(JsonSerializer<?> ser,
-            BeanProperty property)
-        throws JsonMappingException
-    {
-        if (ser instanceof ResolvableSerializer) {
-            ((ResolvableSerializer) ser).resolve(this);
-        }
-        return (JsonSerializer<Object>) handleSecondaryContextualization(ser, property);
-    }
-
-    @SuppressWarnings("unchecked")
-    protected JsonSerializer<Object> _handleResolvable(JsonSerializer<?> ser)
-        throws JsonMappingException
-    {
-        if (ser instanceof ResolvableSerializer) {
-            ((ResolvableSerializer) ser).resolve(this);
-        }
-        return (JsonSerializer<Object>) ser;
-    }
-
->>>>>>> 26fd2579
     /*
     /**********************************************************************
     /* Internal methods, other
