--- conflicted
+++ resolved
@@ -175,25 +175,16 @@
      */
     
 // Implemented by sub-classes
-//    public abstract JsonSerializer<Object> createSerializer(SerializerProvider prov, ....)
+//    public abstract JsonSerializer<Object> createSerializer(SerializerProvider ctxt, ....)
 
     @Override
     @SuppressWarnings("unchecked")
     public JsonSerializer<Object> createKeySerializer(SerializerProvider ctxt,
-<<<<<<< HEAD
             JavaType keyType, JsonSerializer<Object> defaultImpl)
         throws JsonMappingException
     {
         BeanDescription beanDesc = ctxt.introspectBeanDescription(keyType);
         final SerializationConfig config = ctxt.getConfig();
-=======
-            JavaType keyType, JsonSerializer<Object> defaultImpl) throws JsonMappingException
-    {
-        // 16-Oct-2019, tatu: use to only introspect class annotations but we'll
-        //    need methods too for `@JsonValue` later; and custom lookup might want it, too
-        final SerializationConfig config = ctxt.getConfig();
-        BeanDescription beanDesc = config.introspect(keyType);
->>>>>>> 54eb6e0f
         JsonSerializer<?> ser = null;
         // Minor optimization: to avoid constructing beanDesc, bail out if none registered
         if (_factoryConfig.hasKeySerializers()) {
@@ -206,11 +197,7 @@
             }
         }
         if (ser == null) {
-<<<<<<< HEAD
             // [databind#2503]: Support `@Json[De]Serialize(keyUsing)` on key type too
-=======
-            // [databind#2452]: Support `@JsonSerialize(keyUsing = ...)` -- new in 2.11
->>>>>>> 54eb6e0f
             ser = _findKeySerializer(ctxt, beanDesc.getClassInfo());
             if (ser == null) {
                 ser = StdKeySerializers.getStdKeySerializer(config, keyType.getRawClass(), false);
@@ -249,53 +236,8 @@
     }
 
     @Override
-<<<<<<< HEAD
     public JsonSerializer<Object> getDefaultNullKeySerializer() {
         return _factoryConfig.getNullKeySerializer();
-=======
-    @SuppressWarnings("unchecked")
-    @Deprecated // since 2.11
-    public JsonSerializer<Object> createKeySerializer(SerializationConfig config,
-            JavaType keyType, JsonSerializer<Object> defaultImpl)
-    {
-        BeanDescription beanDesc = config.introspect(keyType);
-        JsonSerializer<?> ser = null;
-        if (_factoryConfig.hasKeySerializers()) {
-            for (Serializers serializers : _factoryConfig.keySerializers()) {
-                ser = serializers.findSerializer(config, keyType, beanDesc);
-                if (ser != null) {
-                    break;
-                }
-            }
-        }
-        if (ser == null) {
-            ser = defaultImpl;
-            if (ser == null) {
-                ser = StdKeySerializers.getStdKeySerializer(config, keyType.getRawClass(), false);
-                if (ser == null) {
-                    AnnotatedMember am = beanDesc.findJsonValueAccessor();
-                    if (am != null) {
-                        final Class<?> rawType = am.getRawType();
-                        JsonSerializer<?> delegate = StdKeySerializers.getStdKeySerializer(config,
-                                rawType, true);
-                        if (config.canOverrideAccessModifiers()) {
-                            ClassUtil.checkAndFixAccess(am.getMember(),
-                                    config.isEnabled(MapperFeature.OVERRIDE_PUBLIC_ACCESS_MODIFIERS));
-                        }
-                        ser = new JsonValueSerializer(am, delegate);
-                    } else {
-                        ser = StdKeySerializers.getFallbackKeySerializer(config, keyType.getRawClass());
-                    }
-                }
-            }
-        }
-        if (_factoryConfig.hasSerializerModifiers()) {
-            for (BeanSerializerModifier mod : _factoryConfig.serializerModifiers()) {
-                ser = mod.modifyKeySerializer(config, keyType, beanDesc, ser);
-            }
-        }
-        return (JsonSerializer<Object>) ser;
->>>>>>> 54eb6e0f
     }
 
     @Override
@@ -525,17 +467,17 @@
      * Returns null if no such annotation found.
      */
     @SuppressWarnings("unchecked")
-    protected JsonSerializer<Object> findSerializerFromAnnotation(SerializerProvider prov,
+    protected JsonSerializer<Object> findSerializerFromAnnotation(SerializerProvider ctxt,
             Annotated a)
         throws JsonMappingException
     {
-        Object serDef = prov.getAnnotationIntrospector().findSerializer(prov.getConfig(), a);
+        Object serDef = ctxt.getAnnotationIntrospector().findSerializer(ctxt.getConfig(), a);
         if (serDef == null) {
             return null;
         }
         // One more thing however: may need to also apply a converter:
-        return (JsonSerializer<Object>) findConvertingSerializer(prov, a,
-                prov.serializerInstance(a, serDef));
+        return (JsonSerializer<Object>) findConvertingSerializer(ctxt, a,
+                ctxt.serializerInstance(a, serDef));
     }
 
     /**
@@ -544,27 +486,27 @@
      * be used; and if so, to construct and return suitable serializer for it.
      * If not, will simply return given serializer as is.
      */
-    protected JsonSerializer<?> findConvertingSerializer(SerializerProvider prov,
+    protected JsonSerializer<?> findConvertingSerializer(SerializerProvider ctxt,
             Annotated a, JsonSerializer<?> ser)
         throws JsonMappingException
     {
-        Converter<Object,Object> conv = findConverter(prov, a);
+        Converter<Object,Object> conv = findConverter(ctxt, a);
         if (conv == null) {
             return ser;
         }
-        JavaType delegateType = conv.getOutputType(prov.getTypeFactory());
+        JavaType delegateType = conv.getOutputType(ctxt.getTypeFactory());
         return new StdDelegatingSerializer(conv, delegateType, ser, null);
     }
 
-    protected Converter<Object,Object> findConverter(SerializerProvider prov,
+    protected Converter<Object,Object> findConverter(SerializerProvider ctxt,
             Annotated a)
         throws JsonMappingException
     {
-        Object convDef = prov.getAnnotationIntrospector().findSerializationConverter(prov.getConfig(), a);
+        Object convDef = ctxt.getAnnotationIntrospector().findSerializationConverter(ctxt.getConfig(), a);
         if (convDef == null) {
             return null;
         }
-        return prov.converterInstance(a, convDef);
+        return ctxt.converterInstance(a, convDef);
     }
     
     /*
@@ -674,13 +616,13 @@
      * Helper method that handles configuration details when constructing serializers for
      * {@link java.util.List} types that support efficient by-index access
      */
-    protected JsonSerializer<?> buildCollectionSerializer(SerializerProvider prov,
+    protected JsonSerializer<?> buildCollectionSerializer(SerializerProvider ctxt,
             CollectionType type, BeanDescription beanDesc,  JsonFormat.Value formatOverrides,
             boolean staticTyping,
             TypeSerializer elementTypeSerializer, JsonSerializer<Object> elementValueSerializer) 
         throws JsonMappingException
     {
-        SerializationConfig config = prov.getConfig();
+        SerializationConfig config = ctxt.getConfig();
         JsonSerializer<?> ser = null;
         // Order of lookups:
         // 1. Custom serializers
@@ -696,7 +638,7 @@
 
         JsonFormat.Value format = _calculateEffectiveFormat(beanDesc, Collection.class, formatOverrides);
         if (ser == null) {
-            ser = findSerializerByAnnotations(prov, type, beanDesc); // (2) Annotations
+            ser = findSerializerByAnnotations(ctxt, type, beanDesc); // (2) Annotations
             if (ser == null) {
                 // We may also want to use serialize Collections "as beans", if (and only if)
                 // shape specified as "POJO"
@@ -781,7 +723,7 @@
      * Helper method that handles configuration details when constructing serializers for
      * {@link java.util.Map} types.
      */
-    protected JsonSerializer<?> buildMapSerializer(SerializerProvider prov,
+    protected JsonSerializer<?> buildMapSerializer(SerializerProvider ctxt,
             MapType type, BeanDescription beanDesc, JsonFormat.Value formatOverrides,
             boolean staticTyping, JsonSerializer<Object> keySerializer,
             TypeSerializer elementTypeSerializer, JsonSerializer<Object> elementValueSerializer)
@@ -801,14 +743,14 @@
         // 2. Annotations (@JsonValue, @JsonDeserialize)
         // 3. Defaults
         
-        final SerializationConfig config = prov.getConfig();
+        final SerializationConfig config = ctxt.getConfig();
         for (Serializers serializers : customSerializers()) { // (1) Custom
             ser = serializers.findMapSerializer(config, type, beanDesc, formatOverrides,
                     keySerializer, elementTypeSerializer, elementValueSerializer);
             if (ser != null) { break; }
         }
         if (ser == null) {
-            ser = findSerializerByAnnotations(prov, type, beanDesc); // (2) Annotations
+            ser = findSerializerByAnnotations(ctxt, type, beanDesc); // (2) Annotations
             if (ser == null) {
                 Object filterId = findFilterId(config, beanDesc);
                 // 01-May-2016, tatu: Which base type to use here gets tricky, since
@@ -822,7 +764,7 @@
                 MapSerializer mapSer = MapSerializer.construct(ignored,
                         type, staticTyping, elementTypeSerializer,
                         keySerializer, elementValueSerializer, filterId);
-                ser = _checkMapContentInclusion(prov, beanDesc, mapSer);
+                ser = _checkMapContentInclusion(ctxt, beanDesc, mapSer);
             }
         }
         // [databind#120]: Allow post-processing
@@ -838,12 +780,12 @@
      * Helper method that does figures out content inclusion value to use, if any,
      * and construct re-configured {@link MapSerializer} appropriately.
      */
-    protected MapSerializer _checkMapContentInclusion(SerializerProvider prov,
+    protected MapSerializer _checkMapContentInclusion(SerializerProvider ctxt,
             BeanDescription beanDesc, MapSerializer mapSer)
         throws JsonMappingException
     {
         final JavaType contentType = mapSer.getContentType();
-        JsonInclude.Value inclV = _findInclusionWithContent(prov, beanDesc,
+        JsonInclude.Value inclV = _findInclusionWithContent(ctxt, beanDesc,
                 contentType, Map.class);
 
         // Need to support global legacy setting, for now:
@@ -876,11 +818,11 @@
             valueToSuppress = MapSerializer.MARKER_FOR_EMPTY;
             break;
         case CUSTOM: // new with 2.9
-            valueToSuppress = prov.includeFilterInstance(null, inclV.getContentFilter());
+            valueToSuppress = ctxt.includeFilterInstance(null, inclV.getContentFilter());
             if (valueToSuppress == null) { // is this legal?
                 suppressNulls = true;
             } else {
-                suppressNulls = prov.includeFilterSuppressNulls(valueToSuppress);
+                suppressNulls = ctxt.includeFilterSuppressNulls(valueToSuppress);
             }
             break;
         case NON_NULL:
@@ -961,12 +903,12 @@
      * @param contentType Declared full content type of container
      * @param configType Raw base type under which `configOverride`, if any, needs to be defined
      */
-    protected JsonInclude.Value _findInclusionWithContent(SerializerProvider prov,
+    protected JsonInclude.Value _findInclusionWithContent(SerializerProvider ctxt,
             BeanDescription beanDesc,
             JavaType contentType, Class<?> configType)
         throws JsonMappingException
     {
-        final SerializationConfig config = prov.getConfig();
+        final SerializationConfig config = ctxt.getConfig();
 
         // Defaulting gets complicated because we might have two distinct
         //   axis to consider: Container type itself , and then value (content) type.
@@ -1004,7 +946,7 @@
      * Helper method that handles configuration details when constructing serializers for
      * <code>Object[]</code> (and subtypes, except for String).
      */
-    protected JsonSerializer<?> buildArraySerializer(SerializerProvider prov,
+    protected JsonSerializer<?> buildArraySerializer(SerializerProvider ctxt,
             ArrayType type, BeanDescription beanDesc, JsonFormat.Value formatOverrides,
             boolean staticTyping,
             TypeSerializer elementTypeSerializer, JsonSerializer<Object> elementValueSerializer)
@@ -1014,7 +956,7 @@
         //   types cannot be annotated (in theory I guess we could have mix-ins but... ?)
         //   so we need not do primary annotation lookup here.
         //   So all we need is (1) Custom, (2) Default array serializers
-        SerializationConfig config = prov.getConfig();
+        SerializationConfig config = ctxt.getConfig();
         JsonSerializer<?> ser = null;
 
         for (Serializers serializers : customSerializers()) { // (1) Custom
@@ -1097,13 +1039,13 @@
         return null;
     }
 
-    protected JsonSerializer<?> _buildReferenceSerializer(SerializerProvider prov, Class<?> baseType,
+    protected JsonSerializer<?> _buildReferenceSerializer(SerializerProvider ctxt, Class<?> baseType,
             ReferenceType refType, BeanDescription beanDesc, boolean staticTyping,
             TypeSerializer contentTypeSerializer, JsonSerializer<Object> contentSerializer)
         throws JsonMappingException
     {
         final JavaType contentType = refType.getReferencedType();
-        JsonInclude.Value inclV = _findInclusionWithContent(prov, beanDesc,
+        JsonInclude.Value inclV = _findInclusionWithContent(ctxt, beanDesc,
                 contentType, baseType);
         
         // Need to support global legacy setting, for now:
@@ -1111,8 +1053,7 @@
         Object valueToSuppress;
         boolean suppressNulls;
 
-        if (incl == JsonInclude.Include.USE_DEFAULTS
-                || incl == JsonInclude.Include.ALWAYS) {
+        if (incl == JsonInclude.Include.USE_DEFAULTS || incl == JsonInclude.Include.ALWAYS) {
             valueToSuppress = null;
             suppressNulls = false;
         } else {
@@ -1134,11 +1075,11 @@
                 valueToSuppress = MapSerializer.MARKER_FOR_EMPTY;
                 break;
             case CUSTOM:
-                valueToSuppress = prov.includeFilterInstance(null, inclV.getContentFilter());
+                valueToSuppress = ctxt.includeFilterInstance(null, inclV.getContentFilter());
                 if (valueToSuppress == null) { // is this legal?
                     suppressNulls = true;
                 } else {
-                    suppressNulls = prov.includeFilterSuppressNulls(valueToSuppress);
+                    suppressNulls = ctxt.includeFilterSuppressNulls(valueToSuppress);
                 }
                 break;
             case NON_NULL:
