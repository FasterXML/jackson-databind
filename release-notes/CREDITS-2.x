--- conflicted
+++ resolved
@@ -811,8 +811,6 @@
   * Reported #2064: Cannot set custom format for `SqlDateSerializer` globally
    (2.9.7)
 
-<<<<<<< HEAD
-=======
 Thibaut Robert (trobert@github)
   * Requested #2059: Remove `final` modifier for `TypeFactory`
    (2.10.0)
@@ -826,6 +824,5 @@
   * Requested #2116: Make NumberSerializers.Base public and its inherited classes not final
    (2.9.6)
 
->>>>>>> 9ee894c0
 Semyon Levin (remal@github)
   * Contributed #2120: `NioPathDeserializer` improvement