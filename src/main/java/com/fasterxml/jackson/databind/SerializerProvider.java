--- conflicted
+++ resolved
@@ -284,15 +284,9 @@
     }
 
     /*
-<<<<<<< HEAD
     /**********************************************************************
     /* DatabindContext implementation (and closely related but ser-specific)
     /**********************************************************************
-=======
-    /**********************************************************
-    /* DatabindContext implementation (and closely related but ser-specific)
-    /**********************************************************
->>>>>>> 5de7428e
      */
 
     /**
@@ -311,7 +305,7 @@
         return _config.getTypeFactory();
     }
 
-    @Override // since 2.11
+    @Override
     public JavaType constructSpecializedType(JavaType baseType, Class<?> subclass) {
         // Need little bit different handling due to [databind#2632]
         return baseType.hasRawClass(subclass) ? baseType
