--- conflicted
+++ resolved
@@ -21,7 +21,8 @@
 
 public class CoerceMiscScalarsTest extends BaseMapTest
 {
-<<<<<<< HEAD
+    private final ObjectMapper DEFAULT_MAPPER = sharedMapper();
+    
     private final ObjectMapper MAPPER_EMPTY_TO_FAIL = jsonMapperBuilder()
                 .withCoercionConfigDefaults(cfg ->
                     cfg.setCoercion(CoercionInputShape.EmptyString, CoercionAction.Fail))
@@ -36,31 +37,7 @@
             .withCoercionConfigDefaults(cfg ->
                 cfg.setCoercion(CoercionInputShape.EmptyString, CoercionAction.TryConvert))
             .build();
-=======
-    private final ObjectMapper DEFAULT_MAPPER = sharedMapper();
-
-    private final ObjectMapper MAPPER_EMPTY_TO_FAIL;
-    {
-        MAPPER_EMPTY_TO_FAIL = newJsonMapper();
-        MAPPER_EMPTY_TO_FAIL.coercionConfigDefaults()
-            .setCoercion(CoercionInputShape.EmptyString, CoercionAction.Fail);
-    }
-
-    private final ObjectMapper MAPPER_EMPTY_TO_EMPTY;
-    {
-        MAPPER_EMPTY_TO_EMPTY = newJsonMapper();
-        MAPPER_EMPTY_TO_EMPTY.coercionConfigDefaults()
-            .setCoercion(CoercionInputShape.EmptyString, CoercionAction.AsEmpty);
-    }
-
-    private final ObjectMapper MAPPER_EMPTY_TO_TRY_CONVERT;
-    {
-        MAPPER_EMPTY_TO_TRY_CONVERT = newJsonMapper();
-        MAPPER_EMPTY_TO_TRY_CONVERT.coercionConfigDefaults()
-            .setCoercion(CoercionInputShape.EmptyString, CoercionAction.TryConvert);
-    }
->>>>>>> 6cba7bd9
-    
+
     private final ObjectMapper MAPPER_EMPTY_TO_NULL = jsonMapperBuilder()
             .withCoercionConfigDefaults(cfg ->
                 cfg.setCoercion(CoercionInputShape.EmptyString, CoercionAction.AsNull))
@@ -69,9 +46,9 @@
     private final String JSON_EMPTY = quote("");
 
     /*
-    /********************************************************
+    /**********************************************************************
     /* Test methods, defaults (legacy)
-    /********************************************************
+    /**********************************************************************
      */
 
     public void testScalarDefaultsFromEmpty() throws Exception
@@ -107,9 +84,9 @@
     }
 
     /*
-    /********************************************************
+    /**********************************************************************
     /* Test methods, successful coercions from empty String
-    /********************************************************
+    /**********************************************************************
      */
 
     public void testScalarEmptyToNull() throws Exception
@@ -195,9 +172,9 @@
     }
 
     /*
-    /********************************************************
+    /**********************************************************************
     /* Test methods, failed coercions from empty String
-    /********************************************************
+    /**********************************************************************
      */
 
     public void testScalarsFailFromEmpty() throws Exception
@@ -206,9 +183,9 @@
     }
 
     /*
-    /********************************************************
+    /**********************************************************************
     /* Second-level test helper methods
-    /********************************************************
+    /**********************************************************************
      */
     
     private void _testScalarEmptyToNull(ObjectMapper mapper, Class<?> target) throws Exception
