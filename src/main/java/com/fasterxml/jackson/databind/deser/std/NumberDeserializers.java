package com.fasterxml.jackson.databind.deser.std;

import java.io.IOException;
import java.math.BigDecimal;
import java.math.BigInteger;
import java.util.HashSet;

import com.fasterxml.jackson.core.*;
import com.fasterxml.jackson.core.io.NumberInput;
import com.fasterxml.jackson.databind.*;
import com.fasterxml.jackson.databind.annotation.JacksonStdImpl;
import com.fasterxml.jackson.databind.jsontype.TypeDeserializer;
import com.fasterxml.jackson.databind.util.AccessPattern;

/**
 * Container class for deserializers that handle core JDK primitive
 * (and matching wrapper) types, as well as standard "big" numeric types.
 * Note that this includes types such as {@link java.lang.Boolean}
 * and {@link java.lang.Character} which are not strictly numeric,
 * but are part of primitive/wrapper types.
 */
public class NumberDeserializers
{
    private final static HashSet<String> _classNames = new HashSet<String>();
    static {
        // note: can skip primitive types; other ways to check them:
        Class<?>[] numberTypes = new Class<?>[] {
            Boolean.class,
            Byte.class,
            Short.class,
            Character.class,
            Integer.class,
            Long.class,
            Float.class,
            Double.class,
            // and more generic ones
            Number.class, BigDecimal.class, BigInteger.class
        };
        for (Class<?> cls : numberTypes) {
            _classNames.add(cls.getName());
        }
    }

    public static JsonDeserializer<?> find(Class<?> rawType) {
        if (rawType.isPrimitive()) {
            if (rawType == Integer.TYPE) {
                return IntegerDeserializer.primitiveInstance;
            }
            if (rawType == Boolean.TYPE) {
                return BooleanDeserializer.primitiveInstance;
            }
            if (rawType == Long.TYPE) {
                return LongDeserializer.primitiveInstance;
            }
            if (rawType == Double.TYPE) {
                return DoubleDeserializer.primitiveInstance;
            }
            if (rawType == Character.TYPE) {
                return CharacterDeserializer.primitiveInstance;
            }
            if (rawType == Byte.TYPE) {
                return ByteDeserializer.primitiveInstance;
            }
            if (rawType == Short.TYPE) {
                return ShortDeserializer.primitiveInstance;
            }
            if (rawType == Float.TYPE) {
                return FloatDeserializer.primitiveInstance;
            }
<<<<<<< HEAD
        } else if (_classNames.contains(rawType.getName())) {
=======
            // [databind#2679]: bit odd place for this (Void.class handled in
            // `JdkDeserializers`), due to `void` being primitive type
            if (rawType == Void.TYPE) {
                return NullifyingDeserializer.instance;
            }
        } else if (_classNames.contains(clsName)) {
>>>>>>> ad7fb85b
            // Start with most common types; int, boolean, long, double
            if (rawType == Integer.class) {
                return IntegerDeserializer.wrapperInstance;
            }
            if (rawType == Boolean.class) {
                return BooleanDeserializer.wrapperInstance;
            }
            if (rawType == Long.class) {
                return LongDeserializer.wrapperInstance;
            }
            if (rawType == Double.class) {
                return DoubleDeserializer.wrapperInstance;
            }
            if (rawType == Character.class) {
                return CharacterDeserializer.wrapperInstance;
            }
            if (rawType == Byte.class) {
                return ByteDeserializer.wrapperInstance;
            }
            if (rawType == Short.class) {
                return ShortDeserializer.wrapperInstance;
            }
            if (rawType == Float.class) {
                return FloatDeserializer.wrapperInstance;
            }
            if (rawType == Number.class) {
                return NumberDeserializer.instance;
            }
            if (rawType == BigDecimal.class) {
                return BigDecimalDeserializer.instance;
            }
            if (rawType == BigInteger.class) {
                return BigIntegerDeserializer.instance;
            }
        } else {
            return null;
        }
        // should never occur
        throw new IllegalArgumentException("Internal error: can't find deserializer for "+rawType.getName());
    }
    
    /*
    /**********************************************************
    /* Then one intermediate base class for things that have
    /* both primitive and wrapper types
    /**********************************************************
     */

    protected abstract static class PrimitiveOrWrapperDeserializer<T>
        extends StdScalarDeserializer<T>
    {
        protected final T _nullValue;

        // @since 2.9
        protected final T _emptyValue;

        protected final boolean _primitive;

        protected PrimitiveOrWrapperDeserializer(Class<T> vc, T nvl, T empty) {
            super(vc);
            _nullValue = nvl;
            _emptyValue = empty;
            _primitive = vc.isPrimitive();
        }

        @Override
        public AccessPattern getNullAccessPattern() {
            // 02-Feb-2017, tatu: For primitives we must dynamically check (and possibly throw
            //     exception); for wrappers not.
            if (_primitive) {
                return AccessPattern.DYNAMIC;
            }
            if (_nullValue == null) {
                return AccessPattern.ALWAYS_NULL;
            }
            return AccessPattern.CONSTANT;
        }

        @Override
        public final T getNullValue(DeserializationContext ctxt) throws JsonMappingException {
            // 01-Mar-2017, tatu: Alas, not all paths lead to `_coerceNull()`, as `SettableBeanProperty`
            //    short-circuits `null` handling. Hence need this check as well.
            if (_primitive && ctxt.isEnabled(DeserializationFeature.FAIL_ON_NULL_FOR_PRIMITIVES)) {
                ctxt.reportInputMismatch(this,
                        "Cannot map `null` into type %s (set DeserializationConfig.DeserializationFeature.FAIL_ON_NULL_FOR_PRIMITIVES to 'false' to allow)",
                        handledType().toString());
            }
            return _nullValue;
        }

        @Override
        public Object getEmptyValue(DeserializationContext ctxt) throws JsonMappingException {
            return _emptyValue;
        }
    }

    /*
    /**********************************************************
    /* Then primitive/wrapper types
    /**********************************************************
     */

    @JacksonStdImpl
    public final static class BooleanDeserializer
        extends PrimitiveOrWrapperDeserializer<Boolean>
    {
        final static BooleanDeserializer primitiveInstance = new BooleanDeserializer(Boolean.TYPE, Boolean.FALSE);
        final static BooleanDeserializer wrapperInstance = new BooleanDeserializer(Boolean.class, null);

        public BooleanDeserializer(Class<Boolean> cls, Boolean nvl)
        {
            super(cls, nvl, Boolean.FALSE);
        }

        @Override
        public Boolean deserialize(JsonParser p, DeserializationContext ctxt) throws IOException
        {
            JsonToken t = p.currentToken();
            if (t == JsonToken.VALUE_TRUE) {
                return Boolean.TRUE;
            }
            if (t == JsonToken.VALUE_FALSE) {
                return Boolean.FALSE;
            }
            return _parseBoolean(p, ctxt);
        }

        // Since we can never have type info ("natural type"; String, Boolean, Integer, Double):
        // (is it an error to even call this version?)
        @Override
        public Boolean deserializeWithType(JsonParser p, DeserializationContext ctxt,
                TypeDeserializer typeDeserializer)
            throws IOException
        {
            JsonToken t = p.currentToken();
            if (t == JsonToken.VALUE_TRUE) {
                return Boolean.TRUE;
            }
            if (t == JsonToken.VALUE_FALSE) {
                return Boolean.FALSE;
            }
            return _parseBoolean(p, ctxt);
        }

        protected final Boolean _parseBoolean(JsonParser p, DeserializationContext ctxt)
            throws IOException
        {
            JsonToken t = p.currentToken();
            if (t == JsonToken.VALUE_NULL) {
                return (Boolean) _coerceNullToken(ctxt, _primitive);
            }
            if (t == JsonToken.START_ARRAY) { // unwrapping?
                return _deserializeFromArray(p, ctxt);
            }
            // should accept ints too, (0 == false, otherwise true)
            if (t == JsonToken.VALUE_NUMBER_INT) {
                return Boolean.valueOf(_parseBooleanFromInt(p, ctxt));
            }
            // And finally, let's allow Strings to be converted too
            if (t == JsonToken.VALUE_STRING) {
                String text = p.getText().trim();
                // [databind#422]: Allow aliases
                if ("true".equals(text) || "True".equals(text)) {
                    _verifyStringForScalarCoercion(ctxt, text);
                    return Boolean.TRUE;
                }
                if ("false".equals(text) || "False".equals(text)) {
                    _verifyStringForScalarCoercion(ctxt, text);
                    return Boolean.FALSE;
                }
                if (text.length() == 0) {
                    return (Boolean) _coerceEmptyString(ctxt, _primitive);
                }
                if (_hasTextualNull(text)) {
                    return (Boolean) _coerceTextualNull(ctxt, _primitive);
                }
                return (Boolean) ctxt.handleWeirdStringValue(_valueClass, text,
                        "only \"true\" or \"false\" recognized");
            }
            // usually caller should have handled but:
            if (t == JsonToken.VALUE_TRUE) {
                return Boolean.TRUE;
            }
            if (t == JsonToken.VALUE_FALSE) {
                return Boolean.FALSE;
            }
            // Otherwise, no can do:
            return (Boolean) ctxt.handleUnexpectedToken(getValueType(ctxt), p);
        }
    }

    @JacksonStdImpl
    public static class ByteDeserializer
        extends PrimitiveOrWrapperDeserializer<Byte>
    {
        final static ByteDeserializer primitiveInstance = new ByteDeserializer(Byte.TYPE, (byte) 0);
        final static ByteDeserializer wrapperInstance = new ByteDeserializer(Byte.class, null);
        
        public ByteDeserializer(Class<Byte> cls, Byte nvl)
        {
            super(cls, nvl, (byte) 0);
        }

        @Override
        public Byte deserialize(JsonParser p, DeserializationContext ctxt) throws IOException
        {
            if (p.hasToken(JsonToken.VALUE_NUMBER_INT)) {
                return p.getByteValue();
            }
            return _parseByte(p, ctxt);
        }

        protected Byte _parseByte(JsonParser p, DeserializationContext ctxt) throws IOException
        {
            JsonToken t = p.currentToken();
            if (t == JsonToken.VALUE_STRING) { // let's do implicit re-parse
                String text = p.getText().trim();
                if (_hasTextualNull(text)) {
                    return (Byte) _coerceTextualNull(ctxt, _primitive);
                }
                int len = text.length();
                if (len == 0) {
                    return (Byte) _coerceEmptyString(ctxt, _primitive);
                }
                _verifyStringForScalarCoercion(ctxt, text);
                int value;
                try {
                    value = NumberInput.parseInt(text);
                } catch (IllegalArgumentException iae) {
                    return (Byte) ctxt.handleWeirdStringValue(_valueClass, text,
                            "not a valid Byte value");
                }
                // So far so good: but does it fit?
                // as per [JACKSON-804], allow range up to 255, inclusive
                if (_byteOverflow(value)) {
                    return (Byte) ctxt.handleWeirdStringValue(_valueClass, text,
                            "overflow, value cannot be represented as 8-bit value");
                    // fall-through for deferred fails
                }
                return Byte.valueOf((byte) value);
            }
            if (t == JsonToken.VALUE_NUMBER_FLOAT) {
                if (!ctxt.isEnabled(DeserializationFeature.ACCEPT_FLOAT_AS_INT)) {
                    _failDoubleToIntCoercion(p, ctxt, "Byte");
                }
                return p.getByteValue();
            }
            if (t == JsonToken.VALUE_NULL) {
                return (Byte) _coerceNullToken(ctxt, _primitive);
            }
            // [databind#381]
            if (t == JsonToken.START_ARRAY) {
                return _deserializeFromArray(p, ctxt);
            }
            if (t == JsonToken.VALUE_NUMBER_INT) { // shouldn't usually be called with it but
                return p.getByteValue();
            }
            return (Byte) ctxt.handleUnexpectedToken(getValueType(ctxt), p);
        }
    }

    @JacksonStdImpl
    public static class ShortDeserializer
        extends PrimitiveOrWrapperDeserializer<Short>
    {
        final static ShortDeserializer primitiveInstance = new ShortDeserializer(Short.TYPE, Short.valueOf((short)0));
        final static ShortDeserializer wrapperInstance = new ShortDeserializer(Short.class, null);
        
        public ShortDeserializer(Class<Short> cls, Short nvl)
        {
            super(cls, nvl, (short)0);
        }

        @Override
        public Short deserialize(JsonParser p, DeserializationContext ctxt)
            throws IOException
        {
            return _parseShort(p, ctxt);
        }

        protected Short _parseShort(JsonParser p, DeserializationContext ctxt) throws IOException
        {
            JsonToken t = p.currentToken();
            if (t == JsonToken.VALUE_NUMBER_INT) {
                return p.getShortValue();
            }
            if (t == JsonToken.VALUE_STRING) { // let's do implicit re-parse
                String text = p.getText().trim();
                int len = text.length();
                if (len == 0) {
                    return (Short) _coerceEmptyString(ctxt, _primitive);
                }
                if (_hasTextualNull(text)) {
                    return (Short) _coerceTextualNull(ctxt, _primitive);
                }
                _verifyStringForScalarCoercion(ctxt, text);
                int value;
                try {
                    value = NumberInput.parseInt(text);
                } catch (IllegalArgumentException iae) {
                    return (Short) ctxt.handleWeirdStringValue(_valueClass, text,
                            "not a valid Short value");
                }
                // So far so good: but does it fit?
                if (_shortOverflow(value)) {
                    return (Short) ctxt.handleWeirdStringValue(_valueClass, text,
                            "overflow, value cannot be represented as 16-bit value");
                }
                return Short.valueOf((short) value);
            }
            if (t == JsonToken.VALUE_NUMBER_FLOAT) {
                if (!ctxt.isEnabled(DeserializationFeature.ACCEPT_FLOAT_AS_INT)) {
                    _failDoubleToIntCoercion(p, ctxt, "Short");
                }
                return p.getShortValue();
            }
            if (t == JsonToken.VALUE_NULL) {
                return (Short) _coerceNullToken(ctxt, _primitive);
            }
            if (t == JsonToken.START_ARRAY) {
                return _deserializeFromArray(p, ctxt);
            }
            return (Short) ctxt.handleUnexpectedToken(getValueType(ctxt), p);
        }
    }

    @JacksonStdImpl
    public static class CharacterDeserializer
        extends PrimitiveOrWrapperDeserializer<Character>
    {
        final static CharacterDeserializer primitiveInstance = new CharacterDeserializer(Character.TYPE, '\0');
        final static CharacterDeserializer wrapperInstance = new CharacterDeserializer(Character.class, null);
        
        public CharacterDeserializer(Class<Character> cls, Character nvl)
        {
            super(cls, nvl, '\0');
        }

        @Override
        public Character deserialize(JsonParser p, DeserializationContext ctxt)
            throws IOException
        {
            switch (p.currentTokenId()) {
            case JsonTokenId.ID_NUMBER_INT: // ok iff ascii value
                _verifyNumberForScalarCoercion(ctxt, p);
                int value = p.getIntValue();
                if (value >= 0 && value <= 0xFFFF) {
                    return Character.valueOf((char) value);
                }
                break;
            case JsonTokenId.ID_STRING: // this is the usual type
                // But does it have to be exactly one char?
                String text = p.getText();
                if (text.length() == 1) {
                    return Character.valueOf(text.charAt(0));
                }
                // actually, empty should become null?
                if (text.length() == 0) {
                    return (Character) _coerceEmptyString(ctxt, _primitive);
                }
                break;
            case JsonTokenId.ID_NULL:
                return (Character) _coerceNullToken(ctxt, _primitive);
            case JsonTokenId.ID_START_ARRAY:
                return _deserializeFromArray(p, ctxt);
            default:
            }
            return (Character) ctxt.handleUnexpectedToken(getValueType(ctxt), p);
        }
    }

    @JacksonStdImpl
    public final static class IntegerDeserializer
        extends PrimitiveOrWrapperDeserializer<Integer>
    {
        final static IntegerDeserializer primitiveInstance = new IntegerDeserializer(Integer.TYPE, 0);
        final static IntegerDeserializer wrapperInstance = new IntegerDeserializer(Integer.class, null);
        
        public IntegerDeserializer(Class<Integer> cls, Integer nvl) {
            super(cls, nvl, 0);
        }

        // since 2.6, slightly faster lookups for this very common type
        @Override
        public boolean isCachable() { return true; }

        @Override
        public Integer deserialize(JsonParser p, DeserializationContext ctxt) throws IOException {
            if (p.hasToken(JsonToken.VALUE_NUMBER_INT)) {
                return p.getIntValue();
            }
            return _parseInteger(p, ctxt);
        }

        // Since we can never have type info ("natural type"; String, Boolean, Integer, Double):
        // (is it an error to even call this version?)
        @Override
        public Integer deserializeWithType(JsonParser p, DeserializationContext ctxt,
                TypeDeserializer typeDeserializer) throws IOException
        {
            if (p.hasToken(JsonToken.VALUE_NUMBER_INT)) {
                return p.getIntValue();
            }
            return _parseInteger(p, ctxt);
        }

        protected final Integer _parseInteger(JsonParser p, DeserializationContext ctxt) throws IOException
        {
            switch (p.currentTokenId()) {
            // NOTE: caller assumed to usually check VALUE_NUMBER_INT in fast path
            case JsonTokenId.ID_NUMBER_INT:
                return Integer.valueOf(p.getIntValue());
            case JsonTokenId.ID_NUMBER_FLOAT: // coercing may work too
                if (!ctxt.isEnabled(DeserializationFeature.ACCEPT_FLOAT_AS_INT)) {
                    _failDoubleToIntCoercion(p, ctxt, "Integer");
                }
                return Integer.valueOf(p.getValueAsInt());
            case JsonTokenId.ID_STRING: // let's do implicit re-parse
                String text = p.getText().trim();
                int len = text.length();
                if (len == 0) {
                    return (Integer) _coerceEmptyString(ctxt, _primitive);
                }
                if (_hasTextualNull(text)) {
                    return (Integer) _coerceTextualNull(ctxt, _primitive);
                }
                _verifyStringForScalarCoercion(ctxt, text);
                try {
                    if (len > 9) {
                        long l = Long.parseLong(text);
                        if (_intOverflow(l)) {
                            return (Integer) ctxt.handleWeirdStringValue(_valueClass, text, String.format(
                                "Overflow: numeric value (%s) out of range of Integer (%d - %d)",
                                text, Integer.MIN_VALUE, Integer.MAX_VALUE));
                        }
                        return Integer.valueOf((int) l);
                    }
                    return Integer.valueOf(NumberInput.parseInt(text));
                } catch (IllegalArgumentException iae) {
                    return (Integer) ctxt.handleWeirdStringValue(_valueClass, text,
                            "not a valid Integer value");
                }
            case JsonTokenId.ID_NULL:
                return (Integer) _coerceNullToken(ctxt, _primitive);
            case JsonTokenId.ID_START_ARRAY:
                return _deserializeFromArray(p, ctxt);
            }
            // Otherwise, no can do:
            return (Integer) ctxt.handleUnexpectedToken(getValueType(ctxt), p);
        }
    }

    @JacksonStdImpl
    public final static class LongDeserializer
        extends PrimitiveOrWrapperDeserializer<Long>
    {
        final static LongDeserializer primitiveInstance = new LongDeserializer(Long.TYPE, 0L);
        final static LongDeserializer wrapperInstance = new LongDeserializer(Long.class, null);
        
        public LongDeserializer(Class<Long> cls, Long nvl) {
            super(cls, nvl, 0L);
        }

        // since 2.6, slightly faster lookups for this very common type
        @Override
        public boolean isCachable() { return true; }
        
        @Override
        public Long deserialize(JsonParser p, DeserializationContext ctxt) throws IOException {
            if (p.hasToken(JsonToken.VALUE_NUMBER_INT)) {
                return p.getLongValue();
            }
            return _parseLong(p, ctxt);
        }

        protected final Long _parseLong(JsonParser p, DeserializationContext ctxt) throws IOException
        {
            switch (p.currentTokenId()) {
            // NOTE: caller assumed to usually check VALUE_NUMBER_INT in fast path
            case JsonTokenId.ID_NUMBER_INT:
                return p.getLongValue();
            case JsonTokenId.ID_NUMBER_FLOAT:
                if (!ctxt.isEnabled(DeserializationFeature.ACCEPT_FLOAT_AS_INT)) {
                    _failDoubleToIntCoercion(p, ctxt, "Long");
                }
                return p.getValueAsLong();
            case JsonTokenId.ID_STRING:
                String text = p.getText().trim();
                if (text.length() == 0) {
                    return (Long) _coerceEmptyString(ctxt, _primitive);
                }
                if (_hasTextualNull(text)) {
                    return (Long) _coerceTextualNull(ctxt, _primitive);
                }
                _verifyStringForScalarCoercion(ctxt, text);
                // let's allow Strings to be converted too
                try {
                    return Long.valueOf(NumberInput.parseLong(text));
                } catch (IllegalArgumentException iae) { }
                return (Long) ctxt.handleWeirdStringValue(_valueClass, text,
                        "not a valid Long value");
            case JsonTokenId.ID_NULL:
                return (Long) _coerceNullToken(ctxt, _primitive);
            case JsonTokenId.ID_START_ARRAY:
                return _deserializeFromArray(p, ctxt);
            }
            // Otherwise, no can do:
            return (Long) ctxt.handleUnexpectedToken(getValueType(ctxt), p);
        }
    }

    @JacksonStdImpl
    public static class FloatDeserializer
        extends PrimitiveOrWrapperDeserializer<Float>
    {
        final static FloatDeserializer primitiveInstance = new FloatDeserializer(Float.TYPE, 0.f);
        final static FloatDeserializer wrapperInstance = new FloatDeserializer(Float.class, null);
        
        public FloatDeserializer(Class<Float> cls, Float nvl) {
            super(cls, nvl, 0.f);
        }

        @Override
        public Float deserialize(JsonParser p, DeserializationContext ctxt) throws IOException
        {
            return _parseFloat(p, ctxt);
        }

        protected final Float _parseFloat(JsonParser p, DeserializationContext ctxt)
            throws IOException
        {
            // We accept couple of different types; obvious ones first:
            JsonToken t = p.currentToken();
            
            if (t == JsonToken.VALUE_NUMBER_FLOAT || t == JsonToken.VALUE_NUMBER_INT) { // coercing should work too
                return p.getFloatValue();
            }
            // And finally, let's allow Strings to be converted too
            if (t == JsonToken.VALUE_STRING) {
                String text = p.getText().trim();
                if ((text.length() == 0)) {
                    return (Float) _coerceEmptyString(ctxt, _primitive);
                }
                if (_hasTextualNull(text)) {
                    return (Float) _coerceTextualNull(ctxt, _primitive);
                }
                switch (text.charAt(0)) {
                case 'I':
                    if (_isPosInf(text)) {
                        return Float.POSITIVE_INFINITY;
                    }
                    break;
                case 'N':
                    if (_isNaN(text)) {
                        return Float.NaN;
                    }
                    break;
                case '-':
                    if (_isNegInf(text)) {
                        return Float.NEGATIVE_INFINITY;
                    }
                    break;
                }
                _verifyStringForScalarCoercion(ctxt, text);
                try {
                    return Float.parseFloat(text);
                } catch (IllegalArgumentException iae) { }
                return (Float) ctxt.handleWeirdStringValue(_valueClass, text,
                        "not a valid Float value");
            }
            if (t == JsonToken.VALUE_NULL) {
                return (Float) _coerceNullToken(ctxt, _primitive);
            }
            if (t == JsonToken.START_ARRAY) {
                return _deserializeFromArray(p, ctxt);
            }
            // Otherwise, no can do:
            return (Float) ctxt.handleUnexpectedToken(getValueType(ctxt), p);
        }
    }

    @JacksonStdImpl
    public static class DoubleDeserializer
        extends PrimitiveOrWrapperDeserializer<Double>
    {
        final static DoubleDeserializer primitiveInstance = new DoubleDeserializer(Double.TYPE, 0.d);
        final static DoubleDeserializer wrapperInstance = new DoubleDeserializer(Double.class, null);
        
        public DoubleDeserializer(Class<Double> cls, Double nvl) {
            super(cls, nvl, 0.d);
        }

        @Override
        public Double deserialize(JsonParser p, DeserializationContext ctxt) throws IOException {
            return _parseDouble(p, ctxt);
        }

        // Since we can never have type info ("natural type"; String, Boolean, Integer, Double):
        // (is it an error to even call this version?)
        @Override
        public Double deserializeWithType(JsonParser p, DeserializationContext ctxt,
                TypeDeserializer typeDeserializer) throws IOException
        {
            return _parseDouble(p, ctxt);
        }

        protected final Double _parseDouble(JsonParser p, DeserializationContext ctxt) throws IOException
        {
            JsonToken t = p.currentToken();
            if (t == JsonToken.VALUE_NUMBER_INT || t == JsonToken.VALUE_NUMBER_FLOAT) { // coercing should work too
                return p.getDoubleValue();
            }
            if (t == JsonToken.VALUE_STRING) {
                String text = p.getText().trim();
                if ((text.length() == 0)) {
                    return (Double) _coerceEmptyString(ctxt, _primitive);
                }
                if (_hasTextualNull(text)) {
                    return (Double) _coerceTextualNull(ctxt, _primitive);
                }
                switch (text.charAt(0)) {
                case 'I':
                    if (_isPosInf(text)) {
                        return Double.POSITIVE_INFINITY;
                    }
                    break;
                case 'N':
                    if (_isNaN(text)) {
                        return Double.NaN;
                    }
                    break;
                case '-':
                    if (_isNegInf(text)) {
                        return Double.NEGATIVE_INFINITY;
                    }
                    break;
                }
                _verifyStringForScalarCoercion(ctxt, text);
                try {
                    return parseDouble(text);
                } catch (IllegalArgumentException iae) { }
                return (Double) ctxt.handleWeirdStringValue(_valueClass, text,
                        "not a valid Double value");
            }
            if (t == JsonToken.VALUE_NULL) {
                return (Double) _coerceNullToken(ctxt, _primitive);
            }
            if (t == JsonToken.START_ARRAY) {
                return _deserializeFromArray(p, ctxt);
            }
            // Otherwise, no can do:
            return (Double) ctxt.handleUnexpectedToken(getValueType(ctxt), p);
        }
    }

    /**
     * For type <code>Number.class</code>, we can just rely on type
     * mappings that plain {@link JsonParser#getNumberValue} returns.
     *<p>
     * There is one additional complication: some numeric
     * types (specifically, int/Integer and double/Double) are "non-typed";
     * meaning that they will NEVER be output with type information.
     * But other numeric types may need such type information.
     * This is why {@link #deserializeWithType} must be overridden.
     */
    @JacksonStdImpl
    public static class NumberDeserializer
        extends StdScalarDeserializer<Object>
    {
        public final static NumberDeserializer instance = new NumberDeserializer();
        
        public NumberDeserializer() {
            super(Number.class);
        }

        @Override
        public Object deserialize(JsonParser p, DeserializationContext ctxt) throws IOException
        {
            switch (p.currentTokenId()) {
            case JsonTokenId.ID_NUMBER_INT:
                if (ctxt.hasSomeOfFeatures(F_MASK_INT_COERCIONS)) {
                    return _coerceIntegral(p, ctxt);
                }
                return p.getNumberValue();

            case JsonTokenId.ID_NUMBER_FLOAT:
                if (ctxt.isEnabled(DeserializationFeature.USE_BIG_DECIMAL_FOR_FLOATS)) {
                    // 10-Mar-2017, tatu: NaN and BigDecimal won't mix...
                    if (!p.isNaN()) {
                        return p.getDecimalValue();
                    }
                }
                return p.getNumberValue();

            case JsonTokenId.ID_STRING:
                /* Textual values are more difficult... not parsing itself, but figuring
                 * out 'minimal' type to use 
                 */
                String text = p.getText().trim();
                if ((text.length() == 0)) {
                    // note: no need to call `coerce` as this is never primitive
                    return getNullValue(ctxt);
                }
                if (_hasTextualNull(text)) {
                    // note: no need to call `coerce` as this is never primitive
                    return getNullValue(ctxt);
                }
                if (_isPosInf(text)) {
                    return Double.POSITIVE_INFINITY;
                }
                if (_isNegInf(text)) {
                    return Double.NEGATIVE_INFINITY;
                }
                if (_isNaN(text)) {
                    return Double.NaN;
                }
                _verifyStringForScalarCoercion(ctxt, text);
                try {
                    if (!_isIntNumber(text)) {
                        if (ctxt.isEnabled(DeserializationFeature.USE_BIG_DECIMAL_FOR_FLOATS)) {
                            return new BigDecimal(text);
                        }
                        return Double.valueOf(text);
                    }
                    if (ctxt.isEnabled(DeserializationFeature.USE_BIG_INTEGER_FOR_INTS)) {
                        return new BigInteger(text);
                    }
                    long value = Long.parseLong(text);
                    if (!ctxt.isEnabled(DeserializationFeature.USE_LONG_FOR_INTS)) {
                        if (value <= Integer.MAX_VALUE && value >= Integer.MIN_VALUE) {
                            return Integer.valueOf((int) value);
                        }
                    }
                    return Long.valueOf(value);
                } catch (IllegalArgumentException iae) {
                    return ctxt.handleWeirdStringValue(_valueClass, text,
                            "not a valid number");
                }
            case JsonTokenId.ID_START_ARRAY:
                return _deserializeFromArray(p, ctxt);
            }
            // Otherwise, no can do:
            return ctxt.handleUnexpectedToken(getValueType(ctxt), p);
        }

        /**
         * As mentioned in class Javadoc, there is additional complexity in
         * handling potentially mixed type information here. Because of this,
         * we must actually check for "raw" integers and doubles first, before
         * calling type deserializer.
         */
        @Override
        public Object deserializeWithType(JsonParser p, DeserializationContext ctxt,
                TypeDeserializer typeDeserializer)
            throws IOException
        {
            switch (p.currentTokenId()) {
            case JsonTokenId.ID_NUMBER_INT:
            case JsonTokenId.ID_NUMBER_FLOAT:
            case JsonTokenId.ID_STRING:
                // cannot point to type information: hence must be non-typed (int/double)
                return deserialize(p, ctxt);
            }
            return typeDeserializer.deserializeTypedFromScalar(p, ctxt);
        }
    }

    /*
    /**********************************************************
    /* And then bit more complicated (but non-structured) number
    /* types
    /**********************************************************
     */

    /**
     * This is bit trickier to implement efficiently, while avoiding
     * overflow problems.
     */
    @JacksonStdImpl
    public static class BigIntegerDeserializer
        extends StdScalarDeserializer<BigInteger>
    {
        public final static BigIntegerDeserializer instance = new BigIntegerDeserializer();

        public BigIntegerDeserializer() { super(BigInteger.class); }

        @Override
        public Object getEmptyValue(DeserializationContext ctxt) {
            return BigInteger.ZERO;
        }

        @SuppressWarnings("incomplete-switch")
        @Override
        public BigInteger deserialize(JsonParser p, DeserializationContext ctxt) throws IOException
        {
            switch (p.currentTokenId()) {
            case JsonTokenId.ID_NUMBER_INT:
                switch (p.getNumberType()) {
                case INT:
                case LONG:
                case BIG_INTEGER:
                    return p.getBigIntegerValue();
                }
                break;
            case JsonTokenId.ID_NUMBER_FLOAT:
                if (!ctxt.isEnabled(DeserializationFeature.ACCEPT_FLOAT_AS_INT)) {
                    _failDoubleToIntCoercion(p, ctxt, "java.math.BigInteger");
                }
                return p.getDecimalValue().toBigInteger();
            case JsonTokenId.ID_START_ARRAY:
                return _deserializeFromArray(p, ctxt);
            case JsonTokenId.ID_STRING: // let's do implicit re-parse
                String text = p.getText().trim();
                // note: no need to call `coerce` as this is never primitive
                if (_isEmptyOrTextualNull(text)) {
                    _verifyNullForScalarCoercion(ctxt, text);
                    return (BigInteger) getNullValue(ctxt);
                }
                _verifyStringForScalarCoercion(ctxt, text);
                try {
                    return new BigInteger(text);
                } catch (IllegalArgumentException iae) { }
                return (BigInteger) ctxt.handleWeirdStringValue(_valueClass, text,
                        "not a valid representation");
            }
            // String is ok too, can easily convert; otherwise, no can do:
            return (BigInteger) ctxt.handleUnexpectedToken(getValueType(ctxt), p);
        }
    }

    @JacksonStdImpl
    public static class BigDecimalDeserializer
        extends StdScalarDeserializer<BigDecimal>
    {
        public final static BigDecimalDeserializer instance = new BigDecimalDeserializer();
 
        public BigDecimalDeserializer() { super(BigDecimal.class); }

        @Override
        public Object getEmptyValue(DeserializationContext ctxt) {
            return BigDecimal.ZERO;
        }
        
        @Override
        public BigDecimal deserialize(JsonParser p, DeserializationContext ctxt)
            throws IOException
        {
            switch (p.currentTokenId()) {
            case JsonTokenId.ID_NUMBER_INT:
            case JsonTokenId.ID_NUMBER_FLOAT:
                return p.getDecimalValue();
            case JsonTokenId.ID_STRING:
                String text = p.getText().trim();
                // note: no need to call `coerce` as this is never primitive
                if (_isEmptyOrTextualNull(text)) {
                    _verifyNullForScalarCoercion(ctxt, text);
                    return (BigDecimal) getNullValue(ctxt);
                }
                _verifyStringForScalarCoercion(ctxt, text);
                try {
                    return new BigDecimal(text);
                } catch (IllegalArgumentException iae) { }
                return (BigDecimal) ctxt.handleWeirdStringValue(_valueClass, text,
                        "not a valid representation");
            case JsonTokenId.ID_START_ARRAY:
                return _deserializeFromArray(p, ctxt);
            }
            // Otherwise, no can do:
            return (BigDecimal) ctxt.handleUnexpectedToken(getValueType(ctxt), p);
        }
    }
}<|MERGE_RESOLUTION|>--- conflicted
+++ resolved
@@ -67,16 +67,12 @@
             if (rawType == Float.TYPE) {
                 return FloatDeserializer.primitiveInstance;
             }
-<<<<<<< HEAD
-        } else if (_classNames.contains(rawType.getName())) {
-=======
             // [databind#2679]: bit odd place for this (Void.class handled in
             // `JdkDeserializers`), due to `void` being primitive type
             if (rawType == Void.TYPE) {
                 return NullifyingDeserializer.instance;
             }
-        } else if (_classNames.contains(clsName)) {
->>>>>>> ad7fb85b
+        } else if (_classNames.contains(rawType.getName())) {
             // Start with most common types; int, boolean, long, double
             if (rawType == Integer.class) {
                 return IntegerDeserializer.wrapperInstance;
