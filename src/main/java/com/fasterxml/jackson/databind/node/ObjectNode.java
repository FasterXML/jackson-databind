package com.fasterxml.jackson.databind.node;

import com.fasterxml.jackson.core.*;
import com.fasterxml.jackson.core.tree.ObjectTreeNode;
import com.fasterxml.jackson.core.type.WritableTypeId;
import com.fasterxml.jackson.databind.*;
import com.fasterxml.jackson.databind.jsontype.TypeSerializer;
import com.fasterxml.jackson.databind.util.RawValue;

import java.io.IOException;
import java.math.BigDecimal;
import java.math.BigInteger;
import java.util.*;

/**
 * Node that maps to JSON Object structures in JSON content.
 */
public class ObjectNode
    extends ContainerNode<ObjectNode>
    implements ObjectTreeNode // since 3.0
{
    // Note: LinkedHashMap for backwards compatibility
    protected final Map<String, JsonNode> _children;

    public ObjectNode(JsonNodeFactory nc) {
        super(nc);
        _children = new LinkedHashMap<String, JsonNode>();
    }

    public ObjectNode(JsonNodeFactory nc, Map<String, JsonNode> kids) {
        super(nc);
        _children = kids;
    }

    @Override
    protected JsonNode _at(JsonPointer ptr) {
        return get(ptr.getMatchingProperty());
    }

    /* Question: should this delegate to `JsonNodeFactory`? It does not absolutely
     * have to, as long as sub-types override the method but...
     */
    // note: co-variant for type safety
    @SuppressWarnings("unchecked")
    @Override
    public ObjectNode deepCopy()
    {
        ObjectNode ret = new ObjectNode(_nodeFactory);

        for (Map.Entry<String, JsonNode> entry: _children.entrySet())
            ret._children.put(entry.getKey(), entry.getValue().deepCopy());

        return ret;
    }

    /*
    /**********************************************************
    /* Overrides for JsonSerializable.Base
    /**********************************************************
     */

    @Override
    public boolean isEmpty(SerializerProvider serializers) {
        return _children.isEmpty();
    }

    /*
    /**********************************************************
    /* Implementation of core JsonNode API
    /**********************************************************
     */

    @Override
    public JsonNodeType getNodeType() {
        return JsonNodeType.OBJECT;
    }

    @Override
    public final boolean isObject() {
        return true;
    }

    @Override public JsonToken asToken() { return JsonToken.START_OBJECT; }

    @Override
    public int size() {
        return _children.size();
    }

    @Override // since 2.10
    public boolean isEmpty() { return _children.isEmpty(); }
    
    @Override
    public Iterator<JsonNode> elements() {
        return _children.values().iterator();
    }

    @Override
    public JsonNode get(int index) { return null; }

    @Override
    public JsonNode get(String fieldName) {
        return _children.get(fieldName);
    }

    @Override
    public Iterator<String> fieldNames() {
        return _children.keySet().iterator();
    }

    @Override
    public JsonNode path(int index) {
        return MissingNode.getInstance();
    }

    @Override
    public JsonNode path(String fieldName)
    {
        JsonNode n = _children.get(fieldName);
        if (n != null) {
            return n;
        }
        return MissingNode.getInstance();
    }

    /**
     * Method to use for accessing all fields (with both names
     * and values) of this JSON Object.
     */
    @Override
    public Iterator<Map.Entry<String, JsonNode>> fields() {
        return _children.entrySet().iterator();
    }

    @Override
    public ObjectNode with(String propertyName) {
        JsonNode n = _children.get(propertyName);
        if (n != null) {
            if (n instanceof ObjectNode) {
                return (ObjectNode) n;
            }
            throw new UnsupportedOperationException("Property '" + propertyName
                + "' has value that is not of type ObjectNode (but " + n
                .getClass().getName() + ")");
        }
        ObjectNode result = objectNode();
        _children.put(propertyName, result);
        return result;
    }

    @Override
    public ArrayNode withArray(String propertyName)
    {
        JsonNode n = _children.get(propertyName);
        if (n != null) {
            if (n instanceof ArrayNode) {
                return (ArrayNode) n;
            }
            throw new UnsupportedOperationException("Property '" + propertyName
                + "' has value that is not of type ArrayNode (but " + n
                .getClass().getName() + ")");
        }
        ArrayNode result = arrayNode();
        _children.put(propertyName, result);
        return result;
    }

    @Override
    public boolean equals(Comparator<JsonNode> comparator, JsonNode o)
    {
        if (!(o instanceof ObjectNode)) {
            return false;
        }
        ObjectNode other = (ObjectNode) o;
        Map<String, JsonNode> m1 = _children;
        Map<String, JsonNode> m2 = other._children;

        final int len = m1.size();
        if (m2.size() != len) {
            return false;
        }

        for (Map.Entry<String, JsonNode> entry : m1.entrySet()) {
            JsonNode v2 = m2.get(entry.getKey());
            if ((v2 == null) || !entry.getValue().equals(comparator, v2)) {
                return false;
            }
        }
        return true;
    }

    /*
    /**********************************************************
    /* Public API, finding value nodes
    /**********************************************************
     */
    
    @Override
    public JsonNode findValue(String fieldName)
    {
        for (Map.Entry<String, JsonNode> entry : _children.entrySet()) {
            if (fieldName.equals(entry.getKey())) {
                return entry.getValue();
            }
            JsonNode value = entry.getValue().findValue(fieldName);
            if (value != null) {
                return value;
            }
        }
        return null;
    }
    
    @Override
    public List<JsonNode> findValues(String fieldName, List<JsonNode> foundSoFar)
    {
        for (Map.Entry<String, JsonNode> entry : _children.entrySet()) {
            if (fieldName.equals(entry.getKey())) {
                if (foundSoFar == null) {
                    foundSoFar = new ArrayList<JsonNode>();
                }
                foundSoFar.add(entry.getValue());
            } else { // only add children if parent not added
                foundSoFar = entry.getValue().findValues(fieldName, foundSoFar);
            }
        }
        return foundSoFar;
    }

    @Override
    public List<String> findValuesAsText(String fieldName, List<String> foundSoFar)
    {
        for (Map.Entry<String, JsonNode> entry : _children.entrySet()) {
            if (fieldName.equals(entry.getKey())) {
                if (foundSoFar == null) {
                    foundSoFar = new ArrayList<String>();
                }
                foundSoFar.add(entry.getValue().asText());
            } else { // only add children if parent not added
                foundSoFar = entry.getValue().findValuesAsText(fieldName,
                    foundSoFar);
            }
        }
        return foundSoFar;
    }
    
    @Override
    public ObjectNode findParent(String fieldName)
    {
        for (Map.Entry<String, JsonNode> entry : _children.entrySet()) {
            if (fieldName.equals(entry.getKey())) {
                return this;
            }
            JsonNode value = entry.getValue().findParent(fieldName);
            if (value != null) {
                return (ObjectNode) value;
            }
        }
        return null;
    }

    @Override
    public List<JsonNode> findParents(String fieldName, List<JsonNode> foundSoFar)
    {
        for (Map.Entry<String, JsonNode> entry : _children.entrySet()) {
            if (fieldName.equals(entry.getKey())) {
                if (foundSoFar == null) {
                    foundSoFar = new ArrayList<JsonNode>();
                }
                foundSoFar.add(this);
            } else { // only add children if parent not added
                foundSoFar = entry.getValue()
                    .findParents(fieldName, foundSoFar);
            }
        }
        return foundSoFar;
    }
    
    /*
    /**********************************************************
    /* Public API, serialization
    /**********************************************************
     */

    /**
     * Method that can be called to serialize this node and
     * all of its descendants using specified JSON generator.
     */
    @Override
    public void serialize(JsonGenerator g, SerializerProvider provider)
        throws IOException
    {
        @SuppressWarnings("deprecation")
        boolean trimEmptyArray = (provider != null) &&
                !provider.isEnabled(SerializationFeature.WRITE_EMPTY_JSON_ARRAYS);
        g.writeStartObject(this);
        for (Map.Entry<String, JsonNode> en : _children.entrySet()) {
            /* 17-Feb-2009, tatu: Can we trust that all nodes will always
             *   extend BaseJsonNode? Or if not, at least implement
             *   JsonSerializable? Let's start with former, change if
             *   we must.
             */
            BaseJsonNode value = (BaseJsonNode) en.getValue();

            // as per [databind#867], see if WRITE_EMPTY_JSON_ARRAYS feature is disabled,
            // if the feature is disabled, then should not write an empty array
            // to the output, so continue to the next element in the iteration
            if (trimEmptyArray && value.isArray() && value.isEmpty(provider)) {
            	continue;
            }
            g.writeFieldName(en.getKey());
            value.serialize(g, provider);
        }
        g.writeEndObject();
    }

    @Override
    public void serializeWithType(JsonGenerator g, SerializerProvider provider,
            TypeSerializer typeSer)
        throws IOException
    {
        @SuppressWarnings("deprecation")
        boolean trimEmptyArray = (provider != null) &&
                !provider.isEnabled(SerializationFeature.WRITE_EMPTY_JSON_ARRAYS);

        WritableTypeId typeIdDef = typeSer.writeTypePrefix(g,
                typeSer.typeId(this, JsonToken.START_OBJECT));
        for (Map.Entry<String, JsonNode> en : _children.entrySet()) {
            BaseJsonNode value = (BaseJsonNode) en.getValue();

            // check if WRITE_EMPTY_JSON_ARRAYS feature is disabled,
            // if the feature is disabled, then should not write an empty array
            // to the output, so continue to the next element in the iteration
            if (trimEmptyArray && value.isArray() && value.isEmpty(provider)) {
                continue;
            }
            
            g.writeFieldName(en.getKey());
            value.serialize(g, provider);
        }
        typeSer.writeTypeSuffix(g, typeIdDef);
    }

    /*
    /**********************************************************
    /* Extended ObjectNode API, mutators
    /**********************************************************
     */

    /**
     * Method that will set specified field, replacing old value, if any.
     * Note that this is identical to {@link #replace(String, JsonNode)},
     * except for return value.
<<<<<<< HEAD
     * 
=======
     *<p>
     * NOTE: added to replace those uses of {@link #put(String, JsonNode)}
     * where chaining with 'this' is desired.
     *<p>
     * NOTE: co-variant return type since 2.10
     *
>>>>>>> 441b65c5
     * @param value to set field to; if null, will be converted
     *   to a {@link NullNode} first  (to remove field entry, call
     *   {@link #remove} instead)
     *
     * @return This node after adding/replacing property value (to allow chaining)
     */
<<<<<<< HEAD
    public ObjectNode set(String fieldName, JsonNode value)
=======
    @SuppressWarnings("unchecked")
    public <T extends JsonNode> T set(String fieldName, JsonNode value)
>>>>>>> 441b65c5
    {
        if (value == null) {
            value = nullNode();
        }
        _children.put(fieldName, value);
        return (T) this;
    }

    /**
     * Method for adding given properties to this object node, overriding
     * any existing values for those properties.
     *<p>
     * NOTE: co-variant return type since 2.10
     * 
     * @param properties Properties to add
     * 
     * @return This node after adding/replacing property values (to allow chaining)
     */
<<<<<<< HEAD
    public ObjectNode setAll(Map<String,? extends JsonNode> properties)
=======
    @SuppressWarnings("unchecked")
    public <T extends JsonNode> T setAll(Map<String,? extends JsonNode> properties)
>>>>>>> 441b65c5
    {
        for (Map.Entry<String,? extends JsonNode> en : properties.entrySet()) {
            JsonNode n = en.getValue();
            if (n == null) {
                n = nullNode();
            }
            _children.put(en.getKey(), n);
        }
        return (T) this;
    }

    /**
     * Method for adding all properties of the given Object, overriding
     * any existing values for those properties.
     *<p>
     * NOTE: co-variant return type since 2.10
     * 
     * @param other Object of which properties to add to this object
     *
     * @return This node after addition (to allow chaining)
     */
<<<<<<< HEAD
    public ObjectNode setAll(ObjectNode other)
=======
    @SuppressWarnings("unchecked")
    public <T extends JsonNode> T setAll(ObjectNode other)
>>>>>>> 441b65c5
    {
        _children.putAll(other._children);
        return (T) this;
    }

    /**
     * Method for replacing value of specific property with passed
     * value, and returning value (or null if none).
     *
     * @param fieldName Property of which value to replace
     * @param value Value to set property to, replacing old value if any
     * 
     * @return Old value of the property; null if there was no such property
     *   with value
     */
    public JsonNode replace(String fieldName, JsonNode value)
    {
        if (value == null) { // let's not store 'raw' nulls but nodes
            value = nullNode();
        }
        return _children.put(fieldName, value);
    }

    /**
     * Method for removing field entry from this ObjectNode, and
     * returning instance after removal.
     *<p>
     * NOTE: co-variant return type since 2.10
     * 
     * @return This node after removing entry (if any)
     */
<<<<<<< HEAD
    public ObjectNode without(String fieldName)
=======
    @SuppressWarnings("unchecked")
    public <T extends JsonNode> T without(String fieldName)
>>>>>>> 441b65c5
    {
        _children.remove(fieldName);
        return (T) this;
    }

    /**
     * Method for removing specified field properties out of
     * this ObjectNode.
     *<p>
     * NOTE: co-variant return type since 2.10
     * 
     * @param fieldNames Names of fields to remove
     * 
     * @return This node after removing entries
     */
    @SuppressWarnings("unchecked")
    public <T extends JsonNode> T without(Collection<String> fieldNames)
    {
        _children.keySet().removeAll(fieldNames);
        return (T) this;
    }
    
    /*
    /**********************************************************
    /* Extended ObjectNode API, mutators, generic
    /**********************************************************
     */
<<<<<<< HEAD
=======
    
    /**
     * Method that will set specified field, replacing old value, if any.
     *
     * @param value to set field to; if null, will be converted
     *   to a {@link NullNode} first  (to remove field entry, call
     *   {@link #remove} instead)
     *   
     * @return Old value of the field, if any; null if there was no
     *   old value.
     *   
     * @deprecated Since 2.4 use either {@link #set(String,JsonNode)} or {@link #replace(String,JsonNode)},
     */
    @Deprecated
    public JsonNode put(String fieldName, JsonNode value)
    {
        if (value == null) { // let's not store 'raw' nulls but nodes
            value = nullNode();
        }
        return _children.put(fieldName, value);
    }
>>>>>>> 441b65c5

    /**
     * Method for removing field entry from this ObjectNode.
     * Will return value of the field, if such field existed;
     * null if not.
     * 
     * @return Value of specified field, if it existed; null if not
     */
    public JsonNode remove(String fieldName) {
        return _children.remove(fieldName);
    }

    /**
     * Method for removing specified field properties out of
     * this ObjectNode.
     * 
     * @param fieldNames Names of fields to remove
     * 
     * @return This node after removing entries
     */
    public ObjectNode remove(Collection<String> fieldNames)
    {
        _children.keySet().removeAll(fieldNames);
        return this;
    }
    
    /**
     * Method for removing all field properties, such that this
     * ObjectNode will contain no properties after call.
     * 
     * @return This node after removing all entries
     */
    @Override
    public ObjectNode removeAll()
    {
        _children.clear();
        return this;
    }

    /**
     * Method for removing all field properties out of this ObjectNode
     * <b>except</b> for ones specified in argument.
     * 
     * @param fieldNames Fields to <b>retain</b> in this ObjectNode
     * 
     * @return This node (to allow call chaining)
     */
    public ObjectNode retain(Collection<String> fieldNames)
    {
        _children.keySet().retainAll(fieldNames);
        return this;
    }

    /**
     * Method for removing all field properties out of this ObjectNode
     * <b>except</b> for ones specified in argument.
     * 
     * @param fieldNames Fields to <b>retain</b> in this ObjectNode
     * 
     * @return This node (to allow call chaining)
     */
    public ObjectNode retain(String... fieldNames) {
        return retain(Arrays.asList(fieldNames));
    }
    
    /*
    /**********************************************************
    /* Extended ObjectNode API, mutators, typed
    /**********************************************************
     */

    /**
     * Method that will construct an ArrayNode and add it as a
     * field of this ObjectNode, replacing old value, if any.
     *<p>
     * <b>NOTE</b>: Unlike all <b>put(...)</b> methods, return value
     * is <b>NOT</b> this <code>ObjectNode</code>, but the
     * <b>newly created</b> <code>ArrayNode</code> instance.
     *
     * @return Newly constructed ArrayNode (NOT the old value,
     *   which could be of any type)
     */
    public ArrayNode putArray(String fieldName)
    {
        ArrayNode n  = arrayNode();
        _put(fieldName, n);
        return n;
    }

    /**
     * Method that will construct an ObjectNode and add it as a
     * field of this ObjectNode, replacing old value, if any.
     *<p>
     * <b>NOTE</b>: Unlike all <b>put(...)</b> methods, return value
     * is <b>NOT</b> this <code>ObjectNode</code>, but the
     * <b>newly created</b> <code>ObjectNode</code> instance.
     *
     * @return Newly constructed ObjectNode (NOT the old value,
     *   which could be of any type)
     */
    public ObjectNode putObject(String fieldName)
    {
        ObjectNode n = objectNode();
        _put(fieldName, n);
        return n;
    }

    /**
     * @return This node (to allow chaining)
     */
    public ObjectNode putPOJO(String fieldName, Object pojo) {
        return _put(fieldName, pojoNode(pojo));
    }

    public ObjectNode putRawValue(String fieldName, RawValue raw) {
        return _put(fieldName, rawValueNode(raw));
    }
    
    /**
     * @return This node (to allow chaining)
     */
    public ObjectNode putNull(String fieldName)
    {
        _children.put(fieldName, nullNode());
        return this;
    }

    /**
     * Method for setting value of a field to specified numeric value.
     * 
     * @return This node (to allow chaining)
     */
    public ObjectNode put(String fieldName, short v) {
        return _put(fieldName, numberNode(v));
    }

    /**
     * Alternative method that we need to avoid bumping into NPE issues
     * with auto-unboxing.
     * 
     * @return This node (to allow chaining)
     */
    public ObjectNode put(String fieldName, Short v) {
        return _put(fieldName, (v == null) ? nullNode()
                : numberNode(v.shortValue()));
    }

    /**
     * Method for setting value of a field to specified numeric value.
     * The underlying {@link JsonNode} that will be added is constructed
     * using {@link JsonNodeFactory#numberNode(int)}, and may be
     *  "smaller" (like {@link ShortNode}) in cases where value fits within
     *  range of a smaller integral numeric value.
     * 
     * @return This node (to allow chaining)
     */
    public ObjectNode put(String fieldName, int v) {
        return _put(fieldName, numberNode(v));
    }

    /**
     * Alternative method that we need to avoid bumping into NPE issues
     * with auto-unboxing.
     * 
     * @return This node (to allow chaining)
     */
    public ObjectNode put(String fieldName, Integer v) {
        return _put(fieldName, (v == null) ? nullNode()
                : numberNode(v.intValue()));
    }
    
    /**
     * Method for setting value of a field to specified numeric value.
     * The underlying {@link JsonNode} that will be added is constructed
     * using {@link JsonNodeFactory#numberNode(long)}, and may be
     *  "smaller" (like {@link IntNode}) in cases where value fits within
     *  range of a smaller integral numeric value.
     * 
     * @return This node (to allow chaining)
     */
    public ObjectNode put(String fieldName, long v) {
        return _put(fieldName, numberNode(v));
    }

    /**
     * Method for setting value of a field to specified numeric value.
     * The underlying {@link JsonNode} that will be added is constructed
     * using {@link JsonNodeFactory#numberNode(Long)}, and may be
     *  "smaller" (like {@link IntNode}) in cases where value fits within
     *  range of a smaller integral numeric value.
     * <p>
     * Note that this is alternative to {@link #put(String, long)} needed to avoid
     * bumping into NPE issues with auto-unboxing.
     * 
     * @return This node (to allow chaining)
     */
    public ObjectNode put(String fieldName, Long v) {
        return _put(fieldName, (v == null) ? nullNode()
                : numberNode(v.longValue()));
    }
    
    /**
     * Method for setting value of a field to specified numeric value.
     * 
     * @return This node (to allow chaining)
     */
    public ObjectNode put(String fieldName, float v) {
        return _put(fieldName, numberNode(v));
    }

    /**
     * Alternative method that we need to avoid bumping into NPE issues
     * with auto-unboxing.
     * 
     * @return This node (to allow chaining)
     */
    public ObjectNode put(String fieldName, Float v) {
        return _put(fieldName, (v == null) ? nullNode()
                : numberNode(v.floatValue()));
    }
    
    /**
     * Method for setting value of a field to specified numeric value.
     * 
     * @return This node (to allow chaining)
     */
    public ObjectNode put(String fieldName, double v) {
        return _put(fieldName, numberNode(v));
    }

    /**
     * Alternative method that we need to avoid bumping into NPE issues
     * with auto-unboxing.
     * 
     * @return This node (to allow chaining)
     */
    public ObjectNode put(String fieldName, Double v) {
        return _put(fieldName, (v == null) ? nullNode()
                : numberNode(v.doubleValue()));
    }
    
    /**
     * Method for setting value of a field to specified numeric value.
     * 
     * @return This node (to allow chaining)
     */
    public ObjectNode put(String fieldName, BigDecimal v) {
        return _put(fieldName, (v == null) ? nullNode()
                : numberNode(v));
    }

    /**
     * Method for setting value of a field to specified numeric value.
     * 
     * @return This node (to allow chaining)
     */
    public ObjectNode put(String fieldName, BigInteger v) {
        return _put(fieldName, (v == null) ? nullNode()
                : numberNode(v));
    }

    /**
     * Method for setting value of a field to specified String value.
     * 
     * @return This node (to allow chaining)
     */
    public ObjectNode put(String fieldName, String v) {
        return _put(fieldName, (v == null) ? nullNode()
                : textNode(v));
    }

    /**
     * Method for setting value of a field to specified String value.
     * 
     * @return This node (to allow chaining)
     */
    public ObjectNode put(String fieldName, boolean v) {
        return _put(fieldName, booleanNode(v));
    }

    /**
     * Alternative method that we need to avoid bumping into NPE issues
     * with auto-unboxing.
     * 
     * @return This node (to allow chaining)
     */
    public ObjectNode put(String fieldName, Boolean v) {
        return _put(fieldName, (v == null) ? nullNode()
                : booleanNode(v.booleanValue()));
    }
    
    /**
     * Method for setting value of a field to specified binary value
     * 
     * @return This node (to allow chaining)
     */
    public ObjectNode put(String fieldName, byte[] v) {
        return _put(fieldName, (v == null) ? nullNode()
                : binaryNode(v));
    }
    
    /*
    /**********************************************************
    /* Standard methods
    /**********************************************************
     */

    @Override
    public boolean equals(Object o)
    {
        if (o == this) return true;
        if (o == null) return false;
        if (o instanceof ObjectNode) {
            return _childrenEqual((ObjectNode) o);
        }
        return false;
    }

    protected boolean _childrenEqual(ObjectNode other) {
        return _children.equals(other._children);
    }
    
    @Override
    public int hashCode() {
        return _children.hashCode();
    }

    /*
    /**********************************************************
    /* Internal methods (overridable)
    /**********************************************************
     */

    protected ObjectNode _put(String fieldName, JsonNode value)
    {
        _children.put(fieldName, value);
        return this;
    }
}<|MERGE_RESOLUTION|>--- conflicted
+++ resolved
@@ -350,52 +350,31 @@
      * Method that will set specified field, replacing old value, if any.
      * Note that this is identical to {@link #replace(String, JsonNode)},
      * except for return value.
-<<<<<<< HEAD
-     * 
-=======
-     *<p>
-     * NOTE: added to replace those uses of {@link #put(String, JsonNode)}
-     * where chaining with 'this' is desired.
-     *<p>
-     * NOTE: co-variant return type since 2.10
-     *
->>>>>>> 441b65c5
+     * 
      * @param value to set field to; if null, will be converted
      *   to a {@link NullNode} first  (to remove field entry, call
      *   {@link #remove} instead)
      *
      * @return This node after adding/replacing property value (to allow chaining)
      */
-<<<<<<< HEAD
     public ObjectNode set(String fieldName, JsonNode value)
-=======
-    @SuppressWarnings("unchecked")
-    public <T extends JsonNode> T set(String fieldName, JsonNode value)
->>>>>>> 441b65c5
     {
         if (value == null) {
             value = nullNode();
         }
         _children.put(fieldName, value);
-        return (T) this;
+        return this;
     }
 
     /**
      * Method for adding given properties to this object node, overriding
      * any existing values for those properties.
-     *<p>
-     * NOTE: co-variant return type since 2.10
      * 
      * @param properties Properties to add
      * 
      * @return This node after adding/replacing property values (to allow chaining)
      */
-<<<<<<< HEAD
     public ObjectNode setAll(Map<String,? extends JsonNode> properties)
-=======
-    @SuppressWarnings("unchecked")
-    public <T extends JsonNode> T setAll(Map<String,? extends JsonNode> properties)
->>>>>>> 441b65c5
     {
         for (Map.Entry<String,? extends JsonNode> en : properties.entrySet()) {
             JsonNode n = en.getValue();
@@ -404,28 +383,21 @@
             }
             _children.put(en.getKey(), n);
         }
-        return (T) this;
+        return this;
     }
 
     /**
      * Method for adding all properties of the given Object, overriding
      * any existing values for those properties.
-     *<p>
-     * NOTE: co-variant return type since 2.10
      * 
      * @param other Object of which properties to add to this object
      *
      * @return This node after addition (to allow chaining)
      */
-<<<<<<< HEAD
     public ObjectNode setAll(ObjectNode other)
-=======
-    @SuppressWarnings("unchecked")
-    public <T extends JsonNode> T setAll(ObjectNode other)
->>>>>>> 441b65c5
     {
         _children.putAll(other._children);
-        return (T) this;
+        return this;
     }
 
     /**
@@ -449,37 +421,27 @@
     /**
      * Method for removing field entry from this ObjectNode, and
      * returning instance after removal.
-     *<p>
-     * NOTE: co-variant return type since 2.10
      * 
      * @return This node after removing entry (if any)
      */
-<<<<<<< HEAD
     public ObjectNode without(String fieldName)
-=======
-    @SuppressWarnings("unchecked")
-    public <T extends JsonNode> T without(String fieldName)
->>>>>>> 441b65c5
     {
         _children.remove(fieldName);
-        return (T) this;
+        return this;
     }
 
     /**
      * Method for removing specified field properties out of
      * this ObjectNode.
-     *<p>
-     * NOTE: co-variant return type since 2.10
      * 
      * @param fieldNames Names of fields to remove
      * 
      * @return This node after removing entries
      */
-    @SuppressWarnings("unchecked")
-    public <T extends JsonNode> T without(Collection<String> fieldNames)
+    public ObjectNode without(Collection<String> fieldNames)
     {
         _children.keySet().removeAll(fieldNames);
-        return (T) this;
+        return this;
     }
     
     /*
@@ -487,30 +449,6 @@
     /* Extended ObjectNode API, mutators, generic
     /**********************************************************
      */
-<<<<<<< HEAD
-=======
-    
-    /**
-     * Method that will set specified field, replacing old value, if any.
-     *
-     * @param value to set field to; if null, will be converted
-     *   to a {@link NullNode} first  (to remove field entry, call
-     *   {@link #remove} instead)
-     *   
-     * @return Old value of the field, if any; null if there was no
-     *   old value.
-     *   
-     * @deprecated Since 2.4 use either {@link #set(String,JsonNode)} or {@link #replace(String,JsonNode)},
-     */
-    @Deprecated
-    public JsonNode put(String fieldName, JsonNode value)
-    {
-        if (value == null) { // let's not store 'raw' nulls but nodes
-            value = nullNode();
-        }
-        return _children.put(fieldName, value);
-    }
->>>>>>> 441b65c5
 
     /**
      * Method for removing field entry from this ObjectNode.
