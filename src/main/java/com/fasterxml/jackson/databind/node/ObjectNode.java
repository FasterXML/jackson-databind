package com.fasterxml.jackson.databind.node;

import java.math.BigDecimal;
import java.math.BigInteger;
import java.util.*;

import com.fasterxml.jackson.core.*;
import com.fasterxml.jackson.core.tree.ObjectTreeNode;
import com.fasterxml.jackson.core.type.WritableTypeId;
import com.fasterxml.jackson.databind.*;
import com.fasterxml.jackson.databind.cfg.JsonNodeFeature;
import com.fasterxml.jackson.databind.jsontype.TypeSerializer;
import com.fasterxml.jackson.databind.util.RawValue;

/**
 * Node that maps to JSON Object structures in JSON content.
 */
public class ObjectNode
    extends ContainerNode<ObjectNode>
    implements ObjectTreeNode, // since 3.0
        java.io.Serializable
{
    private static final long serialVersionUID = 3L;

    // Note: LinkedHashMap for backwards compatibility
    protected final Map<String, JsonNode> _children;

    public ObjectNode(JsonNodeFactory nc) {
        super(nc);
        _children = new LinkedHashMap<String, JsonNode>();
    }

    public ObjectNode(JsonNodeFactory nc, Map<String, JsonNode> kids) {
        super(nc);
        _children = kids;
    }

    @Override
    protected JsonNode _at(JsonPointer ptr) {
        return get(ptr.getMatchingProperty());
    }

    /* Question: should this delegate to `JsonNodeFactory`? It does not absolutely
     * have to, as long as sub-types override the method but...
     */
    // note: co-variant for type safety
    @SuppressWarnings("unchecked")
    @Override
    public ObjectNode deepCopy()
    {
        ObjectNode ret = new ObjectNode(_nodeFactory);

        for (Map.Entry<String, JsonNode> entry: _children.entrySet())
            ret._children.put(entry.getKey(), entry.getValue().deepCopy());

        return ret;
    }

    @Override
    protected ObjectNode _withObjectCreatePath(JsonPointer origPtr,
<<<<<<< HEAD
            JsonPointer currentPtr)
=======
            JsonPointer currentPtr,
            OverwriteMode overwriteMode, boolean preferIndex)
>>>>>>> 56fb5d3f
    {
        ObjectNode currentNode = this;
        while (!currentPtr.matches()) {
            // Should we try to build Arrays? For now, nope.
            currentNode = currentNode.putObject(currentPtr.getMatchingProperty());
            currentPtr = currentPtr.tail();
        }
        return currentNode;
    }

    /*
    /**********************************************************************
    /* Overrides for JacksonSerializable.Base
    /**********************************************************************
     */

    @Override
    public boolean isEmpty(SerializerProvider serializers) {
        return _children.isEmpty();
    }

    /*
    /**********************************************************************
    /* Implementation of core JsonNode API
    /**********************************************************************
     */

    @Override
    public JsonNodeType getNodeType() {
        return JsonNodeType.OBJECT;
    }

    @Override
    public final boolean isObject() {
        return true;
    }

    @Override public JsonToken asToken() { return JsonToken.START_OBJECT; }

    @Override
    public int size() {
        return _children.size();
    }

    @Override // since 2.10
    public boolean isEmpty() { return _children.isEmpty(); }
    
    @Override
    public Iterator<JsonNode> elements() {
        return _children.values().iterator();
    }

    @Override
    public JsonNode get(int index) { return null; }

    @Override
    public JsonNode get(String propertyName) {
        return _children.get(propertyName);
    }

    @Override
    public Iterator<String> propertyNames() {
        return _children.keySet().iterator();
    }

    @Override
    public JsonNode path(int index) {
        return MissingNode.getInstance();
    }

    @Override
    public JsonNode path(String propertyName)
    {
        JsonNode n = _children.get(propertyName);
        if (n != null) {
            return n;
        }
        return MissingNode.getInstance();
    }

    @Override
    public JsonNode required(String propertyName) {
        JsonNode n = _children.get(propertyName);
        if (n != null) {
            return n;
        }
        return _reportRequiredViolation("No value for property '%s' of `ObjectNode`", propertyName);
    }

    /**
     * Method to use for accessing all properties (with both names
     * and values) of this JSON Object.
     */
    @Override
    public Iterator<Map.Entry<String, JsonNode>> fields() {
        return _children.entrySet().iterator();
    }

    @Override
    public ObjectNode withObject(String propertyName) {
        JsonNode n = _children.get(propertyName);
        if (n != null) {
            if (n instanceof ObjectNode) {
                return (ObjectNode) n;
            }
            return _reportWrongNodeType(
                    "Property '%s' has value that is not of type `ObjectNode` (but %s)",
                propertyName, n.getClass().getName());
        }
        ObjectNode result = objectNode();
        _children.put(propertyName, result);
        return result;
    }

    @Override
    public ArrayNode withArray(String propertyName)
    {
        JsonNode n = _children.get(propertyName);
        if (n != null) {
            if (n instanceof ArrayNode) {
                return (ArrayNode) n;
            }
            return _reportWrongNodeType(
                    "Property '%s' has value that is not of type `ArrayNode` (but %s)",
                propertyName, n.getClass().getName());
        }
        ArrayNode result = arrayNode();
        _children.put(propertyName, result);
        return result;
    }

    @Override
    public boolean equals(Comparator<JsonNode> comparator, JsonNode o)
    {
        if (!(o instanceof ObjectNode)) {
            return false;
        }
        ObjectNode other = (ObjectNode) o;
        Map<String, JsonNode> m1 = _children;
        Map<String, JsonNode> m2 = other._children;

        final int len = m1.size();
        if (m2.size() != len) {
            return false;
        }

        for (Map.Entry<String, JsonNode> entry : m1.entrySet()) {
            JsonNode v2 = m2.get(entry.getKey());
            if ((v2 == null) || !entry.getValue().equals(comparator, v2)) {
                return false;
            }
        }
        return true;
    }

    /*
    /**********************************************************************
    /* Public API, finding value nodes
    /**********************************************************************
     */
    
    @Override
    public JsonNode findValue(String propertyName)
    {
        for (Map.Entry<String, JsonNode> entry : _children.entrySet()) {
            if (propertyName.equals(entry.getKey())) {
                return entry.getValue();
            }
            JsonNode value = entry.getValue().findValue(propertyName);
            if (value != null) {
                return value;
            }
        }
        return null;
    }
    
    @Override
    public List<JsonNode> findValues(String propertyName, List<JsonNode> foundSoFar)
    {
        for (Map.Entry<String, JsonNode> entry : _children.entrySet()) {
            if (propertyName.equals(entry.getKey())) {
                if (foundSoFar == null) {
                    foundSoFar = new ArrayList<JsonNode>();
                }
                foundSoFar.add(entry.getValue());
            } else { // only add children if parent not added
                foundSoFar = entry.getValue().findValues(propertyName, foundSoFar);
            }
        }
        return foundSoFar;
    }

    @Override
    public List<String> findValuesAsText(String propertyName, List<String> foundSoFar)
    {
        for (Map.Entry<String, JsonNode> entry : _children.entrySet()) {
            if (propertyName.equals(entry.getKey())) {
                if (foundSoFar == null) {
                    foundSoFar = new ArrayList<String>();
                }
                foundSoFar.add(entry.getValue().asText());
            } else { // only add children if parent not added
                foundSoFar = entry.getValue().findValuesAsText(propertyName,
                    foundSoFar);
            }
        }
        return foundSoFar;
    }
    
    @Override
    public ObjectNode findParent(String propertyName)
    {
        for (Map.Entry<String, JsonNode> entry : _children.entrySet()) {
            if (propertyName.equals(entry.getKey())) {
                return this;
            }
            JsonNode value = entry.getValue().findParent(propertyName);
            if (value != null) {
                return (ObjectNode) value;
            }
        }
        return null;
    }

    @Override
    public List<JsonNode> findParents(String propertyName, List<JsonNode> foundSoFar)
    {
        for (Map.Entry<String, JsonNode> entry : _children.entrySet()) {
            if (propertyName.equals(entry.getKey())) {
                if (foundSoFar == null) {
                    foundSoFar = new ArrayList<JsonNode>();
                }
                foundSoFar.add(this);
            } else { // only add children if parent not added
                foundSoFar = entry.getValue()
                    .findParents(propertyName, foundSoFar);
            }
        }
        return foundSoFar;
    }

    /*
    /**********************************************************************
    /* Public API, serialization
    /**********************************************************************
     */

    /**
     * Method that can be called to serialize this node and
     * all of its descendants using specified JSON generator.
     */
    @SuppressWarnings("deprecation")
    @Override
    public void serialize(JsonGenerator g, SerializerProvider ctxt)
        throws JacksonException
    {
        final int len = _children.size();

        if (len == 0) { // minor optimization
            g.writeStartObject(this, 0);
            g.writeEndObject();
            return;
        }
        if (ctxt != null) {
            boolean trimEmptyArray = !ctxt.isEnabled(SerializationFeature.WRITE_EMPTY_JSON_ARRAYS);
            boolean skipNulls = !ctxt.isEnabled(JsonNodeFeature.WRITE_NULL_PROPERTIES);
            if (trimEmptyArray || skipNulls) {
                g.writeStartObject(this, _children.size());
                serializeFilteredContents(g, ctxt, trimEmptyArray, skipNulls);
                g.writeEndObject();
                return;
            }
        }
        g.writeStartObject(this, _children.size());
        for (Map.Entry<String, JsonNode> en : _children.entrySet()) {
            g.writeName(en.getKey());
            en.getValue().serialize(g, ctxt);
        }
        g.writeEndObject();
    }

    @SuppressWarnings("deprecation")
    @Override
    public void serializeWithType(JsonGenerator g, SerializerProvider ctxt,
            TypeSerializer typeSer)
        throws JacksonException
    {
        boolean trimEmptyArray = false;
        boolean skipNulls = false;
        if (ctxt != null) {
            trimEmptyArray = !ctxt.isEnabled(SerializationFeature.WRITE_EMPTY_JSON_ARRAYS);
            skipNulls = !ctxt.isEnabled(JsonNodeFeature.WRITE_NULL_PROPERTIES);
        }

        WritableTypeId typeIdDef = typeSer.writeTypePrefix(g, ctxt,
                typeSer.typeId(this, JsonToken.START_OBJECT));

        if (trimEmptyArray || skipNulls) {
            serializeFilteredContents(g, ctxt, trimEmptyArray, skipNulls);
        } else {
            for (Map.Entry<String, JsonNode> en : _children.entrySet()) {
                g.writeName(en.getKey());
                en.getValue().serialize(g, ctxt);
            }
        }
        typeSer.writeTypeSuffix(g, ctxt, typeIdDef);
    }

    /**
     * Helper method shared and called by {@link #serialize} and {@link #serializeWithType}
     * in cases where actual filtering is needed based on configuration.
     */
    protected void serializeFilteredContents(final JsonGenerator g, final SerializerProvider ctxt,
            final boolean trimEmptyArray, final boolean skipNulls)
        throws JacksonException
    {
        for (Map.Entry<String, JsonNode> en : _children.entrySet()) {
            // 17-Feb-2009, tatu: Can we trust that all nodes will always
            //   extend BaseJsonNode? Or if not, at least implement
            //   JsonSerializable? Let's start with former, change if
            //   we must.
            BaseJsonNode value = (BaseJsonNode) en.getValue();

            // as per [databind#867], see if WRITE_EMPTY_JSON_ARRAYS feature is disabled,
            // if the feature is disabled, then should not write an empty array
            // to the output, so continue to the next element in the iteration
            if (trimEmptyArray && value.isArray() && value.isEmpty(ctxt)) {
                continue;
            }
            if (skipNulls && value.isNull()) {
                continue;
            }
            g.writeName(en.getKey());
            value.serialize(g, ctxt);
        }
    }

    /*
    /**********************************************************************
    /* Extended ObjectNode API, mutators
    /**********************************************************************
     */

    /**
     * Method that will set specified property, replacing old value, if any.
     * Note that this is identical to {@link #replace(String, JsonNode)},
     * except for return value.
     *
     * @param propertyName Name of property to set
     * @param value Value to set property to; if null, will be converted
     *   to a {@link NullNode} first  (to remove a property, call
     *   {@link #remove} instead)
     *
     * @return This node after adding/replacing property value (to allow chaining)
     */
    public ObjectNode set(String propertyName, JsonNode value)
    {
        if (value == null) {
            value = nullNode();
        }
        _children.put(propertyName, value);
        return this;
    }

    /**
     * Method for adding given properties to this object node, overriding
     * any existing values for those properties.
     * 
     * @param properties Properties to add
     * 
     * @return This node after adding/replacing property values (to allow chaining)
     */
    public ObjectNode setAll(Map<String,? extends JsonNode> properties)
    {
        for (Map.Entry<String,? extends JsonNode> en : properties.entrySet()) {
            JsonNode n = en.getValue();
            if (n == null) {
                n = nullNode();
            }
            _children.put(en.getKey(), n);
        }
        return this;
    }

    /**
     * Method for adding all properties of the given Object, overriding
     * any existing values for those properties.
     * 
     * @param other Object of which properties to add to this object
     *
     * @return This node after addition (to allow chaining)
     */
    public ObjectNode setAll(ObjectNode other)
    {
        _children.putAll(other._children);
        return this;
    }

    /**
     * Method for replacing value of specific property with passed
     * value, and returning previous value (or null if none).
     *
     * @param propertyName Property of which value to replace
     * @param value Value to set property to, replacing old value if any
     * 
     * @return Old value of the property; null if there was no such property
     *   with value
     */
    public JsonNode replace(String propertyName, JsonNode value)
    {
        if (value == null) { // let's not store 'raw' nulls but nodes
            value = nullNode();
        }
        return _children.put(propertyName, value);
    }

    /**
     * Method for removing property from this ObjectNode, and
     * returning instance after removal.
     * 
     * @return This node after removing property (if any)
     */
    public ObjectNode without(String fieldName)
    {
        _children.remove(fieldName);
        return this;
    }

    /**
     * Method for removing specified field properties out of
     * this ObjectNode.
     * 
     * @param propertyNames Names of properties to remove
     * 
     * @return This node after removing entries
     */
    public ObjectNode without(Collection<String> propertyNames)
    {
        _children.keySet().removeAll(propertyNames);
        return this;
    }

    /*
    /**********************************************************************
    /* Extended ObjectNode API, mutators, generic
    /**********************************************************************
     */

    /**
     * Method that will set value of specified property if (and only if)
     * it had no set value previously.
     * Note that explicitly set {@code null} is a value.
     * Functionally equivalent to:
     *<code>
     *  if (get(propertyName) == null) {
     *      set(propertyName, value);
     *      return null;
     *  } else {
     *      return get(propertyName);
     *  }
     *</code>
     *
     * @param propertyName Name of property to set
     * @param value Value to set to property (if and only if it had no value previously);
     *  if null, will be converted to a {@link NullNode} first.
     *
     * @return Old value of the property, if any (in which case value was not changed);
     *     null if there was no old value (in which case value is now set)
     */
    public JsonNode putIfAbsent(String propertyName, JsonNode value)
    {
        if (value == null) { // let's not store 'raw' nulls but nodes
            value = nullNode();
        }
        return _children.putIfAbsent(propertyName, value);
    }

    /**
     * Method for removing a property from this {@code ObjectNode}.
     * Will return previous value of the property, if such property existed;
     * null if not.
     * 
     * @return Value of specified property, if it existed; null if not
     */
    public JsonNode remove(String propertyName) {
        return _children.remove(propertyName);
    }

    /**
     * Method for removing specified field properties out of
     * this ObjectNode.
     * 
     * @param propertyNames Names of fields to remove
     * 
     * @return This node after removing entries
     */
    public ObjectNode remove(Collection<String> propertyNames)
    {
        _children.keySet().removeAll(propertyNames);
        return this;
    }
    
    /**
     * Method for removing all properties, such that this
     * ObjectNode will contain no properties after call.
     * 
     * @return This node after removing all entries
     */
    @Override
    public ObjectNode removeAll()
    {
        _children.clear();
        return this;
    }

    /**
     * Method for removing all field properties out of this ObjectNode
     * <b>except</b> for ones specified in argument.
     * 
     * @param propertyNames Fields to <b>retain</b> in this ObjectNode
     * 
     * @return This node (to allow call chaining)
     */
    public ObjectNode retain(Collection<String> propertyNames)
    {
        _children.keySet().retainAll(propertyNames);
        return this;
    }

    /**
     * Method for removing all properties out of this ObjectNode
     * <b>except</b> for ones specified in argument.
     * 
     * @param propertyNames Fields to <b>retain</b> in this ObjectNode
     * 
     * @return This node (to allow call chaining)
     */
    public ObjectNode retain(String... propertyNames) {
        return retain(Arrays.asList(propertyNames));
    }

    /*
    /**********************************************************************
    /* Extended ObjectNode API, mutators, typed
    /**********************************************************************
     */

    /**
     * Method that will construct an ArrayNode and add it as a
     * property of this {@code ObjectNode}, replacing old value, if any.
     *<p>
     * <b>NOTE</b>: Unlike all <b>put(...)</b> methods, return value
     * is <b>NOT</b> this <code>ObjectNode</code>, but the
     * <b>newly created</b> <code>ArrayNode</code> instance.
     *
     * @return Newly constructed ArrayNode (NOT the old value,
     *   which could be of any type, nor {@code this} node)
     */
    public ArrayNode putArray(String propertyName)
    {
        ArrayNode n  = arrayNode();
        _put(propertyName, n);
        return n;
    }

    /**
     * Method that will construct an ObjectNode and add it as a
     * property of this {@code ObjectNode}, replacing old value, if any.
     *<p>
     * <b>NOTE</b>: Unlike all <b>put(...)</b> methods, return value
     * is <b>NOT</b> this <code>ObjectNode</code>, but the
     * <b>newly created</b> <code>ObjectNode</code> instance.
     *
     * @return Newly constructed ObjectNode (NOT the old value,
     *   which could be of any type, nor {@code this} node)
     */
    public ObjectNode putObject(String propertyName)
    {
        ObjectNode n = objectNode();
        _put(propertyName, n);
        return n;
    }

    /**
     * Method for adding an opaque Java value as the value of specified property.
     * Value can be serialized like any other property, as long as Jackson can
     * serialize it. Despite term "POJO" this allows use of about any Java type, including
     * {@link java.util.Map}s, {@link java.util.Collection}s, as well as Beans (POJOs),
     * primitives/wrappers and even {@link JsonNode}s.
     * Method is most commonly useful when composing content to serialize from heterogenous
     * sources.
     *<p>
     * NOTE: if using {@link JsonNode#toString()} (or {@link JsonNode#toPrettyString()}
     * support for serialization may be more limited, compared to serializing node
     * with specifically configured {@link ObjectMapper}.
     *
     * @param propertyName Name of property to set.
     * @param pojo Java value to set as the property value
     *
     * @return This {@code ObjectNode} (to allow chaining)
     */
    public ObjectNode putPOJO(String propertyName, Object pojo) {
        return _put(propertyName, pojoNode(pojo));
    }

    public ObjectNode putRawValue(String propertyName, RawValue raw) {
        return _put(propertyName, rawValueNode(raw));
    }

    /**
     * Method for setting value of a property to explicit {@code null} value.
     * 
     * @param propertyName Name of property to set.
     *
     * @return This {@code ObjectNode} (to allow chaining)
     */
    public ObjectNode putNull(String propertyName)
    {
        _children.put(propertyName, nullNode());
        return this;
    }

    /**
     * Method for setting value of a property to specified numeric value.
     * 
     * @return This node (to allow chaining)
     */
    public ObjectNode put(String propertyName, short v) {
        return _put(propertyName, numberNode(v));
    }

    /**
     * Alternative method that we need to avoid bumping into NPE issues
     * with auto-unboxing.
     * 
     * @return This node (to allow chaining)
     */
    public ObjectNode put(String fieldName, Short v) {
        return _put(fieldName, (v == null) ? nullNode()
                : numberNode(v.shortValue()));
    }

    /**
     * Method for setting value of a field to specified numeric value.
     * The underlying {@link JsonNode} that will be added is constructed
     * using {@link JsonNodeFactory#numberNode(int)}, and may be
     *  "smaller" (like {@link ShortNode}) in cases where value fits within
     *  range of a smaller integral numeric value.
     * 
     * @return This node (to allow chaining)
     */
    public ObjectNode put(String fieldName, int v) {
        return _put(fieldName, numberNode(v));
    }

    /**
     * Alternative method that we need to avoid bumping into NPE issues
     * with auto-unboxing.
     * 
     * @return This node (to allow chaining)
     */
    public ObjectNode put(String fieldName, Integer v) {
        return _put(fieldName, (v == null) ? nullNode()
                : numberNode(v.intValue()));
    }
    
    /**
     * Method for setting value of a field to specified numeric value.
     * The underlying {@link JsonNode} that will be added is constructed
     * using {@link JsonNodeFactory#numberNode(long)}, and may be
     *  "smaller" (like {@link IntNode}) in cases where value fits within
     *  range of a smaller integral numeric value.
     * 
     * @return This node (to allow chaining)
     */
    public ObjectNode put(String fieldName, long v) {
        return _put(fieldName, numberNode(v));
    }

    /**
     * Method for setting value of a field to specified numeric value.
     * The underlying {@link JsonNode} that will be added is constructed
     * using {@link JsonNodeFactory#numberNode(Long)}, and may be
     *  "smaller" (like {@link IntNode}) in cases where value fits within
     *  range of a smaller integral numeric value.
     * <p>
     * Note that this is alternative to {@link #put(String, long)} needed to avoid
     * bumping into NPE issues with auto-unboxing.
     * 
     * @return This node (to allow chaining)
     */
    public ObjectNode put(String fieldName, Long v) {
        return _put(fieldName, (v == null) ? nullNode()
                : numberNode(v.longValue()));
    }
    
    /**
     * Method for setting value of a field to specified numeric value.
     * 
     * @return This node (to allow chaining)
     */
    public ObjectNode put(String fieldName, float v) {
        return _put(fieldName, numberNode(v));
    }

    /**
     * Alternative method that we need to avoid bumping into NPE issues
     * with auto-unboxing.
     * 
     * @return This node (to allow chaining)
     */
    public ObjectNode put(String fieldName, Float v) {
        return _put(fieldName, (v == null) ? nullNode()
                : numberNode(v.floatValue()));
    }
    
    /**
     * Method for setting value of a field to specified numeric value.
     * 
     * @return This node (to allow chaining)
     */
    public ObjectNode put(String fieldName, double v) {
        return _put(fieldName, numberNode(v));
    }

    /**
     * Alternative method that we need to avoid bumping into NPE issues
     * with auto-unboxing.
     * 
     * @return This node (to allow chaining)
     */
    public ObjectNode put(String fieldName, Double v) {
        return _put(fieldName, (v == null) ? nullNode()
                : numberNode(v.doubleValue()));
    }
    
    /**
     * Method for setting value of a field to specified numeric value.
     * 
     * @return This node (to allow chaining)
     */
    public ObjectNode put(String fieldName, BigDecimal v) {
        return _put(fieldName, (v == null) ? nullNode()
                : numberNode(v));
    }

    /**
     * Method for setting value of a field to specified numeric value.
     * 
     * @return This node (to allow chaining)
     */
    public ObjectNode put(String fieldName, BigInteger v) {
        return _put(fieldName, (v == null) ? nullNode()
                : numberNode(v));
    }

    /**
     * Method for setting value of a field to specified String value.
     * 
     * @return This node (to allow chaining)
     */
    public ObjectNode put(String fieldName, String v) {
        return _put(fieldName, (v == null) ? nullNode()
                : textNode(v));
    }

    /**
     * Method for setting value of a field to specified String value.
     * 
     * @return This node (to allow chaining)
     */
    public ObjectNode put(String fieldName, boolean v) {
        return _put(fieldName, booleanNode(v));
    }

    /**
     * Alternative method that we need to avoid bumping into NPE issues
     * with auto-unboxing.
     * 
     * @return This node (to allow chaining)
     */
    public ObjectNode put(String fieldName, Boolean v) {
        return _put(fieldName, (v == null) ? nullNode()
                : booleanNode(v.booleanValue()));
    }
    
    /**
     * Method for setting value of a field to specified binary value
     * 
     * @return This node (to allow chaining)
     */
    public ObjectNode put(String fieldName, byte[] v) {
        return _put(fieldName, (v == null) ? nullNode()
                : binaryNode(v));
    }

    /*
    /**********************************************************************
    /* Standard method overrides
    /**********************************************************************
     */

    @Override
    public boolean equals(Object o)
    {
        if (o == this) return true;
        if (o == null) return false;
        if (o instanceof ObjectNode) {
            return _childrenEqual((ObjectNode) o);
        }
        return false;
    }

    protected boolean _childrenEqual(ObjectNode other) {
        return _children.equals(other._children);
    }
    
    @Override
    public int hashCode() {
        return _children.hashCode();
    }

    /*
    /**********************************************************************
    /* Internal methods (overridable)
    /**********************************************************************
     */

    protected ObjectNode _put(String fieldName, JsonNode value)
    {
        _children.put(fieldName, value);
        return this;
    }
}<|MERGE_RESOLUTION|>--- conflicted
+++ resolved
@@ -58,12 +58,8 @@
 
     @Override
     protected ObjectNode _withObjectCreatePath(JsonPointer origPtr,
-<<<<<<< HEAD
-            JsonPointer currentPtr)
-=======
             JsonPointer currentPtr,
             OverwriteMode overwriteMode, boolean preferIndex)
->>>>>>> 56fb5d3f
     {
         ObjectNode currentNode = this;
         while (!currentPtr.matches()) {
