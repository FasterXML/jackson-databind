--- conflicted
+++ resolved
@@ -68,18 +68,13 @@
         } catch (NoClassDefFoundError e) {
             // nothing much we can do here; could log, but probably not useful for now.
         }
-<<<<<<< HEAD
         return null;
-=======
-
-        return sers.entrySet();
->>>>>>> 8e0dc292
     }
 
     /*
-    /**********************************************************
+    /**********************************************************************
     /* Serializers for atomic types
-    /**********************************************************
+    /**********************************************************************
      */
 
     public static class AtomicBooleanSerializer
