--- conflicted
+++ resolved
@@ -27,11 +27,7 @@
 <properties>
   ...
   <!-- Use the latest version whenever possible. -->
-<<<<<<< HEAD
-  <jackson.version>2.12.0</jackson.version>
-=======
   <jackson.version>2.12.3</jackson.version>
->>>>>>> 4566461b
   ...
 </properties>
 
@@ -509,16 +505,9 @@
 `master` branch is for developing the next major Jackson version -- 3.0 -- but there
 are active maintenance branches in which much of development happens:
 
-<<<<<<< HEAD
-* `2.12` is the branch for "next" minor version to release (as of October 2020)
-* `2.11` is the current stable minor 2.x version
-* `2.10` is for selected backported fixes
-* `2.9` may still get security fixes (until December 31, 2020)
-=======
 * `2.13` is the branch for "next" minor version to release (as of June 2021)
 * `2.12` is the current stable minor 2.x version
 * `2.11` is for selected backported fixes
->>>>>>> 4566461b
 
 Older branches are usually not maintained after being declared as closed
 on [Jackson Releases](https://github.com/FasterXML/jackson/wiki/Jackson-Releases) page,
