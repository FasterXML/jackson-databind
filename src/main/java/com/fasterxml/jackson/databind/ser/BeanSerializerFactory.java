--- conflicted
+++ resolved
@@ -10,7 +10,6 @@
 
 import com.fasterxml.jackson.databind.*;
 import com.fasterxml.jackson.databind.cfg.SerializerFactoryConfig;
-import com.fasterxml.jackson.databind.deser.impl.UnsupportedTypeDeserializer;
 import com.fasterxml.jackson.databind.introspect.*;
 import com.fasterxml.jackson.databind.jsontype.TypeSerializer;
 import com.fasterxml.jackson.databind.ser.impl.FilteredBeanPropertyWriter;
@@ -271,8 +270,6 @@
             return ctxt.getUnknownTypeSerializer(Object.class);
 //            throw new IllegalArgumentException("Cannot create bean serializer for Object.class");
         }
-
-<<<<<<< HEAD
         // We also know some types are not beans...
         if (!isPotentialBeanType(type.getRawClass())) {
             // Except we do need to allow serializers for Enums, if shape dictates (which it does
@@ -281,16 +278,12 @@
                 return null;
             }
         }
-        
-        final SerializationConfig config = ctxt.getConfig();
-=======
-        JsonSerializer<?> ser = _findUnsupportedTypeSerializer(prov, type, beanDesc);
+        JsonSerializer<?> ser = _findUnsupportedTypeSerializer(ctxt, type, beanDesc);
         if (ser != null) {
             return (JsonSerializer<Object>) ser;
         }
 
-        final SerializationConfig config = prov.getConfig();
->>>>>>> a39892cc
+        final SerializationConfig config = ctxt.getConfig();
         BeanSerializerBuilder builder = constructBeanSerializerBuilder(beanDesc);
         builder.setConfig(config);
 
@@ -724,6 +717,5 @@
 +" not supported by default: please register module `jackson-datatype-jsr310` to add handling");
         }
         return null;
-        
     }
 }