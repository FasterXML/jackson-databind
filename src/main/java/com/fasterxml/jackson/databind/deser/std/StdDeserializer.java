--- conflicted
+++ resolved
@@ -45,9 +45,8 @@
 
 
     /**
-     * Type of values this deserializer handles: sometimes
-     * exact types, other time most specific supertype of
-     * types deserializer handles (which may be as generic
+     * Type of values this deserializer handles: sometimes exact types, other times
+     * most specific supertype of types deserializer handles (which may be as generic
      * as {@link Object} in some case)
      */
     final protected Class<?> _valueClass;
@@ -55,32 +54,18 @@
     final protected JavaType _valueType;
 
     protected StdDeserializer(Class<?> vc) {
-        if (vc == null) {
-            throw new IllegalArgumentException("`null` not accepted as handled type");
-        }
-        _valueClass = vc;
+        _valueClass = Objects.requireNonNull(vc, "`null` not accepted as handled type");
         _valueType = null;
     }
 
     protected StdDeserializer(JavaType valueType) {
-<<<<<<< HEAD
-        this(ClassUtil.rawClass(valueType));
-=======
-        // 26-Sep-2017, tatu: [databind#1764] need to add null-check back until 3.x
-        _valueClass = (valueType == null) ? Object.class : valueType.getRawClass();
-        _valueType = valueType;
->>>>>>> 29fc907a
+        _valueType = Objects.requireNonNull(valueType, "`null` not accepted as value type");
+        _valueClass = valueType.getRawClass();
     }
 
     /**
      * Copy-constructor for sub-classes to use, most often when creating
-<<<<<<< HEAD
      * new instances via {@link com.fasterxml.jackson.databind.JsonDeserializer#createContextual}.
-=======
-     * new instances for {@link com.fasterxml.jackson.databind.deser.ContextualDeserializer}.
-     *
-     * @since 2.5
->>>>>>> 29fc907a
      */
     protected StdDeserializer(StdDeserializer<?> src) {
         _valueClass = src._valueClass;
@@ -206,7 +191,7 @@
             return parsed;
         }
         // Otherwise, no can do:
-        return ((Boolean) ctxt.handleUnexpectedToken(_valueClass, p)).booleanValue();
+        return ((Boolean) ctxt.handleUnexpectedToken(getValueType(ctxt), p)).booleanValue();
     }
 
     protected boolean _parseBooleanFromInt(JsonParser p, DeserializationContext ctxt)
@@ -281,7 +266,7 @@
         default:
         }
         // Otherwise, no can do:
-        return ((Number) ctxt.handleUnexpectedToken(_valueClass, p)).intValue();
+        return ((Number) ctxt.handleUnexpectedToken(getValueType(ctxt), p)).intValue();
     }
 
     protected final int _parseIntPrimitive(DeserializationContext ctxt, String text) throws IOException
@@ -336,7 +321,7 @@
             }
             break;
         }
-        return ((Number) ctxt.handleUnexpectedToken(_valueClass, p)).longValue();
+        return ((Number) ctxt.handleUnexpectedToken(getValueType(ctxt), p)).longValue();
     }
 
     protected final long _parseLongPrimitive(DeserializationContext ctxt, String text) throws IOException
@@ -380,7 +365,7 @@
             break;
         }
         // Otherwise, no can do:
-        return ((Number) ctxt.handleUnexpectedToken(_valueClass, p)).floatValue();
+        return ((Number) ctxt.handleUnexpectedToken(getValueType(ctxt), p)).floatValue();
     }
 
     /**
@@ -441,7 +426,7 @@
             break;
         }
         // Otherwise, no can do:
-        return ((Number) ctxt.handleUnexpectedToken(_valueClass, p)).doubleValue();
+        return ((Number) ctxt.handleUnexpectedToken(getValueType(ctxt), p)).doubleValue();
     }
 
     /**
@@ -500,7 +485,7 @@
         case JsonTokenId.ID_START_ARRAY:
             return _parseDateFromArray(p, ctxt);
         }
-        return (java.util.Date) ctxt.handleUnexpectedToken(_valueClass, p);
+        return (java.util.Date) ctxt.handleUnexpectedToken(getValueType(ctxt), p);
     }
 
     // @since 2.9
@@ -523,7 +508,7 @@
         } else {
             t = p.currentToken();
         }
-        return (java.util.Date) ctxt.handleUnexpectedToken(_valueClass, t, p, null);
+        return (java.util.Date) ctxt.handleUnexpectedToken(getValueType(ctxt), t, p, null);
     }
 
     /**
@@ -585,17 +570,12 @@
         if (value != null) {
             return value;
         }
-        return (String) ctxt.handleUnexpectedToken(String.class, p);
+        return (String) ctxt.handleUnexpectedToken(ctxt.constructType(String.class), p);
     }
 
     /**
      * Helper method that may be used to support fallback for Empty String / Empty Array
      * non-standard representations; usually for things serialized as JSON Objects.
-<<<<<<< HEAD
-=======
-     *
-     * @since 2.5
->>>>>>> 29fc907a
      */
     @SuppressWarnings("unchecked")
     protected T _deserializeFromEmpty(JsonParser p, DeserializationContext ctxt)
@@ -608,7 +588,7 @@
                 if (t == JsonToken.END_ARRAY) {
                     return null;
                 }
-                return (T) ctxt.handleUnexpectedToken(handledType(), p);
+                return (T) ctxt.handleUnexpectedToken(getValueType(ctxt), p);
             }
         } else if (t == JsonToken.VALUE_STRING) {
             if (ctxt.isEnabled(DeserializationFeature.ACCEPT_EMPTY_STRING_AS_NULL_OBJECT)) {
@@ -618,7 +598,7 @@
                 }
             }
         }
-        return (T) ctxt.handleUnexpectedToken(handledType(), p);
+        return (T) ctxt.handleUnexpectedToken(getValueType(ctxt), p);
     }
 
     /**
@@ -692,7 +672,7 @@
             t = p.currentToken();
         }
         @SuppressWarnings("unchecked")
-        T result = (T) ctxt.handleUnexpectedToken(getValueType(ctxt), p.getCurrentToken(), p, null);
+        T result = (T) ctxt.handleUnexpectedToken(getValueType(ctxt), p.currentToken(), p, null);
         return result;
     }
 
@@ -714,11 +694,7 @@
                     ClassUtil.nameOf(_valueClass), JsonToken.START_ARRAY,
                     "DeserializationFeature.UNWRAP_SINGLE_VALUE_ARRAYS");
             @SuppressWarnings("unchecked")
-<<<<<<< HEAD
-            T result = (T) ctxt.handleUnexpectedToken(_valueClass, p.currentToken(), p, msg);
-=======
-            T result = (T) ctxt.handleUnexpectedToken(getValueType(ctxt), p.getCurrentToken(), p, msg);
->>>>>>> 29fc907a
+            T result = (T) ctxt.handleUnexpectedToken(getValueType(ctxt), p.currentToken(), p, msg);
             return result;
         }
         return (T) deserialize(p, ctxt);
@@ -975,11 +951,6 @@
      *
      * @param existingDeserializer (optional) configured content
      *    serializer if one already exists.
-<<<<<<< HEAD
-=======
-     *
-     * @since 2.2
->>>>>>> 29fc907a
      */
     protected JsonDeserializer<?> findConvertingContentDeserializer(DeserializationContext ctxt,
             BeanProperty prop, JsonDeserializer<?> existingDeserializer)
@@ -1206,12 +1177,6 @@
         return (value < Byte.MIN_VALUE || value > 255);
     }
 
-<<<<<<< HEAD
-=======
-    /**
-     * @since 2.9
-     */
->>>>>>> 29fc907a
     protected final boolean _shortOverflow(int value) {
         return (value < Short.MIN_VALUE || value > Short.MAX_VALUE);
     }
