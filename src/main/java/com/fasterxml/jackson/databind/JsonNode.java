--- conflicted
+++ resolved
@@ -5,8 +5,10 @@
 import java.util.*;
 
 import com.fasterxml.jackson.core.*;
+import com.fasterxml.jackson.databind.node.ArrayNode;
 import com.fasterxml.jackson.databind.node.JsonNodeType;
 import com.fasterxml.jackson.databind.node.MissingNode;
+import com.fasterxml.jackson.databind.node.ObjectNode;
 import com.fasterxml.jackson.databind.util.ClassUtil;
 
 /**
@@ -1054,14 +1056,7 @@
      * or if property exists and has value that is not Object node,
      * {@link DatabindException} is thrown
      */
-<<<<<<< HEAD
-    public abstract <T extends JsonNode> T withObject(String propertyName);
-=======
-    public <T extends JsonNode> T withObject(String propertyName) {
-        throw new UnsupportedOperationException("JsonNode not of type ObjectNode (but "
-                +getClass().getName()+"), cannot call withObject() on it");
-    }
->>>>>>> 0bd87799
+    public abstract ObjectNode withObject(String propertyName);
 
     /**
      * Method that can be called on Object nodes, to access a Object-valued
@@ -1071,7 +1066,7 @@
      * or if property exists and has value that is not Object node,
      * {@link DatabindException} is thrown
      */
-    public abstract <T extends JsonNode> T withObject(JsonPointer ptr);
+    public abstract ObjectNode withObject(JsonPointer ptr);
 
     /**
      * Method that can be called on Object nodes, to access a property
@@ -1081,11 +1076,7 @@
      * or if property exists and has value that is not Array node,
      * {@link DatabindException} is thrown
      */
-    public <T extends JsonNode> T withArray(String propertyName) {
-        // !!! TODO: [databind#3536] More specific type
-        throw new DatabindException("JsonNode not of type ObjectNode (but "
-                +getClass().getName()+"), cannot call withArray() on it");
-    }
+    public abstract ArrayNode withArray(String propertyName);
 
     /*
     /**********************************************************************
