Here are people who have contributed to the development of Jackson JSON processor
databind core component, version 2.x
(version numbers in brackets indicate release in which the problem was fixed)

(note: for older credits, check out release notes for 1.x versions)

Tatu Saloranta, tatu.saloranta@iki.fi: author

Pascal Glinas:
  * Contributed fixes to 'MappingIterator' handling (Pull#58 and Pull#59)
   (2.1.0)
  * Reported #220: ContainerNode missing 'createNumber(BigInteger)'
   (2.2.2)

Joern Huxhorn: (huxi@github)
  * Suggested [JACKSON-636]: Add 'SerializationFeature.ORDER_MAP_ENTRIES_BY_KEYS' to allow
    forced sorting of Maps during serialization
   (2.0.0)
  * Reported #479: NPE on trying to deserialize a `String[]` that contains null
   (2.4.1)
  * Reported #1411: MapSerializer._orderEntries should check for null keys
   (2.7.9)

James Roper:
 * Requested [JACKSON-732]: Allow 'AnnotationIntrospector.findContentDeserializer()'
    (and similar) to return instance, not just Class<?> for instance
  (2.0.0)
 * Suggested [JACKSON-800]: Adding a method for letting modules register
    DeserializationProblemHandlers
  (2.0.0)

Casey Lucas:
 * Reported [JACKSON-798]: Problem with external type id, creators
  (2.0.0)

Tammo van Lessen:
 * Reported [JACKSON-811]: Problems with @JsonIdentityInfo, abstract types
  (2.0.0)
 * Reported [JACKSON-814]: Parsing RFC822/RFC1123 dates failes on non-US locales
  (2.0.0)

Raymond Myers:
 * Suggested [JACKSON-810]: Deserialization Feature: Allow unknown Enum values via
    'DeserializationFeature.READ_UNKNOWN_ENUM_VALUES_AS_NULL'
  (2.0.0)

Ryan Gardner:
 * Contributed #5 -- Add support for maps with java.util.Locale keys
    to the set of StdKeyDeserializers
  (2.0.1)

Razvan Dragut:
 * Suggested [JACKSON-850]: Allow use of zero-arg factory methods as "default creator"
  (2.1.0)

Duncan Atkinson:
 * Reported [JACKSON-851]: State corruption with ObjectWriter, DefaultPrettyPrinter
  (2.1.0)

Mark Wolfe:
 * Suggested #45: Add `@JsonNaming()` for per-class naming strategy overrides
  (2.1.0)

Dmitry Katsubo:
 * Contributed patch for #65: Add getters to `ObjectMapper`, DeserializationContext,
   DeserializationFactory.
  (2.1.0)

Francis Galiegue:
 * Reported #93 (and suggested fix): bug in `ObjectMapper.setAll(...)'
  implementation
  (2.1.1)
 * Reported #433: `ObjectMapper`'s `.valueToTree()` wraps `JsonSerializable` objects
  into a POJONode
  (2.3.3)
 * Contributed #434: Ensure that DecimalNodes with mathematically equal values are equal
  (2.4.0)

kelaneren@github:
 * Reported #157, contributed unit test: NPE when registering same module twice.
  (2.1.4)

Eric Tschetter (cheddar@github):
  * Reported issues #166, #167, #170 (regressions from 1.9.x to 2.x)
   (2.1.4)

Thierry D (thierryd@github)
  * Reported #214: Problem with LICENSE, NOTICE, Android packaging
   (2.2.2)

Luke G-H (lukegh@github)
  * Reported #223: Duplicated nulls with @JsonFormat(shape=Shape.ARRAY)
   (2.2.2)

Karl Moore (karldmoore@github)
  * Reported #217: JsonProcessingExceptions not all wrapped as expected
   (2.2.2)

David Phillips:
  * Requested #308: Improve serialization and deserialization speed of `java.util.UUID`
   (2.3.0)

Seth Pellegrino (jivesoft):
  * Contributed #317: Fix `JsonNode` support for nulls bound to	`ObjectNode`, `ArrayNode`
   (2.3.0)

Florian Schoppmann (fschopp@github)
  * Reported #357: StackOverflowError with contentConverter that returns array type
   (2.7.0)
  * Reported #358: `IterableSerializer` ignoring	annotated content serializer
   (2.3.1)
  * Reported #359: Converted object not using explicitly annotated serializer
   (2.4.0)

Martin Traverso:
  * Reported #406: Cannot use external type id + @JsonTypeIdResolver
   (2.3.2)

Matthew Morrissette:
  * Contributed #381: Allow inlining/unwrapping of value from single-component JSON array
   (2.4.0)

Will Palmeri: (wpalmeri@github)
  * Contributed #407: Make array and Collection serializers use configured value null handler
   (2.4.0)

Cemalettin Koc: (cemo@github)
  * Reported #353: Problems with polymorphic types, `JsonNode` (related to #88)
   (2.4.0)

Ben Fagin: (UnquietCode@github)
  * Suggested #442: Make `@JsonUnwrapped` indicate property inclusion
   (2.4.0)
  * Contributed #81/#455: Allow use of @JsonUnwrapped with typed (@JsonTypeInfo) classes,
    provided that (new) feature `SerializationFeature.FAIL_ON_UNWRAPPED_TYPE_IDENTIFIERS`
    is disabled
   (2.4.0)

Chris Cleveland:
  * Suggested #463: Add 'JsonNode.asText(String defaultValue)`
   (2.4.0)

Benson Margulies:
  * Reported #467: Unwanted POJO's embedded in tree via serialization to tree
   (2.4.0)
  * Reported #601: ClassCastException for a custom serializer for enum key in `EnumMap`
   (2.4.4)
  * Contributed 944: Failure to use custom deserializer for key deserializer
   (2.6.3)
  * Reported #1120: String value omitted from weirdStringException
   (2.6.6)
  * Reported, fixed #1235: `java.nio.file.Path` support incomplete
   (2.8.0)
  * Reported #1270: Generic type returned from type id resolver seems to be ignored
   (2.8.0)

Steve Sanbeg: (sanbeg@github)
  * Contributed #482: Make date parsing error behavior consistent with JDK
   (2.4.1)

Ian Barfield: (tea-dragon@github)
  * Reported #580: delegate deserializers choke on a (single) abstract/polymorphic parameter
   (2.4.4)
  * Reported #844: Using JsonCreator still causes invalid path references in JsonMappingException
   (2.5.5)

Eugene Lukash
  * Reported #592: Wrong `TokenBuffer` delegate deserialization using `@JsonCreator`
   (2.4.4)

Fernando Otero (zeitos@github)
  * Contributed fix for #610: Problem with forward reference in hierarchies
   (2.4.4)

Lovro Pandžić (lpandzic@github)
  * Reported #421: @JsonCreator not used in case of multiple creators with parameter names
   (2.5.0)

Adam Stroud (adstro@github)
  * Contributed	#576: Add fluent API for adding mixins
   (2.5.0)

David Fleeman (fleebytes@github)
  * Contributed #528 implementation: Add support for `JsonType.As.EXISTING_PROPERTY`
   (2.5.0)

Aurélien Leboulanger (herau@github)
  * Contributed improvement for #597: Improve error messaging for cases	where JSON Creator
    returns null (which is illegal)
   (2.5.0)

Michael Spiegel (mspiegel@githib)
  * Contributed #636: `ClassNotFoundException` for classes not (yet) needed during serialization
   (2.5.0)

Michael Ressler (mressler@github)
  * Contributed #566: Add support for case-insensitive deserialization
   (`MapperFeature.ACCEPT_CASE_INSENSITIVE_PROPERTIES`)
   (2.5.0)

Konstantin Labun (kulabun@github)
  * Reported #647: Deserialization fails when @JsonUnwrapped property contains an object with same property name
   (2.5.0)

Christopher Smith (chrylis@github)
  * Reported #594: `@JsonValue` on enum not used when enum value is a Map key
   (2.5.0)

Alexandre Santana Campelo (alexqi200@github):
  * Contributed #671: Adding `java.util.Currency` deserialization support for maps
   (2.5.1)

Zoltan Farkas (zolyfarkas@github)
  * Reported #674: Spring CGLIB proxies not handled as intended
   (2.5.1)

Ludevik@github:
  * Reported #682: Class<?>-valued Map keys not serialized properly
   (2.5.1)

Antibrumm@github:
  * Reported #691: Jackson 2.5.0. NullSerializer for MapProperty failing
   (2.5.2)
  * Reported #984: JsonStreamContexts are not build the same way for write.. and convert methods
   (2.6.4)

Shumpei Akai (flexfrank@github)
  * Reported #703: Multiple calls to ObjectMapper#canSerialize(Object.class) returns different values
   (2.5.2)

Francisco A. Lozano (flozano@github)
  * Contributed fix for #703 (see above)
   (2.5.2)

Dylan Scott (dylanscott@github)
  * Reported #738: #738: @JsonTypeInfo non-deterministically ignored in 2.5.1 (concurrency
    issue)
   (2.5.2)

Alain Gilbert (agilbert314@github)
  * Reporter, contributed #766: Fix Infinite recursion (StackOverflowError) when
    serializing a SOAP object
   (2.5.3)

Alexey Gavrilov (Alexey1Gavrilov@github)
  * Reported, contributed fix for #761: Builder deserializer: in-compatible type exception
    when return type is super type
   (2.5.3)

Dmitry Spikhalskiy (Spikhalskiy@github)
  * Reported #731, suggested the way to fix it: XmlAdapter result marshaling error in
    case of ValueType=Object
   (2.5.3)
  * Reported #1456: `TypeFactory` type resolution broken in 2.7 for generic types
   when using `constructType` with context
   (2.7.9 / 2.8.6)

John Meyer (jpmeyer@github)
  * Reported, contributed fix for #745: EnumDeserializer.deserializerForCreator() fails
    when used to deserialize a Map key
   (2.5.3)

Andrew Duckett (andrewduckett@github)
  * Reported #771: Annotation bundles ignored when added to Mixin
   (2.5.4)

Charles Allen:
  * Contributed #785: Add handlings for classes which are available in
    `Thread.currentThread().getContextClassLoader()`
   (2.5.4)

Andrew Goodale (newyankeecodeshop@github)
  * Contributed #816: Allow date-only ISO strings to have no time zone
   (2.5.4)

Kamil Benedykciński (Kamil-Benedykcinski@github)
  * Contributed #801: Using `@JsonCreator` cause generating invalid path reference
   in `JsonMappingException`
   (2.5.4)

Chi Kim (chikim79@github)
  * Reported #878: serializeWithType on BeanSerializer does not setCurrentValue
   (2.5.5 / 2.6.1)

Charles Allen (drcrallen@github):
  * Reported #696: Copy constructor does not preserve `_injectableValues`
   (2.6.0)

Chris Pimlott (pimlottc@github):
  * Suggested #348: ObjectMapper.valueToTree does not work with @JsonRawValue
   (2.6.0)

Laird Nelson (ljnelson@github)
  * Suggested #688: Provide a means for an ObjectMapper to discover mixin annotation
    classes on demand
   (2.6.0)
  * Reported #1088: NPE possibility in SimpleMixinResolver
   (2.6.6)

Derk Norton (derknorton@github)
  * Suggested #689: Add `ObjectMapper.setDefaultPrettyPrinter(PrettyPrinter)`
   (2.6.0)

Michal Letynski (mletynski@github)
  * Suggested #296: Serialization of transient fields with public getters (add
    MapperFeature.PROPAGATE_TRANSIENT_MARKER)
   (2.6.0)

Jeff Schnitzer (stickfigure@github)
  * Suggested #504: Add `DeserializationFeature.USE_LONG_FOR_INTS`
   (2.6.0)

Jerry Yang (islanderman@github)
  * Contributed #820: Add new method for `ObjectReader`, to bind from JSON Pointer position
   (2.6.0)

Lars Pfannenschmidt (larsp@github)
  * Contributed #826: Replaced synchronized HashMap with ConcurrentHashMap in
   TypeDeserializerBase._findDeserializer
   (2.6.0)

Stephen A. Goss (thezerobit@github)
  * Contributed #828: Respect DeserializationFeatures.WRAP_EXCEPTIONS in CollectionDeserializer
   (2.6.0)

Andy Wilkinson (wilkinsona@github)
  * Reported #889: Configuring an ObjectMapper's DateFormat changes time zone
   (2.6.1)

lufe66@github:
  * Reported 894: When using withFactory on ObjectMapper, the created Factory has a TypeParser
    which still has the original Factory
   (2.6.2)

Daniel Walker (dsw2127@github)
  * Reported, contributed fix for #913: `ObjectMapper.copy()` does not preserve
   `MappingJsonFactory` features
   (2.6.2)

Sadayuki Furuhashi (frsyuki@github)
  * Reported #941: Deserialization from "{}" to ObjectNode field causes
    "out of END_OBJECT token" error
   (2.6.3)
  * Reported #2077: `JsonTypeInfo` with a subtype having `JsonFormat.Shape.ARRAY`
    and no fields generates `{}` not `[]`
   (2.10.0)

David Haraburda (dharaburda@github)
  * Contributed #918: Add `MapperFeature.ALLOW_EXPLICIT_PROPERTY_RENAMING`
   (2.7.0)

Sergio Mira (Sergio-Mira@github)
  * Contributed #940: Add missing `hashCode()` implementations for `JsonNode` types that did not have them
   (2.6.3)

Andreas Pieber (anpieber@github)
  * Reported #939: Regression: DateConversionError in 2.6.x	
   (2.6.3)

Jesse Wilson (swankjesse@github)
  * Contributed #948: Support leap seconds, any number of millisecond digits for ISO-8601 Dates.
   (2.6.3)
  * Contributed #949: Report the offending substring when number parsing fails
   (2.6.3)

Warren Bloomer (stormboy@github)
  * Reported #942: Handle null type id for polymorphic values that use external type id
   (2.6.3)

Ievgen Pianov (pyanoveugen@github)
  * Reported #989: Deserialization from "{}" to java.lang.Object causes "out of END_OBJECT token" error
   (2.6.3)

Jayson Minard (apatrida@github)
  * Reported #1005: Synthetic constructors confusing Jackson data binding
   (2.6.4)
  * Reported #1438: `ACCEPT_CASE_INSENSITIVE_PROPERTIES` is not respected for creator properties
   (2.8.5)

David Bakin (david-bakin@github)
  * Reported #1013: `@JsonUnwrapped` is not treated as assuming `@JsonProperty("")`
   (2.6.4)
  * Suggested #1011: Change ObjectWriter::withAttributes() to take a Map with some kind of wildcard types
   (2.7.0)

Dmitry Romantsov (DmRomantsov@github)
  * Reported #1036: Problem with case-insensitive deserialization
   (2.6.4)

Daniel Norberg (danielnorberg@github)
  * Contributed #1099: Fix custom comparator container node traversal
   (2.6.6)

Miles Kaufmann (milesk-amzn@github)
  * Reported #432: `StdValueInstantiator` unwraps exceptions, losing context
   (2.7.0)

Thomas Mortagne (tmortagne@github)
  * Suggested #857: Add support for java.beans.Transient
   (2.7.0)

Jonas Konrad (yawkat@github)
  * Suggested #905: Add support for `@ConstructorProperties`
   (2.7.0)

Jirka Kremser (Jiri-Kremser@github)
  * Suggested #924: SequenceWriter.writeAll() could accept Iterable
   (2.7.0)

Daniel Mischler (danielmischler@github)
  * Requested #963: Add PropertyNameStrategy `KEBAB_CASE`
   (2.7.0)

Shumpei Akai (flexfrank@github)
  * Reported #978: ObjectMapper#canSerialize(Object.class) returns false even though
   FAIL_ON_EMPTY_BEANS is disabled
   (2.7.0)

Hugo Wood (hgwood@github)
  * Contributed #1010: Support for array delegator
   (2.7.0)

Julian Hyde (julianhyde@github)
  * Reported #1083: Field in base class is not recognized, when using `@JsonType.defaultImpl`
   (2.7.1)

Thibault Kruse (tkruse@github)
  * Reported #1102: Handling of deprecated `SimpleType.construct()` too minimalistic
   (2.7.1)

Aleks Seovic (aseovic@github)
  * Reported #1109: @JsonFormat is ignored by the DateSerializer unless either a custom pattern
    or a timezone are specified
   (2.7.1)

Timur Shakurov (saladinkzn@github)
  * Reported #1134: Jackson 2.7 doesn't work with jdk6 due to use of `Collections.emptyIterator()`
   (2.7.2)

Jiri Mikulasek (pirkogdc@github)
  * Reported #1124: JsonAnyGetter ignores JsonSerialize(contentUsing=...)
   (2.7.2)

Xavi Torrens (xavitorrens@github)
  * Reported #1150: Problem with Object id handling, explicit `null` token
   (2.7.3)

Yoann Rodière (fenrhil@github)
  * Reported #1154: @JsonFormat.pattern on dates is now ignored if shape is not
    explicitely provided
   (2.7.3)

Mark Woon (markwoon@github)
  * Reported #1178: `@JsonSerialize(contentAs=superType)` behavior disallowed in 2.7
   (2.7.4)
  * Reported #1231: `@JsonSerialize(as=superType)` behavior disallowed in 2.7.4
   (2.7.5)
  * Suggested #507: Support for default `@JsonView` for a class
   (2.9.0)

Tom Mack (tommack@github)
  * Reported #1208: treeToValue doesn't handle POJONodes that contain exactly
    the requested value type
   (2.7.4)

William Headrick (headw01@github)
   * Reported#1223: `BasicClassIntrospector.forSerialization(...).findProperties` should
    respect MapperFeature.AUTO_DETECT_GETTERS/SETTERS?
   (2.7.5)

Nick Babcock (nickbabcock)
  * Reported #1225: `JsonMappingException` should override getProcessor()
   (2.7.5)
  * Suggested #1356: Differentiate between input and code exceptions on deserialization
   (2.9.0)

Andrew Joseph (apjoseph@github)
  * Reported #1248: `Annotated` returns raw type in place of Generic Type in 2.7.x
   (2.7.5)

Erich Schubert (kno10@github)
  * Reported #1260: `NullPointerException` in `JsonNodeDeserializer`, provided fix
   (2.7.5)

Brian Pontarelli (voidmain@github)
  * Reported #1301: Problem with `JavaType.toString()` for recursive (self-referential) types
   (2.7.6)

Max Drobotov (fizmax@github)
  * Reported, contributed fix for #1332: `ArrayIndexOutOfBoundException` for enum by index deser
   (2.7.7)

Stuart Douglas (stuartwdouglas@github)
  * Reported #1363: The static field ClassUtil.sCached can cause a class loader leak
   (2.7.8)

Josh Caplan (jecaplan@github)
  * Reported, suggested fix for #1368: Problem serializing `JsonMappingException` due to addition
    of non-ignored `processor` property (added in 2.7)
   (2.7.8)

Diego de Estrada (diegode@github)
  * Contributed fix for #1367: No Object Id found for an instance when using `@ConstructorProperties`
   (2.7.9)

Kevin Hogeland (khogeland@github)
  * Reported #1501: `ArrayIndexOutOfBoundsException` on non-static inner class constructor
   (2.7.9)

xiexq (xiexq@knownsec.com)
  * Reported #2389: Block one more gadget type (CVE-2019-14361)
   (2.7.9.6)

Artur Jonkisz (ajonkisz@github)
  * Reported #960: `@JsonCreator` not working on a factory with no arguments for ae enum type
   (2.8.0)

Mikhail Kokho (mkokho@github)
  * Contributed impl for #990: Allow failing on `null` values for creator (add
  `DeserializationFeature.FAIL_ON_NULL_CREATOR_PROPERTIES`)
   (2.8.0)

Aleksandr Oksenenko (oleksandr-oksenenko@github)
  * Reported #999: External property is not deserialized
   (2.8.0)

Lokesh Kumar (LokeshN@github)
  * Contributed impl for #1082: Can not use static Creator factory methods for `Enum`s,
    with JsonCreator.Mode.PROPERTIES
   (2.8.0)
  * Reported #1217: `@JsonIgnoreProperties` on Pojo fields not working for deserialization
   (2.8.0)

Ross Goldberg
  * Reported #1165, provided fix for: `CoreXMLDeserializers` does not handle
    time-only `XMLGregorianCalendar`s
   (2.8.0)

Maarten Billemont (lhunath@github)
  * Suggested #1184: Allow overriding of `transient` with explicit inclusion with `@JsonProperty`
   (2.8.0)

Vladimir Kulev (lightoze@github)
  * Reported #1028: Ignore USE_BIG_DECIMAL_FOR_FLOATS for NaN/Infinity
   (2.8.0)

Ari Fogel (arifogel@github)
  * Reported #1261, contributed fix for: `@JsonIdentityInfo` deserialization fails with
    combination of forward references, `@JsonCreator`
   (2.8.0)

Andriy Plokhotnyuk (plokhotnyuk@github)
  * Requested #1277: Add caching of resolved generic types for `TypeFactory`
   (2.8.0)

Arek Gabiga (arekgabiga@github)
  * Reported #1297: Deserialization of generic type with Map.class
   (2.8.1)

Chris Jester-Young (cky@github)
  * Contributed #1335: Unconditionally call `TypeIdResolver.getDescForKnownTypeIds`
   (2.8.2)

Andrew Snare (asnare@github)
  * Reported #1315: Binding numeric values can BigDecimal lose precision
   (2.8.2)

Gili Tzabari (cowwoc@github)
  * Reported #1351: `@JsonInclude(NON_DEFAULT)` doesn't omit null fields
   (2.8.3)

Oleg Zhukov (OlegZhukov@github)
  * Reported #1384: `@JsonDeserialize(keyUsing = ...)` does not work correctly
   together with `DefaultTyping.NON_FINAL`
   (2.8.4)

Pavel Popov (tolkonepiu@github)
  * Contributed fix #1389: Problem with handling of multi-argument creator with Enums
   (2.8.4)

Josh Gruenberg (joshng@github)
  * Reported #1403: Reference-chain hints use incorrect class-name for inner classes
   (2.8.4)

Kevin Donnelly (kpdonn@github)
  * Reported #1432: Off by 1 bug in PropertyValueBuffer
   (2.8.5)

Nathanial Ofiesh (ofiesh@github)
  * Reported #1441: Failure with custom Enum key deserializer, polymorphic types
   (2.8.5)

Frédéric Camblor (fcamblor@github)
  * Reported #1451: Type parameter not passed by `ObjectWriter` if serializer pre-fetch disabled
   (2.8.6)

Stephan Schroevers (Stephan202@github)
  * Reported #1505: @JsonEnumDefaultValue should take precedence over FAIL_ON_NUMBERS_FOR_ENUMS
   (2.8.7)

Alex Panchenko (panchenko@github)
  * Reported #1543: JsonFormat.Shape.NUMBER_INT does not work when defined on enum type in 2.8
   (2.8.8)

Joshua Jones
  * Reported #1573, contributed fix: Missing properties when deserializing using a builder class
   with a non-default constructor and a mutator annotated with `@JsonUnwrapped`
   (2.8.8)

Ivo Studens (istudens@redhat.com)
  * Contributed #1585: Invoke ServiceLoader.load() inside of a privileged block
    when loading modules using `ObjectMapper.findModules()`
   (2.8.9)

Javy Luo (AnywnYu@github)
  * Reported #1595: `JsonIgnoreProperties.allowSetters` is not working in Jackson 2.8
   (2.8.9)

Marco Catania (catanm@github.com)
  * Contributed #1597: Escape JSONP breaking characters
   (2.8.9)

Andrew Joseph (apjoseph@github)
  * Reported #1629 `FromStringDeserializer` ignores registered `DeserializationProblemHandler`
    for `java.util.UUID`
   (2.8.9)

Joe Littlejohn (joelittlejohn@github)
  * Contributed #1642: Support `READ_UNKNOWN_ENUM_VALUES_AS_NULL` with `@JsonCreator`
   (2.8.9)

Slobodan Pejic (slobo-showbie@github)
  * Reported #1647, contributed fix: Missing properties from base class when recursive
    types are involved
   (2.8.9)

Bertrand Renuart (brenuart@github)
  * Reported #1648: `DateTimeSerializerBase` ignores configured date format when creating contextual
   (2.8.9)
  * Reported #1651: `StdDateFormat` fails to parse 'zulu' date when TimeZone other than UTC
   (2.8.9)
  * Suggested #1745: StdDateFormat: accept and truncate millis larger than 3 digits
   (2.9.1)
  * Contributed #1749: StdDateFormat: performance improvement of '_format(..)' method
   (2.9.1)
  * Contributed #1759: Reuse `Calendar` instance during parsing by `StdDateFormat`
   (2.9.1)

Kevin Gallardo (newkek@github)
  * Reported #1658: Infinite recursion when deserializing a class extending a Map,
    with a recursive value type
   (2.8.10)
  * Reported #1729: Integer bounds verification when calling `TokenBuffer.getIntValue()`
   (2.9.4)

Lukas Euler
  * Reported #1735: Missing type checks when using polymorphic type ids

Guixiong Wu (吴桂雄)
  * Reported #2032: Blacklist another serialization gadget (ibatis)
   (2.8.11.2)

svarzee@github
  * Reported #2109, suggested fix: Canonical string for reference type is built incorrectly
   (2.8.11.3 / 2.9.7)

Connor Kuhn (ckuhn@github)
  * Contributed #1341: FAIL_ON_MISSING_EXTERNAL_TYPE_ID_PROPERTY
   (2.9.0)

Jan Lolling (jlolling@github)
  * Contributed #1319: Add `ObjectNode.put(String, BigInteger)`
   (2.9.0)

Michael R Fairhurst (MichaelRFairhurst@github)
  * Reported #1035: `@JsonAnySetter` assumes key of `String`, does not consider declared type.
   (2.9.0)

Fabrizio Cucci (fabriziocucci@github)
  * Reported #1406: `ObjectMapper.readTree()` methods do not return `null` on end-of-input
   (2.9.0)

Emiliano Clariá (emilianogc@github)
  * Contributed #1434: Explicitly pass null on invoke calls with no arguments
   (2.9.0)

Ana Eliza Barbosa (AnaEliza@github)
  * Contributed #1520: Case insensitive enum deserialization feature.
   (2.9.0)

Lyor Goldstein (lgoldstein@github)
  * Reported #1544: `EnumMapDeserializer` assumes a pure `EnumMap` and does not support
    derived classes
   (2.9.0)

Harleen Sahni (harleensahni@github)
  * Reported #403: Make FAIL_ON_NULL_FOR_PRIMITIVES apply to primitive arrays and other
    types that wrap primitives
   (2.9.0)

Jared Jacobs (2is10@github)
  * Requested #1605: Allow serialization of `InetAddress` as simple numeric host address
   (2.9.0)

Patrick Gunia (pgunia@github)
  * Reported #1440: Wrong `JsonStreamContext` in `DeserializationProblemHandler` when reading
  `TokenBuffer` content
   (2.9.0)

Carsten Wickner (CarstenWickner@github)
  * Contributed #1522: Global `@JsonInclude(Include.NON_NULL)` for all properties with a specific type
   (2.9.0)

Chris Plummer (strmer15@github)
  * Reported #1637: `ObjectReader.at()` with `JsonPointer` stops after first collection
   (2.9.0)

Christian Basler (Dissem@github)
  * Reported #1688: Deserialization fails for `java.nio.file.Path` implementations when
    default typing enabled
   (2.9.0)

Tim Bartley (tbartley@github)
  * Reported, suggested fix for #1705: Non-generic interface method hides type resolution info
    from generic base class
   (2.9.1)

Luís Cleto (luiscleto@github)
  * Suggested 1768: Improve `TypeFactory.constructFromCanonical()` to work with
   `java.lang.reflect.Type.getTypeName()` format
   (2.9.2)

Vincent Demay (vdemay@github)
  * Reported #1793: `java.lang.NullPointerException` in `ObjectArraySerializer.acceptJsonFormatVisitor()`
    for array value with `@JsonValue`
   (2.9.2)

Peter Jurkovic (peterjurkovic@github)
  * Reported #1823: ClassNameIdResolver doesn't handle resolve Collections$SingletonMap,
    Collections$SingletonSet
   (2.9.3)

alinakovalenko@github:
  * Reported #1844: Map "deep" merge only adds new items, but not override existing values
   (2.9.3)

Pier-Luc Whissell (pwhissell@github):
  * Reported #1673: Serialising generic value classes via Reference Types (like Optional) fails
    to include type information
   (2.9.4)

Alexander Skvortcov (askvortcov@github)
  * Reported #1853: Deserialise from Object (using Creator methods) returns field name
    instead of value
   (2.9.4)

Joe Schafer (jschaf@github)
  * Reported #1906: Add string format specifier for error message in `PropertyValueBuffer`
   (2.9.4)
  * Reported #1907: Remove `getClass()` from `_valueType` argument for error reporting
   (2.9.4)

Deblock Thomas (deblockt@github)
  * Reported, contributed fix for #1912: `BeanDeserializerModifier.updateBuilder()` does not
    work to set custom  deserializer on a property (since 2.9.0)
   (2.9.5)
  * Reported, suggested fix for #2280: JsonMerge not work with constructor args
   (2.10.0)

lilei@venusgroup.com.cn:
  * Reported #1931: Two more `c3p0` gadgets to exploit default typing issue
   (2.9.5)

Aniruddha Maru (maroux@github)
  * Reported #1940: `Float` values with integer value beyond `int` lose precision if
    bound to `long`
   (2.9.5)

Timur Shakurov (saladinkzn@github)
  * Reported #1947: `MapperFeature.AUTO_DETECT_XXX` do not work if all disabled
   (2.9.5)

roeltje25@github
  * Reported #1978: Using @JsonUnwrapped annotation in builderdeserializer hangs in
    infinite loop
   (2.9.5)

Freddy Boucher (freddyboucher@github)
  * Reported #1990: MixIn `@JsonProperty` for `Object.hashCode()` is ignored
   (2.9.6)

Ondrej Zizka (OndraZizk@github)
  * Reported #1999: "Duplicate property" issue should mention which class it complains about
   (2.9.6)

Jakub Skierbiszewski (jskierbi@github)
  * Reported, contributed fix for #2001: Deserialization issue with `@JsonIgnore` and
    `@JsonCreator` + `@JsonProperty` for same property name
   (2.9.6)

Carter Kozak (cakofony@github)
  * Reported #2016: Delegating JsonCreator disregards JsonDeserialize info
   (2.9.6)

Reinhard Prechtl (dnno@github)
  * Reported #2034: Serialization problem with type specialization of nested generic types
   (2.9.6)

Chetan Narsude (243826@github)
  * Reported #2038: JDK Serializing and using Deserialized `ObjectMapper` loses linkage
    back from `JsonParser.getCodec()`
   (2.9.6)

Petar Tahchiev (ptahchiev@github)
  * Reported #2060: `UnwrappingBeanPropertyWriter` incorrectly assumes the found
    serializer is of type `UnwrappingBeanSerializer`
   (2.9.6)

Brandon Krieger (bkrieger@github)
  * Reported #2064: Cannot set custom format for `SqlDateSerializer` globally
   (2.9.7)

Thibaut Robert (trobert@github)
  * Requested #2059: Remove `final` modifier for `TypeFactory`
   (2.10.0)

Christopher Smith (chrylis@github)
  * Suggested #2115: Support naive deserialization of `Serializable` values as "untyped",
    same as `java.lang.Object`		     
   (2.10.0)

Édouard Mercier (edouardmercier@github)
  * Requested #2116: Make NumberSerializers.Base public and its inherited classes not final
   (2.9.6)

Semyon Levin (remal@github)
  * Contributed #2120: `NioPathDeserializer` improvement
   (2.9.7)
  * Contributed #2133: Improve `DeserializationProblemHandler.handleUnexpectedToken()`
    to allow handling of Collection problems
   (2.10.0)

Pavel Nikitin (morj@github)
  * Requested #2181: Don't re-use dynamic serializers for property-updating copy constructors
   (2.9.8)

Thomas Krieger (ThomasKrieger@github)
  * Reported #1408: Call to `TypeVariable.getBounds()` without synchronization unsafe on
    some platforms
   (2.9.9)

René Kschamer (flawi@github)
  * Reported #2197: Illegal reflective access operation warning when using `java.lang.Void`
   as value type
   (2.9.8)

Joffrey Bion (joffrey-bion@github)
  * Reported #2265: Inconsistent handling of Collections$UnmodifiableList vs 
    Collections$UnmodifiableRandomAccessList
   (2.9.9)

Christoph Fiehe (cfiehe@github.com)
  * Contributed #2299: Fix for using jackson-databind in an OSGi environment under Android
   (2.9.9)

Cyril Martin (mcoolive@github.com)
  * Reported #2303: Deserialize null, when java type is "TypeRef of TypeRef of T",
    does not provide "Type(Type(null))"
   (2.9.9)

Daniil Barvitsky (dbarvitsky@github)
  * Reported #2324: `StringCollectionDeserializer` fails with custom collection
   (2.9.9)

Edgar Asatryan (nstdio@github)
  * Reported #2374: `ObjectMapper. getRegisteredModuleIds()` throws NPE if no modules registered
   (2.9.9.1)

Michael Simons (michael-simons@github)
  * Reported #2395: `NullPointerException` from `ResolvedRecursiveType` (regression due to
    fix for #2331)
   (2.9.9.3)

Joe Barnett (josephlbarnett@github)
  * Reported, contributed fix for #2404: FAIL_ON_MISSING_EXTERNAL_TYPE_ID_PROPERTY setting
    ignored when creator properties are buffered
   (2.9.10)

Kaki King (kingkk9279@g)
  * Reported #2449: Block one more gadget type (cve CVE-2019-14540)
   (2.9.10)

Jon Anderson (Jon901@github)
  * Reported #2544: java.lang.NoClassDefFoundError Thrown for compact profile1
   (2.9.10.2)

Zihui Ren (renzihui@github)
  * Suggested #2129: Add `SerializationFeature.WRITE_ENUM_KEYS_USING_INDEX`, separate from value setting
   (2.10.0)

Yiqiu Huang (huangyq23@github
  * Reported #2164: `FactoryBasedEnumDeserializer` does not respect
   `DeserializationFeature.WRAP_EXCEPTIONS`
   (2.10.0)
   
Alexander Saites (saites@github)
  * Reported #2189: `TreeTraversingParser` does not check int bounds
   (2.10.0)

Christoph Breitkopf (bokesan@github)
  * Reported #2217: Suboptimal memory allocation in `TextNode.getBinaryValue()`
   (2.10.0)

Pavel Chervakov (pacher@github)
  * Reported #2230: `WRITE_BIGDECIMAL_AS_PLAIN` is ignored if `@JsonFormat` is used
   (2.10.0)

Ben Anderson (andersonbd1@github)
  * Reported, suggested fix for #2309: READ_ENUMS_USING_TO_STRING doesn't support null values
   (2.10.0)

Manuel Hegner (manuel-hegner@github)
  * Suggested #2311: Unnecessary MultiView creation for property writers
   (2.10.0)

Chris Mercer (cmercer@github)
  * Reported #2331: `JsonMappingException` through nested getter with generic wildcard return type
   (2.10.0)

Robert Greig (rgreig@github)
  * Reported #2336: `MapDeserializer` can not merge `Map`s with polymorphic values
   (2.10.0)

Victor Noël (victornoel@github)
  * Reported #2338: Suboptimal return type for `JsonNode.withArray()`
   (2.10.0)
  * Reported #2339: Suboptimal return type for `ObjectNode.set()`
   (2.10.0)

David Harris (toadzky@github)
  * Reported #2378: `@JsonAlias` doesn't work with AutoValue
   (2.10.0)

Sam Smith (Oracle Security Researcher)
  * Suggested #2398: Replace recursion in `TokenBuffer.copyCurrentStructure()` with iteration

Vladimir Tsanev (tsachev@github)
  * Contributed #2415: Builder-based POJO deserializer should pass builder instance, not type,
    to `handleUnknownVanilla()` to fix earlier #822
   (2.10.0)

Marcos Passos (marcospassos@github(
  * Contributed #2432: Add support for module bundles
   (2.10.0)

David Becker (dsbecker@github)
  * Suggested #2433: Improve `NullNode.equals()`
   (2.10.0)

Hesham Massoud (heshamMassoud@github)
  * Reported, contributed fix for #2442: `ArrayNode.addAll()` adds raw `null` values
    which cause NPE on `deepCopy()`
   (2.10.0)

David Connelly (dconnelly@github)
  * Reported #2446: Java 11: Unable to load JDK7 types (annotations, java.nio.file.Path):
    no Java7 support added
   (2.10.0)

Wahey (KevynBct@github)
  * Reported #2466: Didn't find class "java.nio.file.Path" below Android api 26
  (2.10.0)

Martín Coll (colltoaction@github)
  * Contributed #2467: Accept `JsonTypeInfo.As.WRAPPER_ARRAY` with no second argument to
   deserialize as "null value"
  (2.10.0)

Andrey Kulikov (ankulikov@github)
  * Reported #2457: Extended enum values are not handled as enums when used as Map keys
  (2.10.1)

João Guerra (joca-bt@github)
  * Reported #2473: Array index missing in path of `JsonMappingException` for `Collection<String>`,
    with custom deserializer
  (2.10.1)

Ryan Bohn (bohnman@github)
  * Reported #2475: `StringCollectionSerializer` calls `JsonGenerator.setCurrentValue(value)`,
    which messes up current value for sibling properties
  (2.10.1)

Johan Haleby (johanhaleby@github)
  * Reported #2513: BigDecimalAsStringSerializer in NumberSerializer throws IllegalStateException
    in 2.10
  (2.10.1)

Richard Wise (Woodz@github)
  * Reported #2519: Serializing `BigDecimal` values inside containers ignores shape override	
  (2.10.1)

Mark Schäfer (mark--@github)
  * Reported #2520: Sub-optimal exception message when failing to deserialize non-static inner classes
<<<<<<< HEAD
  (2.10.1)

Ville Koskela (vjkoskela@github)
  * Contributed #2487: BeanDeserializerBuilder Protected Factory Method for Extension
  (2.11.0)

Fitz (Joongsoo.Park) (joongsoo@github)
  * Contributed #2511: Add `SerializationFeature.WRITE_SELF_REFERENCES_AS_NULL`
  (2.11.0)

Antonio Petrelli (apetrelli@github)
  * Reported #2049: TreeTraversingParser and UTF8StreamJsonParser create contexts differently
  (2.11.0)

Joseph Koshakow (jkosh44@github)
  * Contributed fix for #2515: `ObjectMapper.registerSubtypes(NamedType...)` doesn't allow registering
    the same POJO for two different type ids
 (contributed by Joseph	 K)
=======
  (2.10.1)
>>>>>>> 628ef42a
<|MERGE_RESOLUTION|>--- conflicted
+++ resolved
@@ -1001,7 +1001,6 @@
 
 Mark Schäfer (mark--@github)
   * Reported #2520: Sub-optimal exception message when failing to deserialize non-static inner classes
-<<<<<<< HEAD
   (2.10.1)
 
 Ville Koskela (vjkoskela@github)
@@ -1019,7 +1018,4 @@
 Joseph Koshakow (jkosh44@github)
   * Contributed fix for #2515: `ObjectMapper.registerSubtypes(NamedType...)` doesn't allow registering
     the same POJO for two different type ids
- (contributed by Joseph	 K)
-=======
-  (2.10.1)
->>>>>>> 628ef42a
+ (contributed by Joseph	 K)