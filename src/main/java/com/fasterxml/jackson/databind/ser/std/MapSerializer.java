package com.fasterxml.jackson.databind.ser.std;

import java.io.IOException;
import java.util.*;

import com.fasterxml.jackson.annotation.JsonFormat;
import com.fasterxml.jackson.annotation.JsonIgnoreProperties;
import com.fasterxml.jackson.annotation.JsonInclude;
<<<<<<< HEAD

=======
import com.fasterxml.jackson.annotation.JsonIncludeProperties;
>>>>>>> d9c0332e
import com.fasterxml.jackson.core.*;
import com.fasterxml.jackson.core.type.WritableTypeId;

import com.fasterxml.jackson.databind.*;
import com.fasterxml.jackson.databind.annotation.JacksonStdImpl;
import com.fasterxml.jackson.databind.introspect.AnnotatedMember;
import com.fasterxml.jackson.databind.jsonFormatVisitors.JsonFormatVisitorWrapper;
import com.fasterxml.jackson.databind.jsonFormatVisitors.JsonMapFormatVisitor;
import com.fasterxml.jackson.databind.jsontype.TypeSerializer;
import com.fasterxml.jackson.databind.ser.BeanPropertyWriter;
import com.fasterxml.jackson.databind.ser.ContainerSerializer;
import com.fasterxml.jackson.databind.ser.PropertyFilter;
import com.fasterxml.jackson.databind.type.TypeFactory;
import com.fasterxml.jackson.databind.util.ArrayBuilders;
import com.fasterxml.jackson.databind.util.BeanUtil;
import com.fasterxml.jackson.databind.util.ClassUtil;
import com.fasterxml.jackson.databind.util.IgnorePropertiesUtil;

/**
 * Standard serializer implementation for serializing {link java.util.Map} types.
 *<p>
 * Note: about the only configurable setting currently is ability to filter out
 * entries with specified names.
 */
@JacksonStdImpl
public class MapSerializer
    extends ContainerSerializer<Map<?,?>>
{
    protected final static JavaType UNSPECIFIED_TYPE = TypeFactory.unknownType();

    public final static Object MARKER_FOR_EMPTY = JsonInclude.Include.NON_EMPTY;

    /*
    /**********************************************************************
    /* Basic information about referring property, type
    /**********************************************************************
     */

    /**
     * Whether static types should be used for serialization of values
     * or not (if not, dynamic runtime type is used)
     */
    protected final boolean _valueTypeIsStatic;

    /**
     * Declared type of keys
     */
    protected final JavaType _keyType;

    /**
     * Declared type of contained values
     */
    protected final JavaType _valueType;

    /*
    /**********************************************************************
    /* Serializers used
    /**********************************************************************
     */
    
    /**
     * Key serializer to use, if it can be statically determined
     */
    protected JsonSerializer<Object> _keySerializer;

    /**
     * Value serializer to use, if it can be statically determined
     */
    protected JsonSerializer<Object> _valueSerializer;

    /**
     * Type identifier serializer used for values, if any.
     */
    protected final TypeSerializer _valueTypeSerializer;

    /*
    /**********************************************************************
    /* Config settings, filtering
    /**********************************************************************
     */
    
    /**
     * Set of entries to omit during serialization, if any
     */
    protected final Set<String> _ignoredEntries;

    /**
     * Set of entries to include during serialization, if null, it is ignored, empty will include nothing.
     */
    protected final Set<String> _includedEntries;

    /**
     * Id of the property filter to use, if any; null if none.
     */
    protected final Object _filterId;

    /**
     * Value that indicates suppression mechanism to use for <b>values contained</b>;
     * either "filter" (of which <code>equals()</code> is called), or marker
     * value of {@link #MARKER_FOR_EMPTY}, or null to indicate no filtering for
     * non-null values.
     * Note that inclusion value for Map instance itself is handled by caller (POJO
     * property that refers to the Map value).
     */
    protected final Object _suppressableValue;

    /**
     * Flag that indicates what to do with `null` values, distinct from
     * handling of {@link #_suppressableValue}
     */
    protected final boolean _suppressNulls;

    /*
    /**********************************************************************
    /* Config settings, other
    /**********************************************************************
     */

    /**
     * Flag set if output is forced to be sorted by keys (usually due
     * to annotation).
     */
    protected final boolean _sortKeys;

    /*
    /**********************************************************************
    /* Life-cycle
<<<<<<< HEAD
    /**********************************************************************
=======
    /**********************************************************
     */
    
    /**
     * @since 2.12
>>>>>>> d9c0332e
     */

    @SuppressWarnings("unchecked")
    protected MapSerializer(Set<String> ignoredEntries, Set<String> includedEntries,
            JavaType keyType, JavaType valueType, boolean valueTypeIsStatic,
            TypeSerializer vts,
            JsonSerializer<?> keySerializer, JsonSerializer<?> valueSerializer)
    {
        super(Map.class);
        _ignoredEntries = ((ignoredEntries == null) || ignoredEntries.isEmpty())
                ? null : ignoredEntries;
        _includedEntries = includedEntries;
        _keyType = keyType;
        _valueType = valueType;
        _valueTypeIsStatic = valueTypeIsStatic;
        _valueTypeSerializer = vts;
        _keySerializer = (JsonSerializer<Object>) keySerializer;
        _valueSerializer = (JsonSerializer<Object>) valueSerializer;
        _filterId = null;
        _sortKeys = false;
        _suppressableValue = null;
        _suppressNulls = false;
    }

    /**
     * @since 2.5
     * @deprecated in 2.12, remove from 3.0
     */
    @Deprecated
    protected MapSerializer(Set<String> ignoredEntries,
            JavaType keyType, JavaType valueType, boolean valueTypeIsStatic,
            TypeSerializer vts,
            JsonSerializer<?> keySerializer, JsonSerializer<?> valueSerializer)
    {
        this(ignoredEntries, null,
                keyType, valueType, valueTypeIsStatic,
                vts,
                keySerializer, valueSerializer);
    }

    /**
     * @since 2.12
     */
    @SuppressWarnings("unchecked")
    protected MapSerializer(MapSerializer src, BeanProperty property,
            JsonSerializer<?> keySerializer, JsonSerializer<?> valueSerializer,
            Set<String> ignoredEntries, Set<String> includedEntries)
    {
        super(src, property);
        _ignoredEntries = ((ignoredEntries == null) || ignoredEntries.isEmpty())
                ? null : ignoredEntries;
        _includedEntries = includedEntries;
        _keyType = src._keyType;
        _valueType = src._valueType;
        _valueTypeIsStatic = src._valueTypeIsStatic;
        _valueTypeSerializer = src._valueTypeSerializer;
        _keySerializer = (JsonSerializer<Object>) keySerializer;
        _valueSerializer = (JsonSerializer<Object>) valueSerializer;
        _filterId = src._filterId;
        _sortKeys = src._sortKeys;
        _suppressableValue = src._suppressableValue;
        _suppressNulls = src._suppressNulls;
    }

<<<<<<< HEAD
    protected MapSerializer(MapSerializer src,
            TypeSerializer vts, Object suppressableValue, boolean suppressNulls)
=======
    /**
     * @deprecated in 2.12, remove from 3.0
     */
    @SuppressWarnings("unchecked")
    @Deprecated
    protected MapSerializer(MapSerializer src, BeanProperty property,
                            JsonSerializer<?> keySerializer, JsonSerializer<?> valueSerializer,
                            Set<String> ignoredEntries)
    {
        this(src, property, keySerializer, valueSerializer, ignoredEntries, null);
    }

    /**
     * @since 2.9
     */
    protected MapSerializer(MapSerializer src, TypeSerializer vts,
            Object suppressableValue, boolean suppressNulls)
>>>>>>> d9c0332e
    {
        super(src);
        _ignoredEntries = src._ignoredEntries;
        _includedEntries = src._includedEntries;
        _keyType = src._keyType;
        _valueType = src._valueType;
        _valueTypeIsStatic = src._valueTypeIsStatic;
        _valueTypeSerializer = vts;
        _keySerializer = src._keySerializer;
        _valueSerializer = src._valueSerializer;
        _filterId = src._filterId;
        _sortKeys = src._sortKeys;
        _suppressableValue = suppressableValue;
        _suppressNulls = suppressNulls;
    }

    protected MapSerializer(MapSerializer src, Object filterId, boolean sortKeys)
    {
        super(src);
        _ignoredEntries = src._ignoredEntries;
        _includedEntries = src._includedEntries;
        _keyType = src._keyType;
        _valueType = src._valueType;
        _valueTypeIsStatic = src._valueTypeIsStatic;
        _valueTypeSerializer = src._valueTypeSerializer;
        _keySerializer = src._keySerializer;
        _valueSerializer = src._valueSerializer;
        _filterId = filterId;
        _sortKeys = sortKeys;
        _suppressableValue = src._suppressableValue;
        _suppressNulls = src._suppressNulls;
    }

    @Override
    public MapSerializer _withValueTypeSerializer(TypeSerializer vts) {
        if (_valueTypeSerializer == vts) {
            return this;
        }
        _ensureOverride("_withValueTypeSerializer");
        return new MapSerializer(this, vts, _suppressableValue, _suppressNulls);
    }

<<<<<<< HEAD
=======
    /**
     * @since 2.12
     */
>>>>>>> d9c0332e
    public MapSerializer withResolved(BeanProperty property,
             JsonSerializer<?> keySerializer, JsonSerializer<?> valueSerializer,
             Set<String> ignored, Set<String> included, boolean sortKeys)
    {
        _ensureOverride("withResolved");
        MapSerializer ser = new MapSerializer(this, property, keySerializer, valueSerializer, ignored, included);
        if (sortKeys != ser._sortKeys) {
            ser = new MapSerializer(ser, _filterId, sortKeys);
        }
        return ser;
    }

    /**
     * @since 2.4
     */
    public MapSerializer withResolved(BeanProperty property,
            JsonSerializer<?> keySerializer, JsonSerializer<?> valueSerializer,
            Set<String> ignored, boolean sortKeys)
    {
        return withResolved(property, keySerializer, valueSerializer, ignored, null, sortKeys);
    }

    @Override
    public MapSerializer withFilterId(Object filterId) {
        if (_filterId == filterId) {
            return this;
        }
        _ensureOverride("withFilterId");
        return new MapSerializer(this, filterId, _sortKeys);
    }

    /**
     * Mutant factory for constructing an instance with different inclusion strategy
     * for content (Map values).
     */
    public MapSerializer withContentInclusion(Object suppressableValue, boolean suppressNulls) {
        if ((suppressableValue == _suppressableValue) && (suppressNulls == _suppressNulls)) {
            return this;
        }
        _ensureOverride("withContentInclusion");
        return new MapSerializer(this, _valueTypeSerializer, suppressableValue, suppressNulls);
    }

<<<<<<< HEAD
    public static MapSerializer construct(Set<String> ignoredEntries, JavaType mapType,
=======
    /**
     * @since 2.12
     */
    public static MapSerializer construct(Set<String> ignoredEntries, Set<String> includedEntries, JavaType mapType,
>>>>>>> d9c0332e
            boolean staticValueType, TypeSerializer vts,
            JsonSerializer<Object> keySerializer, JsonSerializer<Object> valueSerializer,
            Object filterId)
    {
        JavaType keyType, valueType;

        if (mapType == null) {
            keyType = valueType = UNSPECIFIED_TYPE;
        } else { 
            keyType = mapType.getKeyType();
            if (mapType.hasRawClass(java.util.Properties.class)) {
                // 25-Mar-2020, tatu: [databind#2657] Since non-standard Properties may actually
                //     contain non-Strings, demote value type to raw `Object`
                valueType = TypeFactory.unknownType();
            } else {
                valueType = mapType.getContentType();
            }
        }
        // If value type is final, it's same as forcing static value typing:
        if (!staticValueType) {
            staticValueType = (valueType != null && valueType.isFinal());
        } else {
            // also: Object.class cannot be handled as static, ever
            if (valueType.getRawClass() == Object.class) {
                staticValueType = false;
            }
        }
        MapSerializer ser = new MapSerializer(ignoredEntries, includedEntries, keyType, valueType, staticValueType, vts,
                keySerializer, valueSerializer);
        if (filterId != null) {
            ser = ser.withFilterId(filterId);
        }
        return ser;
    }

<<<<<<< HEAD
=======
    /**
     * @since 2.8
     */
    public static MapSerializer construct(Set<String> ignoredEntries, JavaType mapType,
                                          boolean staticValueType, TypeSerializer vts,
                                          JsonSerializer<Object> keySerializer, JsonSerializer<Object> valueSerializer,
                                          Object filterId)
    {
        return construct(ignoredEntries, null, mapType, staticValueType, vts, keySerializer, valueSerializer, filterId);
    }

    /**
     * @since 2.9
     */
>>>>>>> d9c0332e
    protected void _ensureOverride(String method) {
        ClassUtil.verifyMustOverride(MapSerializer.class, this, method);
    }

    /*
    /**********************************************************************
    /* Post-processing (contextualization)
    /**********************************************************************
     */

    @Override
    public JsonSerializer<?> createContextual(SerializerProvider ctxt,
            BeanProperty property)
        throws JsonMappingException
    {
        JsonSerializer<?> ser = null;
        JsonSerializer<?> keySer = null;
        final AnnotationIntrospector intr = ctxt.getAnnotationIntrospector();
        final SerializationConfig config = ctxt.getConfig();
        final AnnotatedMember propertyAcc = (property == null) ? null : property.getMember();

        // First: if we have a property, may have property-annotation overrides
        if (_neitherNull(propertyAcc, intr)) {
            keySer = ctxt.serializerInstance(propertyAcc,
                    intr.findKeySerializer(config, propertyAcc));
            ser = ctxt.serializerInstance(propertyAcc,
                    intr.findContentSerializer(config, propertyAcc));
        }
        if (ser == null) {
            ser = _valueSerializer;
        }
        // [databind#124]: May have a content converter
        ser = findContextualConvertingSerializer(ctxt, property, ser);
        if (ser == null) {
            // 30-Sep-2012, tatu: One more thing -- if explicit content type is annotated,
            //   we can consider it a static case as well.
            // 20-Aug-2013, tatu: Need to avoid trying to access serializer for java.lang.Object tho
            if (_valueTypeIsStatic && !_valueType.isJavaLangObject()) {
                ser = ctxt.findContentValueSerializer(_valueType, property);
            }
        }
        if (keySer == null) {
            keySer = _keySerializer;
        }
        if (keySer == null) {
            keySer = ctxt.findKeySerializer(_keyType, property);
        } else {
            keySer = ctxt.handleSecondaryContextualization(keySer, property);
        }
        Set<String> ignored = _ignoredEntries;
        Set<String> included = _includedEntries;
        boolean sortKeys = false;
        if (_neitherNull(propertyAcc, intr)) {
<<<<<<< HEAD
            JsonIgnoreProperties.Value ignorals = intr.findPropertyIgnorals(config, propertyAcc);
=======
            // ignorals
            JsonIgnoreProperties.Value ignorals = intr.findPropertyIgnorals(propertyAcc);
>>>>>>> d9c0332e
            if (ignorals != null){
                Set<String> newIgnored = ignorals.findIgnoredForSerialization();
                if (_nonEmpty(newIgnored)) {
                    ignored = (ignored == null) ? new HashSet<String>() : new HashSet<String>(ignored);
                    for (String str : newIgnored) {
                        ignored.add(str);
                    }
                }
            }
<<<<<<< HEAD
            Boolean b = intr.findSerializationSortAlphabetically(config, propertyAcc);
=======
            // inclusions
            JsonIncludeProperties.Value inclusions = intr.findPropertyInclusions(propertyAcc);
            if (inclusions != null) {
                Set<String> newIncluded = inclusions.getIncluded();
                if (newIncluded != null) {
                    included = (included == null) ? new HashSet<String>() : new HashSet<String>(included);
                    for (String str : newIncluded) {
                        included.add(str);
                    }
                }
            }
            // sort key
            Boolean b = intr.findSerializationSortAlphabetically(propertyAcc);
>>>>>>> d9c0332e
            sortKeys = Boolean.TRUE.equals(b);
        }
        JsonFormat.Value format = findFormatOverrides(ctxt, property, Map.class);
        if (format != null) {
            Boolean B = format.getFeature(JsonFormat.Feature.WRITE_SORTED_MAP_ENTRIES);
            if (B != null) { // do NOT override if not defined
                sortKeys = B.booleanValue();
            }
        }
        MapSerializer mser = withResolved(property, keySer, ser, ignored, included, sortKeys);

        // [databind#307]: allow filtering
        if (propertyAcc != null) {
            Object filterId = intr.findFilterId(config, propertyAcc);
            if (filterId != null) {
                mser = mser.withFilterId(filterId);
            }
        }

        JsonInclude.Value inclV = findIncludeOverrides(ctxt, property, Map.class);
        if (inclV != null) {
            JsonInclude.Include incl = inclV.getContentInclusion();

            if (incl != JsonInclude.Include.USE_DEFAULTS) {
                Object valueToSuppress;
                boolean suppressNulls;
                switch (incl) {
                case NON_DEFAULT:
                    valueToSuppress = BeanUtil.getDefaultValue(_valueType);
                    suppressNulls = true;
                    if (valueToSuppress != null) {
                        if (valueToSuppress.getClass().isArray()) {
                            valueToSuppress = ArrayBuilders.getArrayComparator(valueToSuppress);
                        }
                    }
                    break;
                case NON_ABSENT:
                    suppressNulls = true;
                    valueToSuppress = _valueType.isReferenceType() ? MARKER_FOR_EMPTY : null;
                    break;
                case NON_EMPTY:
                    suppressNulls = true;
                    valueToSuppress = MARKER_FOR_EMPTY;
                    break;
                case CUSTOM:
                    valueToSuppress = ctxt.includeFilterInstance(null, inclV.getContentFilter());
                    if (valueToSuppress == null) { // is this legal?
                        suppressNulls = true;
                    } else {
                        suppressNulls = ctxt.includeFilterSuppressNulls(valueToSuppress);
                    }
                    break;
                case NON_NULL:
                    valueToSuppress = null;
                    suppressNulls = true;
                    break;
                case ALWAYS: // default
                default:
                    valueToSuppress = null;
                    // 30-Sep-2016, tatu: Should not need to check global flags here,
                    //   if inclusion forced to be ALWAYS
                    suppressNulls = false;
                    break;
                }
                mser = mser.withContentInclusion(valueToSuppress, suppressNulls);
            }
        }
        return mser;
    }

    /*
    /**********************************************************************
    /* Accessors
    /**********************************************************************
     */

    @Override
    public JavaType getContentType() {
        return _valueType;
    }

    @Override
    public JsonSerializer<?> getContentSerializer() {
        return _valueSerializer;
    }

    @Override
    public boolean isEmpty(SerializerProvider prov, Map<?,?> value) throws IOException
    {
        if (value.isEmpty()) {
            return true;
        }
        
        // 05-Nove-2015, tatu: Simple cases are cheap, but for recursive
        //   emptiness checking we actually need to see if values are empty as well.
        Object supp = _suppressableValue;
        if ((supp == null) && !_suppressNulls) {
            return false;
        }
        JsonSerializer<Object> valueSer = _valueSerializer;
        final boolean checkEmpty = (MARKER_FOR_EMPTY == supp);
        if (valueSer != null) {
            for (Object elemValue : value.values()) {
                if (elemValue == null) {
                    if (_suppressNulls) {
                        continue;
                    }
                    return false;
                }
                if (checkEmpty) {
                    if (!valueSer.isEmpty(prov, elemValue)) {
                        return false;
                    }
                } else if ((supp == null) || !supp.equals(value)) {
                    return false;
                }
            }
            return true;
        }
        // But if not statically known, try this:
        for (Object elemValue : value.values()) {
            if (elemValue == null) {
                if (_suppressNulls) {
                    continue;
                }
                return false;
            }
            try {
                valueSer = _findSerializer(prov, elemValue);
            } catch (JsonMappingException e) { // Ugh... cannot just throw as-is, so...
                // 05-Nov-2015, tatu: For now, probably best not to assume empty then
                return false;
            }
            if (checkEmpty) {
                if (!valueSer.isEmpty(prov, elemValue)) {
                    return false;
                }
            } else if ((supp == null) || !supp.equals(value)) {
                return false;
            }
        }
        return true;
    }

    @Override
    public boolean hasSingleElement(Map<?,?> value) {
        return (value.size() == 1);
    }

    /*
    /**********************************************************************
    /* Extended API
    /**********************************************************************
     */

    /**
     * Accessor for currently assigned key serializer. Note that
     * this may return null during construction of <code>MapSerializer</code>:
     * depedencies are resolved during {@link #createContextual} method
     * (which can be overridden by custom implementations), but for some
     * dynamic types, it is possible that serializer is only resolved
     * during actual serialization.
     */
    public JsonSerializer<?> getKeySerializer() {
        return _keySerializer;
    }

    /*
    /**********************************************************************
    /* JsonSerializer implementation
    /**********************************************************************
     */

    @Override
    public void serialize(Map<?,?> value, JsonGenerator gen, SerializerProvider provider)
        throws IOException
    {
        gen.writeStartObject(value);
        serializeWithoutTypeInfo(value, gen, provider);
        gen.writeEndObject();
    }

    @Override
    public void serializeWithType(Map<?,?> value, JsonGenerator gen, SerializerProvider ctxt,
            TypeSerializer typeSer)
        throws IOException
    {
        // [databind#631]: Assign current value, to be accessible by custom serializers
        gen.setCurrentValue(value);
        WritableTypeId typeIdDef = typeSer.writeTypePrefix(gen, ctxt,
                typeSer.typeId(value, JsonToken.START_OBJECT));
        serializeWithoutTypeInfo(value, gen, ctxt);
        typeSer.writeTypeSuffix(gen, ctxt, typeIdDef);
    }

    /*
    /**********************************************************************
    /* Secondary serialization methods
    /**********************************************************************
     */

    /**
     * General-purpose serialization for contents without writing object type. Will suppress, filter and
     * use custom serializers.
     *<p>
     * Public since it also is called by {@code AnyGetterWriter}.
     */
    public void serializeWithoutTypeInfo(Map<?, ?> value, JsonGenerator gen, SerializerProvider ctxt) throws IOException {
        if (!value.isEmpty()) {
            if (_sortKeys || ctxt.isEnabled(SerializationFeature.ORDER_MAP_ENTRIES_BY_KEYS)) {
                value = _orderEntries(value, gen, ctxt);
            }
            PropertyFilter pf;
            if ((_filterId != null) && (pf = findPropertyFilter(ctxt, _filterId, value)) != null) {
                serializeFilteredFields(value, gen, ctxt, pf, _suppressableValue);
            } else if ((_suppressableValue != null) || _suppressNulls) {
                serializeOptionalFields(value, gen, ctxt, _suppressableValue);
            } else if (_valueSerializer != null) {
                serializeFieldsUsing(value, gen, ctxt, _valueSerializer);
            } else {
                serializeFields(value, gen, ctxt);
            }
        }
    }

    /*
    /**********************************************************************
    /* Secondary serialization methods
    /**********************************************************************
     */

    /**
     * General-purpose serialization for contents, where we do not necessarily know
     * the value serialization, but 
     * we do know that no value suppression is needed (which simplifies processing a bit)
     */
    public void serializeFields(Map<?,?> value, JsonGenerator gen, SerializerProvider provider)
        throws IOException
    {
        // If value type needs polymorphic type handling, some more work needed:
        if (_valueTypeSerializer != null) {
            serializeTypedFields(value, gen, provider, null);
            return;
        }
        final JsonSerializer<Object> keySerializer = _keySerializer;
        final Set<String> ignored = _ignoredEntries;
        final Set<String> included = _includedEntries;
        Object keyElem = null;

        try {
            for (Map.Entry<?,?> entry : value.entrySet()) {
                Object valueElem = entry.getValue();
                // First, serialize key
                keyElem = entry.getKey();
                if (keyElem == null) {
                    provider.findNullKeySerializer(_keyType, _property).serialize(null, gen, provider);
                } else {
                    // One twist: is entry ignorable? If so, skip
                    if (IgnorePropertiesUtil.shouldIgnore(keyElem, ignored, included)) {
                        continue;
                    }
                    keySerializer.serialize(keyElem, gen, provider);
                }
                // And then value
                if (valueElem == null) {
                    provider.defaultSerializeNullValue(gen);
                    continue;
                }
                JsonSerializer<Object> serializer = _valueSerializer;
                if (serializer == null) {
                    serializer = _findSerializer(provider, valueElem);
                }
                serializer.serialize(valueElem, gen, provider);
            }
        } catch (Exception e) { // Add reference information
            wrapAndThrow(provider, e, value, String.valueOf(keyElem));
        }
    }

    /**
     * Serialization method called when exclusion filtering needs to be applied.
     */
    public void serializeOptionalFields(Map<?,?> value, JsonGenerator gen, SerializerProvider provider,
            Object suppressableValue)
        throws IOException
    {
        // If value type needs polymorphic type handling, some more work needed:
        if (_valueTypeSerializer != null) {
            serializeTypedFields(value, gen, provider, suppressableValue);
            return;
        }
        final Set<String> ignored = _ignoredEntries;
        final Set<String> included = _includedEntries;
        final boolean checkEmpty = (MARKER_FOR_EMPTY == suppressableValue);

        for (Map.Entry<?,?> entry : value.entrySet()) {
            // First find key serializer
            final Object keyElem = entry.getKey();
            JsonSerializer<Object> keySerializer;
            if (keyElem == null) {
                keySerializer = provider.findNullKeySerializer(_keyType, _property);
            } else {
                if (IgnorePropertiesUtil.shouldIgnore(keyElem, ignored, included)) continue;
                keySerializer = _keySerializer;
            }

            // Then value serializer
            final Object valueElem = entry.getValue();
            JsonSerializer<Object> valueSer;
            if (valueElem == null) {
                if (_suppressNulls) { // all suppressions include null-suppression
                    continue;
                }
                valueSer = provider.getDefaultNullValueSerializer();
            } else {
                valueSer = _valueSerializer;
                if (valueSer == null) {
                    valueSer = _findSerializer(provider, valueElem);
                }
                // also may need to skip non-empty values:
                if (checkEmpty) {
                    if (valueSer.isEmpty(provider, valueElem)) {
                        continue;
                    }
                } else if (suppressableValue != null) {
                    if (suppressableValue.equals(valueElem)) {
                        continue;
                    }
                }
            }
            // and then serialize, if all went well
            try {
                keySerializer.serialize(keyElem, gen, provider);
                valueSer.serialize(valueElem, gen, provider);
            } catch (Exception e) {
                wrapAndThrow(provider, e, value, String.valueOf(keyElem));
            }
        }
    }
    
    /**
     * Method called to serialize fields, when the value type is statically known,
     * so that value serializer is passed and does not need to be fetched from
     * provider.
     */
    public void serializeFieldsUsing(Map<?,?> value, JsonGenerator gen, SerializerProvider provider,
            JsonSerializer<Object> ser)
        throws IOException
    {
        final JsonSerializer<Object> keySerializer = _keySerializer;
        final Set<String> ignored = _ignoredEntries;
        final Set<String> included = _includedEntries;
        final TypeSerializer typeSer = _valueTypeSerializer;

        for (Map.Entry<?,?> entry : value.entrySet()) {
            Object keyElem = entry.getKey();
            if (IgnorePropertiesUtil.shouldIgnore(keyElem, ignored, included)) continue;

            if (keyElem == null) {
                provider.findNullKeySerializer(_keyType, _property).serialize(null, gen, provider);
            } else {
                keySerializer.serialize(keyElem, gen, provider);
            }
            final Object valueElem = entry.getValue();
            if (valueElem == null) {
                provider.defaultSerializeNullValue(gen);
            } else {
                try {
                    if (typeSer == null) {
                        ser.serialize(valueElem, gen, provider);
                    } else {
                        ser.serializeWithType(valueElem, gen, provider, typeSer);
                    }
                } catch (Exception e) {
                    wrapAndThrow(provider, e, value, String.valueOf(keyElem));
                }
            }
        }
    }

    /**
     * Helper method used when we have a JSON Filter to use for potentially
     * filtering out Map entries.
     */
    public void serializeFilteredFields(Map<?,?> value, JsonGenerator gen, SerializerProvider provider,
            PropertyFilter filter,
            Object suppressableValue) // since 2.5
        throws IOException
    {
        final Set<String> ignored = _ignoredEntries;
        final Set<String> included = _includedEntries;
        final MapProperty prop = new MapProperty(_valueTypeSerializer, _property);
        final boolean checkEmpty = (MARKER_FOR_EMPTY == suppressableValue);

        for (Map.Entry<?,?> entry : value.entrySet()) {
            // First, serialize key; unless ignorable by key
            final Object keyElem = entry.getKey();
            if (IgnorePropertiesUtil.shouldIgnore(keyElem, ignored, included)) continue;

            JsonSerializer<Object> keySerializer;
            if (keyElem == null) {
                keySerializer = provider.findNullKeySerializer(_keyType, _property);
            } else {
                keySerializer = _keySerializer;
            }
            // or by value; nulls often suppressed
            final Object valueElem = entry.getValue();

            JsonSerializer<Object> valueSer;
            // And then value
            if (valueElem == null) {
                if (_suppressNulls) {
                    continue;
                }
                valueSer = provider.getDefaultNullValueSerializer();
            } else {
                valueSer = _valueSerializer;
                if (valueSer == null) {
                    valueSer = _findSerializer(provider, valueElem);
                }
                // also may need to skip non-empty values:
                if (checkEmpty) {
                    if (valueSer.isEmpty(provider, valueElem)) {
                        continue;
                    }
                } else if (suppressableValue != null) {
                    if (suppressableValue.equals(valueElem)) {
                        continue;
                    }
                }
            }
            // and with that, ask filter to handle it
            prop.reset(keyElem, valueElem, keySerializer, valueSer);
            try {
                filter.serializeAsField(value, gen, provider, prop);
            } catch (Exception e) {
                wrapAndThrow(provider, e, value, String.valueOf(keyElem));
            }
        }
    }

    public void serializeTypedFields(Map<?,?> value, JsonGenerator gen, SerializerProvider provider,
            Object suppressableValue) // since 2.5
        throws IOException
    {
        final Set<String> ignored = _ignoredEntries;
        final Set<String> included = _includedEntries;
        final boolean checkEmpty = (MARKER_FOR_EMPTY == suppressableValue);

        for (Map.Entry<?,?> entry : value.entrySet()) {
            Object keyElem = entry.getKey();
            JsonSerializer<Object> keySerializer;
            if (keyElem == null) {
                keySerializer = provider.findNullKeySerializer(_keyType, _property);
            } else {
                // One twist: is entry ignorable? If so, skip
                if (IgnorePropertiesUtil.shouldIgnore(keyElem, ignored, included)) continue;
                keySerializer = _keySerializer;
            }
            final Object valueElem = entry.getValue();
    
            // And then value
            JsonSerializer<Object> valueSer;
            if (valueElem == null) {
                if (_suppressNulls) { // all suppression include null suppression
                    continue;
                }
                valueSer = provider.getDefaultNullValueSerializer();
            } else {
                valueSer = _valueSerializer;
                if (valueSer == null) {
                    valueSer = _findSerializer(provider, valueElem);
                }
                // also may need to skip non-empty values:
                if (checkEmpty) {
                    if (valueSer.isEmpty(provider, valueElem)) {
                        continue;
                    }
                } else if (suppressableValue != null) {
                    if (suppressableValue.equals(valueElem)) {
                        continue;
                    }
                }
            }
            keySerializer.serialize(keyElem, gen, provider);
            try {
                valueSer.serializeWithType(valueElem, gen, provider, _valueTypeSerializer);
            } catch (Exception e) {
                wrapAndThrow(provider, e, value, String.valueOf(keyElem));
            }
        }
    }

    /**
     * Helper method used when we have a JSON Filter to use AND contents are
     * "any properties" of a POJO.
     *
     * @param bean Enclosing POJO that has any-getter used to obtain "any properties"
     */
    public void serializeFilteredAnyProperties(SerializerProvider provider, JsonGenerator gen,
            Object bean, Map<?,?> value, PropertyFilter filter,
            Object suppressableValue)
        throws IOException
    {
        final Set<String> ignored = _ignoredEntries;
        final Set<String> included = _includedEntries;
        final MapProperty prop = new MapProperty(_valueTypeSerializer, _property);
        final boolean checkEmpty = (MARKER_FOR_EMPTY == suppressableValue);

        for (Map.Entry<?,?> entry : value.entrySet()) {
            // First, serialize key; unless ignorable by key
            final Object keyElem = entry.getKey();
            if (IgnorePropertiesUtil.shouldIgnore(keyElem, ignored, included)) continue;

            JsonSerializer<Object> keySerializer;
            if (keyElem == null) {
                keySerializer = provider.findNullKeySerializer(_keyType, _property);
            } else {
                keySerializer = _keySerializer;
            }
            // or by value; nulls often suppressed
            final Object valueElem = entry.getValue();

            JsonSerializer<Object> valueSer;
            // And then value
            if (valueElem == null) {
                if (_suppressNulls) {
                    continue;
                }
                valueSer = provider.getDefaultNullValueSerializer();
            } else {
                valueSer = _valueSerializer;
                if (valueSer == null) {
                    valueSer = _findSerializer(provider, valueElem);
                }
                // also may need to skip non-empty values:
                if (checkEmpty) {
                    if (valueSer.isEmpty(provider, valueElem)) {
                        continue;
                    }
                } else if (suppressableValue != null) {
                    if (suppressableValue.equals(valueElem)) {
                        continue;
                    }
                }
            }
            // and with that, ask filter to handle it
            prop.reset(keyElem, valueElem, keySerializer, valueSer);
            try {
                filter.serializeAsField(bean, gen, provider, prop);
            } catch (Exception e) {
                wrapAndThrow(provider, e, value, String.valueOf(keyElem));
            }
        }
    }

    /*
    /**********************************************************************
    /* Schema related functionality
    /**********************************************************************
     */

    @Override
    public void acceptJsonFormatVisitor(JsonFormatVisitorWrapper visitor, JavaType typeHint)
        throws JsonMappingException
    {
        JsonMapFormatVisitor v2 = visitor.expectMapFormat(typeHint);        
        if (v2 != null) {
            v2.keyFormat(_keySerializer, _keyType);
            JsonSerializer<?> valueSer = _valueSerializer;
            if (valueSer == null) {
                valueSer = _findAndAddDynamic(visitor.getProvider(), _valueType);
            }
            v2.valueFormat(valueSer, _valueType);
        }
    }

    /*
    /**********************************************************************
    /* Internal helper methods
    /**********************************************************************
     */

    protected Map<?,?> _orderEntries(Map<?,?> input, JsonGenerator gen,
            SerializerProvider provider) throws IOException
    {
        // minor optimization: may already be sorted?
        if (input instanceof SortedMap<?,?>) {
            return input;
        }
        // [databind#1411]: TreeMap does not like null key... (although note that
        //   check above should prevent this code from being called in that case)
        // [databind#153]: but, apparently, some custom Maps do manage hit this
        //   problem.
        if (_hasNullKey(input)) {
            TreeMap<Object,Object> result = new TreeMap<Object,Object>();
            for (Map.Entry<?,?> entry : input.entrySet()) {
                Object key = entry.getKey();
                if (key == null) {
                    _writeNullKeyedEntry(gen, provider, entry.getValue());
                    continue;
                } 
                result.put(key, entry.getValue());
            }
            return result;
        }
        return new TreeMap<Object,Object>(input);
    }

    protected boolean _hasNullKey(Map<?,?> input) {
        // 19-Feb-2017, tatu: As per [databind#1513] there are many cases where `null`
        //   keys are not allowed, and even attempt to check for presence can cause
        //   problems. Without resorting to external sorting (and internal API change),
        //   or custom sortable Map implementation (more code) we can try black- or
        //   white-listing (that is; either skip known problem cases; or only apply for
        //   known good cases).
        //   While my first instinct was to do black-listing (remove Hashtable and ConcurrentHashMap),
        //   all in all it is probably better to just white list `HashMap` (and its sub-classes).
        
        return (input instanceof HashMap) && input.containsKey(null);
    }
    
    protected void _writeNullKeyedEntry(JsonGenerator g, SerializerProvider ctxt,
            Object value) throws IOException
    {
        JsonSerializer<Object> keySerializer = ctxt.findNullKeySerializer(_keyType, _property);
        JsonSerializer<Object> valueSer;
        if (value == null) {
            if (_suppressNulls) {
                return;
            }
            valueSer = ctxt.getDefaultNullValueSerializer();
        } else {
            valueSer = _valueSerializer;
            if (valueSer == null) {
                valueSer = _findSerializer(ctxt, value);
            }
            if (_suppressableValue == MARKER_FOR_EMPTY) {
                if (valueSer.isEmpty(ctxt, value)) {
                    return;
                }
            } else if ((_suppressableValue != null)
                && (_suppressableValue.equals(value))) {
                return;
            }
        }

        try {
            keySerializer.serialize(null, g, ctxt);
            valueSer.serialize(value, g, ctxt);
        } catch (Exception e) {
            wrapAndThrow(ctxt, e, value, "");
        }
    }

    private final JsonSerializer<Object> _findSerializer(SerializerProvider ctxt,
            Object value) throws JsonMappingException
    {
        final Class<?> cc = value.getClass();
        JsonSerializer<Object> valueSer = _dynamicValueSerializers.serializerFor(cc);
        if (valueSer != null) {
            return valueSer;
        }
        if (_valueType.hasGenericTypes()) {
            return _findAndAddDynamic(ctxt,
                    ctxt.constructSpecializedType(_valueType, cc));
        }
        return _findAndAddDynamic(ctxt, cc);
    }
}<|MERGE_RESOLUTION|>--- conflicted
+++ resolved
@@ -6,11 +6,9 @@
 import com.fasterxml.jackson.annotation.JsonFormat;
 import com.fasterxml.jackson.annotation.JsonIgnoreProperties;
 import com.fasterxml.jackson.annotation.JsonInclude;
-<<<<<<< HEAD
-
-=======
+
 import com.fasterxml.jackson.annotation.JsonIncludeProperties;
->>>>>>> d9c0332e
+
 import com.fasterxml.jackson.core.*;
 import com.fasterxml.jackson.core.type.WritableTypeId;
 
@@ -138,15 +136,7 @@
     /*
     /**********************************************************************
     /* Life-cycle
-<<<<<<< HEAD
-    /**********************************************************************
-=======
-    /**********************************************************
-     */
-    
-    /**
-     * @since 2.12
->>>>>>> d9c0332e
+    /**********************************************************************
      */
 
     @SuppressWarnings("unchecked")
@@ -171,25 +161,6 @@
         _suppressNulls = false;
     }
 
-    /**
-     * @since 2.5
-     * @deprecated in 2.12, remove from 3.0
-     */
-    @Deprecated
-    protected MapSerializer(Set<String> ignoredEntries,
-            JavaType keyType, JavaType valueType, boolean valueTypeIsStatic,
-            TypeSerializer vts,
-            JsonSerializer<?> keySerializer, JsonSerializer<?> valueSerializer)
-    {
-        this(ignoredEntries, null,
-                keyType, valueType, valueTypeIsStatic,
-                vts,
-                keySerializer, valueSerializer);
-    }
-
-    /**
-     * @since 2.12
-     */
     @SuppressWarnings("unchecked")
     protected MapSerializer(MapSerializer src, BeanProperty property,
             JsonSerializer<?> keySerializer, JsonSerializer<?> valueSerializer,
@@ -211,28 +182,8 @@
         _suppressNulls = src._suppressNulls;
     }
 
-<<<<<<< HEAD
     protected MapSerializer(MapSerializer src,
             TypeSerializer vts, Object suppressableValue, boolean suppressNulls)
-=======
-    /**
-     * @deprecated in 2.12, remove from 3.0
-     */
-    @SuppressWarnings("unchecked")
-    @Deprecated
-    protected MapSerializer(MapSerializer src, BeanProperty property,
-                            JsonSerializer<?> keySerializer, JsonSerializer<?> valueSerializer,
-                            Set<String> ignoredEntries)
-    {
-        this(src, property, keySerializer, valueSerializer, ignoredEntries, null);
-    }
-
-    /**
-     * @since 2.9
-     */
-    protected MapSerializer(MapSerializer src, TypeSerializer vts,
-            Object suppressableValue, boolean suppressNulls)
->>>>>>> d9c0332e
     {
         super(src);
         _ignoredEntries = src._ignoredEntries;
@@ -275,12 +226,6 @@
         return new MapSerializer(this, vts, _suppressableValue, _suppressNulls);
     }
 
-<<<<<<< HEAD
-=======
-    /**
-     * @since 2.12
-     */
->>>>>>> d9c0332e
     public MapSerializer withResolved(BeanProperty property,
              JsonSerializer<?> keySerializer, JsonSerializer<?> valueSerializer,
              Set<String> ignored, Set<String> included, boolean sortKeys)
@@ -293,16 +238,6 @@
         return ser;
     }
 
-    /**
-     * @since 2.4
-     */
-    public MapSerializer withResolved(BeanProperty property,
-            JsonSerializer<?> keySerializer, JsonSerializer<?> valueSerializer,
-            Set<String> ignored, boolean sortKeys)
-    {
-        return withResolved(property, keySerializer, valueSerializer, ignored, null, sortKeys);
-    }
-
     @Override
     public MapSerializer withFilterId(Object filterId) {
         if (_filterId == filterId) {
@@ -324,14 +259,7 @@
         return new MapSerializer(this, _valueTypeSerializer, suppressableValue, suppressNulls);
     }
 
-<<<<<<< HEAD
-    public static MapSerializer construct(Set<String> ignoredEntries, JavaType mapType,
-=======
-    /**
-     * @since 2.12
-     */
     public static MapSerializer construct(Set<String> ignoredEntries, Set<String> includedEntries, JavaType mapType,
->>>>>>> d9c0332e
             boolean staticValueType, TypeSerializer vts,
             JsonSerializer<Object> keySerializer, JsonSerializer<Object> valueSerializer,
             Object filterId)
@@ -367,23 +295,6 @@
         return ser;
     }
 
-<<<<<<< HEAD
-=======
-    /**
-     * @since 2.8
-     */
-    public static MapSerializer construct(Set<String> ignoredEntries, JavaType mapType,
-                                          boolean staticValueType, TypeSerializer vts,
-                                          JsonSerializer<Object> keySerializer, JsonSerializer<Object> valueSerializer,
-                                          Object filterId)
-    {
-        return construct(ignoredEntries, null, mapType, staticValueType, vts, keySerializer, valueSerializer, filterId);
-    }
-
-    /**
-     * @since 2.9
-     */
->>>>>>> d9c0332e
     protected void _ensureOverride(String method) {
         ClassUtil.verifyMustOverride(MapSerializer.class, this, method);
     }
@@ -437,12 +348,7 @@
         Set<String> included = _includedEntries;
         boolean sortKeys = false;
         if (_neitherNull(propertyAcc, intr)) {
-<<<<<<< HEAD
             JsonIgnoreProperties.Value ignorals = intr.findPropertyIgnorals(config, propertyAcc);
-=======
-            // ignorals
-            JsonIgnoreProperties.Value ignorals = intr.findPropertyIgnorals(propertyAcc);
->>>>>>> d9c0332e
             if (ignorals != null){
                 Set<String> newIgnored = ignorals.findIgnoredForSerialization();
                 if (_nonEmpty(newIgnored)) {
@@ -452,11 +358,9 @@
                     }
                 }
             }
-<<<<<<< HEAD
-            Boolean b = intr.findSerializationSortAlphabetically(config, propertyAcc);
-=======
+
             // inclusions
-            JsonIncludeProperties.Value inclusions = intr.findPropertyInclusions(propertyAcc);
+            JsonIncludeProperties.Value inclusions = intr.findPropertyInclusions(config, propertyAcc);
             if (inclusions != null) {
                 Set<String> newIncluded = inclusions.getIncluded();
                 if (newIncluded != null) {
@@ -467,8 +371,7 @@
                 }
             }
             // sort key
-            Boolean b = intr.findSerializationSortAlphabetically(propertyAcc);
->>>>>>> d9c0332e
+            Boolean b = intr.findSerializationSortAlphabetically(config, propertyAcc);
             sortKeys = Boolean.TRUE.equals(b);
         }
         JsonFormat.Value format = findFormatOverrides(ctxt, property, Map.class);
