Here are people who have contributed to the development of Jackson JSON processor
databind core component, version 2.x
(version numbers in brackets indicate release in which the problem was fixed)

(note: for older credits, check out release notes for 1.x versions)

Tatu Saloranta, tatu.saloranta@iki.fi: author

Pascal Glinas:
  * Contributed fixes to 'MappingIterator' handling (Pull#58 and Pull#59)
   (2.1.0)
  * Reported #220: ContainerNode missing 'createNumber(BigInteger)'
   (2.2.2)

Joern Huxhorn: (huxi@github)
  * Suggested [JACKSON-636]: Add 'SerializationFeature.ORDER_MAP_ENTRIES_BY_KEYS' to allow
    forced sorting of Maps during serialization
   (2.0.0)
  * Reported #479: NPE on trying to deserialize a `String[]` that contains null
   (2.4.1)

James Roper:
 * Requested [JACKSON-732]: Allow 'AnnotationIntrospector.findContentDeserializer()'
    (and similar) to return instance, not just Class<?> for instance
  (2.0.0)
 * Suggested [JACKSON-800]: Adding a method for letting modules register
    DeserializationProblemHandlers
  (2.0.0)

Casey Lucas:
 * Reported [JACKSON-798]: Problem with external type id, creators
  (2.0.0)

Tammo van Lessen:
 * Reported [JACKSON-811]: Problems with @JsonIdentityInfo, abstract types
  (2.0.0)
 * Reported [JACKSON-814]: Parsing RFC822/RFC1123 dates failes on non-US locales
  (2.0.0)

Raymond Myers:
 * Suggested [JACKSON-810]: Deserialization Feature: Allow unknown Enum values via
    'DeserializationFeature.READ_UNKNOWN_ENUM_VALUES_AS_NULL'
  (2.0.0)

Ryan Gardner:
 * Contributed #5 -- Add support for maps with java.util.Locale keys
    to the set of StdKeyDeserializers
  (2.0.1)

Razvan Dragut:
 * Suggested [JACKSON-850]: Allow use of zero-arg factory methods as "default creator"
  (2.1.0)

Duncan Atkinson:
 * Reported [JACKSON-851]: State corruption with ObjectWriter, DefaultPrettyPrinter
  (2.1.0)

Mark Wolfe:
 * Suggested #45: Add `@JsonNaming()` for per-class naming strategy overrides
  (2.1.0)

Dmitry Katsubo:
 * Contributed patch for #65: Add getters to `ObjectMapper`, DeserializationContext,
   DeserializationFactory.
  (2.1.0)

Francis Galiegue:
 * Reported #93 (and suggested fix): bug in `ObjectMapper.setAll(...)'
  implementation
  (2.1.1)
 * Reported #433: `ObjectMapper`'s `.valueToTree()` wraps `JsonSerializable` objects
  into a POJONode
  (2.3.3)
 * Contributed #434: Ensure that DecimalNodes with mathematically equal values are equal
  (2.4.0)

kelaneren@github:
 * Reported #157, contributed unit test: NPE when registering same module twice.
  (2.1.4)

Eric Tschetter (cheddar@github):
  * Reported issues #166, #167, #170 (regressions from 1.9.x to 2.x)
   (2.1.4)

Thierry D (thierryd@github)
  * Reported #214: Problem with LICENSE, NOTICE, Android packaging
   (2.2.2)

Luke G-H (lukegh@github)
  * Reported #223: Duplicated nulls with @JsonFormat(shape=Shape.ARRAY)
   (2.2.2)

Karl Moore (karldmoore@github)
  * Reported #217: JsonProcessingExceptions not all wrapped as expected
   (2.2.2)

David Phillips:
  * Requested #308: Improve serialization and deserialization speed of `java.util.UUID`
   (2.3.0)

Seth Pellegrino (jivesoft):
  * Contributed #317: Fix `JsonNode` support for nulls bound to	`ObjectNode`, `ArrayNode`
   (2.3.0)

Florian Schoppmann (fschopp@github)
  * Reported #357: StackOverflowError with contentConverter that returns array type
   (2.7.0)
  * Reported #358: `IterableSerializer` ignoring	annotated content serializer
   (2.3.1)
  * Reported #359: Converted object not using explicitly annotated serializer
   (2.4.0)

Martin Traverso:
  * Reported #406: Cannot use external type id + @JsonTypeIdResolver
   (2.3.2)

Matthew Morrissette:
  * Contributed #381: Allow inlining/unwrapping of value from single-component JSON array
   (2.4.0)

Will Palmeri: (wpalmeri@github)
  * Contributed #407: Make array and Collection serializers use configured value null handler
   (2.4.0)

Cemalettin Koc: (cemo@github)
  * Reported #353: Problems with polymorphic types, `JsonNode` (related to #88)
   (2.4.0)

Ben Fagin: (UnquietCode@github)
  * Suggested #442: Make `@JsonUnwrapped` indicate property inclusion
   (2.4.0)
  * Contributed #81/#455: Allow use of @JsonUnwrapped with typed (@JsonTypeInfo) classes,
    provided that (new) feature `SerializationFeature.FAIL_ON_UNWRAPPED_TYPE_IDENTIFIERS`
    is disabled
   (2.4.0)

Chris Cleveland:
  * Suggested #463: Add 'JsonNode.asText(String defaultValue)`
   (2.4.0)

Benson Margulies:
  * Reported #467: Unwanted POJO's embedded in tree via serialization to tree
   (2.4.0)
  * Reported #601: ClassCastException for a custom serializer for enum key in `EnumMap`
   (2.4.4)
  * Contributed 944: Failure to use custom deserializer for key deserializer
   (2.6.3)
  * Reported #1120: String value omitted from weirdStringException
   (2.6.6)
  * Reported, fixed #1235: `java.nio.file.Path` support incomplete
   (2.8.0)
  * Reported #1270: Generic type returned from type id resolver seems to be ignored
   (2.8.0)

Steve Sanbeg: (sanbeg@github)
  * Contributed #482: Make date parsing error behavior consistent with JDK
   (2.4.1)

Ian Barfield: (tea-dragon@github)
  * Reported #580: delegate deserializers choke on a (single) abstract/polymorphic parameter
   (2.4.4)
  * Reported #844: Using JsonCreator still causes invalid path references in JsonMappingException
   (2.5.5)

Eugene Lukash
  * Reported #592: Wrong `TokenBuffer` delegate deserialization using `@JsonCreator`
   (2.4.4)

Fernando Otero (zeitos@github)
  * Contributed fix for #610: Problem with forward reference in hierarchies
   (2.4.4)

Lovro Pandžić (lpandzic@github)
  * Reported #421: @JsonCreator not used in case of multiple creators with parameter names
   (2.5.0)

Adam Stroud (adstro@github)
  * Contributed	#576: Add fluent API for adding mixins
   (2.5.0)

David Fleeman (fleebytes@github)
  * Contributed #528 implementation: Add support for `JsonType.As.EXISTING_PROPERTY`
   (2.5.0)

Aurélien Leboulanger (herau@github)
  * Contributed improvement for #597: Improve error messaging for cases	where JSON Creator
    returns null (which is illegal)
   (2.5.0)

Michael Spiegel (mspiegel@githib)
  * Contributed #636: `ClassNotFoundException` for classes not (yet) needed during serialization
   (2.5.0)

Michael Ressler (mressler@github)
  * Contributed #566: Add support for case-insensitive deserialization
   (`MapperFeature.ACCEPT_CASE_INSENSITIVE_PROPERTIES`)
   (2.5.0)

Konstantin Labun (kulabun@github)
  * Reported #647: Deserialization fails when @JsonUnwrapped property contains an object with same property name
   (2.5.0)

Christopher Smith (chrylis@github)
  * Reported #594: `@JsonValue` on enum not used when enum value is a Map key
   (2.5.0)

Alexandre Santana Campelo (alexqi200@github):
  * Contributed #671: Adding `java.util.Currency` deserialization support for maps
   (2.5.1)

Zoltan Farkas (zolyfarkas@github)
  * Reported #674: Spring CGLIB proxies not handled as intended
   (2.5.1)

Ludevik@github:
  * Reported #682: Class<?>-valued Map keys not serialized properly
   (2.5.1)

Antibrumm@github:
  * Reported #691: Jackson 2.5.0. NullSerializer for MapProperty failing
   (2.5.2)
  * Reported #984: JsonStreamContexts are not build the same way for write.. and convert methods
   (2.6.4)

Shumpei Akai (flexfrank@github)
  * Reported #703: Multiple calls to ObjectMapper#canSerialize(Object.class) returns different values
   (2.5.2)

Francisco A. Lozano (flozano@github)
  * Contributed fix for #703 (see above)
   (2.5.2)

Dylan Scott (dylanscott@github)
  * Reported #738: #738: @JsonTypeInfo non-deterministically ignored in 2.5.1 (concurrency
    issue)
   (2.5.2)

Alain Gilbert (agilbert314@github)
  * Reporter, contributed #766: Fix Infinite recursion (StackOverflowError) when
    serializing a SOAP object
   (2.5.3)

Alexey Gavrilov (Alexey1Gavrilov@github)
  * Reported, contributed fix for #761: Builder deserializer: in-compatible type exception
    when return type is super type
   (2.5.3)

Dmitry Spikhalskiy (Spikhalskiy@github)
  * Reported #731, suggested the way to fix it: XmlAdapter result marshaling error in
    case of ValueType=Object
   (2.5.3)

John Meyer (jpmeyer@github)
  * Reported, contributed fix for #745: EnumDeserializer.deserializerForCreator() fails
    when used to deserialize a Map key
   (2.5.3)

Andrew Duckett (andrewduckett@github)
  * Reported #771: Annotation bundles ignored when added to Mixin
   (2.5.4)

Charles Allen:
  * Contributed #785: Add handlings for classes which are available in
    `Thread.currentThread().getContextClassLoader()`
   (2.5.4)

Andrew Goodale (newyankeecodeshop@github)
  * Contributed #816: Allow date-only ISO strings to have no time zone
   (2.5.4)

Kamil Benedykciński (Kamil-Benedykcinski@github)
  * Contributed #801: Using `@JsonCreator` cause generating invalid path reference
   in `JsonMappingException`
   (2.5.4)

Chi Kim (chikim79@github)
  * Reported #878: serializeWithType on BeanSerializer does not setCurrentValue
   (2.5.5 / 2.6.1)

Charles Allen (drcrallen@github):
  * Reported #696: Copy constructor does not preserve `_injectableValues`
   (2.6.0)

Chris Pimlott (pimlottc@github):
  * Suggested #348: ObjectMapper.valueToTree does not work with @JsonRawValue
   (2.6.0)

Laird Nelson (ljnelson@github)
  * Suggested #688: Provide a means for an ObjectMapper to discover mixin annotation
    classes on demand
   (2.6.0)
  * Reported #1088: NPE possibility in SimpleMixinResolver
   (2.6.6)

Derk Norton (derknorton@github)
  * Suggested #689: Add `ObjectMapper.setDefaultPrettyPrinter(PrettyPrinter)`
   (2.6.0)

Michal Letynski (mletynski@github)
  * Suggested #296: Serialization of transient fields with public getters (add
    MapperFeature.PROPAGATE_TRANSIENT_MARKER)
   (2.6.0)

Jeff Schnitzer (stickfigure@github)
  * Suggested #504: Add `DeserializationFeature.USE_LONG_FOR_INTS`
   (2.6.0)

Jerry Yang (islanderman@github)
  * Contributed #820: Add new method for `ObjectReader`, to bind from JSON Pointer position
   (2.6.0)

Lars Pfannenschmidt (larsp@github)
  * Contributed #826: Replaced synchronized HashMap with ConcurrentHashMap in
   TypeDeserializerBase._findDeserializer
   (2.6.0)

Stephen A. Goss (thezerobit@github)
  * Contributed #828: Respect DeserializationFeatures.WRAP_EXCEPTIONS in CollectionDeserializer
   (2.6.0)

Andy Wilkinson (wilkinsona@github)
  * Reported #889: Configuring an ObjectMapper's DateFormat changes time zone
   (2.6.1)

lufe66@github:
  * Reported 894: When using withFactory on ObjectMapper, the created Factory has a TypeParser
    which still has the original Factory
   (2.6.2)

Daniel Walker (dsw2127@github)
  * Reported, contributed fix for #913: `ObjectMapper.copy()` does not preserve
   `MappingJsonFactory` features
   (2.6.2)

Sadayuki Furuhashi (frsyuki@github)
  * Reported #941: Deserialization from "{}" to ObjectNode field causes
    "out of END_OBJECT token" error
   (2.6.3)

David Haraburda (dharaburda@github)
  * Contributed #918: Add `MapperFeature.ALLOW_EXPLICIT_PROPERTY_RENAMING`
   (2.7.0)

Sergio Mira (Sergio-Mira@github)
  * Contributed #940: Add missing `hashCode()` implementations for `JsonNode` types that did not have them
   (2.6.3)

Andreas Pieber (anpieber@github)
  * Reported #939: Regression: DateConversionError in 2.6.x	
   (2.6.3)

Jesse Wilson (swankjesse@github)
  * Contributed #948: Support leap seconds, any number of millisecond digits for ISO-8601 Dates.
   (2.6.3)
  * Contributed #949: Report the offending substring when number parsing fails
   (2.6.3)

Warren Bloomer (stormboy@github)
  * Reported #942: Handle null type id for polymorphic values that use external type id
   (2.6.3)

Ievgen Pianov (pyanoveugen@github)
  * Reported #989: Deserialization from "{}" to java.lang.Object causes "out of END_OBJECT token" error
   (2.6.3)

Jayson Minard (apatrida@github)
  * Reported #1005: Synthetic constructors confusing Jackson data binding
   (2.6.4)

David Bakin (david-bakin@github)
  * Reported #1013: `@JsonUnwrapped` is not treated as assuming `@JsonProperty("")`
   (2.6.4)
  * Suggested #1011: Change ObjectWriter::withAttributes() to take a Map with some kind of wildcard types
   (2.7.0)

Dmitry Romantsov (DmRomantsov@github)
  * Reported #1036: Problem with case-insensitive deserialization
   (2.6.4)

Daniel Norberg (danielnorberg@github)
  * Contributed #1099: Fix custom comparator container node traversal
   (2.6.6)

Miles Kaufmann (milesk-amzn@github)
  * Reported #432: `StdValueInstantiator` unwraps exceptions, losing context
   (2.7.0)

Thomas Mortagne (tmortagne@github)
  * Suggested #857: Add support for java.beans.Transient
   (2.7.0)

Jonas Konrad (yawkat@github)
  * Suggested #905: Add support for `@ConstructorProperties`
   (2.7.0)

Jirka Kremser (Jiri-Kremser@github)
  * Suggested #924: SequenceWriter.writeAll() could accept Iterable
   (2.7.0)

Daniel Mischler (danielmischler@github)
  * Requested #963: Add PropertyNameStrategy `KEBAB_CASE`
   (2.7.0)

Shumpei Akai (flexfrank@github)
  * Reported #978: ObjectMapper#canSerialize(Object.class) returns false even though
   FAIL_ON_EMPTY_BEANS is disabled
   (2.7.0)

Hugo Wood (hgwood@github)
  * Contributed #1010: Support for array delegator
   (2.7.0)

Julian Hyde (julianhyde@github)
  * Reported #1083: Field in base class is not recognized, when using `@JsonType.defaultImpl`
   (2.7.1)

Thibault Kruse (tkruse@github)
  * Reported #1102: Handling of deprecated `SimpleType.construct()` too minimalistic
   (2.7.1)

Aleks Seovic (aseovic@github)
  * Reported #1109: @JsonFormat is ignored by the DateSerializer unless either a custom pattern
    or a timezone are specified
   (2.7.1)

Timur Shakurov (saladinkzn@github)
  * Reported #1134: Jackson 2.7 doesn't work with jdk6 due to use of `Collections.emptyIterator()`
   (2.7.2)

Jiri Mikulasek (pirkogdc@github)
  * Reported #1124: JsonAnyGetter ignores JsonSerialize(contentUsing=...)
   (2.7.2)

Xavi Torrens (xavitorrens@github)
  * Reported #1150: Problem with Object id handling, explicit `null` token
   (2.7.3)

Yoann Rodière (fenrhil@github)
  * Reported #1154: @JsonFormat.pattern on dates is now ignored if shape is not
    explicitely provided
   (2.7.3)

Mark Woon (markwoon@github)
  * Reported #1178: `@JsonSerialize(contentAs=superType)` behavior disallowed in 2.7
   (2.7.4)
  * Reported #1231: `@JsonSerialize(as=superType)` behavior disallowed in 2.7.4
   (2.7.5)

Tom Mack (tommack@github)
  * Reported #1208: treeToValue doesn't handle POJONodes that contain exactly
    the requested value type
   (2.7.4)

William Headrick (headw01@github)
   * Reported#1223: `BasicClassIntrospector.forSerialization(...).findProperties` should
    respect MapperFeature.AUTO_DETECT_GETTERS/SETTERS?
   (2.7.5)

Nick Babcock (nickbabcock)
  * Reported #1225: `JsonMappingException` should override getProcessor()
   (2.7.5)

Andrew Joseph (apjoseph@github)
  * Reported #1248: `Annotated` returns raw type in place of Generic Type in 2.7.x
   (2.7.5)

Erich Schubert (kno10@github)
  * Reported #1260: `NullPointerException` in `JsonNodeDeserializer`, provided fix
   (2.7.5)

Brian Pontarelli (voidmain@github)
  * Reported #1301: Problem with `JavaType.toString()` for recursive (self-referential) types
   (2.7.6)

Max Drobotov (fizmax@github)
  * Reported, contributed fix for #1332: `ArrayIndexOutOfBoundException` for enum by index deser
   (2.7.7)

<<<<<<< HEAD
Artur Jonkisz (ajonkisz@github)
  * Reported #960: `@JsonCreator` not working on a factory with no arguments for ae enum type
   (2.8.0)

Mikhail Kokho (mkokho@github)
  * Contributed impl for #990: Allow failing on `null` values for creator (add
  `DeserializationFeature.FAIL_ON_NULL_CREATOR_PROPERTIES`)
   (2.8.0)

Aleksandr Oksenenko (oleksandr-oksenenko@github)
  * Reported #999: External property is not deserialized
   (2.8.0)

Lokesh Kumar (LokeshN@github)
  * Contributed impl for #1082: Can not use static Creator factory methods for `Enum`s,
    with JsonCreator.Mode.PROPERTIES
   (2.8.0)
  * Reported #1217: `@JsonIgnoreProperties` on Pojo fields not working for deserialization
   (2.8.0)

Ross Goldberg
  * Reported #1165, provided fix for: `CoreXMLDeserializers` does not handle
    time-only `XMLGregorianCalendar`s
   (2.8.0)

Maarten Billemont (lhunath@github)
  * Suggested #1184: Allow overriding of `transient` with explicit inclusion with `@JsonProperty`
   (2.8.0)

Vladimir Kulev (lightoze@github)
  * Reported #1028: Ignore USE_BIG_DECIMAL_FOR_FLOATS for NaN/Infinity
   (2.8.0)

Ari Fogel (arifogel@github)
  * Reported #1261, contributed fix for: `@JsonIdentityInfo` deserialization fails with
    combination of forward references, `@JsonCreator`
   (2.8.0)

Andriy Plokhotnyuk (plokhotnyuk@github)
  * Requested #1277: Add caching of resolved generic types for `TypeFactory`
   (2.8.0)

Arek Gabiga (arekgabiga@github)
  * Reported #1297: Deserialization of generic type with Map.class
   (2.8.1)

Chris Jester-Young (cky@github)
  * Contributed #1335: Unconditionally call `TypeIdResolver.getDescForKnownTypeIds`
   (2.8.2)

Andrew Snare (asnare@github)
  * Reported #1315: Binding numeric values can BigDecimal lose precision
   (2.8.2)

Gili Tzabari (cowwoc@github)
  * Reported #1351: `@JsonInclude(NON_DEFAULT)` doesn't omit null fields
   (2.8.3)

Connor Kuhn (ckuhn@github)
  * Contributed #1341: FAIL_ON_MISSING_EXTERNAL_TYPE_ID_PROPERTY
   (2.9.0)
=======
Josh Caplan (jecaplan@github)
  * Reported, suggested fix for #1368: Problem serializing `JsonMappingException` due to addition
   of non-ignored `processor` property (added in 2.7)
  (2.7.8)
>>>>>>> 19048396
<|MERGE_RESOLUTION|>--- conflicted
+++ resolved
@@ -476,71 +476,69 @@
   * Reported, contributed fix for #1332: `ArrayIndexOutOfBoundException` for enum by index deser
    (2.7.7)
 
-<<<<<<< HEAD
-Artur Jonkisz (ajonkisz@github)
-  * Reported #960: `@JsonCreator` not working on a factory with no arguments for ae enum type
-   (2.8.0)
-
-Mikhail Kokho (mkokho@github)
-  * Contributed impl for #990: Allow failing on `null` values for creator (add
-  `DeserializationFeature.FAIL_ON_NULL_CREATOR_PROPERTIES`)
-   (2.8.0)
-
-Aleksandr Oksenenko (oleksandr-oksenenko@github)
-  * Reported #999: External property is not deserialized
-   (2.8.0)
-
-Lokesh Kumar (LokeshN@github)
-  * Contributed impl for #1082: Can not use static Creator factory methods for `Enum`s,
-    with JsonCreator.Mode.PROPERTIES
-   (2.8.0)
-  * Reported #1217: `@JsonIgnoreProperties` on Pojo fields not working for deserialization
-   (2.8.0)
-
-Ross Goldberg
-  * Reported #1165, provided fix for: `CoreXMLDeserializers` does not handle
-    time-only `XMLGregorianCalendar`s
-   (2.8.0)
-
-Maarten Billemont (lhunath@github)
-  * Suggested #1184: Allow overriding of `transient` with explicit inclusion with `@JsonProperty`
-   (2.8.0)
-
-Vladimir Kulev (lightoze@github)
-  * Reported #1028: Ignore USE_BIG_DECIMAL_FOR_FLOATS for NaN/Infinity
-   (2.8.0)
-
-Ari Fogel (arifogel@github)
-  * Reported #1261, contributed fix for: `@JsonIdentityInfo` deserialization fails with
-    combination of forward references, `@JsonCreator`
-   (2.8.0)
-
-Andriy Plokhotnyuk (plokhotnyuk@github)
-  * Requested #1277: Add caching of resolved generic types for `TypeFactory`
-   (2.8.0)
-
-Arek Gabiga (arekgabiga@github)
-  * Reported #1297: Deserialization of generic type with Map.class
-   (2.8.1)
-
-Chris Jester-Young (cky@github)
-  * Contributed #1335: Unconditionally call `TypeIdResolver.getDescForKnownTypeIds`
-   (2.8.2)
-
-Andrew Snare (asnare@github)
-  * Reported #1315: Binding numeric values can BigDecimal lose precision
-   (2.8.2)
-
-Gili Tzabari (cowwoc@github)
-  * Reported #1351: `@JsonInclude(NON_DEFAULT)` doesn't omit null fields
-   (2.8.3)
-
-Connor Kuhn (ckuhn@github)
-  * Contributed #1341: FAIL_ON_MISSING_EXTERNAL_TYPE_ID_PROPERTY
-   (2.9.0)
-=======
 Josh Caplan (jecaplan@github)
   * Reported, suggested fix for #1368: Problem serializing `JsonMappingException` due to addition
    of non-ignored `processor` property (added in 2.7)
   (2.7.8)
->>>>>>> 19048396
+
+Artur Jonkisz (ajonkisz@github)
+  * Reported #960: `@JsonCreator` not working on a factory with no arguments for ae enum type
+   (2.8.0)
+
+Mikhail Kokho (mkokho@github)
+  * Contributed impl for #990: Allow failing on `null` values for creator (add
+  `DeserializationFeature.FAIL_ON_NULL_CREATOR_PROPERTIES`)
+   (2.8.0)
+
+Aleksandr Oksenenko (oleksandr-oksenenko@github)
+  * Reported #999: External property is not deserialized
+   (2.8.0)
+
+Lokesh Kumar (LokeshN@github)
+  * Contributed impl for #1082: Can not use static Creator factory methods for `Enum`s,
+    with JsonCreator.Mode.PROPERTIES
+   (2.8.0)
+  * Reported #1217: `@JsonIgnoreProperties` on Pojo fields not working for deserialization
+   (2.8.0)
+
+Ross Goldberg
+  * Reported #1165, provided fix for: `CoreXMLDeserializers` does not handle
+    time-only `XMLGregorianCalendar`s
+   (2.8.0)
+
+Maarten Billemont (lhunath@github)
+  * Suggested #1184: Allow overriding of `transient` with explicit inclusion with `@JsonProperty`
+   (2.8.0)
+
+Vladimir Kulev (lightoze@github)
+  * Reported #1028: Ignore USE_BIG_DECIMAL_FOR_FLOATS for NaN/Infinity
+   (2.8.0)
+
+Ari Fogel (arifogel@github)
+  * Reported #1261, contributed fix for: `@JsonIdentityInfo` deserialization fails with
+    combination of forward references, `@JsonCreator`
+   (2.8.0)
+
+Andriy Plokhotnyuk (plokhotnyuk@github)
+  * Requested #1277: Add caching of resolved generic types for `TypeFactory`
+   (2.8.0)
+
+Arek Gabiga (arekgabiga@github)
+  * Reported #1297: Deserialization of generic type with Map.class
+   (2.8.1)
+
+Chris Jester-Young (cky@github)
+  * Contributed #1335: Unconditionally call `TypeIdResolver.getDescForKnownTypeIds`
+   (2.8.2)
+
+Andrew Snare (asnare@github)
+  * Reported #1315: Binding numeric values can BigDecimal lose precision
+   (2.8.2)
+
+Gili Tzabari (cowwoc@github)
+  * Reported #1351: `@JsonInclude(NON_DEFAULT)` doesn't omit null fields
+   (2.8.3)
+
+Connor Kuhn (ckuhn@github)
+  * Contributed #1341: FAIL_ON_MISSING_EXTERNAL_TYPE_ID_PROPERTY
+   (2.9.0)