--- conflicted
+++ resolved
@@ -3,7 +3,6 @@
 === Releases === 
 ------------------------------------------------------------------------
 
-<<<<<<< HEAD
 2.9.0 (not yet released)
 
 #219: SqlDateSerializer does not obey SerializationConfig.Feature.WRITE_DATES_AS_TIMESTAMPS
@@ -53,11 +52,10 @@
  (suggested by PawelJagus@github)
 #1454: Support `@JsonFormat.lenient` for `java.util.Date`, `java.util.Calendar`
 #1474: Replace use of `Class.newInstance()` (deprecated in Java 9) with call via Constructor
-=======
+
 2.8.7 (not yet released)
 
 #1317: '@JsonIgnore' annotation not working with creator properties, serialization
->>>>>>> 99726188
 
 2.8.6 (12-Jan-2017)
 
