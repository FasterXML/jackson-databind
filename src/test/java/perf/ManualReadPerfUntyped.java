--- conflicted
+++ resolved
@@ -22,17 +22,10 @@
         boolean doIntern = true;
 
         JsonFactory f = JsonFactory.builder()
-<<<<<<< HEAD
             .configure(JsonFactory.Feature.CANONICALIZE_PROPERTY_NAMES, doIntern)
             .configure(JsonFactory.Feature.INTERN_PROPERTY_NAMES, doIntern)
             .build();
-        
-=======
-                .configure(JsonFactory.Feature.CANONICALIZE_FIELD_NAMES, doIntern)
-                .configure(JsonFactory.Feature.INTERN_FIELD_NAMES, doIntern)
-                .build();
 
->>>>>>> fc3eacf1
         JsonMapper m = new JsonMapper(f);
 
         // Either Object or Map
