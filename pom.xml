--- conflicted
+++ resolved
@@ -45,17 +45,11 @@
 
          Baseline compatibility:
 
-<<<<<<< HEAD
-         * Jackson 2.13 compatible with Android SDK 19 and up
+         * Jackson 2.13 compatible with Android SDK 24 and up
          * Jackson 2.14 compatible with Android SDK 26 and up
 
       -->
     <version.android.sdk>26</version.android.sdk>
-=======
-         * Jackson 2.13 compatible with Android SDK 24 and up
-      -->
-    <version.android.sdk>24</version.android.sdk>
->>>>>>> 971796f9
     <version.android.sdk.signature>0.5.0</version.android.sdk.signature>
 
     <!-- Can not use default, since group id != Java package name here -->
@@ -248,8 +242,6 @@
             <artifactId>gummy-bears-api-${version.android.sdk}</artifactId>
             <version>${version.android.sdk.signature}</version>
           </signature>
-<<<<<<< HEAD
-=======
 	  <ignores>
             <!-- These are only accessed (safely) via "Java7SupportImpl.java" so ignore
               -->
@@ -260,7 +252,6 @@
 	    <ignore>java.nio.file.Paths</ignore>
 	    <ignore>java.nio.file.spi.FileSystemProvider</ignore>
 	  </ignores>
->>>>>>> 971796f9
 	</configuration>
       </plugin>
 
