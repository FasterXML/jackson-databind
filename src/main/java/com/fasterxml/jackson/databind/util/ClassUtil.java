package com.fasterxml.jackson.databind.util;

import java.io.Closeable;
import java.io.IOException;
import java.lang.annotation.Annotation;
import java.lang.reflect.*;
import java.util.*;

import com.fasterxml.jackson.core.JsonGenerator;
import com.fasterxml.jackson.core.JsonProcessingException;
import com.fasterxml.jackson.core.StreamWriteFeature;
import com.fasterxml.jackson.core.util.Named;

import com.fasterxml.jackson.databind.DeserializationContext;
import com.fasterxml.jackson.databind.JavaType;
import com.fasterxml.jackson.databind.JsonMappingException;
import com.fasterxml.jackson.databind.PropertyName;
import com.fasterxml.jackson.databind.annotation.JacksonStdImpl;

public final class ClassUtil
{
    private final static Class<?> CLS_OBJECT = Object.class;

    private final static Ctor[] NO_CTORS = new Ctor[0];

    private final static Iterator<?> EMPTY_ITERATOR = Collections.emptyIterator();

    /*
    /**********************************************************************
    /* Simple factory methods
    /**********************************************************************
     */

    @SuppressWarnings("unchecked")
    public static <T> Iterator<T> emptyIterator() {
        return (Iterator<T>) EMPTY_ITERATOR;
    }

    /*
    /**********************************************************************
    /* Methods that deal with inheritance
    /**********************************************************************
     */

    public static List<Class<?>> findRawSuperTypes(Class<?> cls, Class<?> endBefore, boolean addClassItself) {
        if ((cls == null) || (cls == endBefore) || (cls == Object.class)) {
            return Collections.emptyList();
        }
        List<Class<?>> result = new ArrayList<Class<?>>(8);
        _addRawSuperTypes(cls, endBefore, result, addClassItself);
        return result;
    }

    /**
     * Method for finding all super classes (but not super interfaces) of given class,
     * starting with the immediate super class and ending in the most distant one.
     * Class itself is included if <code>addClassItself</code> is true.
     *<p>
     * NOTE: mostly/only called to resolve mix-ins as that's where we do not care
     * about fully-resolved types, just associated annotations.
     */
    public static List<Class<?>> findSuperClasses(Class<?> cls, Class<?> endBefore,
            boolean addClassItself) {
        List<Class<?>> result = new ArrayList<Class<?>>(8);
        if ((cls != null) && (cls != endBefore))  {
            if (addClassItself) {
                result.add(cls);
            }
            while ((cls = cls.getSuperclass()) != null) {
                if (cls == endBefore) {
                    break;
                }
                result.add(cls);
            }
        }
        return result;
    }

    private static void _addRawSuperTypes(Class<?> cls, Class<?> endBefore, Collection<Class<?>> result, boolean addClassItself) {
        if (cls == endBefore || cls == null || cls == Object.class) { return; }
        if (addClassItself) {
            if (result.contains(cls)) { // already added, no need to check supers
                return;
            }
            result.add(cls);
        }
        for (Class<?> intCls : cls.getInterfaces()) {
            _addRawSuperTypes(intCls, endBefore, result, true);
        }
        _addRawSuperTypes(cls.getSuperclass(), endBefore, result, true);
    }

    /*
    /**********************************************************************
    /* Class type detection methods
    /**********************************************************************
     */

    /**
     * @return Null if class might be a bean; type String (that identifies
     *   why it's not a bean) if not
     */
    public static String canBeABeanType(Class<?> type)
    {
        // First: language constructs that ain't beans:
        if (type.isAnnotation()) {
            return "annotation";
        }
        if (type.isArray()) {
            return "array";
        }
        if (Enum.class.isAssignableFrom(type)) {
            return "enum";
        }
        if (type.isPrimitive()) {
            return "primitive";
        }

        // Anything else? Seems valid, then
        return null;
    }
    
    public static String isLocalType(Class<?> type, boolean allowNonStatic)
    {
        /* As per [JACKSON-187], GAE seems to throw SecurityExceptions
         * here and there... and GAE itself has a bug, too
         * Bah. So we need to catch some wayward exceptions on GAE
         */
        try {
            final boolean isStatic = Modifier.isStatic(type.getModifiers());

            // one more: method locals, anonymous, are not good:
            // 23-Jun-2020, tatu: [databind#2758] With JDK14+ should allow
            //    local Record types, however
            if (!isStatic && hasEnclosingMethod(type)) {
                return "local/anonymous";
            }
            /* But how about non-static inner classes? Can't construct
             * easily (theoretically, we could try to check if parent
             * happens to be enclosing... but that gets convoluted)
             */
            if (!allowNonStatic) {
                if (!isStatic && getEnclosingClass(type) != null) {
                    return "non-static member class";
                }
            }
        }
        catch (SecurityException e) { }
        catch (NullPointerException e) { }
        return null;
    }

    /**
     * Method for finding enclosing class for non-static inner classes
     */
    public static Class<?> getOuterClass(Class<?> type)
    {
        // as above, GAE has some issues...
        if (!Modifier.isStatic(type.getModifiers())) {
            try {
                // one more: method locals, anonymous, are not good:
                if (hasEnclosingMethod(type)) {
                    return null;
                }
                return getEnclosingClass(type);
            } catch (SecurityException e) { }
        }
        return null;
    }

    /**
     * Helper method used to weed out dynamic Proxy types; types that do
     * not expose concrete method API that we could use to figure out
     * automatic Bean (property) based serialization.
     */
    public static boolean isProxyType(Class<?> type)
    {
        // As per [databind#57], should NOT disqualify JDK proxy:
        /*
        // Then: well-known proxy (etc) classes
        if (Proxy.isProxyClass(type)) {
            return true;
        }
        */
        String name = type.getName();
        // Hibernate uses proxies heavily as well:
        if (name.startsWith("net.sf.cglib.proxy.")
            || name.startsWith("org.hibernate.proxy.")) {
            return true;
        }
        // Not one of known proxies, nope:
        return false;
    }

    /**
     * Helper method that checks if given class is a concrete one;
     * that is, not an interface or abstract class.
     */
    public static boolean isConcrete(Class<?> type)
    {
        int mod = type.getModifiers();
        return (mod & (Modifier.INTERFACE | Modifier.ABSTRACT)) == 0;
    }

    public static boolean isConcrete(Member member)
    {
        int mod = member.getModifiers();
        return (mod & (Modifier.INTERFACE | Modifier.ABSTRACT)) == 0;
    }
    
    public static boolean isCollectionMapOrArray(Class<?> type)
    {
        if (type.isArray()) return true;
        if (Collection.class.isAssignableFrom(type)) return true;
        if (Map.class.isAssignableFrom(type)) return true;
        return false;
    }

    public static boolean isBogusClass(Class<?> cls) {
        return (cls == Void.class || cls == Void.TYPE);
    }

    /**
     * Helper method for detecting Java14-added new {@code Record} types
     */
    public static boolean isRecordType(Class<?> cls) {
        Class<?> parent = cls.getSuperclass();
        return (parent != null) && "java.lang.Record".equals(parent.getName());
    }

    public static boolean isObjectOrPrimitive(Class<?> cls) {
        return (cls == CLS_OBJECT) || cls.isPrimitive();
    }

    public static boolean hasClass(Object inst, Class<?> raw) {
        // 10-Nov-2016, tatu: Could use `Class.isInstance()` if we didn't care
        //    about being exactly that type
        return (inst != null) && (inst.getClass() == raw);
    }

    public static void verifyMustOverride(Class<?> expType, Object instance,
            String method)
    {
        if (instance.getClass() != expType) {
            throw new IllegalStateException(String.format(
                    "Sub-class %s (of class %s) must override method '%s'",
                instance.getClass().getName(), expType.getName(), method));
        }
    }

    /*
    /**********************************************************************
    /* Exception handling; simple re-throw
    /**********************************************************************
     */

    /**
     * Helper method that will check if argument is an {@link Error},
     * and if so, (re)throw it; otherwise just return
     */
    public static Throwable throwIfError(Throwable t) {
        if (t instanceof Error) {
            throw (Error) t;
        }
        return t;
    }

    /**
     * Helper method that will check if argument is an {@link RuntimeException},
     * and if so, (re)throw it; otherwise just return
     */
    public static Throwable throwIfRTE(Throwable t) {
        if (t instanceof RuntimeException) {
            throw (RuntimeException) t;
        }
        return t;
    }

    /**
     * Helper method that will check if argument is an {@link IOException},
     * and if so, (re)throw it; otherwise just return
     */
    public static Throwable throwIfIOE(Throwable t) throws IOException {
        if (t instanceof IOException) {
            throw (IOException) t;
        }
        return t;
    }

    /*
    /**********************************************************************
    /* Exception handling; other
    /**********************************************************************
     */
    
    /**
     * Method that can be used to find the "root cause", innermost
     * of chained (wrapped) exceptions.
     */
    public static Throwable getRootCause(Throwable t)
    {
        while (t.getCause() != null) {
            t = t.getCause();
        }
        return t;
    }

    /**
     * Method that works like by calling {@link #getRootCause} and then
     * either throwing it (if instanceof {@link IOException}), or return.
     */
    public static Throwable throwRootCauseIfIOE(Throwable t) throws IOException {
        return throwIfIOE(getRootCause(t));
    }

    /**
     * Method that will wrap 't' as an {@link IllegalArgumentException} if it
     * is a checked exception; otherwise (runtime exception or error) throw as is
     */
    public static void throwAsIAE(Throwable t) {
        throwAsIAE(t, exceptionMessage(t));
    }

    /**
     * Method that will wrap 't' as an {@link IllegalArgumentException} (and with
     * specified message) if it
     * is a checked exception; otherwise (runtime exception or error) throw as is
     */
    public static void throwAsIAE(Throwable t, String msg)
    {
        throwIfRTE(t);
        throwIfError(t);
        throw new IllegalArgumentException(msg, t);
    }

    public static <T> T throwAsMappingException(DeserializationContext ctxt,
            IOException e0) throws JsonMappingException {
        if (e0 instanceof JsonMappingException) {
            throw (JsonMappingException) e0;
        }
        JsonMappingException e = JsonMappingException.from(ctxt, exceptionMessage(e0));
        e.initCause(e0);
        throw e;
    }

    /**
     * Method that will locate the innermost exception for given Throwable;
     * and then wrap it as an {@link IllegalArgumentException} if it
     * is a checked exception; otherwise (runtime exception or error) throw as is
     */
    public static void unwrapAndThrowAsIAE(Throwable t)
    {
        throwAsIAE(getRootCause(t));
    }

    /**
     * Method that will locate the innermost exception for given Throwable;
     * and then wrap it as an {@link IllegalArgumentException} if it
     * is a checked exception; otherwise (runtime exception or error) throw as is
     */
    public static void unwrapAndThrowAsIAE(Throwable t, String msg)
    {
        throwAsIAE(getRootCause(t), msg);
    }

    /**
     * Helper method that encapsulate logic in trying to close output generator
     * in case of failure; useful mostly in forcing flush()ing as otherwise
     * error conditions tend to be hard to diagnose. However, it is often the
     * case that output state may be corrupt so we need to be prepared for
     * secondary exception without masking original one.
     */
    public static void closeOnFailAndThrowAsIOE(JsonGenerator g, Exception fail)
        throws IOException
    {
        // 04-Mar-2014, tatu: Let's try to prevent auto-closing of
        //    structures, which typically causes more damage.
        g.configure(StreamWriteFeature.AUTO_CLOSE_CONTENT, false);
        try {
            g.close();
        } catch (Exception e) {
            fail.addSuppressed(e);
        }
        throwIfIOE(fail);
        throwIfRTE(fail);
        throw new RuntimeException(fail);
    }

    /**
     * Helper method that encapsulate logic in trying to close given {@link Closeable}
     * in case of failure; useful mostly in forcing flush()ing as otherwise
     * error conditions tend to be hard to diagnose. However, it is often the
     * case that output state may be corrupt so we need to be prepared for
     * secondary exception without masking original one.
     */
    public static void closeOnFailAndThrowAsIOE(JsonGenerator g,
            Closeable toClose, Exception fail)
        throws IOException
    {
        if (g != null) {
            g.configure(StreamWriteFeature.AUTO_CLOSE_CONTENT, false);
            try {
                g.close();
            } catch (Exception e) {
                fail.addSuppressed(e);
            }
        }
        if (toClose != null) {
            try {
                toClose.close();
            } catch (Exception e) {
                fail.addSuppressed(e);
            }
        }
        throwIfIOE(fail);
        throwIfRTE(fail);
        throw new RuntimeException(fail);
    }

    /*
    /**********************************************************************
    /* Instantiation
    /**********************************************************************
     */

    /**
     * Method that can be called to try to create an instantiate of
     * specified type. Instantiation is done using default no-argument
     * constructor.
     *
     * @param canFixAccess Whether it is possible to try to change access
     *   rights of the default constructor (in case it is not publicly
     *   accessible) or not.
     *
     * @throws IllegalArgumentException If instantiation fails for any reason;
     *    except for cases where constructor throws an unchecked exception
     *    (which will be passed as is)
     */
    public static <T> T createInstance(Class<T> cls, boolean canFixAccess)
        throws IllegalArgumentException
    {
        Constructor<T> ctor = findConstructor(cls, canFixAccess);
        if (ctor == null) {
            throw new IllegalArgumentException("Class "+cls.getName()+" has no default (no arg) constructor");
        }
        try {
            return ctor.newInstance();
        } catch (Exception e) {
            ClassUtil.unwrapAndThrowAsIAE(e, "Failed to instantiate class "+cls.getName()+", problem: "
        +exceptionMessage(e));
            return null;
        }
    }

    public static <T> Constructor<T> findConstructor(Class<T> cls, boolean forceAccess)
        throws IllegalArgumentException
    {
        try {
            Constructor<T> ctor = cls.getDeclaredConstructor();
            if (forceAccess) {
                checkAndFixAccess(ctor, forceAccess);
            } else {
                // Has to be public...
                if (!Modifier.isPublic(ctor.getModifiers())) {
                    throw new IllegalArgumentException("Default constructor for "+cls.getName()+" is not accessible (non-public?): not allowed to try modify access via Reflection: cannot instantiate type");
                }
            }
            return ctor;
        } catch (NoSuchMethodException e) {
            ;
        } catch (Exception e) {
            ClassUtil.unwrapAndThrowAsIAE(e, "Failed to find default constructor of class "+cls.getName()
                +", problem: "+exceptionMessage(e));
        }
        return null;
    }

    /*
    /**********************************************************************
    /* Class name, description access
    /**********************************************************************
     */

    public static Class<?> classOf(Object inst) {
        if (inst == null) {
            return null;
        }
        return inst.getClass();
    }

    public static Class<?> rawClass(JavaType t) {
        if (t == null) {
            return null;
        }
        return t.getRawClass();
    }

    public static <T> T nonNull(T valueOrNull, T defaultValue) {
        return (valueOrNull == null) ? defaultValue : valueOrNull;
    }

    public static String nullOrToString(Object value) {
        if (value == null) {
            return null;
        }
        return value.toString();
    }

    public static String nonNullString(String str) {
        if (str == null) {
            return "";
        }
        return str;
    }

    public static String quotedOr(Object str, String forNull) {
        if (str == null) {
            return forNull;
        }
        return String.format("\"%s\"", str);
    }

    /*
    /**********************************************************************
    /* Type name, name, desc handling methods
    /**********************************************************************
     */

    /**
     * Helper method used to construct appropriate description
     * when passed either type (Class) or an instance; in latter
     * case, class of instance is to be used.
     */
    public static String getClassDescription(Object classOrInstance)
    {
        if (classOrInstance == null) {
            return "unknown";
        }
        Class<?> cls = (classOrInstance instanceof Class<?>) ?
            (Class<?>) classOrInstance : classOrInstance.getClass();
        return nameOf(cls);
    }

    /**
     * Helper method to create and return "backticked" description of given
     * resolved type (or, {@code "null"} if {@code null} passed), similar
     * to return vaue of {@link #getClassDescription(Object)}.
     *
     * @param fullType Fully resolved type or null
     * @return String description of type including generic type parameters, surrounded
     *   by backticks, if type passed; or string "null" if {code null} passed
     */
    public static String getTypeDescription(JavaType fullType)
    {
        if (fullType == null) {
            return "[null]";
        }
        StringBuilder sb = new StringBuilder(80).append('`');
        sb.append(fullType.toCanonical());
        return sb.append('`').toString();
    }

    /**
     * Helper method used to construct appropriate description
     * when passed either type (Class) or an instance; in latter
     * case, class of instance is to be used.
     */
    public static String classNameOf(Object inst) {
        if (inst == null) {
            return "[null]";
        }
        Class<?> raw = (inst instanceof Class<?>) ? (Class<?>) inst : inst.getClass();
        return nameOf(raw);
    }

    /**
     * Returns either `cls.getName()` (if `cls` not null),
     * or "[null]" if `cls` is null.
     */
    public static String nameOf(Class<?> cls) {
        if (cls == null) {
            return "[null]";
        }
        int index = 0;
        while (cls.isArray()) {
            ++index;
            cls = cls.getComponentType();
        }
        String base = cls.isPrimitive() ? cls.getSimpleName() : cls.getName();
        if (index > 0) {
            StringBuilder sb = new StringBuilder(base);
            do {
                sb.append("[]");
            } while (--index > 0);
            base = sb.toString();
        }
        return backticked(base);
    }

    /**
     * Returns either single-quoted (apostrophe) {@code 'named.getName()'} (if {@code named} not null),
     * or "[null]" if {@code named} is null.
     */
    public static String nameOf(Named named) {
        if (named == null) {
            return "[null]";
        }
        return apostrophed(named.getName());
    }

    /**
     * Returns either single-quoted (apostrophe) {@code 'name'} (if {@code name} not null),
     * or "[null]" if {@code name} is null.
     */
    public static String name(String name) {
        if (name == null) {
            return "[null]";
        }
        return apostrophed(name);
    }
    
    /**
     * Returns either single-quoted (apostrophe) {@code 'name'} (if {@code name} not null),
     * or "[null]" if {@code name} is null.
     */
    public static String name(PropertyName name) {
        if (name == null) {
            return "[null]";
        }
        // 26-Aug-2020, tatu: Should we consider namespace somehow?
        return apostrophed(name.getSimpleName());
    }

    /*
    /**********************************************************************
    /* Other escaping, description access
    /**********************************************************************
     */

    /**
     * Returns either {@code `text`} (backtick-quoted) or {@code [null]}.
     */
    public static String backticked(String text) {
        if (text == null) {
            return "[null]";
        }
        return new StringBuilder(text.length()+2).append('`').append(text).append('`').toString();
    }

    /**
     * Returns either {@code 'text'} (single-quoted) or {@code [null]}.
     */
    public static String apostrophed(String text) {
        if (text == null) {
            return "[null]";
        }
        return new StringBuilder(text.length()+2).append('\'').append(text).append('\'').toString();
    }

    /**
     * Helper method that returns {@link Throwable#getMessage()} for all other exceptions
     * except for {@link JsonProcessingException}, for which {@code getOriginalMessage()} is
     * returned instead.
     * Method is used to avoid accidentally including trailing location information twice
     * in message when wrapping exceptions.
     */
    public static String exceptionMessage(Throwable t) {
        if (t instanceof JsonProcessingException) {
            return ((JsonProcessingException) t).getOriginalMessage();
        }
        return t.getMessage();
    }
    
    /*
    /**********************************************************************
    /* Primitive type support
    /**********************************************************************
     */
    
    /**
     * Helper method used to get default value for wrappers used for primitive types
     * (0 for Integer etc)
     */
    public static Object defaultValue(Class<?> cls)
    {
        if (cls == Integer.TYPE) {
            return Integer.valueOf(0);
        }
        if (cls == Long.TYPE) {
            return Long.valueOf(0L);
        }
        if (cls == Boolean.TYPE) {
            return Boolean.FALSE;
        }
        if (cls == Double.TYPE) {
            return Double.valueOf(0.0);
        }
        if (cls == Float.TYPE) {
            return Float.valueOf(0.0f);
        }
        if (cls == Byte.TYPE) {
            return Byte.valueOf((byte) 0);
        }
        if (cls == Short.TYPE) {
            return Short.valueOf((short) 0);
        }
        if (cls == Character.TYPE) {
            return '\0';
        }
        throw new IllegalArgumentException("Class "+cls.getName()+" is not a primitive type");
    }

    /**
     * Helper method for finding wrapper type for given primitive type (why isn't
     * there one in JDK?)
     */
    public static Class<?> wrapperType(Class<?> primitiveType)
    {
        if (primitiveType == Integer.TYPE) {
            return Integer.class;
        }
        if (primitiveType == Long.TYPE) {
            return Long.class;
        }
        if (primitiveType == Boolean.TYPE) {
            return Boolean.class;
        }
        if (primitiveType == Double.TYPE) {
            return Double.class;
        }
        if (primitiveType == Float.TYPE) {
            return Float.class;
        }
        if (primitiveType == Byte.TYPE) {
            return Byte.class;
        }
        if (primitiveType == Short.TYPE) {
            return Short.class;
        }
        if (primitiveType == Character.TYPE) {
            return Character.class;
        }
        throw new IllegalArgumentException("Class "+primitiveType.getName()+" is not a primitive type");
    }

    /**
     * Method that can be used to find primitive type for given class if (but only if)
     * it is either wrapper type or primitive type; returns `null` if type is neither.
     *
     * @since 2.7
     */
    public static Class<?> primitiveType(Class<?> type)
    {
        if (type.isPrimitive()) {
            return type;
        }
        
        if (type == Integer.class) {
            return Integer.TYPE;
        }
        if (type == Long.class) {
            return Long.TYPE;
        }
        if (type == Boolean.class) {
            return Boolean.TYPE;
        }
        if (type == Double.class) {
            return Double.TYPE;
        }
        if (type == Float.class) {
            return Float.TYPE;
        }
        if (type == Byte.class) {
            return Byte.TYPE;
        }
        if (type == Short.class) {
            return Short.TYPE;
        }
        if (type == Character.class) {
            return Character.TYPE;
        }
        return null;
    }

    /*
    /**********************************************************************
    /* Access checking/handling methods
    /**********************************************************************
     */

    /**
     * Method that is called if a {@link Member} may need forced access,
     * to force a field, method or constructor to be accessible: this
     * is done by calling {@link AccessibleObject#setAccessible(boolean)}.
     * 
     * @param member Accessor to call <code>setAccessible()</code> on.
     * @param force Whether to always try to make accessor accessible (true),
     *   or only if needed as per access rights (false)
     */
    public static void checkAndFixAccess(Member member, boolean force)
    {
        // We know all members are also accessible objects...
        AccessibleObject ao = (AccessibleObject) member;

        /* 14-Jan-2009, tatu: It seems safe and potentially beneficial to
         *   always to make it accessible (latter because it will force
         *   skipping checks we have no use for...), so let's always call it.
         */
        try {
            if (force || 
                    (!Modifier.isPublic(member.getModifiers())
                            || !Modifier.isPublic(member.getDeclaringClass().getModifiers()))) {
                ao.setAccessible(true);
            }
        } catch (SecurityException se) {
            // 17-Apr-2009, tatu: Related to [JACKSON-101]: this can fail on platforms like
            // Google App Engine); so let's only fail if we really needed it...
            if (!ao.isAccessible()) {
                Class<?> declClass = member.getDeclaringClass();
                throw new IllegalArgumentException("Cannot access "+member+" (from class "+declClass.getName()
                    +"; failed to set access: "+exceptionMessage(se));
            }
        }
    }

    /*
    /**********************************************************************
    /* Enum type detection
    /**********************************************************************
     */

    /**
     * Helper method that encapsulates reliable check on whether
     * given raw type "is an Enum", that is, is or extends {@link java.lang.Enum}.
     */
    public static boolean isEnumType(Class<?> rawType) {
        return Enum.class.isAssignableFrom(rawType);
    }

    /**
     * Helper method that can be used to dynamically figure out
     * enumeration type of given {@link EnumSet}, without having
     * access to its declaration.
     * Code is needed to work around design flaw in JDK.
     */
    public static Class<? extends Enum<?>> findEnumType(EnumSet<?> s)
    {
        // First things first: if not empty, easy to determine
        if (!s.isEmpty()) {
            return findEnumType(s.iterator().next());
        }
        // Otherwise need to locate using an internal field
        return EnumTypeLocator.instance.enumTypeFor(s);
    }

    /**
     * Helper method that can be used to dynamically figure out
     * enumeration type of given {@link EnumSet}, without having
     * access to its declaration.
     * Code is needed to work around design flaw in JDK.
     */
    public static Class<? extends Enum<?>> findEnumType(EnumMap<?,?> m)
    {
        if (!m.isEmpty()) {
            return findEnumType(m.keySet().iterator().next());
        }
        // Otherwise need to locate using an internal field
        return EnumTypeLocator.instance.enumTypeFor(m);
    }

    /**
     * Helper method that can be used to dynamically figure out formal
     * enumeration type (class) for given enumeration. This is either
     * class of enum instance (for "simple" enumerations), or its
     * superclass (for enums with instance fields or methods)
     */
    @SuppressWarnings("unchecked")
    public static Class<? extends Enum<?>> findEnumType(Enum<?> en)
    {
        // enums with "body" are sub-classes of the formal type
    	Class<?> ec = en.getClass();
    	if (ec.getSuperclass() != Enum.class) {
    	    ec = ec.getSuperclass();
    	}
    	return (Class<? extends Enum<?>>) ec;
    }

    /**
     * Helper method that can be used to dynamically figure out formal
     * enumeration type (class) for given class of an enumeration value.
     * This is either class of enum instance (for "simple" enumerations),
     * or its superclass (for enums with instance fields or methods)
     */
    @SuppressWarnings("unchecked")
    public static Class<? extends Enum<?>> findEnumType(Class<?> cls)
    {
        // enums with "body" are sub-classes of the formal type
        if (cls.getSuperclass() != Enum.class) {
            cls = cls.getSuperclass();
        }
        return (Class<? extends Enum<?>>) cls;
    }

    /**
     * A method that will look for the first Enum value annotated with the given Annotation.
     * <p>
     * If there's more than one value annotated, the first one found will be returned. Which one exactly is used is undetermined.
     *
     * @param enumClass The Enum class to scan for a value with the given annotation
     * @param annotationClass The annotation to look for.
     * @return the Enum value annotated with the given Annotation or {@code null} if none is found.
     * @throws IllegalArgumentException if there's a reflection issue accessing the Enum
     * @since 2.8
     */
    public static <T extends Annotation> Enum<?> findFirstAnnotatedEnumValue(Class<Enum<?>> enumClass, Class<T> annotationClass)
    {
        Field[] fields = enumClass.getDeclaredFields();
        for (Field field : fields) {
            if (field.isEnumConstant()) {
                Annotation defaultValueAnnotation = field.getAnnotation(annotationClass);
                if (defaultValueAnnotation != null) {
                    final String name = field.getName();
                    for (Enum<?> enumValue : enumClass.getEnumConstants()) {
                        if (name.equals(enumValue.name())) {
                            return enumValue;
                        }
                    }
                }
            }
        }
        return null;
    }

    /*
    /**********************************************************************
    /* Methods for detecting special class categories
    /**********************************************************************
     */

    /**
     * Method that can be called to determine if given Object is the default
     * implementation Jackson uses; as opposed to a custom serializer installed by
     * a module or calling application. Determination is done using
     * {@link JacksonStdImpl} annotation on handler (serializer, deserializer etc)
     * class.
     *<p>
     * NOTE: passing `null` is legal, and will result in <code>true</code>
     * being returned.
     */
    public static boolean isJacksonStdImpl(Object impl) {
        return (impl == null) || isJacksonStdImpl(impl.getClass());
    }

    public static boolean isJacksonStdImpl(Class<?> implClass) {
        return (implClass.getAnnotation(JacksonStdImpl.class) != null);
    }

    /**
     * Accessor for checking whether given {@code Class} is under Java package
     * of {@code java.*} or {@code javax.*} (including all sub-packages).
     *<p>
     * Added since some aspects of handling need to be changed for JDK types (and
     * possibly some extensions under {@code javax.}?): for example, forcing of access
     * will not work well for future JDKs (12 and later).
<<<<<<< HEAD
=======
     *<p>
     * Note: in Jackson 2.11 only returned true for {@code java.*} (and not {@code javax.*});
     * was changed in 2.12.
     *
     * @since 2.11
>>>>>>> cc6d3729
     */
    public static boolean isJDKClass(Class<?> rawType) {
        final String clsName = rawType.getName();
        return clsName.startsWith("java.") || clsName.startsWith("javax.");
    }

    /*
    /**********************************************************************
    /* Access to various Class definition aspects; leftover
    /* from some (failed) caching attempts
    /**********************************************************************
     */

    public static boolean isNonStaticInnerClass(Class<?> cls) {
        return !Modifier.isStatic(cls.getModifiers())
                && (getEnclosingClass(cls) != null);
    }

    /**
     * @since 2.7
     */
    public static boolean hasEnclosingMethod(Class<?> cls) {
        return !isObjectOrPrimitive(cls) && (cls.getEnclosingMethod() != null);
    }

    /**
     * Helper method that gets methods declared in given class; usually a simple thing,
     * but sometimes (as per [databind#785]) more complicated, depending on classloader
     * setup.
     *
     * @since 2.9
     */
    public static Method[] getClassMethods(Class<?> cls)
    {
        try {
            return cls.getDeclaredMethods();
        } catch (final NoClassDefFoundError ex) {
            // One of the methods had a class that was not found in the cls.getClassLoader.
            // Maybe the developer was nice and has a different class loader for this context.
            final ClassLoader loader = Thread.currentThread().getContextClassLoader();
            if (loader == null){
                // Nope... this is going to end poorly
                throw ex;
            }
            final Class<?> contextClass;
            try {
                contextClass = loader.loadClass(cls.getName());
            } catch (ClassNotFoundException e) {
                ex.addSuppressed(e);
                throw ex;
            }
            return contextClass.getDeclaredMethods(); // Cross fingers
        }
    }
    
    /**
     * @since 2.7
     */
    public static Ctor[] getConstructors(Class<?> cls) {
        // Note: can NOT skip abstract classes as they may be used with mix-ins
        // and for regular use shouldn't really matter.
        if (cls.isInterface() || isObjectOrPrimitive(cls)) {
            return NO_CTORS;
        }
        Constructor<?>[] rawCtors = cls.getDeclaredConstructors();
        final int len = rawCtors.length;
        Ctor[] result = new Ctor[len];
        for (int i = 0; i < len; ++i) {
            result[i] = new Ctor(rawCtors[i]);
        }
        return result;
    }

    // // // Then methods that do NOT cache access but were considered
    // // // (and could be added to do caching if it was proven effective)

    /**
     * @since 2.7
     */
    public static Class<?> getDeclaringClass(Class<?> cls) {
        return isObjectOrPrimitive(cls) ? null : cls.getDeclaringClass();
    }
    /**
     * @since 2.7
     */
    public static Class<?> getEnclosingClass(Class<?> cls) {
        // Caching does not seem worthwhile, as per profiling
        return isObjectOrPrimitive(cls) ? null : cls.getEnclosingClass();
    }

    /*
    /**********************************************************************
    /* Helper classes
    /**********************************************************************
     */

    /**
     * Inner class used to contain gory details of how we can determine
     * details of instances of common JDK types like {@link EnumMap}s.
     */
    private static class EnumTypeLocator
    {
        final static EnumTypeLocator instance = new EnumTypeLocator();

        private final Field enumSetTypeField;
        private final Field enumMapTypeField;
    	
        private EnumTypeLocator() {
            //JDK uses following fields to store information about actual Enumeration
            // type for EnumSets, EnumMaps...
    	        enumSetTypeField = locateField(EnumSet.class, "elementType", Class.class);
    	        enumMapTypeField = locateField(EnumMap.class, "elementType", Class.class);
        }

        @SuppressWarnings("unchecked")
        public Class<? extends Enum<?>> enumTypeFor(EnumSet<?> set)
        {
            if (enumSetTypeField != null) {
                return (Class<? extends Enum<?>>) get(set, enumSetTypeField);
            }
            throw new IllegalStateException("Cannot figure out type for EnumSet (odd JDK platform?)");
        }

        @SuppressWarnings("unchecked")
        public Class<? extends Enum<?>> enumTypeFor(EnumMap<?,?> set)
        {
            if (enumMapTypeField != null) {
                return (Class<? extends Enum<?>>) get(set, enumMapTypeField);
            }
            throw new IllegalStateException("Cannot figure out type for EnumMap (odd JDK platform?)");
        }
    	
        private Object get(Object bean, Field field)
        {
            try {
                return field.get(bean);
            } catch (Exception e) {
                throw new IllegalArgumentException(e);
            }
        }
    	
        private static Field locateField(Class<?> fromClass, String expectedName, Class<?> type)
        {
            Field found = null;
    	        // First: let's see if we can find exact match:
            Field[] fields = fromClass.getDeclaredFields();
    	        for (Field f : fields) {
    	            if (expectedName.equals(f.getName()) && f.getType() == type) {
    	                found = f;
    	                break;
    	            }
    	        }
    	        // And if not, if there is just one field with the type, that field
    	        if (found == null) {
    	            for (Field f : fields) {
    	                if (f.getType() == type) {
    	                    // If more than one, can't choose
    	                    if (found != null) return null;
    	                    found = f;
    	                }
    	            }
    	        }
    	        if (found != null) { // it's non-public, need to force accessible
    	            try {
    	                found.setAccessible(true);
    	            } catch (Throwable t) { }
    	        }
    	        return found;
        }
    }

    /**
     * Value class used for containing information about discovered Constructors
     */
    public final static class Ctor
    {
        public final Constructor<?> _ctor;

        private transient Annotation[] _annotations;

        private transient Annotation[][] _paramAnnotations;
        
        private int _paramCount = -1;
        
        public Ctor(Constructor<?> ctor) {
            _ctor = ctor;
        }

        public Constructor<?> getConstructor() {
            return _ctor;
        }

        public int getParamCount() {
            int c = _paramCount;
            if (c < 0) {
                c = _ctor.getParameterTypes().length;
                _paramCount = c;
            }
            return c;
        }

        public Class<?> getDeclaringClass() {
            return _ctor.getDeclaringClass();
        }

        public Annotation[] getDeclaredAnnotations() {
            Annotation[] result = _annotations;
            if (result == null) {
                result = _ctor.getDeclaredAnnotations();
                _annotations = result;
            }
            return result;
        }

        public  Annotation[][] getParameterAnnotations() {
            Annotation[][] result = _paramAnnotations;
            if (result == null) {
                result = _ctor.getParameterAnnotations();
                _paramAnnotations = result;
            }
            return result;
        }
    }
}<|MERGE_RESOLUTION|>--- conflicted
+++ resolved
@@ -962,14 +962,9 @@
      * Added since some aspects of handling need to be changed for JDK types (and
      * possibly some extensions under {@code javax.}?): for example, forcing of access
      * will not work well for future JDKs (12 and later).
-<<<<<<< HEAD
-=======
      *<p>
      * Note: in Jackson 2.11 only returned true for {@code java.*} (and not {@code javax.*});
      * was changed in 2.12.
-     *
-     * @since 2.11
->>>>>>> cc6d3729
      */
     public static boolean isJDKClass(Class<?> rawType) {
         final String clsName = rawType.getName();
@@ -988,9 +983,6 @@
                 && (getEnclosingClass(cls) != null);
     }
 
-    /**
-     * @since 2.7
-     */
     public static boolean hasEnclosingMethod(Class<?> cls) {
         return !isObjectOrPrimitive(cls) && (cls.getEnclosingMethod() != null);
     }
@@ -1046,15 +1038,10 @@
     // // // Then methods that do NOT cache access but were considered
     // // // (and could be added to do caching if it was proven effective)
 
-    /**
-     * @since 2.7
-     */
     public static Class<?> getDeclaringClass(Class<?> cls) {
         return isObjectOrPrimitive(cls) ? null : cls.getDeclaringClass();
     }
-    /**
-     * @since 2.7
-     */
+
     public static Class<?> getEnclosingClass(Class<?> cls) {
         // Caching does not seem worthwhile, as per profiling
         return isObjectOrPrimitive(cls) ? null : cls.getEnclosingClass();
