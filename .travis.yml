language: java

<<<<<<< HEAD
# Since Jackson 2.10 build requires JDK 8 even if only JDK 7 runtime
=======
git:
  quiet: true
  submodules: false

# Since Jackson 2.7, build requires jdk7, although module itself works on jdk6 still (for now)
# and since 2.10, will require jdk8 for build
>>>>>>> fa4898d2
jdk:
  - openjdk8
  - oraclejdk11

# Below this line is configuration for deploying to the Sonatype OSS repo
# http://blog.xeiam.com/2013/05/configure-travis-ci-to-deploy-snapshots.html
before_install: "git clone -b travis `git config --get remote.origin.url` target/travis"
after_success:
  - "mvn source:jar javadoc:jar deploy --settings target/travis/settings.xml"
  - "mvn -B cobertura:cobertura coveralls:report"

# whitelist
branches:
  only:
    - master
    - "2.11"

env:
  global:
    - secure: "ZIFMeNzZCvLYWICiUyHFSm8Ypz6lYFbF/+LGz6a+Sh8B9tSnvYvlrE4gSFJj3NzRWY0RG/vizoyFEpVgxOnzXDMLuuy/dreupnHR1FfVmiaiceK4JHRwAzl0lQzr2hdVwJbqpX0GfrxKmbg8Jvv9WPKtfM6X4167ElVj4O/8IRc="
    - secure: "VOC/J8eFbM2OeysBp0Gx0G73MySRATCoN7hc9Ok0kJXE/dbE/2KOoFlTwwxUgErwJXkjJKKXafYcbq/22S7wkaoDW5XAvplSu3skxdE0NRGVzozcDMXO5UoGlt9Ti4XIBMCvy7bB/NO+J5IgNedCtcNnBsrGZCdodW3DTYtqQLs="<|MERGE_RESOLUTION|>--- conflicted
+++ resolved
@@ -1,15 +1,10 @@
 language: java
 
-<<<<<<< HEAD
-# Since Jackson 2.10 build requires JDK 8 even if only JDK 7 runtime
-=======
 git:
   quiet: true
   submodules: false
 
-# Since Jackson 2.7, build requires jdk7, although module itself works on jdk6 still (for now)
-# and since 2.10, will require jdk8 for build
->>>>>>> fa4898d2
+# Since Jackson 2.10 build requires JDK 8 even if only JDK 7 runtime
 jdk:
   - openjdk8
   - oraclejdk11
@@ -19,7 +14,6 @@
 before_install: "git clone -b travis `git config --get remote.origin.url` target/travis"
 after_success:
   - "mvn source:jar javadoc:jar deploy --settings target/travis/settings.xml"
-  - "mvn -B cobertura:cobertura coveralls:report"
 
 # whitelist
 branches:
