--- conflicted
+++ resolved
@@ -4,7 +4,6 @@
 === Releases === 
 ------------------------------------------------------------------------
 
-<<<<<<< HEAD
 2.13.0 (not yet released)
 
 #2509: `AnnotatedMethod.getValue()/setValue()` doesn't have useful exception message
@@ -35,12 +34,11 @@
   serialization of ClassLoader)
 - Fix to avoid problem with `BigDecimalNode`, scale of `Integer.MIN_VALUE` (see
   [dataformats-binary#264] for details)
-=======
+
 2.12.4 (not yet released)
 
 #3139: Deserialization of "empty" subtype with DEDUCTION failed
  (reported by JoeWoo; fix provided by drekbour@github)
->>>>>>> e85f7f09
 
 2.12.3 (12-Apr-2021)
 
